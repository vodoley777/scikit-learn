# Author: Alexandre Gramfort <alexandre.gramfort@inria.fr>
# License: BSD Style.

import numpy as np
from scipy import linalg

from .base import BaseEstimator
from .utils.extmath import fast_logdet


def _assess_dimension_(spect, rk, n_samples, dim):
    """
    Compute the likelihood of a rank rk dataset
    embedded in gaussian noise of shape(n, dimf) having spectrum spect

    Parameters
    ----------
    spect: array of shape (n)
           data spectrum
    rk: int,  tested rank value
    n_samples: int, number of samples
    dim: int, embedding/emprical dimension

    Returns
    -------
    ll, float, The log-likelihood

    Note
    ----
    This implements the method of Thomas P. Minka:
    Automatic Choice of Dimensionality for PCA. NIPS 2000: 598-604
    """
    if rk>dim:
        raise ValueError, "the dimension cannot exceed dim"
    from scipy.special import gammaln

    pu = -rk*np.log(2)
    for i in range(rk):
        pu += gammaln((dim - i)/2) - np.log(np.pi) * (dim - i)/2

    pl = np.sum(np.log(spect[:rk]))
    pl = -pl * n_samples / 2

    if rk == dim:
        pv = 0
        v = 1
    else:
        v = np.sum(spect[rk:dim]) / (dim - rk)
        pv = -np.log(v) * n_samples * (dim - rk)/2

    m = dim * rk - rk * (rk + 1) / 2
    pp = np.log(2 * np.pi) * (m + rk + 1)/2

    pa = 0
    spectrum_ = spect.copy()
    spectrum_[rk:dim] = v
    for i in range(rk):
        for j in range (i + 1, dim):
            pa += np.log((spect[i] - spect[j]) * \
                     (1./spectrum_[j] - 1./spectrum_[i])) + np.log(n_samples)

    ll = pu + pl + pv + pp -pa/2 - rk*np.log(n_samples)/2

    return ll


def _infer_dimension_(spect, n, p):
    """
    This method infers the dimension of a dataset of shape (n,p)
    with spectrum spect
    """
    ll = []
    for rk in range(min(n, p, len(spect))):
        ll.append(_assess_dimension_(spect, rk, n, p))
    ll = np.array(ll)
    return ll.argmax()


<<<<<<< HEAD
=======
################################################################################
>>>>>>> b5f73564
class PCA(BaseEstimator):
    """Principal component analysis (PCA)

    Parameters
    ----------
    X : array-like, shape = [n_samples, n_features]
        Training vector, where n_samples in the number of samples and
        n_features is the number of features.

    Attributes
    ----------
    n_comp : int, none or string,
             Number of components
             if k is not set all components are kept
             if k=='mle', Minka's mle is used to guess the dimension

    copy : bool
        If False, data passed to fit are overwritten

    components_ : array, [n_features, n_comp]
        Components with maximum variance

    explained_variance_ : array, [n_comp]
        Percentage of variance explained by each of the selected components.
        k is not set then all components are stored and the sum of
        explained variances is equal to 1.0

    Methods
    -------
    fit(X) : self
        Fit the model

    transform(X) : array
        Apply dimension reduction to k components


    Examples
    --------
    >>> import numpy as np
    >>> X = np.array([[-1, -1], [-2, -1], [-3, -2], [1, 1], [2, 1], [3, 2]])
    >>> from scikits.learn.pca import PCA
    >>> pca = PCA(n_comp=2)
    >>> pca.fit(X)
    PCA(n_comp=2, copy=True)
    >>> print pca.explained_variance_ratio_
    [ 0.99244289  0.00755711]

    See also
    --------

    """
    def __init__(self, n_comp=None, copy=True):
        self.n_comp = n_comp
        self.copy = copy

    def fit(self, X, **params):
        self._set_params(**params)
        X = np.atleast_2d(X)
        n_samples = X.shape[0]
        if self.copy:
            X = X.copy()
        # Center data
        self.mean_ = np.mean(X, axis=0)
        X -= self.mean_
        U, S, V = linalg.svd(X, full_matrices=False)
        self.explained_variance_ = (S**2)/n_samples
        self.explained_variance_ratio_ = self.explained_variance_ / \
                                        self.explained_variance_.sum()
        self.components_ = V.T
        if self.n_comp=='mle':
            self.n_comp = _infer_dimension_(self.explained_variance_,
                                            n_samples, X.shape[1])
            self.components_ = self.components_[:, :self.n_comp]
            self.explained_variance_ = self.explained_variance_[:self.n_comp]

        elif self.n_comp is not None:
            self.components_ = self.components_[:, :self.n_comp]
            self.explained_variance_ = self.explained_variance_[:self.n_comp]

        return self

    def transform(self, X):
        Xr = X - self.mean_
        Xr = np.dot(Xr, self.components_)
        return Xr


################################################################################
class ProbabilisticPCA(PCA):
    """ Additional layer on top of PCA that add a probabilistic evaluation
    """

    def fit(self, X, homoscedastic=True):
        """Additionally to PCA.fit, learns a covariance model

        Parameters
        ----------
        X: array of shape(n_samples, n_dim), test data
        homoscedastic: bool, optional,
                       if True, average variance across remaining dimensions
        """
        PCA.fit(self, X)
        self.dim = X.shape[1]
        Xr = X - self.mean_
        Xr -= np.dot(np.dot(Xr, self.components_), self.components_.T)
        n_samples = X.shape[0]
        if self.dim <= self.n_comp:
            delta = np.zeros(self.dim)
        elif homoscedastic:
            delta = (Xr**2).sum()/(n_samples*(self.dim)) * np.ones(self.dim)
        else:
            delta = (Xr**2).mean(0) / (self.dim-self.n_comp)
        self.covariance_ = np.diag(delta)
        for k in range(self.n_comp):
            add_cov =  np.dot(
                self.components_[:, k:k+1], self.components_[:, k:k+1].T)
            self.covariance_ += self.explained_variance_[k] * add_cov
        return self

    def score(self, X):
        """Return a scoreassociated to new data

        Parameters
        ----------
        X: array of shape(n_samples, n_dim), test data

        Returns
        -------
        ll: array of shape (n_samples),
            log-likelihood of each row of X under the current model
        """
        Xr = X - self.mean_
        log_like = np.zeros(X.shape[0])
        self.precision_ = np.linalg.inv(self.covariance_)
        for i in range(X.shape[0]):
            log_like[i] = -.5 * np.dot(np.dot(self.precision_, Xr[i]), Xr[i])
        log_like += fast_logdet(self.precision_) - \
                                    self.dim / 2 * np.log(2 * np.pi)
        return log_like<|MERGE_RESOLUTION|>--- conflicted
+++ resolved
@@ -76,10 +76,9 @@
     return ll.argmax()
 
 
-<<<<<<< HEAD
-=======
-################################################################################
->>>>>>> b5f73564
+
+###############################################################################
+
 class PCA(BaseEstimator):
     """Principal component analysis (PCA)
 
@@ -167,7 +166,8 @@
         return Xr
 
 
-################################################################################
+##############################################################################
+
 class ProbabilisticPCA(PCA):
     """ Additional layer on top of PCA that add a probabilistic evaluation
     """

--- conflicted
+++ resolved
@@ -35,7 +35,6 @@
                      ' instance' % seed)
 
 
-<<<<<<< HEAD
 def inplace_row_normalize(X, norm=1):
     """Inplace row normalization of the 2D array or scipy.sparse matrix
 
@@ -80,7 +79,8 @@
         X /= norms[:, np.newaxis]
 
     return X
-=======
+
+
 def check_arrays(*arrays, **options):
     """Checked that all arrays have consistent first dimensions
 
@@ -311,5 +311,4 @@
     :func:`scikits.learn.utils.resample`
     """
     options['replace'] = False
-    return resample(*arrays, **options)
->>>>>>> f3f24cd4
+    return resample(*arrays, **options)
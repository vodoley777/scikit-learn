--- conflicted
+++ resolved
@@ -61,13 +61,8 @@
         # compute eigenvalues and eigenvectors with LOBPCG
         return lobpcg(L, X, M=M, tol=1e-3, largest=not largest)
     else:
-<<<<<<< HEAD
-        return eigen_symmetric(L, k=n_coords + 1,
+        return arpack_eigsh(L, k=n_coords+1,
             which='LM' if largest else 'SM')
-=======
-        return arpack_eigsh(L, k=n_coords+1,
-            which = 'LM' if largest else 'SM')
->>>>>>> 1a8ed2f4
 
 
 def laplacian_maps(samples, n_coords, method, **kwargs):
@@ -94,13 +89,8 @@
     W = method(samples, **kwargs)
 
     D = np.sqrt(W.sum(axis=0))
-<<<<<<< HEAD
-    Di = 1. / D
-    dia = scipy.sparse.dia_matrix((Di, (0, )), shape=W.shape)
-=======
     Di = 1./D
     dia = sparse.dia_matrix((Di, (0,)), shape=W.shape)
->>>>>>> 1a8ed2f4
     L = dia * W * dia
 
     w, vectors = find_largest_eigenvectors(L, n_coords)
@@ -133,20 +123,14 @@
     The sparse distance matrix
     """
 
-<<<<<<< HEAD
-    W = graph.tocoo()
-    W.data = np.exp(-W.data / kernel_width)
-=======
     graph = kneighbors_graph(samples, weight="distance", **kwargs)
     tri = sparse.triu(graph.T)
     for i, ind in enumerate(zip(*tri.nonzero())):
         graph[ind] = tri.data[i]
->>>>>>> 1a8ed2f4
 
     graph.data = np.exp(-graph.data/kernel_width)
 
     return graph
-
 
 def heat_kernel(samples, kernel_width=.5, **kwargs):
     """

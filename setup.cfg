[aliases]
test = pytest

[tool:pytest]
# disable-pytest-warnings should be removed once we rewrite tests
# using yield with parametrize
addopts =
    --doctest-modules
<<<<<<< HEAD
#    --disable-pytest-warnings
=======
    --disable-pytest-warnings
    -rs
>>>>>>> 1557cb8a

[wheelhouse_uploader]
artifact_indexes=
    # OSX wheels built by travis (only for specific tags):
    # https://github.com/MacPython/scikit-learn-wheels
    http://wheels.scipy.org
    # Windows wheels built by:
    # https://ci.appveyor.com/project/sklearn-ci/scikit-learn/
    http://windows-wheels.scikit-learn.org/

[flake8]
# Default flake8 3.5 ignored flags
ignore=E121,E123,E126,E226,E24,E704,W503,W504

# Uncomment the following under windows to build using:
# http://sourceforge.net/projects/mingw/

#[build_ext]
#compiler=mingw32
#
#[build]
#compiler=mingw32<|MERGE_RESOLUTION|>--- conflicted
+++ resolved
@@ -6,12 +6,8 @@
 # using yield with parametrize
 addopts =
     --doctest-modules
-<<<<<<< HEAD
 #    --disable-pytest-warnings
-=======
-    --disable-pytest-warnings
     -rs
->>>>>>> 1557cb8a
 
 [wheelhouse_uploader]
 artifact_indexes=

--- conflicted
+++ resolved
@@ -12,10 +12,7 @@
     - threadpoolctl
     - pytest
     - pytest-xdist==2.5.0
-<<<<<<< HEAD
-=======
     - setuptools
->>>>>>> 2ab1d81e
     - pytest-cov
     - coverage
     - pooch

#!/bin/bash

set -e

<<<<<<< HEAD
=======
# Do not upload to codecov on forks
if [[ "$BUILD_REPOSITORY_NAME" != "scikit-learn/scikit-learn" ]]; then
    exit 0
fi

>>>>>>> 2ab1d81e
# When we update the codecov uploader version, we need to update the checksums.
# The checksum for each codecov binary is available at
# https://uploader.codecov.io e.g. for linux
# https://uploader.codecov.io/v0.4.1/linux/codecov.SHA256SUM.

# Instead of hardcoding a specific version and signature in this script, it
# would be possible to use the "latest" symlink URL but then we need to
# download both the codecov.SHA256SUM files each time and check the signatures
# with the codecov gpg key as well, see:
# https://docs.codecov.com/docs/codecov-uploader#integrity-checking-the-uploader
# However this approach would yield a larger number of downloads from
# codecov.io and keybase.io, therefore increasing the risk of running into
# network failures.
CODECOV_UPLOADER_VERSION=0.4.1
CODECOV_BASE_URL="https://uploader.codecov.io/v$CODECOV_UPLOADER_VERSION"


# Check that the git repo is located at the expected location:
if [[ ! -d "$BUILD_REPOSITORY_LOCALPATH/.git" ]]; then
    echo "Could not find the git checkout at $BUILD_REPOSITORY_LOCALPATH"
    exit 1
fi

# Check that the combined coverage file exists at the expected location:
export COVERAGE_XML="$BUILD_REPOSITORY_LOCALPATH/coverage.xml"
if [[ ! -f "$COVERAGE_XML" ]]; then
    echo "Could not find the combined coverage file at $COVERAGE_XML"
    exit 1
fi

if [[ $OSTYPE == *"linux"* ]]; then
    curl -Os "$CODECOV_BASE_URL/linux/codecov"
    SHA256SUM="32cb14b5f3aaacd67f4c1ff55d82f037d3cd10c8e7b69c051f27391d2e66e15c  codecov"
    echo "$SHA256SUM" | shasum -a256 -c
    chmod +x codecov
    ./codecov -t ${CODECOV_TOKEN} -R $BUILD_REPOSITORY_LOCALPATH -f coverage.xml -Z
elif [[ $OSTYPE == *"darwin"* ]]; then
    curl -Os "$CODECOV_BASE_URL/macos/codecov"
    SHA256SUM="4ab0f06f06e9c4d25464f155b0aff36bfc1e8dbcdb19bfffd586beed1269f3af  codecov"
    echo "$SHA256SUM" | shasum -a256 -c
    chmod +x codecov
    ./codecov -t ${CODECOV_TOKEN} -R $BUILD_REPOSITORY_LOCALPATH -f coverage.xml -Z
else
    curl -Os "$CODECOV_BASE_URL/windows/codecov.exe"
    SHA256SUM="e0cda212aeaebe695509ce8fa2d608760ff70bc932003f544f1ad368ac5450a8 codecov.exe"
    echo "$SHA256SUM" | sha256sum -c
    ./codecov.exe -t ${CODECOV_TOKEN} -R $BUILD_REPOSITORY_LOCALPATH -f coverage.xml -Z
fi<|MERGE_RESOLUTION|>--- conflicted
+++ resolved
@@ -2,14 +2,11 @@
 
 set -e
 
-<<<<<<< HEAD
-=======
 # Do not upload to codecov on forks
 if [[ "$BUILD_REPOSITORY_NAME" != "scikit-learn/scikit-learn" ]]; then
     exit 0
 fi
 
->>>>>>> 2ab1d81e
 # When we update the codecov uploader version, we need to update the checksums.
 # The checksum for each codecov binary is available at
 # https://uploader.codecov.io e.g. for linux

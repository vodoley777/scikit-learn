# DO NOT EDIT: this file is generated from the specification found in the
# following script to centralize the configuration for CI builds:
# build_tools/update_environments_and_lock_files.py
channels:
  - defaults
dependencies:
  - python=3.9
  - ccache
  - sphinx
  - pip
  - pip:
    - numpy
    - scipy
    - cython
    - joblib
    - threadpoolctl
    - matplotlib
    - pandas==1.5.3
    - pyamg
    - pytest
    - pytest-xdist==2.5.0
    - pillow
<<<<<<< HEAD
=======
    - setuptools
>>>>>>> 2ab1d81e
    - pytest-cov
    - coverage
    - numpydoc
    - lightgbm
    - scikit-image<|MERGE_RESOLUTION|>--- conflicted
+++ resolved
@@ -20,10 +20,7 @@
     - pytest
     - pytest-xdist==2.5.0
     - pillow
-<<<<<<< HEAD
-=======
     - setuptools
->>>>>>> 2ab1d81e
     - pytest-cov
     - coverage
     - numpydoc

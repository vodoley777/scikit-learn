--- conflicted
+++ resolved
@@ -17,18 +17,12 @@
   - pytest
   - pytest-xdist=2.5.0
   - pillow
-<<<<<<< HEAD
-=======
   - setuptools
->>>>>>> 2ab1d81e
   - pytest-cov
   - coverage
   - ccache
   - pytorch=1.13
   - pytorch-cpu
-<<<<<<< HEAD
-=======
   - polars
   - pyarrow
->>>>>>> 2ab1d81e
   - array-api-compat
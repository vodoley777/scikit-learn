--- conflicted
+++ resolved
@@ -23,12 +23,8 @@
   - pytest-cov
   - coverage
   - ccache
-<<<<<<< HEAD
   - dask
-  - pytorch=1.13
-=======
   - pytorch
->>>>>>> 1874bba7
   - pytorch-cpu
   - polars
   - pyarrow

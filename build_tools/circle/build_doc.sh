#!/usr/bin/env bash
set -x
set -e

# Decide what kind of documentation build to run, and run it.
#
# If the last commit message has a "[doc skip]" marker, do not build
# the doc. On the contrary if a "[doc build]" marker is found, build the doc
# instead of relying on the subsequent rules.
#
# We always build the documentation for jobs that are not related to a specific
# PR (e.g. a merge to master or a maintenance branch).
#
# If this is a PR, do a full build if there are some files in this PR that are
# under the "doc/" or "examples/" folders, otherwise perform a quick build.
#
# If the inspection of the current commit fails for any reason, the default
# behavior is to quick build the documentation.

get_build_type() {
	if [ -z "$CIRCLE_SHA1" ]
	then
		echo SKIP: undefined CIRCLE_SHA1
		return
	fi
	commit_msg=$(git log --format=%B -n 1 $CIRCLE_SHA1)
	if [ -z "$commit_msg" ]
	then
		echo QUICK BUILD: failed to inspect commit $CIRCLE_SHA1
		return
	fi
	if [[ "$commit_msg" =~ \[doc\ skip\] ]]
	then
		echo SKIP: [doc skip] marker found
		return
	fi
	if [[ "$commit_msg" =~ \[doc\ quick\] ]]
	then
		echo QUICK: [doc quick] marker found
		return
	fi
	if [[ "$commit_msg" =~ \[doc\ build\] ]]
	then
		echo BUILD: [doc build] marker found
		return
	fi
	if [ -z "$CI_PULL_REQUEST" ]
	then
		echo BUILD: not a pull request
		return
	fi
	git_range="origin/master...$CIRCLE_SHA1"
	git fetch origin master >&2 || (echo QUICK BUILD: failed to get changed filenames for $git_range; return)
	filenames=$(git diff --name-only $git_range)
	if [ -z "$filenames" ]
	then
		echo QUICK BUILD: no changed filenames for $git_range
		return
	fi
	if echo "$filenames" | grep -q -e ^examples/
	then
		echo BUILD: detected examples/ filename modified in $git_range: $(echo "$filenames" | grep -e ^examples/ | head -n1)
		return
	fi
	echo QUICK BUILD: no examples/ filename modified in $git_range:
	echo "$filenames"
}

build_type=$(get_build_type)
if [[ "$build_type" =~ ^SKIP ]]
then
    exit 0
fi

if [[ "$CIRCLE_BRANCH" =~ ^master$|^[0-9]+\.[0-9]+\.X$ && -z "$CI_PULL_REQUEST" ]]
then
    # PDF linked into HTML
    MAKE_TARGET="dist LATEXMKOPTS=-halt-on-error"
elif [[ "$build_type" =~ ^QUICK ]]
then
	MAKE_TARGET=html-noplot
else
    MAKE_TARGET=html
fi

# Installing required system packages to support the rendering of math
# notation in the HTML documentation
sudo -E apt-get -yq update
sudo -E apt-get -yq remove texlive-binaries --purge
sudo -E apt-get -yq --no-install-suggests --no-install-recommends --force-yes \
    install dvipng texlive-latex-base texlive-latex-extra \
    texlive-latex-recommended texlive-latex-extra texlive-fonts-recommended\
    latexmk

# deactivate circleci virtualenv and setup a miniconda env instead
if [[ `type -t deactivate` ]]; then
  deactivate
fi

# Install dependencies with miniconda
wget https://repo.continuum.io/miniconda/Miniconda3-latest-Linux-x86_64.sh \
   -O miniconda.sh
chmod +x miniconda.sh && ./miniconda.sh -b -p $MINICONDA_PATH
export PATH="$MINICONDA_PATH/bin:$PATH"
conda update --yes --quiet conda

# Configure the conda environment and put it in the path using the
# provided versions
conda create -n $CONDA_ENV_NAME --yes --quiet python numpy scipy \
<<<<<<< HEAD
  cython nose coverage matplotlib sphinx=1.6.2 pillow
=======
  cython pytest coverage matplotlib sphinx=1.6.2 pillow
>>>>>>> 9b727bad
source activate testenv
pip install sphinx-gallery
# Use numpydoc master (for now)
pip install git+https://github.com/numpy/numpydoc

# Build and install scikit-learn in dev mode
python setup.py develop

if [[ "$CIRCLE_BRANCH" =~ ^master$ && -z "$CI_PULL_REQUEST" ]]
then
    # List available documentation versions if on master
    python build_tools/circle/list_versions.py > doc/versions.rst
fi

# The pipefail is requested to propagate exit code
set -o pipefail && cd doc && make $MAKE_TARGET 2>&1 | tee ~/log.txt

cd -
set +o pipefail

affected_doc_paths() {
	files=$(git diff --name-only origin/master...$CIRCLE_SHA1)
	echo "$files" | grep ^doc/.*\.rst | sed 's/^doc\/\(.*\)\.rst$/\1.html/'
	echo "$files" | grep ^examples/.*.py | sed 's/^\(.*\)\.py$/auto_\1.html/'
	sklearn_files=$(echo "$files" | grep '^sklearn/')
	if [ -n "$sklearn_files" ]
	then
		grep -hlR -f<(echo "$sklearn_files" | sed 's/^/scikit-learn\/blob\/[a-z0-9]*\//') doc/_build/html/stable/modules/generated | cut -d/ -f5-
	fi
}

if [ -n "$CI_PULL_REQUEST" ]
then
	echo "The following documentation files may have been changed by PR #$CI_PULL_REQUEST:"
	affected=$(affected_doc_paths)
	echo "$affected" | sed 's|^|* http://scikit-learn.org/circle?'$CIRCLE_BUILD_NUM'/|'
	(
	echo '<html><body><ul>'
	echo "$affected" | sed 's|.*|<li><a href="&">&</a></li>|'
	echo '</ul></body></html>'
	) > 'doc/_build/html/stable/_changed.html'
fi<|MERGE_RESOLUTION|>--- conflicted
+++ resolved
@@ -107,11 +107,7 @@
 # Configure the conda environment and put it in the path using the
 # provided versions
 conda create -n $CONDA_ENV_NAME --yes --quiet python numpy scipy \
-<<<<<<< HEAD
-  cython nose coverage matplotlib sphinx=1.6.2 pillow
-=======
   cython pytest coverage matplotlib sphinx=1.6.2 pillow
->>>>>>> 9b727bad
 source activate testenv
 pip install sphinx-gallery
 # Use numpydoc master (for now)

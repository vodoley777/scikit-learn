"""Script to update CI environment files and associated lock files.

To run it you need to be in the root folder of the scikit-learn repo:
python build_tools/update_environments_and_lock_files.py

Two scenarios where this script can be useful:
- make sure that the latest versions of all the dependencies are used in the CI.
  There is a scheduled workflow that does this, see
  .github/workflows/update-lock-files.yml. This is still useful to run this
  script when when the automated PR fails and for example some packages need to
  be pinned. You can add the pins to this script, run it, and open a PR with
  the changes.
- bump minimum dependencies in sklearn/_min_dependencies.py. Running this
  script will update both the CI environment files and associated lock files.
  You can then open a PR with the changes.
- pin some packages to an older version by adding them to the
  default_package_constraints variable. This is useful when regressions are
  introduced in our dependencies, this has happened for example with pytest 7
  and coverage 6.3.

Environments are conda environment.yml or pip requirements.txt. Lock files are
conda-lock lock files or pip-compile requirements.txt.

pip requirements.txt are used when we install some dependencies (e.g. numpy and
scipy) with apt-get and the rest of the dependencies (e.g. pytest and joblib)
with pip.

To run this script you need:
- conda-lock. The version should match the one used in the CI in
  sklearn/_min_dependencies.py
- pip-tools

To only update the environment and lock files for specific builds, you can use
the command line argument `--select-build` which will take a regex. For example,
to only update the documentation builds you can use:
`python build_tools/update_environments_and_lock_files.py --select-build doc`
"""

import json
import logging
import re
import subprocess
import sys
from importlib.metadata import version
from pathlib import Path

import click
from jinja2 import Environment
from packaging.version import Version

logger = logging.getLogger(__name__)
logger.setLevel(logging.INFO)
handler = logging.StreamHandler()
logger.addHandler(handler)

TRACE = logging.DEBUG - 5


common_dependencies_without_coverage = [
    "python",
    "numpy",
    "blas",
    "scipy",
    "cython",
    "joblib",
    "threadpoolctl",
    "matplotlib",
    "pandas",
    "pyamg",
    "pytest",
    "pytest-xdist",
    "pillow",
    "pip",
    "ninja",
    "meson-python",
]

common_dependencies = common_dependencies_without_coverage + [
    "pytest-cov",
    "coverage",
]

docstring_test_dependencies = ["sphinx", "numpydoc"]

default_package_constraints = {
    # TODO: somehow pytest 8 does not seem to work with meson editable
    # install. Exit code is 5, i.e. no test collected
    # This would be fixed by https://github.com/mesonbuild/meson-python/pull/569
    "pytest": "<8",
}


def remove_from(alist, to_remove):
    return [each for each in alist if each not in to_remove]


build_metadata_list = [
    {
        "name": "pylatest_conda_forge_mkl_linux-64",
        "type": "conda",
        "tag": "main-ci",
        "folder": "build_tools/azure",
        "platform": "linux-64",
        "channel": "conda-forge",
        "conda_dependencies": common_dependencies
        + [
            "ccache",
            "pytorch",
            "pytorch-cpu",
            "polars",
            "pyarrow",
            "array-api-compat",
            "array-api-strict",
        ],
        "package_constraints": {
            "blas": "[build=mkl]",
            "pytorch": "1.13",
        },
    },
    {
        "name": "pylatest_conda_forge_mkl_osx-64",
        "type": "conda",
        "tag": "main-ci",
        "folder": "build_tools/azure",
        "platform": "osx-64",
        "channel": "conda-forge",
        "conda_dependencies": common_dependencies
        + [
            "ccache",
            "compilers",
            "llvm-openmp",
        ],
        "package_constraints": {
            "blas": "[build=mkl]",
        },
    },
    {
        "name": "pylatest_conda_mkl_no_openmp",
        "type": "conda",
        "tag": "main-ci",
        "folder": "build_tools/azure",
        "platform": "osx-64",
        "channel": "defaults",
        "conda_dependencies": remove_from(
            common_dependencies, ["cython", "threadpoolctl"]
        )
        + ["ccache"],
        "package_constraints": {
            "blas": "[build=mkl]",
            # scipy 1.12.x crashes on this platform (https://github.com/scipy/scipy/pull/20086)
            # TODO: release scipy constraint when 1.13 is available in the "default"
            # channel.
            "scipy": "<1.12",
        },
<<<<<<< HEAD
        # TODO: put cython back to conda dependencies when required version is
        # available on the main channel
=======
        # TODO: put cython and threadpoolctl back to conda dependencies when required
        # version is available on the main channel
>>>>>>> d0db0eb7
        "pip_dependencies": ["cython", "threadpoolctl"],
    },
    {
        "name": "pymin_conda_defaults_openblas",
        "type": "conda",
        "tag": "main-ci",
        "folder": "build_tools/azure",
        "platform": "linux-64",
        "channel": "defaults",
        "conda_dependencies": remove_from(
            common_dependencies,
            ["pandas", "cython", "threadpoolctl", "pip", "ninja", "meson-python"],
        )
        + ["ccache"],
        "package_constraints": {
            "python": "3.9",
            "blas": "[build=openblas]",
            "numpy": "1.21",  # the min version is not available on the defaults channel
            "scipy": "1.7",  # the min version has some low level crashes
            "matplotlib": "min",
            "cython": "min",
        },
<<<<<<< HEAD
        # TODO: put cython back to conda dependencies when required version is
        # available on the main channel
=======
        # TODO: put cython and threadpoolctl back to conda dependencies when required
        # version is available on the main channel
>>>>>>> d0db0eb7
        "pip_dependencies": ["cython", "threadpoolctl"],
    },
    {
        "name": "pymin_conda_forge_openblas_ubuntu_2204",
        "type": "conda",
        "tag": "main-ci",
        "folder": "build_tools/azure",
        "platform": "linux-64",
        "channel": "conda-forge",
        "conda_dependencies": (
            common_dependencies_without_coverage
            + docstring_test_dependencies
            + ["ccache"]
        ),
        "package_constraints": {
            "python": "3.9",
            "blas": "[build=openblas]",
        },
    },
    {
        "name": "pylatest_pip_openblas_pandas",
        "type": "conda",
        "tag": "main-ci",
        "folder": "build_tools/azure",
        "platform": "linux-64",
        "channel": "defaults",
        "conda_dependencies": ["python", "ccache"],
        "pip_dependencies": (
            remove_from(common_dependencies, ["python", "blas", "pip"])
            + docstring_test_dependencies
            + ["lightgbm", "scikit-image"]
        ),
        "package_constraints": {
            "python": "3.9",
        },
    },
    {
        "name": "pylatest_pip_scipy_dev",
        "type": "conda",
        "tag": "scipy-dev",
        "folder": "build_tools/azure",
        "platform": "linux-64",
        "channel": "defaults",
        "conda_dependencies": ["python", "ccache"],
        "pip_dependencies": (
            remove_from(
                common_dependencies,
                [
                    "python",
                    "blas",
                    "matplotlib",
                    "pyamg",
                    # all the dependencies below have a development version
                    # installed in the CI, so they can be removed from the
                    # environment.yml
                    "numpy",
                    "scipy",
                    "pandas",
                    "cython",
                    "joblib",
                    "pillow",
                ],
            )
            + ["pooch"]
            + docstring_test_dependencies
            # python-dateutil is a dependency of pandas and pandas is removed from
            # the environment.yml. Adding python-dateutil so it is pinned
            + ["python-dateutil"]
        ),
    },
    {
        "name": "pypy3",
        "type": "conda",
        "tag": "pypy",
        "folder": "build_tools/azure",
        "platform": "linux-64",
        "channel": "conda-forge",
        "conda_dependencies": (
            ["pypy", "python"]
            + remove_from(
                common_dependencies_without_coverage, ["python", "pandas", "pillow"]
            )
            + ["ccache"]
        ),
        "package_constraints": {
            "blas": "[build=openblas]",
            "python": "3.9",
        },
    },
    {
        "name": "pymin_conda_forge_mkl",
        "type": "conda",
        "tag": "main-ci",
        "folder": "build_tools/azure",
        "platform": "win-64",
        "channel": "conda-forge",
        "conda_dependencies": remove_from(common_dependencies, ["pandas", "pyamg"])
        + [
            "wheel",
            "pip",
        ],
        "package_constraints": {
            "python": "3.9",
            "blas": "[build=mkl]",
        },
    },
    {
        "name": "doc_min_dependencies",
        "type": "conda",
        "tag": "main-ci",
        "folder": "build_tools/circle",
        "platform": "linux-64",
        "channel": "conda-forge",
        "conda_dependencies": common_dependencies_without_coverage
        + [
            "scikit-image",
            "seaborn",
            "memory_profiler",
            "compilers",
            "sphinx",
            "sphinx-gallery",
            "sphinx-copybutton",
            "numpydoc",
            "sphinx-prompt",
            "plotly",
            "polars",
            "pooch",
        ],
        "pip_dependencies": ["sphinxext-opengraph"],
        "package_constraints": {
            "python": "3.9",
            "numpy": "min",
            "scipy": "min",
            "matplotlib": "min",
            "cython": "min",
            "scikit-image": "min",
            "sphinx": "min",
            "pandas": "min",
            "sphinx-gallery": "min",
            "sphinx-copybutton": "min",
            "numpydoc": "min",
            "sphinx-prompt": "min",
            "sphinxext-opengraph": "min",
            "plotly": "min",
            "polars": "min",
        },
    },
    {
        "name": "doc",
        "type": "conda",
        "tag": "main-ci",
        "folder": "build_tools/circle",
        "platform": "linux-64",
        "channel": "conda-forge",
        "conda_dependencies": common_dependencies_without_coverage
        + [
            "scikit-image",
            "seaborn",
            "memory_profiler",
            "compilers",
            "sphinx",
            "sphinx-gallery",
            "sphinx-copybutton",
            "numpydoc",
            "sphinx-prompt",
            "plotly",
            "polars",
            "pooch",
            "sphinxext-opengraph",
        ],
        "pip_dependencies": ["jupyterlite-sphinx", "jupyterlite-pyodide-kernel"],
        "package_constraints": {
            "python": "3.9",
        },
    },
    {
        "name": "pymin_conda_forge",
        "type": "conda",
        "tag": "arm",
        "folder": "build_tools/cirrus",
        "platform": "linux-aarch64",
        "channel": "conda-forge",
        "conda_dependencies": remove_from(
            common_dependencies_without_coverage, ["pandas", "pyamg"]
        )
        + ["pip", "ccache"],
        "package_constraints": {
            "python": "3.9",
        },
    },
    {
        "name": "debian_atlas_32bit",
        "type": "pip",
        "tag": "main-ci",
        "folder": "build_tools/azure",
        "pip_dependencies": [
            "cython",
            "joblib",
            "threadpoolctl",
            "pytest",
            "pytest-cov",
            "ninja",
            "meson-python",
        ],
        "package_constraints": {
            "joblib": "min",
            "threadpoolctl": "3.1.0",
            "pytest": "min",
            "pytest-cov": "min",
            # no pytest-xdist because it causes issue on 32bit
            "cython": "min",
        },
        # same Python version as in debian-32 build
        "python_version": "3.9.2",
    },
    {
        "name": "ubuntu_atlas",
        "type": "pip",
        "tag": "main-ci",
        "folder": "build_tools/azure",
        "pip_dependencies": [
            "cython",
            "joblib",
            "threadpoolctl",
            "pytest",
            "pytest-xdist",
            "ninja",
            "meson-python",
        ],
        "package_constraints": {
            "joblib": "min",
            "threadpoolctl": "min",
            "cython": "min",
        },
        "python_version": "3.10.4",
    },
]


def execute_command(command_list):
    logger.debug(" ".join(command_list))
    proc = subprocess.Popen(
        command_list, stdout=subprocess.PIPE, stderr=subprocess.PIPE
    )

    out, err = proc.communicate()
    out, err = out.decode(), err.decode()

    if proc.returncode != 0:
        command_str = " ".join(command_list)
        raise RuntimeError(
            "Command exited with non-zero exit code.\n"
            "Exit code: {}\n"
            "Command:\n{}\n"
            "stdout:\n{}\n"
            "stderr:\n{}\n".format(proc.returncode, command_str, out, err)
        )
    logger.log(TRACE, out)
    return out


def get_package_with_constraint(package_name, build_metadata, uses_pip=False):
    build_package_constraints = build_metadata.get("package_constraints")
    if build_package_constraints is None:
        constraint = None
    else:
        constraint = build_package_constraints.get(package_name)

    constraint = constraint or default_package_constraints.get(package_name)

    if constraint is None:
        return package_name

    comment = ""
    if constraint == "min":
        constraint = execute_command(
            [sys.executable, "sklearn/_min_dependencies.py", package_name]
        ).strip()
        comment = "  # min"

    if re.match(r"\d[.\d]*", constraint):
        equality = "==" if uses_pip else "="
        constraint = equality + constraint

    return f"{package_name}{constraint}{comment}"


environment = Environment(trim_blocks=True, lstrip_blocks=True)
environment.filters["get_package_with_constraint"] = get_package_with_constraint


def get_conda_environment_content(build_metadata):
    template = environment.from_string(
        """
# DO NOT EDIT: this file is generated from the specification found in the
# following script to centralize the configuration for CI builds:
# build_tools/update_environments_and_lock_files.py
channels:
  - {{ build_metadata['channel'] }}
dependencies:
  {% for conda_dep in build_metadata['conda_dependencies'] %}
  - {{ conda_dep | get_package_with_constraint(build_metadata) }}
  {% endfor %}
  {% if build_metadata['pip_dependencies'] %}
  - pip
  - pip:
  {% for pip_dep in build_metadata.get('pip_dependencies', []) %}
    - {{ pip_dep | get_package_with_constraint(build_metadata, uses_pip=True) }}
  {% endfor %}
  {% endif %}""".strip()
    )
    return template.render(build_metadata=build_metadata)


def write_conda_environment(build_metadata):
    content = get_conda_environment_content(build_metadata)
    build_name = build_metadata["name"]
    folder_path = Path(build_metadata["folder"])
    output_path = folder_path / f"{build_name}_environment.yml"
    logger.debug(output_path)
    output_path.write_text(content)


def write_all_conda_environments(build_metadata_list):
    for build_metadata in build_metadata_list:
        write_conda_environment(build_metadata)


def conda_lock(environment_path, lock_file_path, platform):
    execute_command(
        [
            "conda-lock",
            "lock",
            "--mamba",
            "--kind",
            "explicit",
            "--platform",
            platform,
            "--file",
            str(environment_path),
            "--filename-template",
            str(lock_file_path),
        ]
    )


def create_conda_lock_file(build_metadata):
    build_name = build_metadata["name"]
    folder_path = Path(build_metadata["folder"])
    environment_path = folder_path / f"{build_name}_environment.yml"
    platform = build_metadata["platform"]
    lock_file_basename = build_name
    if not lock_file_basename.endswith(platform):
        lock_file_basename = f"{lock_file_basename}_{platform}"

    lock_file_path = folder_path / f"{lock_file_basename}_conda.lock"
    conda_lock(environment_path, lock_file_path, platform)


def write_all_conda_lock_files(build_metadata_list):
    for build_metadata in build_metadata_list:
        logger.info(f"# Locking dependencies for {build_metadata['name']}")
        create_conda_lock_file(build_metadata)


def get_pip_requirements_content(build_metadata):
    template = environment.from_string(
        """
# DO NOT EDIT: this file is generated from the specification found in the
# following script to centralize the configuration for CI builds:
# build_tools/update_environments_and_lock_files.py
{% for pip_dep in build_metadata['pip_dependencies'] %}
{{ pip_dep | get_package_with_constraint(build_metadata, uses_pip=True) }}
{% endfor %}""".strip()
    )
    return template.render(build_metadata=build_metadata)


def write_pip_requirements(build_metadata):
    build_name = build_metadata["name"]
    content = get_pip_requirements_content(build_metadata)
    folder_path = Path(build_metadata["folder"])
    output_path = folder_path / f"{build_name}_requirements.txt"
    logger.debug(output_path)
    output_path.write_text(content)


def write_all_pip_requirements(build_metadata_list):
    for build_metadata in build_metadata_list:
        write_pip_requirements(build_metadata)


def pip_compile(pip_compile_path, requirements_path, lock_file_path):
    execute_command(
        [
            str(pip_compile_path),
            "--upgrade",
            str(requirements_path),
            "-o",
            str(lock_file_path),
        ]
    )


def write_pip_lock_file(build_metadata):
    build_name = build_metadata["name"]
    python_version = build_metadata["python_version"]
    environment_name = f"pip-tools-python{python_version}"
    # To make sure that the Python used to create the pip lock file is the same
    # as the one used during the CI build where the lock file is used, we first
    # create a conda environment with the correct Python version and
    # pip-compile and run pip-compile in this environment

    execute_command(
        [
            "conda",
            "create",
            "-c",
            "conda-forge",
            "-n",
            f"pip-tools-python{python_version}",
            f"python={python_version}",
            "pip-tools",
            "-y",
        ]
    )

    json_output = execute_command(["conda", "info", "--json"])
    conda_info = json.loads(json_output)
    environment_folder = [
        each for each in conda_info["envs"] if each.endswith(environment_name)
    ][0]
    environment_path = Path(environment_folder)
    pip_compile_path = environment_path / "bin" / "pip-compile"

    folder_path = Path(build_metadata["folder"])
    requirement_path = folder_path / f"{build_name}_requirements.txt"
    lock_file_path = folder_path / f"{build_name}_lock.txt"
    pip_compile(pip_compile_path, requirement_path, lock_file_path)


def write_all_pip_lock_files(build_metadata_list):
    for build_metadata in build_metadata_list:
        logger.info(f"# Locking dependencies for {build_metadata['name']}")
        write_pip_lock_file(build_metadata)


def check_conda_lock_version():
    # Check that the installed conda-lock version is consistent with _min_dependencies.
    expected_conda_lock_version = execute_command(
        [sys.executable, "sklearn/_min_dependencies.py", "conda-lock"]
    ).strip()

    installed_conda_lock_version = version("conda-lock")
    if installed_conda_lock_version != expected_conda_lock_version:
        raise RuntimeError(
            f"Expected conda-lock version: {expected_conda_lock_version}, got:"
            f" {installed_conda_lock_version}"
        )


def check_conda_version():
    # Avoid issues with glibc (https://github.com/conda/conda-lock/issues/292)
    # or osx (https://github.com/conda/conda-lock/issues/408) virtual package.
    # The glibc one has been fixed in conda 23.1.0 and the osx has been fixed
    # in conda 23.7.0.
    conda_info_output = execute_command(["conda", "info", "--json"])

    conda_info = json.loads(conda_info_output)
    conda_version = Version(conda_info["conda_version"])

    if Version("22.9.0") < conda_version < Version("23.7"):
        raise RuntimeError(
            f"conda version should be <= 22.9.0 or >= 23.7 got: {conda_version}"
        )


@click.command()
@click.option(
    "--select-build",
    default="",
    help=(
        "Regex to filter the builds we want to update environment and lock files. By"
        " default all the builds are selected."
    ),
)
@click.option(
    "--skip-build",
    default=None,
    help="Regex to skip some builds from the builds selected by --select-build",
)
@click.option(
    "--select-tag",
    default=None,
    help=(
        "Tag to filter the builds, e.g. 'main-ci' or 'scipy-dev'. "
        "This is an additional filtering on top of --select-build."
    ),
)
@click.option(
    "-v",
    "--verbose",
    is_flag=True,
    help="Print commands executed by the script",
)
@click.option(
    "-vv",
    "--very-verbose",
    is_flag=True,
    help="Print output of commands executed by the script",
)
def main(select_build, skip_build, select_tag, verbose, very_verbose):
    if verbose:
        logger.setLevel(logging.DEBUG)
    if very_verbose:
        logger.setLevel(TRACE)
        handler.setLevel(TRACE)
    check_conda_lock_version()
    check_conda_version()

    filtered_build_metadata_list = [
        each for each in build_metadata_list if re.search(select_build, each["name"])
    ]
    if select_tag is not None:
        filtered_build_metadata_list = [
            each for each in build_metadata_list if each["tag"] == select_tag
        ]
    if skip_build is not None:
        filtered_build_metadata_list = [
            each
            for each in filtered_build_metadata_list
            if not re.search(skip_build, each["name"])
        ]

    selected_build_info = "\n".join(
        f"  - {each['name']}, type: {each['type']}, tag: {each['tag']}"
        for each in filtered_build_metadata_list
    )
    selected_build_message = (
        f"# {len(filtered_build_metadata_list)} selected builds\n{selected_build_info}"
    )
    logger.info(selected_build_message)

    filtered_conda_build_metadata_list = [
        each for each in filtered_build_metadata_list if each["type"] == "conda"
    ]
    if filtered_conda_build_metadata_list:
        logger.info("# Writing conda environments")
        write_all_conda_environments(filtered_conda_build_metadata_list)
        logger.info("# Writing conda lock files")
        write_all_conda_lock_files(filtered_conda_build_metadata_list)

    filtered_pip_build_metadata_list = [
        each for each in filtered_build_metadata_list if each["type"] == "pip"
    ]
    if filtered_pip_build_metadata_list:
        logger.info("# Writing pip requirements")
        write_all_pip_requirements(filtered_pip_build_metadata_list)
        logger.info("# Writing pip lock files")
        write_all_pip_lock_files(filtered_pip_build_metadata_list)


if __name__ == "__main__":
    main()<|MERGE_RESOLUTION|>--- conflicted
+++ resolved
@@ -152,13 +152,8 @@
             # channel.
             "scipy": "<1.12",
         },
-<<<<<<< HEAD
-        # TODO: put cython back to conda dependencies when required version is
-        # available on the main channel
-=======
         # TODO: put cython and threadpoolctl back to conda dependencies when required
         # version is available on the main channel
->>>>>>> d0db0eb7
         "pip_dependencies": ["cython", "threadpoolctl"],
     },
     {
@@ -181,13 +176,8 @@
             "matplotlib": "min",
             "cython": "min",
         },
-<<<<<<< HEAD
-        # TODO: put cython back to conda dependencies when required version is
-        # available on the main channel
-=======
         # TODO: put cython and threadpoolctl back to conda dependencies when required
         # version is available on the main channel
->>>>>>> d0db0eb7
         "pip_dependencies": ["cython", "threadpoolctl"],
     },
     {

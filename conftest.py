# Even if empty this file is useful so that when running from the root folder
# ./sklearn is added to sys.path by pytest. See
# https://docs.pytest.org/en/latest/explanation/pythonpath.html for more
# details. For example, this allows to build extensions in place and run pytest
# doc/modules/clustering.rst and use sklearn from the local folder rather than
<<<<<<< HEAD
# the one from site-packages.

import platform
import sys

import pytest
from _pytest.doctest import DoctestItem

from sklearn.utils import _IS_32BIT
from sklearn.externals import _pilutil
from sklearn._min_dependencies import PYTEST_MIN_VERSION
from sklearn.utils.fixes import np_version, parse_version

if parse_version(pytest.__version__) < parse_version(PYTEST_MIN_VERSION):
    raise ImportError('Your version of pytest is too old, you should have '
                      'at least pytest >= {} installed.'
                      .format(PYTEST_MIN_VERSION))


def pytest_collection_modifyitems(config, items):
    for item in items:
        # FeatureHasher is not compatible with PyPy
        if (item.name.endswith(('_hash.FeatureHasher',
                                'text.HashingVectorizer'))
                and platform.python_implementation() == 'PyPy'):
            marker = pytest.mark.skip(
                reason='FeatureHasher is not compatible with PyPy')
            item.add_marker(marker)
        # Known failure on with GradientBoostingClassifier on ARM64
        elif (item.name.endswith('GradientBoostingClassifier')
                and platform.machine() == 'aarch64'):

            marker = pytest.mark.xfail(
                reason=(
                    'know failure. See '
                    'https://github.com/scikit-learn/scikit-learn/issues/17797'  # noqa
                )
            )
            item.add_marker(marker)

    # numpy changed the str/repr formatting of numpy arrays in 1.14. We want to
    # run doctests only for numpy >= 1.14.
    skip_doctests = False
    try:
        if np_version < parse_version('1.14'):
            reason = 'doctests are only run for numpy >= 1.14'
            skip_doctests = True
        elif _IS_32BIT:
            reason = ('doctest are only run when the default numpy int is '
                      '64 bits.')
            skip_doctests = True
        elif sys.platform.startswith("win32"):
            reason = ("doctests are not run for Windows because numpy arrays "
                      "repr is inconsistent across platforms.")
            skip_doctests = True
    except ImportError:
        pass

    if skip_doctests:
        skip_marker = pytest.mark.skip(reason=reason)

        for item in items:
            if isinstance(item, DoctestItem):
                item.add_marker(skip_marker)
    elif not _pilutil.pillow_installed:
        skip_marker = pytest.mark.skip(reason="pillow (or PIL) not installed!")
        for item in items:
            if item.name in [
                    "sklearn.feature_extraction.image.PatchExtractor",
                    "sklearn.feature_extraction.image.extract_patches_2d"]:
                item.add_marker(skip_marker)


def pytest_configure(config):
    import sys
    sys._is_pytest_session = True
    # declare our custom markers to avoid PytestUnknownMarkWarning
    config.addinivalue_line(
        "markers",
        "network: mark a test for execution if network available."
    )

    # Use matplotlib agg backend during the tests
    try:
        import matplotlib
        matplotlib.use('agg')
    except ImportError:
        pass


def pytest_unconfigure(config):
    import sys
    del sys._is_pytest_session
=======
# the one from site-packages.
>>>>>>> b5e5db4a
<|MERGE_RESOLUTION|>--- conflicted
+++ resolved
@@ -3,100 +3,4 @@
 # https://docs.pytest.org/en/latest/explanation/pythonpath.html for more
 # details. For example, this allows to build extensions in place and run pytest
 # doc/modules/clustering.rst and use sklearn from the local folder rather than
-<<<<<<< HEAD
-# the one from site-packages.
-
-import platform
-import sys
-
-import pytest
-from _pytest.doctest import DoctestItem
-
-from sklearn.utils import _IS_32BIT
-from sklearn.externals import _pilutil
-from sklearn._min_dependencies import PYTEST_MIN_VERSION
-from sklearn.utils.fixes import np_version, parse_version
-
-if parse_version(pytest.__version__) < parse_version(PYTEST_MIN_VERSION):
-    raise ImportError('Your version of pytest is too old, you should have '
-                      'at least pytest >= {} installed.'
-                      .format(PYTEST_MIN_VERSION))
-
-
-def pytest_collection_modifyitems(config, items):
-    for item in items:
-        # FeatureHasher is not compatible with PyPy
-        if (item.name.endswith(('_hash.FeatureHasher',
-                                'text.HashingVectorizer'))
-                and platform.python_implementation() == 'PyPy'):
-            marker = pytest.mark.skip(
-                reason='FeatureHasher is not compatible with PyPy')
-            item.add_marker(marker)
-        # Known failure on with GradientBoostingClassifier on ARM64
-        elif (item.name.endswith('GradientBoostingClassifier')
-                and platform.machine() == 'aarch64'):
-
-            marker = pytest.mark.xfail(
-                reason=(
-                    'know failure. See '
-                    'https://github.com/scikit-learn/scikit-learn/issues/17797'  # noqa
-                )
-            )
-            item.add_marker(marker)
-
-    # numpy changed the str/repr formatting of numpy arrays in 1.14. We want to
-    # run doctests only for numpy >= 1.14.
-    skip_doctests = False
-    try:
-        if np_version < parse_version('1.14'):
-            reason = 'doctests are only run for numpy >= 1.14'
-            skip_doctests = True
-        elif _IS_32BIT:
-            reason = ('doctest are only run when the default numpy int is '
-                      '64 bits.')
-            skip_doctests = True
-        elif sys.platform.startswith("win32"):
-            reason = ("doctests are not run for Windows because numpy arrays "
-                      "repr is inconsistent across platforms.")
-            skip_doctests = True
-    except ImportError:
-        pass
-
-    if skip_doctests:
-        skip_marker = pytest.mark.skip(reason=reason)
-
-        for item in items:
-            if isinstance(item, DoctestItem):
-                item.add_marker(skip_marker)
-    elif not _pilutil.pillow_installed:
-        skip_marker = pytest.mark.skip(reason="pillow (or PIL) not installed!")
-        for item in items:
-            if item.name in [
-                    "sklearn.feature_extraction.image.PatchExtractor",
-                    "sklearn.feature_extraction.image.extract_patches_2d"]:
-                item.add_marker(skip_marker)
-
-
-def pytest_configure(config):
-    import sys
-    sys._is_pytest_session = True
-    # declare our custom markers to avoid PytestUnknownMarkWarning
-    config.addinivalue_line(
-        "markers",
-        "network: mark a test for execution if network available."
-    )
-
-    # Use matplotlib agg backend during the tests
-    try:
-        import matplotlib
-        matplotlib.use('agg')
-    except ImportError:
-        pass
-
-
-def pytest_unconfigure(config):
-    import sys
-    del sys._is_pytest_session
-=======
-# the one from site-packages.
->>>>>>> b5e5db4a
+# the one from site-packages.
--- conflicted
+++ resolved
@@ -18,12 +18,6 @@
     "LabelSpreading",
     "LocallyLinearEmbedding",
     "MultiTaskElasticNetCV",
-<<<<<<< HEAD
-    "MultiTaskLasso",
-    "OrthogonalMatchingPursuit",
-=======
-    "MultiTaskLassoCV",
->>>>>>> 5187554a
     "OrthogonalMatchingPursuitCV",
     "PassiveAggressiveRegressor",
     "SpectralBiclustering",

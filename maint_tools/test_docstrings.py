--- conflicted
+++ resolved
@@ -16,13 +16,6 @@
     "CalibratedClassifierCV",
     "ClassifierChain",
     "ColumnTransformer",
-<<<<<<< HEAD
-    "ComplementNB",
-    "DBSCAN",
-    "DecisionTreeClassifier",
-=======
-    "CountVectorizer",
->>>>>>> 882cbdab
     "DecisionTreeRegressor",
     "DictVectorizer",
     "DictionaryLearning",

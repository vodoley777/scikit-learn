--- conflicted
+++ resolved
@@ -14,12 +14,6 @@
 # List of modules ignored when checking for numpydoc validation.
 DOCSTRING_IGNORE_LIST = [
     "LabelSpreading",
-<<<<<<< HEAD
-    "MultiLabelBinarizer",
-    "MultiTaskElasticNet",
-=======
-    "LocallyLinearEmbedding",
->>>>>>> a17430cf
     "MultiTaskElasticNetCV",
     "OrthogonalMatchingPursuitCV",
     "PassiveAggressiveRegressor",

--- conflicted
+++ resolved
@@ -21,11 +21,6 @@
     "DummyClassifier",
     "ElasticNetCV",
     "ExtraTreeRegressor",
-<<<<<<< HEAD
-    "ExtraTreesClassifier",
-=======
-    "ExtraTreesRegressor",
->>>>>>> c17e7f0f
     "FactorAnalysis",
     "FeatureAgglomeration",
     "FeatureHasher",

--- conflicted
+++ resolved
@@ -13,11 +13,6 @@
 
 # List of modules ignored when checking for numpydoc validation.
 DOCSTRING_IGNORE_LIST = [
-<<<<<<< HEAD
-    "LabelPropagation",
-=======
-    "KNNImputer",
->>>>>>> 31ba67ad
     "LabelSpreading",
     "LocallyLinearEmbedding",
     "MultiTaskElasticNetCV",

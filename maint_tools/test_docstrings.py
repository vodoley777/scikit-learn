import re
from inspect import signature
from typing import Optional

import pytest
from sklearn.utils import all_estimators

numpydoc_validation = pytest.importorskip("numpydoc.validate")

# List of modules ignored when checking for numpydoc validation.
DOCSTRING_IGNORE_LIST = [
<<<<<<< HEAD
    "AdaBoostClassifier",
=======
    "ARDRegression",
>>>>>>> a2ee56c1
    "AdaBoostRegressor",
    "AdditiveChi2Sampler",
    "AffinityPropagation",
    "AgglomerativeClustering",
    "BaggingClassifier",
    "BaggingRegressor",
    "BayesianGaussianMixture",
    "BayesianRidge",
    "BernoulliNB",
    "BernoulliRBM",
    "Binarizer",
    "Birch",
    "CCA",
    "CalibratedClassifierCV",
    "CategoricalNB",
    "ClassifierChain",
    "ColumnTransformer",
    "ComplementNB",
    "CountVectorizer",
    "DecisionTreeClassifier",
    "DecisionTreeRegressor",
    "DictVectorizer",
    "DictionaryLearning",
    "DummyClassifier",
    "DummyRegressor",
    "ElasticNet",
    "ElasticNetCV",
    "EllipticEnvelope",
    "EmpiricalCovariance",
    "ExtraTreeClassifier",
    "ExtraTreeRegressor",
    "ExtraTreesClassifier",
    "ExtraTreesRegressor",
    "FactorAnalysis",
    "FastICA",
    "FeatureAgglomeration",
    "FeatureHasher",
    "FeatureUnion",
    "FunctionTransformer",
    "GammaRegressor",
    "GaussianMixture",
    "GaussianNB",
    "GaussianProcessClassifier",
    "GaussianProcessRegressor",
    "GaussianRandomProjection",
    "GenericUnivariateSelect",
    "GradientBoostingClassifier",
    "GradientBoostingRegressor",
    "GraphicalLasso",
    "GraphicalLassoCV",
    "GridSearchCV",
    "HalvingGridSearchCV",
    "HalvingRandomSearchCV",
    "HashingVectorizer",
    "HistGradientBoostingClassifier",
    "HistGradientBoostingRegressor",
    "HuberRegressor",
    "IncrementalPCA",
    "IsolationForest",
    "Isomap",
    "IsotonicRegression",
    "IterativeImputer",
    "KBinsDiscretizer",
    "KNNImputer",
    "KNeighborsRegressor",
    "KNeighborsTransformer",
    "KernelCenterer",
    "KernelDensity",
    "KernelPCA",
    "KernelRidge",
    "LabelBinarizer",
    "LabelEncoder",
    "LabelPropagation",
    "LabelSpreading",
    "Lars",
    "LarsCV",
    "LassoCV",
    "LassoLars",
    "LassoLarsCV",
    "LassoLarsIC",
    "LatentDirichletAllocation",
    "LedoitWolf",
    "LinearDiscriminantAnalysis",
    "LinearSVC",
    "LinearSVR",
    "LocalOutlierFactor",
    "LocallyLinearEmbedding",
    "MDS",
    "MLPClassifier",
    "MLPRegressor",
    "MaxAbsScaler",
    "MeanShift",
    "MinCovDet",
    "MinMaxScaler",
    "MiniBatchDictionaryLearning",
    "MiniBatchKMeans",
    "MiniBatchSparsePCA",
    "MissingIndicator",
    "MultiLabelBinarizer",
    "MultiOutputClassifier",
    "MultiOutputRegressor",
    "MultiTaskElasticNet",
    "MultiTaskElasticNetCV",
    "MultiTaskLasso",
    "MultiTaskLassoCV",
    "MultinomialNB",
    "NMF",
    "NearestCentroid",
    "NearestNeighbors",
    "NeighborhoodComponentsAnalysis",
    "Normalizer",
    "NuSVC",
    "NuSVR",
    "Nystroem",
    "OAS",
    "OPTICS",
    "OneClassSVM",
    "OneVsOneClassifier",
    "OneVsRestClassifier",
    "OrdinalEncoder",
    "OrthogonalMatchingPursuit",
    "OrthogonalMatchingPursuitCV",
    "OutputCodeClassifier",
    "PCA",
    "PLSCanonical",
    "PLSRegression",
    "PLSSVD",
    "PassiveAggressiveClassifier",
    "PassiveAggressiveRegressor",
    "PatchExtractor",
    "Perceptron",
    "Pipeline",
    "PoissonRegressor",
    "PolynomialCountSketch",
    "PolynomialFeatures",
    "PowerTransformer",
    "QuadraticDiscriminantAnalysis",
    "QuantileRegressor",
    "QuantileTransformer",
    "RANSACRegressor",
    "RBFSampler",
    "RFE",
    "RFECV",
    "RadiusNeighborsClassifier",
    "RadiusNeighborsRegressor",
    "RadiusNeighborsTransformer",
    "RandomForestClassifier",
    "RandomForestRegressor",
    "RandomTreesEmbedding",
    "RandomizedSearchCV",
    "RegressorChain",
    "Ridge",
    "RidgeCV",
    "RidgeClassifier",
    "RidgeClassifierCV",
    "RobustScaler",
    "SGDOneClassSVM",
    "SGDRegressor",
    "SVC",
    "SVR",
    "SelectFdr",
    "SelectFpr",
    "SelectFromModel",
    "SelectFwe",
    "SelectKBest",
    "SelectPercentile",
    "SelfTrainingClassifier",
    "SequentialFeatureSelector",
    "ShrunkCovariance",
    "SimpleImputer",
    "SkewedChi2Sampler",
    "SparseCoder",
    "SparsePCA",
    "SparseRandomProjection",
    "SpectralBiclustering",
    "SpectralClustering",
    "SpectralCoclustering",
    "SpectralEmbedding",
    "SplineTransformer",
    "StackingClassifier",
    "StackingRegressor",
    "TSNE",
    "TfidfVectorizer",
    "TheilSenRegressor",
    "TransformedTargetRegressor",
    "TruncatedSVD",
    "TweedieRegressor",
    "VarianceThreshold",
    "VotingClassifier",
    "VotingRegressor",
]


def get_all_methods():
    estimators = all_estimators()
    for name, Estimator in estimators:
        if name.startswith("_"):
            # skip private classes
            continue
        methods = []
        for name in dir(Estimator):
            if name.startswith("_"):
                continue
            method_obj = getattr(Estimator, name)
            if hasattr(method_obj, "__call__") or isinstance(method_obj, property):
                methods.append(name)
        methods.append(None)

        for method in sorted(methods, key=lambda x: str(x)):
            yield Estimator, method


def filter_errors(errors, method, Estimator=None):
    """
    Ignore some errors based on the method type.

    These rules are specific for scikit-learn."""
    for code, message in errors:
        # We ignore following error code,
        #  - RT02: The first line of the Returns section
        #    should contain only the type, ..
        #   (as we may need refer to the name of the returned
        #    object)
        #  - GL01: Docstring text (summary) should start in the line
        #  immediately after the opening quotes (not in the same line,
        #  or leaving a blank line in between)

        if code in ["RT02", "GL01"]:
            continue

        # Ignore PR02: Unknown parameters for properties. We sometimes use
        # properties for ducktyping, i.e. SGDClassifier.predict_proba
        if code == "PR02" and Estimator is not None and method is not None:
            method_obj = getattr(Estimator, method)
            if isinstance(method_obj, property):
                continue

        # Following codes are only taken into account for the
        # top level class docstrings:
        #  - ES01: No extended summary found
        #  - SA01: See Also section not found
        #  - EX01: No examples section found

        if method is not None and code in ["EX01", "SA01", "ES01"]:
            continue
        yield code, message


def repr_errors(res, estimator=None, method: Optional[str] = None) -> str:
    """Pretty print original docstring and the obtained errors

    Parameters
    ----------
    res : dict
        result of numpydoc.validate.validate
    estimator : {estimator, None}
        estimator object or None
    method : str
        if estimator is not None, either the method name or None.

    Returns
    -------
    str
       String representation of the error.
    """
    if method is None:
        if hasattr(estimator, "__init__"):
            method = "__init__"
        elif estimator is None:
            raise ValueError("At least one of estimator, method should be provided")
        else:
            raise NotImplementedError

    if estimator is not None:
        obj = getattr(estimator, method)
        try:
            obj_signature = signature(obj)
        except TypeError:
            # In particular we can't parse the signature of properties
            obj_signature = (
                "\nParsing of the method signature failed, "
                "possibly because this is a property."
            )

        obj_name = estimator.__name__ + "." + method
    else:
        obj_signature = ""
        obj_name = method

    msg = "\n\n" + "\n\n".join(
        [
            str(res["file"]),
            obj_name + str(obj_signature),
            res["docstring"],
            "# Errors",
            "\n".join(
                " - {}: {}".format(code, message) for code, message in res["errors"]
            ),
        ]
    )
    return msg


@pytest.mark.parametrize("Estimator, method", get_all_methods())
def test_docstring(Estimator, method, request):
    base_import_path = Estimator.__module__
    import_path = [base_import_path, Estimator.__name__]
    if method is not None:
        import_path.append(method)

    import_path = ".".join(import_path)

    if Estimator.__name__ in DOCSTRING_IGNORE_LIST:
        request.applymarker(
            pytest.mark.xfail(run=False, reason="TODO pass numpydoc validation")
        )

    res = numpydoc_validation.validate(import_path)

    res["errors"] = list(filter_errors(res["errors"], method, Estimator=Estimator))

    if res["errors"]:
        msg = repr_errors(res, Estimator, method)

        raise ValueError(msg)


if __name__ == "__main__":
    import sys
    import argparse

    parser = argparse.ArgumentParser(description="Validate docstring with numpydoc.")
    parser.add_argument("import_path", help="Import path to validate")

    args = parser.parse_args()

    res = numpydoc_validation.validate(args.import_path)

    import_path_sections = args.import_path.split(".")
    # When applied to classes, detect class method. For functions
    # method = None.
    # TODO: this detection can be improved. Currently we assume that we have
    # class # methods if the second path element before last is in camel case.
    if len(import_path_sections) >= 2 and re.match(
        r"(?:[A-Z][a-z]*)+", import_path_sections[-2]
    ):
        method = import_path_sections[-1]
    else:
        method = None

    res["errors"] = list(filter_errors(res["errors"], method))

    if res["errors"]:
        msg = repr_errors(res, method=args.import_path)

        print(msg)
        sys.exit(1)
    else:
        print("All docstring checks passed for {}!".format(args.import_path))<|MERGE_RESOLUTION|>--- conflicted
+++ resolved
@@ -9,11 +9,6 @@
 
 # List of modules ignored when checking for numpydoc validation.
 DOCSTRING_IGNORE_LIST = [
-<<<<<<< HEAD
-    "AdaBoostClassifier",
-=======
-    "ARDRegression",
->>>>>>> a2ee56c1
     "AdaBoostRegressor",
     "AdditiveChi2Sampler",
     "AffinityPropagation",

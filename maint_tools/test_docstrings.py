--- conflicted
+++ resolved
@@ -14,6 +14,8 @@
     "LogisticRegression.decision_function",
     "Birch.predict",
     "Birch.transform",
+    "GradientBoostingClassifier",
+    "GradientBoostingRegressor",
     "LinearDiscriminantAnalysis.decision_function",
     "LinearSVC.decision_function",
     "LogisticRegressionCV.decision_function",
@@ -22,11 +24,6 @@
     "RidgeClassifier.decision_function",
     "RidgeClassifierCV.decision_function",
     "SGDClassifier.decision_function",
-<<<<<<< HEAD
-    "GradientBoostingRegressor"
-=======
-    "GradientBoostingClassifier",
->>>>>>> fd35d79e
 ]
 
 

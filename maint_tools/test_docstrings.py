--- conflicted
+++ resolved
@@ -23,19 +23,16 @@
     "RidgeClassifier.fit",
     "RidgeClassifierCV.decision_function",
     "SGDClassifier.decision_function",
-<<<<<<< HEAD
     "VotingRegressor$",
     "VotingRegressor.fit",
     "VotingRegressor.transform",
     "VotingRegressor.predict",
     "VotingRegressor.score",
-=======
     "KernelDensity",
     "KernelDensity.fit",
     "KernelDensity.score",
     "DecisionTreeClassifier",
     "DecisionTreeRegressor"
->>>>>>> b13b02c3
 ]
 
 

import re
from inspect import signature
from typing import Optional

import pytest
from sklearn.utils import all_estimators

numpydoc_validation = pytest.importorskip("numpydoc.validate")

# List of modules ignored when checking for numpydoc validation.
DOCSTRING_IGNORE_LIST = [
    "AdditiveChi2Sampler",
    "AffinityPropagation",
    "AgglomerativeClustering",
    "BaggingRegressor",
    "BernoulliRBM",
    "Birch",
    "CCA",
    "CalibratedClassifierCV",
    "ClassifierChain",
    "ColumnTransformer",
    "ComplementNB",
    "CountVectorizer",
    "DecisionTreeRegressor",
    "DictVectorizer",
    "DictionaryLearning",
    "DummyClassifier",
<<<<<<< HEAD
    "DummyRegressor",
=======
    "ElasticNet",
>>>>>>> ca406e29
    "ElasticNetCV",
    "EllipticEnvelope",
    "EmpiricalCovariance",
    "ExtraTreeClassifier",
    "ExtraTreeRegressor",
    "ExtraTreesClassifier",
    "ExtraTreesRegressor",
    "FactorAnalysis",
    "FastICA",
    "FeatureAgglomeration",
    "FeatureHasher",
    "FeatureUnion",
    "FunctionTransformer",
    "GammaRegressor",
    "GaussianMixture",
    "GaussianNB",
    "GaussianProcessRegressor",
    "GaussianRandomProjection",
    "GenericUnivariateSelect",
    "GradientBoostingClassifier",
    "GradientBoostingRegressor",
    "GraphicalLasso",
    "GraphicalLassoCV",
    "GridSearchCV",
    "HalvingGridSearchCV",
    "HalvingRandomSearchCV",
    "HashingVectorizer",
    "HistGradientBoostingClassifier",
    "HistGradientBoostingRegressor",
    "HuberRegressor",
    "IncrementalPCA",
    "Isomap",
    "IsotonicRegression",
    "IterativeImputer",
    "KBinsDiscretizer",
    "KNNImputer",
    "KNeighborsTransformer",
    "KernelCenterer",
    "KernelDensity",
    "KernelPCA",
    "KernelRidge",
    "LabelBinarizer",
    "LabelEncoder",
    "LabelPropagation",
    "LabelSpreading",
    "Lars",
    "LarsCV",
    "LassoCV",
    "LassoLars",
    "LassoLarsCV",
    "LassoLarsIC",
    "LatentDirichletAllocation",
    "LedoitWolf",
    "LinearSVC",
    "LinearSVR",
    "LocalOutlierFactor",
    "LocallyLinearEmbedding",
    "MDS",
    "MLPRegressor",
    "MaxAbsScaler",
    "MeanShift",
    "MinCovDet",
    "MiniBatchDictionaryLearning",
    "MiniBatchKMeans",
    "MiniBatchSparsePCA",
    "MissingIndicator",
    "MultiLabelBinarizer",
    "MultiOutputClassifier",
    "MultiOutputRegressor",
    "MultiTaskElasticNet",
    "MultiTaskElasticNetCV",
    "MultiTaskLasso",
    "MultiTaskLassoCV",
    "MultinomialNB",
    "NMF",
    "NearestCentroid",
    "NeighborhoodComponentsAnalysis",
    "Normalizer",
    "NuSVC",
    "NuSVR",
    "Nystroem",
    "OAS",
    "OPTICS",
    "OneClassSVM",
    "OneVsOneClassifier",
    "OneVsRestClassifier",
    "OrdinalEncoder",
    "OrthogonalMatchingPursuit",
    "OrthogonalMatchingPursuitCV",
    "OutputCodeClassifier",
    "PLSCanonical",
    "PLSRegression",
    "PLSSVD",
    "PassiveAggressiveClassifier",
    "PassiveAggressiveRegressor",
    "PatchExtractor",
    "Pipeline",
    "PoissonRegressor",
    "PolynomialCountSketch",
    "PolynomialFeatures",
    "PowerTransformer",
    "QuadraticDiscriminantAnalysis",
    "QuantileRegressor",
    "QuantileTransformer",
    "RANSACRegressor",
    "RBFSampler",
    "RFE",
    "RFECV",
    "RadiusNeighborsClassifier",
    "RadiusNeighborsRegressor",
    "RadiusNeighborsTransformer",
    "RandomForestClassifier",
    "RandomTreesEmbedding",
    "RandomizedSearchCV",
    "RegressorChain",
    "Ridge",
    "RidgeCV",
    "RidgeClassifier",
    "RidgeClassifierCV",
    "RobustScaler",
    "SGDOneClassSVM",
    "SGDRegressor",
    "SVC",
    "SVR",
    "SelectFdr",
    "SelectFpr",
    "SelectFromModel",
    "SelectFwe",
    "SelectKBest",
    "SelectPercentile",
    "SelfTrainingClassifier",
    "SequentialFeatureSelector",
    "ShrunkCovariance",
    "SimpleImputer",
    "SkewedChi2Sampler",
    "SparseCoder",
    "SparsePCA",
    "SparseRandomProjection",
    "SpectralBiclustering",
    "SpectralClustering",
    "SpectralCoclustering",
    "SpectralEmbedding",
    "SplineTransformer",
    "StackingClassifier",
    "StackingRegressor",
    "TSNE",
    "TfidfVectorizer",
    "TheilSenRegressor",
    "TransformedTargetRegressor",
    "TruncatedSVD",
    "TweedieRegressor",
    "VarianceThreshold",
    "VotingClassifier",
    "VotingRegressor",
]


def get_all_methods():
    estimators = all_estimators()
    for name, Estimator in estimators:
        if name.startswith("_"):
            # skip private classes
            continue
        methods = []
        for name in dir(Estimator):
            if name.startswith("_"):
                continue
            method_obj = getattr(Estimator, name)
            if hasattr(method_obj, "__call__") or isinstance(method_obj, property):
                methods.append(name)
        methods.append(None)

        for method in sorted(methods, key=lambda x: str(x)):
            yield Estimator, method


def filter_errors(errors, method, Estimator=None):
    """
    Ignore some errors based on the method type.

    These rules are specific for scikit-learn."""
    for code, message in errors:
        # We ignore following error code,
        #  - RT02: The first line of the Returns section
        #    should contain only the type, ..
        #   (as we may need refer to the name of the returned
        #    object)
        #  - GL01: Docstring text (summary) should start in the line
        #    immediately after the opening quotes (not in the same line,
        #    or leaving a blank line in between)
        #  - GL02: If there's a blank line, it should be before the
        #    first line of the Returns section, not after (it allows to have
        #    short docstrings for properties).

        if code in ["RT02", "GL01", "GL02"]:
            continue

        # Ignore PR02: Unknown parameters for properties. We sometimes use
        # properties for ducktyping, i.e. SGDClassifier.predict_proba
        if code == "PR02" and Estimator is not None and method is not None:
            method_obj = getattr(Estimator, method)
            if isinstance(method_obj, property):
                continue

        # Following codes are only taken into account for the
        # top level class docstrings:
        #  - ES01: No extended summary found
        #  - SA01: See Also section not found
        #  - EX01: No examples section found

        if method is not None and code in ["EX01", "SA01", "ES01"]:
            continue
        yield code, message


def repr_errors(res, estimator=None, method: Optional[str] = None) -> str:
    """Pretty print original docstring and the obtained errors

    Parameters
    ----------
    res : dict
        result of numpydoc.validate.validate
    estimator : {estimator, None}
        estimator object or None
    method : str
        if estimator is not None, either the method name or None.

    Returns
    -------
    str
       String representation of the error.
    """
    if method is None:
        if hasattr(estimator, "__init__"):
            method = "__init__"
        elif estimator is None:
            raise ValueError("At least one of estimator, method should be provided")
        else:
            raise NotImplementedError

    if estimator is not None:
        obj = getattr(estimator, method)
        try:
            obj_signature = signature(obj)
        except TypeError:
            # In particular we can't parse the signature of properties
            obj_signature = (
                "\nParsing of the method signature failed, "
                "possibly because this is a property."
            )

        obj_name = estimator.__name__ + "." + method
    else:
        obj_signature = ""
        obj_name = method

    msg = "\n\n" + "\n\n".join(
        [
            str(res["file"]),
            obj_name + str(obj_signature),
            res["docstring"],
            "# Errors",
            "\n".join(
                " - {}: {}".format(code, message) for code, message in res["errors"]
            ),
        ]
    )
    return msg


@pytest.mark.parametrize("Estimator, method", get_all_methods())
def test_docstring(Estimator, method, request):
    base_import_path = Estimator.__module__
    import_path = [base_import_path, Estimator.__name__]
    if method is not None:
        import_path.append(method)

    import_path = ".".join(import_path)

    if Estimator.__name__ in DOCSTRING_IGNORE_LIST:
        request.applymarker(
            pytest.mark.xfail(run=False, reason="TODO pass numpydoc validation")
        )

    res = numpydoc_validation.validate(import_path)

    res["errors"] = list(filter_errors(res["errors"], method, Estimator=Estimator))

    if res["errors"]:
        msg = repr_errors(res, Estimator, method)

        raise ValueError(msg)


if __name__ == "__main__":
    import sys
    import argparse

    parser = argparse.ArgumentParser(description="Validate docstring with numpydoc.")
    parser.add_argument("import_path", help="Import path to validate")

    args = parser.parse_args()

    res = numpydoc_validation.validate(args.import_path)

    import_path_sections = args.import_path.split(".")
    # When applied to classes, detect class method. For functions
    # method = None.
    # TODO: this detection can be improved. Currently we assume that we have
    # class # methods if the second path element before last is in camel case.
    if len(import_path_sections) >= 2 and re.match(
        r"(?:[A-Z][a-z]*)+", import_path_sections[-2]
    ):
        method = import_path_sections[-1]
    else:
        method = None

    res["errors"] = list(filter_errors(res["errors"], method))

    if res["errors"]:
        msg = repr_errors(res, method=args.import_path)

        print(msg)
        sys.exit(1)
    else:
        print("All docstring checks passed for {}!".format(args.import_path))<|MERGE_RESOLUTION|>--- conflicted
+++ resolved
@@ -25,11 +25,6 @@
     "DictVectorizer",
     "DictionaryLearning",
     "DummyClassifier",
-<<<<<<< HEAD
-    "DummyRegressor",
-=======
-    "ElasticNet",
->>>>>>> ca406e29
     "ElasticNetCV",
     "EllipticEnvelope",
     "EmpiricalCovariance",

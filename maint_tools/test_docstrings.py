import re
from inspect import signature
from typing import Optional

import pytest
from sklearn.utils import all_estimators

numpydoc_validation = pytest.importorskip("numpydoc.validate")

# List of modules ignored when checking for numpydoc validation.
DOCSTRING_IGNORE_LIST = [
<<<<<<< HEAD
    "GaussianProcessRegressor",
    "GaussianRandomProjection",
=======
    "GridSearchCV",
>>>>>>> 517b38ad
    "HalvingGridSearchCV",
    "HalvingRandomSearchCV",
    "HashingVectorizer",
    "HuberRegressor",
    "Isomap",
    "IterativeImputer",
    "KBinsDiscretizer",
    "KNNImputer",
    "LabelPropagation",
    "LabelSpreading",
    "LocalOutlierFactor",
    "LocallyLinearEmbedding",
    "MDS",
    "MeanShift",
    "MiniBatchKMeans",
    "MissingIndicator",
    "MultiLabelBinarizer",
    "MultiTaskElasticNet",
    "MultiTaskElasticNetCV",
    "MultiTaskLasso",
    "MultiTaskLassoCV",
    "NearestCentroid",
    "NeighborhoodComponentsAnalysis",
    "Normalizer",
    "OPTICS",
    "OneVsOneClassifier",
    "OneVsRestClassifier",
    "OrdinalEncoder",
    "OrthogonalMatchingPursuit",
    "OrthogonalMatchingPursuitCV",
    "OutputCodeClassifier",
    "PLSCanonical",
    "PLSRegression",
    "PLSSVD",
    "PassiveAggressiveClassifier",
    "PassiveAggressiveRegressor",
    "PatchExtractor",
    "PolynomialFeatures",
    "PowerTransformer",
    "QuadraticDiscriminantAnalysis",
    "QuantileRegressor",
    "QuantileTransformer",
    "RANSACRegressor",
    "RadiusNeighborsTransformer",
    "RandomizedSearchCV",
    "RobustScaler",
    "SGDOneClassSVM",
    "SGDRegressor",
    "SelfTrainingClassifier",
    "SequentialFeatureSelector",
    "SimpleImputer",
    "SparseRandomProjection",
    "SpectralBiclustering",
    "SpectralClustering",
    "SpectralCoclustering",
    "SpectralEmbedding",
    "SplineTransformer",
    "StackingClassifier",
    "StackingRegressor",
    "TheilSenRegressor",
    "TransformedTargetRegressor",
    "TweedieRegressor",
    "VarianceThreshold",
]


def get_all_methods():
    estimators = all_estimators()
    for name, Estimator in estimators:
        if name.startswith("_"):
            # skip private classes
            continue
        methods = []
        for name in dir(Estimator):
            if name.startswith("_"):
                continue
            method_obj = getattr(Estimator, name)
            if hasattr(method_obj, "__call__") or isinstance(method_obj, property):
                methods.append(name)
        methods.append(None)

        for method in sorted(methods, key=lambda x: str(x)):
            yield Estimator, method


def filter_errors(errors, method, Estimator=None):
    """
    Ignore some errors based on the method type.

    These rules are specific for scikit-learn."""
    for code, message in errors:
        # We ignore following error code,
        #  - RT02: The first line of the Returns section
        #    should contain only the type, ..
        #   (as we may need refer to the name of the returned
        #    object)
        #  - GL01: Docstring text (summary) should start in the line
        #    immediately after the opening quotes (not in the same line,
        #    or leaving a blank line in between)
        #  - GL02: If there's a blank line, it should be before the
        #    first line of the Returns section, not after (it allows to have
        #    short docstrings for properties).

        if code in ["RT02", "GL01", "GL02"]:
            continue

        # Ignore PR02: Unknown parameters for properties. We sometimes use
        # properties for ducktyping, i.e. SGDClassifier.predict_proba
        if code == "PR02" and Estimator is not None and method is not None:
            method_obj = getattr(Estimator, method)
            if isinstance(method_obj, property):
                continue

        # Following codes are only taken into account for the
        # top level class docstrings:
        #  - ES01: No extended summary found
        #  - SA01: See Also section not found
        #  - EX01: No examples section found

        if method is not None and code in ["EX01", "SA01", "ES01"]:
            continue
        yield code, message


def repr_errors(res, estimator=None, method: Optional[str] = None) -> str:
    """Pretty print original docstring and the obtained errors

    Parameters
    ----------
    res : dict
        result of numpydoc.validate.validate
    estimator : {estimator, None}
        estimator object or None
    method : str
        if estimator is not None, either the method name or None.

    Returns
    -------
    str
       String representation of the error.
    """
    if method is None:
        if hasattr(estimator, "__init__"):
            method = "__init__"
        elif estimator is None:
            raise ValueError("At least one of estimator, method should be provided")
        else:
            raise NotImplementedError

    if estimator is not None:
        obj = getattr(estimator, method)
        try:
            obj_signature = signature(obj)
        except TypeError:
            # In particular we can't parse the signature of properties
            obj_signature = (
                "\nParsing of the method signature failed, "
                "possibly because this is a property."
            )

        obj_name = estimator.__name__ + "." + method
    else:
        obj_signature = ""
        obj_name = method

    msg = "\n\n" + "\n\n".join(
        [
            str(res["file"]),
            obj_name + str(obj_signature),
            res["docstring"],
            "# Errors",
            "\n".join(
                " - {}: {}".format(code, message) for code, message in res["errors"]
            ),
        ]
    )
    return msg


@pytest.mark.parametrize("Estimator, method", get_all_methods())
def test_docstring(Estimator, method, request):
    base_import_path = Estimator.__module__
    import_path = [base_import_path, Estimator.__name__]
    if method is not None:
        import_path.append(method)

    import_path = ".".join(import_path)

    if Estimator.__name__ in DOCSTRING_IGNORE_LIST:
        request.applymarker(
            pytest.mark.xfail(run=False, reason="TODO pass numpydoc validation")
        )

    res = numpydoc_validation.validate(import_path)

    res["errors"] = list(filter_errors(res["errors"], method, Estimator=Estimator))

    if res["errors"]:
        msg = repr_errors(res, Estimator, method)

        raise ValueError(msg)


if __name__ == "__main__":
    import sys
    import argparse

    parser = argparse.ArgumentParser(description="Validate docstring with numpydoc.")
    parser.add_argument("import_path", help="Import path to validate")

    args = parser.parse_args()

    res = numpydoc_validation.validate(args.import_path)

    import_path_sections = args.import_path.split(".")
    # When applied to classes, detect class method. For functions
    # method = None.
    # TODO: this detection can be improved. Currently we assume that we have
    # class # methods if the second path element before last is in camel case.
    if len(import_path_sections) >= 2 and re.match(
        r"(?:[A-Z][a-z]*)+", import_path_sections[-2]
    ):
        method = import_path_sections[-1]
    else:
        method = None

    res["errors"] = list(filter_errors(res["errors"], method))

    if res["errors"]:
        msg = repr_errors(res, method=args.import_path)

        print(msg)
        sys.exit(1)
    else:
        print("All docstring checks passed for {}!".format(args.import_path))<|MERGE_RESOLUTION|>--- conflicted
+++ resolved
@@ -9,12 +9,6 @@
 
 # List of modules ignored when checking for numpydoc validation.
 DOCSTRING_IGNORE_LIST = [
-<<<<<<< HEAD
-    "GaussianProcessRegressor",
-    "GaussianRandomProjection",
-=======
-    "GridSearchCV",
->>>>>>> 517b38ad
     "HalvingGridSearchCV",
     "HalvingRandomSearchCV",
     "HashingVectorizer",

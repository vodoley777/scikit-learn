--- conflicted
+++ resolved
@@ -97,7 +97,6 @@
 build-backend = "mesonpy"
 # Minimum requirements for the build system to execute.
 requires = [
-<<<<<<< HEAD
     "meson-python>=0.16.0",
     "Cython>=3.0.10",
     "numpy>=2",
@@ -253,20 +252,6 @@
 "Documentation" = [
   "spin.cmds.meson.docs"
 ]
-=======
-    "setuptools",
-    "wheel",
-    "Cython>=0.28.5",
-    "numpy==1.13.3; python_version=='3.6' and platform_system!='AIX' and platform_python_implementation == 'CPython'",
-    "numpy==1.14.0; python_version=='3.6' and platform_system!='AIX' and platform_python_implementation != 'CPython'",
-    "numpy==1.14.5; python_version=='3.7' and platform_system!='AIX'",
-    "numpy==1.17.3; python_version>='3.8' and platform_system!='AIX'",
-    "numpy==1.16.0; python_version=='3.6' and platform_system=='AIX'",
-    "numpy==1.16.0; python_version=='3.7' and platform_system=='AIX'",
-    "numpy==1.17.3; python_version>='3.8' and platform_system=='AIX'",
-    "scipy>=0.19.1",
-]
 
 [tool.black]
-line-length = 79
->>>>>>> cd4abf11
+line-length = 79
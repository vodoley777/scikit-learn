--- conflicted
+++ resolved
@@ -22,10 +22,7 @@
   include:
     # This environment tests that scikit-learn can be built against
     # versions of numpy, scipy with ATLAS that comes with Ubuntu Trusty 14.04
-<<<<<<< HEAD
-=======
     # i.e. numpy 1.8.2 and scipy 0.13.3
->>>>>>> 9b727bad
     - env: DISTRIB="ubuntu" PYTHON_VERSION="2.7" CYTHON_VERSION="0.23.5"
            COVERAGE=true
       if: type != cron
@@ -34,19 +31,11 @@
           packages:
             # these only required by the DISTRIB="ubuntu" builds:
             - python-scipy
-<<<<<<< HEAD
-            - libatlas3gf-base
-            - libatlas-dev
-    # This environment tests the oldest supported anaconda env
-    - env: DISTRIB="conda" PYTHON_VERSION="2.7" INSTALL_MKL="false"
-           NUMPY_VERSION="1.8.2" SCIPY_VERSION="0.13.3" CYTHON_VERSION="0.23.5"
-=======
             - libatlas3-base
             - libatlas-dev
     # Python 3.4 build
     - env: DISTRIB="conda" PYTHON_VERSION="3.4" INSTALL_MKL="false"
            NUMPY_VERSION="1.10.4" SCIPY_VERSION="0.16.1" CYTHON_VERSION="0.25.2"
->>>>>>> 9b727bad
            COVERAGE=true
       if: type != cron
     # This environment tests the newest supported Anaconda release (5.0.0)
@@ -54,37 +43,19 @@
     - env: DISTRIB="conda" PYTHON_VERSION="3.6.2" INSTALL_MKL="true"
            NUMPY_VERSION="1.13.1" SCIPY_VERSION="0.19.1" PANDAS_VERSION="0.20.3"
            CYTHON_VERSION="0.26.1" COVERAGE=true
-<<<<<<< HEAD
-      if: type != cron
-    # This environment use pytest to run the tests. It uses the newest
-    # supported Anaconda release (5.0.0). It also runs tests requiring Pandas.
-    - env: USE_PYTEST="true" DISTRIB="conda" PYTHON_VERSION="3.6.2"
-           INSTALL_MKL="true" NUMPY_VERSION="1.13.1" SCIPY_VERSION="0.19.1"
-           PANDAS_VERSION="0.20.3" CYTHON_VERSION="0.26.1"
-           TEST_DOCSTRINGS="true"
-=======
            CHECK_PYTEST_SOFT_DEPENDENCY="true"
->>>>>>> 9b727bad
       if: type != cron
     # flake8 linting on diff wrt common ancestor with upstream/master
     - env: RUN_FLAKE8="true" SKIP_TESTS="true"
            DISTRIB="conda" PYTHON_VERSION="3.5" INSTALL_MKL="true"
-<<<<<<< HEAD
-           NUMPY_VERSION="1.13.1" SCIPY_VERSION="0.19.1" CYTHON_VERSION="0.26.1"
-=======
            NUMPY_VERSION="1.13.1" SCIPY_VERSION="0.19.1"
            CYTHON_VERSION="0.26.1"
->>>>>>> 9b727bad
       if: type != cron
     # This environment tests scikit-learn against numpy and scipy master
     # installed from their CI wheels in a virtualenv with the Python
     # interpreter provided by travis.
     -  python: 3.6
-<<<<<<< HEAD
-       env: USE_PYTEST="true" DISTRIB="scipy-dev-wheels"
-=======
        env: DISTRIB="scipy-dev-wheels"
->>>>>>> 9b727bad
        if: type = cron
 
 install: source build_tools/travis/install.sh

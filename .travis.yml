# make it explicit that we favor the new container-based travis workers
sudo: false

language: python

cache:
  apt: true
  directories:
  - $HOME/.cache/pip
  - $HOME/.ccache

dist: xenial

env:
  global:
    # Directory where tests are run from
    - TEST_DIR=/tmp/sklearn
    - OMP_NUM_THREADS=4
    - OPENBLAS_NUM_THREADS=4

matrix:
  include:
<<<<<<< HEAD
=======
    # This environment tests that scikit-learn can be built against
    # versions of numpy, scipy with ATLAS that comes with Ubuntu Xenial 16.04
    # i.e. numpy 1.11 and scipy 0.17
    - env: DISTRIB="ubuntu" PYTHON_VERSION="3.5" CYTHON_VERSION="0.28.6"
           NUMPY_VERSION="1.11.0" SCIPY_VERSION="0.17.0"
           PILLOW_VERSION="4.0.0" COVERAGE=true
           SKLEARN_SITE_JOBLIB=1 JOBLIB_VERSION="0.11"
      if: type != cron
      addons:
        apt:
          packages:
            # these only required by the DISTRIB="ubuntu" builds:
            - python3-scipy
            - libatlas3-base
            - libatlas-base-dev
            - libatlas-dev
    # Python 3.5 build without SITE_JOBLIB
    - env: DISTRIB="conda" PYTHON_VERSION="3.5" INSTALL_MKL="false"
           NUMPY_VERSION="1.11.0" SCIPY_VERSION="0.17.0" CYTHON_VERSION="0.25.2"
           PILLOW_VERSION="4.0.0" COVERAGE=true
      if: type != cron
>>>>>>> 52e9cc5a
    # Python 3.5 build
    - env: DISTRIB="conda" PYTHON_VERSION="3.5" INSTALL_MKL="false"
           NUMPY_VERSION="1.11.0" SCIPY_VERSION="0.17.0" CYTHON_VERSION="0.25.2"
           PILLOW_VERSION="4.0.0" COVERAGE=true
           SKLEARN_SITE_JOBLIB=1 JOBLIB_VERSION="0.11"
      if: type != cron
    # This environment tests the latest available dependencies.
    # It runs tests requiring pandas and PyAMG.
    # It also runs with the site joblib instead of the vendored copy of joblib.
    - env: DISTRIB="conda" PYTHON_VERSION="*" INSTALL_MKL="true"
           NUMPY_VERSION="*" SCIPY_VERSION="*" PANDAS_VERSION="*"
           CYTHON_VERSION="*" PYAMG_VERSION="*" PILLOW_VERSION="*"
           JOBLIB_VERSION="*" COVERAGE=true
           CHECK_PYTEST_SOFT_DEPENDENCY="true" TEST_DOCSTRINGS="true"
           SKLEARN_SITE_JOBLIB=1 CHECK_WARNINGS="true"
      if: type != cron
    # This environment tests scikit-learn against numpy and scipy master
    # installed from their CI wheels in a virtualenv with the Python
    # interpreter provided by travis.
    -  python: 3.7
       env: DISTRIB="scipy-dev" CHECK_WARNINGS="true"
       if: type = cron OR commit_message =~ /\[scipy-dev\]/

install: source build_tools/travis/install.sh
script: 
  - bash build_tools/travis/test_script.sh
  - bash build_tools/travis/test_docs.sh
  - bash build_tools/travis/test_pytest_soft_dependency.sh
after_success: source build_tools/travis/after_success.sh
notifications:
  webhooks:
    urls:
      - https://webhooks.gitter.im/e/4ffabb4df010b70cd624
    on_success: change  # options: [always|never|change] default: always
    on_failure: always  # options: [always|never|change] default: always
    on_start: never     # options: [always|never|change] default: always<|MERGE_RESOLUTION|>--- conflicted
+++ resolved
@@ -20,8 +20,6 @@
 
 matrix:
   include:
-<<<<<<< HEAD
-=======
     # This environment tests that scikit-learn can be built against
     # versions of numpy, scipy with ATLAS that comes with Ubuntu Xenial 16.04
     # i.e. numpy 1.11 and scipy 0.17
@@ -43,7 +41,6 @@
            NUMPY_VERSION="1.11.0" SCIPY_VERSION="0.17.0" CYTHON_VERSION="0.25.2"
            PILLOW_VERSION="4.0.0" COVERAGE=true
       if: type != cron
->>>>>>> 52e9cc5a
     # Python 3.5 build
     - env: DISTRIB="conda" PYTHON_VERSION="3.5" INSTALL_MKL="false"
            NUMPY_VERSION="1.11.0" SCIPY_VERSION="0.17.0" CYTHON_VERSION="0.25.2"

--- conflicted
+++ resolved
@@ -35,11 +35,7 @@
     - bash: |
         source build_tools/shared.sh
         # Include pytest compatibility with mypy
-<<<<<<< HEAD
-        pip install pytest flake8 $(get_dep mypy min) $(get_dep black min) cython-lint
-=======
         pip install pytest ruff $(get_dep mypy min) $(get_dep black min) cython-lint
->>>>>>> 2ab1d81e
       displayName: Install linters
     - bash: |
         ./build_tools/linting.sh

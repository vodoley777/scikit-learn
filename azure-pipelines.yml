# Adapted from https://github.com/pandas-dev/pandas/blob/master/azure-pipelines.yml
schedules:
- cron: "30 2 * * *"
  displayName: Run nightly build
  branches:
    include:
    - main
  always: true

jobs:
- job: git_commit
  displayName: Get Git Commit
  pool:
    vmImage: ubuntu-20.04
  steps:
    - bash: python build_tools/azure/get_commit_message.py
      name: commit
      displayName: Get source version message

- job: linting
  dependsOn: [git_commit]
  condition: |
    and(
      succeeded(),
      not(contains(dependencies['git_commit']['outputs']['commit.message'], '[lint skip]')),
      not(contains(dependencies['git_commit']['outputs']['commit.message'], '[ci skip]'))
    )
  displayName: Linting
  pool:
    vmImage: ubuntu-20.04
  steps:
    - task: UsePythonVersion@0
      inputs:
        versionSpec: '3.9'
    - bash: |
        source build_tools/shared.sh
        # Include pytest compatibility with mypy
        pip install pytest ruff $(get_dep mypy min) $(get_dep black min) cython-lint
      displayName: Install linters
    - bash: |
        ./build_tools/linting.sh
      displayName: Run linters

- template: build_tools/azure/posix.yml
  parameters:
    name: Linux_Nightly
    vmImage: ubuntu-20.04
    dependsOn: [git_commit, linting]
    condition: |
      and(
        succeeded(),
        not(contains(dependencies['git_commit']['outputs']['commit.message'], '[ci skip]')),
        or(eq(variables['Build.Reason'], 'Schedule'),
           contains(dependencies['git_commit']['outputs']['commit.message'], '[scipy-dev]'
          )
        )
      )
    matrix:
      pylatest_pip_scipy_dev:
        DISTRIB: 'conda-pip-scipy-dev'
        LOCK_FILE: './build_tools/azure/pylatest_pip_scipy_dev_linux-64_conda.lock'
        CHECK_WARNINGS: 'true'
        CHECK_PYTEST_SOFT_DEPENDENCY: 'true'
        # Tests that require large downloads over the networks are skipped in CI.
        # Here we make sure, that they are still run on a regular basis.
        SKLEARN_SKIP_NETWORK_TESTS: '0'

- template: build_tools/azure/posix-docker.yml
  # Experimental CPython branch without the Global Interpreter Lock:
  # https://github.com/colesbury/nogil/
  #
  # The nogil build relies on a dedicated PyPI-style index to install patched
  # versions of NumPy, SciPy and Cython maintained by @colesbury and that
  # include specific fixes to make them run correctly without relying on the GIL.
  #
  # The goal of this CI entry is to make sure that we do not introduce any
  # dependency on the GIL in scikit-learn itself. An auxiliary goal is to early
  # detect any regression in the patched build dependencies to report them
  # upstream. The long-term goal is to be able to stop having to maintain
  # multiprocessing based workaround / hacks in joblib / loky to make multi-CPU
  # computing in scikit-learn efficient by default using regular threads.
  #
  # If this experimental entry becomes too unstable, feel free to disable it.
  parameters:
    name: Linux_nogil
    vmImage: ubuntu-20.04
    dependsOn: [git_commit, linting]
    condition: |
      and(
        succeeded(),
        not(contains(dependencies['git_commit']['outputs']['commit.message'], '[ci skip]')),
        or(eq(variables['Build.Reason'], 'Schedule'),
           contains(dependencies['git_commit']['outputs']['commit.message'], '[nogil]'
          )
        )
      )
    matrix:
      pylatest_pip_nogil:
        DOCKER_CONTAINER: 'nogil/python'
        DISTRIB: 'pip-nogil'
        LOCK_FILE: './build_tools/azure/python_nogil_lock.txt'
        COVERAGE: 'false'

- template: build_tools/azure/posix-docker.yml
  parameters:
    name: Linux_Nightly_PyPy
    vmImage: ubuntu-20.04
    dependsOn: [linting, git_commit]
    condition: |
      and(
        succeeded(),
        not(contains(dependencies['git_commit']['outputs']['commit.message'], '[ci skip]')),
        or(
          eq(variables['Build.Reason'], 'Schedule'),
          contains(dependencies['git_commit']['outputs']['commit.message'], '[pypy]')
        )
      )
    matrix:
      pypy3:
        DOCKER_CONTAINER: 'condaforge/miniforge3:4.10.3-5'
        DISTRIB: 'conda-pypy3'
        LOCK_FILE: './build_tools/azure/pypy3_linux-64_conda.lock'


- job: Linux_Nightly_Pyodide
  pool:
    vmImage: ubuntu-22.04
  variables:
    # Need to match Python version and Emscripten version for the correct
    # Pyodide version. For example, for Pyodide version 0.24.1, see
    # https://github.com/pyodide/pyodide/blob/0.24.1/Makefile.envs
    PYODIDE_VERSION: '0.24.1'
    EMSCRIPTEN_VERSION: '3.1.45'
    PYTHON_VERSION: '3.11.3'

  dependsOn: [git_commit, linting]
  condition: |
    and(
      succeeded(),
      not(contains(dependencies['git_commit']['outputs']['commit.message'], '[ci skip]')),
      or(eq(variables['Build.Reason'], 'Schedule'),
         contains(dependencies['git_commit']['outputs']['commit.message'], '[pyodide]'
        )
      )
    )
  steps:
    - task: UsePythonVersion@0
      inputs:
        versionSpec: $(PYTHON_VERSION)
        addToPath: true

    - bash: bash build_tools/azure/install_pyodide.sh
      displayName: Build Pyodide wheel

    - bash: bash build_tools/azure/test_script_pyodide.sh
      displayName: Test Pyodide wheel

# Will run all the time regardless of linting outcome.
- template: build_tools/azure/posix.yml
  parameters:
    name: Linux_Runs
    vmImage: ubuntu-20.04
    dependsOn: [git_commit]
    condition: |
      and(
        succeeded(),
        not(contains(dependencies['git_commit']['outputs']['commit.message'], '[ci skip]'))
      )
    matrix:
      pylatest_conda_forge_mkl:
        DISTRIB: 'conda'
        LOCK_FILE: './build_tools/azure/pylatest_conda_forge_mkl_linux-64_conda.lock'
        COVERAGE: 'true'
        SKLEARN_TESTS_GLOBAL_RANDOM_SEED: '42'  # default global random seed

# Check compilation with Ubuntu 22.04 LTS (Jammy Jellyfish) and scipy from conda-forge
# By default the CI is sequential, where `Ubuntu_Jammy_Jellyfish` runs first and
# the others jobs are run only if `Ubuntu_Jammy_Jellyfish` succeeds.
# When "[azure parallel]" is in the commit message, `Ubuntu_Jammy_Jellyfish` will
# run in parallel with the rest of the jobs. On Azure, the job's name will be
# `Ubuntu_Jammy_Jellyfish_Parallel`.
- template: build_tools/azure/posix-all-parallel.yml
  parameters:
    name: Ubuntu_Jammy_Jellyfish
    vmImage: ubuntu-22.04
    dependsOn: [git_commit, linting]
    condition: |
      and(
        succeeded(),
        not(contains(dependencies['git_commit']['outputs']['commit.message'], '[ci skip]'))
      )
    commitMessage: dependencies['git_commit']['outputs']['commit.message']
    matrix:
      pymin_conda_forge_openblas_ubuntu_2204:
        DISTRIB: 'conda'
        LOCK_FILE: './build_tools/azure/pymin_conda_forge_openblas_ubuntu_2204_linux-64_conda.lock'
        CHECK_WARNINGS: 'true'
        COVERAGE: 'false'
        SKLEARN_TESTS_GLOBAL_RANDOM_SEED: '0'  # non-default seed

- template: build_tools/azure/posix.yml
  parameters:
    name: Ubuntu_Atlas
    vmImage: ubuntu-22.04
    dependsOn: [linting, git_commit, Ubuntu_Jammy_Jellyfish]
    # Runs when dependencies succeeded or skipped
    condition: |
      and(
        not(or(failed(), canceled())),
        not(contains(dependencies['git_commit']['outputs']['commit.message'], '[ci skip]'))
      )
    matrix:
      # Linux environment to test that scikit-learn can be built against
      # versions of numpy, scipy with ATLAS that comes with Ubuntu Jammy Jellyfish 22.04
      # i.e. numpy 1.21.5 and scipy 1.8.0
      ubuntu_atlas:
        DISTRIB: 'ubuntu'
        LOCK_FILE: './build_tools/azure/ubuntu_atlas_lock.txt'
        COVERAGE: 'false'
        SKLEARN_TESTS_GLOBAL_RANDOM_SEED: '1'  # non-default seed

- template: build_tools/azure/posix.yml
  parameters:
    name: Linux
    vmImage: ubuntu-20.04
    dependsOn: [linting, git_commit, Ubuntu_Jammy_Jellyfish]
    # Runs when dependencies succeeded or skipped
    condition: |
      and(
        not(or(failed(), canceled())),
        not(contains(dependencies['git_commit']['outputs']['commit.message'], '[ci skip]'))
      )
    matrix:
<<<<<<< HEAD
      # Linux + Python 3.8 build with OpenBLAS and without pandas
      py38_conda_defaults_openblas:
=======
      # Linux + Python 3.9 build with OpenBLAS
      pymin_conda_defaults_openblas:
>>>>>>> 94b84718
        DISTRIB: 'conda'
        LOCK_FILE: './build_tools/azure/pymin_conda_defaults_openblas_linux-64_conda.lock'
        # Enable debug Cython directives to capture IndexError exceptions in
        # combination with the -Werror::pytest.PytestUnraisableExceptionWarning
        # flag for pytest.
        # https://github.com/scikit-learn/scikit-learn/pull/24438
        SKLEARN_ENABLE_DEBUG_CYTHON_DIRECTIVES: '1'
        SKLEARN_RUN_FLOAT32_TESTS: '1'
        SKLEARN_TESTS_GLOBAL_RANDOM_SEED: '2'  # non-default seed
      # Linux environment to test the latest available dependencies.
      # It runs tests requiring lightgbm, pandas and PyAMG.
      pylatest_pip_openblas_pandas:
        DISTRIB: 'conda-pip-latest'
        LOCK_FILE: './build_tools/azure/pylatest_pip_openblas_pandas_linux-64_conda.lock'
        CHECK_PYTEST_SOFT_DEPENDENCY: 'true'
        CHECK_WARNINGS: 'true'
        SKLEARN_TESTS_GLOBAL_RANDOM_SEED: '3'  # non-default seed
        # disable pytest-xdist to have 1 job where OpenMP and BLAS are not single
        # threaded because by default the tests configuration (sklearn/conftest.py)
        # makes sure that they are single threaded in each xdist subprocess.
        PYTEST_XDIST_VERSION: 'none'

- template: build_tools/azure/posix-docker.yml
  parameters:
    name: Linux_Docker
    vmImage: ubuntu-20.04
    dependsOn: [linting, git_commit, Ubuntu_Jammy_Jellyfish]
    # Runs when dependencies succeeded or skipped
    condition: |
      and(
        not(or(failed(), canceled())),
        not(contains(dependencies['git_commit']['outputs']['commit.message'], '[ci skip]'))
      )
    matrix:
      debian_atlas_32bit:
        DOCKER_CONTAINER: 'i386/debian:11.2'
        DISTRIB: 'debian-32'
        COVERAGE: "true"
        LOCK_FILE: './build_tools/azure/debian_atlas_32bit_lock.txt'
        # disable pytest xdist due to unknown bug with 32-bit container
        PYTEST_XDIST_VERSION: 'none'
        SKLEARN_TESTS_GLOBAL_RANDOM_SEED: '4'  # non-default seed

- template: build_tools/azure/posix.yml
  parameters:
    name: macOS
    vmImage: macOS-11
    dependsOn: [linting, git_commit, Ubuntu_Jammy_Jellyfish]
    # Runs when dependencies succeeded or skipped
    condition: |
      and(
        not(or(failed(), canceled())),
        not(contains(dependencies['git_commit']['outputs']['commit.message'], '[ci skip]'))
      )
    matrix:
      pylatest_conda_forge_mkl:
        DISTRIB: 'conda'
        LOCK_FILE: './build_tools/azure/pylatest_conda_forge_mkl_osx-64_conda.lock'
        SKLEARN_TESTS_GLOBAL_RANDOM_SEED: '5'  # non-default seed
      pylatest_conda_mkl_no_openmp:
        DISTRIB: 'conda'
        LOCK_FILE: './build_tools/azure/pylatest_conda_mkl_no_openmp_osx-64_conda.lock'
        SKLEARN_TEST_NO_OPENMP: 'true'
        SKLEARN_SKIP_OPENMP_TEST: 'true'
        SKLEARN_TESTS_GLOBAL_RANDOM_SEED: '6'  # non-default seed

- template: build_tools/azure/windows.yml
  parameters:
    name: Windows
    vmImage: windows-latest
    dependsOn: [linting, git_commit, Ubuntu_Jammy_Jellyfish]
    # Runs when dependencies succeeded or skipped
    condition: |
      and(
        not(or(failed(), canceled())),
        not(contains(dependencies['git_commit']['outputs']['commit.message'], '[ci skip]'))
      )
    matrix:
      pymin_conda_forge_mkl:
        DISTRIB: 'conda'
        LOCK_FILE: ./build_tools/azure/pymin_conda_forge_mkl_win-64_conda.lock
        CHECK_WARNINGS: 'true'
        # The Azure Windows runner is typically much slower than other CI
        # runners due to the lack of compiler cache. Running the tests with
        # coverage enabled make them run extra slower. Since very few parts of
        # code should have windows-specific code branches, it should be enable
        # to restrict the code coverage collection to the non-windows runners.
        COVERAGE: 'false'
        # Enable debug Cython directives to capture IndexError exceptions in
        # combination with the -Werror::pytest.PytestUnraisableExceptionWarning
        # flag for pytest.
        # https://github.com/scikit-learn/scikit-learn/pull/24438
        SKLEARN_ENABLE_DEBUG_CYTHON_DIRECTIVES: '1'
        SKLEARN_TESTS_GLOBAL_RANDOM_SEED: '7'  # non-default seed<|MERGE_RESOLUTION|>--- conflicted
+++ resolved
@@ -231,13 +231,8 @@
         not(contains(dependencies['git_commit']['outputs']['commit.message'], '[ci skip]'))
       )
     matrix:
-<<<<<<< HEAD
-      # Linux + Python 3.8 build with OpenBLAS and without pandas
-      py38_conda_defaults_openblas:
-=======
-      # Linux + Python 3.9 build with OpenBLAS
+      # Linux + Python 3.9 build with OpenBLAS and without pandas
       pymin_conda_defaults_openblas:
->>>>>>> 94b84718
         DISTRIB: 'conda'
         LOCK_FILE: './build_tools/azure/pymin_conda_defaults_openblas_linux-64_conda.lock'
         # Enable debug Cython directives to capture IndexError exceptions in

--- conflicted
+++ resolved
@@ -65,18 +65,11 @@
         CYTHON_VERSION: '*'
         # temporary pin pytest due to unknown failure with pytest 5.3
         PYTEST_VERSION: '5.2'
-<<<<<<< HEAD
-        PILLOW_VERSION: '4.0.0'
-        MATPLOTLIB_VERSION: '1.5.1'
-        SCIKIT_IMAGE_VERSION: '*'
-        # later version of joblib are not packaged in conda for Python 3.5
-        JOBLIB_VERSION: '0.12.3'
-=======
         PILLOW_VERSION: '4.2.1'
         MATPLOTLIB_VERSION: '2.1.1'
+        SCIKIT_IMAGE_VERSION: '*'
         # latest version of joblib available in conda for Python 3.6
         JOBLIB_VERSION: '0.13.2'
->>>>>>> c79a5b41
         COVERAGE: 'true'
       # Linux environment to test the latest available dependencies and MKL.
       # It runs tests requiring lightgbm, pandas and PyAMG.

--- conflicted
+++ resolved
@@ -17,11 +17,7 @@
       inputs:
         versionSpec: '3.9'
     - bash: |
-<<<<<<< HEAD
-        pip install flake8 mypy==0.780 typing-extensions
-=======
-        pip install flake8 mypy==0.782
->>>>>>> e325bf76
+        pip install flake8 mypy==0.782 typing-extensions
       displayName: Install linters
     - bash: |
         set -ex

"""The :mod:`sklearn.inspection` module includes tools for model inspection."""
from .partial_dependence import partial_dependence
from .partial_dependence import plot_partial_dependence
<<<<<<< HEAD
from ._display_estimator import display_estimator

=======
from .permutation_importance import permutation_importance
>>>>>>> 243d0526

__all__ = [
    'partial_dependence',
    'plot_partial_dependence',
<<<<<<< HEAD
    'display_estimator'
=======
    'permutation_importance'
>>>>>>> 243d0526
]<|MERGE_RESOLUTION|>--- conflicted
+++ resolved
@@ -1,19 +1,12 @@
 """The :mod:`sklearn.inspection` module includes tools for model inspection."""
 from .partial_dependence import partial_dependence
 from .partial_dependence import plot_partial_dependence
-<<<<<<< HEAD
 from ._display_estimator import display_estimator
-
-=======
 from .permutation_importance import permutation_importance
->>>>>>> 243d0526
 
 __all__ = [
     'partial_dependence',
     'plot_partial_dependence',
-<<<<<<< HEAD
-    'display_estimator'
-=======
+    'display_estimator',
     'permutation_importance'
->>>>>>> 243d0526
 ]
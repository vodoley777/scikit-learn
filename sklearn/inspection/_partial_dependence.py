"""Partial dependence plots for regression and classification models."""

# Authors: Peter Prettenhofer
#          Trevor Stephens
#          Nicolas Hug
# License: BSD 3 clause

from collections.abc import Iterable

import numpy as np
from scipy import sparse
from scipy.stats.mstats import mquantiles

from ._pd_utils import _check_feature_names, _get_feature_index
from ..base import is_classifier, is_regressor
from ..utils.extmath import cartesian
from ..utils import check_array
from ..utils import check_matplotlib_support  # noqa
from ..utils import _safe_indexing
from ..utils import _safe_assign
from ..utils import _determine_key_type
from ..utils import _get_column_indices
from ..utils.validation import check_is_fitted
from ..utils import Bunch
from ..tree import DecisionTreeRegressor
from ..ensemble import RandomForestRegressor
from ..exceptions import NotFittedError
from ..ensemble._gb import BaseGradientBoosting
from ..ensemble._hist_gradient_boosting.gradient_boosting import (
    BaseHistGradientBoosting,
)


__all__ = [
    "partial_dependence",
]


<<<<<<< HEAD
def _grid_from_X(X, percentiles, is_categorical, grid_resolution, custom_values):
=======
def _grid_from_X(X, percentiles, grid_resolution, custom_values):
>>>>>>> 7f820176
    """Generate a grid of points based on the percentiles of X.

    The grid is a cartesian product between the columns of ``values``. The
    ith column of ``values`` consists in ``grid_resolution`` equally-spaced
    points between the percentiles of the jth column of X.

    If ``grid_resolution`` is bigger than the number of unique values in the
    j-th column of X or if the feature is a categorical feature (by inspecting
    `is_categorical`) , then those unique values will be used instead.
    
    Parameters
    ----------
    X : array-like of shape (n_samples, n_target_features)
        The data.

    percentiles : tuple of float
        The percentiles which are used to construct the extreme values of
        the grid. Must be in [0, 1].

    is_categorical : list of bool
        For each feature, tells whether it is categorical or not. If a feature
        is categorical, then the values used will be the unique ones
        (i.e. categories) instead of the percentiles.

    grid_resolution : int
        The number of equally spaced points to be placed on the grid for each
        feature.

    custom_values: dict
        Mapping from column index of X to an array-like of values where
        the partial dependence should be calculated for that feature

    Returns
    -------
    grid : ndarray of shape (n_points, n_target_features)
        A value for each feature at each point in the grid. ``n_points`` is
        always ``<= grid_resolution ** X.shape[1]``.

    values : list of 1d ndarrays
        The values with which the grid has been created. The size of each
        array ``values[j]`` is either ``grid_resolution``, the number of
        unique values in ``X[:, j]``, if j is not in ``custom_range``.
        If j is in ``custom_range``, then it is the length of ``custom_range[j]``.
    """
    if not isinstance(percentiles, Iterable) or len(percentiles) != 2:
        raise ValueError("'percentiles' must be a sequence of 2 elements.")
    if not all(0 <= x <= 1 for x in percentiles):
        raise ValueError("'percentiles' values must be in [0, 1].")
    if percentiles[0] >= percentiles[1]:
        raise ValueError("percentiles[0] must be strictly less than percentiles[1].")

    if grid_resolution <= 1:
        raise ValueError("'grid_resolution' must be strictly greater than 1.")

    custom_values = {k: np.asarray(v) for k, v in custom_values.items()}
    if any(v.ndim != 1 for v in custom_values.values()):

        error_string = ", ".join(
            f"{str(k)} - {v.ndim} dimensions" for k, v in custom_values.items() if v.ndim != 1
        )

        raise ValueError(
            "The custom grid for some features is not a one-dimensional array."
            f"{error_string}"
        )

    values = []
<<<<<<< HEAD
    # TODO: we should handle missing values (i.e. `np.nan`) specifically and store them
    # in a different Bunch attribute.
    for feature, is_cat in enumerate(is_categorical):
=======
    for feature in range(X.shape[1]):
>>>>>>> 7f820176
        if feature in custom_values:
            # Use values in the custom range
            axis = custom_values[feature]
        else:
<<<<<<< HEAD
            try:
                uniques = np.unique(_safe_indexing(X, feature, axis=1))
            except TypeError as exc:
                # `np.unique` will fail in the presence of `np.nan` and `str` categories
                # due to sorting. Temporary, we reraise an error explaining the problem.
                raise ValueError(
                    f"The column #{feature} contains mixed data types. Finding unique "
                    "categories fail due to sorting. It usually means that the column "
                    "contains `np.nan` values together with `str` categories. Such use "
                    "case is not yet supported in scikit-learn."
                ) from exc

            if is_cat or uniques.shape[0] < grid_resolution:
                # Use the unique values either because:
                # - feature has low resolution use unique values
                # - feature is categorical
=======
            uniques = np.unique(_safe_indexing(X, feature, axis=1))
            if uniques.shape[0] < grid_resolution:
                # feature has low resolution use unique vals
>>>>>>> 7f820176
                axis = uniques
            else:
                # create axis based on percentiles and grid resolution
                emp_percentiles = mquantiles(
                    _safe_indexing(X, feature, axis=1), prob=percentiles, axis=0
                )
                if np.allclose(emp_percentiles[0], emp_percentiles[1]):
                    raise ValueError(
                        "percentiles are too close to each other, "
                        "unable to build the grid. Please choose percentiles "
                        "that are further apart."
                    )
                axis = np.linspace(
                    emp_percentiles[0],
                    emp_percentiles[1],
                    num=grid_resolution,
                    endpoint=True,
                )
        values.append(axis)

    # Create a place holder for the cartesian product of the individual grids.
    shape = (len(v) for v in values)
    ix = np.indices(shape)
    ix = ix.reshape(len(values), -1).T

    # If the user is computing partial dependence for a mix of
    # numeric/non-numeric features we use object dtype.
    # Else, we use the first dtype in values,
    # which is the default behavior of the cartesian function.
    dtypes = [arr.dtype for arr in values]
    out_dtype = (
        object
        if any(not np.issubdtype(dtype, np.number) for dtype in dtypes)
        else dtypes[0]
    )

    out = np.empty_like(ix, dtype=out_dtype)
    return cartesian(values, out), values


def _partial_dependence_recursion(est, grid, features):
    averaged_predictions = est._compute_partial_dependence_recursion(grid, features)
    if averaged_predictions.ndim == 1:
        # reshape to (1, n_points) for consistency with
        # _partial_dependence_brute
        averaged_predictions = averaged_predictions.reshape(1, -1)

    return averaged_predictions


def _partial_dependence_brute(est, grid, features, X, response_method):

    predictions = []
    averaged_predictions = []

    # define the prediction_method (predict, predict_proba, decision_function).
    if is_regressor(est):
        prediction_method = est.predict
    else:
        predict_proba = getattr(est, "predict_proba", None)
        decision_function = getattr(est, "decision_function", None)
        if response_method == "auto":
            # try predict_proba, then decision_function if it doesn't exist
            prediction_method = predict_proba or decision_function
        else:
            prediction_method = (
                predict_proba
                if response_method == "predict_proba"
                else decision_function
            )
        if prediction_method is None:
            if response_method == "auto":
                raise ValueError(
                    "The estimator has no predict_proba and no "
                    "decision_function method."
                )
            elif response_method == "predict_proba":
                raise ValueError("The estimator has no predict_proba method.")
            else:
                raise ValueError("The estimator has no decision_function method.")

    X_eval = X.copy()
    for new_values in grid:
        for i, variable in enumerate(features):
            _safe_assign(X_eval, new_values[i], column_indexer=variable)

        try:
            # Note: predictions is of shape
            # (n_points,) for non-multioutput regressors
            # (n_points, n_tasks) for multioutput regressors
            # (n_points, 1) for the regressors in cross_decomposition (I think)
            # (n_points, 2) for binary classification
            # (n_points, n_classes) for multiclass classification
            pred = prediction_method(X_eval)

            predictions.append(pred)
            # average over samples
            averaged_predictions.append(np.mean(pred, axis=0))
        except NotFittedError as e:
            raise ValueError("'estimator' parameter must be a fitted estimator") from e

    n_samples = X.shape[0]

    # reshape to (n_targets, n_instances, n_points) where n_targets is:
    # - 1 for non-multioutput regression and binary classification (shape is
    #   already correct in those cases)
    # - n_tasks for multi-output regression
    # - n_classes for multiclass classification.
    predictions = np.array(predictions).T
    if is_regressor(est) and predictions.ndim == 2:
        # non-multioutput regression, shape is (n_instances, n_points,)
        predictions = predictions.reshape(n_samples, -1)
    elif is_classifier(est) and predictions.shape[0] == 2:
        # Binary classification, shape is (2, n_instances, n_points).
        # we output the effect of **positive** class
        predictions = predictions[1]
        predictions = predictions.reshape(n_samples, -1)

    # reshape averaged_predictions to (n_targets, n_points) where n_targets is:
    # - 1 for non-multioutput regression and binary classification (shape is
    #   already correct in those cases)
    # - n_tasks for multi-output regression
    # - n_classes for multiclass classification.
    averaged_predictions = np.array(averaged_predictions).T
    if is_regressor(est) and averaged_predictions.ndim == 1:
        # non-multioutput regression, shape is (n_points,)
        averaged_predictions = averaged_predictions.reshape(1, -1)
    elif is_classifier(est) and averaged_predictions.shape[0] == 2:
        # Binary classification, shape is (2, n_points).
        # we output the effect of **positive** class
        averaged_predictions = averaged_predictions[1]
        averaged_predictions = averaged_predictions.reshape(1, -1)

    return averaged_predictions, predictions


def partial_dependence(
    estimator,
    X,
    features,
    *,
    categorical_features=None,
    feature_names=None,
    response_method="auto",
    percentiles=(0.05, 0.95),
    grid_resolution=100,
    method="auto",
    kind="average",
    custom_values=None,
):
    """Partial dependence of ``features``.

    Partial dependence of a feature (or a set of features) corresponds to
    the average response of an estimator for each possible value of the
    feature.

    Read more in the :ref:`User Guide <partial_dependence>`.

    .. warning::

        For :class:`~sklearn.ensemble.GradientBoostingClassifier` and
        :class:`~sklearn.ensemble.GradientBoostingRegressor`, the
        `'recursion'` method (used by default) will not account for the `init`
        predictor of the boosting process. In practice, this will produce
        the same values as `'brute'` up to a constant offset in the target
        response, provided that `init` is a constant estimator (which is the
        default). However, if `init` is not a constant estimator, the
        partial dependence values are incorrect for `'recursion'` because the
        offset will be sample-dependent. It is preferable to use the `'brute'`
        method. Note that this only applies to
        :class:`~sklearn.ensemble.GradientBoostingClassifier` and
        :class:`~sklearn.ensemble.GradientBoostingRegressor`, not to
        :class:`~sklearn.ensemble.HistGradientBoostingClassifier` and
        :class:`~sklearn.ensemble.HistGradientBoostingRegressor`.

    Parameters
    ----------
    estimator : BaseEstimator
        A fitted estimator object implementing :term:`predict`,
        :term:`predict_proba`, or :term:`decision_function`.
        Multioutput-multiclass classifiers are not supported.

    X : {array-like or dataframe} of shape (n_samples, n_features)
        ``X`` is used to generate a grid of values for the target
        ``features`` (where the partial dependence will be evaluated), and
        also to generate values for the complement features when the
        `method` is 'brute'.

    features : array-like of {int, str}
        The feature (e.g. `[0]`) or pair of interacting features
        (e.g. `[(0, 1)]`) for which the partial dependency should be computed.

    categorical_features : array-like of shape (n_features,) or shape \
            (n_categorical_features,), dtype={bool, int, str}, default=None
        Indicates the categorical features.

        - `None`: no feature will be considered categorical;
        - boolean array-like: boolean mask of shape `(n_features,)`
            indicating which features are categorical. Thus, this array has
            the same shape has `X.shape[1]`;
        - integer or string array-like: integer indices or strings
            indicating categorical features.

        .. versionadded:: 1.2

    feature_names : array-like of shape (n_features,), dtype=str, default=None
        Name of each feature; `feature_names[i]` holds the name of the feature
        with index `i`.
        By default, the name of the feature corresponds to their numerical
        index for NumPy array and their column name for pandas dataframe.

        .. versionadded:: 1.2

    response_method : {'auto', 'predict_proba', 'decision_function'}, \
            default='auto'
        Specifies whether to use :term:`predict_proba` or
        :term:`decision_function` as the target response. For regressors
        this parameter is ignored and the response is always the output of
        :term:`predict`. By default, :term:`predict_proba` is tried first
        and we revert to :term:`decision_function` if it doesn't exist. If
        ``method`` is 'recursion', the response is always the output of
        :term:`decision_function`.

    percentiles : tuple of float, default=(0.05, 0.95)
        The lower and upper percentile used to create the extreme values
        for the grid. Must be in [0, 1].

    grid_resolution : int, default=100
        The number of equally spaced points on the grid, for each target
        feature.

    method : {'auto', 'recursion', 'brute'}, default='auto'
        The method used to calculate the averaged predictions:

        - `'recursion'` is only supported for some tree-based estimators
          (namely
          :class:`~sklearn.ensemble.GradientBoostingClassifier`,
          :class:`~sklearn.ensemble.GradientBoostingRegressor`,
          :class:`~sklearn.ensemble.HistGradientBoostingClassifier`,
          :class:`~sklearn.ensemble.HistGradientBoostingRegressor`,
          :class:`~sklearn.tree.DecisionTreeRegressor`,
          :class:`~sklearn.ensemble.RandomForestRegressor`,
          ) when `kind='average'`.
          This is more efficient in terms of speed.
          With this method, the target response of a
          classifier is always the decision function, not the predicted
          probabilities. Since the `'recursion'` method implicitly computes
          the average of the Individual Conditional Expectation (ICE) by
          design, it is not compatible with ICE and thus `kind` must be
          `'average'`.

        - `'brute'` is supported for any estimator, but is more
          computationally intensive.

        - `'auto'`: the `'recursion'` is used for estimators that support it,
          and `'brute'` is used otherwise.

        Please see :ref:`this note <pdp_method_differences>` for
        differences between the `'brute'` and `'recursion'` method.

    kind : {'average', 'individual', 'both'}, default='average'
        Whether to return the partial dependence averaged across all the
        samples in the dataset or one value per sample or both.
        See Returns below.

        Note that the fast `method='recursion'` option is only available for
        `kind='average'`. Computing individual dependencies requires using the
        slower `method='brute'` option.

        .. versionadded:: 0.24

    custom_values: dict
        A dictionary mapping the index of an element of `features` to an array
        of values where the partial dependence should be calculated
        for that feature. Setting a range of values for a feature overrides
        `grid_resolution` and `percentiles`.

<<<<<<< HEAD
        .. versionadded:: 1.3

=======
>>>>>>> 7f820176
    Returns
    -------
    predictions : :class:`~sklearn.utils.Bunch`
        Dictionary-like object, with the following attributes.

        individual : ndarray of shape (n_outputs, n_instances, \
                len(values[0]), len(values[1]), ...)
            The predictions for all the points in the grid for all
            samples in X. This is also known as Individual
            Conditional Expectation (ICE)

        average : ndarray of shape (n_outputs, len(values[0]), \
                len(values[1]), ...)
            The predictions for all the points in the grid, averaged
            over all samples in X (or over the training data if
            ``method`` is 'recursion').
            Only available when ``kind='both'``.

        values : seq of 1d ndarrays
            The values with which the grid has been created.

            .. deprecated:: 1.3
                The key `values` has been deprecated in 1.3 and will be removed
                in 1.5 in favor of `grid_values`. See `grid_values` for details
                about the `values` attribute.

        grid_values : seq of 1d ndarrays
            The values with which the grid has been created. The generated
            grid is a cartesian product of the arrays in ``grid_values`` where
            ``len(grid_values) == len(features)``. The size of each array
            ``grid_values[j]`` is either ``grid_resolution``, or the number of
            unique values in ``X[:, j]``, whichever is smaller.

            .. versionadded:: 1.3

        ``n_outputs`` corresponds to the number of classes in a multi-class
        setting, or to the number of tasks for multi-output regression.
        For classical regression and binary classification ``n_outputs==1``.
        ``n_values_feature_j`` corresponds to the size ``grid_values[j]``.

    See Also
    --------
    PartialDependenceDisplay.from_estimator : Plot Partial Dependence.
    PartialDependenceDisplay : Partial Dependence visualization.

    Examples
    --------
    >>> X = [[0, 0, 2], [1, 0, 0]]
    >>> y = [0, 1]
    >>> from sklearn.ensemble import GradientBoostingClassifier
    >>> gb = GradientBoostingClassifier(random_state=0).fit(X, y)
    >>> partial_dependence(gb, features=[0], X=X, percentiles=(0, 1),
    ...                    grid_resolution=2) # doctest: +SKIP
    (array([[-4.52...,  4.52...]]), [array([ 0.,  1.])])
    """
    check_is_fitted(estimator)

    if not (is_classifier(estimator) or is_regressor(estimator)):
        raise ValueError("'estimator' must be a fitted regressor or classifier.")

    if is_classifier(estimator) and isinstance(estimator.classes_[0], np.ndarray):
        raise ValueError("Multiclass-multioutput estimators are not supported")

    # Use check_array only on lists and other non-array-likes / sparse. Do not
    # convert DataFrame into a NumPy array.
    if not (hasattr(X, "__array__") or sparse.issparse(X)):
        X = check_array(X, force_all_finite="allow-nan", dtype=object)

    accepted_responses = ("auto", "predict_proba", "decision_function")
    if response_method not in accepted_responses:
        raise ValueError(
            "response_method {} is invalid. Accepted response_method names "
            "are {}.".format(response_method, ", ".join(accepted_responses))
        )

    if is_regressor(estimator) and response_method != "auto":
        raise ValueError(
            "The response_method parameter is ignored for regressors and "
            "must be 'auto'."
        )

    accepted_methods = ("brute", "recursion", "auto")
    if method not in accepted_methods:
        raise ValueError(
            "method {} is invalid. Accepted method names are {}.".format(
                method, ", ".join(accepted_methods)
            )
        )

    if kind != "average":
        if method == "recursion":
            raise ValueError(
                "The 'recursion' method only applies when 'kind' is set to 'average'"
            )
        method = "brute"

    if method == "auto":
        if isinstance(estimator, BaseGradientBoosting) and estimator.init is None:
            method = "recursion"
        elif isinstance(
            estimator,
            (BaseHistGradientBoosting, DecisionTreeRegressor, RandomForestRegressor),
        ):
            method = "recursion"
        else:
            method = "brute"

    if method == "recursion":
        if not isinstance(
            estimator,
            (
                BaseGradientBoosting,
                BaseHistGradientBoosting,
                DecisionTreeRegressor,
                RandomForestRegressor,
            ),
        ):
            supported_classes_recursion = (
                "GradientBoostingClassifier",
                "GradientBoostingRegressor",
                "HistGradientBoostingClassifier",
                "HistGradientBoostingRegressor",
                "HistGradientBoostingRegressor",
                "DecisionTreeRegressor",
                "RandomForestRegressor",
            )
            raise ValueError(
                "Only the following estimators support the 'recursion' "
                "method: {}. Try using method='brute'.".format(
                    ", ".join(supported_classes_recursion)
                )
            )
        if response_method == "auto":
            response_method = "decision_function"

        if response_method != "decision_function":
            raise ValueError(
                "With the 'recursion' method, the response_method must be "
                "'decision_function'. Got {}.".format(response_method)
            )

    if _determine_key_type(features, accept_slice=False) == "int":
        # _get_column_indices() supports negative indexing. Here, we limit
        # the indexing to be positive. The upper bound will be checked
        # by _get_column_indices()
        if np.any(np.less(features, 0)):
            raise ValueError("all features must be in [0, {}]".format(X.shape[1] - 1))

    features_indices = np.asarray(
        _get_column_indices(X, features), dtype=np.int32, order="C"
    ).ravel()

<<<<<<< HEAD
    feature_names = _check_feature_names(X, feature_names)

    n_features = X.shape[1]
    if categorical_features is None:
        is_categorical = [False] * len(features_indices)
    else:
        categorical_features = np.array(categorical_features, copy=False)
        if categorical_features.dtype.kind == "b":
            # categorical features provided as a list of boolean
            if categorical_features.size != n_features:
                raise ValueError(
                    "When `categorical_features` is a boolean array-like, "
                    "the array should be of shape (n_features,). Got "
                    f"{categorical_features.size} elements while `X` contains "
                    f"{n_features} features."
                )
            is_categorical = [categorical_features[idx] for idx in features_indices]
        elif categorical_features.dtype.kind in ("i", "O", "U"):
            # categorical features provided as a list of indices or feature names
            categorical_features_idx = [
                _get_feature_index(cat, feature_names=feature_names)
                for cat in categorical_features
            ]
            is_categorical = [
                idx in categorical_features_idx for idx in features_indices
            ]
        else:
            raise ValueError(
                "Expected `categorical_features` to be an array-like of boolean,"
                f" integer, or string. Got {categorical_features.dtype} instead."
            )

=======
>>>>>>> 7f820176
    custom_values = custom_values or {}
    if isinstance(features, (str, int)):
        features = [features]

    X_subset = _safe_indexing(X, features_indices, axis=1)

    custom_values = custom_values or {}
    custom_values_for_X_subset = {
        index: custom_values.get(feature)
        for index, feature in enumerate(features)
        if feature in custom_values
    }

    grid, values = _grid_from_X(
        X_subset,
        percentiles,
<<<<<<< HEAD
        is_categorical,
=======
>>>>>>> 7f820176
        grid_resolution,
        custom_values_idx,
    )

    if method == "brute":
        averaged_predictions, predictions = _partial_dependence_brute(
            estimator, grid, features_indices, X, response_method
        )

        # reshape predictions to
        # (n_outputs, n_instances, n_values_feature_0, n_values_feature_1, ...)
        predictions = predictions.reshape(
            -1, X.shape[0], *[val.shape[0] for val in values]
        )
    else:
        averaged_predictions = _partial_dependence_recursion(
            estimator, grid, features_indices
        )

    # reshape averaged_predictions to
    # (n_outputs, n_values_feature_0, n_values_feature_1, ...)
    averaged_predictions = averaged_predictions.reshape(
        -1, *[val.shape[0] for val in values]
    )
    pdp_results = Bunch()

    msg = (
        "Key: 'values', is deprecated in 1.3 and will be removed in 1.5. "
        "Please use 'grid_values' instead."
    )
    pdp_results._set_deprecated(
        values, new_key="grid_values", deprecated_key="values", warning_message=msg
    )

    if kind == "average":
        pdp_results["average"] = averaged_predictions
    elif kind == "individual":
        pdp_results["individual"] = predictions
    else:  # kind='both'
        pdp_results["average"] = averaged_predictions
        pdp_results["individual"] = predictions

    return pdp_results<|MERGE_RESOLUTION|>--- conflicted
+++ resolved
@@ -36,11 +36,7 @@
 ]
 
 
-<<<<<<< HEAD
 def _grid_from_X(X, percentiles, is_categorical, grid_resolution, custom_values):
-=======
-def _grid_from_X(X, percentiles, grid_resolution, custom_values):
->>>>>>> 7f820176
     """Generate a grid of points based on the percentiles of X.
 
     The grid is a cartesian product between the columns of ``values``. The
@@ -108,18 +104,13 @@
         )
 
     values = []
-<<<<<<< HEAD
     # TODO: we should handle missing values (i.e. `np.nan`) specifically and store them
     # in a different Bunch attribute.
     for feature, is_cat in enumerate(is_categorical):
-=======
-    for feature in range(X.shape[1]):
->>>>>>> 7f820176
         if feature in custom_values:
             # Use values in the custom range
             axis = custom_values[feature]
         else:
-<<<<<<< HEAD
             try:
                 uniques = np.unique(_safe_indexing(X, feature, axis=1))
             except TypeError as exc:
@@ -136,11 +127,6 @@
                 # Use the unique values either because:
                 # - feature has low resolution use unique values
                 # - feature is categorical
-=======
-            uniques = np.unique(_safe_indexing(X, feature, axis=1))
-            if uniques.shape[0] < grid_resolution:
-                # feature has low resolution use unique vals
->>>>>>> 7f820176
                 axis = uniques
             else:
                 # create axis based on percentiles and grid resolution
@@ -418,11 +404,8 @@
         for that feature. Setting a range of values for a feature overrides
         `grid_resolution` and `percentiles`.
 
-<<<<<<< HEAD
         .. versionadded:: 1.3
 
-=======
->>>>>>> 7f820176
     Returns
     -------
     predictions : :class:`~sklearn.utils.Bunch`
@@ -575,7 +558,6 @@
         _get_column_indices(X, features), dtype=np.int32, order="C"
     ).ravel()
 
-<<<<<<< HEAD
     feature_names = _check_feature_names(X, feature_names)
 
     n_features = X.shape[1]
@@ -608,15 +590,12 @@
                 f" integer, or string. Got {categorical_features.dtype} instead."
             )
 
-=======
->>>>>>> 7f820176
     custom_values = custom_values or {}
     if isinstance(features, (str, int)):
         features = [features]
 
     X_subset = _safe_indexing(X, features_indices, axis=1)
 
-    custom_values = custom_values or {}
     custom_values_for_X_subset = {
         index: custom_values.get(feature)
         for index, feature in enumerate(features)
@@ -626,12 +605,9 @@
     grid, values = _grid_from_X(
         X_subset,
         percentiles,
-<<<<<<< HEAD
         is_categorical,
-=======
->>>>>>> 7f820176
         grid_resolution,
-        custom_values_idx,
+        custom_values_for_X_subset,
     )
 
     if method == "brute":

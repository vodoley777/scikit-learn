--- conflicted
+++ resolved
@@ -64,26 +64,6 @@
 iris = load_iris()
 
 
-<<<<<<< HEAD
-@pytest.mark.parametrize('Estimator, method, data', [
-    (GradientBoostingClassifier, 'recursion', binary_classification_data),
-    (GradientBoostingClassifier, 'recursion', multiclass_classification_data),
-    (GradientBoostingClassifier, 'brute', binary_classification_data),
-    (GradientBoostingClassifier, 'brute', multiclass_classification_data),
-    (GradientBoostingRegressor, 'recursion', regression_data),
-    (GradientBoostingRegressor, 'brute', regression_data),
-    (DecisionTreeRegressor, 'brute', regression_data),
-    (LinearRegression, 'brute', regression_data),
-    (LinearRegression, 'brute', multioutput_regression_data),
-    (LogisticRegression, 'brute', binary_classification_data),
-    (LogisticRegression, 'brute', multiclass_classification_data),
-    (MultiTaskLasso, 'brute', multioutput_regression_data),
-])
-@pytest.mark.parametrize('grid_resolution', (5, 10))
-@pytest.mark.parametrize('features', ([1], [1, 2]))
-def test_output_shape(Estimator, method, data, grid_resolution,
-                      features):
-=======
 @pytest.mark.parametrize(
     "Estimator, method, data",
     [
@@ -105,7 +85,6 @@
 @pytest.mark.parametrize("features", ([1], [1, 2]))
 @pytest.mark.parametrize("kind", ("average", "individual", "both"))
 def test_output_shape(Estimator, method, data, grid_resolution, features, kind):
->>>>>>> 0c618b29
     # Check that partial_dependence has consistent output shape for different
     # kinds of estimators:
     # - classifiers with binary and multiclass settings
@@ -446,45 +425,12 @@
 @pytest.mark.filterwarnings("ignore:A Bunch will be returned")
 @pytest.mark.parametrize(
     "estimator, params, err_msg",
-<<<<<<< HEAD
-    [(KMeans(),
-      {'features': [0]},
-      "'estimator' must be a fitted regressor,"
-      " classifier or outlier_detector."),
-     (LinearRegression(),
-      {'features': [0], 'response_method': 'predict_proba'},
-      'The response_method parameter is ignored for regressors'),
-     (GradientBoostingClassifier(random_state=0),
-      {'features': [0], 'response_method': 'predict_proba',
-       'method': 'recursion'},
-      "'recursion' method, the response_method must be 'decision_function'"),
-     (GradientBoostingClassifier(random_state=0),
-      {'features': [0], 'response_method': 'predict_proba', 'method': 'auto'},
-      "'recursion' method, the response_method must be 'decision_function'"),
-     (GradientBoostingClassifier(random_state=0),
-      {'features': [0], 'response_method': 'blahblah'},
-      'response_method blahblah is invalid. Accepted response_method'),
-     (NoPredictProbaNoDecisionFunction(),
-      {'features': [0], 'response_method': 'auto'},
-      'The estimator has no predict_proba and no decision_function method'),
-     (NoPredictProbaNoDecisionFunction(),
-      {'features': [0], 'response_method': 'predict_proba'},
-      'The estimator has no predict_proba method.'),
-     (NoPredictProbaNoDecisionFunction(),
-      {'features': [0], 'response_method': 'decision_function'},
-      'The estimator has no decision_function method.'),
-     (LinearRegression(),
-      {'features': [0], 'method': 'blahblah'},
-      'blahblah is invalid. Accepted method names are brute, recursion, auto'),
-     (LinearRegression(),
-      {'features': [0], 'method': 'recursion'},
-      "Only the following estimators support the 'recursion' method:")]
-=======
     [
         (
             KMeans(),
             {"features": [0]},
-            "'estimator' must be a fitted regressor or classifier",
+            "'estimator' must be a fitted regressor, "
+            "classifier or outlier_detector.",
         ),
         (
             LinearRegression(),
@@ -546,7 +492,6 @@
             "Only the following estimators support the 'recursion' method:",
         ),
     ],
->>>>>>> 0c618b29
 )
 def test_partial_dependence_error(estimator, params, err_msg):
     X, y = make_classification(random_state=0)

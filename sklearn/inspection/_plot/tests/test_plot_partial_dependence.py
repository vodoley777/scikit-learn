import numpy as np
from scipy.stats.mstats import mquantiles

import pytest
from numpy.testing import assert_allclose
import warnings

from sklearn.datasets import load_diabetes
from sklearn.datasets import load_iris
from sklearn.datasets import make_classification, make_regression
from sklearn.ensemble import GradientBoostingRegressor
from sklearn.ensemble import GradientBoostingClassifier
from sklearn.linear_model import LinearRegression
from sklearn.utils._testing import _convert_container
from sklearn.compose import make_column_transformer
from sklearn.preprocessing import OneHotEncoder
from sklearn.pipeline import make_pipeline

from sklearn.inspection import PartialDependenceDisplay


# TODO: Remove when https://github.com/numpy/numpy/issues/14397 is resolved
pytestmark = pytest.mark.filterwarnings(
    "ignore:In future, it will be an error for 'np.bool_':DeprecationWarning:"
    "matplotlib.*",
)


@pytest.fixture(scope="module")
def diabetes():
    # diabetes dataset, subsampled for speed
    data = load_diabetes()
    data.data = data.data[:50]
    data.target = data.target[:50]
    return data


@pytest.fixture(scope="module")
def clf_diabetes(diabetes):
    clf = GradientBoostingRegressor(n_estimators=10, random_state=1)
    clf.fit(diabetes.data, diabetes.target)
    return clf

def custom_values_helper(feature, grid_resolution):
    return np.linspace(
        *mquantiles(feature, (0.05, 0.95), axis=0), num=grid_resolution, endpoint=True
    )

def custom_values_helper(feature, grid_resolution):
    return np.linspace(
        *mquantiles(feature, (0.05, 0.95), axis=0), num=grid_resolution, endpoint=True
    )


@pytest.mark.filterwarnings("ignore:A Bunch will be returned")
@pytest.mark.parametrize("grid_resolution", [10, 20])
@pytest.mark.parametrize("use_custom_values", [True, False])
<<<<<<< HEAD
def test_plot_partial_dependence(grid_resolution, use_custom_values, pyplot, clf_diabetes, diabetes):
=======
def test_plot_partial_dependence(
    plot_partial_dependence,
    use_custom_values,
    grid_resolution,
    pyplot,
    clf_diabetes,
    diabetes,
):
>>>>>>> 7f820176
    # Test partial dependence plot function.
    # Use columns 0 & 2 as 1 is not quantitative (sex)
    feature_names = diabetes.feature_names
    custom_values = None
    if use_custom_values:
        custom_values = {
            0: custom_values_helper(diabetes.data[:, 0], grid_resolution),
            2: custom_values_helper(diabetes.data[:, 2], grid_resolution),
        }
<<<<<<< HEAD

    disp = PartialDependenceDisplay.from_estimator(
=======
    disp = plot_partial_dependence(
>>>>>>> 7f820176
        clf_diabetes,
        diabetes.data,
        [0, 2, (0, 2)],
        grid_resolution=grid_resolution,
        feature_names=feature_names,
        contour_kw={"cmap": "jet"},
        custom_values=custom_values,
    )
    fig = pyplot.gcf()
    axs = fig.get_axes()
    assert disp.figure_ is fig
    assert len(axs) == 4

    assert disp.bounding_ax_ is not None
    assert disp.axes_.shape == (1, 3)
    assert disp.lines_.shape == (1, 3)
    assert disp.contours_.shape == (1, 3)
    assert disp.deciles_vlines_.shape == (1, 3)
    assert disp.deciles_hlines_.shape == (1, 3)

    assert disp.lines_[0, 2] is None
    assert disp.contours_[0, 0] is None
    assert disp.contours_[0, 1] is None

    # deciles lines: always show on xaxis, only show on yaxis if 2-way PDP
    for i in range(3):
        assert disp.deciles_vlines_[0, i] is not None
    assert disp.deciles_hlines_[0, 0] is None
    assert disp.deciles_hlines_[0, 1] is None
    assert disp.deciles_hlines_[0, 2] is not None

    assert disp.features == [(0,), (2,), (0, 2)]
    assert np.all(disp.feature_names == feature_names)
    assert len(disp.deciles) == 2
    for i in [0, 2]:
        assert_allclose(
            disp.deciles[i],
            mquantiles(diabetes.data[:, i], prob=np.arange(0.1, 1.0, 0.1)),
        )

    single_feature_positions = [(0, (0, 0)), (2, (0, 1))]
    expected_ylabels = ["Partial dependence", ""]

    for i, (feat_col, pos) in enumerate(single_feature_positions):
        ax = disp.axes_[pos]
        assert ax.get_ylabel() == expected_ylabels[i]
        assert ax.get_xlabel() == diabetes.feature_names[feat_col]

        line = disp.lines_[pos]

        avg_preds = disp.pd_results[i]
        assert avg_preds.average.shape == (1, grid_resolution)
        target_idx = disp.target_idx

        line_data = line.get_data()
        assert_allclose(line_data[0], avg_preds["grid_values"][0])
        assert_allclose(line_data[1], avg_preds.average[target_idx].ravel())

    # two feature position
    ax = disp.axes_[0, 2]
    coutour = disp.contours_[0, 2]
    assert coutour.get_cmap().name == "jet"
    assert ax.get_xlabel() == diabetes.feature_names[0]
    assert ax.get_ylabel() == diabetes.feature_names[2]


@pytest.mark.filterwarnings("ignore:A Bunch will be returned")
@pytest.mark.parametrize(
    "kind, centered, subsample, shape",
    [
        ("average", False, None, (1, 3)),
        ("individual", False, None, (1, 3, 50)),
        ("both", False, None, (1, 3, 51)),
        ("individual", False, 20, (1, 3, 20)),
        ("both", False, 20, (1, 3, 21)),
        ("individual", False, 0.5, (1, 3, 25)),
        ("both", False, 0.5, (1, 3, 26)),
        ("average", True, None, (1, 3)),
        ("individual", True, None, (1, 3, 50)),
        ("both", True, None, (1, 3, 51)),
        ("individual", True, 20, (1, 3, 20)),
        ("both", True, 20, (1, 3, 21)),
    ],
)
def test_plot_partial_dependence_kind(
    pyplot,
    kind,
    centered,
    subsample,
    shape,
    clf_diabetes,
    diabetes,
):
    disp = PartialDependenceDisplay.from_estimator(
        clf_diabetes,
        diabetes.data,
        [0, 1, 2],
        kind=kind,
        centered=centered,
        subsample=subsample,
    )

    assert disp.axes_.shape == (1, 3)
    assert disp.lines_.shape == shape
    assert disp.contours_.shape == (1, 3)

    assert disp.contours_[0, 0] is None
    assert disp.contours_[0, 1] is None
    assert disp.contours_[0, 2] is None

    if centered:
        assert all([ln._y[0] == 0.0 for ln in disp.lines_.ravel() if ln is not None])
    else:
        assert all([ln._y[0] != 0.0 for ln in disp.lines_.ravel() if ln is not None])


@pytest.mark.filterwarnings("ignore:A Bunch will be returned")
@pytest.mark.parametrize(
    "input_type, feature_names_type",
    [
        ("dataframe", None),
        ("dataframe", "list"),
        ("list", "list"),
        ("array", "list"),
        ("dataframe", "array"),
        ("list", "array"),
        ("array", "array"),
        ("dataframe", "series"),
        ("list", "series"),
        ("array", "series"),
        ("dataframe", "index"),
        ("list", "index"),
        ("array", "index"),
    ],
)
@pytest.mark.parametrize("use_custom_values", [True, False])
def test_plot_partial_dependence_str_features(
    pyplot,
    use_custom_values,
    clf_diabetes,
    diabetes,
    input_type,
    feature_names_type,
):
    age = diabetes.data[:, diabetes.feature_names.index("age")]
    bmi = diabetes.data[:, diabetes.feature_names.index("bmi")]

    if input_type == "dataframe":
        pd = pytest.importorskip("pandas")
        X = pd.DataFrame(diabetes.data, columns=diabetes.feature_names)
    elif input_type == "list":
        X = diabetes.data.tolist()
    else:
        X = diabetes.data

    if feature_names_type is None:
        feature_names = None
    else:
        feature_names = _convert_container(diabetes.feature_names, feature_names_type)

    grid_resolution = 25
    custom_values = None
    if use_custom_values:
        custom_values = {
            "age": custom_values_helper(age, grid_resolution),
            "bmi": custom_values_helper(bmi, grid_resolution),
        }
    # check with str features and array feature names and single column
    disp = PartialDependenceDisplay.from_estimator(
        clf_diabetes,
        X,
        [("age", "bmi"), "bmi"],
        grid_resolution=grid_resolution,
        feature_names=feature_names,
        n_cols=1,
        line_kw={"alpha": 0.8},
        custom_values=custom_values,
    )
    fig = pyplot.gcf()
    axs = fig.get_axes()
    assert len(axs) == 3

    assert disp.figure_ is fig
    assert disp.axes_.shape == (2, 1)
    assert disp.lines_.shape == (2, 1)
    assert disp.contours_.shape == (2, 1)
    assert disp.deciles_vlines_.shape == (2, 1)
    assert disp.deciles_hlines_.shape == (2, 1)

    assert disp.lines_[0, 0] is None
    assert disp.deciles_vlines_[0, 0] is not None
    assert disp.deciles_hlines_[0, 0] is not None
    assert disp.contours_[1, 0] is None
    assert disp.deciles_hlines_[1, 0] is None
    assert disp.deciles_vlines_[1, 0] is not None

    # line
    ax = disp.axes_[1, 0]
    assert ax.get_xlabel() == "bmi"
    assert ax.get_ylabel() == "Partial dependence"

    line = disp.lines_[1, 0]
    avg_preds = disp.pd_results[1]
    target_idx = disp.target_idx
    assert line.get_alpha() == 0.8

    line_data = line.get_data()
    assert_allclose(line_data[0], avg_preds["grid_values"][0])
    assert_allclose(line_data[1], avg_preds.average[target_idx].ravel())

    # contour
    ax = disp.axes_[0, 0]
    assert ax.get_xlabel() == "age"
    assert ax.get_ylabel() == "bmi"


@pytest.mark.filterwarnings("ignore:A Bunch will be returned")
@pytest.mark.parametrize("use_custom_values", [True, False])
<<<<<<< HEAD
def test_plot_partial_dependence_custom_axes(use_custom_values, pyplot, clf_diabetes, diabetes):
=======
def test_plot_partial_dependence_custom_axes(
    use_custom_values, plot_partial_dependence, pyplot, clf_diabetes, diabetes
):
>>>>>>> 7f820176
    grid_resolution = 25
    fig, (ax1, ax2) = pyplot.subplots(1, 2)

    age = diabetes.data[:, diabetes.feature_names.index("age")]
    bmi = diabetes.data[:, diabetes.feature_names.index("bmi")]
    custom_values = None
    if use_custom_values:
        custom_values = {
            "age": custom_values_helper(age, grid_resolution),
            "bmi": custom_values_helper(bmi, grid_resolution),
        }

<<<<<<< HEAD
    disp = PartialDependenceDisplay.from_estimator(
=======
    disp = plot_partial_dependence(
>>>>>>> 7f820176
        clf_diabetes,
        diabetes.data,
        ["age", ("age", "bmi")],
        grid_resolution=grid_resolution,
        feature_names=diabetes.feature_names,
        ax=[ax1, ax2],
        custom_values=custom_values,
    )
    assert fig is disp.figure_
    assert disp.bounding_ax_ is None
    assert disp.axes_.shape == (2,)
    assert disp.axes_[0] is ax1
    assert disp.axes_[1] is ax2

    ax = disp.axes_[0]
    assert ax.get_xlabel() == "age"
    assert ax.get_ylabel() == "Partial dependence"

    line = disp.lines_[0]
    avg_preds = disp.pd_results[0]
    target_idx = disp.target_idx

    line_data = line.get_data()
    assert_allclose(line_data[0], avg_preds["grid_values"][0])
    assert_allclose(line_data[1], avg_preds.average[target_idx].ravel())

    # contour
    ax = disp.axes_[1]
    assert ax.get_xlabel() == "age"
    assert ax.get_ylabel() == "bmi"


@pytest.mark.filterwarnings("ignore:A Bunch will be returned")
@pytest.mark.parametrize(
    "kind, lines", [("average", 1), ("individual", 50), ("both", 51)]
)
@pytest.mark.parametrize("use_custom_values", [True, False])
def test_plot_partial_dependence_passing_numpy_axes(
    plot_partial_dependence,
    pyplot,
    clf_diabetes,
    diabetes,
    use_custom_values,
    kind,
    lines,
):
    grid_resolution = 25
    feature_names = diabetes.feature_names

    age = diabetes.data[:, diabetes.feature_names.index("age")]
    bmi = diabetes.data[:, diabetes.feature_names.index("bmi")]
    custom_values = None
    if use_custom_values:
        custom_values = {
            "age": custom_values_helper(age, grid_resolution),
            "bmi": custom_values_helper(bmi, grid_resolution),
        }

<<<<<<< HEAD
    disp1 = PartialDependenceDisplay.from_estimator(
=======
    disp1 = plot_partial_dependence(
>>>>>>> 7f820176
        clf_diabetes,
        diabetes.data,
        ["age", "bmi"],
        kind=kind,
        grid_resolution=grid_resolution,
        feature_names=feature_names,
        custom_values=custom_values,
    )
    assert disp1.axes_.shape == (1, 2)
    assert disp1.axes_[0, 0].get_ylabel() == "Partial dependence"
    assert disp1.axes_[0, 1].get_ylabel() == ""
    assert len(disp1.axes_[0, 0].get_lines()) == lines
    assert len(disp1.axes_[0, 1].get_lines()) == lines

    lr = LinearRegression()
    lr.fit(diabetes.data, diabetes.target)

    disp2 = PartialDependenceDisplay.from_estimator(
        lr,
        diabetes.data,
        ["age", "bmi"],
        kind=kind,
        grid_resolution=grid_resolution,
        feature_names=feature_names,
        ax=disp1.axes_,
    )

    assert np.all(disp1.axes_ == disp2.axes_)
    assert len(disp2.axes_[0, 0].get_lines()) == 2 * lines
    assert len(disp2.axes_[0, 1].get_lines()) == 2 * lines


@pytest.mark.filterwarnings("ignore:A Bunch will be returned")
@pytest.mark.parametrize("nrows, ncols", [(2, 2), (3, 1)])
@pytest.mark.parametrize("use_custom_values", [True, False])
def test_plot_partial_dependence_incorrent_num_axes(
<<<<<<< HEAD
=======
    plot_partial_dependence,
>>>>>>> 7f820176
    pyplot,
    clf_diabetes,
    diabetes,
    use_custom_values,
    nrows,
    ncols,
):
    grid_resolution = 5
    fig, axes = pyplot.subplots(nrows, ncols)
    axes_formats = [list(axes.ravel()), tuple(axes.ravel()), axes]

    msg = "Expected ax to have 2 axes, got {}".format(nrows * ncols)
    
    age = diabetes.data[:, diabetes.feature_names.index("age")]
    bmi = diabetes.data[:, diabetes.feature_names.index("bmi")]
    custom_values = None
    if use_custom_values:
        custom_values = {
            "age": custom_values_helper(age, grid_resolution),
            "bmi": custom_values_helper(bmi, grid_resolution),
        }

<<<<<<< HEAD
    disp = PartialDependenceDisplay.from_estimator(
=======
    age = diabetes.data[:, diabetes.feature_names.index("age")]
    bmi = diabetes.data[:, diabetes.feature_names.index("bmi")]
    custom_values = None
    if use_custom_values:
        custom_values = {
            "age": custom_values_helper(age, grid_resolution),
            "bmi": custom_values_helper(bmi, grid_resolution),
        }

    disp = plot_partial_dependence(
>>>>>>> 7f820176
        clf_diabetes,
        diabetes.data,
        ["age", "bmi"],
        grid_resolution=grid_resolution,
        feature_names=diabetes.feature_names,
        custom_values=custom_values,
    )

    for ax_format in axes_formats:
        with pytest.raises(ValueError, match=msg):
            PartialDependenceDisplay.from_estimator(
                clf_diabetes,
                diabetes.data,
                ["age", "bmi"],
                grid_resolution=grid_resolution,
                feature_names=diabetes.feature_names,
                ax=ax_format,
                custom_values=custom_values,
            )

        # with axes object
        with pytest.raises(ValueError, match=msg):
            disp.plot(ax=ax_format)


@pytest.mark.filterwarnings("ignore:A Bunch will be returned")
@pytest.mark.parametrize("use_custom_values", [True, False])
<<<<<<< HEAD
def test_plot_partial_dependence_with_same_axes(use_custom_values, pyplot, clf_diabetes, diabetes):
=======
def test_plot_partial_dependence_with_same_axes(
    use_custom_values, plot_partial_dependence, pyplot, clf_diabetes, diabetes
):
>>>>>>> 7f820176
    # The first call to plot_partial_dependence will create two new axes to
    # place in the space of the passed in axes, which results in a total of
    # three axes in the figure.
    # Currently the API does not allow for the second call to
    # plot_partial_dependence to use the same axes again, because it will
    # create two new axes in the space resulting in five axes. To get the
    # expected behavior one needs to pass the generated axes into the second
    # call:
    # disp1 = plot_partial_dependence(...)
    # disp2 = plot_partial_dependence(..., ax=disp1.axes_)

    grid_resolution = 25

    age = diabetes.data[:, diabetes.feature_names.index("age")]
    bmi = diabetes.data[:, diabetes.feature_names.index("bmi")]
    custom_values = None
    if use_custom_values:
        custom_values = {
            "age": custom_values_helper(age, grid_resolution),
            "bmi": custom_values_helper(bmi, grid_resolution),
        }

    fig, ax = pyplot.subplots()
    PartialDependenceDisplay.from_estimator(
        clf_diabetes,
        diabetes.data,
        ["age", "bmi"],
        grid_resolution=grid_resolution,
        feature_names=diabetes.feature_names,
        ax=ax,
        custom_values=custom_values,
    )

    msg = (
        "The ax was already used in another plot function, please set "
        "ax=display.axes_ instead"
    )

    with pytest.raises(ValueError, match=msg):
        PartialDependenceDisplay.from_estimator(
            clf_diabetes,
            diabetes.data,
            ["age", "bmi"],
            grid_resolution=grid_resolution,
            feature_names=diabetes.feature_names,
            custom_values=custom_values,
            ax=ax,
        )


@pytest.mark.filterwarnings("ignore:A Bunch will be returned")
@pytest.mark.parametrize("use_custom_values", [True, False])
<<<<<<< HEAD
def test_plot_partial_dependence_feature_name_reuse(use_custom_values, pyplot, clf_diabetes, diabetes):
=======
def test_plot_partial_dependence_feature_name_reuse(
    use_custom_values, plot_partial_dependence, pyplot, clf_diabetes, diabetes
):
>>>>>>> 7f820176
    # second call to plot does not change the feature names from the first
    # call
    grid_resolution = 10

    custom_values = None
    if use_custom_values:
        custom_values = {
            0: custom_values_helper(diabetes.data[:, 0], grid_resolution),
            1: custom_values_helper(diabetes.data[:, 1], grid_resolution),
        }

    feature_names = diabetes.feature_names
    disp = PartialDependenceDisplay.from_estimator(
        clf_diabetes,
        diabetes.data,
        [0, 1],
        grid_resolution=grid_resolution,
        feature_names=feature_names,
        custom_values=custom_values,
    )

<<<<<<< HEAD
    PartialDependenceDisplay.from_estimator(
=======
    plot_partial_dependence(
>>>>>>> 7f820176
        clf_diabetes,
        diabetes.data,
        [0, 1],
        grid_resolution=grid_resolution,
        ax=disp.axes_,
        custom_values=custom_values,
    )

    for i, ax in enumerate(disp.axes_.ravel()):
        assert ax.get_xlabel() == feature_names[i]


@pytest.mark.filterwarnings("ignore:A Bunch will be returned")
@pytest.mark.parametrize("use_custom_values", [True, False])
def test_plot_partial_dependence_multiclass(
<<<<<<< HEAD
    use_custom_values, pyplot
=======
    use_custom_values, plot_partial_dependence, pyplot
>>>>>>> 7f820176
):
    grid_resolution = 25
    clf_int = GradientBoostingClassifier(n_estimators=10, random_state=1)
    iris = load_iris()

    custom_values = None
    if use_custom_values:
        custom_values = {
            0: custom_values_helper(iris.data[:, 0], grid_resolution),
            1: custom_values_helper(iris.data[:, 1], grid_resolution),
        }

    # Test partial dependence plot function on multi-class input.
    clf_int.fit(iris.data, iris.target)
<<<<<<< HEAD

    disp_target_0 = PartialDependenceDisplay.from_estimator(
=======
    disp_target_0 = plot_partial_dependence(
>>>>>>> 7f820176
        clf_int,
        iris.data,
        [0, 1],
        target=0,
        grid_resolution=grid_resolution,
        custom_values=custom_values,
    )
    assert disp_target_0.figure_ is pyplot.gcf()
    assert disp_target_0.axes_.shape == (1, 2)
    assert disp_target_0.lines_.shape == (1, 2)
    assert disp_target_0.contours_.shape == (1, 2)
    assert disp_target_0.deciles_vlines_.shape == (1, 2)
    assert disp_target_0.deciles_hlines_.shape == (1, 2)
    assert all(c is None for c in disp_target_0.contours_.flat)
    assert disp_target_0.target_idx == 0

    # now with symbol labels
    target = iris.target_names[iris.target]
    clf_symbol = GradientBoostingClassifier(n_estimators=10, random_state=1)
    clf_symbol.fit(iris.data, target)
<<<<<<< HEAD
    
    disp_symbol = PartialDependenceDisplay.from_estimator(
=======
    disp_symbol = plot_partial_dependence(
>>>>>>> 7f820176
        clf_symbol,
        iris.data,
        [0, 1],
        target="setosa",
        grid_resolution=grid_resolution,
        custom_values=custom_values,
    )
    assert disp_symbol.figure_ is pyplot.gcf()
    assert disp_symbol.axes_.shape == (1, 2)
    assert disp_symbol.lines_.shape == (1, 2)
    assert disp_symbol.contours_.shape == (1, 2)
    assert disp_symbol.deciles_vlines_.shape == (1, 2)
    assert disp_symbol.deciles_hlines_.shape == (1, 2)
    assert all(c is None for c in disp_symbol.contours_.flat)
    assert disp_symbol.target_idx == 0

    for int_result, symbol_result in zip(
        disp_target_0.pd_results, disp_symbol.pd_results
    ):
        assert_allclose(int_result.average, symbol_result.average)
        assert_allclose(int_result["grid_values"], symbol_result["grid_values"])

    # check that the pd plots are different for another target
<<<<<<< HEAD

    disp_target_1 = PartialDependenceDisplay.from_estimator(
        clf_int,
        iris.data,
        [0, 3],
=======
    disp_target_1 = plot_partial_dependence(
        clf_int,
        iris.data,
        [0, 1],
>>>>>>> 7f820176
        target=1,
        grid_resolution=grid_resolution,
        custom_values=custom_values,
    )
    target_0_data_y = disp_target_0.lines_[0, 0].get_data()[1]
    target_1_data_y = disp_target_1.lines_[0, 0].get_data()[1]
    assert any(target_0_data_y != target_1_data_y)


multioutput_regression_data = make_regression(n_samples=50, n_targets=2, random_state=0)


@pytest.mark.filterwarnings("ignore:A Bunch will be returned")
@pytest.mark.parametrize("target", [0, 1])
@pytest.mark.parametrize("use_custom_values", [True, False])
<<<<<<< HEAD

def test_plot_partial_dependence_multioutput(use_custom_values, pyplot, target):
=======
def test_plot_partial_dependence_multioutput(
    use_custom_values, plot_partial_dependence, pyplot, target
):
>>>>>>> 7f820176
    # Test partial dependence plot function on multi-output input.
    X, y = multioutput_regression_data
    clf = LinearRegression().fit(X, y)

    grid_resolution = 25

    custom_values = None
    if use_custom_values:
        custom_values = {
            0: custom_values_helper(X[:, 0], grid_resolution),
            1: custom_values_helper(X[:, 1], grid_resolution),
        }

<<<<<<< HEAD
    disp = PartialDependenceDisplay.from_estimator(
=======
    disp = plot_partial_dependence(
>>>>>>> 7f820176
        clf,
        X,
        [0, 1],
        target=target,
        grid_resolution=grid_resolution,
        custom_values=custom_values,
    )
    fig = pyplot.gcf()
    axs = fig.get_axes()
    assert len(axs) == 3
    assert disp.target_idx == target
    assert disp.bounding_ax_ is not None

    positions = [(0, 0), (0, 1)]
    expected_label = ["Partial dependence", ""]

    for i, pos in enumerate(positions):
        ax = disp.axes_[pos]
        assert ax.get_ylabel() == expected_label[i]
        assert ax.get_xlabel() == f"x{i}"


@pytest.mark.filterwarnings("ignore:A Bunch will be returned")
def test_plot_partial_dependence_dataframe(pyplot, clf_diabetes, diabetes):
    pd = pytest.importorskip("pandas")
    df = pd.DataFrame(diabetes.data, columns=diabetes.feature_names)

    grid_resolution = 25

    PartialDependenceDisplay.from_estimator(
        clf_diabetes,
        df,
        ["bp", "s1"],
        grid_resolution=grid_resolution,
        feature_names=df.columns.tolist(),
    )


dummy_classification_data = make_classification(random_state=0)


@pytest.mark.filterwarnings("ignore:A Bunch will be returned")
@pytest.mark.parametrize(
    "data, params, err_msg",
    [
        (
            multioutput_regression_data,
            {"target": None, "features": [0]},
            "target must be specified for multi-output",
        ),
        (
            multioutput_regression_data,
            {"target": -1, "features": [0]},
            r"target must be in \[0, n_tasks\]",
        ),
        (
            multioutput_regression_data,
            {"target": 100, "features": [0]},
            r"target must be in \[0, n_tasks\]",
        ),
        (
            dummy_classification_data,
            {"features": ["foobar"], "feature_names": None},
            "Feature 'foobar' not in feature_names",
        ),
        (
            dummy_classification_data,
            {"features": ["foobar"], "feature_names": ["abcd", "def"]},
            "Feature 'foobar' not in feature_names",
        ),
        (
            dummy_classification_data,
            {"features": [(1, 2, 3)]},
            "Each entry in features must be either an int, ",
        ),
        (
            dummy_classification_data,
            {"features": [1, {}]},
            "Each entry in features must be either an int, ",
        ),
        (
            dummy_classification_data,
            {"features": [tuple()]},
            "Each entry in features must be either an int, ",
        ),
        (
            dummy_classification_data,
            {"features": [123], "feature_names": ["blahblah"]},
            "All entries of features must be less than ",
        ),
        (
            dummy_classification_data,
            {"features": [0, 1, 2], "feature_names": ["a", "b", "a"]},
            "feature_names should not contain duplicates",
        ),
        (
            dummy_classification_data,
            {"features": [1, 2], "kind": ["both"]},
            "When `kind` is provided as a list of strings, it should contain",
        ),
        (
            dummy_classification_data,
            {"features": [1], "subsample": -1},
            "When an integer, subsample=-1 should be positive.",
        ),
        (
            dummy_classification_data,
            {"features": [1], "subsample": 1.2},
            r"When a floating-point, subsample=1.2 should be in the \(0, 1\) range",
        ),
        (
            dummy_classification_data,
            {"features": [1, 2], "categorical_features": [1.0, 2.0]},
            "Expected `categorical_features` to be an array-like of boolean,",
        ),
        (
            dummy_classification_data,
            {"features": [(1, 2)], "categorical_features": [2]},
            "Two-way partial dependence plots are not supported for pairs",
        ),
        (
            dummy_classification_data,
            {"features": [1], "categorical_features": [1], "kind": "individual"},
            "It is not possible to display individual effects",
        ),
        (
            dummy_classification_data,
            {"features": [1], "kind": "foo"},
            "Values provided to `kind` must be one of",
        ),
        (
            dummy_classification_data,
            {"features": [0, 1], "kind": ["foo", "individual"]},
            "Values provided to `kind` must be one of",
        ),
    ],
)
def test_plot_partial_dependence_error(pyplot, data, params, err_msg):
    X, y = data
    estimator = LinearRegression().fit(X, y)

    with pytest.raises(ValueError, match=err_msg):
        PartialDependenceDisplay.from_estimator(estimator, X, **params)


@pytest.mark.filterwarnings("ignore:A Bunch will be returned")
@pytest.mark.parametrize(
    "params, err_msg",
    [
        ({"target": 4, "features": [0]}, "target not in est.classes_, got 4"),
        ({"target": None, "features": [0]}, "target must be specified for multi-class"),
        (
            {"target": 1, "features": [4.5]},
            "Each entry in features must be either an int,",
        ),
    ],
)
def test_plot_partial_dependence_multiclass_error(pyplot, params, err_msg):
    iris = load_iris()
    clf = GradientBoostingClassifier(n_estimators=10, random_state=1)
    clf.fit(iris.data, iris.target)

    with pytest.raises(ValueError, match=err_msg):
        PartialDependenceDisplay.from_estimator(clf, iris.data, **params)


def test_plot_partial_dependence_does_not_override_ylabel(
    pyplot, clf_diabetes, diabetes
):
    # Non-regression test to be sure to not override the ylabel if it has been
    # See https://github.com/scikit-learn/scikit-learn/issues/15772
    _, axes = pyplot.subplots(1, 2)
    axes[0].set_ylabel("Hello world")
    PartialDependenceDisplay.from_estimator(
        clf_diabetes, diabetes.data, [0, 1], ax=axes
    )

    assert axes[0].get_ylabel() == "Hello world"
    assert axes[1].get_ylabel() == "Partial dependence"


@pytest.mark.parametrize(
    "categorical_features, array_type",
    [
        (["col_A", "col_C"], "dataframe"),
        ([0, 2], "array"),
        ([True, False, True], "array"),
    ],
)
def test_plot_partial_dependence_with_categorical(
    pyplot, categorical_features, array_type
):
    X = [[1, 1, "A"], [2, 0, "C"], [3, 2, "B"]]
    column_name = ["col_A", "col_B", "col_C"]
    X = _convert_container(X, array_type, columns_name=column_name)
    y = np.array([1.2, 0.5, 0.45]).T

    preprocessor = make_column_transformer((OneHotEncoder(), categorical_features))
    model = make_pipeline(preprocessor, LinearRegression())
    model.fit(X, y)

    # single feature
    disp = PartialDependenceDisplay.from_estimator(
        model,
        X,
        features=["col_C"],
        feature_names=column_name,
        categorical_features=categorical_features,
    )

    assert disp.figure_ is pyplot.gcf()
    assert disp.bars_.shape == (1, 1)
    assert disp.bars_[0][0] is not None
    assert disp.lines_.shape == (1, 1)
    assert disp.lines_[0][0] is None
    assert disp.contours_.shape == (1, 1)
    assert disp.contours_[0][0] is None
    assert disp.deciles_vlines_.shape == (1, 1)
    assert disp.deciles_vlines_[0][0] is None
    assert disp.deciles_hlines_.shape == (1, 1)
    assert disp.deciles_hlines_[0][0] is None
    assert disp.axes_[0, 0].get_legend() is None

    # interaction between two features
    disp = PartialDependenceDisplay.from_estimator(
        model,
        X,
        features=[("col_A", "col_C")],
        feature_names=column_name,
        categorical_features=categorical_features,
    )

    assert disp.figure_ is pyplot.gcf()
    assert disp.bars_.shape == (1, 1)
    assert disp.bars_[0][0] is None
    assert disp.lines_.shape == (1, 1)
    assert disp.lines_[0][0] is None
    assert disp.contours_.shape == (1, 1)
    assert disp.contours_[0][0] is None
    assert disp.deciles_vlines_.shape == (1, 1)
    assert disp.deciles_vlines_[0][0] is None
    assert disp.deciles_hlines_.shape == (1, 1)
    assert disp.deciles_hlines_[0][0] is None
    assert disp.axes_[0, 0].get_legend() is None


def test_plot_partial_dependence_legend(pyplot):
    pd = pytest.importorskip("pandas")
    X = pd.DataFrame(
        {
            "col_A": ["A", "B", "C"],
            "col_B": [1, 0, 2],
            "col_C": ["C", "B", "A"],
        }
    )
    y = np.array([1.2, 0.5, 0.45]).T

    categorical_features = ["col_A", "col_C"]
    preprocessor = make_column_transformer((OneHotEncoder(), categorical_features))
    model = make_pipeline(preprocessor, LinearRegression())
    model.fit(X, y)

    disp = PartialDependenceDisplay.from_estimator(
        model,
        X,
        features=["col_B", "col_C"],
        categorical_features=categorical_features,
        kind=["both", "average"],
    )

    legend_text = disp.axes_[0, 0].get_legend().get_texts()
    assert len(legend_text) == 1
    assert legend_text[0].get_text() == "average"
    assert disp.axes_[0, 1].get_legend() is None


@pytest.mark.parametrize(
    "kind, expected_shape",
    [("average", (1, 2)), ("individual", (1, 2, 20)), ("both", (1, 2, 21))],
)
@pytest.mark.parametrize("use_custom_values", [True, False])
def test_plot_partial_dependence_subsampling(
<<<<<<< HEAD
=======
    plot_partial_dependence,
>>>>>>> 7f820176
    pyplot,
    clf_diabetes,
    diabetes,
    use_custom_values,
    kind,
    expected_shape,
):
    # check that the subsampling is properly working
    # non-regression test for:
    # https://github.com/scikit-learn/scikit-learn/pull/18359
    matplotlib = pytest.importorskip("matplotlib")
    grid_resolution = 25
    feature_names = diabetes.feature_names

    age = diabetes.data[:, diabetes.feature_names.index("age")]
    bmi = diabetes.data[:, diabetes.feature_names.index("bmi")]

    custom_values = None
    if use_custom_values:
        custom_values = {
            "age": custom_values_helper(age, grid_resolution),
            "bmi": custom_values_helper(bmi, grid_resolution),
        }

<<<<<<< HEAD
    disp1 = PartialDependenceDisplay.from_estimator(
=======
    disp1 = plot_partial_dependence(
>>>>>>> 7f820176
        clf_diabetes,
        diabetes.data,
        ["age", "bmi"],
        kind=kind,
        grid_resolution=grid_resolution,
        feature_names=feature_names,
        subsample=20,
        random_state=0,
        custom_values=custom_values,
    )

    assert disp1.lines_.shape == expected_shape
    assert all(
        [isinstance(line, matplotlib.lines.Line2D) for line in disp1.lines_.ravel()]
    )


@pytest.mark.parametrize(
    "kind, line_kw, label",
    [
        ("individual", {}, None),
        ("individual", {"label": "xxx"}, None),
        ("average", {}, None),
        ("average", {"label": "xxx"}, "xxx"),
        ("both", {}, "average"),
        ("both", {"label": "xxx"}, "xxx"),
    ],
)
def test_partial_dependence_overwrite_labels(
    pyplot,
    clf_diabetes,
    diabetes,
    kind,
    line_kw,
    label,
):
    """Test that make sure that we can overwrite the label of the PDP plot"""
    disp = PartialDependenceDisplay.from_estimator(
        clf_diabetes,
        diabetes.data,
        [0, 2],
        grid_resolution=25,
        feature_names=diabetes.feature_names,
        kind=kind,
        line_kw=line_kw,
    )

    for ax in disp.axes_.ravel():
        if label is None:
            assert ax.get_legend() is None
        else:
            legend_text = ax.get_legend().get_texts()
            assert len(legend_text) == 1
            assert legend_text[0].get_text() == label


@pytest.mark.parametrize(
    "categorical_features, array_type",
    [
        (["col_A", "col_C"], "dataframe"),
        ([0, 2], "array"),
        ([True, False, True], "array"),
    ],
)
def test_grid_resolution_with_categorical(pyplot, categorical_features, array_type):
    """Check that we raise a ValueError when the grid_resolution is too small
    respect to the number of categories in the categorical features targeted.
    """
    X = [["A", 1, "A"], ["B", 0, "C"], ["C", 2, "B"]]
    column_name = ["col_A", "col_B", "col_C"]
    X = _convert_container(X, array_type, columns_name=column_name)
    y = np.array([1.2, 0.5, 0.45]).T

    preprocessor = make_column_transformer((OneHotEncoder(), categorical_features))
    model = make_pipeline(preprocessor, LinearRegression())
    model.fit(X, y)

    err_msg = (
        "resolution of the computed grid is less than the minimum number of categories"
    )
    with pytest.raises(ValueError, match=err_msg):
        PartialDependenceDisplay.from_estimator(
            model,
            X,
            features=["col_C"],
            feature_names=column_name,
            categorical_features=categorical_features,
            grid_resolution=2,
        )


# TODO(1.3): remove
def test_partial_dependence_display_deprecation(pyplot, clf_diabetes, diabetes):
    """Check that we raise the proper warning in the display."""
    disp = PartialDependenceDisplay.from_estimator(
        clf_diabetes,
        diabetes.data,
        [0, 2],
        grid_resolution=25,
        feature_names=diabetes.feature_names,
    )

    deprecation_msg = "The `pdp_lim` parameter is deprecated"
    overwritting_msg = (
        "`pdp_lim` has been passed in both the constructor and the `plot` method"
    )

    disp.pdp_lim = None
    # case when constructor and method parameters are the same
    with pytest.warns(FutureWarning, match=deprecation_msg):
        disp.plot(pdp_lim=None)
    # case when constructor and method parameters are different
    with warnings.catch_warnings(record=True) as record:
        warnings.simplefilter("always", FutureWarning)
        disp.plot(pdp_lim=(0, 1))
    assert len(record) == 2
    for warning in record:
        assert warning.message.args[0].startswith((deprecation_msg, overwritting_msg))


@pytest.mark.parametrize("kind", ["individual", "average", "both"])
@pytest.mark.parametrize("centered", [True, False])
def test_partial_dependence_plot_limits_one_way(
    pyplot, clf_diabetes, diabetes, kind, centered
):
    """Check that the PD limit on the plots are properly set on one-way plots."""
    disp = PartialDependenceDisplay.from_estimator(
        clf_diabetes,
        diabetes.data,
        features=(0, 1),
        kind=kind,
        grid_resolution=25,
        feature_names=diabetes.feature_names,
    )

    range_pd = np.array([-1, 1], dtype=np.float64)
    for pd in disp.pd_results:
        if "average" in pd:
            pd["average"][...] = range_pd[1]
            pd["average"][0, 0] = range_pd[0]
        if "individual" in pd:
            pd["individual"][...] = range_pd[1]
            pd["individual"][0, 0, 0] = range_pd[0]

    disp.plot(centered=centered)
    # check that we anchor to zero x-axis when centering
    y_lim = range_pd - range_pd[0] if centered else range_pd
    padding = 0.05 * (y_lim[1] - y_lim[0])
    y_lim[0] -= padding
    y_lim[1] += padding
    for ax in disp.axes_.ravel():
        assert_allclose(ax.get_ylim(), y_lim)


@pytest.mark.parametrize("centered", [True, False])
def test_partial_dependence_plot_limits_two_way(
    pyplot, clf_diabetes, diabetes, centered
):
    """Check that the PD limit on the plots are properly set on two-way plots."""
    disp = PartialDependenceDisplay.from_estimator(
        clf_diabetes,
        diabetes.data,
        features=[(0, 1)],
        kind="average",
        grid_resolution=25,
        feature_names=diabetes.feature_names,
    )

    range_pd = np.array([-1, 1], dtype=np.float64)
    for pd in disp.pd_results:
        pd["average"][...] = range_pd[1]
        pd["average"][0, 0] = range_pd[0]

    disp.plot(centered=centered)
    contours = disp.contours_[0, 0]
    levels = range_pd - range_pd[0] if centered else range_pd

    padding = 0.05 * (levels[1] - levels[0])
    levels[0] -= padding
    levels[1] += padding
    expect_levels = np.linspace(*levels, num=8)
    assert_allclose(contours.levels, expect_levels)


def test_partial_dependence_kind_list(
    pyplot,
    clf_diabetes,
    diabetes,
):
    """Check that we can provide a list of strings to kind parameter."""
    matplotlib = pytest.importorskip("matplotlib")

    disp = PartialDependenceDisplay.from_estimator(
        clf_diabetes,
        diabetes.data,
        features=[0, 2, (1, 2)],
        grid_resolution=20,
        kind=["both", "both", "average"],
    )

    for idx in [0, 1]:
        assert all(
            [
                isinstance(line, matplotlib.lines.Line2D)
                for line in disp.lines_[0, idx].ravel()
            ]
        )
        assert disp.contours_[0, idx] is None

    assert disp.contours_[0, 2] is not None
    assert all([line is None for line in disp.lines_[0, 2].ravel()])


@pytest.mark.parametrize(
    "features, kind",
    [
        ([0, 2, (1, 2)], "individual"),
        ([0, 2, (1, 2)], "both"),
        ([(0, 1), (0, 2), (1, 2)], "individual"),
        ([(0, 1), (0, 2), (1, 2)], "both"),
        ([0, 2, (1, 2)], ["individual", "individual", "individual"]),
        ([0, 2, (1, 2)], ["both", "both", "both"]),
    ],
)
def test_partial_dependence_kind_error(
    pyplot,
    clf_diabetes,
    diabetes,
    features,
    kind,
):
    """Check that we raise an informative error when 2-way PD is requested
    together with 1-way PD/ICE"""
    warn_msg = (
        "ICE plot cannot be rendered for 2-way feature interactions. 2-way "
        "feature interactions mandates PD plots using the 'average' kind"
    )
    with pytest.raises(ValueError, match=warn_msg):
        PartialDependenceDisplay.from_estimator(
            clf_diabetes,
            diabetes.data,
            features=features,
            grid_resolution=20,
            kind=kind,
        )


@pytest.mark.filterwarnings("ignore:A Bunch will be returned")
@pytest.mark.parametrize(
    "line_kw, pd_line_kw, ice_lines_kw, expected_colors",
    [
        ({"color": "r"}, {"color": "g"}, {"color": "b"}, ("g", "b")),
        (None, {"color": "g"}, {"color": "b"}, ("g", "b")),
        ({"color": "r"}, None, {"color": "b"}, ("r", "b")),
        ({"color": "r"}, {"color": "g"}, None, ("g", "r")),
        ({"color": "r"}, None, None, ("r", "r")),
        ({"color": "r"}, {"linestyle": "--"}, {"linestyle": "-."}, ("r", "r")),
    ],
)
def test_plot_partial_dependence_lines_kw(
    pyplot,
    clf_diabetes,
    diabetes,
    line_kw,
    pd_line_kw,
    ice_lines_kw,
    expected_colors,
):
    """Check that passing `pd_line_kw` and `ice_lines_kw` will act on the
    specific lines in the plot.
    """

    disp = PartialDependenceDisplay.from_estimator(
        clf_diabetes,
        diabetes.data,
        [0, 2],
        grid_resolution=20,
        feature_names=diabetes.feature_names,
        n_cols=2,
        kind="both",
        line_kw=line_kw,
        pd_line_kw=pd_line_kw,
        ice_lines_kw=ice_lines_kw,
    )

    line = disp.lines_[0, 0, -1]
    assert line.get_color() == expected_colors[0]
    if pd_line_kw is not None and "linestyle" in pd_line_kw:
        assert line.get_linestyle() == pd_line_kw["linestyle"]
    else:
        assert line.get_linestyle() == "--"

    line = disp.lines_[0, 0, 0]
    assert line.get_color() == expected_colors[1]
    if ice_lines_kw is not None and "linestyle" in ice_lines_kw:
        assert line.get_linestyle() == ice_lines_kw["linestyle"]
    else:
        assert line.get_linestyle() == "-"


def test_partial_dependence_display_wrong_len_kind(
    pyplot,
    clf_diabetes,
    diabetes,
):
    """Check that we raise an error when `kind` is a list with a wrong length.

    This case can only be triggered using the `PartialDependenceDisplay.from_estimator`
    method.
    """
    disp = PartialDependenceDisplay.from_estimator(
        clf_diabetes,
        diabetes.data,
        features=[0, 2],
        grid_resolution=20,
        kind="average",  # len(kind) != len(features)
    )

    # alter `kind` to be a list with a length different from length of `features`
    disp.kind = ["average"]
    err_msg = (
        r"When `kind` is provided as a list of strings, it should contain as many"
        r" elements as `features`. `kind` contains 1 element\(s\) and `features`"
        r" contains 2 element\(s\)."
    )
    with pytest.raises(ValueError, match=err_msg):
        disp.plot()


@pytest.mark.parametrize(
    "kind",
    ["individual", "both", "average", ["average", "both"], ["individual", "both"]],
)
def test_partial_dependence_display_kind_centered_interaction(
    pyplot,
    kind,
    clf_diabetes,
    diabetes,
):
    """Check that we properly center ICE and PD when passing kind as a string and as a
    list."""
    disp = PartialDependenceDisplay.from_estimator(
        clf_diabetes,
        diabetes.data,
        [0, 1],
        kind=kind,
        centered=True,
        subsample=5,
    )

    assert all([ln._y[0] == 0.0 for ln in disp.lines_.ravel() if ln is not None])<|MERGE_RESOLUTION|>--- conflicted
+++ resolved
@@ -55,18 +55,13 @@
 @pytest.mark.filterwarnings("ignore:A Bunch will be returned")
 @pytest.mark.parametrize("grid_resolution", [10, 20])
 @pytest.mark.parametrize("use_custom_values", [True, False])
-<<<<<<< HEAD
-def test_plot_partial_dependence(grid_resolution, use_custom_values, pyplot, clf_diabetes, diabetes):
-=======
 def test_plot_partial_dependence(
-    plot_partial_dependence,
     use_custom_values,
     grid_resolution,
     pyplot,
     clf_diabetes,
     diabetes,
 ):
->>>>>>> 7f820176
     # Test partial dependence plot function.
     # Use columns 0 & 2 as 1 is not quantitative (sex)
     feature_names = diabetes.feature_names
@@ -76,12 +71,7 @@
             0: custom_values_helper(diabetes.data[:, 0], grid_resolution),
             2: custom_values_helper(diabetes.data[:, 2], grid_resolution),
         }
-<<<<<<< HEAD
-
-    disp = PartialDependenceDisplay.from_estimator(
-=======
-    disp = plot_partial_dependence(
->>>>>>> 7f820176
+    disp = PartialDependenceDisplay.from_estimator(
         clf_diabetes,
         diabetes.data,
         [0, 2, (0, 2)],
@@ -300,13 +290,9 @@
 
 @pytest.mark.filterwarnings("ignore:A Bunch will be returned")
 @pytest.mark.parametrize("use_custom_values", [True, False])
-<<<<<<< HEAD
-def test_plot_partial_dependence_custom_axes(use_custom_values, pyplot, clf_diabetes, diabetes):
-=======
 def test_plot_partial_dependence_custom_axes(
-    use_custom_values, plot_partial_dependence, pyplot, clf_diabetes, diabetes
-):
->>>>>>> 7f820176
+    use_custom_values, pyplot, clf_diabetes, diabetes
+):
     grid_resolution = 25
     fig, (ax1, ax2) = pyplot.subplots(1, 2)
 
@@ -319,11 +305,7 @@
             "bmi": custom_values_helper(bmi, grid_resolution),
         }
 
-<<<<<<< HEAD
-    disp = PartialDependenceDisplay.from_estimator(
-=======
-    disp = plot_partial_dependence(
->>>>>>> 7f820176
+    disp = PartialDependenceDisplay.from_estimator(
         clf_diabetes,
         diabetes.data,
         ["age", ("age", "bmi")],
@@ -382,11 +364,7 @@
             "bmi": custom_values_helper(bmi, grid_resolution),
         }
 
-<<<<<<< HEAD
     disp1 = PartialDependenceDisplay.from_estimator(
-=======
-    disp1 = plot_partial_dependence(
->>>>>>> 7f820176
         clf_diabetes,
         diabetes.data,
         ["age", "bmi"],
@@ -423,10 +401,6 @@
 @pytest.mark.parametrize("nrows, ncols", [(2, 2), (3, 1)])
 @pytest.mark.parametrize("use_custom_values", [True, False])
 def test_plot_partial_dependence_incorrent_num_axes(
-<<<<<<< HEAD
-=======
-    plot_partial_dependence,
->>>>>>> 7f820176
     pyplot,
     clf_diabetes,
     diabetes,
@@ -449,9 +423,6 @@
             "bmi": custom_values_helper(bmi, grid_resolution),
         }
 
-<<<<<<< HEAD
-    disp = PartialDependenceDisplay.from_estimator(
-=======
     age = diabetes.data[:, diabetes.feature_names.index("age")]
     bmi = diabetes.data[:, diabetes.feature_names.index("bmi")]
     custom_values = None
@@ -461,8 +432,7 @@
             "bmi": custom_values_helper(bmi, grid_resolution),
         }
 
-    disp = plot_partial_dependence(
->>>>>>> 7f820176
+    disp = PartialDependenceDisplay.from_estimator((
         clf_diabetes,
         diabetes.data,
         ["age", "bmi"],
@@ -490,13 +460,9 @@
 
 @pytest.mark.filterwarnings("ignore:A Bunch will be returned")
 @pytest.mark.parametrize("use_custom_values", [True, False])
-<<<<<<< HEAD
-def test_plot_partial_dependence_with_same_axes(use_custom_values, pyplot, clf_diabetes, diabetes):
-=======
 def test_plot_partial_dependence_with_same_axes(
-    use_custom_values, plot_partial_dependence, pyplot, clf_diabetes, diabetes
-):
->>>>>>> 7f820176
+    use_custom_values, pyplot, clf_diabetes, diabetes
+):
     # The first call to plot_partial_dependence will create two new axes to
     # place in the space of the passed in axes, which results in a total of
     # three axes in the figure.
@@ -549,13 +515,9 @@
 
 @pytest.mark.filterwarnings("ignore:A Bunch will be returned")
 @pytest.mark.parametrize("use_custom_values", [True, False])
-<<<<<<< HEAD
-def test_plot_partial_dependence_feature_name_reuse(use_custom_values, pyplot, clf_diabetes, diabetes):
-=======
 def test_plot_partial_dependence_feature_name_reuse(
-    use_custom_values, plot_partial_dependence, pyplot, clf_diabetes, diabetes
-):
->>>>>>> 7f820176
+    use_custom_values, pyplot, clf_diabetes, diabetes
+):
     # second call to plot does not change the feature names from the first
     # call
     grid_resolution = 10
@@ -577,11 +539,7 @@
         custom_values=custom_values,
     )
 
-<<<<<<< HEAD
     PartialDependenceDisplay.from_estimator(
-=======
-    plot_partial_dependence(
->>>>>>> 7f820176
         clf_diabetes,
         diabetes.data,
         [0, 1],
@@ -597,11 +555,7 @@
 @pytest.mark.filterwarnings("ignore:A Bunch will be returned")
 @pytest.mark.parametrize("use_custom_values", [True, False])
 def test_plot_partial_dependence_multiclass(
-<<<<<<< HEAD
     use_custom_values, pyplot
-=======
-    use_custom_values, plot_partial_dependence, pyplot
->>>>>>> 7f820176
 ):
     grid_resolution = 25
     clf_int = GradientBoostingClassifier(n_estimators=10, random_state=1)
@@ -616,12 +570,8 @@
 
     # Test partial dependence plot function on multi-class input.
     clf_int.fit(iris.data, iris.target)
-<<<<<<< HEAD
 
     disp_target_0 = PartialDependenceDisplay.from_estimator(
-=======
-    disp_target_0 = plot_partial_dependence(
->>>>>>> 7f820176
         clf_int,
         iris.data,
         [0, 1],
@@ -642,12 +592,8 @@
     target = iris.target_names[iris.target]
     clf_symbol = GradientBoostingClassifier(n_estimators=10, random_state=1)
     clf_symbol.fit(iris.data, target)
-<<<<<<< HEAD
-    
+
     disp_symbol = PartialDependenceDisplay.from_estimator(
-=======
-    disp_symbol = plot_partial_dependence(
->>>>>>> 7f820176
         clf_symbol,
         iris.data,
         [0, 1],
@@ -671,18 +617,11 @@
         assert_allclose(int_result["grid_values"], symbol_result["grid_values"])
 
     # check that the pd plots are different for another target
-<<<<<<< HEAD
 
     disp_target_1 = PartialDependenceDisplay.from_estimator(
         clf_int,
         iris.data,
         [0, 3],
-=======
-    disp_target_1 = plot_partial_dependence(
-        clf_int,
-        iris.data,
-        [0, 1],
->>>>>>> 7f820176
         target=1,
         grid_resolution=grid_resolution,
         custom_values=custom_values,
@@ -698,14 +637,7 @@
 @pytest.mark.filterwarnings("ignore:A Bunch will be returned")
 @pytest.mark.parametrize("target", [0, 1])
 @pytest.mark.parametrize("use_custom_values", [True, False])
-<<<<<<< HEAD
-
 def test_plot_partial_dependence_multioutput(use_custom_values, pyplot, target):
-=======
-def test_plot_partial_dependence_multioutput(
-    use_custom_values, plot_partial_dependence, pyplot, target
-):
->>>>>>> 7f820176
     # Test partial dependence plot function on multi-output input.
     X, y = multioutput_regression_data
     clf = LinearRegression().fit(X, y)
@@ -719,11 +651,7 @@
             1: custom_values_helper(X[:, 1], grid_resolution),
         }
 
-<<<<<<< HEAD
-    disp = PartialDependenceDisplay.from_estimator(
-=======
-    disp = plot_partial_dependence(
->>>>>>> 7f820176
+    disp = PartialDependenceDisplay.from_estimator(
         clf,
         X,
         [0, 1],
@@ -1006,10 +934,6 @@
 )
 @pytest.mark.parametrize("use_custom_values", [True, False])
 def test_plot_partial_dependence_subsampling(
-<<<<<<< HEAD
-=======
-    plot_partial_dependence,
->>>>>>> 7f820176
     pyplot,
     clf_diabetes,
     diabetes,
@@ -1034,11 +958,7 @@
             "bmi": custom_values_helper(bmi, grid_resolution),
         }
 
-<<<<<<< HEAD
     disp1 = PartialDependenceDisplay.from_estimator(
-=======
-    disp1 = plot_partial_dependence(
->>>>>>> 7f820176
         clf_diabetes,
         diabetes.data,
         ["age", "bmi"],

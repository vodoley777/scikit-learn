import numbers
from itertools import chain
from itertools import count
<<<<<<< HEAD
import warnings
from math import ceil
=======
>>>>>>> e1c44ba5

import numpy as np
from scipy import sparse
from scipy.stats.mstats import mquantiles
from joblib import Parallel, delayed

from .. import partial_dependence
from ...base import is_regressor
from ...utils import check_array
from ...utils import check_matplotlib_support  # noqa
from ...utils import _safe_indexing
from ...utils.validation import _deprecate_positional_args


@_deprecate_positional_args
def plot_partial_dependence(estimator, X, features, *, feature_names=None,
                            target=None, response_method='auto', n_cols=3,
                            grid_resolution=100, percentiles=(0.05, 0.95),
<<<<<<< HEAD
                            method='auto', n_jobs=None, verbose=0, fig=None,
                            line_kw=None, contour_kw=None, ax=None,
                            kind='average', subsample=1000):
    """Partial dependence (PD) and individual conditional expectation (ICE)
    plots.

    Partial dependence plots, individual conditional expectation plots or an
    overlay of both of them can be plotted by setting the ``kind``
    parameter.
=======
                            method='auto', n_jobs=None, verbose=0,
                            line_kw=None, contour_kw=None, ax=None):
    """Partial dependence plots.

>>>>>>> e1c44ba5
    The ``len(features)`` plots are arranged in a grid with ``n_cols``
    columns. Two-way partial dependence plots are plotted as contour plots. The
    deciles of the feature values will be shown with tick marks on the x-axes
    for one-way plots, and on both axes for two-way plots.

    Read more in the :ref:`User Guide <partial_dependence>`.

    .. note::

        :func:`plot_partial_dependence` does not support using the same axes
        with multiple calls. To plot the the partial dependence for multiple
        estimators, please pass the axes created by the first call to the
        second call::

          >>> from sklearn.inspection import plot_partial_dependence
          >>> from sklearn.datasets import make_friedman1
          >>> from sklearn.linear_model import LinearRegression
          >>> from sklearn.ensemble import RandomForestRegressor
          >>> X, y = make_friedman1()
          >>> est1 = LinearRegression().fit(X, y)
          >>> est2 = RandomForestRegressor().fit(X, y)
          >>> disp1 = plot_partial_dependence(est1, X,
          ...                                 [1, 2])  # doctest: +SKIP
          >>> disp2 = plot_partial_dependence(est2, X, [1, 2],
          ...                                 ax=disp1.axes_)  # doctest: +SKIP

    .. warning::

        For :class:`~sklearn.ensemble.GradientBoostingClassifier` and
        :class:`~sklearn.ensemble.GradientBoostingRegressor`, the
        `'recursion'` method (used by default) will not account for the `init`
        predictor of the boosting process. In practice, this will produce
        the same values as `'brute'` up to a constant offset in the target
        response, provided that `init` is a constant estimator (which is the
        default). However, if `init` is not a constant estimator, the
        partial dependence values are incorrect for `'recursion'` because the
        offset will be sample-dependent. It is preferable to use the `'brute'`
        method. Note that this only applies to
        :class:`~sklearn.ensemble.GradientBoostingClassifier` and
        :class:`~sklearn.ensemble.GradientBoostingRegressor`, not to
        :class:`~sklearn.ensemble.HistGradientBoostingClassifier` and
        :class:`~sklearn.ensemble.HistGradientBoostingRegressor`.

    Parameters
    ----------
    estimator : BaseEstimator
        A fitted estimator object implementing :term:`predict`,
        :term:`predict_proba`, or :term:`decision_function`.
        Multioutput-multiclass classifiers are not supported.

    X : {array-like or dataframe} of shape (n_samples, n_features)
        ``X`` is used to generate a grid of values for the target
        ``features`` (where the partial dependence will be evaluated), and
        also to generate values for the complement features when the
        `method` is `'brute'`.

    features : list of {int, str, pair of int, pair of str}
        The target features for which to create the PDPs.
        If `features[i]` is an integer or a string, a one-way PDP is created;
        if `features[i]` is a tuple, a two-way PDP is created (only supported
        with `kind='average'`). Each tuple must be of size 2.
        if any entry is a string, then it must be in ``feature_names``.

    feature_names : array-like of shape (n_features,), dtype=str, default=None
        Name of each feature; `feature_names[i]` holds the name of the feature
        with index `i`.
        By default, the name of the feature corresponds to their numerical
        index for NumPy array and their column name for pandas dataframe.

    target : int, default=None
        - In a multiclass setting, specifies the class for which the PDPs
          should be computed. Note that for binary classification, the
          positive class (index 1) is always used.
        - In a multioutput setting, specifies the task for which the PDPs
          should be computed.

        Ignored in binary classification or classical regression settings.

    response_method : {'auto', 'predict_proba', 'decision_function'}, \
            default='auto'
        Specifies whether to use :term:`predict_proba` or
        :term:`decision_function` as the target response. For regressors
        this parameter is ignored and the response is always the output of
        :term:`predict`. By default, :term:`predict_proba` is tried first
        and we revert to :term:`decision_function` if it doesn't exist. If
        ``method`` is `'recursion'`, the response is always the output of
        :term:`decision_function`.

    n_cols : int, default=3
        The maximum number of columns in the grid plot. Only active when `ax`
        is a single axis or `None`.

    grid_resolution : int, default=100
        The number of equally spaced points on the axes of the plots, for each
        target feature.

    percentiles : tuple of float, default=(0.05, 0.95)
        The lower and upper percentile used to create the extreme values
        for the PDP axes. Must be in [0, 1].

    method : str, default='auto'
        The method used to calculate the averaged predictions:

        - `'recursion'` is only supported for some tree-based estimators
          (namely
          :class:`~sklearn.ensemble.GradientBoostingClassifier`,
          :class:`~sklearn.ensemble.GradientBoostingRegressor`,
          :class:`~sklearn.ensemble.HistGradientBoostingClassifier`,
          :class:`~sklearn.ensemble.HistGradientBoostingRegressor`,
          :class:`~sklearn.tree.DecisionTreeRegressor`,
          :class:`~sklearn.ensemble.RandomForestRegressor`
          but is more efficient in terms of speed.
          With this method, the target response of a
          classifier is always the decision function, not the predicted
          probabilities. Since the `'recursion'` method implicitely computes
          the average of the ICEs by design, it is not compatible with ICE and
          thus `kind` must be `'average'`.

        - `'brute'` is supported for any estimator, but is more
          computationally intensive.

        - `'auto'`: the `'recursion'` is used for estimators that support it,
          and `'brute'` is used otherwise.

        Please see :ref:`this note <pdp_method_differences>` for
        differences between the `'brute'` and `'recursion'` method.

    n_jobs : int, default=None
        The number of CPUs to use to compute the partial dependences.
        ``None`` means 1 unless in a :obj:`joblib.parallel_backend` context.
        ``-1`` means using all processors. See :term:`Glossary <n_jobs>`
        for more details.

    verbose : int, default=0
        Verbose output during PD computations.

<<<<<<< HEAD
    fig : Matplotlib figure object, optional (default=None)
        A figure object onto which the plots will be drawn, after the figure
        has been cleared. By default, a new one is created.

        .. deprecated:: 0.22
           ``fig`` will be removed in 0.24.

    line_kw : dict, default=None
=======
    line_kw : dict, optional
>>>>>>> e1c44ba5
        Dict with keywords passed to the ``matplotlib.pyplot.plot`` call.
        For one-way partial dependence plots.

    contour_kw : dict, default=None
        Dict with keywords passed to the ``matplotlib.pyplot.contourf`` call.
        For two-way partial dependence plots.

    ax : Matplotlib axes or array-like of Matplotlib axes, default=None
        - If a single axis is passed in, it is treated as a bounding axes
          and a grid of partial dependence plots will be drawn within
          these bounds. The `n_cols` parameter controls the number of
          columns in the grid.
        - If an array-like of axes are passed in, the partial dependence
          plots will be drawn directly into these axes.
        - If `None`, a figure and a bounding axes is created and treated
          as the single axes case.

        .. versionadded:: 0.22

    kind : {'average', 'individual', 'both'}, default='average'
        Whether to plot the partial dependence averaged across all the samples
        in the dataset or one line per sample or both.

        - ``kind='average'`` results in the traditional PD plot;
        - ``kind='individual'`` results in the ICE plot.

       Note that the fast ``method='recursion'`` option is only available for
       ``kind='average'``. Plotting individual dependencies requires using the
       slower ``method='brute'`` option.

        .. versionadded:: 0.24

    subsample : float, int or None, default=1000
        Sampling for ICE curves when `kind` is 'individual' or 'both'.
        If `float`, should be between 0.0 and 1.0 and represent the proportion
        of the dataset to be used to plot ICE curves. If `int`, represents the
        absolute number samples to use.

        Note that the full dataset is still used to calculate averaged partial
        dependence when `kind='both'`.

        .. versionadded:: 0.24

    Returns
    -------
    display: :class:`~sklearn.inspection.PartialDependenceDisplay`

    Examples
    --------
    >>> from sklearn.datasets import make_friedman1
    >>> from sklearn.ensemble import GradientBoostingRegressor
    >>> X, y = make_friedman1()
    >>> clf = GradientBoostingRegressor(n_estimators=10).fit(X, y)
    >>> plot_partial_dependence(clf, X, [0, (0, 1)]) #doctest: +SKIP

    See also
    --------
    sklearn.inspection.partial_dependence: Return raw partial
      dependence values
    """
    check_matplotlib_support('plot_partial_dependence')  # noqa
    import matplotlib.pyplot as plt  # noqa
    from matplotlib import transforms  # noqa
    from matplotlib.ticker import MaxNLocator  # noqa
    from matplotlib.ticker import ScalarFormatter  # noqa

    # set target_idx for multi-class estimators
    if hasattr(estimator, 'classes_') and np.size(estimator.classes_) > 2:
        if target is None:
            raise ValueError('target must be specified for multi-class')
        target_idx = np.searchsorted(estimator.classes_, target)
        if (not (0 <= target_idx < len(estimator.classes_)) or
                estimator.classes_[target_idx] != target):
            raise ValueError('target not in est.classes_, got {}'.format(
                target))
    else:
        # regression and binary classification
        target_idx = 0

    # Use check_array only on lists and other non-array-likes / sparse. Do not
    # convert DataFrame into a NumPy array.
    if not(hasattr(X, '__array__') or sparse.issparse(X)):
        X = check_array(X, force_all_finite='allow-nan', dtype=np.object)
    n_features = X.shape[1]

    # convert feature_names to list
    if feature_names is None:
        if hasattr(X, "loc"):
            # get the column names for a pandas dataframe
            feature_names = X.columns.tolist()
        else:
            # define a list of numbered indices for a numpy array
            feature_names = [str(i) for i in range(n_features)]
    elif hasattr(feature_names, "tolist"):
        # convert numpy array or pandas index to a list
        feature_names = feature_names.tolist()
    if len(set(feature_names)) != len(feature_names):
        raise ValueError('feature_names should not contain duplicates.')

    def convert_feature(fx):
        if isinstance(fx, str):
            try:
                fx = feature_names.index(fx)
            except ValueError:
                raise ValueError('Feature %s not in feature_names' % fx)
        return int(fx)

    # convert features into a seq of int tuples
    tmp_features = []
    for fxs in features:
        if isinstance(fxs, (numbers.Integral, str)):
            fxs = (fxs,)
        try:
            fxs = tuple(convert_feature(fx) for fx in fxs)
        except TypeError:
            raise ValueError('Each entry in features must be either an int, '
                             'a string, or an iterable of size at most 2.')
        if not 1 <= np.size(fxs) <= 2:
            raise ValueError('Each entry in features must be either an int, '
                             'a string, or an iterable of size at most 2.')
        if kind != 'average' and np.size(fxs) > 1:
            raise ValueError(
                f"It is not possible to display individual effects for more "
                f"than one feature at a time. Got: features={features}.")
        tmp_features.append(fxs)

    features = tmp_features

    # Early exit if the axes does not have the correct number of axes
    if ax is not None and not isinstance(ax, plt.Axes):
        axes = np.asarray(ax, dtype=object)
        if axes.size != len(features):
            raise ValueError("Expected ax to have {} axes, got {}".format(
                             len(features), axes.size))

    for i in chain.from_iterable(features):
        if i >= len(feature_names):
            raise ValueError('All entries of features must be less than '
                             'len(feature_names) = {0}, got {1}.'
                             .format(len(feature_names), i))

    if isinstance(subsample, numbers.Integral):
        if subsample <= 0:
            raise ValueError(
                f"When an integer, subsample={subsample} should be positive."
            )
    elif isinstance(subsample, numbers.Real):
        if subsample <= 0 or subsample >= 1:
            raise ValueError(
                f"When a floating-point, subsample={subsample} should be in "
                f"the (0, 1) range."
            )

    # compute predictions and/or averaged predictions
    pd_results = Parallel(n_jobs=n_jobs, verbose=verbose)(
        delayed(partial_dependence)(estimator, X, fxs,
                                    response_method=response_method,
                                    method=method,
                                    grid_resolution=grid_resolution,
                                    percentiles=percentiles,
                                    kind=kind)
        for fxs in features)

    # For multioutput regression, we can only check the validity of target
    # now that we have the predictions.
    # Also note: as multiclass-multioutput classifiers are not supported,
    # multiclass and multioutput scenario are mutually exclusive. So there is
    # no risk of overwriting target_idx here.
    pd_result = pd_results[0]  # checking the first result is enough
    n_tasks = (pd_result.average.shape[0] if kind == 'average'
               else pd_result.individual.shape[0])
    if is_regressor(estimator) and n_tasks > 1:
        if target is None:
            raise ValueError(
                'target must be specified for multi-output regressors')
        if not 0 <= target <= n_tasks:
            raise ValueError(
                'target must be in [0, n_tasks], got {}.'.format(target))
        target_idx = target

    # get global min and max average predictions of PD grouped by plot type
    pdp_lim = {}
    for pdp in pd_results:
        values = pdp["values"]
        preds = (pdp.average if kind == 'average' else pdp.individual)
        min_pd = preds[target_idx].min()
        max_pd = preds[target_idx].max()
        n_fx = len(values)
        old_min_pd, old_max_pd = pdp_lim.get(n_fx, (min_pd, max_pd))
        min_pd = min(min_pd, old_min_pd)
        max_pd = max(max_pd, old_max_pd)
        pdp_lim[n_fx] = (min_pd, max_pd)

    deciles = {}
    for fx in chain.from_iterable(features):
        if fx not in deciles:
            X_col = _safe_indexing(X, fx, axis=1)
            deciles[fx] = mquantiles(X_col, prob=np.arange(0.1, 1.0, 0.1))

    display = PartialDependenceDisplay(pd_results=pd_results,
                                       features=features,
                                       feature_names=feature_names,
                                       target_idx=target_idx,
                                       pdp_lim=pdp_lim,
                                       deciles=deciles,
                                       kind=kind,
                                       subsample=subsample)
    return display.plot(ax=ax, n_cols=n_cols, line_kw=line_kw,
                        contour_kw=contour_kw)


class PartialDependenceDisplay:
    """Partial Dependence Plot (PDP)

    This can also display individual partial dependencies which are often
    referred to as: Individual Condition Expectation (ICE).

    It is recommended to use
    :func:`~sklearn.inspection.plot_partial_dependence` to create a
    :class:`~sklearn.inspection.PartialDependenceDisplay`. All parameters are
    stored as attributes.

    Read more in
    :ref:`sphx_glr_auto_examples_miscellaneous_plot_partial_dependence_visualization_api.py`
    and the :ref:`User Guide <visualizations>`.

        .. versionadded:: 0.22

    Parameters
    ----------
    pd_results : list of Bunch
        Results of :func:`~sklearn.inspection.partial_dependence` for
        ``features``.

    features : list of (int,) or list of (int, int)
        Indices of features for a given plot. A tuple of one integer will plot
        a partial dependence curve of one feature. A tuple of two integers will
        plot a two-way partial dependence curve as a contour plot.

    feature_names : list of str
        Feature names corresponding to the indices in ``features``.

    target_idx : int

        - In a multiclass setting, specifies the class for which the PDPs
          should be computed. Note that for binary classification, the
          positive class (index 1) is always used.
        - In a multioutput setting, specifies the task for which the PDPs
          should be computed.

        Ignored in binary classification or classical regression settings.

    pdp_lim : dict
        Global min and max average predictions, such that all plots will have
        the same scale and y limits. `pdp_lim[1]` is the global min and max for
        single partial dependence curves. `pdp_lim[2]` is the global min and
        max for two-way partial dependence curves.

    deciles : dict
        Deciles for feature indices in ``features``.

    kind : {'average', 'individual', 'both'}, default='average'
        Whether to plot the partial dependence averaged across all the samples
        in the dataset or one line per sample or both.

        - ``kind='average'`` results in the traditional PD plot;
        - ``kind='individual'`` results in the ICE plot.

       Note that the fast ``method='recursion'`` option is only available for
       ``kind='average'``. Plotting individual dependencies requires using the
       slower ``method='brute'`` option.

        .. versionadded:: 0.24

    subsample : float, int or None, default=1000
        Sampling for ICE curves when `kind` is 'individual' or 'both'.
        If float, should be between 0.0 and 1.0 and represent the proportion
        of the dataset to be used to plot ICE curves. If int, represents the
        maximum absolute number of samples to use.

        Note that the full dataset is still used to calculate partial
        dependence when `kind='both'`.

        .. versionadded:: 0.24

    Attributes
    ----------
    bounding_ax_ : matplotlib Axes or None
        If `ax` is an axes or None, the `bounding_ax_` is the axes where the
        grid of partial dependence plots are drawn. If `ax` is a list of axes
        or a numpy array of axes, `bounding_ax_` is None.

    axes_ : ndarray of matplotlib Axes
        If `ax` is an axes or None, `axes_[i, j]` is the axes on the i-th row
        and j-th column. If `ax` is a list of axes, `axes_[i]` is the i-th item
        in `ax`. Elements that are None correspond to a nonexisting axes in
        that position.

    lines_ : ndarray of matplotlib Artists
        If `ax` is an axes or None, `lines_[i, j]` is the partial dependence
        curve on the i-th row and j-th column. If `ax` is a list of axes,
        `lines_[i]` is the partial dependence curve corresponding to the i-th
        item in `ax`. Elements that are None correspond to a nonexisting axes
        or an axes that does not include a line plot.

    deciles_vlines_ : ndarray of matplotlib LineCollection
        If `ax` is an axes or None, `vlines_[i, j]` is the line collection
        representing the x axis deciles of the i-th row and j-th column. If
        `ax` is a list of axes, `vlines_[i]` corresponds to the i-th item in
        `ax`. Elements that are None correspond to a nonexisting axes or an
        axes that does not include a PDP plot.
        .. versionadded:: 0.23
    deciles_hlines_ : ndarray of matplotlib LineCollection
        If `ax` is an axes or None, `vlines_[i, j]` is the line collection
        representing the y axis deciles of the i-th row and j-th column. If
        `ax` is a list of axes, `vlines_[i]` corresponds to the i-th item in
        `ax`. Elements that are None correspond to a nonexisting axes or an
        axes that does not include a 2-way plot.
        .. versionadded:: 0.23

    contours_ : ndarray of matplotlib Artists
        If `ax` is an axes or None, `contours_[i, j]` is the partial dependence
        plot on the i-th row and j-th column. If `ax` is a list of axes,
        `contours_[i]` is the partial dependence plot corresponding to the i-th
        item in `ax`. Elements that are None correspond to a nonexisting axes
        or an axes that does not include a contour plot.

    figure_ : matplotlib Figure
        Figure containing partial dependence plots.

    """
    @_deprecate_positional_args
    def __init__(self, pd_results, *, features, feature_names, target_idx,
                 pdp_lim, deciles, kind='average', subsample=1000):
        self.pd_results = pd_results
        self.features = features
        self.feature_names = feature_names
        self.target_idx = target_idx
        self.pdp_lim = pdp_lim
        self.deciles = deciles
        self.kind = kind
        self.subsample = subsample

    def _get_sample_count(self, n_samples):
        if isinstance(self.subsample, numbers.Integral):
            if self.subsample < n_samples:
                return self.subsample
            return n_samples
        elif isinstance(self.subsample, numbers.Real):
            return ceil(n_samples * self.subsample)
        return n_samples

    def plot(self, ax=None, n_cols=3, line_kw=None, contour_kw=None):
        """Plot partial dependence plots.

        Parameters
        ----------
        ax : Matplotlib axes or array-like of Matplotlib axes, default=None
            - If a single axis is passed in, it is treated as a bounding axes
                and a grid of partial dependence plots will be drawn within
                these bounds. The `n_cols` parameter controls the number of
                columns in the grid.
            - If an array-like of axes are passed in, the partial dependence
                plots will be drawn directly into these axes.
            - If `None`, a figure and a bounding axes is created and treated
                as the single axes case.

        n_cols : int, default=3
            The maximum number of columns in the grid plot. Only active when
            `ax` is a single axes or `None`.

        line_kw : dict, default=None
            Dict with keywords passed to the `matplotlib.pyplot.plot` call.
            For one-way partial dependence plots.

        contour_kw : dict, default=None
            Dict with keywords passed to the `matplotlib.pyplot.contourf`
            call for two-way partial dependence plots.

        Returns
        -------
        display: :class:`~sklearn.inspection.PartialDependenceDisplay`
        """

        check_matplotlib_support("plot_partial_dependence")
        import matplotlib.pyplot as plt  # noqa
        from matplotlib import transforms  # noqa
        from matplotlib.ticker import MaxNLocator  # noqa
        from matplotlib.ticker import ScalarFormatter  # noqa
        from matplotlib.gridspec import GridSpecFromSubplotSpec  # noqa

        if line_kw is None:
            line_kw = {}
        if contour_kw is None:
            contour_kw = {}

        if ax is None:
            _, ax = plt.subplots()

        default_contour_kws = {"alpha": 0.75}
        contour_kw = {**default_contour_kws, **contour_kw}

        default_line_kws = {'color': 'C0'}
        line_kw = {**default_line_kws, **line_kw}
        individual_line_kw = line_kw.copy()

        if self.kind == 'individual' or self.kind == 'both':
            individual_line_kw['alpha'] = 0.3
            individual_line_kw['linewidth'] = 0.5

        n_features = len(self.features)
        n_sampled = 1
        if self.kind == 'individual':
            n_instances = len(self.pd_results[0].individual[0])
            n_sampled = self._get_sample_count(n_instances)
        elif self.kind == 'both':
            n_instances = len(self.pd_results[0].individual[0])
            n_sampled = self._get_sample_count(n_instances) + 1

        if isinstance(ax, plt.Axes):
            # If ax was set off, it has most likely been set to off
            # by a previous call to plot.
            if not ax.axison:
                raise ValueError("The ax was already used in another plot "
                                 "function, please set ax=display.axes_ "
                                 "instead")

            ax.set_axis_off()
            self.bounding_ax_ = ax
            self.figure_ = ax.figure

            n_cols = min(n_cols, n_features)
            n_rows = int(np.ceil(n_features / float(n_cols)))

            self.axes_ = np.empty((n_rows, n_cols), dtype=np.object)
            if self.kind == 'average':
                self.lines_ = np.empty((n_rows, n_cols), dtype=np.object)
            else:
                self.lines_ = np.empty((n_rows, n_cols, n_sampled),
                                       dtype=np.object)
            self.contours_ = np.empty((n_rows, n_cols), dtype=np.object)

            axes_ravel = self.axes_.ravel()

            gs = GridSpecFromSubplotSpec(n_rows, n_cols,
                                         subplot_spec=ax.get_subplotspec())
            for i, spec in zip(range(n_features), gs):
                axes_ravel[i] = self.figure_.add_subplot(spec)

        else:  # array-like
            ax = np.asarray(ax, dtype=object)
            if ax.size != n_features:
                raise ValueError("Expected ax to have {} axes, got {}"
                                 .format(n_features, ax.size))

            if ax.ndim == 2:
                n_cols = ax.shape[1]
            else:
                n_cols = None

            self.bounding_ax_ = None
            self.figure_ = ax.ravel()[0].figure
            self.axes_ = ax
            if self.kind == 'average':
                self.lines_ = np.empty_like(ax, dtype=np.object)
            else:
                self.lines_ = np.empty(ax.shape + (n_sampled,),
                                       dtype=np.object)
            self.contours_ = np.empty_like(ax, dtype=np.object)

        # create contour levels for two-way plots
        if 2 in self.pdp_lim:
            Z_level = np.linspace(*self.pdp_lim[2], num=8)

        self.deciles_vlines_ = np.empty_like(self.axes_, dtype=np.object)
        self.deciles_hlines_ = np.empty_like(self.axes_, dtype=np.object)

        # Create 1d views of these 2d arrays for easy indexing
        lines_ravel = self.lines_.ravel(order='C')
        contours_ravel = self.contours_.ravel(order='C')
        vlines_ravel = self.deciles_vlines_.ravel(order='C')
        hlines_ravel = self.deciles_hlines_.ravel(order='C')

        for i, axi, fx, pd_result in zip(count(), self.axes_.ravel(),
                                         self.features, self.pd_results):

            avg_preds = None
            preds = None
            values = pd_result["values"]
            if self.kind == 'individual':
                preds = pd_result.individual
            elif self.kind == 'average':
                avg_preds = pd_result.average
            else:  # kind='both'
                avg_preds = pd_result.average
                preds = pd_result.individual

            if len(values) == 1:
                if self.kind == 'individual' or self.kind == 'both':
                    n_samples = self._get_sample_count(
                        len(preds[self.target_idx])
                    )
                    ice_lines = preds[self.target_idx]
                    sampled = ice_lines[np.random.choice(
                        ice_lines.shape[0], n_samples, replace=False
                    ), :]
                    for j, ins in enumerate(sampled):
                        lines_ravel[i * j + j] = axi.plot(
                            values[0], ins.ravel(), **individual_line_kw
                        )[0]
                if self.kind == 'average':
                    lines_ravel[i] = axi.plot(
                        values[0], avg_preds[self.target_idx].ravel(),
                        **line_kw
                    )[0]
                elif self.kind == 'both':
                    lines_ravel[i] = axi.plot(
                        values[0], avg_preds[self.target_idx].ravel(),
                        label='average', **line_kw
                    )[0]
                    axi.legend()
            else:
                # contour plot
                XX, YY = np.meshgrid(values[0], values[1])
                Z = avg_preds[self.target_idx].T
                CS = axi.contour(XX, YY, Z, levels=Z_level, linewidths=0.5,
                                 colors='k')
                contours_ravel[i] = axi.contourf(XX, YY, Z, levels=Z_level,
                                                 vmax=Z_level[-1],
                                                 vmin=Z_level[0],
                                                 **contour_kw)
                axi.clabel(CS, fmt='%2.2f', colors='k', fontsize=10,
                           inline=True)

            trans = transforms.blended_transform_factory(axi.transData,
                                                         axi.transAxes)
            ylim = axi.get_ylim()
            vlines_ravel[i] = axi.vlines(self.deciles[fx[0]], 0, 0.05,
                                         transform=trans, color='k')
            axi.set_ylim(ylim)

            # Set xlabel if it is not already set
            if not axi.get_xlabel():
                axi.set_xlabel(self.feature_names[fx[0]])

            if len(values) == 1:
                if n_cols is None or i % n_cols == 0:
                    axi.set_ylabel('Partial dependence')
                else:
                    axi.set_yticklabels([])
                axi.set_ylim(self.pdp_lim[1])
            else:
                # contour plot
                trans = transforms.blended_transform_factory(axi.transAxes,
                                                             axi.transData)
                xlim = axi.get_xlim()
                hlines_ravel[i] = axi.hlines(self.deciles[fx[1]], 0, 0.05,
                                             transform=trans, color='k')
                # hline erases xlim
                axi.set_ylabel(self.feature_names[fx[1]])
                axi.set_xlim(xlim)
        return self<|MERGE_RESOLUTION|>--- conflicted
+++ resolved
@@ -1,11 +1,7 @@
 import numbers
 from itertools import chain
 from itertools import count
-<<<<<<< HEAD
-import warnings
 from math import ceil
-=======
->>>>>>> e1c44ba5
 
 import numpy as np
 from scipy import sparse
@@ -24,8 +20,7 @@
 def plot_partial_dependence(estimator, X, features, *, feature_names=None,
                             target=None, response_method='auto', n_cols=3,
                             grid_resolution=100, percentiles=(0.05, 0.95),
-<<<<<<< HEAD
-                            method='auto', n_jobs=None, verbose=0, fig=None,
+                            method='auto', n_jobs=None, verbose=0,
                             line_kw=None, contour_kw=None, ax=None,
                             kind='average', subsample=1000):
     """Partial dependence (PD) and individual conditional expectation (ICE)
@@ -34,12 +29,6 @@
     Partial dependence plots, individual conditional expectation plots or an
     overlay of both of them can be plotted by setting the ``kind``
     parameter.
-=======
-                            method='auto', n_jobs=None, verbose=0,
-                            line_kw=None, contour_kw=None, ax=None):
-    """Partial dependence plots.
-
->>>>>>> e1c44ba5
     The ``len(features)`` plots are arranged in a grid with ``n_cols``
     columns. Two-way partial dependence plots are plotted as contour plots. The
     deciles of the feature values will be shown with tick marks on the x-axes
@@ -176,18 +165,7 @@
     verbose : int, default=0
         Verbose output during PD computations.
 
-<<<<<<< HEAD
-    fig : Matplotlib figure object, optional (default=None)
-        A figure object onto which the plots will be drawn, after the figure
-        has been cleared. By default, a new one is created.
-
-        .. deprecated:: 0.22
-           ``fig`` will be removed in 0.24.
-
     line_kw : dict, default=None
-=======
-    line_kw : dict, optional
->>>>>>> e1c44ba5
         Dict with keywords passed to the ``matplotlib.pyplot.plot`` call.
         For one-way partial dependence plots.
 

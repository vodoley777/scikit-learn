--- conflicted
+++ resolved
@@ -434,8 +434,6 @@
     if len(set(feature_names)) != len(feature_names):
         raise ValueError("feature_names should not contain duplicates.")
 
-<<<<<<< HEAD
-=======
     # expand kind to always be a list of str
     kind_ = [kind] * len(features) if isinstance(kind, str) else kind
     if len(kind_) != len(features):
@@ -453,7 +451,6 @@
                 raise ValueError("Feature %s not in feature_names" % fx) from e
         return int(fx)
 
->>>>>>> f64495a5
     # convert features into a seq of int tuples
     tmp_features, ice_for_two_way_pd = [], []
     for kind_plot, fxs in zip(kind_, features):
@@ -559,11 +556,12 @@
                     f"{min_n_cats}. Got {grid_resolution} instead."
                 )
 
-        if kind != "average" and any(any(cat) for cat in is_categorical):
-            raise ValueError(
-                "It is not possible to display individual effects for categorical"
-                " features."
-            )
+        for k, c in zip(kind_, is_categorical):
+            if k != "average" and any(c):
+                raise ValueError(
+                    "It is not possible to display individual effects for categorical"
+                    " features."
+                )
 
     # Early exit if the axes does not have the correct number of axes
     if ax is not None and not isinstance(ax, plt.Axes):
@@ -1350,11 +1348,7 @@
         else:
             ax.set_yticklabels([])
 
-<<<<<<< HEAD
-        if pd_line_kw.get("label", None) and self.kind != "individual":
-=======
-        if line_kw.get("label", None) and kind != "individual":
->>>>>>> f64495a5
+        if pd_line_kw.get("label", None) and kind != "individual":
             ax.legend()
 
     def _plot_two_way_partial_dependence(
@@ -1531,7 +1525,6 @@
         import matplotlib.pyplot as plt  # noqa
         from matplotlib.gridspec import GridSpecFromSubplotSpec  # noqa
 
-<<<<<<< HEAD
         if line_kw is None:
             line_kw = {}
         if ice_lines_kw is None:
@@ -1544,7 +1537,7 @@
             bar_kw = {}
         if heatmap_kw is None:
             heatmap_kw = {}
-=======
+
         if isinstance(self.kind, str):
             kind = [self.kind] * len(self.features)
         else:
@@ -1557,7 +1550,6 @@
                 f"{len(kind)} element(s) and `features` contains "
                 f"{len(self.features)} element(s)."
             )
->>>>>>> f64495a5
 
         if ax is None:
             _, ax = plt.subplots()
@@ -1567,34 +1559,6 @@
         default_contour_kws = {"alpha": 0.75}
         contour_kw = {**default_contour_kws, **contour_kw}
 
-<<<<<<< HEAD
-        default_line_kws = {
-            "color": "C0",
-            "label": "average" if self.kind == "both" else None,
-        }
-        if self.kind in ("individual", "both"):
-            default_ice_lines_kws = {"alpha": 0.3, "linewidth": 0.5}
-        else:
-            default_ice_lines_kws = {}
-
-        ice_lines_kw = {
-            **default_line_kws,
-            **line_kw,
-            **default_ice_lines_kws,
-            **ice_lines_kw,
-        }
-        del ice_lines_kw["label"]
-
-        pd_line_kw = {**default_line_kws, **line_kw, **pd_line_kw}
-
-        default_bar_kws = {"color": "C0"}
-        bar_kw = {**default_bar_kws, **bar_kw}
-
-        default_heatmap_kw = {}
-        heatmap_kw = {**default_heatmap_kw, **heatmap_kw}
-
-=======
->>>>>>> f64495a5
         n_features = len(self.features)
         is_average_plot = [kind_plot == "average" for kind_plot in kind]
         if all(is_average_plot):
@@ -1676,13 +1640,14 @@
         self.deciles_vlines_ = np.empty_like(self.axes_, dtype=object)
         self.deciles_hlines_ = np.empty_like(self.axes_, dtype=object)
 
-<<<<<<< HEAD
-        for pd_plot_idx, (axi, feature_idx, cat, pd_result) in enumerate(
-            zip(self.axes_.ravel(), self.features, self.is_categorical, self.pd_results)
-=======
-        for pd_plot_idx, (axi, feature_idx, pd_result, kind_plot) in enumerate(
-            zip(self.axes_.ravel(), self.features, self.pd_results, kind)
->>>>>>> f64495a5
+        for pd_plot_idx, (axi, feature_idx, cat, pd_result, kind_plot) in enumerate(
+            zip(
+                self.axes_.ravel(),
+                self.features,
+                self.is_categorical,
+                self.pd_results,
+                kind,
+            )
         ):
             avg_preds = None
             preds = None
@@ -1697,20 +1662,42 @@
 
             if len(feature_values) == 1:
 
-                # define the line-style for the current plot
-                line_kw_ = {} if line_kw is None else line_kw.copy()
+                # # define the line-style for the current plot
+                # line_kw_ = {} if line_kw is None else line_kw.copy()
+                # default_line_kws = {
+                #     "color": "C0",
+                #     "label": "average" if kind_plot == "both" else None,
+                # }
+                # line_kw_ = {**default_line_kws, **line_kw_}
+
+                # individual_line_kw = line_kw_.copy()
+                # del individual_line_kw["label"]
+
+                # if kind_plot == "individual" or kind_plot == "both":
+                #     individual_line_kw["alpha"] = 0.3
+                #     individual_line_kw["linewidth"] = 0.5
+
                 default_line_kws = {
                     "color": "C0",
-                    "label": "average" if kind_plot == "both" else None,
+                    "label": "average" if self.kind == "both" else None,
                 }
-                line_kw_ = {**default_line_kws, **line_kw_}
-
-                individual_line_kw = line_kw_.copy()
-                del individual_line_kw["label"]
-
-                if kind_plot == "individual" or kind_plot == "both":
-                    individual_line_kw["alpha"] = 0.3
-                    individual_line_kw["linewidth"] = 0.5
+                if self.kind in ("individual", "both"):
+                    default_ice_lines_kws = {"alpha": 0.3, "linewidth": 0.5}
+                else:
+                    default_ice_lines_kws = {}
+
+                ice_lines_kw = {
+                    **default_line_kws,
+                    **line_kw,
+                    **default_ice_lines_kws,
+                    **ice_lines_kw,
+                }
+                del ice_lines_kw["label"]
+
+                pd_line_kw = {**default_line_kws, **line_kw, **pd_line_kw}
+
+                default_bar_kws = {"color": "C0"}
+                bar_kw = {**default_bar_kws, **bar_kw}
 
                 self._plot_one_way_partial_dependence(
                     kind_plot,
@@ -1723,17 +1710,15 @@
                     n_cols,
                     pd_plot_idx,
                     n_lines,
-<<<<<<< HEAD
                     ice_lines_kw,
                     pd_line_kw,
                     cat[0],
                     bar_kw,
-=======
-                    individual_line_kw,
-                    line_kw_,
->>>>>>> f64495a5
                 )
             else:
+                default_heatmap_kw = {}
+                heatmap_kw = {**default_heatmap_kw, **heatmap_kw}
+
                 self._plot_two_way_partial_dependence(
                     avg_preds,
                     feature_values,

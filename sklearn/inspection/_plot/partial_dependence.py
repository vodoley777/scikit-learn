--- conflicted
+++ resolved
@@ -433,16 +433,13 @@
         random_state=random_state,
     )
     return display.plot(
-<<<<<<< HEAD
-        ax=ax, n_cols=n_cols, line_kw=line_kw, contour_kw=contour_kw, centered=centered
-=======
         ax=ax,
         n_cols=n_cols,
         line_kw=line_kw,
         ice_lines_kw=ice_lines_kw,
         pd_line_kw=pd_line_kw,
         contour_kw=contour_kw,
->>>>>>> d4da6908
+        centered=centered,
     )
 
 
@@ -720,15 +717,10 @@
         n_cols,
         pd_plot_idx,
         n_lines,
-<<<<<<< HEAD
-        individual_line_kw,
-        line_kw,
+        ice_lines_kw,
+        pd_line_kw,
         pdp_lim,
         centered,
-=======
-        ice_lines_kw,
-        pd_line_kw,
->>>>>>> d4da6908
     ):
         """Plot 1-way partial dependence: ICE and PDP.
 
@@ -777,12 +769,8 @@
                 ax,
                 pd_plot_idx,
                 n_lines,
-<<<<<<< HEAD
-                individual_line_kw,
+                ice_lines_kw,
                 centered,
-=======
-                ice_lines_kw,
->>>>>>> d4da6908
             )
 
         if self.kind in ("average", "both"):
@@ -796,12 +784,8 @@
                 feature_values,
                 ax,
                 pd_line_idx,
-<<<<<<< HEAD
-                line_kw,
+                pd_line_kw,
                 centered and self.kind == "both",
-=======
-                pd_line_kw,
->>>>>>> d4da6908
             )
 
         trans = transforms.blended_transform_factory(ax.transData, ax.transAxes)
@@ -916,15 +900,11 @@
         ax=None,
         n_cols=3,
         line_kw=None,
-<<<<<<< HEAD
+        ice_lines_kw=None,
+        pd_line_kw=None,
         contour_kw=None,
         pdp_lim=None,
         centered=False,
-=======
-        ice_lines_kw=None,
-        pd_line_kw=None,
-        contour_kw=None,
->>>>>>> d4da6908
     ):
         """Plot partial dependence plots.
 
@@ -1158,15 +1138,10 @@
                     n_cols,
                     pd_plot_idx,
                     n_lines,
-<<<<<<< HEAD
-                    individual_line_kw,
-                    line_kw,
+                    ice_lines_kw,
+                    pd_line_kw,
                     pdp_lim,
                     centered,
-=======
-                    ice_lines_kw,
-                    pd_line_kw,
->>>>>>> d4da6908
                 )
             else:
                 self._plot_two_way_partial_dependence(

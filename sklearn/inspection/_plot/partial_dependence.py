--- conflicted
+++ resolved
@@ -377,19 +377,14 @@
         fig.clear()
         ax = fig.gca()
 
-<<<<<<< HEAD
-    display = PartialDependenceDisplay(
-        pd_results, features, feature_names, target_idx,
-        pdp_lim, deciles, kind=kind, subsample=subsample
-    )
-=======
     display = PartialDependenceDisplay(pd_results=pd_results,
                                        features=features,
                                        feature_names=feature_names,
                                        target_idx=target_idx,
                                        pdp_lim=pdp_lim,
-                                       deciles=deciles)
->>>>>>> f82a2cb3
+                                       deciles=deciles,
+                                       kind=kind,
+                                       subsample=subsample)
     return display.plot(ax=ax, n_cols=n_cols, line_kw=line_kw,
                         contour_kw=contour_kw)
 
@@ -515,14 +510,9 @@
         Figure containing partial dependence plots.
 
     """
-<<<<<<< HEAD
-    def __init__(self, pd_results, features, feature_names, target_idx,
-                 pdp_lim, deciles, kind='average', subsample=1000):
-=======
     @_deprecate_positional_args
     def __init__(self, pd_results, *, features, feature_names, target_idx,
-                 pdp_lim, deciles):
->>>>>>> f82a2cb3
+                 pdp_lim, deciles, kind='average', subsample=1000):
         self.pd_results = pd_results
         self.features = features
         self.feature_names = feature_names
@@ -624,15 +614,12 @@
             n_rows = int(np.ceil(n_features / float(n_cols)))
 
             self.axes_ = np.empty((n_rows, n_cols), dtype=np.object)
-<<<<<<< HEAD
             if self.kind == 'average':
                 self.lines_ = np.empty((n_rows, n_cols), dtype=np.object)
             else:
                 self.lines_ = np.empty((n_rows, n_cols, n_sampled),
                                        dtype=np.object)
             self.contours_ = np.empty((n_rows, n_cols), dtype=np.object)
-=======
->>>>>>> f82a2cb3
 
             axes_ravel = self.axes_.ravel()
 
@@ -655,15 +642,12 @@
             self.bounding_ax_ = None
             self.figure_ = ax.ravel()[0].figure
             self.axes_ = ax
-<<<<<<< HEAD
             if self.kind == 'average':
                 self.lines_ = np.empty_like(ax, dtype=np.object)
             else:
                 self.lines_ = np.empty(ax.shape + (n_sampled,),
                                        dtype=np.object)
             self.contours_ = np.empty_like(ax, dtype=np.object)
-=======
->>>>>>> f82a2cb3
 
         # create contour levels for two-way plots
         if 2 in self.pdp_lim:

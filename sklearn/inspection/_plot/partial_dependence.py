--- conflicted
+++ resolved
@@ -309,7 +309,7 @@
     kind_ = [kind] * len(features) if isinstance(kind, str) else kind
     if len(kind_) != len(features):
         raise ValueError(
-            f"When `kind` is provided as a list of strings, it should contain "
+            "When `kind` is provided as a list of strings, it should contain "
             f"as many elements as `features`. `kind` contains {len(kind_)} "
             f"element(s) and `features` contains {len(features)} element(s)."
         )
@@ -335,24 +335,14 @@
                 "a string, or an iterable of size at most 2."
             ) from e
         if not 1 <= np.size(fxs) <= 2:
-<<<<<<< HEAD
-            raise ValueError('Each entry in features must be either an int, '
-                             'a string, or an iterable of size at most 2.')
-        # store the information if 2-way PD was requested with ICE to later
-        # raise a warning
-        ice_for_two_way_pd.append(kind_plot != 'average' and np.size(fxs) > 1)
-
-=======
             raise ValueError(
                 "Each entry in features must be either an int, "
                 "a string, or an iterable of size at most 2."
             )
-        if kind != "average" and np.size(fxs) > 1:
-            raise ValueError(
-                "It is not possible to display individual effects for more "
-                f"than one feature at a time. Got: features={features}."
-            )
->>>>>>> 427d6969
+        # store the information if 2-way PD was requested with ICE to later
+        # raise a warning
+        ice_for_two_way_pd.append(kind_plot != "average" and np.size(fxs) > 1)
+
         tmp_features.append(fxs)
 
     if any(ice_for_two_way_pd):
@@ -362,7 +352,8 @@
             "This is impossible to render. We will instead make a regular PD "
             "plot ('average'). If you want finer control on how to specify "
             "the kind of plot to render (ICE vs PD), you may pass a list of "
-            "strings to the kind parameter.", UserWarning
+            "strings to the kind parameter.",
+            UserWarning,
         )
         kind_ = [
             "average" if forcing_average else kind_plot
@@ -399,15 +390,6 @@
 
     # compute predictions and/or averaged predictions
     pd_results = Parallel(n_jobs=n_jobs, verbose=verbose)(
-<<<<<<< HEAD
-        delayed(partial_dependence)(estimator, X, fxs,
-                                    response_method=response_method,
-                                    method=method,
-                                    grid_resolution=grid_resolution,
-                                    percentiles=percentiles,
-                                    kind=kind_plot)
-        for kind_plot, fxs in zip(kind_, features))
-=======
         delayed(partial_dependence)(
             estimator,
             X,
@@ -416,11 +398,10 @@
             method=method,
             grid_resolution=grid_resolution,
             percentiles=percentiles,
-            kind=kind,
+            kind=kind_plot,
         )
-        for fxs in features
+        for kind_plot, fxs in zip(kind_, features)
     )
->>>>>>> 427d6969
 
     # For multioutput regression, we can only check the validity of target
     # now that we have the predictions.
@@ -428,16 +409,11 @@
     # multiclass and multioutput scenario are mutually exclusive. So there is
     # no risk of overwriting target_idx here.
     pd_result = pd_results[0]  # checking the first result is enough
-<<<<<<< HEAD
-    n_tasks = (pd_result.average.shape[0] if kind_[0] == 'average'
-               else pd_result.individual.shape[0])
-=======
     n_tasks = (
         pd_result.average.shape[0]
-        if kind == "average"
+        if kind_[0] == "average"
         else pd_result.individual.shape[0]
     )
->>>>>>> 427d6969
     if is_regressor(estimator) and n_tasks > 1:
         if target is None:
             raise ValueError("target must be specified for multi-output regressors")
@@ -449,11 +425,7 @@
     pdp_lim = {}
     for idx, pdp in enumerate(pd_results):
         values = pdp["values"]
-<<<<<<< HEAD
-        preds = (pdp.average if kind_[idx] == 'average' else pdp.individual)
-=======
-        preds = pdp.average if kind == "average" else pdp.individual
->>>>>>> 427d6969
+        preds = pdp.average if kind_[idx] == "average" else pdp.individual
         min_pd = preds[target_idx].min()
         max_pd = preds[target_idx].max()
         n_fx = len(values)
@@ -843,11 +815,7 @@
         else:
             ax.set_yticklabels([])
 
-<<<<<<< HEAD
-        if line_kw.get("label", None) and kind != 'individual':
-=======
-        if line_kw.get("label", None) and self.kind != "individual":
->>>>>>> 427d6969
+        if line_kw.get("label", None) and kind != "individual":
             ax.legend()
 
     def _plot_two_way_partial_dependence(
@@ -973,8 +941,8 @@
 
         if len(kind) != len(self.features):
             raise ValueError(
-                f"When `kind` is provided as a list of strings, it should "
-                f"contain as many elements as `features`. `kind` contains "
+                "When `kind` is provided as a list of strings, it should "
+                "contain as many elements as `features`. `kind` contains "
                 f"{len(kind)} element(s) and `features` contains "
                 f"{len(self.features)} element(s)."
             )
@@ -987,7 +955,6 @@
         default_contour_kws = {"alpha": 0.75}
         contour_kw = {**default_contour_kws, **contour_kw}
 
-<<<<<<< HEAD
         n_features = len(self.features)
         is_average_plot = [kind_plot == "average" for kind_plot in kind]
         if all(is_average_plot):
@@ -1002,26 +969,6 @@
             )
             if any([kind_plot == "both" for kind_plot in kind]):
                 n_lines = n_ice_lines + 1  # account for the average line
-=======
-        default_line_kws = {
-            "color": "C0",
-            "label": "average" if self.kind == "both" else None,
-        }
-        line_kw = {**default_line_kws, **line_kw}
-
-        individual_line_kw = line_kw.copy()
-        del individual_line_kw["label"]
-
-        if self.kind == "individual" or self.kind == "both":
-            individual_line_kw["alpha"] = 0.3
-            individual_line_kw["linewidth"] = 0.5
-
-        n_features = len(self.features)
-        if self.kind in ("individual", "both"):
-            n_ice_lines = self._get_sample_count(len(self.pd_results[0].individual[0]))
-            if self.kind == "individual":
-                n_lines = n_ice_lines
->>>>>>> 427d6969
             else:
                 n_lines = n_ice_lines
 
@@ -1043,11 +990,7 @@
             n_rows = int(np.ceil(n_features / float(n_cols)))
 
             self.axes_ = np.empty((n_rows, n_cols), dtype=object)
-<<<<<<< HEAD
             if all(is_average_plot):
-=======
-            if self.kind == "average":
->>>>>>> 427d6969
                 self.lines_ = np.empty((n_rows, n_cols), dtype=object)
             else:
                 self.lines_ = np.empty((n_rows, n_cols, n_lines), dtype=object)
@@ -1076,11 +1019,7 @@
             self.bounding_ax_ = None
             self.figure_ = ax.ravel()[0].figure
             self.axes_ = ax
-<<<<<<< HEAD
             if all(is_average_plot):
-=======
-            if self.kind == "average":
->>>>>>> 427d6969
                 self.lines_ = np.empty_like(ax, dtype=object)
             else:
                 self.lines_ = np.empty(ax.shape + (n_lines,), dtype=object)
@@ -1099,15 +1038,9 @@
             avg_preds = None
             preds = None
             feature_values = pd_result["values"]
-<<<<<<< HEAD
             if kind_plot == "individual":
                 preds = pd_result.individual
             elif kind_plot == "average":
-=======
-            if self.kind == "individual":
-                preds = pd_result.individual
-            elif self.kind == "average":
->>>>>>> 427d6969
                 avg_preds = pd_result.average
             else:  # kind_plot == 'both'
                 avg_preds = pd_result.average

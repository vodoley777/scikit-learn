--- conflicted
+++ resolved
@@ -390,16 +390,10 @@
     Parameters
     ----------
     estimator : BaseEstimator
-<<<<<<< HEAD
-        A fitted estimator object implementing `predict`, `predict_proba`,
-        or `decision_function`. Multioutput-multiclass classifiers are not
-        supported.
-
-=======
         A fitted estimator object implementing :term:`predict`,
         :term:predict_proba`, or :term:`decision_function`.
         Multioutput-multiclass classifiers are not supported.
->>>>>>> a6103d3f
+
     X : array-like, shape (n_samples, n_features)
         The data to use to build the grid of values on which the dependence
         will be evaluated. This is usually the training data.

--- conflicted
+++ resolved
@@ -223,12 +223,9 @@
     "sklearn.metrics.zero_one_loss",
     "sklearn.model_selection.train_test_split",
     "sklearn.preprocessing.add_dummy_feature",
-<<<<<<< HEAD
+    "sklearn.preprocessing.binarize",
     "sklearn.preprocessing.label_binarize",
-=======
-    "sklearn.preprocessing.binarize",
     "sklearn.preprocessing.maxabs_scale",
->>>>>>> 8a1247d7
     "sklearn.preprocessing.scale",
     "sklearn.random_projection.johnson_lindenstrauss_min_dim",
     "sklearn.svm.l1_min_c",

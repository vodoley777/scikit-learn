from importlib import import_module
from inspect import signature
from numbers import Integral, Real

import pytest

from sklearn.utils._param_validation import (
    Interval,
    InvalidParameterError,
    generate_invalid_param_val,
    generate_valid_param,
    make_constraint,
)


def _get_func_info(func_module):
    module_name, func_name = func_module.rsplit(".", 1)
    module = import_module(module_name)
    func = getattr(module, func_name)

    func_sig = signature(func)
    func_params = [
        p.name
        for p in func_sig.parameters.values()
        if p.kind not in (p.VAR_POSITIONAL, p.VAR_KEYWORD)
    ]

    # The parameters `*args` and `**kwargs` are ignored since we cannot generate
    # constraints.
    required_params = [
        p.name
        for p in func_sig.parameters.values()
        if p.default is p.empty and p.kind not in (p.VAR_POSITIONAL, p.VAR_KEYWORD)
    ]

    return func, func_name, func_params, required_params


def _check_function_param_validation(
    func, func_name, func_params, required_params, parameter_constraints
):
    """Check that an informative error is raised when the value of a parameter does not
    have an appropriate type or value.
    """
    # generate valid values for the required parameters
    valid_required_params = {}
    for param_name in required_params:
        if parameter_constraints[param_name] == "no_validation":
            valid_required_params[param_name] = 1
        else:
            valid_required_params[param_name] = generate_valid_param(
                make_constraint(parameter_constraints[param_name][0])
            )

    # check that there is a constraint for each parameter
    if func_params:
        validation_params = parameter_constraints.keys()
        unexpected_params = set(validation_params) - set(func_params)
        missing_params = set(func_params) - set(validation_params)
        err_msg = (
            "Mismatch between _parameter_constraints and the parameters of"
            f" {func_name}.\nConsider the unexpected parameters {unexpected_params} and"
            f" expected but missing parameters {missing_params}\n"
        )
        assert set(validation_params) == set(func_params), err_msg

    # this object does not have a valid type for sure for all params
    param_with_bad_type = type("BadType", (), {})()

    for param_name in func_params:
        constraints = parameter_constraints[param_name]

        if constraints == "no_validation":
            # This parameter is not validated
            continue

        # Mixing an interval of reals and an interval of integers must be avoided.
        if any(
            isinstance(constraint, Interval) and constraint.type == Integral
            for constraint in constraints
        ) and any(
            isinstance(constraint, Interval) and constraint.type == Real
            for constraint in constraints
        ):
            raise ValueError(
                f"The constraint for parameter {param_name} of {func_name} can't have a"
                " mix of intervals of Integral and Real types. Use the type"
                " RealNotInt instead of Real."
            )

        match = (
            rf"The '{param_name}' parameter of {func_name} must be .* Got .* instead."
        )

        err_msg = (
            f"{func_name} does not raise an informative error message when the "
            f"parameter {param_name} does not have a valid type. If any Python type "
            "is valid, the constraint should be 'no_validation'."
        )

        # First, check that the error is raised if param doesn't match any valid type.
        with pytest.raises(InvalidParameterError, match=match):
            func(**{**valid_required_params, param_name: param_with_bad_type})
            pytest.fail(err_msg)

        # Then, for constraints that are more than a type constraint, check that the
        # error is raised if param does match a valid type but does not match any valid
        # value for this type.
        constraints = [make_constraint(constraint) for constraint in constraints]

        for constraint in constraints:
            try:
                bad_value = generate_invalid_param_val(constraint)
            except NotImplementedError:
                continue

            err_msg = (
                f"{func_name} does not raise an informative error message when the "
                f"parameter {param_name} does not have a valid value.\n"
                "Constraints should be disjoint. For instance "
                "[StrOptions({'a_string'}), str] is not a acceptable set of "
                "constraint because generating an invalid string for the first "
                "constraint will always produce a valid string for the second "
                "constraint."
            )

            with pytest.raises(InvalidParameterError, match=match):
                func(**{**valid_required_params, param_name: bad_value})
                pytest.fail(err_msg)


PARAM_VALIDATION_FUNCTION_LIST = [
    "sklearn.calibration.calibration_curve",
    "sklearn.cluster.cluster_optics_dbscan",
    "sklearn.cluster.compute_optics_graph",
    "sklearn.cluster.estimate_bandwidth",
    "sklearn.cluster.kmeans_plusplus",
    "sklearn.cluster.cluster_optics_xi",
    "sklearn.cluster.ward_tree",
    "sklearn.covariance.empirical_covariance",
    "sklearn.covariance.ledoit_wolf_shrinkage",
    "sklearn.covariance.log_likelihood",
    "sklearn.covariance.shrunk_covariance",
    "sklearn.datasets.clear_data_home",
    "sklearn.datasets.dump_svmlight_file",
    "sklearn.datasets.fetch_20newsgroups",
    "sklearn.datasets.fetch_20newsgroups_vectorized",
    "sklearn.datasets.fetch_california_housing",
    "sklearn.datasets.fetch_covtype",
    "sklearn.datasets.fetch_kddcup99",
    "sklearn.datasets.fetch_lfw_pairs",
    "sklearn.datasets.fetch_lfw_people",
    "sklearn.datasets.fetch_olivetti_faces",
    "sklearn.datasets.fetch_rcv1",
    "sklearn.datasets.fetch_species_distributions",
    "sklearn.datasets.get_data_home",
    "sklearn.datasets.load_breast_cancer",
    "sklearn.datasets.load_diabetes",
    "sklearn.datasets.load_digits",
    "sklearn.datasets.load_files",
    "sklearn.datasets.load_iris",
    "sklearn.datasets.load_linnerud",
    "sklearn.datasets.load_sample_image",
    "sklearn.datasets.load_svmlight_file",
    "sklearn.datasets.load_svmlight_files",
    "sklearn.datasets.load_wine",
    "sklearn.datasets.make_biclusters",
    "sklearn.datasets.make_blobs",
    "sklearn.datasets.make_checkerboard",
    "sklearn.datasets.make_circles",
    "sklearn.datasets.make_classification",
    "sklearn.datasets.make_friedman1",
    "sklearn.datasets.make_friedman2",
    "sklearn.datasets.make_friedman3",
    "sklearn.datasets.make_gaussian_quantiles",
    "sklearn.datasets.make_hastie_10_2",
    "sklearn.datasets.make_low_rank_matrix",
    "sklearn.datasets.make_moons",
    "sklearn.datasets.make_multilabel_classification",
    "sklearn.datasets.make_regression",
    "sklearn.datasets.make_s_curve",
    "sklearn.datasets.make_sparse_coded_signal",
    "sklearn.datasets.make_sparse_spd_matrix",
    "sklearn.datasets.make_sparse_uncorrelated",
    "sklearn.datasets.make_spd_matrix",
    "sklearn.datasets.make_swiss_roll",
    "sklearn.decomposition.sparse_encode",
    "sklearn.feature_extraction.grid_to_graph",
    "sklearn.feature_extraction.img_to_graph",
    "sklearn.feature_extraction.image.extract_patches_2d",
    "sklearn.feature_extraction.image.reconstruct_from_patches_2d",
    "sklearn.feature_selection.chi2",
    "sklearn.feature_selection.f_classif",
    "sklearn.feature_selection.f_regression",
    "sklearn.feature_selection.mutual_info_classif",
    "sklearn.feature_selection.mutual_info_regression",
    "sklearn.feature_selection.r_regression",
    "sklearn.inspection.partial_dependence",
    "sklearn.inspection.permutation_importance",
<<<<<<< HEAD
    "sklearn.linear_model.lars_path_gram",
=======
    "sklearn.isotonic.isotonic_regression",
>>>>>>> f9621728
    "sklearn.linear_model.orthogonal_mp",
    "sklearn.linear_model.orthogonal_mp_gram",
    "sklearn.linear_model.ridge_regression",
    "sklearn.metrics.accuracy_score",
    "sklearn.manifold.smacof",
    "sklearn.metrics.auc",
    "sklearn.metrics.average_precision_score",
    "sklearn.metrics.balanced_accuracy_score",
    "sklearn.metrics.brier_score_loss",
    "sklearn.metrics.calinski_harabasz_score",
    "sklearn.metrics.check_scoring",
    "sklearn.metrics.completeness_score",
    "sklearn.metrics.class_likelihood_ratios",
    "sklearn.metrics.classification_report",
    "sklearn.metrics.cluster.adjusted_mutual_info_score",
    "sklearn.metrics.cluster.contingency_matrix",
    "sklearn.metrics.cluster.entropy",
    "sklearn.metrics.cluster.fowlkes_mallows_score",
    "sklearn.metrics.cluster.homogeneity_completeness_v_measure",
    "sklearn.metrics.cluster.normalized_mutual_info_score",
    "sklearn.metrics.cluster.silhouette_samples",
    "sklearn.metrics.cluster.silhouette_score",
    "sklearn.metrics.cohen_kappa_score",
    "sklearn.metrics.confusion_matrix",
    "sklearn.metrics.consensus_score",
    "sklearn.metrics.coverage_error",
    "sklearn.metrics.d2_absolute_error_score",
    "sklearn.metrics.d2_pinball_score",
    "sklearn.metrics.d2_tweedie_score",
    "sklearn.metrics.davies_bouldin_score",
    "sklearn.metrics.dcg_score",
    "sklearn.metrics.det_curve",
    "sklearn.metrics.explained_variance_score",
    "sklearn.metrics.f1_score",
    "sklearn.metrics.fbeta_score",
    "sklearn.metrics.get_scorer",
    "sklearn.metrics.hamming_loss",
    "sklearn.metrics.hinge_loss",
    "sklearn.metrics.homogeneity_score",
    "sklearn.metrics.jaccard_score",
    "sklearn.metrics.label_ranking_average_precision_score",
    "sklearn.metrics.label_ranking_loss",
    "sklearn.metrics.log_loss",
    "sklearn.metrics.make_scorer",
    "sklearn.metrics.matthews_corrcoef",
    "sklearn.metrics.max_error",
    "sklearn.metrics.mean_absolute_error",
    "sklearn.metrics.mean_absolute_percentage_error",
    "sklearn.metrics.mean_gamma_deviance",
    "sklearn.metrics.mean_pinball_loss",
    "sklearn.metrics.mean_poisson_deviance",
    "sklearn.metrics.mean_squared_error",
    "sklearn.metrics.mean_squared_log_error",
    "sklearn.metrics.mean_tweedie_deviance",
    "sklearn.metrics.median_absolute_error",
    "sklearn.metrics.multilabel_confusion_matrix",
    "sklearn.metrics.mutual_info_score",
    "sklearn.metrics.ndcg_score",
    "sklearn.metrics.pair_confusion_matrix",
    "sklearn.metrics.adjusted_rand_score",
    "sklearn.metrics.pairwise.additive_chi2_kernel",
    "sklearn.metrics.pairwise.chi2_kernel",
    "sklearn.metrics.pairwise.cosine_distances",
    "sklearn.metrics.pairwise.cosine_similarity",
    "sklearn.metrics.pairwise.euclidean_distances",
    "sklearn.metrics.pairwise.haversine_distances",
    "sklearn.metrics.pairwise.laplacian_kernel",
    "sklearn.metrics.pairwise.linear_kernel",
    "sklearn.metrics.pairwise.manhattan_distances",
    "sklearn.metrics.pairwise.nan_euclidean_distances",
    "sklearn.metrics.pairwise.paired_cosine_distances",
    "sklearn.metrics.pairwise.paired_distances",
    "sklearn.metrics.pairwise.paired_euclidean_distances",
    "sklearn.metrics.pairwise.paired_manhattan_distances",
    "sklearn.metrics.pairwise.pairwise_distances_argmin_min",
    "sklearn.metrics.pairwise.pairwise_kernels",
    "sklearn.metrics.pairwise.polynomial_kernel",
    "sklearn.metrics.pairwise.rbf_kernel",
    "sklearn.metrics.pairwise.sigmoid_kernel",
    "sklearn.metrics.pairwise_distances",
    "sklearn.metrics.pairwise_distances_argmin",
    "sklearn.metrics.pairwise_distances_chunked",
    "sklearn.metrics.precision_recall_curve",
    "sklearn.metrics.precision_recall_fscore_support",
    "sklearn.metrics.precision_score",
    "sklearn.metrics.r2_score",
    "sklearn.metrics.rand_score",
    "sklearn.metrics.recall_score",
    "sklearn.metrics.roc_auc_score",
    "sklearn.metrics.roc_curve",
    "sklearn.metrics.top_k_accuracy_score",
    "sklearn.metrics.v_measure_score",
    "sklearn.metrics.zero_one_loss",
    "sklearn.model_selection.cross_val_predict",
    "sklearn.model_selection.cross_val_score",
    "sklearn.model_selection.cross_validate",
    "sklearn.model_selection.learning_curve",
    "sklearn.model_selection.permutation_test_score",
    "sklearn.model_selection.train_test_split",
    "sklearn.model_selection.validation_curve",
    "sklearn.neighbors.sort_graph_by_row_values",
    "sklearn.preprocessing.add_dummy_feature",
    "sklearn.preprocessing.binarize",
    "sklearn.preprocessing.label_binarize",
    "sklearn.preprocessing.normalize",
    "sklearn.preprocessing.scale",
    "sklearn.random_projection.johnson_lindenstrauss_min_dim",
    "sklearn.svm.l1_min_c",
    "sklearn.tree.export_graphviz",
    "sklearn.tree.export_text",
    "sklearn.tree.plot_tree",
    "sklearn.utils.gen_batches",
    "sklearn.utils.gen_even_slices",
    "sklearn.utils.resample",
    "sklearn.utils.safe_mask",
    "sklearn.utils.extmath.randomized_svd",
    "sklearn.utils.class_weight.compute_class_weight",
    "sklearn.utils.class_weight.compute_sample_weight",
    "sklearn.utils.graph.single_source_shortest_path_length",
]


@pytest.mark.parametrize("func_module", PARAM_VALIDATION_FUNCTION_LIST)
def test_function_param_validation(func_module):
    """Check param validation for public functions that are not wrappers around
    estimators.
    """
    func, func_name, func_params, required_params = _get_func_info(func_module)

    parameter_constraints = getattr(func, "_skl_parameter_constraints")

    _check_function_param_validation(
        func, func_name, func_params, required_params, parameter_constraints
    )


PARAM_VALIDATION_CLASS_WRAPPER_LIST = [
    ("sklearn.cluster.affinity_propagation", "sklearn.cluster.AffinityPropagation"),
    ("sklearn.cluster.k_means", "sklearn.cluster.KMeans"),
    ("sklearn.cluster.mean_shift", "sklearn.cluster.MeanShift"),
    ("sklearn.cluster.spectral_clustering", "sklearn.cluster.SpectralClustering"),
    ("sklearn.covariance.graphical_lasso", "sklearn.covariance.GraphicalLasso"),
    ("sklearn.covariance.ledoit_wolf", "sklearn.covariance.LedoitWolf"),
    ("sklearn.covariance.oas", "sklearn.covariance.OAS"),
    ("sklearn.decomposition.dict_learning", "sklearn.decomposition.DictionaryLearning"),
    ("sklearn.decomposition.fastica", "sklearn.decomposition.FastICA"),
    ("sklearn.decomposition.non_negative_factorization", "sklearn.decomposition.NMF"),
    ("sklearn.preprocessing.maxabs_scale", "sklearn.preprocessing.MaxAbsScaler"),
    ("sklearn.preprocessing.minmax_scale", "sklearn.preprocessing.MinMaxScaler"),
    ("sklearn.preprocessing.power_transform", "sklearn.preprocessing.PowerTransformer"),
    (
        "sklearn.preprocessing.quantile_transform",
        "sklearn.preprocessing.QuantileTransformer",
    ),
    ("sklearn.preprocessing.robust_scale", "sklearn.preprocessing.RobustScaler"),
]


@pytest.mark.parametrize(
    "func_module, class_module", PARAM_VALIDATION_CLASS_WRAPPER_LIST
)
def test_class_wrapper_param_validation(func_module, class_module):
    """Check param validation for public functions that are wrappers around
    estimators.
    """
    func, func_name, func_params, required_params = _get_func_info(func_module)

    module_name, class_name = class_module.rsplit(".", 1)
    module = import_module(module_name)
    klass = getattr(module, class_name)

    parameter_constraints_func = getattr(func, "_skl_parameter_constraints")
    parameter_constraints_class = getattr(klass, "_parameter_constraints")
    parameter_constraints = {
        **parameter_constraints_class,
        **parameter_constraints_func,
    }
    parameter_constraints = {
        k: v for k, v in parameter_constraints.items() if k in func_params
    }

    _check_function_param_validation(
        func, func_name, func_params, required_params, parameter_constraints
    )<|MERGE_RESOLUTION|>--- conflicted
+++ resolved
@@ -197,11 +197,8 @@
     "sklearn.feature_selection.r_regression",
     "sklearn.inspection.partial_dependence",
     "sklearn.inspection.permutation_importance",
-<<<<<<< HEAD
+    "sklearn.isotonic.isotonic_regression",
     "sklearn.linear_model.lars_path_gram",
-=======
-    "sklearn.isotonic.isotonic_regression",
->>>>>>> f9621728
     "sklearn.linear_model.orthogonal_mp",
     "sklearn.linear_model.orthogonal_mp_gram",
     "sklearn.linear_model.ridge_regression",

from importlib import import_module
from inspect import signature

import pytest

from sklearn.utils._param_validation import generate_invalid_param_val
from sklearn.utils._param_validation import generate_valid_param
from sklearn.utils._param_validation import make_constraint
from sklearn.utils._param_validation import InvalidParameterError


def _get_func_info(func_module):
    module_name, func_name = func_module.rsplit(".", 1)
    module = import_module(module_name)
    func = getattr(module, func_name)

    func_sig = signature(func)
    func_params = [
        p.name
        for p in func_sig.parameters.values()
        if p.kind not in (p.VAR_POSITIONAL, p.VAR_KEYWORD)
    ]

    # The parameters `*args` and `**kwargs` are ignored since we cannot generate
    # constraints.
    required_params = [
        p.name
        for p in func_sig.parameters.values()
        if p.default is p.empty and p.kind not in (p.VAR_POSITIONAL, p.VAR_KEYWORD)
    ]

    return func, func_name, func_params, required_params


def _check_function_param_validation(
    func, func_name, func_params, required_params, parameter_constraints
):
    """Check that an informative error is raised when the value of a parameter does not
    have an appropriate type or value.
    """
    # generate valid values for the required parameters
    valid_required_params = {}
    for param_name in required_params:
        if parameter_constraints[param_name] == "no_validation":
            valid_required_params[param_name] = 1
        else:
            valid_required_params[param_name] = generate_valid_param(
                make_constraint(parameter_constraints[param_name][0])
            )

    # check that there is a constraint for each parameter
    if func_params:
        validation_params = parameter_constraints.keys()
        unexpected_params = set(validation_params) - set(func_params)
        missing_params = set(func_params) - set(validation_params)
        err_msg = (
            "Mismatch between _parameter_constraints and the parameters of"
            f" {func_name}.\nConsider the unexpected parameters {unexpected_params} and"
            f" expected but missing parameters {missing_params}\n"
        )
        assert set(validation_params) == set(func_params), err_msg

    # this object does not have a valid type for sure for all params
    param_with_bad_type = type("BadType", (), {})()

    for param_name in func_params:
        constraints = parameter_constraints[param_name]

        if constraints == "no_validation":
            # This parameter is not validated
            continue

        match = (
            rf"The '{param_name}' parameter of {func_name} must be .* Got .* instead."
        )

        # First, check that the error is raised if param doesn't match any valid type.
        with pytest.raises(InvalidParameterError, match=match):
            func(**{**valid_required_params, param_name: param_with_bad_type})

        # Then, for constraints that are more than a type constraint, check that the
        # error is raised if param does match a valid type but does not match any valid
        # value for this type.
        constraints = [make_constraint(constraint) for constraint in constraints]

        for constraint in constraints:
            try:
                bad_value = generate_invalid_param_val(constraint, constraints)
            except NotImplementedError:
                continue

            with pytest.raises(InvalidParameterError, match=match):
                func(**{**valid_required_params, param_name: bad_value})


PARAM_VALIDATION_FUNCTION_LIST = [
    "sklearn.cluster.cluster_optics_dbscan",
    "sklearn.cluster.compute_optics_graph",
    "sklearn.cluster.estimate_bandwidth",
    "sklearn.cluster.kmeans_plusplus",
    "sklearn.covariance.empirical_covariance",
<<<<<<< HEAD
    "sklearn.datasets.fetch_california_housing",
=======
    "sklearn.covariance.shrunk_covariance",
>>>>>>> 53123d0c
    "sklearn.datasets.make_sparse_coded_signal",
    "sklearn.decomposition.sparse_encode",
    "sklearn.feature_extraction.grid_to_graph",
    "sklearn.feature_extraction.img_to_graph",
    "sklearn.feature_extraction.image.extract_patches_2d",
    "sklearn.metrics.accuracy_score",
    "sklearn.metrics.auc",
    "sklearn.metrics.cohen_kappa_score",
    "sklearn.metrics.confusion_matrix",
    "sklearn.metrics.det_curve",
    "sklearn.metrics.mean_absolute_error",
    "sklearn.metrics.mean_squared_error",
    "sklearn.metrics.mean_tweedie_deviance",
    "sklearn.metrics.multilabel_confusion_matrix",
    "sklearn.metrics.mutual_info_score",
    "sklearn.metrics.r2_score",
    "sklearn.metrics.roc_curve",
    "sklearn.metrics.zero_one_loss",
    "sklearn.model_selection.train_test_split",
    "sklearn.svm.l1_min_c",
]


@pytest.mark.parametrize("func_module", PARAM_VALIDATION_FUNCTION_LIST)
def test_function_param_validation(func_module):
    """Check param validation for public functions that are not wrappers around
    estimators.
    """
    func, func_name, func_params, required_params = _get_func_info(func_module)

    parameter_constraints = getattr(func, "_skl_parameter_constraints")

    _check_function_param_validation(
        func, func_name, func_params, required_params, parameter_constraints
    )


PARAM_VALIDATION_CLASS_WRAPPER_LIST = [
    ("sklearn.cluster.affinity_propagation", "sklearn.cluster.AffinityPropagation"),
    ("sklearn.covariance.ledoit_wolf", "sklearn.covariance.LedoitWolf"),
    ("sklearn.covariance.oas", "sklearn.covariance.OAS"),
    ("sklearn.decomposition.dict_learning", "sklearn.decomposition.DictionaryLearning"),
    ("sklearn.decomposition.fastica", "sklearn.decomposition.FastICA"),
    ("sklearn.decomposition.non_negative_factorization", "sklearn.decomposition.NMF"),
]


@pytest.mark.parametrize(
    "func_module, class_module", PARAM_VALIDATION_CLASS_WRAPPER_LIST
)
def test_class_wrapper_param_validation(func_module, class_module):
    """Check param validation for public functions that are wrappers around
    estimators.
    """
    func, func_name, func_params, required_params = _get_func_info(func_module)

    module_name, class_name = class_module.rsplit(".", 1)
    module = import_module(module_name)
    klass = getattr(module, class_name)

    parameter_constraints_func = getattr(func, "_skl_parameter_constraints")
    parameter_constraints_class = getattr(klass, "_parameter_constraints")
    parameter_constraints = {
        **parameter_constraints_class,
        **parameter_constraints_func,
    }
    parameter_constraints = {
        k: v for k, v in parameter_constraints.items() if k in func_params
    }

    _check_function_param_validation(
        func, func_name, func_params, required_params, parameter_constraints
    )<|MERGE_RESOLUTION|>--- conflicted
+++ resolved
@@ -99,11 +99,8 @@
     "sklearn.cluster.estimate_bandwidth",
     "sklearn.cluster.kmeans_plusplus",
     "sklearn.covariance.empirical_covariance",
-<<<<<<< HEAD
+    "sklearn.covariance.shrunk_covariance",
     "sklearn.datasets.fetch_california_housing",
-=======
-    "sklearn.covariance.shrunk_covariance",
->>>>>>> 53123d0c
     "sklearn.datasets.make_sparse_coded_signal",
     "sklearn.decomposition.sparse_encode",
     "sklearn.feature_extraction.grid_to_graph",

from importlib import import_module
from inspect import signature

import pytest

from sklearn.utils._param_validation import generate_invalid_param_val
from sklearn.utils._param_validation import generate_valid_param
from sklearn.utils._param_validation import make_constraint
from sklearn.utils._param_validation import InvalidParameterError


def _get_func_info(func_module):
    module_name, func_name = func_module.rsplit(".", 1)
    module = import_module(module_name)
    func = getattr(module, func_name)

    func_sig = signature(func)
    func_params = [
        p.name
        for p in func_sig.parameters.values()
        if p.kind not in (p.VAR_POSITIONAL, p.VAR_KEYWORD)
    ]

    # The parameters `*args` and `**kwargs` are ignored since we cannot generate
    # constraints.
    required_params = [
        p.name
        for p in func_sig.parameters.values()
        if p.default is p.empty and p.kind not in (p.VAR_POSITIONAL, p.VAR_KEYWORD)
    ]

    return func, func_name, func_params, required_params


def _check_function_param_validation(
    func, func_name, func_params, required_params, parameter_constraints
):
    """Check that an informative error is raised when the value of a parameter does not
    have an appropriate type or value.
    """
    # generate valid values for the required parameters
    valid_required_params = {}
    for param_name in required_params:
        if parameter_constraints[param_name] == "no_validation":
            valid_required_params[param_name] = 1
        else:
            valid_required_params[param_name] = generate_valid_param(
                make_constraint(parameter_constraints[param_name][0])
            )

    # check that there is a constraint for each parameter
    if func_params:
        validation_params = parameter_constraints.keys()
        unexpected_params = set(validation_params) - set(func_params)
        missing_params = set(func_params) - set(validation_params)
        err_msg = (
            "Mismatch between _parameter_constraints and the parameters of"
            f" {func_name}.\nConsider the unexpected parameters {unexpected_params} and"
            f" expected but missing parameters {missing_params}\n"
        )
        assert set(validation_params) == set(func_params), err_msg

    # this object does not have a valid type for sure for all params
    param_with_bad_type = type("BadType", (), {})()

    for param_name in func_params:
        constraints = parameter_constraints[param_name]

        if constraints == "no_validation":
            # This parameter is not validated
            continue

        match = (
            rf"The '{param_name}' parameter of {func_name} must be .* Got .* instead."
        )

        # First, check that the error is raised if param doesn't match any valid type.
        with pytest.raises(InvalidParameterError, match=match):
            func(**{**valid_required_params, param_name: param_with_bad_type})

        # Then, for constraints that are more than a type constraint, check that the
        # error is raised if param does match a valid type but does not match any valid
        # value for this type.
        constraints = [make_constraint(constraint) for constraint in constraints]

        for constraint in constraints:
            try:
                bad_value = generate_invalid_param_val(constraint, constraints)
            except NotImplementedError:
                continue

            with pytest.raises(InvalidParameterError, match=match):
                func(**{**valid_required_params, param_name: bad_value})


PARAM_VALIDATION_FUNCTION_LIST = [
    "sklearn.cluster.cluster_optics_dbscan",
    "sklearn.cluster.compute_optics_graph",
    "sklearn.cluster.estimate_bandwidth",
    "sklearn.cluster.kmeans_plusplus",
    "sklearn.cluster.cluster_optics_xi",
    "sklearn.cluster.ward_tree",
    "sklearn.covariance.empirical_covariance",
    "sklearn.covariance.shrunk_covariance",
    "sklearn.datasets.dump_svmlight_file",
    "sklearn.datasets.fetch_california_housing",
    "sklearn.datasets.fetch_kddcup99",
    "sklearn.datasets.make_classification",
    "sklearn.datasets.make_friedman1",
    "sklearn.datasets.make_sparse_coded_signal",
    "sklearn.decomposition.sparse_encode",
    "sklearn.feature_extraction.grid_to_graph",
    "sklearn.feature_extraction.img_to_graph",
    "sklearn.feature_extraction.image.extract_patches_2d",
    "sklearn.feature_extraction.image.reconstruct_from_patches_2d",
    "sklearn.feature_selection.chi2",
    "sklearn.feature_selection.f_classif",
<<<<<<< HEAD
    "sklearn.feature_selection.r_regression",
=======
    "sklearn.feature_selection.f_regression",
>>>>>>> 69e2d8af
    "sklearn.metrics.accuracy_score",
    "sklearn.metrics.auc",
    "sklearn.metrics.average_precision_score",
    "sklearn.metrics.balanced_accuracy_score",
    "sklearn.metrics.cluster.contingency_matrix",
    "sklearn.metrics.cohen_kappa_score",
    "sklearn.metrics.confusion_matrix",
    "sklearn.metrics.coverage_error",
    "sklearn.metrics.d2_pinball_score",
    "sklearn.metrics.dcg_score",
    "sklearn.metrics.det_curve",
    "sklearn.metrics.f1_score",
    "sklearn.metrics.hamming_loss",
    "sklearn.metrics.jaccard_score",
    "sklearn.metrics.label_ranking_loss",
    "sklearn.metrics.log_loss",
    "sklearn.metrics.matthews_corrcoef",
    "sklearn.metrics.max_error",
    "sklearn.metrics.mean_absolute_error",
    "sklearn.metrics.mean_absolute_percentage_error",
    "sklearn.metrics.mean_pinball_loss",
    "sklearn.metrics.mean_squared_error",
    "sklearn.metrics.mean_tweedie_deviance",
    "sklearn.metrics.median_absolute_error",
    "sklearn.metrics.multilabel_confusion_matrix",
    "sklearn.metrics.mutual_info_score",
    "sklearn.metrics.pairwise.additive_chi2_kernel",
    "sklearn.metrics.precision_recall_curve",
    "sklearn.metrics.precision_recall_fscore_support",
    "sklearn.metrics.precision_score",
    "sklearn.metrics.r2_score",
    "sklearn.metrics.roc_curve",
    "sklearn.metrics.zero_one_loss",
    "sklearn.model_selection.train_test_split",
    "sklearn.random_projection.johnson_lindenstrauss_min_dim",
    "sklearn.svm.l1_min_c",
]


@pytest.mark.parametrize("func_module", PARAM_VALIDATION_FUNCTION_LIST)
def test_function_param_validation(func_module):
    """Check param validation for public functions that are not wrappers around
    estimators.
    """
    func, func_name, func_params, required_params = _get_func_info(func_module)

    parameter_constraints = getattr(func, "_skl_parameter_constraints")

    _check_function_param_validation(
        func, func_name, func_params, required_params, parameter_constraints
    )


PARAM_VALIDATION_CLASS_WRAPPER_LIST = [
    ("sklearn.cluster.affinity_propagation", "sklearn.cluster.AffinityPropagation"),
    ("sklearn.cluster.mean_shift", "sklearn.cluster.MeanShift"),
    ("sklearn.cluster.spectral_clustering", "sklearn.cluster.SpectralClustering"),
    ("sklearn.covariance.ledoit_wolf", "sklearn.covariance.LedoitWolf"),
    ("sklearn.covariance.oas", "sklearn.covariance.OAS"),
    ("sklearn.decomposition.dict_learning", "sklearn.decomposition.DictionaryLearning"),
    ("sklearn.decomposition.fastica", "sklearn.decomposition.FastICA"),
    ("sklearn.decomposition.non_negative_factorization", "sklearn.decomposition.NMF"),
]


@pytest.mark.parametrize(
    "func_module, class_module", PARAM_VALIDATION_CLASS_WRAPPER_LIST
)
def test_class_wrapper_param_validation(func_module, class_module):
    """Check param validation for public functions that are wrappers around
    estimators.
    """
    func, func_name, func_params, required_params = _get_func_info(func_module)

    module_name, class_name = class_module.rsplit(".", 1)
    module = import_module(module_name)
    klass = getattr(module, class_name)

    parameter_constraints_func = getattr(func, "_skl_parameter_constraints")
    parameter_constraints_class = getattr(klass, "_parameter_constraints")
    parameter_constraints = {
        **parameter_constraints_class,
        **parameter_constraints_func,
    }
    parameter_constraints = {
        k: v for k, v in parameter_constraints.items() if k in func_params
    }

    _check_function_param_validation(
        func, func_name, func_params, required_params, parameter_constraints
    )<|MERGE_RESOLUTION|>--- conflicted
+++ resolved
@@ -115,11 +115,8 @@
     "sklearn.feature_extraction.image.reconstruct_from_patches_2d",
     "sklearn.feature_selection.chi2",
     "sklearn.feature_selection.f_classif",
-<<<<<<< HEAD
+    "sklearn.feature_selection.f_regression",
     "sklearn.feature_selection.r_regression",
-=======
-    "sklearn.feature_selection.f_regression",
->>>>>>> 69e2d8af
     "sklearn.metrics.accuracy_score",
     "sklearn.metrics.auc",
     "sklearn.metrics.average_precision_score",

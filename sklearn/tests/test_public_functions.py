from importlib import import_module
from inspect import signature
from numbers import Integral, Real

import pytest

from sklearn.utils._param_validation import (
    Interval,
    InvalidParameterError,
    generate_invalid_param_val,
    generate_valid_param,
    make_constraint,
)


<<<<<<< HEAD
PARAM_VALIDATION_FUNCTION_LIST = [
    "sklearn.cluster.kmeans_plusplus",
    "sklearn.svm.l1_min_c",
    "sklearn.metrics.accuracy_score",
    "sklearn.decomposition.dict_learning_online",
]


@pytest.mark.parametrize("func_module", PARAM_VALIDATION_FUNCTION_LIST)
def test_function_param_validation(func_module):
    """Check that an informative error is raised when the value of a parameter does not
    have an appropriate type or value.
    """
=======
def _get_func_info(func_module):
>>>>>>> 38b39a40
    module_name, func_name = func_module.rsplit(".", 1)
    module = import_module(module_name)
    func = getattr(module, func_name)

    func_sig = signature(func)
    func_params = [
        p.name
        for p in func_sig.parameters.values()
        if p.kind not in (p.VAR_POSITIONAL, p.VAR_KEYWORD)
    ]

    # The parameters `*args` and `**kwargs` are ignored since we cannot generate
    # constraints.
    required_params = [
        p.name
        for p in func_sig.parameters.values()
        if p.default is p.empty and p.kind not in (p.VAR_POSITIONAL, p.VAR_KEYWORD)
    ]

    return func, func_name, func_params, required_params


def _check_function_param_validation(
    func, func_name, func_params, required_params, parameter_constraints
):
    """Check that an informative error is raised when the value of a parameter does not
    have an appropriate type or value.
    """
    # generate valid values for the required parameters
    valid_required_params = {}
    for param_name in required_params:
        if parameter_constraints[param_name] == "no_validation":
            valid_required_params[param_name] = 1
        else:
            valid_required_params[param_name] = generate_valid_param(
                make_constraint(parameter_constraints[param_name][0])
            )

    # check that there is a constraint for each parameter
    if func_params:
        validation_params = parameter_constraints.keys()
        unexpected_params = set(validation_params) - set(func_params)
        missing_params = set(func_params) - set(validation_params)
        err_msg = (
            "Mismatch between _parameter_constraints and the parameters of"
            f" {func_name}.\nConsider the unexpected parameters {unexpected_params} and"
            f" expected but missing parameters {missing_params}\n"
        )
        assert set(validation_params) == set(func_params), err_msg

    # this object does not have a valid type for sure for all params
    param_with_bad_type = type("BadType", (), {})()

    for param_name in func_params:
        constraints = parameter_constraints[param_name]

        if constraints == "no_validation":
            # This parameter is not validated
            continue

        # Mixing an interval of reals and an interval of integers must be avoided.
        if any(
            isinstance(constraint, Interval) and constraint.type == Integral
            for constraint in constraints
        ) and any(
            isinstance(constraint, Interval) and constraint.type == Real
            for constraint in constraints
        ):
            raise ValueError(
                f"The constraint for parameter {param_name} of {func_name} can't have a"
                " mix of intervals of Integral and Real types. Use the type"
                " RealNotInt instead of Real."
            )

        match = (
            rf"The '{param_name}' parameter of {func_name} must be .* Got .* instead."
        )

        err_msg = (
            f"{func_name} does not raise an informative error message when the "
            f"parameter {param_name} does not have a valid type. If any Python type "
            "is valid, the constraint should be 'no_validation'."
        )

        # First, check that the error is raised if param doesn't match any valid type.
        with pytest.raises(InvalidParameterError, match=match):
            func(**{**valid_required_params, param_name: param_with_bad_type})
            pytest.fail(err_msg)

        # Then, for constraints that are more than a type constraint, check that the
        # error is raised if param does match a valid type but does not match any valid
        # value for this type.
        constraints = [make_constraint(constraint) for constraint in constraints]

        for constraint in constraints:
            try:
                bad_value = generate_invalid_param_val(constraint)
            except NotImplementedError:
                continue

            err_msg = (
                f"{func_name} does not raise an informative error message when the "
                f"parameter {param_name} does not have a valid value.\n"
                "Constraints should be disjoint. For instance "
                "[StrOptions({'a_string'}), str] is not a acceptable set of "
                "constraint because generating an invalid string for the first "
                "constraint will always produce a valid string for the second "
                "constraint."
            )

            with pytest.raises(InvalidParameterError, match=match):
                func(**{**valid_required_params, param_name: bad_value})
                pytest.fail(err_msg)


PARAM_VALIDATION_FUNCTION_LIST = [
    "sklearn.calibration.calibration_curve",
    "sklearn.cluster.cluster_optics_dbscan",
    "sklearn.cluster.compute_optics_graph",
    "sklearn.cluster.estimate_bandwidth",
    "sklearn.cluster.kmeans_plusplus",
    "sklearn.cluster.cluster_optics_xi",
    "sklearn.cluster.ward_tree",
    "sklearn.covariance.empirical_covariance",
    "sklearn.covariance.ledoit_wolf_shrinkage",
    "sklearn.covariance.log_likelihood",
    "sklearn.covariance.shrunk_covariance",
    "sklearn.datasets.clear_data_home",
    "sklearn.datasets.dump_svmlight_file",
    "sklearn.datasets.fetch_20newsgroups",
    "sklearn.datasets.fetch_20newsgroups_vectorized",
    "sklearn.datasets.fetch_california_housing",
    "sklearn.datasets.fetch_covtype",
    "sklearn.datasets.fetch_kddcup99",
    "sklearn.datasets.fetch_lfw_pairs",
    "sklearn.datasets.fetch_lfw_people",
    "sklearn.datasets.fetch_olivetti_faces",
    "sklearn.datasets.fetch_rcv1",
    "sklearn.datasets.fetch_openml",
    "sklearn.datasets.fetch_species_distributions",
    "sklearn.datasets.get_data_home",
    "sklearn.datasets.load_breast_cancer",
    "sklearn.datasets.load_diabetes",
    "sklearn.datasets.load_digits",
    "sklearn.datasets.load_files",
    "sklearn.datasets.load_iris",
    "sklearn.datasets.load_linnerud",
    "sklearn.datasets.load_sample_image",
    "sklearn.datasets.load_svmlight_file",
    "sklearn.datasets.load_svmlight_files",
    "sklearn.datasets.load_wine",
    "sklearn.datasets.make_biclusters",
    "sklearn.datasets.make_blobs",
    "sklearn.datasets.make_checkerboard",
    "sklearn.datasets.make_circles",
    "sklearn.datasets.make_classification",
    "sklearn.datasets.make_friedman1",
    "sklearn.datasets.make_friedman2",
    "sklearn.datasets.make_friedman3",
    "sklearn.datasets.make_gaussian_quantiles",
    "sklearn.datasets.make_hastie_10_2",
    "sklearn.datasets.make_low_rank_matrix",
    "sklearn.datasets.make_moons",
    "sklearn.datasets.make_multilabel_classification",
    "sklearn.datasets.make_regression",
    "sklearn.datasets.make_s_curve",
    "sklearn.datasets.make_sparse_coded_signal",
    "sklearn.datasets.make_sparse_spd_matrix",
    "sklearn.datasets.make_sparse_uncorrelated",
    "sklearn.datasets.make_spd_matrix",
    "sklearn.datasets.make_swiss_roll",
    "sklearn.decomposition.sparse_encode",
    "sklearn.feature_extraction.grid_to_graph",
    "sklearn.feature_extraction.img_to_graph",
    "sklearn.feature_extraction.image.extract_patches_2d",
    "sklearn.feature_extraction.image.reconstruct_from_patches_2d",
    "sklearn.feature_selection.chi2",
    "sklearn.feature_selection.f_classif",
    "sklearn.feature_selection.f_regression",
    "sklearn.feature_selection.mutual_info_classif",
    "sklearn.feature_selection.mutual_info_regression",
    "sklearn.feature_selection.r_regression",
    "sklearn.inspection.partial_dependence",
    "sklearn.inspection.permutation_importance",
    "sklearn.isotonic.check_increasing",
    "sklearn.isotonic.isotonic_regression",
    "sklearn.linear_model.enet_path",
    "sklearn.linear_model.lars_path",
    "sklearn.linear_model.lars_path_gram",
    "sklearn.linear_model.lasso_path",
    "sklearn.linear_model.orthogonal_mp",
    "sklearn.linear_model.orthogonal_mp_gram",
    "sklearn.linear_model.ridge_regression",
    "sklearn.manifold.trustworthiness",
    "sklearn.metrics.accuracy_score",
    "sklearn.manifold.smacof",
    "sklearn.metrics.auc",
    "sklearn.metrics.average_precision_score",
    "sklearn.metrics.balanced_accuracy_score",
    "sklearn.metrics.brier_score_loss",
    "sklearn.metrics.calinski_harabasz_score",
    "sklearn.metrics.check_scoring",
    "sklearn.metrics.completeness_score",
    "sklearn.metrics.class_likelihood_ratios",
    "sklearn.metrics.classification_report",
    "sklearn.metrics.cluster.adjusted_mutual_info_score",
    "sklearn.metrics.cluster.contingency_matrix",
    "sklearn.metrics.cluster.entropy",
    "sklearn.metrics.cluster.fowlkes_mallows_score",
    "sklearn.metrics.cluster.homogeneity_completeness_v_measure",
    "sklearn.metrics.cluster.normalized_mutual_info_score",
    "sklearn.metrics.cluster.silhouette_samples",
    "sklearn.metrics.cluster.silhouette_score",
    "sklearn.metrics.cohen_kappa_score",
    "sklearn.metrics.confusion_matrix",
    "sklearn.metrics.consensus_score",
    "sklearn.metrics.coverage_error",
    "sklearn.metrics.d2_absolute_error_score",
    "sklearn.metrics.d2_pinball_score",
    "sklearn.metrics.d2_tweedie_score",
    "sklearn.metrics.davies_bouldin_score",
    "sklearn.metrics.dcg_score",
    "sklearn.metrics.det_curve",
    "sklearn.metrics.explained_variance_score",
    "sklearn.metrics.f1_score",
    "sklearn.metrics.fbeta_score",
    "sklearn.metrics.get_scorer",
    "sklearn.metrics.hamming_loss",
    "sklearn.metrics.hinge_loss",
    "sklearn.metrics.homogeneity_score",
    "sklearn.metrics.jaccard_score",
    "sklearn.metrics.label_ranking_average_precision_score",
    "sklearn.metrics.label_ranking_loss",
    "sklearn.metrics.log_loss",
    "sklearn.metrics.make_scorer",
    "sklearn.metrics.matthews_corrcoef",
    "sklearn.metrics.max_error",
    "sklearn.metrics.mean_absolute_error",
    "sklearn.metrics.mean_absolute_percentage_error",
    "sklearn.metrics.mean_gamma_deviance",
    "sklearn.metrics.mean_pinball_loss",
    "sklearn.metrics.mean_poisson_deviance",
    "sklearn.metrics.mean_squared_error",
    "sklearn.metrics.mean_squared_log_error",
    "sklearn.metrics.mean_tweedie_deviance",
    "sklearn.metrics.median_absolute_error",
    "sklearn.metrics.multilabel_confusion_matrix",
    "sklearn.metrics.mutual_info_score",
    "sklearn.metrics.ndcg_score",
    "sklearn.metrics.pair_confusion_matrix",
    "sklearn.metrics.adjusted_rand_score",
    "sklearn.metrics.pairwise.additive_chi2_kernel",
    "sklearn.metrics.pairwise.chi2_kernel",
    "sklearn.metrics.pairwise.cosine_distances",
    "sklearn.metrics.pairwise.cosine_similarity",
    "sklearn.metrics.pairwise.euclidean_distances",
    "sklearn.metrics.pairwise.haversine_distances",
    "sklearn.metrics.pairwise.laplacian_kernel",
    "sklearn.metrics.pairwise.linear_kernel",
    "sklearn.metrics.pairwise.manhattan_distances",
    "sklearn.metrics.pairwise.nan_euclidean_distances",
    "sklearn.metrics.pairwise.paired_cosine_distances",
    "sklearn.metrics.pairwise.paired_distances",
    "sklearn.metrics.pairwise.paired_euclidean_distances",
    "sklearn.metrics.pairwise.paired_manhattan_distances",
    "sklearn.metrics.pairwise.pairwise_distances_argmin_min",
    "sklearn.metrics.pairwise.pairwise_kernels",
    "sklearn.metrics.pairwise.polynomial_kernel",
    "sklearn.metrics.pairwise.rbf_kernel",
    "sklearn.metrics.pairwise.sigmoid_kernel",
    "sklearn.metrics.pairwise_distances",
    "sklearn.metrics.pairwise_distances_argmin",
    "sklearn.metrics.pairwise_distances_chunked",
    "sklearn.metrics.precision_recall_curve",
    "sklearn.metrics.precision_recall_fscore_support",
    "sklearn.metrics.precision_score",
    "sklearn.metrics.r2_score",
    "sklearn.metrics.rand_score",
    "sklearn.metrics.recall_score",
    "sklearn.metrics.roc_auc_score",
    "sklearn.metrics.roc_curve",
    "sklearn.metrics.root_mean_squared_error",
    "sklearn.metrics.root_mean_squared_log_error",
    "sklearn.metrics.top_k_accuracy_score",
    "sklearn.metrics.v_measure_score",
    "sklearn.metrics.zero_one_loss",
    "sklearn.model_selection.cross_val_predict",
    "sklearn.model_selection.cross_val_score",
    "sklearn.model_selection.cross_validate",
    "sklearn.model_selection.learning_curve",
    "sklearn.model_selection.permutation_test_score",
    "sklearn.model_selection.train_test_split",
    "sklearn.model_selection.validation_curve",
    "sklearn.neighbors.kneighbors_graph",
    "sklearn.neighbors.radius_neighbors_graph",
    "sklearn.neighbors.sort_graph_by_row_values",
    "sklearn.preprocessing.add_dummy_feature",
    "sklearn.preprocessing.binarize",
    "sklearn.preprocessing.label_binarize",
    "sklearn.preprocessing.normalize",
    "sklearn.preprocessing.scale",
    "sklearn.random_projection.johnson_lindenstrauss_min_dim",
    "sklearn.svm.l1_min_c",
    "sklearn.tree.export_graphviz",
    "sklearn.tree.export_text",
    "sklearn.tree.plot_tree",
    "sklearn.utils.gen_batches",
    "sklearn.utils.gen_even_slices",
    "sklearn.utils.resample",
    "sklearn.utils.safe_mask",
    "sklearn.utils.extmath.randomized_svd",
    "sklearn.utils.class_weight.compute_class_weight",
    "sklearn.utils.class_weight.compute_sample_weight",
    "sklearn.utils.graph.single_source_shortest_path_length",
]


@pytest.mark.parametrize("func_module", PARAM_VALIDATION_FUNCTION_LIST)
def test_function_param_validation(func_module):
    """Check param validation for public functions that are not wrappers around
    estimators.
    """
    func, func_name, func_params, required_params = _get_func_info(func_module)

    parameter_constraints = getattr(func, "_skl_parameter_constraints")

    _check_function_param_validation(
        func, func_name, func_params, required_params, parameter_constraints
    )


PARAM_VALIDATION_CLASS_WRAPPER_LIST = [
    ("sklearn.cluster.affinity_propagation", "sklearn.cluster.AffinityPropagation"),
    ("sklearn.cluster.dbscan", "sklearn.cluster.DBSCAN"),
    ("sklearn.cluster.k_means", "sklearn.cluster.KMeans"),
    ("sklearn.cluster.mean_shift", "sklearn.cluster.MeanShift"),
    ("sklearn.cluster.spectral_clustering", "sklearn.cluster.SpectralClustering"),
    ("sklearn.covariance.graphical_lasso", "sklearn.covariance.GraphicalLasso"),
    ("sklearn.covariance.ledoit_wolf", "sklearn.covariance.LedoitWolf"),
    ("sklearn.covariance.oas", "sklearn.covariance.OAS"),
    ("sklearn.decomposition.dict_learning", "sklearn.decomposition.DictionaryLearning"),
    ("sklearn.decomposition.fastica", "sklearn.decomposition.FastICA"),
    ("sklearn.decomposition.non_negative_factorization", "sklearn.decomposition.NMF"),
    ("sklearn.preprocessing.maxabs_scale", "sklearn.preprocessing.MaxAbsScaler"),
    ("sklearn.preprocessing.minmax_scale", "sklearn.preprocessing.MinMaxScaler"),
    ("sklearn.preprocessing.power_transform", "sklearn.preprocessing.PowerTransformer"),
    (
        "sklearn.preprocessing.quantile_transform",
        "sklearn.preprocessing.QuantileTransformer",
    ),
    ("sklearn.preprocessing.robust_scale", "sklearn.preprocessing.RobustScaler"),
]


@pytest.mark.parametrize(
    "func_module, class_module", PARAM_VALIDATION_CLASS_WRAPPER_LIST
)
def test_class_wrapper_param_validation(func_module, class_module):
    """Check param validation for public functions that are wrappers around
    estimators.
    """
    func, func_name, func_params, required_params = _get_func_info(func_module)

    module_name, class_name = class_module.rsplit(".", 1)
    module = import_module(module_name)
    klass = getattr(module, class_name)

    parameter_constraints_func = getattr(func, "_skl_parameter_constraints")
    parameter_constraints_class = getattr(klass, "_parameter_constraints")
    parameter_constraints = {
        **parameter_constraints_class,
        **parameter_constraints_func,
    }
    parameter_constraints = {
        k: v for k, v in parameter_constraints.items() if k in func_params
    }

    _check_function_param_validation(
        func, func_name, func_params, required_params, parameter_constraints
    )<|MERGE_RESOLUTION|>--- conflicted
+++ resolved
@@ -13,23 +13,7 @@
 )
 
 
-<<<<<<< HEAD
-PARAM_VALIDATION_FUNCTION_LIST = [
-    "sklearn.cluster.kmeans_plusplus",
-    "sklearn.svm.l1_min_c",
-    "sklearn.metrics.accuracy_score",
-    "sklearn.decomposition.dict_learning_online",
-]
-
-
-@pytest.mark.parametrize("func_module", PARAM_VALIDATION_FUNCTION_LIST)
-def test_function_param_validation(func_module):
-    """Check that an informative error is raised when the value of a parameter does not
-    have an appropriate type or value.
-    """
-=======
 def _get_func_info(func_module):
->>>>>>> 38b39a40
     module_name, func_name = func_module.rsplit(".", 1)
     module = import_module(module_name)
     func = getattr(module, func_name)
@@ -371,6 +355,10 @@
     ("sklearn.covariance.ledoit_wolf", "sklearn.covariance.LedoitWolf"),
     ("sklearn.covariance.oas", "sklearn.covariance.OAS"),
     ("sklearn.decomposition.dict_learning", "sklearn.decomposition.DictionaryLearning"),
+    (
+        "sklearn.decomposition.dict_learning_online",
+        "sklearn.decomposition.MiniBatchDictionaryLearning",
+    ),
     ("sklearn.decomposition.fastica", "sklearn.decomposition.FastICA"),
     ("sklearn.decomposition.non_negative_factorization", "sklearn.decomposition.NMF"),
     ("sklearn.preprocessing.maxabs_scale", "sklearn.preprocessing.MaxAbsScaler"),

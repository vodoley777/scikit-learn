from importlib import import_module
from inspect import signature

import pytest

from sklearn.utils._param_validation import generate_invalid_param_val
from sklearn.utils._param_validation import generate_valid_param
from sklearn.utils._param_validation import make_constraint
from sklearn.utils._param_validation import InvalidParameterError


def _get_func_info(func_module):
    module_name, func_name = func_module.rsplit(".", 1)
    module = import_module(module_name)
    func = getattr(module, func_name)

    func_sig = signature(func)
    func_params = [
        p.name
        for p in func_sig.parameters.values()
        if p.kind not in (p.VAR_POSITIONAL, p.VAR_KEYWORD)
    ]

    # The parameters `*args` and `**kwargs` are ignored since we cannot generate
    # constraints.
    required_params = [
        p.name
        for p in func_sig.parameters.values()
        if p.default is p.empty and p.kind not in (p.VAR_POSITIONAL, p.VAR_KEYWORD)
    ]

    return func, func_name, func_params, required_params


def _check_function_param_validation(
    func, func_name, func_params, required_params, parameter_constraints
):
    """Check that an informative error is raised when the value of a parameter does not
    have an appropriate type or value.
    """
    # generate valid values for the required parameters
    valid_required_params = {}
    for param_name in required_params:
        if parameter_constraints[param_name] == "no_validation":
            valid_required_params[param_name] = 1
        else:
            valid_required_params[param_name] = generate_valid_param(
                make_constraint(parameter_constraints[param_name][0])
            )

    # check that there is a constraint for each parameter
    if func_params:
        validation_params = parameter_constraints.keys()
        unexpected_params = set(validation_params) - set(func_params)
        missing_params = set(func_params) - set(validation_params)
        err_msg = (
            "Mismatch between _parameter_constraints and the parameters of"
            f" {func_name}.\nConsider the unexpected parameters {unexpected_params} and"
            f" expected but missing parameters {missing_params}\n"
        )
        assert set(validation_params) == set(func_params), err_msg

    # this object does not have a valid type for sure for all params
    param_with_bad_type = type("BadType", (), {})()

    for param_name in func_params:
        constraints = parameter_constraints[param_name]

        if constraints == "no_validation":
            # This parameter is not validated
            continue

        match = (
            rf"The '{param_name}' parameter of {func_name} must be .* Got .* instead."
        )

        # First, check that the error is raised if param doesn't match any valid type.
        with pytest.raises(InvalidParameterError, match=match):
            func(**{**valid_required_params, param_name: param_with_bad_type})

        # Then, for constraints that are more than a type constraint, check that the
        # error is raised if param does match a valid type but does not match any valid
        # value for this type.
        constraints = [make_constraint(constraint) for constraint in constraints]

        for constraint in constraints:
            try:
                bad_value = generate_invalid_param_val(constraint, constraints)
            except NotImplementedError:
                continue

            with pytest.raises(InvalidParameterError, match=match):
                func(**{**valid_required_params, param_name: bad_value})


PARAM_VALIDATION_FUNCTION_LIST = [
    "sklearn.cluster.cluster_optics_dbscan",
    "sklearn.cluster.compute_optics_graph",
    "sklearn.cluster.estimate_bandwidth",
    "sklearn.cluster.kmeans_plusplus",
    "sklearn.cluster.ward_tree",
    "sklearn.covariance.empirical_covariance",
    "sklearn.covariance.shrunk_covariance",
    "sklearn.datasets.fetch_california_housing",
    "sklearn.datasets.make_sparse_coded_signal",
    "sklearn.decomposition.sparse_encode",
    "sklearn.feature_extraction.grid_to_graph",
    "sklearn.feature_extraction.img_to_graph",
    "sklearn.feature_extraction.image.extract_patches_2d",
    "sklearn.metrics.accuracy_score",
    "sklearn.metrics.auc",
<<<<<<< HEAD
    "sklearn.metrics.balanced_accuracy_score",
=======
    "sklearn.metrics.cluster.contingency_matrix",
>>>>>>> f3499400
    "sklearn.metrics.cohen_kappa_score",
    "sklearn.metrics.confusion_matrix",
    "sklearn.metrics.det_curve",
    "sklearn.metrics.mean_absolute_error",
    "sklearn.metrics.mean_squared_error",
    "sklearn.metrics.mean_tweedie_deviance",
    "sklearn.metrics.multilabel_confusion_matrix",
    "sklearn.metrics.mutual_info_score",
    "sklearn.metrics.r2_score",
    "sklearn.metrics.roc_curve",
    "sklearn.metrics.zero_one_loss",
    "sklearn.model_selection.train_test_split",
    "sklearn.random_projection.johnson_lindenstrauss_min_dim",
    "sklearn.svm.l1_min_c",
]


@pytest.mark.parametrize("func_module", PARAM_VALIDATION_FUNCTION_LIST)
def test_function_param_validation(func_module):
    """Check param validation for public functions that are not wrappers around
    estimators.
    """
    func, func_name, func_params, required_params = _get_func_info(func_module)

    parameter_constraints = getattr(func, "_skl_parameter_constraints")

    _check_function_param_validation(
        func, func_name, func_params, required_params, parameter_constraints
    )


PARAM_VALIDATION_CLASS_WRAPPER_LIST = [
    ("sklearn.cluster.affinity_propagation", "sklearn.cluster.AffinityPropagation"),
    ("sklearn.covariance.ledoit_wolf", "sklearn.covariance.LedoitWolf"),
    ("sklearn.covariance.oas", "sklearn.covariance.OAS"),
    ("sklearn.decomposition.dict_learning", "sklearn.decomposition.DictionaryLearning"),
    ("sklearn.decomposition.fastica", "sklearn.decomposition.FastICA"),
    ("sklearn.decomposition.non_negative_factorization", "sklearn.decomposition.NMF"),
]


@pytest.mark.parametrize(
    "func_module, class_module", PARAM_VALIDATION_CLASS_WRAPPER_LIST
)
def test_class_wrapper_param_validation(func_module, class_module):
    """Check param validation for public functions that are wrappers around
    estimators.
    """
    func, func_name, func_params, required_params = _get_func_info(func_module)

    module_name, class_name = class_module.rsplit(".", 1)
    module = import_module(module_name)
    klass = getattr(module, class_name)

    parameter_constraints_func = getattr(func, "_skl_parameter_constraints")
    parameter_constraints_class = getattr(klass, "_parameter_constraints")
    parameter_constraints = {
        **parameter_constraints_class,
        **parameter_constraints_func,
    }
    parameter_constraints = {
        k: v for k, v in parameter_constraints.items() if k in func_params
    }

    _check_function_param_validation(
        func, func_name, func_params, required_params, parameter_constraints
    )<|MERGE_RESOLUTION|>--- conflicted
+++ resolved
@@ -109,11 +109,8 @@
     "sklearn.feature_extraction.image.extract_patches_2d",
     "sklearn.metrics.accuracy_score",
     "sklearn.metrics.auc",
-<<<<<<< HEAD
     "sklearn.metrics.balanced_accuracy_score",
-=======
     "sklearn.metrics.cluster.contingency_matrix",
->>>>>>> f3499400
     "sklearn.metrics.cohen_kappa_score",
     "sklearn.metrics.confusion_matrix",
     "sklearn.metrics.det_curve",

--- conflicted
+++ resolved
@@ -237,13 +237,8 @@
     class InvalidObject:
         pass
 
-<<<<<<< HEAD
     with pytest.raises(AttributeError, match="either implement the routing method"):
-        process_routing(InvalidObject(), "fit", {})
-=======
-    with pytest.raises(AttributeError, match="has not implemented the routing"):
         process_routing(InvalidObject(), "fit", **{})
->>>>>>> dcf05103
 
 
 def test_simple_metadata_routing():

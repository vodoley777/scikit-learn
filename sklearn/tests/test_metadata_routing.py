"""
Metadata Routing Utility Tests
"""

# Author: Adrin Jalali <adrin.jalali@gmail.com>
# License: BSD 3 clause

import re

import numpy as np
import pytest

from sklearn import config_context
from sklearn.base import (
    BaseEstimator,
    clone,
)
from sklearn.exceptions import UnsetMetadataPassedError
from sklearn.linear_model import LinearRegression
from sklearn.pipeline import Pipeline
from sklearn.tests.metadata_routing_common import (
    ConsumingClassifier,
    ConsumingRegressor,
    ConsumingTransformer,
    MetaRegressor,
    MetaTransformer,
    NonConsumingClassifier,
    WeightedMetaClassifier,
    WeightedMetaRegressor,
    _Registry,
    assert_request_equal,
    assert_request_is_empty,
    check_recorded_metadata,
)
from sklearn.utils import metadata_routing
from sklearn.utils._metadata_requests import (
    COMPOSITE_METHODS,
    METHODS,
    SIMPLE_METHODS,
    MethodMetadataRequest,
    MethodPair,
    _MetadataRequester,
    request_is_alias,
    request_is_valid,
)
from sklearn.utils.metadata_routing import (
    MetadataRequest,
    MetadataRouter,
    MethodMapping,
    _RoutingNotSupportedMixin,
    get_routing_for_object,
    process_routing,
)
from sklearn.utils.validation import check_is_fitted

rng = np.random.RandomState(42)
N, M = 100, 4
X = rng.rand(N, M)
y = rng.randint(0, 2, size=N)
my_groups = rng.randint(0, 10, size=N)
my_weights = rng.rand(N)
my_other_weights = rng.rand(N)


@pytest.fixture(autouse=True)
def enable_slep006():
    """Enable SLEP006 for all tests."""
    with config_context(enable_metadata_routing=True):
        yield


class SimplePipeline(BaseEstimator):
    """A very simple pipeline, assuming the last step is always a predictor.

    Parameters
    ----------
    steps : iterable of objects
        An iterable of transformers with the last step being a predictor.
    """

    def __init__(self, steps):
        self.steps = steps

    def fit(self, X, y, **fit_params):
        self.steps_ = []
        params = process_routing(self, "fit", **fit_params)
        X_transformed = X
        for i, step in enumerate(self.steps[:-1]):
            transformer = clone(step).fit(
                X_transformed, y, **params.get(f"step_{i}").fit
            )
            self.steps_.append(transformer)
            X_transformed = transformer.transform(
                X_transformed, **params.get(f"step_{i}").transform
            )

        self.steps_.append(
            clone(self.steps[-1]).fit(X_transformed, y, **params.predictor.fit)
        )
        return self

    def predict(self, X, **predict_params):
        check_is_fitted(self)
        X_transformed = X
        params = process_routing(self, "predict", **predict_params)
        for i, step in enumerate(self.steps_[:-1]):
            X_transformed = step.transform(X, **params.get(f"step_{i}").transform)

        return self.steps_[-1].predict(X_transformed, **params.predictor.predict)

    def get_metadata_routing(self):
        router = MetadataRouter(owner=self.__class__.__name__)
        for i, step in enumerate(self.steps[:-1]):
            router.add(
                **{f"step_{i}": step},
                method_mapping=MethodMapping()
                .add(callee="fit", caller="fit")
                .add(callee="transform", caller="fit")
                .add(callee="transform", caller="predict"),
            )
        router.add(predictor=self.steps[-1], method_mapping="one-to-one")
        return router


def test_assert_request_is_empty():
    requests = MetadataRequest(owner="test")
    assert_request_is_empty(requests)

    requests.fit.add_request(param="foo", alias=None)
    # this should still work, since None is the default value
    assert_request_is_empty(requests)

    requests.fit.add_request(param="bar", alias="value")
    with pytest.raises(AssertionError):
        # now requests is no more empty
        assert_request_is_empty(requests)

    # but one can exclude a method
    assert_request_is_empty(requests, exclude="fit")

    requests.score.add_request(param="carrot", alias=True)
    with pytest.raises(AssertionError):
        # excluding `fit` is not enough
        assert_request_is_empty(requests, exclude="fit")

    # and excluding both fit and score would avoid an exception
    assert_request_is_empty(requests, exclude=["fit", "score"])

    # test if a router is empty
    assert_request_is_empty(
        MetadataRouter(owner="test")
        .add_self_request(WeightedMetaRegressor(estimator=None))
        .add(method_mapping="fit", estimator=ConsumingRegressor())
    )


@pytest.mark.parametrize(
    "estimator",
    [
        ConsumingClassifier(registry=_Registry()),
        ConsumingRegressor(registry=_Registry()),
        ConsumingTransformer(registry=_Registry()),
        WeightedMetaClassifier(estimator=ConsumingClassifier(), registry=_Registry()),
        WeightedMetaRegressor(estimator=ConsumingRegressor(), registry=_Registry()),
    ],
)
def test_estimator_puts_self_in_registry(estimator):
    """Check that an estimator puts itself in the registry upon fit."""
    estimator.fit(X, y)
    assert estimator in estimator.registry


@pytest.mark.parametrize(
    "val, res",
    [
        (False, False),
        (True, False),
        (None, False),
        ("$UNUSED$", False),
        ("$WARN$", False),
        ("invalid-input", False),
        ("valid_arg", True),
    ],
)
def test_request_type_is_alias(val, res):
    # Test request_is_alias
    assert request_is_alias(val) == res


@pytest.mark.parametrize(
    "val, res",
    [
        (False, True),
        (True, True),
        (None, True),
        ("$UNUSED$", True),
        ("$WARN$", True),
        ("invalid-input", False),
        ("alias_arg", False),
    ],
)
def test_request_type_is_valid(val, res):
    # Test request_is_valid
    assert request_is_valid(val) == res


def test_default_requests():
    class OddEstimator(BaseEstimator):
        __metadata_request__fit = {
            # set a different default request
            "sample_weight": True
        }  # type: ignore

    odd_request = get_routing_for_object(OddEstimator())
    assert odd_request.fit.requests == {"sample_weight": True}

    # check other test estimators
    assert not len(get_routing_for_object(NonConsumingClassifier()).fit.requests)
    assert_request_is_empty(NonConsumingClassifier().get_metadata_routing())

    trs_request = get_routing_for_object(ConsumingTransformer())
    assert trs_request.fit.requests == {
        "sample_weight": None,
        "metadata": None,
    }
    assert trs_request.transform.requests == {"metadata": None, "sample_weight": None}
    assert_request_is_empty(trs_request)

    est_request = get_routing_for_object(ConsumingClassifier())
    assert est_request.fit.requests == {
        "sample_weight": None,
        "metadata": None,
    }
    assert_request_is_empty(est_request)


def test_default_request_override():
    """Test that default requests are correctly overridden regardless of the ASCII order
    of the class names, hence testing small and capital letter class name starts.
    Non-regression test for https://github.com/scikit-learn/scikit-learn/issues/28430
    """

    class Base(BaseEstimator):
        __metadata_request__split = {"groups": True}

    class class_1(Base):
        __metadata_request__split = {"groups": "sample_domain"}

    class Class_1(Base):
        __metadata_request__split = {"groups": "sample_domain"}

    assert_request_equal(
        class_1()._get_metadata_request(), {"split": {"groups": "sample_domain"}}
    )
    assert_request_equal(
        Class_1()._get_metadata_request(), {"split": {"groups": "sample_domain"}}
    )


def test_process_routing_invalid_method():
    with pytest.raises(TypeError, match="Can only route and process input"):
        process_routing(ConsumingClassifier(), "invalid_method", groups=my_groups)


def test_process_routing_invalid_object():
    class InvalidObject:
        pass

    with pytest.raises(AttributeError, match="either implement the routing method"):
        process_routing(InvalidObject(), "fit", groups=my_groups)


@pytest.mark.parametrize("method", METHODS)
@pytest.mark.parametrize("default", [None, "default", []])
def test_process_routing_empty_params_get_with_default(method, default):
    empty_params = {}
    routed_params = process_routing(ConsumingClassifier(), "fit", **empty_params)

    # Behaviour should be an empty dictionary returned for each method when retrieved.
    params_for_method = routed_params[method]
    assert isinstance(params_for_method, dict)
    assert set(params_for_method.keys()) == set(METHODS)

    # No default to `get` should be equivalent to the default
    default_params_for_method = routed_params.get(method, default=default)
    assert default_params_for_method == params_for_method


def test_simple_metadata_routing():
    # Tests that metadata is properly routed

    # The underlying estimator doesn't accept or request metadata
    clf = WeightedMetaClassifier(estimator=NonConsumingClassifier())
    clf.fit(X, y)

    # Meta-estimator consumes sample_weight, but doesn't forward it to the underlying
    # estimator
    clf = WeightedMetaClassifier(estimator=NonConsumingClassifier())
    clf.fit(X, y, sample_weight=my_weights)

    # If the estimator accepts the metadata but doesn't explicitly say it doesn't
    # need it, there's an error
    clf = WeightedMetaClassifier(estimator=ConsumingClassifier())
    err_message = (
        "[sample_weight] are passed but are not explicitly set as requested or"
        " not requested for ConsumingClassifier.fit"
    )
    with pytest.raises(ValueError, match=re.escape(err_message)):
        clf.fit(X, y, sample_weight=my_weights)

    # Explicitly saying the estimator doesn't need it, makes the error go away,
    # because in this case `WeightedMetaClassifier` consumes `sample_weight`. If
    # there was no consumer of sample_weight, passing it would result in an
    # error.
    clf = WeightedMetaClassifier(
        estimator=ConsumingClassifier().set_fit_request(sample_weight=False)
    )
    # this doesn't raise since WeightedMetaClassifier itself is a consumer,
    # and passing metadata to the consumer directly is fine regardless of its
    # metadata_request values.
    clf.fit(X, y, sample_weight=my_weights)
    check_recorded_metadata(clf.estimator_, "fit")

    # Requesting a metadata will make the meta-estimator forward it correctly
    clf = WeightedMetaClassifier(
        estimator=ConsumingClassifier().set_fit_request(sample_weight=True)
    )
    clf.fit(X, y, sample_weight=my_weights)
    check_recorded_metadata(clf.estimator_, "fit", sample_weight=my_weights)

    # And requesting it with an alias
    clf = WeightedMetaClassifier(
        estimator=ConsumingClassifier().set_fit_request(
            sample_weight="alternative_weight"
        )
    )
    clf.fit(X, y, alternative_weight=my_weights)
    check_recorded_metadata(clf.estimator_, "fit", sample_weight=my_weights)


def test_nested_routing():
    # check if metadata is routed in a nested routing situation.
    pipeline = SimplePipeline(
        [
            MetaTransformer(
                transformer=ConsumingTransformer()
                .set_fit_request(metadata=True, sample_weight=False)
                .set_transform_request(sample_weight=True, metadata=False)
            ),
            WeightedMetaRegressor(
                estimator=ConsumingRegressor()
                .set_fit_request(sample_weight="inner_weights", metadata=False)
                .set_predict_request(sample_weight=False)
            ).set_fit_request(sample_weight="outer_weights"),
        ]
    )
    w1, w2, w3 = [1], [2], [3]
    pipeline.fit(
        X, y, metadata=my_groups, sample_weight=w1, outer_weights=w2, inner_weights=w3
    )
    check_recorded_metadata(
        pipeline.steps_[0].transformer_, "fit", metadata=my_groups, sample_weight=None
    )
    check_recorded_metadata(
        pipeline.steps_[0].transformer_, "transform", sample_weight=w1, metadata=None
    )
    check_recorded_metadata(pipeline.steps_[1], "fit", sample_weight=w2)
    check_recorded_metadata(pipeline.steps_[1].estimator_, "fit", sample_weight=w3)

    pipeline.predict(X, sample_weight=w3)
    check_recorded_metadata(
        pipeline.steps_[0].transformer_, "transform", sample_weight=w3, metadata=None
    )


def test_nested_routing_conflict():
    # check if an error is raised if there's a conflict between keys
    pipeline = SimplePipeline(
        [
            MetaTransformer(
                transformer=ConsumingTransformer()
                .set_fit_request(metadata=True, sample_weight=False)
                .set_transform_request(sample_weight=True)
            ),
            WeightedMetaRegressor(
                estimator=ConsumingRegressor().set_fit_request(sample_weight=True)
            ).set_fit_request(sample_weight="outer_weights"),
        ]
    )
    w1, w2 = [1], [2]
    with pytest.raises(
        ValueError,
        match=(
            re.escape(
                "In WeightedMetaRegressor, there is a conflict on sample_weight between"
                " what is requested for this estimator and what is requested by its"
                " children. You can resolve this conflict by using an alias for the"
                " child estimator(s) requested metadata."
            )
        ),
    ):
        pipeline.fit(X, y, metadata=my_groups, sample_weight=w1, outer_weights=w2)


def test_invalid_metadata():
    # check that passing wrong metadata raises an error
    trs = MetaTransformer(
        transformer=ConsumingTransformer().set_transform_request(sample_weight=True)
    )
    with pytest.raises(
        TypeError,
        match=(re.escape("transform got unexpected argument(s) {'other_param'}")),
    ):
        trs.fit(X, y).transform(X, other_param=my_weights)

    # passing a metadata which is not requested by any estimator should also raise
    trs = MetaTransformer(
        transformer=ConsumingTransformer().set_transform_request(sample_weight=False)
    )
    with pytest.raises(
        TypeError,
        match=(re.escape("transform got unexpected argument(s) {'sample_weight'}")),
    ):
        trs.fit(X, y).transform(X, sample_weight=my_weights)


def test_get_metadata_routing():
    class TestDefaultsBadMethodName(_MetadataRequester):
        __metadata_request__fit = {
            "sample_weight": None,
            "my_param": None,
        }
        __metadata_request__score = {
            "sample_weight": None,
            "my_param": True,
            "my_other_param": None,
        }
        # this will raise an error since we don't understand "other_method" as a method
        __metadata_request__other_method = {"my_param": True}

    class TestDefaults(_MetadataRequester):
        __metadata_request__fit = {
            "sample_weight": None,
            "my_other_param": None,
        }
        __metadata_request__score = {
            "sample_weight": None,
            "my_param": True,
            "my_other_param": None,
        }
        __metadata_request__predict = {"my_param": True}

    with pytest.raises(
        AttributeError, match="'MetadataRequest' object has no attribute 'other_method'"
    ):
        TestDefaultsBadMethodName().get_metadata_routing()

    expected = {
        "score": {
            "my_param": True,
            "my_other_param": None,
            "sample_weight": None,
        },
        "fit": {
            "my_other_param": None,
            "sample_weight": None,
        },
        "predict": {"my_param": True},
    }
    assert_request_equal(TestDefaults().get_metadata_routing(), expected)

    est = TestDefaults().set_score_request(my_param="other_param")
    expected = {
        "score": {
            "my_param": "other_param",
            "my_other_param": None,
            "sample_weight": None,
        },
        "fit": {
            "my_other_param": None,
            "sample_weight": None,
        },
        "predict": {"my_param": True},
    }
    assert_request_equal(est.get_metadata_routing(), expected)

    est = TestDefaults().set_fit_request(sample_weight=True)
    expected = {
        "score": {
            "my_param": True,
            "my_other_param": None,
            "sample_weight": None,
        },
        "fit": {
            "my_other_param": None,
            "sample_weight": True,
        },
        "predict": {"my_param": True},
    }
    assert_request_equal(est.get_metadata_routing(), expected)


def test_setting_default_requests():
    # Test _get_default_requests method
    test_cases = dict()

    class ExplicitRequest(BaseEstimator):
        # `fit` doesn't accept `props` explicitly, but we want to request it
        __metadata_request__fit = {"prop": None}

        def fit(self, X, y, **kwargs):
            return self

    test_cases[ExplicitRequest] = {"prop": None}

    class ExplicitRequestOverwrite(BaseEstimator):
        # `fit` explicitly accepts `props`, but we want to change the default
        # request value from None to True
        __metadata_request__fit = {"prop": True}

        def fit(self, X, y, prop=None, **kwargs):
            return self

    test_cases[ExplicitRequestOverwrite] = {"prop": True}

    class ImplicitRequest(BaseEstimator):
        # `fit` requests `prop` and the default None should be used
        def fit(self, X, y, prop=None, **kwargs):
            return self

    test_cases[ImplicitRequest] = {"prop": None}

    class ImplicitRequestRemoval(BaseEstimator):
        # `fit` (in this class or a parent) requests `prop`, but we don't want
        # it requested at all.
        __metadata_request__fit = {"prop": metadata_routing.UNUSED}

        def fit(self, X, y, prop=None, **kwargs):
            return self

    test_cases[ImplicitRequestRemoval] = {}

    for Klass, requests in test_cases.items():
        assert get_routing_for_object(Klass()).fit.requests == requests
        assert_request_is_empty(Klass().get_metadata_routing(), exclude="fit")
        Klass().fit(None, None)  # for coverage


def test_removing_non_existing_param_raises():
    """Test that removing a metadata using UNUSED which doesn't exist raises."""

    class InvalidRequestRemoval(BaseEstimator):
        # `fit` (in this class or a parent) requests `prop`, but we don't want
        # it requested at all.
        __metadata_request__fit = {"prop": metadata_routing.UNUSED}

        def fit(self, X, y, **kwargs):
            return self

    with pytest.raises(ValueError, match="Trying to remove parameter"):
        InvalidRequestRemoval().get_metadata_routing()


def test_method_metadata_request():
    mmr = MethodMetadataRequest(owner="test", method="fit")

    with pytest.raises(ValueError, match="The alias you're setting for"):
        mmr.add_request(param="foo", alias=1.4)

    mmr.add_request(param="foo", alias=None)
    assert mmr.requests == {"foo": None}
    mmr.add_request(param="foo", alias=False)
    assert mmr.requests == {"foo": False}
    mmr.add_request(param="foo", alias=True)
    assert mmr.requests == {"foo": True}
    mmr.add_request(param="foo", alias="foo")
    assert mmr.requests == {"foo": True}
    mmr.add_request(param="foo", alias="bar")
    assert mmr.requests == {"foo": "bar"}
    assert mmr._get_param_names(return_alias=False) == {"foo"}
    assert mmr._get_param_names(return_alias=True) == {"bar"}


def test_get_routing_for_object():
    class Consumer(BaseEstimator):
        __metadata_request__fit = {"prop": None}

    assert_request_is_empty(get_routing_for_object(None))
    assert_request_is_empty(get_routing_for_object(object()))

    mr = MetadataRequest(owner="test")
    mr.fit.add_request(param="foo", alias="bar")
    mr_factory = get_routing_for_object(mr)
    assert_request_is_empty(mr_factory, exclude="fit")
    assert mr_factory.fit.requests == {"foo": "bar"}

    mr = get_routing_for_object(Consumer())
    assert_request_is_empty(mr, exclude="fit")
    assert mr.fit.requests == {"prop": None}


def test_metadata_request_consumes_method():
    """Test that MetadataRequest().consumes() method works as expected."""
    request = MetadataRouter(owner="test")
    assert request.consumes(method="fit", params={"foo"}) == set()

    request = MetadataRequest(owner="test")
    request.fit.add_request(param="foo", alias=True)
    assert request.consumes(method="fit", params={"foo"}) == {"foo"}

    request = MetadataRequest(owner="test")
    request.fit.add_request(param="foo", alias="bar")
    assert request.consumes(method="fit", params={"bar", "foo"}) == {"bar"}


def test_metadata_router_consumes_method():
    """Test that MetadataRouter().consumes method works as expected."""
    # having it here instead of parametrizing the test since `set_fit_request`
    # is not available while collecting the tests.
    cases = [
        (
            WeightedMetaRegressor(
                estimator=ConsumingRegressor().set_fit_request(sample_weight=True)
            ),
            {"sample_weight"},
            {"sample_weight"},
        ),
        (
            WeightedMetaRegressor(
                estimator=ConsumingRegressor().set_fit_request(
                    sample_weight="my_weights"
                )
            ),
            {"my_weights", "sample_weight"},
            {"my_weights"},
        ),
    ]

    for obj, input, output in cases:
        assert obj.get_metadata_routing().consumes(method="fit", params=input) == output


def test_metaestimator_warnings():
    class WeightedMetaRegressorWarn(WeightedMetaRegressor):
        __metadata_request__fit = {"sample_weight": metadata_routing.WARN}

    with pytest.warns(
        UserWarning, match="Support for .* has recently been added to this class"
    ):
        WeightedMetaRegressorWarn(
            estimator=LinearRegression().set_fit_request(sample_weight=False)
        ).fit(X, y, sample_weight=my_weights)


def test_estimator_warnings():
    class ConsumingRegressorWarn(ConsumingRegressor):
        __metadata_request__fit = {"sample_weight": metadata_routing.WARN}

    with pytest.warns(
        UserWarning, match="Support for .* has recently been added to this class"
    ):
        MetaRegressor(estimator=ConsumingRegressorWarn()).fit(
            X, y, sample_weight=my_weights
        )


@pytest.mark.parametrize(
    "obj, string",
    [
        (
            MethodMetadataRequest(owner="test", method="fit").add_request(
                param="foo", alias="bar"
            ),
            "{'foo': 'bar'}",
        ),
        (
            MetadataRequest(owner="test"),
            "{}",
        ),
        (MethodMapping.from_str("score"), "[{'callee': 'score', 'caller': 'score'}]"),
        (
            MetadataRouter(owner="test").add(
                method_mapping="predict", estimator=ConsumingRegressor()
            ),
            (
                "{'estimator': {'mapping': [{'callee': 'predict', 'caller':"
                " 'predict'}], 'router': {'fit': {'sample_weight': None, 'metadata':"
                " None}, 'partial_fit': {'sample_weight': None, 'metadata': None},"
                " 'predict': {'sample_weight': None, 'metadata': None}, 'score':"
                " {'sample_weight': None, 'metadata': None}}}}"
            ),
        ),
    ],
)
def test_string_representations(obj, string):
    assert str(obj) == string


@pytest.mark.parametrize(
    "obj, method, inputs, err_cls, err_msg",
    [
        (
            MethodMapping(),
            "add",
            {"callee": "invalid", "caller": "fit"},
            ValueError,
            "Given callee",
        ),
        (
            MethodMapping(),
            "add",
            {"callee": "fit", "caller": "invalid"},
            ValueError,
            "Given caller",
        ),
        (
            MethodMapping,
            "from_str",
            {"route": "invalid"},
            ValueError,
            "route should be 'one-to-one' or a single method!",
        ),
        (
            MetadataRouter(owner="test"),
            "add_self_request",
            {"obj": MetadataRouter(owner="test")},
            ValueError,
            "Given `obj` is neither a `MetadataRequest` nor does it implement",
        ),
        (
            ConsumingClassifier(),
            "set_fit_request",
            {"invalid": True},
            TypeError,
            "Unexpected args",
        ),
    ],
)
def test_validations(obj, method, inputs, err_cls, err_msg):
    with pytest.raises(err_cls, match=err_msg):
        getattr(obj, method)(**inputs)


def test_methodmapping():
    mm = (
        MethodMapping()
        .add(caller="fit", callee="transform")
        .add(caller="fit", callee="fit")
    )

    mm_list = list(mm)
    assert mm_list[0] == ("transform", "fit")
    assert mm_list[1] == ("fit", "fit")

    mm = MethodMapping.from_str("one-to-one")
    for method in METHODS:
        assert MethodPair(method, method) in mm._routes
    assert len(mm._routes) == len(METHODS)

    mm = MethodMapping.from_str("score")
    assert repr(mm) == "[{'callee': 'score', 'caller': 'score'}]"


def test_metadatarouter_add_self_request():
    # adding a MetadataRequest as `self` adds a copy
    request = MetadataRequest(owner="nested")
    request.fit.add_request(param="param", alias=True)
    router = MetadataRouter(owner="test").add_self_request(request)
    assert str(router._self_request) == str(request)
    # should be a copy, not the same object
    assert router._self_request is not request

    # one can add an estimator as self
    est = ConsumingRegressor().set_fit_request(sample_weight="my_weights")
    router = MetadataRouter(owner="test").add_self_request(obj=est)
    assert str(router._self_request) == str(est.get_metadata_routing())
    assert router._self_request is not est.get_metadata_routing()

    # adding a consumer+router as self should only add the consumer part
    est = WeightedMetaRegressor(
        estimator=ConsumingRegressor().set_fit_request(sample_weight="nested_weights")
    )
    router = MetadataRouter(owner="test").add_self_request(obj=est)
    # _get_metadata_request() returns the consumer part of the requests
    assert str(router._self_request) == str(est._get_metadata_request())
    # get_metadata_routing() returns the complete request set, consumer and
    # router included.
    assert str(router._self_request) != str(est.get_metadata_routing())
    # it should be a copy, not the same object
    assert router._self_request is not est._get_metadata_request()


def test_metadata_routing_add():
    # adding one with a string `method_mapping`
    router = MetadataRouter(owner="test").add(
        method_mapping="fit",
        est=ConsumingRegressor().set_fit_request(sample_weight="weights"),
    )
    assert (
        str(router)
        == "{'est': {'mapping': [{'callee': 'fit', 'caller': 'fit'}], 'router': {'fit':"
        " {'sample_weight': 'weights', 'metadata': None}, 'partial_fit':"
        " {'sample_weight': None, 'metadata': None}, 'predict': {'sample_weight':"
        " None, 'metadata': None}, 'score': {'sample_weight': None, 'metadata':"
        " None}}}}"
    )

    # adding one with an instance of MethodMapping
    router = MetadataRouter(owner="test").add(
        method_mapping=MethodMapping().add(callee="score", caller="fit"),
        est=ConsumingRegressor().set_score_request(sample_weight=True),
    )
    assert (
        str(router)
        == "{'est': {'mapping': [{'callee': 'score', 'caller': 'fit'}], 'router':"
        " {'fit': {'sample_weight': None, 'metadata': None}, 'partial_fit':"
        " {'sample_weight': None, 'metadata': None}, 'predict': {'sample_weight':"
        " None, 'metadata': None}, 'score': {'sample_weight': True, 'metadata':"
        " None}}}}"
    )


def test_metadata_routing_get_param_names():
    router = (
        MetadataRouter(owner="test")
        .add_self_request(
            WeightedMetaRegressor(estimator=ConsumingRegressor()).set_fit_request(
                sample_weight="self_weights"
            )
        )
        .add(
            method_mapping="fit",
            trs=ConsumingTransformer().set_fit_request(
                sample_weight="transform_weights"
            ),
        )
    )

    assert (
        str(router)
        == "{'$self_request': {'fit': {'sample_weight': 'self_weights'}, 'score':"
        " {'sample_weight': None}}, 'trs': {'mapping': [{'callee': 'fit', 'caller':"
        " 'fit'}], 'router': {'fit': {'sample_weight': 'transform_weights',"
        " 'metadata': None}, 'transform': {'sample_weight': None, 'metadata': None},"
        " 'inverse_transform': {'sample_weight': None, 'metadata': None}}}}"
    )

    assert router._get_param_names(
        method="fit", return_alias=True, ignore_self_request=False
    ) == {"transform_weights", "metadata", "self_weights"}
    # return_alias=False will return original names for "self"
    assert router._get_param_names(
        method="fit", return_alias=False, ignore_self_request=False
    ) == {"sample_weight", "metadata", "transform_weights"}
    # ignoring self would remove "sample_weight"
    assert router._get_param_names(
        method="fit", return_alias=False, ignore_self_request=True
    ) == {"metadata", "transform_weights"}
    # return_alias is ignored when ignore_self_request=True
    assert router._get_param_names(
        method="fit", return_alias=True, ignore_self_request=True
    ) == router._get_param_names(
        method="fit", return_alias=False, ignore_self_request=True
    )


def test_method_generation():
    # Test if all required request methods are generated.

    # TODO: these test classes can be moved to sklearn.utils._testing once we
    # have a better idea of what the commonly used classes are.
    class SimpleEstimator(BaseEstimator):
        # This class should have no set_{method}_request
        def fit(self, X, y):
            pass  # pragma: no cover

        def fit_transform(self, X, y):
            pass  # pragma: no cover

        def fit_predict(self, X, y):
            pass  # pragma: no cover

        def partial_fit(self, X, y):
            pass  # pragma: no cover

        def predict(self, X):
            pass  # pragma: no cover

        def predict_proba(self, X):
            pass  # pragma: no cover

        def predict_log_proba(self, X):
            pass  # pragma: no cover

        def decision_function(self, X):
            pass  # pragma: no cover

        def score(self, X, y):
            pass  # pragma: no cover

        def split(self, X, y=None):
            pass  # pragma: no cover

        def transform(self, X):
            pass  # pragma: no cover

        def inverse_transform(self, X):
            pass  # pragma: no cover

    for method in METHODS:
        assert not hasattr(SimpleEstimator(), f"set_{method}_request")

    class SimpleEstimator(BaseEstimator):
        # This class should have every set_{method}_request
        def fit(self, X, y, sample_weight=None):
            pass  # pragma: no cover

        def fit_transform(self, X, y, sample_weight=None):
            pass  # pragma: no cover

        def fit_predict(self, X, y, sample_weight=None):
            pass  # pragma: no cover

        def partial_fit(self, X, y, sample_weight=None):
            pass  # pragma: no cover

        def predict(self, X, sample_weight=None):
            pass  # pragma: no cover

        def predict_proba(self, X, sample_weight=None):
            pass  # pragma: no cover

        def predict_log_proba(self, X, sample_weight=None):
            pass  # pragma: no cover

        def decision_function(self, X, sample_weight=None):
            pass  # pragma: no cover

        def score(self, X, y, sample_weight=None):
            pass  # pragma: no cover

        def split(self, X, y=None, sample_weight=None):
            pass  # pragma: no cover

        def transform(self, X, sample_weight=None):
            pass  # pragma: no cover

        def inverse_transform(self, X, sample_weight=None):
            pass  # pragma: no cover

    # composite methods shouldn't have a corresponding set method.
    for method in COMPOSITE_METHODS:
        assert not hasattr(SimpleEstimator(), f"set_{method}_request")

    # simple methods should have a corresponding set method.
    for method in SIMPLE_METHODS:
        assert hasattr(SimpleEstimator(), f"set_{method}_request")


def test_composite_methods():
    # Test the behavior and the values of methods (composite methods) whose
    # request values are a union of requests by other methods (simple methods).
    # fit_transform and fit_predict are the only composite methods we have in
    # scikit-learn.
    class SimpleEstimator(BaseEstimator):
        # This class should have every set_{method}_request
        def fit(self, X, y, foo=None, bar=None):
            pass  # pragma: no cover

        def predict(self, X, foo=None, bar=None):
            pass  # pragma: no cover

        def transform(self, X, other_param=None):
            pass  # pragma: no cover

    est = SimpleEstimator()
    # Since no request is set for fit or predict or transform, the request for
    # fit_transform and fit_predict should also be empty.
    assert est.get_metadata_routing().fit_transform.requests == {
        "bar": None,
        "foo": None,
        "other_param": None,
    }
    assert est.get_metadata_routing().fit_predict.requests == {"bar": None, "foo": None}

    # setting the request on only one of them should raise an error
    est.set_fit_request(foo=True, bar="test")
    with pytest.raises(ValueError, match="Conflicting metadata requests for"):
        est.get_metadata_routing().fit_predict

    # setting the request on the other one should fail if not the same as the
    # first method
    est.set_predict_request(bar=True)
    with pytest.raises(ValueError, match="Conflicting metadata requests for"):
        est.get_metadata_routing().fit_predict

    # now the requests are consistent and getting the requests for fit_predict
    # shouldn't raise.
    est.set_predict_request(foo=True, bar="test")
    est.get_metadata_routing().fit_predict

    # setting the request for a none-overlapping parameter would merge them
    # together.
    est.set_transform_request(other_param=True)
    assert est.get_metadata_routing().fit_transform.requests == {
        "bar": "test",
        "foo": True,
        "other_param": True,
    }


def test_no_feature_flag_raises_error():
    """Test that when feature flag disabled, set_{method}_requests raises."""
    with config_context(enable_metadata_routing=False):
        with pytest.raises(RuntimeError, match="This method is only available"):
            ConsumingClassifier().set_fit_request(sample_weight=True)


def test_none_metadata_passed():
    """Test that passing None as metadata when not requested doesn't raise"""
    MetaRegressor(estimator=ConsumingRegressor()).fit(X, y, sample_weight=None)


def test_no_metadata_always_works():
    """Test that when no metadata is passed, having a meta-estimator which does
    not yet support metadata routing works.

    Non-regression test for https://github.com/scikit-learn/scikit-learn/issues/28246
    """

    class Estimator(_RoutingNotSupportedMixin, BaseEstimator):
        def fit(self, X, y, metadata=None):
            return self

    # This passes since no metadata is passed.
    MetaRegressor(estimator=Estimator()).fit(X, y)
    # This fails since metadata is passed but Estimator() does not support it.
    with pytest.raises(
        NotImplementedError, match="Estimator has not implemented metadata routing yet."
    ):
        MetaRegressor(estimator=Estimator()).fit(X, y, metadata=my_groups)


<<<<<<< HEAD
def test_unsetmetadatapassederror_correct():
    """Test that UnsetMetadataPassedError raises the correct error message when
    set_{method}_request is not set in nested cases."""
    weighted_meta = WeightedMetaClassifier(estimator=ConsumingClassifier())
    pipe = SimplePipeline([weighted_meta])
    msg = re.escape(
        "[metadata] are passed but are not explicitly set as requested or not requested"
        " for ConsumingClassifier.fit, which is used within WeightedMetaClassifier.fit."
        " Call `ConsumingClassifier.set_fit_request({metadata}=True/False)` for each"
        " metadata you want to request/ignore."
    )

    with pytest.raises(UnsetMetadataPassedError, match=msg):
        pipe.fit(X, y, metadata="blah")


def test_unsetmetadatapassederror_correct_for_composite_methods():
    """Test that UnsetMetadataPassedError raises the correct error message when
    composite metadata request methods are not set in nested cases."""
    consuming_transformer = ConsumingTransformer()
    pipe = Pipeline([("consuming_transformer", consuming_transformer)])

    msg = re.escape(
        "[metadata] are passed but are not explicitly set as requested or not requested"
        " for ConsumingTransformer.fit_transform, which is used within"
        " Pipeline.fit_transform. Call"
        " `ConsumingTransformer.set_fit_request({metadata}=True/False)"
        ".set_transform_request({metadata}=True/False)`"
        " for each metadata you want to request/ignore."
    )
    with pytest.raises(UnsetMetadataPassedError, match=msg):
        pipe.fit_transform(X, y, metadata="blah")
=======
def test_unbound_set_methods_work():
    """Tests that if the set_{method}_request is unbound, it still works.

    Also test that passing positional arguments to the set_{method}_request fails
    with the right TypeError message.

    Non-regression test for https://github.com/scikit-learn/scikit-learn/issues/28632
    """

    class A(BaseEstimator):
        def fit(self, X, y, sample_weight=None):
            return self

    error_message = re.escape(
        "set_fit_request() takes 0 positional argument but 1 were given"
    )

    # Test positional arguments error before making the descriptor method unbound.
    with pytest.raises(TypeError, match=error_message):
        A().set_fit_request(True)

    # This somehow makes the descriptor method unbound, which results in the `instance`
    # argument being None, and instead `self` being passed as a positional argument
    # to the descriptor method.
    A.set_fit_request = A.set_fit_request

    # This should pass as usual
    A().set_fit_request(sample_weight=True)

    # Test positional arguments error after making the descriptor method unbound.
    with pytest.raises(TypeError, match=error_message):
        A().set_fit_request(True)
>>>>>>> b4a783b0
<|MERGE_RESOLUTION|>--- conflicted
+++ resolved
@@ -1041,7 +1041,6 @@
         MetaRegressor(estimator=Estimator()).fit(X, y, metadata=my_groups)
 
 
-<<<<<<< HEAD
 def test_unsetmetadatapassederror_correct():
     """Test that UnsetMetadataPassedError raises the correct error message when
     set_{method}_request is not set in nested cases."""
@@ -1074,7 +1073,7 @@
     )
     with pytest.raises(UnsetMetadataPassedError, match=msg):
         pipe.fit_transform(X, y, metadata="blah")
-=======
+
 def test_unbound_set_methods_work():
     """Tests that if the set_{method}_request is unbound, it still works.
 
@@ -1106,5 +1105,4 @@
 
     # Test positional arguments error after making the descriptor method unbound.
     with pytest.raises(TypeError, match=error_message):
-        A().set_fit_request(True)
->>>>>>> b4a783b0
+        A().set_fit_request(True)
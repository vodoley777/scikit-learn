--- conflicted
+++ resolved
@@ -15,13 +15,9 @@
     ('sklearn.neural_network.multilayer_perceptron', 'MLPClassifier'),
 
     ('sklearn.utils.mocking', 'MockDataFrame'),
-<<<<<<< HEAD
-
-    ('sklearn.utils.fast_dict', 'IntFloatDict'),
-=======
     ('sklearn.utils.weight_vector', 'WeightVector'),
     ('sklearn.utils.seq_dataset', 'ArrayDataset32'),
->>>>>>> fbfb4da6
+    ('sklearn.utils.fast_dict', 'IntFloatDict'),
 ))
 def test_import_is_deprecated(deprecated_path, importee):
     # Make sure that "from deprecated_path import importee" is still possible

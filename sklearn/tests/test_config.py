import time
from concurrent.futures import ThreadPoolExecutor

from joblib import Parallel
import pytest

from sklearn import get_config, set_config, config_context
from sklearn.utils.fixes import delayed


def test_config_context():
    assert get_config() == {
        "assume_finite": False,
        "working_memory": 1024,
        "print_changed_only": True,
        "display": "text",
        "pairwise_dist_chunk_size": 256,
<<<<<<< HEAD
=======
        "enable_cython_pairwise_dist": True,
>>>>>>> 998e8f20
    }

    # Not using as a context manager affects nothing
    config_context(assume_finite=True)
    assert get_config()["assume_finite"] is False

    with config_context(assume_finite=True):
        assert get_config() == {
            "assume_finite": True,
            "working_memory": 1024,
            "print_changed_only": True,
            "display": "text",
            "pairwise_dist_chunk_size": 256,
<<<<<<< HEAD
=======
            "enable_cython_pairwise_dist": True,
>>>>>>> 998e8f20
        }
    assert get_config()["assume_finite"] is False

    with config_context(assume_finite=True):
        with config_context(assume_finite=None):
            assert get_config()["assume_finite"] is True

        assert get_config()["assume_finite"] is True

        with config_context(assume_finite=False):
            assert get_config()["assume_finite"] is False

            with config_context(assume_finite=None):
                assert get_config()["assume_finite"] is False

                # global setting will not be retained outside of context that
                # did not modify this setting
                set_config(assume_finite=True)
                assert get_config()["assume_finite"] is True

            assert get_config()["assume_finite"] is False

        assert get_config()["assume_finite"] is True

    assert get_config() == {
        "assume_finite": False,
        "working_memory": 1024,
        "print_changed_only": True,
        "display": "text",
        "pairwise_dist_chunk_size": 256,
<<<<<<< HEAD
=======
        "enable_cython_pairwise_dist": True,
>>>>>>> 998e8f20
    }

    # No positional arguments
    with pytest.raises(TypeError):
        config_context(True)

    # No unknown arguments
    with pytest.raises(TypeError):
        config_context(do_something_else=True).__enter__()


def test_config_context_exception():
    assert get_config()["assume_finite"] is False
    try:
        with config_context(assume_finite=True):
            assert get_config()["assume_finite"] is True
            raise ValueError()
    except ValueError:
        pass
    assert get_config()["assume_finite"] is False


def test_set_config():
    assert get_config()["assume_finite"] is False
    set_config(assume_finite=None)
    assert get_config()["assume_finite"] is False
    set_config(assume_finite=True)
    assert get_config()["assume_finite"] is True
    set_config(assume_finite=None)
    assert get_config()["assume_finite"] is True
    set_config(assume_finite=False)
    assert get_config()["assume_finite"] is False

    # No unknown arguments
    with pytest.raises(TypeError):
        set_config(do_something_else=True)


def set_assume_finite(assume_finite, sleep_duration):
    """Return the value of assume_finite after waiting `sleep_duration`."""
    with config_context(assume_finite=assume_finite):
        time.sleep(sleep_duration)
        return get_config()["assume_finite"]


@pytest.mark.parametrize("backend", ["loky", "multiprocessing", "threading"])
def test_config_threadsafe_joblib(backend):
    """Test that the global config is threadsafe with all joblib backends.
    Two jobs are spawned and sets assume_finite to two different values.
    When the job with a duration 0.1s completes, the assume_finite value
    should be the same as the value passed to the function. In other words,
    it is not influenced by the other job setting assume_finite to True.
    """
    assume_finites = [False, True]
    sleep_durations = [0.1, 0.2]

    items = Parallel(backend=backend, n_jobs=2)(
        delayed(set_assume_finite)(assume_finite, sleep_dur)
        for assume_finite, sleep_dur in zip(assume_finites, sleep_durations)
    )

    assert items == [False, True]


def test_config_threadsafe():
    """Uses threads directly to test that the global config does not change
    between threads. Same test as `test_config_threadsafe_joblib` but with
    `ThreadPoolExecutor`."""

    assume_finites = [False, True]
    sleep_durations = [0.1, 0.2]

    with ThreadPoolExecutor(max_workers=2) as e:
        items = [
            output
            for output in e.map(set_assume_finite, assume_finites, sleep_durations)
        ]

    assert items == [False, True]<|MERGE_RESOLUTION|>--- conflicted
+++ resolved
@@ -15,10 +15,7 @@
         "print_changed_only": True,
         "display": "text",
         "pairwise_dist_chunk_size": 256,
-<<<<<<< HEAD
-=======
         "enable_cython_pairwise_dist": True,
->>>>>>> 998e8f20
     }
 
     # Not using as a context manager affects nothing
@@ -32,10 +29,7 @@
             "print_changed_only": True,
             "display": "text",
             "pairwise_dist_chunk_size": 256,
-<<<<<<< HEAD
-=======
             "enable_cython_pairwise_dist": True,
->>>>>>> 998e8f20
         }
     assert get_config()["assume_finite"] is False
 
@@ -66,10 +60,7 @@
         "print_changed_only": True,
         "display": "text",
         "pairwise_dist_chunk_size": 256,
-<<<<<<< HEAD
-=======
         "enable_cython_pairwise_dist": True,
->>>>>>> 998e8f20
     }
 
     # No positional arguments

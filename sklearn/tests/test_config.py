--- conflicted
+++ resolved
@@ -6,10 +6,6 @@
 import pytest
 
 from sklearn import get_config, set_config, config_context
-<<<<<<< HEAD
-from sklearn.utils._testing import assert_raises
-=======
->>>>>>> a45c0c99
 from sklearn.utils.fixes import delayed
 from sklearn.utils.fixes import parse_version
 

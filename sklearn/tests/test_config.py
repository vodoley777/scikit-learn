--- conflicted
+++ resolved
@@ -17,11 +17,8 @@
         "array_api_dispatch": False,
         "pairwise_dist_chunk_size": 256,
         "enable_cython_pairwise_dist": True,
-<<<<<<< HEAD
         "engine_provider": (),
-=======
         "transform_output": "default",
->>>>>>> 80d21c37
     }
 
     # Not using as a context manager affects nothing
@@ -37,11 +34,8 @@
             "array_api_dispatch": False,
             "pairwise_dist_chunk_size": 256,
             "enable_cython_pairwise_dist": True,
-<<<<<<< HEAD
             "engine_provider": (),
-=======
             "transform_output": "default",
->>>>>>> 80d21c37
         }
     assert get_config()["assume_finite"] is False
 
@@ -74,11 +68,8 @@
         "array_api_dispatch": False,
         "pairwise_dist_chunk_size": 256,
         "enable_cython_pairwise_dist": True,
-<<<<<<< HEAD
         "engine_provider": (),
-=======
         "transform_output": "default",
->>>>>>> 80d21c37
     }
 
     # No positional arguments

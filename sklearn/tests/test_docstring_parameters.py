# Authors: Alexandre Gramfort <alexandre.gramfort@inria.fr>
#          Raghav RV <rvraghav93@gmail.com>
# License: BSD 3 clause

import inspect
import sys
import warnings
import importlib

from pkgutil import walk_packages
from inspect import getsource, isabstract

import sklearn
from sklearn.base import signature
from sklearn.utils.testing import SkipTest
from sklearn.utils.testing import check_docstring_parameters
from sklearn.utils.testing import _get_func_name
from sklearn.utils.testing import ignore_warnings
from sklearn.utils.deprecation import _is_deprecated

PUBLIC_MODULES = set([pckg[1] for pckg in walk_packages(prefix='sklearn.',
                                                        path=sklearn.__path__)
                      if not ("._" in pckg[1] or ".tests." in pckg[1])])

# TODO Uncomment all modules and fix doc inconsistencies everywhere
# The list of modules that are not tested for now
IGNORED_MODULES = (
<<<<<<< HEAD
    'gaussian_process',
    'linear_model',
    'ensemble',
=======
    'cluster',
    'datasets',
>>>>>>> 51407623
    'feature_selection',
    'kernel_approximation',
    'utils',
    'neighbors',
)


# functions to ignore args / docstring of
_DOCSTRING_IGNORES = [
    'sklearn.utils.deprecation.load_mlcomp',
    'sklearn.pipeline.make_pipeline',
    'sklearn.pipeline.make_union',
    'sklearn.utils.extmath.safe_sparse_dot',
]

# Methods where y param should be ignored if y=None by default
_METHODS_IGNORE_NONE_Y = [
    'fit',
    'score',
    'fit_predict',
    'fit_transform',
    'partial_fit',
    'predict'
]


# numpydoc 0.8.0's docscrape tool raises because of collections.abc under
# Python 3.7
@ignore_warnings(category=DeprecationWarning)
def test_docstring_parameters():
    # Test module docstring formatting

    # Skip test if numpydoc is not found or if python version is < 3.5
    try:
        import numpydoc  # noqa
        assert sys.version_info >= (3, 5)
    except (ImportError, AssertionError):
        raise SkipTest("numpydoc is required to test the docstrings, "
                       "as well as python version >= 3.5")

    from numpydoc import docscrape

    incorrect = []
    for name in PUBLIC_MODULES:
        if name.startswith('_') or name.split(".")[1] in IGNORED_MODULES:
            continue
        with warnings.catch_warnings(record=True):
            module = importlib.import_module(name)
        classes = inspect.getmembers(module, inspect.isclass)
        # Exclude imported classes
        classes = [cls for cls in classes if cls[1].__module__ == name]
        for cname, cls in classes:
            this_incorrect = []
            if cname in _DOCSTRING_IGNORES or cname.startswith('_'):
                continue
            if isabstract(cls):
                continue
            with warnings.catch_warnings(record=True) as w:
                cdoc = docscrape.ClassDoc(cls)
            if len(w):
                raise RuntimeError('Error for __init__ of %s in %s:\n%s'
                                   % (cls, name, w[0]))

            cls_init = getattr(cls, '__init__', None)

            if _is_deprecated(cls_init):
                continue

            elif cls_init is not None:
                this_incorrect += check_docstring_parameters(
                    cls.__init__, cdoc, class_name=cname)
            for method_name in cdoc.methods:
                method = getattr(cls, method_name)
                if _is_deprecated(method):
                    continue
                param_ignore = None
                # Now skip docstring test for y when y is None
                # by default for API reason
                if method_name in _METHODS_IGNORE_NONE_Y:
                    sig = signature(method)
                    if ('y' in sig.parameters and
                            sig.parameters['y'].default is None):
                        param_ignore = ['y']  # ignore y for fit and score
                result = check_docstring_parameters(
                    method, ignore=param_ignore, class_name=cname)
                this_incorrect += result

            incorrect += this_incorrect

        functions = inspect.getmembers(module, inspect.isfunction)
        # Exclude imported functions
        functions = [fn for fn in functions if fn[1].__module__ == name]
        for fname, func in functions:
            # Don't test private methods / functions
            if fname.startswith('_'):
                continue
            if fname == "configuration" and name.endswith("setup"):
                continue
            name_ = _get_func_name(func)
            if (not any(d in name_ for d in _DOCSTRING_IGNORES) and
                    not _is_deprecated(func)):
                incorrect += check_docstring_parameters(func)
    msg = '\n' + '\n'.join(sorted(list(set(incorrect))))
    if len(incorrect) > 0:
        raise AssertionError("Docstring Error: " + msg)


@ignore_warnings(category=DeprecationWarning)
def test_tabs():
    # Test that there are no tabs in our source files
    for importer, modname, ispkg in walk_packages(sklearn.__path__,
                                                  prefix='sklearn.'):
        # because we don't import
        mod = importlib.import_module(modname)
        try:
            source = getsource(mod)
        except IOError:  # user probably should have run "make clean"
            continue
        assert '\t' not in source, ('"%s" has tabs, please remove them ',
                                    'or add it to theignore list'
                                    % modname)<|MERGE_RESOLUTION|>--- conflicted
+++ resolved
@@ -25,14 +25,6 @@
 # TODO Uncomment all modules and fix doc inconsistencies everywhere
 # The list of modules that are not tested for now
 IGNORED_MODULES = (
-<<<<<<< HEAD
-    'gaussian_process',
-    'linear_model',
-    'ensemble',
-=======
-    'cluster',
-    'datasets',
->>>>>>> 51407623
     'feature_selection',
     'kernel_approximation',
     'utils',

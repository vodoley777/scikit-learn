--- conflicted
+++ resolved
@@ -246,13 +246,6 @@
     ):
         est.set_params(normalize=False)
 
-<<<<<<< HEAD
-    # FIXME: TO BE REMOVED for 1.1 (avoid FutureWarning)
-    if Estimator.__name__ in ["NMF", "MiniBatchNMF"]:
-        est.set_params(init="nndsvda")
-
-=======
->>>>>>> 8cfbc38a
     # FIXME: TO BE REMOVED for 1.2 (avoid FutureWarning)
     if Estimator.__name__ == "TSNE":
         est.set_params(learning_rate=200.0, init="random")

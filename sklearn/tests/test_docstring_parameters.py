--- conflicted
+++ resolved
@@ -22,27 +22,6 @@
 PUBLIC_MODULES = set([pckg[1] for pckg in walk_packages(prefix='sklearn.',
                                                         path=sklearn.__path__)
                       if not ("._" in pckg[1] or ".tests." in pckg[1])])
-
-# TODO Uncomment all modules and fix doc inconsistencies everywhere
-# The list of modules that are not tested for now
-IGNORED_MODULES = (
-<<<<<<< HEAD
-    'feature_selection',
-    'kernel_approximation',
-    'utils',
-    'neighbors',
-=======
-    'cluster',
-    'datasets',
-    'model_selection',
-    'multioutput',
-    'setup',
-    # Deprecated modules
-    'cross_validation',
-    'grid_search',
-    'learning_curve',
->>>>>>> 5fe3b5df
-)
 
 
 # functions to ignore args / docstring of
@@ -82,8 +61,6 @@
 
     incorrect = []
     for name in PUBLIC_MODULES:
-        if name.startswith('_') or name.split(".")[1] in IGNORED_MODULES:
-            continue
         with warnings.catch_warnings(record=True):
             module = importlib.import_module(name)
         classes = inspect.getmembers(module, inspect.isclass)

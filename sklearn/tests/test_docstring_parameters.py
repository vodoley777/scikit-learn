--- conflicted
+++ resolved
@@ -27,12 +27,6 @@
 IGNORED_MODULES = (
     'cluster',
     'datasets',
-<<<<<<< HEAD
-    'gaussian_process',
-    'linear_model',
-=======
-    'ensemble',
->>>>>>> 153aec41
     'feature_selection',
     'kernel_approximation',
     'model_selection',

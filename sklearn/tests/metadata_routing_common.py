--- conflicted
+++ resolved
@@ -1,8 +1,5 @@
 import inspect
-<<<<<<< HEAD
-=======
 from collections import defaultdict
->>>>>>> f092c1f7
 from functools import partial
 
 import numpy as np
@@ -31,11 +28,7 @@
 
 
 def record_metadata(obj, record_default=True, **kwargs):
-<<<<<<< HEAD
-    """Utility function to store passed metadata to a method.
-=======
     """Utility function to store passed metadata to a method of obj.
->>>>>>> f092c1f7
 
     If record_default is False, kwargs whose values are "default" are skipped.
     This is so that checks on keyword arguments whose default was not changed
@@ -43,32 +36,17 @@
 
     """
     stack = inspect.stack()
-<<<<<<< HEAD
-    method = stack[1].function
-    parent = stack[2].function
-    if not hasattr(obj, "_records"):
-        obj._records = {}
-    if method not in obj._records:
-        obj._records[method] = {}
-    if parent not in obj._records[method]:
-        obj._records[method][parent] = []
-=======
     callee = stack[1].function
     caller = stack[2].function
     if not hasattr(obj, "_records"):
         obj._records = defaultdict(lambda: defaultdict(list))
->>>>>>> f092c1f7
     if not record_default:
         kwargs = {
             key: val
             for key, val in kwargs.items()
             if not isinstance(val, str) or (val != "default")
         }
-<<<<<<< HEAD
-    obj._records[method][parent].append(kwargs)
-=======
     obj._records[callee][caller].append(kwargs)
->>>>>>> f092c1f7
 
 
 def check_recorded_metadata(obj, method, parent, split_params=tuple(), **kwargs):
@@ -79,17 +57,11 @@
     obj : estimator object
         sub-estimator to check routed params for
     method : str
-<<<<<<< HEAD
-        sub-estimator's method where metadata is routed to
-    parent : str
-        the parent method which should have called `method` or caller
-=======
         sub-estimator's method where metadata is routed to, or otherwise in
         the context of metadata routing referred to as 'callee'
     parent : str
         the parent method which should have called `method`, or otherwise in
         the context of metadata routing referred to as 'caller'
->>>>>>> f092c1f7
     split_params : tuple, default=empty
         specifies any parameters which are to be checked as being a subset
         of the original values
@@ -100,11 +72,8 @@
         getattr(obj, "_records", dict()).get(method, dict()).get(parent, list())
     )
     for record in all_records:
-<<<<<<< HEAD
-=======
         # first check that the names of the metadata passed are the same as
         # expected. The names are stored as keys in `record`.
->>>>>>> f092c1f7
         assert set(kwargs.keys()) == set(
             record.keys()
         ), f"Expected {kwargs.keys()} vs {record.keys()}"
@@ -335,20 +304,10 @@
         return y_proba
 
     def predict_log_proba(self, X, sample_weight="default", metadata="default"):
-<<<<<<< HEAD
-        pass  # pragma: no cover
-
-        # uncomment when needed
-        # record_metadata_not_default(
-        #     self, sample_weight=sample_weight, metadata=metadata
-        # )
-        # return np.zeros(shape=(len(X), 2))
-=======
         record_metadata_not_default(
             self, sample_weight=sample_weight, metadata=metadata
         )
         return np.zeros(shape=(len(X), 2))
->>>>>>> f092c1f7
 
     def decision_function(self, X, sample_weight="default", metadata="default"):
         record_metadata_not_default(
@@ -359,20 +318,11 @@
         y_score[: len(X) // 2] = 1
         return y_score
 
-<<<<<<< HEAD
-    # uncomment when needed
-    # def score(self, X, y, sample_weight="default", metadata="default"):
-    # record_metadata_not_default(
-    #    self, sample_weight=sample_weight, metadata=metadata
-    # )
-    # return 1
-=======
     def score(self, X, y, sample_weight="default", metadata="default"):
         record_metadata_not_default(
             self, sample_weight=sample_weight, metadata=metadata
         )
         return 1
->>>>>>> f092c1f7
 
 
 class ConsumingTransformer(TransformerMixin, BaseEstimator):

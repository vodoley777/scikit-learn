--- conflicted
+++ resolved
@@ -781,8 +781,6 @@
     reg.predict(X)
 
 
-<<<<<<< HEAD
-=======
 @pytest.mark.parametrize(
     "Cls, method", [(ClassifierChain, "fit"), (MultiOutputClassifier, "partial_fit")]
 )
@@ -797,7 +795,6 @@
         getattr(clf, method)(X, y, test=1)
 
 
->>>>>>> 2ab1d81e
 def test_multioutput_regressor_has_partial_fit():
     # Test that an unfitted MultiOutputRegressor handles available_if for
     # partial_fit correctly

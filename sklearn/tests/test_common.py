--- conflicted
+++ resolved
@@ -475,12 +475,6 @@
     "OneVsRestClassifier",
     "PatchExtractor",
     "RANSACRegressor",
-<<<<<<< HEAD
-    "SelectFromModel",
-=======
-    "RidgeCV",
-    "RidgeClassifierCV",
->>>>>>> cf6c122c
 ]
 
 

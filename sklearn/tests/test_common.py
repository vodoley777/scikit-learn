"""
General tests for all estimators in sklearn.
"""

# Authors: Andreas Mueller <amueller@ais.uni-bonn.de>
#          Gael Varoquaux gael.varoquaux@normalesup.org
# License: BSD 3 clause

import os
import warnings
import sys
import re
import pkgutil
from inspect import isgenerator, signature, Parameter
from itertools import product, chain
from functools import partial

import pytest
import numpy as np

from sklearn.utils import all_estimators
from sklearn.utils._testing import ignore_warnings
from sklearn.exceptions import ConvergenceWarning
from sklearn.exceptions import FitFailedWarning
from sklearn.utils.estimator_checks import check_estimator

import sklearn

from sklearn.decomposition import PCA
from sklearn.linear_model._base import LinearClassifierMixin
from sklearn.linear_model import LogisticRegression
from sklearn.linear_model import Ridge
from sklearn.model_selection import GridSearchCV
from sklearn.model_selection import RandomizedSearchCV
from sklearn.experimental import enable_halving_search_cv  # noqa
from sklearn.model_selection import HalvingGridSearchCV
from sklearn.model_selection import HalvingRandomSearchCV
from sklearn.pipeline import make_pipeline

from sklearn.utils import IS_PYPY
from sklearn.utils._tags import _DEFAULT_TAGS, _safe_tags
from sklearn.utils._testing import (
    SkipTest,
    set_random_state,
)
from sklearn.utils.estimator_checks import (
    _construct_instance,
    _set_checking_parameters,
    _get_check_estimator_ids,
    check_class_weight_balanced_linear_classifier,
    parametrize_with_checks,
    check_dataframe_column_names_consistency,
    check_n_features_in_after_fitting,
    check_param_validation,
    check_transformer_get_feature_names_out,
    check_transformer_get_feature_names_out_pandas,
)


def test_all_estimator_no_base_class():
    # test that all_estimators doesn't find abstract classes.
    for name, Estimator in all_estimators():
        msg = (
            "Base estimators such as {0} should not be included in all_estimators"
        ).format(name)
        assert not name.lower().startswith("base"), msg


def _sample_func(x, y=1):
    pass


@pytest.mark.parametrize(
    "val, expected",
    [
        (partial(_sample_func, y=1), "_sample_func(y=1)"),
        (_sample_func, "_sample_func"),
        (partial(_sample_func, "world"), "_sample_func"),
        (LogisticRegression(C=2.0), "LogisticRegression(C=2.0)"),
        (
            LogisticRegression(
                random_state=1,
                solver="newton-cg",
                class_weight="balanced",
                warm_start=True,
            ),
            "LogisticRegression(class_weight='balanced',random_state=1,"
            "solver='newton-cg',warm_start=True)",
        ),
    ],
)
def test_get_check_estimator_ids(val, expected):
    assert _get_check_estimator_ids(val) == expected


def _tested_estimators(type_filter=None):
    for name, Estimator in all_estimators(type_filter=type_filter):
        try:
            estimator = _construct_instance(Estimator)
        except SkipTest:
            continue

        yield estimator


@parametrize_with_checks(list(_tested_estimators()))
def test_estimators(estimator, check, request):
    # Common tests for estimator instances
    with ignore_warnings(category=(FutureWarning, ConvergenceWarning, UserWarning)):
        _set_checking_parameters(estimator)
        check(estimator)


def test_check_estimator_generate_only():
    all_instance_gen_checks = check_estimator(LogisticRegression(), generate_only=True)
    assert isgenerator(all_instance_gen_checks)


def test_configure():
    # Smoke test the 'configure' step of setup, this tests all the
    # 'configure' functions in the setup.pys in scikit-learn
    # This test requires Cython which is not necessarily there when running
    # the tests of an installed version of scikit-learn or when scikit-learn
    # is installed in editable mode by pip build isolation enabled.
    pytest.importorskip("Cython")
    cwd = os.getcwd()
    setup_path = os.path.abspath(os.path.join(sklearn.__path__[0], ".."))
    setup_filename = os.path.join(setup_path, "setup.py")
    if not os.path.exists(setup_filename):
        pytest.skip("setup.py not available")
    # XXX unreached code as of v0.22
    try:
        os.chdir(setup_path)
        old_argv = sys.argv
        sys.argv = ["setup.py", "config"]

        with warnings.catch_warnings():
            # The configuration spits out warnings when not finding
            # Blas/Atlas development headers
            warnings.simplefilter("ignore", UserWarning)
            with open("setup.py") as f:
                exec(f.read(), dict(__name__="__main__"))
    finally:
        sys.argv = old_argv
        os.chdir(cwd)


def _tested_linear_classifiers():
    classifiers = all_estimators(type_filter="classifier")

    with warnings.catch_warnings(record=True):
        for name, clazz in classifiers:
            required_parameters = getattr(clazz, "_required_parameters", [])
            if len(required_parameters):
                # FIXME
                continue

            if "class_weight" in clazz().get_params().keys() and issubclass(
                clazz, LinearClassifierMixin
            ):
                yield name, clazz


@pytest.mark.parametrize("name, Classifier", _tested_linear_classifiers())
def test_class_weight_balanced_linear_classifiers(name, Classifier):
    check_class_weight_balanced_linear_classifier(name, Classifier)


@ignore_warnings
def test_import_all_consistency():
    # Smoke test to check that any name in a __all__ list is actually defined
    # in the namespace of the module or package.
    pkgs = pkgutil.walk_packages(
        path=sklearn.__path__, prefix="sklearn.", onerror=lambda _: None
    )
    submods = [modname for _, modname, _ in pkgs]
    for modname in submods + ["sklearn"]:
        if ".tests." in modname:
            continue
        if IS_PYPY and (
            "_svmlight_format_io" in modname
            or "feature_extraction._hashing_fast" in modname
        ):
            continue
        package = __import__(modname, fromlist="dummy")
        for name in getattr(package, "__all__", ()):
            assert hasattr(package, name), "Module '{0}' has no attribute '{1}'".format(
                modname, name
            )


def test_root_import_all_completeness():
    EXCEPTIONS = ("utils", "tests", "base", "setup", "conftest")
    for _, modname, _ in pkgutil.walk_packages(
        path=sklearn.__path__, onerror=lambda _: None
    ):
        if "." in modname or modname.startswith("_") or modname in EXCEPTIONS:
            continue
        assert modname in sklearn.__all__


def test_all_tests_are_importable():
    # Ensure that for each contentful subpackage, there is a test directory
    # within it that is also a subpackage (i.e. a directory with __init__.py)

    HAS_TESTS_EXCEPTIONS = re.compile(
        r"""(?x)
                                      \.externals(\.|$)|
                                      \.tests(\.|$)|
                                      \._
                                      """
    )
    resource_modules = {
        "sklearn.datasets.data",
        "sklearn.datasets.descr",
        "sklearn.datasets.images",
    }
    lookup = {
        name: ispkg
        for _, name, ispkg in pkgutil.walk_packages(sklearn.__path__, prefix="sklearn.")
    }
    missing_tests = [
        name
        for name, ispkg in lookup.items()
        if ispkg
        and name not in resource_modules
        and not HAS_TESTS_EXCEPTIONS.search(name)
        and name + ".tests" not in lookup
    ]
    assert missing_tests == [], (
        "{0} do not have `tests` subpackages. "
        "Perhaps they require "
        "__init__.py or an add_subpackage directive "
        "in the parent "
        "setup.py".format(missing_tests)
    )


def test_class_support_removed():
    # Make sure passing classes to check_estimator or parametrize_with_checks
    # raises an error

    msg = "Passing a class was deprecated.* isn't supported anymore"
    with pytest.raises(TypeError, match=msg):
        check_estimator(LogisticRegression)

    with pytest.raises(TypeError, match=msg):
        parametrize_with_checks([LogisticRegression])


def _generate_search_cv_instances():
    for SearchCV, (Estimator, param_grid) in product(
        [
            GridSearchCV,
            HalvingGridSearchCV,
            RandomizedSearchCV,
            HalvingGridSearchCV,
        ],
        [
            (Ridge, {"alpha": [0.1, 1.0]}),
            (LogisticRegression, {"C": [0.1, 1.0]}),
        ],
    ):
        init_params = signature(SearchCV).parameters
        extra_params = (
            {"min_resources": "smallest"} if "min_resources" in init_params else {}
        )
        search_cv = SearchCV(Estimator(), param_grid, cv=2, **extra_params)
        set_random_state(search_cv)
        yield search_cv

    for SearchCV, (Estimator, param_grid) in product(
        [
            GridSearchCV,
            HalvingGridSearchCV,
            RandomizedSearchCV,
            HalvingRandomSearchCV,
        ],
        [
            (Ridge, {"ridge__alpha": [0.1, 1.0]}),
            (LogisticRegression, {"logisticregression__C": [0.1, 1.0]}),
        ],
    ):
        init_params = signature(SearchCV).parameters
        extra_params = (
            {"min_resources": "smallest"} if "min_resources" in init_params else {}
        )
        search_cv = SearchCV(
            make_pipeline(PCA(), Estimator()), param_grid, cv=2, **extra_params
        ).set_params(error_score="raise")
        set_random_state(search_cv)
        yield search_cv


@parametrize_with_checks(list(_generate_search_cv_instances()))
def test_search_cv(estimator, check, request):
    # Common tests for SearchCV instances
    # We have a separate test because those meta-estimators can accept a
    # wide range of base estimators (classifiers, regressors, pipelines)
    with ignore_warnings(
        category=(
            FutureWarning,
            ConvergenceWarning,
            UserWarning,
            FitFailedWarning,
        )
    ):
        check(estimator)


@pytest.mark.parametrize(
    "estimator", _tested_estimators(), ids=_get_check_estimator_ids
)
def test_valid_tag_types(estimator):
    """Check that estimator tags are valid."""
    tags = _safe_tags(estimator)

    for name, tag in tags.items():
        correct_tags = type(_DEFAULT_TAGS[name])
        if name == "_xfail_checks":
            # _xfail_checks can be a dictionary
            correct_tags = (correct_tags, dict)
        assert isinstance(tag, correct_tags)


@pytest.mark.parametrize(
    "estimator", _tested_estimators(), ids=_get_check_estimator_ids
)
def test_check_n_features_in_after_fitting(estimator):
    _set_checking_parameters(estimator)
    check_n_features_in_after_fitting(estimator.__class__.__name__, estimator)


def _estimators_that_predict_in_fit():
    for estimator in _tested_estimators():
        est_params = set(estimator.get_params())
        if "oob_score" in est_params:
            yield estimator.set_params(oob_score=True, bootstrap=True)
        elif "early_stopping" in est_params:
            est = estimator.set_params(early_stopping=True, n_iter_no_change=1)
            if est.__class__.__name__ in {"MLPClassifier", "MLPRegressor"}:
                # TODO: FIX MLP to not check validation set during MLP
                yield pytest.param(
                    est, marks=pytest.mark.xfail(msg="MLP still validates in fit")
                )
            else:
                yield est
        elif "n_iter_no_change" in est_params:
            yield estimator.set_params(n_iter_no_change=1)


# NOTE: When running `check_dataframe_column_names_consistency` on a meta-estimator that
# delegates validation to a base estimator, the check is testing that the base estimator
# is checking for column name consistency.
column_name_estimators = list(
    chain(
        _tested_estimators(),
        [make_pipeline(LogisticRegression(C=1))],
        list(_generate_search_cv_instances()),
        _estimators_that_predict_in_fit(),
    )
)


@pytest.mark.parametrize(
    "estimator", column_name_estimators, ids=_get_check_estimator_ids
)
def test_pandas_column_name_consistency(estimator):
    _set_checking_parameters(estimator)
    with ignore_warnings(category=(FutureWarning)):
        with warnings.catch_warnings(record=True) as record:
            check_dataframe_column_names_consistency(
                estimator.__class__.__name__, estimator
            )
        for warning in record:
            assert "was fitted without feature names" not in str(warning.message)


# TODO: As more modules support get_feature_names_out they should be removed
# from this list to be tested
GET_FEATURES_OUT_MODULES_TO_IGNORE = [
    "ensemble",
    "kernel_approximation",
]


def _include_in_get_feature_names_out_check(transformer):
    if hasattr(transformer, "get_feature_names_out"):
        return True
    module = transformer.__module__.split(".")[1]
    return module not in GET_FEATURES_OUT_MODULES_TO_IGNORE


GET_FEATURES_OUT_ESTIMATORS = [
    est
    for est in _tested_estimators("transformer")
    if _include_in_get_feature_names_out_check(est)
]


@pytest.mark.parametrize(
    "transformer", GET_FEATURES_OUT_ESTIMATORS, ids=_get_check_estimator_ids
)
def test_transformers_get_feature_names_out(transformer):
    _set_checking_parameters(transformer)

    with ignore_warnings(category=(FutureWarning)):
        check_transformer_get_feature_names_out(
            transformer.__class__.__name__, transformer
        )
        check_transformer_get_feature_names_out_pandas(
            transformer.__class__.__name__, transformer
        )


VALIDATE_ESTIMATOR_INIT = [
    "SGDOneClassSVM",
]
VALIDATE_ESTIMATOR_INIT = set(VALIDATE_ESTIMATOR_INIT)


@pytest.mark.parametrize(
    "Estimator",
    [est for name, est in all_estimators() if name not in VALIDATE_ESTIMATOR_INIT],
)
def test_estimators_do_not_raise_errors_in_init_or_set_params(Estimator):
    """Check that init or set_param does not raise errors."""

    # Remove parameters with **kwargs by filtering out Parameter.VAR_KEYWORD
    # TODO: Remove in 1.2 when **kwargs is removed in RadiusNeighborsClassifier
    params = [
        name
        for name, param in signature(Estimator).parameters.items()
        if param.kind != Parameter.VAR_KEYWORD
    ]

    smoke_test_values = [-1, 3.0, "helloworld", np.array([1.0, 4.0]), [1], {}, []]
    for value in smoke_test_values:
        new_params = {key: value for key in params}

        # Does not raise
        est = Estimator(**new_params)

        # Also do does not raise
        est.set_params(**new_params)


PARAM_VALIDATION_ESTIMATORS_TO_IGNORE = [
    "ARDRegression",
    "AdaBoostClassifier",
    "AdaBoostRegressor",
    "AdditiveChi2Sampler",
    "AffinityPropagation",
    "AgglomerativeClustering",
    "BaggingClassifier",
    "BaggingRegressor",
    "BayesianGaussianMixture",
    "BayesianRidge",
    "BernoulliNB",
    "BernoulliRBM",
    "Birch",
    "CCA",
    "CalibratedClassifierCV",
    "CategoricalNB",
    "ClassifierChain",
    "ComplementNB",
    "CountVectorizer",
    "DBSCAN",
    "DictVectorizer",
    "DictionaryLearning",
    "DummyClassifier",
    "DummyRegressor",
    "ElasticNet",
    "ElasticNetCV",
    "EllipticEnvelope",
    "EmpiricalCovariance",
    "ExtraTreesClassifier",
    "ExtraTreesRegressor",
    "FactorAnalysis",
    "FastICA",
    "FeatureAgglomeration",
    "FeatureHasher",
    "FunctionTransformer",
    "GammaRegressor",
    "GaussianMixture",
    "GaussianNB",
    "GaussianProcessClassifier",
    "GaussianProcessRegressor",
    "GaussianRandomProjection",
    "GenericUnivariateSelect",
    "GradientBoostingClassifier",
    "GradientBoostingRegressor",
    "GraphicalLasso",
    "GraphicalLassoCV",
    "HashingVectorizer",
    "HuberRegressor",
    "IncrementalPCA",
    "IsolationForest",
    "Isomap",
    "IsotonicRegression",
    "IterativeImputer",
    "KBinsDiscretizer",
    "KNNImputer",
    "KNeighborsTransformer",
    "KernelDensity",
    "KernelPCA",
    "KernelRidge",
    "LabelBinarizer",
    "LabelPropagation",
    "LabelSpreading",
    "Lars",
    "LarsCV",
    "Lasso",
    "LassoCV",
    "LassoLars",
    "LassoLarsCV",
    "LassoLarsIC",
    "LatentDirichletAllocation",
    "LedoitWolf",
    "LinearDiscriminantAnalysis",
    "LinearSVC",
    "LinearSVR",
    "LocalOutlierFactor",
    "LocallyLinearEmbedding",
    "LogisticRegression",
    "LogisticRegressionCV",
    "MDS",
    "MLPClassifier",
    "MLPRegressor",
    "MeanShift",
    "MinCovDet",
    "MiniBatchDictionaryLearning",
    "MiniBatchNMF",
    "MiniBatchSparsePCA",
    "MissingIndicator",
    "MultiLabelBinarizer",
    "MultiOutputClassifier",
    "MultiOutputRegressor",
    "MultiTaskElasticNet",
    "MultiTaskElasticNetCV",
    "MultiTaskLasso",
    "MultiTaskLassoCV",
    "MultinomialNB",
    "NMF",
    "NearestCentroid",
    "NearestNeighbors",
    "NeighborhoodComponentsAnalysis",
    "NuSVC",
    "NuSVR",
    "Nystroem",
    "OAS",
    "OPTICS",
    "OneClassSVM",
    "OneVsOneClassifier",
    "OneVsRestClassifier",
    "OrthogonalMatchingPursuit",
    "OrthogonalMatchingPursuitCV",
    "OutputCodeClassifier",
    "PLSCanonical",
    "PLSRegression",
    "PLSSVD",
    "PatchExtractor",
    "PoissonRegressor",
    "PolynomialCountSketch",
    "PolynomialFeatures",
    "PowerTransformer",
    "QuadraticDiscriminantAnalysis",
    "QuantileRegressor",
    "QuantileTransformer",
    "RANSACRegressor",
    "RBFSampler",
    "RFE",
    "RFECV",
    "RadiusNeighborsClassifier",
    "RadiusNeighborsRegressor",
    "RadiusNeighborsTransformer",
    "RandomForestClassifier",
    "RandomForestRegressor",
    "RandomTreesEmbedding",
    "RegressorChain",
    "RidgeCV",
    "RidgeClassifierCV",
<<<<<<< HEAD
    "SGDClassifier",
    "SGDOneClassSVM",
    "SGDRegressor",
=======
    "RobustScaler",
>>>>>>> b60832df
    "SVC",
    "SVR",
    "SelectFdr",
    "SelectFpr",
    "SelectFromModel",
    "SelectFwe",
    "SelectKBest",
    "SelectPercentile",
    "SelfTrainingClassifier",
    "SequentialFeatureSelector",
    "ShrunkCovariance",
    "SimpleImputer",
    "SkewedChi2Sampler",
    "SparsePCA",
    "SparseRandomProjection",
    "SpectralBiclustering",
    "SpectralClustering",
    "SpectralCoclustering",
    "SpectralEmbedding",
    "SplineTransformer",
    "StackingClassifier",
    "StackingRegressor",
    "TSNE",
    "TfidfVectorizer",
    "TheilSenRegressor",
    "TransformedTargetRegressor",
    "TruncatedSVD",
    "TweedieRegressor",
    "VotingClassifier",
    "VotingRegressor",
]


@pytest.mark.parametrize(
    "estimator", _tested_estimators(), ids=_get_check_estimator_ids
)
def test_check_param_validation(estimator):
    name = estimator.__class__.__name__
    if name in PARAM_VALIDATION_ESTIMATORS_TO_IGNORE:
        pytest.skip(
            f"Skipping check_param_validation for {name}: Does not use the "
            "appropriate API for parameter validation yet."
        )
    _set_checking_parameters(estimator)
    check_param_validation(name, estimator)<|MERGE_RESOLUTION|>--- conflicted
+++ resolved
@@ -580,13 +580,6 @@
     "RegressorChain",
     "RidgeCV",
     "RidgeClassifierCV",
-<<<<<<< HEAD
-    "SGDClassifier",
-    "SGDOneClassSVM",
-    "SGDRegressor",
-=======
-    "RobustScaler",
->>>>>>> b60832df
     "SVC",
     "SVR",
     "SelectFdr",

"""
General tests for all estimators in sklearn.
"""

# Authors: Andreas Mueller <amueller@ais.uni-bonn.de>
#          Gael Varoquaux gael.varoquaux@normalesup.org
# License: BSD 3 clause

import os
import warnings
import sys
import re
import pkgutil
from inspect import isgenerator, signature, Parameter
from itertools import product, chain
from functools import partial

import pytest
import numpy as np

from sklearn.cluster import (
    AffinityPropagation,
    Birch,
    MeanShift,
    OPTICS,
    SpectralClustering,
)
from sklearn.datasets import make_blobs
from sklearn.manifold import Isomap, TSNE, LocallyLinearEmbedding
from sklearn.neighbors import (
    LocalOutlierFactor,
    KNeighborsClassifier,
    KNeighborsRegressor,
    RadiusNeighborsClassifier,
    RadiusNeighborsRegressor,
)
from sklearn.semi_supervised import LabelPropagation, LabelSpreading

from sklearn.utils import all_estimators
from sklearn.utils._testing import ignore_warnings
from sklearn.exceptions import ConvergenceWarning
from sklearn.exceptions import FitFailedWarning
from sklearn.utils.estimator_checks import check_estimator

import sklearn

from sklearn.decomposition import PCA
from sklearn.linear_model._base import LinearClassifierMixin
from sklearn.linear_model import LogisticRegression
from sklearn.linear_model import Ridge
from sklearn.model_selection import GridSearchCV
from sklearn.model_selection import RandomizedSearchCV
from sklearn.experimental import enable_halving_search_cv  # noqa
from sklearn.model_selection import HalvingGridSearchCV
from sklearn.model_selection import HalvingRandomSearchCV
from sklearn.pipeline import make_pipeline

from sklearn.utils import IS_PYPY
from sklearn.utils._tags import _DEFAULT_TAGS, _safe_tags
from sklearn.utils._testing import (
    SkipTest,
    set_random_state,
)
from sklearn.utils.estimator_checks import (
    _construct_instance,
    _set_checking_parameters,
    _get_check_estimator_ids,
    check_class_weight_balanced_linear_classifier,
    parametrize_with_checks,
    check_dataframe_column_names_consistency,
    check_n_features_in_after_fitting,
    check_param_validation,
    check_transformer_get_feature_names_out,
    check_transformer_get_feature_names_out_pandas,
)


def test_all_estimator_no_base_class():
    # test that all_estimators doesn't find abstract classes.
    for name, Estimator in all_estimators():
        msg = (
            "Base estimators such as {0} should not be included in all_estimators"
        ).format(name)
        assert not name.lower().startswith("base"), msg


def _sample_func(x, y=1):
    pass


@pytest.mark.parametrize(
    "val, expected",
    [
        (partial(_sample_func, y=1), "_sample_func(y=1)"),
        (_sample_func, "_sample_func"),
        (partial(_sample_func, "world"), "_sample_func"),
        (LogisticRegression(C=2.0), "LogisticRegression(C=2.0)"),
        (
            LogisticRegression(
                random_state=1,
                solver="newton-cg",
                class_weight="balanced",
                warm_start=True,
            ),
            "LogisticRegression(class_weight='balanced',random_state=1,"
            "solver='newton-cg',warm_start=True)",
        ),
    ],
)
def test_get_check_estimator_ids(val, expected):
    assert _get_check_estimator_ids(val) == expected


def _tested_estimators(type_filter=None):
    for name, Estimator in all_estimators(type_filter=type_filter):
        try:
            estimator = _construct_instance(Estimator)
        except SkipTest:
            continue

        yield estimator


@parametrize_with_checks(list(_tested_estimators()))
def test_estimators(estimator, check, request):
    # Common tests for estimator instances
    with ignore_warnings(category=(FutureWarning, ConvergenceWarning, UserWarning)):
        _set_checking_parameters(estimator)
        check(estimator)


def test_check_estimator_generate_only():
    all_instance_gen_checks = check_estimator(LogisticRegression(), generate_only=True)
    assert isgenerator(all_instance_gen_checks)


def test_configure():
    # Smoke test the 'configure' step of setup, this tests all the
    # 'configure' functions in the setup.pys in scikit-learn
    # This test requires Cython which is not necessarily there when running
    # the tests of an installed version of scikit-learn or when scikit-learn
    # is installed in editable mode by pip build isolation enabled.
    pytest.importorskip("Cython")
    cwd = os.getcwd()
    setup_path = os.path.abspath(os.path.join(sklearn.__path__[0], ".."))
    setup_filename = os.path.join(setup_path, "setup.py")
    if not os.path.exists(setup_filename):
        pytest.skip("setup.py not available")
    # XXX unreached code as of v0.22
    try:
        os.chdir(setup_path)
        old_argv = sys.argv
        sys.argv = ["setup.py", "config"]

        with warnings.catch_warnings():
            # The configuration spits out warnings when not finding
            # Blas/Atlas development headers
            warnings.simplefilter("ignore", UserWarning)
            with open("setup.py") as f:
                exec(f.read(), dict(__name__="__main__"))
    finally:
        sys.argv = old_argv
        os.chdir(cwd)


def _tested_linear_classifiers():
    classifiers = all_estimators(type_filter="classifier")

    with warnings.catch_warnings(record=True):
        for name, clazz in classifiers:
            required_parameters = getattr(clazz, "_required_parameters", [])
            if len(required_parameters):
                # FIXME
                continue

            if "class_weight" in clazz().get_params().keys() and issubclass(
                clazz, LinearClassifierMixin
            ):
                yield name, clazz


@pytest.mark.parametrize("name, Classifier", _tested_linear_classifiers())
def test_class_weight_balanced_linear_classifiers(name, Classifier):
    check_class_weight_balanced_linear_classifier(name, Classifier)


@ignore_warnings
def test_import_all_consistency():
    # Smoke test to check that any name in a __all__ list is actually defined
    # in the namespace of the module or package.
    pkgs = pkgutil.walk_packages(
        path=sklearn.__path__, prefix="sklearn.", onerror=lambda _: None
    )
    submods = [modname for _, modname, _ in pkgs]
    for modname in submods + ["sklearn"]:
        if ".tests." in modname:
            continue
        if IS_PYPY and (
            "_svmlight_format_io" in modname
            or "feature_extraction._hashing_fast" in modname
        ):
            continue
        package = __import__(modname, fromlist="dummy")
        for name in getattr(package, "__all__", ()):
            assert hasattr(package, name), "Module '{0}' has no attribute '{1}'".format(
                modname, name
            )


def test_root_import_all_completeness():
    EXCEPTIONS = ("utils", "tests", "base", "setup", "conftest")
    for _, modname, _ in pkgutil.walk_packages(
        path=sklearn.__path__, onerror=lambda _: None
    ):
        if "." in modname or modname.startswith("_") or modname in EXCEPTIONS:
            continue
        assert modname in sklearn.__all__


def test_all_tests_are_importable():
    # Ensure that for each contentful subpackage, there is a test directory
    # within it that is also a subpackage (i.e. a directory with __init__.py)

    HAS_TESTS_EXCEPTIONS = re.compile(
        r"""(?x)
                                      \.externals(\.|$)|
                                      \.tests(\.|$)|
                                      \._
                                      """
    )
    resource_modules = {
        "sklearn.datasets.data",
        "sklearn.datasets.descr",
        "sklearn.datasets.images",
    }
    lookup = {
        name: ispkg
        for _, name, ispkg in pkgutil.walk_packages(sklearn.__path__, prefix="sklearn.")
    }
    missing_tests = [
        name
        for name, ispkg in lookup.items()
        if ispkg
        and name not in resource_modules
        and not HAS_TESTS_EXCEPTIONS.search(name)
        and name + ".tests" not in lookup
    ]
    assert missing_tests == [], (
        "{0} do not have `tests` subpackages. "
        "Perhaps they require "
        "__init__.py or an add_subpackage directive "
        "in the parent "
        "setup.py".format(missing_tests)
    )


def test_class_support_removed():
    # Make sure passing classes to check_estimator or parametrize_with_checks
    # raises an error

    msg = "Passing a class was deprecated.* isn't supported anymore"
    with pytest.raises(TypeError, match=msg):
        check_estimator(LogisticRegression)

    with pytest.raises(TypeError, match=msg):
        parametrize_with_checks([LogisticRegression])


def _generate_search_cv_instances():
    for SearchCV, (Estimator, param_grid) in product(
        [
            GridSearchCV,
            HalvingGridSearchCV,
            RandomizedSearchCV,
            HalvingGridSearchCV,
        ],
        [
            (Ridge, {"alpha": [0.1, 1.0]}),
            (LogisticRegression, {"C": [0.1, 1.0]}),
        ],
    ):
        init_params = signature(SearchCV).parameters
        extra_params = (
            {"min_resources": "smallest"} if "min_resources" in init_params else {}
        )
        search_cv = SearchCV(Estimator(), param_grid, cv=2, **extra_params)
        set_random_state(search_cv)
        yield search_cv

    for SearchCV, (Estimator, param_grid) in product(
        [
            GridSearchCV,
            HalvingGridSearchCV,
            RandomizedSearchCV,
            HalvingRandomSearchCV,
        ],
        [
            (Ridge, {"ridge__alpha": [0.1, 1.0]}),
            (LogisticRegression, {"logisticregression__C": [0.1, 1.0]}),
        ],
    ):
        init_params = signature(SearchCV).parameters
        extra_params = (
            {"min_resources": "smallest"} if "min_resources" in init_params else {}
        )
        search_cv = SearchCV(
            make_pipeline(PCA(), Estimator()), param_grid, cv=2, **extra_params
        ).set_params(error_score="raise")
        set_random_state(search_cv)
        yield search_cv


@parametrize_with_checks(list(_generate_search_cv_instances()))
def test_search_cv(estimator, check, request):
    # Common tests for SearchCV instances
    # We have a separate test because those meta-estimators can accept a
    # wide range of base estimators (classifiers, regressors, pipelines)
    with ignore_warnings(
        category=(
            FutureWarning,
            ConvergenceWarning,
            UserWarning,
            FitFailedWarning,
        )
    ):
        check(estimator)


@pytest.mark.parametrize(
    "estimator", _tested_estimators(), ids=_get_check_estimator_ids
)
def test_valid_tag_types(estimator):
    """Check that estimator tags are valid."""
    tags = _safe_tags(estimator)

    for name, tag in tags.items():
        correct_tags = type(_DEFAULT_TAGS[name])
        if name == "_xfail_checks":
            # _xfail_checks can be a dictionary
            correct_tags = (correct_tags, dict)
        assert isinstance(tag, correct_tags)


@pytest.mark.parametrize(
    "estimator", _tested_estimators(), ids=_get_check_estimator_ids
)
def test_check_n_features_in_after_fitting(estimator):
    _set_checking_parameters(estimator)
    check_n_features_in_after_fitting(estimator.__class__.__name__, estimator)


def _estimators_that_predict_in_fit():
    for estimator in _tested_estimators():
        est_params = set(estimator.get_params())
        if "oob_score" in est_params:
            yield estimator.set_params(oob_score=True, bootstrap=True)
        elif "early_stopping" in est_params:
            est = estimator.set_params(early_stopping=True, n_iter_no_change=1)
            if est.__class__.__name__ in {"MLPClassifier", "MLPRegressor"}:
                # TODO: FIX MLP to not check validation set during MLP
                yield pytest.param(
                    est, marks=pytest.mark.xfail(msg="MLP still validates in fit")
                )
            else:
                yield est
        elif "n_iter_no_change" in est_params:
            yield estimator.set_params(n_iter_no_change=1)


# NOTE: When running `check_dataframe_column_names_consistency` on a meta-estimator that
# delegates validation to a base estimator, the check is testing that the base estimator
# is checking for column name consistency.
column_name_estimators = list(
    chain(
        _tested_estimators(),
        [make_pipeline(LogisticRegression(C=1))],
        list(_generate_search_cv_instances()),
        _estimators_that_predict_in_fit(),
    )
)


@pytest.mark.parametrize(
    "estimator", column_name_estimators, ids=_get_check_estimator_ids
)
def test_pandas_column_name_consistency(estimator):
    _set_checking_parameters(estimator)
    with ignore_warnings(category=(FutureWarning)):
        with warnings.catch_warnings(record=True) as record:
            check_dataframe_column_names_consistency(
                estimator.__class__.__name__, estimator
            )
        for warning in record:
            assert "was fitted without feature names" not in str(warning.message)


# TODO: As more modules support get_feature_names_out they should be removed
# from this list to be tested
GET_FEATURES_OUT_MODULES_TO_IGNORE = [
    "ensemble",
    "kernel_approximation",
]


def _include_in_get_feature_names_out_check(transformer):
    if hasattr(transformer, "get_feature_names_out"):
        return True
    module = transformer.__module__.split(".")[1]
    return module not in GET_FEATURES_OUT_MODULES_TO_IGNORE


GET_FEATURES_OUT_ESTIMATORS = [
    est
    for est in _tested_estimators("transformer")
    if _include_in_get_feature_names_out_check(est)
]


@pytest.mark.parametrize(
    "transformer", GET_FEATURES_OUT_ESTIMATORS, ids=_get_check_estimator_ids
)
def test_transformers_get_feature_names_out(transformer):
    _set_checking_parameters(transformer)

    with ignore_warnings(category=(FutureWarning)):
        check_transformer_get_feature_names_out(
            transformer.__class__.__name__, transformer
        )
        check_transformer_get_feature_names_out_pandas(
            transformer.__class__.__name__, transformer
        )


VALIDATE_ESTIMATOR_INIT = [
    "SGDOneClassSVM",
]
VALIDATE_ESTIMATOR_INIT = set(VALIDATE_ESTIMATOR_INIT)


@pytest.mark.parametrize(
    "Estimator",
    [est for name, est in all_estimators() if name not in VALIDATE_ESTIMATOR_INIT],
)
def test_estimators_do_not_raise_errors_in_init_or_set_params(Estimator):
    """Check that init or set_param does not raise errors."""

    # Remove parameters with **kwargs by filtering out Parameter.VAR_KEYWORD
    # TODO: Remove in 1.2 when **kwargs is removed in RadiusNeighborsClassifier
    params = [
        name
        for name, param in signature(Estimator).parameters.items()
        if param.kind != Parameter.VAR_KEYWORD
    ]

    smoke_test_values = [-1, 3.0, "helloworld", np.array([1.0, 4.0]), [1], {}, []]
    for value in smoke_test_values:
        new_params = {key: value for key in params}

        # Does not raise
        est = Estimator(**new_params)

        # Also do does not raise
        est.set_params(**new_params)


PARAM_VALIDATION_ESTIMATORS_TO_IGNORE = [
    "CalibratedClassifierCV",
    "ClassifierChain",
    "DictionaryLearning",
    "HashingVectorizer",
    "Isomap",
    "IterativeImputer",
    "LabelPropagation",
    "LabelSpreading",
    "LatentDirichletAllocation",
    "MiniBatchDictionaryLearning",
    "MultiTaskElasticNet",
    "MultiTaskLasso",
    "NeighborhoodComponentsAnalysis",
    "Nystroem",
    "OAS",
    "OPTICS",
    "OneVsOneClassifier",
    "OneVsRestClassifier",
    "PatchExtractor",
    "PolynomialCountSketch",
    "RANSACRegressor",
    "RBFSampler",
    "RegressorChain",
    "RidgeCV",
    "RidgeClassifierCV",
<<<<<<< HEAD
    "SelectFdr",
    "SelectFpr",
    "SelectFwe",
    "SelectKBest",
    "SelectPercentile",
    "SequentialFeatureSelector",
    "ShrunkCovariance",
    "SimpleImputer",
    "SkewedChi2Sampler",
=======
    "SelectFromModel",
>>>>>>> b85f799d
    "SpectralBiclustering",
    "SpectralCoclustering",
    "SpectralEmbedding",
]


@pytest.mark.parametrize(
    "estimator", _tested_estimators(), ids=_get_check_estimator_ids
)
def test_check_param_validation(estimator):
    name = estimator.__class__.__name__
    if name in PARAM_VALIDATION_ESTIMATORS_TO_IGNORE:
        pytest.skip(
            f"Skipping check_param_validation for {name}: Does not use the "
            "appropriate API for parameter validation yet."
        )
    _set_checking_parameters(estimator)
    check_param_validation(name, estimator)


# TODO: remove this filter in 1.2
@pytest.mark.filterwarnings("ignore::FutureWarning:sklearn")
@pytest.mark.parametrize(
    "Estimator",
    [
        AffinityPropagation,
        Birch,
        MeanShift,
        KNeighborsClassifier,
        KNeighborsRegressor,
        RadiusNeighborsClassifier,
        RadiusNeighborsRegressor,
        LabelPropagation,
        LabelSpreading,
        OPTICS,
        SpectralClustering,
        LocalOutlierFactor,
        LocallyLinearEmbedding,
        Isomap,
        TSNE,
    ],
)
def test_f_contiguous_array_estimator(Estimator):
    # Non-regression test for:
    # https://github.com/scikit-learn/scikit-learn/issues/23988
    # https://github.com/scikit-learn/scikit-learn/issues/24013

    X, _ = make_blobs(n_samples=80, n_features=4, random_state=0)
    X = np.asfortranarray(X)
    y = np.round(X[:, 0])

    est = Estimator()
    est.fit(X, y)

    if hasattr(est, "transform"):
        est.transform(X)

    if hasattr(est, "predict"):
        est.predict(X)<|MERGE_RESOLUTION|>--- conflicted
+++ resolved
@@ -489,19 +489,6 @@
     "RegressorChain",
     "RidgeCV",
     "RidgeClassifierCV",
-<<<<<<< HEAD
-    "SelectFdr",
-    "SelectFpr",
-    "SelectFwe",
-    "SelectKBest",
-    "SelectPercentile",
-    "SequentialFeatureSelector",
-    "ShrunkCovariance",
-    "SimpleImputer",
-    "SkewedChi2Sampler",
-=======
-    "SelectFromModel",
->>>>>>> b85f799d
     "SpectralBiclustering",
     "SpectralCoclustering",
     "SpectralEmbedding",

--- conflicted
+++ resolved
@@ -459,10 +459,6 @@
     "CountVectorizer",
     "DictionaryLearning",
     "ElasticNetCV",
-<<<<<<< HEAD
-    "EllipticEnvelope",
-=======
->>>>>>> 47dd54f7
     "ExtraTreesClassifier",
     "ExtraTreesRegressor",
     "FeatureHasher",

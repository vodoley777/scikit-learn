"""
General tests for all estimators in sklearn.
"""

# Authors: Andreas Mueller <amueller@ais.uni-bonn.de>
#          Gael Varoquaux gael.varoquaux@normalesup.org
# License: BSD 3 clause

import os
import warnings
import sys
import re
import pkgutil
from inspect import isgenerator, signature, Parameter
from itertools import product, chain
from functools import partial

import pytest
import numpy as np

from sklearn.cluster import (
    AffinityPropagation,
    Birch,
    MeanShift,
    OPTICS,
    SpectralClustering,
)
from sklearn.datasets import make_blobs
from sklearn.manifold import Isomap, TSNE, LocallyLinearEmbedding
from sklearn.neighbors import (
    LocalOutlierFactor,
    KNeighborsClassifier,
    KNeighborsRegressor,
    RadiusNeighborsClassifier,
    RadiusNeighborsRegressor,
)
from sklearn.semi_supervised import LabelPropagation, LabelSpreading

from sklearn.utils import all_estimators
from sklearn.utils._testing import ignore_warnings
from sklearn.exceptions import ConvergenceWarning
from sklearn.exceptions import FitFailedWarning
from sklearn.utils.estimator_checks import check_estimator

import sklearn

from sklearn.decomposition import PCA
from sklearn.linear_model._base import LinearClassifierMixin
from sklearn.linear_model import LogisticRegression
from sklearn.linear_model import Ridge
from sklearn.model_selection import GridSearchCV
from sklearn.model_selection import RandomizedSearchCV
from sklearn.experimental import enable_halving_search_cv  # noqa
from sklearn.model_selection import HalvingGridSearchCV
from sklearn.model_selection import HalvingRandomSearchCV
from sklearn.pipeline import make_pipeline

from sklearn.utils import IS_PYPY
from sklearn.utils._tags import _DEFAULT_TAGS, _safe_tags
from sklearn.utils._testing import (
    SkipTest,
    set_random_state,
)
from sklearn.utils.estimator_checks import (
    _construct_instance,
    _set_checking_parameters,
    _get_check_estimator_ids,
    check_class_weight_balanced_linear_classifier,
    parametrize_with_checks,
    check_dataframe_column_names_consistency,
    check_n_features_in_after_fitting,
    check_param_validation,
    check_transformer_get_feature_names_out,
    check_transformer_get_feature_names_out_pandas,
)


def test_all_estimator_no_base_class():
    # test that all_estimators doesn't find abstract classes.
    for name, Estimator in all_estimators():
        msg = (
            "Base estimators such as {0} should not be included in all_estimators"
        ).format(name)
        assert not name.lower().startswith("base"), msg


def _sample_func(x, y=1):
    pass


@pytest.mark.parametrize(
    "val, expected",
    [
        (partial(_sample_func, y=1), "_sample_func(y=1)"),
        (_sample_func, "_sample_func"),
        (partial(_sample_func, "world"), "_sample_func"),
        (LogisticRegression(C=2.0), "LogisticRegression(C=2.0)"),
        (
            LogisticRegression(
                random_state=1,
                solver="newton-cg",
                class_weight="balanced",
                warm_start=True,
            ),
            "LogisticRegression(class_weight='balanced',random_state=1,"
            "solver='newton-cg',warm_start=True)",
        ),
    ],
)
def test_get_check_estimator_ids(val, expected):
    assert _get_check_estimator_ids(val) == expected


def _tested_estimators(type_filter=None):
    for name, Estimator in all_estimators(type_filter=type_filter):
        try:
            estimator = _construct_instance(Estimator)
        except SkipTest:
            continue

        yield estimator


@parametrize_with_checks(list(_tested_estimators()))
def test_estimators(estimator, check, request):
    # Common tests for estimator instances
    with ignore_warnings(category=(FutureWarning, ConvergenceWarning, UserWarning)):
        _set_checking_parameters(estimator)
        check(estimator)


def test_check_estimator_generate_only():
    all_instance_gen_checks = check_estimator(LogisticRegression(), generate_only=True)
    assert isgenerator(all_instance_gen_checks)


def test_configure():
    # Smoke test the 'configure' step of setup, this tests all the
    # 'configure' functions in the setup.pys in scikit-learn
    # This test requires Cython which is not necessarily there when running
    # the tests of an installed version of scikit-learn or when scikit-learn
    # is installed in editable mode by pip build isolation enabled.
    pytest.importorskip("Cython")
    cwd = os.getcwd()
    setup_path = os.path.abspath(os.path.join(sklearn.__path__[0], ".."))
    setup_filename = os.path.join(setup_path, "setup.py")
    if not os.path.exists(setup_filename):
        pytest.skip("setup.py not available")
    # XXX unreached code as of v0.22
    try:
        os.chdir(setup_path)
        old_argv = sys.argv
        sys.argv = ["setup.py", "config"]

        with warnings.catch_warnings():
            # The configuration spits out warnings when not finding
            # Blas/Atlas development headers
            warnings.simplefilter("ignore", UserWarning)
            with open("setup.py") as f:
                exec(f.read(), dict(__name__="__main__"))
    finally:
        sys.argv = old_argv
        os.chdir(cwd)


def _tested_linear_classifiers():
    classifiers = all_estimators(type_filter="classifier")

    with warnings.catch_warnings(record=True):
        for name, clazz in classifiers:
            required_parameters = getattr(clazz, "_required_parameters", [])
            if len(required_parameters):
                # FIXME
                continue

            if "class_weight" in clazz().get_params().keys() and issubclass(
                clazz, LinearClassifierMixin
            ):
                yield name, clazz


@pytest.mark.parametrize("name, Classifier", _tested_linear_classifiers())
def test_class_weight_balanced_linear_classifiers(name, Classifier):
    check_class_weight_balanced_linear_classifier(name, Classifier)


@ignore_warnings
def test_import_all_consistency():
    # Smoke test to check that any name in a __all__ list is actually defined
    # in the namespace of the module or package.
    pkgs = pkgutil.walk_packages(
        path=sklearn.__path__, prefix="sklearn.", onerror=lambda _: None
    )
    submods = [modname for _, modname, _ in pkgs]
    for modname in submods + ["sklearn"]:
        if ".tests." in modname:
            continue
        if IS_PYPY and (
            "_svmlight_format_io" in modname
            or "feature_extraction._hashing_fast" in modname
        ):
            continue
        package = __import__(modname, fromlist="dummy")
        for name in getattr(package, "__all__", ()):
            assert hasattr(package, name), "Module '{0}' has no attribute '{1}'".format(
                modname, name
            )


def test_root_import_all_completeness():
    EXCEPTIONS = ("utils", "tests", "base", "setup", "conftest")
    for _, modname, _ in pkgutil.walk_packages(
        path=sklearn.__path__, onerror=lambda _: None
    ):
        if "." in modname or modname.startswith("_") or modname in EXCEPTIONS:
            continue
        assert modname in sklearn.__all__


def test_all_tests_are_importable():
    # Ensure that for each contentful subpackage, there is a test directory
    # within it that is also a subpackage (i.e. a directory with __init__.py)

    HAS_TESTS_EXCEPTIONS = re.compile(
        r"""(?x)
                                      \.externals(\.|$)|
                                      \.tests(\.|$)|
                                      \._
                                      """
    )
    resource_modules = {
        "sklearn.datasets.data",
        "sklearn.datasets.descr",
        "sklearn.datasets.images",
    }
    lookup = {
        name: ispkg
        for _, name, ispkg in pkgutil.walk_packages(sklearn.__path__, prefix="sklearn.")
    }
    missing_tests = [
        name
        for name, ispkg in lookup.items()
        if ispkg
        and name not in resource_modules
        and not HAS_TESTS_EXCEPTIONS.search(name)
        and name + ".tests" not in lookup
    ]
    assert missing_tests == [], (
        "{0} do not have `tests` subpackages. "
        "Perhaps they require "
        "__init__.py or an add_subpackage directive "
        "in the parent "
        "setup.py".format(missing_tests)
    )


def test_class_support_removed():
    # Make sure passing classes to check_estimator or parametrize_with_checks
    # raises an error

    msg = "Passing a class was deprecated.* isn't supported anymore"
    with pytest.raises(TypeError, match=msg):
        check_estimator(LogisticRegression)

    with pytest.raises(TypeError, match=msg):
        parametrize_with_checks([LogisticRegression])


def _generate_search_cv_instances():
    for SearchCV, (Estimator, param_grid) in product(
        [
            GridSearchCV,
            HalvingGridSearchCV,
            RandomizedSearchCV,
            HalvingGridSearchCV,
        ],
        [
            (Ridge, {"alpha": [0.1, 1.0]}),
            (LogisticRegression, {"C": [0.1, 1.0]}),
        ],
    ):
        init_params = signature(SearchCV).parameters
        extra_params = (
            {"min_resources": "smallest"} if "min_resources" in init_params else {}
        )
        search_cv = SearchCV(Estimator(), param_grid, cv=2, **extra_params)
        set_random_state(search_cv)
        yield search_cv

    for SearchCV, (Estimator, param_grid) in product(
        [
            GridSearchCV,
            HalvingGridSearchCV,
            RandomizedSearchCV,
            HalvingRandomSearchCV,
        ],
        [
            (Ridge, {"ridge__alpha": [0.1, 1.0]}),
            (LogisticRegression, {"logisticregression__C": [0.1, 1.0]}),
        ],
    ):
        init_params = signature(SearchCV).parameters
        extra_params = (
            {"min_resources": "smallest"} if "min_resources" in init_params else {}
        )
        search_cv = SearchCV(
            make_pipeline(PCA(), Estimator()), param_grid, cv=2, **extra_params
        ).set_params(error_score="raise")
        set_random_state(search_cv)
        yield search_cv


@parametrize_with_checks(list(_generate_search_cv_instances()))
def test_search_cv(estimator, check, request):
    # Common tests for SearchCV instances
    # We have a separate test because those meta-estimators can accept a
    # wide range of base estimators (classifiers, regressors, pipelines)
    with ignore_warnings(
        category=(
            FutureWarning,
            ConvergenceWarning,
            UserWarning,
            FitFailedWarning,
        )
    ):
        check(estimator)


@pytest.mark.parametrize(
    "estimator", _tested_estimators(), ids=_get_check_estimator_ids
)
def test_valid_tag_types(estimator):
    """Check that estimator tags are valid."""
    tags = _safe_tags(estimator)

    for name, tag in tags.items():
        correct_tags = type(_DEFAULT_TAGS[name])
        if name == "_xfail_checks":
            # _xfail_checks can be a dictionary
            correct_tags = (correct_tags, dict)
        assert isinstance(tag, correct_tags)


@pytest.mark.parametrize(
    "estimator", _tested_estimators(), ids=_get_check_estimator_ids
)
def test_check_n_features_in_after_fitting(estimator):
    _set_checking_parameters(estimator)
    check_n_features_in_after_fitting(estimator.__class__.__name__, estimator)


def _estimators_that_predict_in_fit():
    for estimator in _tested_estimators():
        est_params = set(estimator.get_params())
        if "oob_score" in est_params:
            yield estimator.set_params(oob_score=True, bootstrap=True)
        elif "early_stopping" in est_params:
            est = estimator.set_params(early_stopping=True, n_iter_no_change=1)
            if est.__class__.__name__ in {"MLPClassifier", "MLPRegressor"}:
                # TODO: FIX MLP to not check validation set during MLP
                yield pytest.param(
                    est, marks=pytest.mark.xfail(msg="MLP still validates in fit")
                )
            else:
                yield est
        elif "n_iter_no_change" in est_params:
            yield estimator.set_params(n_iter_no_change=1)


# NOTE: When running `check_dataframe_column_names_consistency` on a meta-estimator that
# delegates validation to a base estimator, the check is testing that the base estimator
# is checking for column name consistency.
column_name_estimators = list(
    chain(
        _tested_estimators(),
        [make_pipeline(LogisticRegression(C=1))],
        list(_generate_search_cv_instances()),
        _estimators_that_predict_in_fit(),
    )
)


@pytest.mark.parametrize(
    "estimator", column_name_estimators, ids=_get_check_estimator_ids
)
def test_pandas_column_name_consistency(estimator):
    _set_checking_parameters(estimator)
    with ignore_warnings(category=(FutureWarning)):
        with warnings.catch_warnings(record=True) as record:
            check_dataframe_column_names_consistency(
                estimator.__class__.__name__, estimator
            )
        for warning in record:
            assert "was fitted without feature names" not in str(warning.message)


# TODO: As more modules support get_feature_names_out they should be removed
# from this list to be tested
GET_FEATURES_OUT_MODULES_TO_IGNORE = [
    "ensemble",
    "kernel_approximation",
]


def _include_in_get_feature_names_out_check(transformer):
    if hasattr(transformer, "get_feature_names_out"):
        return True
    module = transformer.__module__.split(".")[1]
    return module not in GET_FEATURES_OUT_MODULES_TO_IGNORE


GET_FEATURES_OUT_ESTIMATORS = [
    est
    for est in _tested_estimators("transformer")
    if _include_in_get_feature_names_out_check(est)
]


@pytest.mark.parametrize(
    "transformer", GET_FEATURES_OUT_ESTIMATORS, ids=_get_check_estimator_ids
)
def test_transformers_get_feature_names_out(transformer):
    _set_checking_parameters(transformer)

    with ignore_warnings(category=(FutureWarning)):
        check_transformer_get_feature_names_out(
            transformer.__class__.__name__, transformer
        )
        check_transformer_get_feature_names_out_pandas(
            transformer.__class__.__name__, transformer
        )


VALIDATE_ESTIMATOR_INIT = [
    "SGDOneClassSVM",
]
VALIDATE_ESTIMATOR_INIT = set(VALIDATE_ESTIMATOR_INIT)


@pytest.mark.parametrize(
    "Estimator",
    [est for name, est in all_estimators() if name not in VALIDATE_ESTIMATOR_INIT],
)
def test_estimators_do_not_raise_errors_in_init_or_set_params(Estimator):
    """Check that init or set_param does not raise errors."""

    # Remove parameters with **kwargs by filtering out Parameter.VAR_KEYWORD
    # TODO: Remove in 1.2 when **kwargs is removed in RadiusNeighborsClassifier
    params = [
        name
        for name, param in signature(Estimator).parameters.items()
        if param.kind != Parameter.VAR_KEYWORD
    ]

    smoke_test_values = [-1, 3.0, "helloworld", np.array([1.0, 4.0]), [1], {}, []]
    for value in smoke_test_values:
        new_params = {key: value for key in params}

        # Does not raise
        est = Estimator(**new_params)

        # Also do does not raise
        est.set_params(**new_params)


PARAM_VALIDATION_ESTIMATORS_TO_IGNORE = [
    "MiniBatchDictionaryLearning",
    "Nystroem",
    "OPTICS",
<<<<<<< HEAD
    "OneVsOneClassifier",
    "OneVsRestClassifier",
    "PatchExtractor",
    "RidgeCV",
    "RidgeClassifierCV",
    "SelectFromModel",
=======
    "RANSACRegressor",
>>>>>>> 44f2f087
]


@pytest.mark.parametrize(
    "estimator", _tested_estimators(), ids=_get_check_estimator_ids
)
def test_check_param_validation(estimator):
    name = estimator.__class__.__name__
    if name in PARAM_VALIDATION_ESTIMATORS_TO_IGNORE:
        pytest.skip(
            f"Skipping check_param_validation for {name}: Does not use the "
            "appropriate API for parameter validation yet."
        )
    _set_checking_parameters(estimator)
    check_param_validation(name, estimator)


# TODO: remove this filter in 1.2
@pytest.mark.filterwarnings("ignore::FutureWarning:sklearn")
@pytest.mark.parametrize(
    "Estimator",
    [
        AffinityPropagation,
        Birch,
        MeanShift,
        KNeighborsClassifier,
        KNeighborsRegressor,
        RadiusNeighborsClassifier,
        RadiusNeighborsRegressor,
        LabelPropagation,
        LabelSpreading,
        OPTICS,
        SpectralClustering,
        LocalOutlierFactor,
        LocallyLinearEmbedding,
        Isomap,
        TSNE,
    ],
)
def test_f_contiguous_array_estimator(Estimator):
    # Non-regression test for:
    # https://github.com/scikit-learn/scikit-learn/issues/23988
    # https://github.com/scikit-learn/scikit-learn/issues/24013

    X, _ = make_blobs(n_samples=80, n_features=4, random_state=0)
    X = np.asfortranarray(X)
    y = np.round(X[:, 0])

    est = Estimator()
    est.fit(X, y)

    if hasattr(est, "transform"):
        est.transform(X)

    if hasattr(est, "predict"):
        est.predict(X)<|MERGE_RESOLUTION|>--- conflicted
+++ resolved
@@ -467,16 +467,12 @@
     "MiniBatchDictionaryLearning",
     "Nystroem",
     "OPTICS",
-<<<<<<< HEAD
     "OneVsOneClassifier",
     "OneVsRestClassifier",
     "PatchExtractor",
     "RidgeCV",
     "RidgeClassifierCV",
     "SelectFromModel",
-=======
-    "RANSACRegressor",
->>>>>>> 44f2f087
 ]
 
 

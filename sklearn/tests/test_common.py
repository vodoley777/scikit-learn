"""
General tests for all estimators in sklearn.
"""

# Authors: Andreas Mueller <amueller@ais.uni-bonn.de>
#          Gael Varoquaux gael.varoquaux@normalesup.org
# License: BSD 3 clause

import os
import warnings
import sys
import re
import pkgutil
from inspect import isgenerator, signature
from itertools import product, chain
from functools import partial

import pytest

from sklearn.utils import all_estimators
from sklearn.utils._testing import ignore_warnings
from sklearn.exceptions import ConvergenceWarning
from sklearn.exceptions import FitFailedWarning
from sklearn.utils.estimator_checks import check_estimator

import sklearn

from sklearn.decomposition import PCA
from sklearn.linear_model._base import LinearClassifierMixin
from sklearn.linear_model import LogisticRegression
from sklearn.linear_model import Ridge
from sklearn.model_selection import GridSearchCV
from sklearn.model_selection import RandomizedSearchCV
from sklearn.experimental import enable_halving_search_cv  # noqa
from sklearn.model_selection import HalvingGridSearchCV
from sklearn.model_selection import HalvingRandomSearchCV
from sklearn.pipeline import make_pipeline

from sklearn.utils import IS_PYPY
from sklearn.utils._testing import (
    SkipTest,
    set_random_state,
)
from sklearn.utils.estimator_checks import (
    _construct_instance,
    _set_checking_parameters,
    _get_check_estimator_ids,
    check_class_weight_balanced_linear_classifier,
    parametrize_with_checks,
    check_dataframe_column_names_consistency,
    check_n_features_in_after_fitting,
    check_transformer_get_feature_names_out,
    check_transformer_get_feature_names_out_pandas,
)


def test_all_estimator_no_base_class():
    # test that all_estimators doesn't find abstract classes.
    for name, Estimator in all_estimators():
        msg = (
            "Base estimators such as {0} should not be included in all_estimators"
        ).format(name)
        assert not name.lower().startswith("base"), msg


def _sample_func(x, y=1):
    pass


@pytest.mark.parametrize(
    "val, expected",
    [
        (partial(_sample_func, y=1), "_sample_func(y=1)"),
        (_sample_func, "_sample_func"),
        (partial(_sample_func, "world"), "_sample_func"),
        (LogisticRegression(C=2.0), "LogisticRegression(C=2.0)"),
        (
            LogisticRegression(
                random_state=1,
                solver="newton-cg",
                class_weight="balanced",
                warm_start=True,
            ),
            "LogisticRegression(class_weight='balanced',random_state=1,"
            "solver='newton-cg',warm_start=True)",
        ),
    ],
)
def test_get_check_estimator_ids(val, expected):
    assert _get_check_estimator_ids(val) == expected


def _tested_estimators(type_filter=None):
    for name, Estimator in all_estimators(type_filter=type_filter):
        try:
            estimator = _construct_instance(Estimator)
        except SkipTest:
            continue

        yield estimator


@parametrize_with_checks(list(_tested_estimators()))
def test_estimators(estimator, check, request):
    # Common tests for estimator instances
    with ignore_warnings(
        category=(FutureWarning, ConvergenceWarning, UserWarning, FutureWarning)
    ):
        _set_checking_parameters(estimator)
        check(estimator)


def test_check_estimator_generate_only():
    all_instance_gen_checks = check_estimator(LogisticRegression(), generate_only=True)
    assert isgenerator(all_instance_gen_checks)


@ignore_warnings(category=(DeprecationWarning, FutureWarning))
# ignore deprecated open(.., 'U') in numpy distutils
def test_configure():
    # Smoke test the 'configure' step of setup, this tests all the
    # 'configure' functions in the setup.pys in scikit-learn
    # This test requires Cython which is not necessarily there when running
    # the tests of an installed version of scikit-learn or when scikit-learn
    # is installed in editable mode by pip build isolation enabled.
    pytest.importorskip("Cython")
    cwd = os.getcwd()
    setup_path = os.path.abspath(os.path.join(sklearn.__path__[0], ".."))
    setup_filename = os.path.join(setup_path, "setup.py")
    if not os.path.exists(setup_filename):
        pytest.skip("setup.py not available")
    # XXX unreached code as of v0.22
    try:
        os.chdir(setup_path)
        old_argv = sys.argv
        sys.argv = ["setup.py", "config"]

        with warnings.catch_warnings():
            # The configuration spits out warnings when not finding
            # Blas/Atlas development headers
            warnings.simplefilter("ignore", UserWarning)
            with open("setup.py") as f:
                exec(f.read(), dict(__name__="__main__"))
    finally:
        sys.argv = old_argv
        os.chdir(cwd)


def _tested_linear_classifiers():
    classifiers = all_estimators(type_filter="classifier")

    with warnings.catch_warnings(record=True):
        for name, clazz in classifiers:
            required_parameters = getattr(clazz, "_required_parameters", [])
            if len(required_parameters):
                # FIXME
                continue

            if "class_weight" in clazz().get_params().keys() and issubclass(
                clazz, LinearClassifierMixin
            ):
                yield name, clazz


@pytest.mark.parametrize("name, Classifier", _tested_linear_classifiers())
def test_class_weight_balanced_linear_classifiers(name, Classifier):
    check_class_weight_balanced_linear_classifier(name, Classifier)


@ignore_warnings
def test_import_all_consistency():
    # Smoke test to check that any name in a __all__ list is actually defined
    # in the namespace of the module or package.
    pkgs = pkgutil.walk_packages(
        path=sklearn.__path__, prefix="sklearn.", onerror=lambda _: None
    )
    submods = [modname for _, modname, _ in pkgs]
    for modname in submods + ["sklearn"]:
        if ".tests." in modname:
            continue
        if IS_PYPY and (
            "_svmlight_format_io" in modname
            or "feature_extraction._hashing_fast" in modname
        ):
            continue
        package = __import__(modname, fromlist="dummy")
        for name in getattr(package, "__all__", ()):
            assert hasattr(package, name), "Module '{0}' has no attribute '{1}'".format(
                modname, name
            )


def test_root_import_all_completeness():
    EXCEPTIONS = ("utils", "tests", "base", "setup", "conftest")
    for _, modname, _ in pkgutil.walk_packages(
        path=sklearn.__path__, onerror=lambda _: None
    ):
        if "." in modname or modname.startswith("_") or modname in EXCEPTIONS:
            continue
        assert modname in sklearn.__all__


def test_all_tests_are_importable():
    # Ensure that for each contentful subpackage, there is a test directory
    # within it that is also a subpackage (i.e. a directory with __init__.py)

    HAS_TESTS_EXCEPTIONS = re.compile(
        r"""(?x)
                                      \.externals(\.|$)|
                                      \.tests(\.|$)|
                                      \._
                                      """
    )
    resource_modules = {
        "sklearn.datasets.data",
        "sklearn.datasets.descr",
        "sklearn.datasets.images",
    }
    lookup = {
        name: ispkg
        for _, name, ispkg in pkgutil.walk_packages(sklearn.__path__, prefix="sklearn.")
    }
    missing_tests = [
        name
        for name, ispkg in lookup.items()
        if ispkg
        and name not in resource_modules
        and not HAS_TESTS_EXCEPTIONS.search(name)
        and name + ".tests" not in lookup
    ]
    assert missing_tests == [], (
        "{0} do not have `tests` subpackages. "
        "Perhaps they require "
        "__init__.py or an add_subpackage directive "
        "in the parent "
        "setup.py".format(missing_tests)
    )


def test_class_support_removed():
    # Make sure passing classes to check_estimator or parametrize_with_checks
    # raises an error

    msg = "Passing a class was deprecated.* isn't supported anymore"
    with pytest.raises(TypeError, match=msg):
        check_estimator(LogisticRegression)

    with pytest.raises(TypeError, match=msg):
        parametrize_with_checks([LogisticRegression])


def _generate_search_cv_instances():
    for SearchCV, (Estimator, param_grid) in product(
        [
            GridSearchCV,
            HalvingGridSearchCV,
            RandomizedSearchCV,
            HalvingGridSearchCV,
        ],
        [
            (Ridge, {"alpha": [0.1, 1.0]}),
            (LogisticRegression, {"C": [0.1, 1.0]}),
        ],
    ):
        init_params = signature(SearchCV).parameters
        extra_params = (
            {"min_resources": "smallest"} if "min_resources" in init_params else {}
        )
        search_cv = SearchCV(Estimator(), param_grid, cv=2, **extra_params)
        set_random_state(search_cv)
        yield search_cv

    for SearchCV, (Estimator, param_grid) in product(
        [
            GridSearchCV,
            HalvingGridSearchCV,
            RandomizedSearchCV,
            HalvingRandomSearchCV,
        ],
        [
            (Ridge, {"ridge__alpha": [0.1, 1.0]}),
            (LogisticRegression, {"logisticregression__C": [0.1, 1.0]}),
        ],
    ):
        init_params = signature(SearchCV).parameters
        extra_params = (
            {"min_resources": "smallest"} if "min_resources" in init_params else {}
        )
        search_cv = SearchCV(
            make_pipeline(PCA(), Estimator()), param_grid, cv=2, **extra_params
        ).set_params(error_score="raise")
        set_random_state(search_cv)
        yield search_cv


@parametrize_with_checks(list(_generate_search_cv_instances()))
def test_search_cv(estimator, check, request):
    # Common tests for SearchCV instances
    # We have a separate test because those meta-estimators can accept a
    # wide range of base estimators (classifiers, regressors, pipelines)
    with ignore_warnings(
        category=(
            FutureWarning,
            ConvergenceWarning,
            UserWarning,
            FutureWarning,
            FitFailedWarning,
        )
    ):
        check(estimator)


@pytest.mark.parametrize(
    "estimator", _tested_estimators(), ids=_get_check_estimator_ids
)
def test_check_n_features_in_after_fitting(estimator):
    _set_checking_parameters(estimator)
    check_n_features_in_after_fitting(estimator.__class__.__name__, estimator)


# NOTE: When running `check_dataframe_column_names_consistency` on a meta-estimator that
# delegates validation to a base estimator, the check is testing that the base estimator
# is checking for column name consistency.
column_name_estimators = list(
    chain(
        _tested_estimators(),
        [make_pipeline(LogisticRegression(C=1))],
        list(_generate_search_cv_instances()),
    )
)


@pytest.mark.parametrize(
    "estimator", column_name_estimators, ids=_get_check_estimator_ids
)
def test_pandas_column_name_consistency(estimator):
    _set_checking_parameters(estimator)
    with ignore_warnings(category=(FutureWarning)):
<<<<<<< HEAD
        check_dataframe_column_names_consistency(
            estimator.__class__.__name__, estimator
        )


# TODO: As more modules support get_feature_names_out they should be removed
# from this list to be tested
GET_FEATURES_OUT_MODULES_TO_IGNORE = [
    "cluster",
    "cross_decomposition",
    "decomposition",
    "discriminant_analysis",
    "ensemble",
    "impute",
    "isotonic",
    "kernel_approximation",
    "preprocessing",
    "manifold",
    "neighbors",
    "neural_network",
    "random_projection",
]


def _include_in_get_feature_names_out_check(transformer):
    if hasattr(transformer, "get_feature_names_out"):
        return True
    module = transformer.__module__.split(".")[1]
    return module not in GET_FEATURES_OUT_MODULES_TO_IGNORE


GET_FEATURES_OUT_ESTIMATORS = [
    est
    for est in _tested_estimators("transformer")
    if _include_in_get_feature_names_out_check(est)
]


@pytest.mark.parametrize(
    "transformer", GET_FEATURES_OUT_ESTIMATORS, ids=_get_check_estimator_ids
)
def test_transformers_get_feature_names_out(transformer):
    _set_checking_parameters(transformer)

    with ignore_warnings(category=(FutureWarning)):
        check_transformer_get_feature_names_out(
            transformer.__class__.__name__, transformer
        )
        check_transformer_get_feature_names_out_pandas(
            transformer.__class__.__name__, transformer
        )
=======
        with pytest.warns(None) as record:
            check_dataframe_column_names_consistency(
                estimator.__class__.__name__, estimator
            )
        for warning in record:
            assert "was fitted without feature names" not in str(warning.message)
>>>>>>> cf2e4e33
<|MERGE_RESOLUTION|>--- conflicted
+++ resolved
@@ -336,10 +336,12 @@
 def test_pandas_column_name_consistency(estimator):
     _set_checking_parameters(estimator)
     with ignore_warnings(category=(FutureWarning)):
-<<<<<<< HEAD
-        check_dataframe_column_names_consistency(
-            estimator.__class__.__name__, estimator
-        )
+        with pytest.warns(None) as record:
+            check_dataframe_column_names_consistency(
+                estimator.__class__.__name__, estimator
+            )
+        for warning in record:
+            assert "was fitted without feature names" not in str(warning.message)
 
 
 # TODO: As more modules support get_feature_names_out they should be removed
@@ -387,12 +389,4 @@
         )
         check_transformer_get_feature_names_out_pandas(
             transformer.__class__.__name__, transformer
-        )
-=======
-        with pytest.warns(None) as record:
-            check_dataframe_column_names_consistency(
-                estimator.__class__.__name__, estimator
-            )
-        for warning in record:
-            assert "was fitted without feature names" not in str(warning.message)
->>>>>>> cf2e4e33
+        )
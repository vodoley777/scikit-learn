"""
General tests for all estimators in sklearn.
"""

# Authors: Andreas Mueller <amueller@ais.uni-bonn.de>
#          Gael Varoquaux gael.varoquaux@normalesup.org
# License: BSD 3 clause

import os
import warnings
import sys
import re
import pkgutil
from inspect import isgenerator, signature, Parameter
from itertools import product, chain
from functools import partial

import pytest
import numpy as np

from sklearn.cluster import (
    AffinityPropagation,
    Birch,
    MeanShift,
    OPTICS,
    SpectralClustering,
)
from sklearn.datasets import make_blobs
from sklearn.manifold import Isomap, TSNE, LocallyLinearEmbedding
from sklearn.neighbors import (
    LocalOutlierFactor,
    KNeighborsClassifier,
    KNeighborsRegressor,
    RadiusNeighborsClassifier,
    RadiusNeighborsRegressor,
)
from sklearn.semi_supervised import LabelPropagation, LabelSpreading

from sklearn.utils import all_estimators
from sklearn.utils._testing import ignore_warnings
from sklearn.exceptions import ConvergenceWarning
from sklearn.exceptions import FitFailedWarning
from sklearn.utils.estimator_checks import check_estimator

import sklearn

from sklearn.decomposition import PCA
from sklearn.linear_model._base import LinearClassifierMixin
from sklearn.linear_model import LogisticRegression
from sklearn.linear_model import Ridge
from sklearn.model_selection import GridSearchCV
from sklearn.model_selection import RandomizedSearchCV
from sklearn.experimental import enable_halving_search_cv  # noqa
from sklearn.model_selection import HalvingGridSearchCV
from sklearn.model_selection import HalvingRandomSearchCV
from sklearn.pipeline import make_pipeline

from sklearn.utils import IS_PYPY
from sklearn.utils._tags import _DEFAULT_TAGS, _safe_tags
from sklearn.utils._testing import (
    SkipTest,
    set_random_state,
)
from sklearn.utils.estimator_checks import (
    _construct_instance,
    _set_checking_parameters,
    _get_check_estimator_ids,
    check_class_weight_balanced_linear_classifier,
    parametrize_with_checks,
    check_dataframe_column_names_consistency,
    check_n_features_in_after_fitting,
    check_param_validation,
    check_transformer_get_feature_names_out,
    check_transformer_get_feature_names_out_pandas,
)


def test_all_estimator_no_base_class():
    # test that all_estimators doesn't find abstract classes.
    for name, Estimator in all_estimators():
        msg = (
            "Base estimators such as {0} should not be included in all_estimators"
        ).format(name)
        assert not name.lower().startswith("base"), msg


def _sample_func(x, y=1):
    pass


@pytest.mark.parametrize(
    "val, expected",
    [
        (partial(_sample_func, y=1), "_sample_func(y=1)"),
        (_sample_func, "_sample_func"),
        (partial(_sample_func, "world"), "_sample_func"),
        (LogisticRegression(C=2.0), "LogisticRegression(C=2.0)"),
        (
            LogisticRegression(
                random_state=1,
                solver="newton-cg",
                class_weight="balanced",
                warm_start=True,
            ),
            "LogisticRegression(class_weight='balanced',random_state=1,"
            "solver='newton-cg',warm_start=True)",
        ),
    ],
)
def test_get_check_estimator_ids(val, expected):
    assert _get_check_estimator_ids(val) == expected


def _tested_estimators(type_filter=None):
    for name, Estimator in all_estimators(type_filter=type_filter):
        try:
            estimator = _construct_instance(Estimator)
        except SkipTest:
            continue

        yield estimator


@parametrize_with_checks(list(_tested_estimators()))
def test_estimators(estimator, check, request):
    # Common tests for estimator instances
    with ignore_warnings(category=(FutureWarning, ConvergenceWarning, UserWarning)):
        _set_checking_parameters(estimator)
        check(estimator)


def test_check_estimator_generate_only():
    all_instance_gen_checks = check_estimator(LogisticRegression(), generate_only=True)
    assert isgenerator(all_instance_gen_checks)


def test_configure():
    # Smoke test the 'configure' step of setup, this tests all the
    # 'configure' functions in the setup.pys in scikit-learn
    # This test requires Cython which is not necessarily there when running
    # the tests of an installed version of scikit-learn or when scikit-learn
    # is installed in editable mode by pip build isolation enabled.
    pytest.importorskip("Cython")
    cwd = os.getcwd()
    setup_path = os.path.abspath(os.path.join(sklearn.__path__[0], ".."))
    setup_filename = os.path.join(setup_path, "setup.py")
    if not os.path.exists(setup_filename):
        pytest.skip("setup.py not available")
    # XXX unreached code as of v0.22
    try:
        os.chdir(setup_path)
        old_argv = sys.argv
        sys.argv = ["setup.py", "config"]

        with warnings.catch_warnings():
            # The configuration spits out warnings when not finding
            # Blas/Atlas development headers
            warnings.simplefilter("ignore", UserWarning)
            with open("setup.py") as f:
                exec(f.read(), dict(__name__="__main__"))
    finally:
        sys.argv = old_argv
        os.chdir(cwd)


def _tested_linear_classifiers():
    classifiers = all_estimators(type_filter="classifier")

    with warnings.catch_warnings(record=True):
        for name, clazz in classifiers:
            required_parameters = getattr(clazz, "_required_parameters", [])
            if len(required_parameters):
                # FIXME
                continue

            if "class_weight" in clazz().get_params().keys() and issubclass(
                clazz, LinearClassifierMixin
            ):
                yield name, clazz


@pytest.mark.parametrize("name, Classifier", _tested_linear_classifiers())
def test_class_weight_balanced_linear_classifiers(name, Classifier):
    check_class_weight_balanced_linear_classifier(name, Classifier)


@ignore_warnings
def test_import_all_consistency():
    # Smoke test to check that any name in a __all__ list is actually defined
    # in the namespace of the module or package.
    pkgs = pkgutil.walk_packages(
        path=sklearn.__path__, prefix="sklearn.", onerror=lambda _: None
    )
    submods = [modname for _, modname, _ in pkgs]
    for modname in submods + ["sklearn"]:
        if ".tests." in modname:
            continue
        if IS_PYPY and (
            "_svmlight_format_io" in modname
            or "feature_extraction._hashing_fast" in modname
        ):
            continue
        package = __import__(modname, fromlist="dummy")
        for name in getattr(package, "__all__", ()):
            assert hasattr(package, name), "Module '{0}' has no attribute '{1}'".format(
                modname, name
            )


def test_root_import_all_completeness():
    EXCEPTIONS = ("utils", "tests", "base", "setup", "conftest")
    for _, modname, _ in pkgutil.walk_packages(
        path=sklearn.__path__, onerror=lambda _: None
    ):
        if "." in modname or modname.startswith("_") or modname in EXCEPTIONS:
            continue
        assert modname in sklearn.__all__


def test_all_tests_are_importable():
    # Ensure that for each contentful subpackage, there is a test directory
    # within it that is also a subpackage (i.e. a directory with __init__.py)

    HAS_TESTS_EXCEPTIONS = re.compile(
        r"""(?x)
                                      \.externals(\.|$)|
                                      \.tests(\.|$)|
                                      \._
                                      """
    )
    resource_modules = {
        "sklearn.datasets.data",
        "sklearn.datasets.descr",
        "sklearn.datasets.images",
    }
    lookup = {
        name: ispkg
        for _, name, ispkg in pkgutil.walk_packages(sklearn.__path__, prefix="sklearn.")
    }
    missing_tests = [
        name
        for name, ispkg in lookup.items()
        if ispkg
        and name not in resource_modules
        and not HAS_TESTS_EXCEPTIONS.search(name)
        and name + ".tests" not in lookup
    ]
    assert missing_tests == [], (
        "{0} do not have `tests` subpackages. "
        "Perhaps they require "
        "__init__.py or an add_subpackage directive "
        "in the parent "
        "setup.py".format(missing_tests)
    )


def test_class_support_removed():
    # Make sure passing classes to check_estimator or parametrize_with_checks
    # raises an error

    msg = "Passing a class was deprecated.* isn't supported anymore"
    with pytest.raises(TypeError, match=msg):
        check_estimator(LogisticRegression)

    with pytest.raises(TypeError, match=msg):
        parametrize_with_checks([LogisticRegression])


def _generate_search_cv_instances():
    for SearchCV, (Estimator, param_grid) in product(
        [
            GridSearchCV,
            HalvingGridSearchCV,
            RandomizedSearchCV,
            HalvingGridSearchCV,
        ],
        [
            (Ridge, {"alpha": [0.1, 1.0]}),
            (LogisticRegression, {"C": [0.1, 1.0]}),
        ],
    ):
        init_params = signature(SearchCV).parameters
        extra_params = (
            {"min_resources": "smallest"} if "min_resources" in init_params else {}
        )
        search_cv = SearchCV(Estimator(), param_grid, cv=2, **extra_params)
        set_random_state(search_cv)
        yield search_cv

    for SearchCV, (Estimator, param_grid) in product(
        [
            GridSearchCV,
            HalvingGridSearchCV,
            RandomizedSearchCV,
            HalvingRandomSearchCV,
        ],
        [
            (Ridge, {"ridge__alpha": [0.1, 1.0]}),
            (LogisticRegression, {"logisticregression__C": [0.1, 1.0]}),
        ],
    ):
        init_params = signature(SearchCV).parameters
        extra_params = (
            {"min_resources": "smallest"} if "min_resources" in init_params else {}
        )
        search_cv = SearchCV(
            make_pipeline(PCA(), Estimator()), param_grid, cv=2, **extra_params
        ).set_params(error_score="raise")
        set_random_state(search_cv)
        yield search_cv


@parametrize_with_checks(list(_generate_search_cv_instances()))
def test_search_cv(estimator, check, request):
    # Common tests for SearchCV instances
    # We have a separate test because those meta-estimators can accept a
    # wide range of base estimators (classifiers, regressors, pipelines)
    with ignore_warnings(
        category=(
            FutureWarning,
            ConvergenceWarning,
            UserWarning,
            FitFailedWarning,
        )
    ):
        check(estimator)


@pytest.mark.parametrize(
    "estimator", _tested_estimators(), ids=_get_check_estimator_ids
)
def test_valid_tag_types(estimator):
    """Check that estimator tags are valid."""
    tags = _safe_tags(estimator)

    for name, tag in tags.items():
        correct_tags = type(_DEFAULT_TAGS[name])
        if name == "_xfail_checks":
            # _xfail_checks can be a dictionary
            correct_tags = (correct_tags, dict)
        assert isinstance(tag, correct_tags)


@pytest.mark.parametrize(
    "estimator", _tested_estimators(), ids=_get_check_estimator_ids
)
def test_check_n_features_in_after_fitting(estimator):
    _set_checking_parameters(estimator)
    check_n_features_in_after_fitting(estimator.__class__.__name__, estimator)


def _estimators_that_predict_in_fit():
    for estimator in _tested_estimators():
        est_params = set(estimator.get_params())
        if "oob_score" in est_params:
            yield estimator.set_params(oob_score=True, bootstrap=True)
        elif "early_stopping" in est_params:
            est = estimator.set_params(early_stopping=True, n_iter_no_change=1)
            if est.__class__.__name__ in {"MLPClassifier", "MLPRegressor"}:
                # TODO: FIX MLP to not check validation set during MLP
                yield pytest.param(
                    est, marks=pytest.mark.xfail(msg="MLP still validates in fit")
                )
            else:
                yield est
        elif "n_iter_no_change" in est_params:
            yield estimator.set_params(n_iter_no_change=1)


# NOTE: When running `check_dataframe_column_names_consistency` on a meta-estimator that
# delegates validation to a base estimator, the check is testing that the base estimator
# is checking for column name consistency.
column_name_estimators = list(
    chain(
        _tested_estimators(),
        [make_pipeline(LogisticRegression(C=1))],
        list(_generate_search_cv_instances()),
        _estimators_that_predict_in_fit(),
    )
)


@pytest.mark.parametrize(
    "estimator", column_name_estimators, ids=_get_check_estimator_ids
)
def test_pandas_column_name_consistency(estimator):
    _set_checking_parameters(estimator)
    with ignore_warnings(category=(FutureWarning)):
        with warnings.catch_warnings(record=True) as record:
            check_dataframe_column_names_consistency(
                estimator.__class__.__name__, estimator
            )
        for warning in record:
            assert "was fitted without feature names" not in str(warning.message)


# TODO: As more modules support get_feature_names_out they should be removed
# from this list to be tested
GET_FEATURES_OUT_MODULES_TO_IGNORE = [
    "ensemble",
    "kernel_approximation",
]


def _include_in_get_feature_names_out_check(transformer):
    if hasattr(transformer, "get_feature_names_out"):
        return True
    module = transformer.__module__.split(".")[1]
    return module not in GET_FEATURES_OUT_MODULES_TO_IGNORE


GET_FEATURES_OUT_ESTIMATORS = [
    est
    for est in _tested_estimators("transformer")
    if _include_in_get_feature_names_out_check(est)
]


@pytest.mark.parametrize(
    "transformer", GET_FEATURES_OUT_ESTIMATORS, ids=_get_check_estimator_ids
)
def test_transformers_get_feature_names_out(transformer):
    _set_checking_parameters(transformer)

    with ignore_warnings(category=(FutureWarning)):
        check_transformer_get_feature_names_out(
            transformer.__class__.__name__, transformer
        )
        check_transformer_get_feature_names_out_pandas(
            transformer.__class__.__name__, transformer
        )


VALIDATE_ESTIMATOR_INIT = [
    "SGDOneClassSVM",
]
VALIDATE_ESTIMATOR_INIT = set(VALIDATE_ESTIMATOR_INIT)


@pytest.mark.parametrize(
    "Estimator",
    [est for name, est in all_estimators() if name not in VALIDATE_ESTIMATOR_INIT],
)
def test_estimators_do_not_raise_errors_in_init_or_set_params(Estimator):
    """Check that init or set_param does not raise errors."""

    # Remove parameters with **kwargs by filtering out Parameter.VAR_KEYWORD
    # TODO: Remove in 1.2 when **kwargs is removed in RadiusNeighborsClassifier
    params = [
        name
        for name, param in signature(Estimator).parameters.items()
        if param.kind != Parameter.VAR_KEYWORD
    ]

    smoke_test_values = [-1, 3.0, "helloworld", np.array([1.0, 4.0]), [1], {}, []]
    for value in smoke_test_values:
        new_params = {key: value for key in params}

        # Does not raise
        est = Estimator(**new_params)

        # Also do does not raise
        est.set_params(**new_params)


PARAM_VALIDATION_ESTIMATORS_TO_IGNORE = [
    "DictionaryLearning",
    "HashingVectorizer",
    "MiniBatchDictionaryLearning",
    "MultiTaskElasticNet",
    "MultiTaskLasso",
    "NeighborhoodComponentsAnalysis",
    "Nystroem",
    "OAS",
    "OPTICS",
    "OneVsOneClassifier",
    "OneVsRestClassifier",
    "PatchExtractor",
    "RANSACRegressor",
    "RidgeCV",
    "RidgeClassifierCV",
    "SelectFromModel",
<<<<<<< HEAD
    "SelectFwe",
    "SelectKBest",
    "SelectPercentile",
    "SequentialFeatureSelector",
    "SimpleImputer",
    "SpectralEmbedding",
    "TransformedTargetRegressor",
=======
    "SpectralBiclustering",
    "SpectralCoclustering",
>>>>>>> 01944223
]


@pytest.mark.parametrize(
    "estimator", _tested_estimators(), ids=_get_check_estimator_ids
)
def test_check_param_validation(estimator):
    name = estimator.__class__.__name__
    if name in PARAM_VALIDATION_ESTIMATORS_TO_IGNORE:
        pytest.skip(
            f"Skipping check_param_validation for {name}: Does not use the "
            "appropriate API for parameter validation yet."
        )
    _set_checking_parameters(estimator)
    check_param_validation(name, estimator)


# TODO: remove this filter in 1.2
@pytest.mark.filterwarnings("ignore::FutureWarning:sklearn")
@pytest.mark.parametrize(
    "Estimator",
    [
        AffinityPropagation,
        Birch,
        MeanShift,
        KNeighborsClassifier,
        KNeighborsRegressor,
        RadiusNeighborsClassifier,
        RadiusNeighborsRegressor,
        LabelPropagation,
        LabelSpreading,
        OPTICS,
        SpectralClustering,
        LocalOutlierFactor,
        LocallyLinearEmbedding,
        Isomap,
        TSNE,
    ],
)
def test_f_contiguous_array_estimator(Estimator):
    # Non-regression test for:
    # https://github.com/scikit-learn/scikit-learn/issues/23988
    # https://github.com/scikit-learn/scikit-learn/issues/24013

    X, _ = make_blobs(n_samples=80, n_features=4, random_state=0)
    X = np.asfortranarray(X)
    y = np.round(X[:, 0])

    est = Estimator()
    est.fit(X, y)

    if hasattr(est, "transform"):
        est.transform(X)

    if hasattr(est, "predict"):
        est.predict(X)<|MERGE_RESOLUTION|>--- conflicted
+++ resolved
@@ -480,18 +480,6 @@
     "RidgeCV",
     "RidgeClassifierCV",
     "SelectFromModel",
-<<<<<<< HEAD
-    "SelectFwe",
-    "SelectKBest",
-    "SelectPercentile",
-    "SequentialFeatureSelector",
-    "SimpleImputer",
-    "SpectralEmbedding",
-    "TransformedTargetRegressor",
-=======
-    "SpectralBiclustering",
-    "SpectralCoclustering",
->>>>>>> 01944223
 ]
 
 

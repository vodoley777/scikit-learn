"""
General tests for all estimators in sklearn.
"""

# Authors: Andreas Mueller <amueller@ais.uni-bonn.de>
#          Gael Varoquaux gael.varoquaux@normalesup.org
# License: BSD 3 clause

import os
import warnings
import sys
import re
import pkgutil
from inspect import isgenerator, signature, Parameter
from itertools import product, chain
from functools import partial

import pytest
import numpy as np

from sklearn.cluster import (
    AffinityPropagation,
    Birch,
    MeanShift,
    OPTICS,
    SpectralClustering,
)
from sklearn.datasets import make_blobs
from sklearn.manifold import Isomap, TSNE, LocallyLinearEmbedding
from sklearn.neighbors import (
    LocalOutlierFactor,
    KNeighborsClassifier,
    KNeighborsRegressor,
    RadiusNeighborsClassifier,
    RadiusNeighborsRegressor,
)
from sklearn.semi_supervised import LabelPropagation, LabelSpreading

from sklearn.utils import all_estimators
from sklearn.utils._testing import ignore_warnings
from sklearn.exceptions import ConvergenceWarning
from sklearn.exceptions import FitFailedWarning
from sklearn.utils.estimator_checks import check_estimator

import sklearn

from sklearn.decomposition import PCA
from sklearn.linear_model._base import LinearClassifierMixin
from sklearn.linear_model import LogisticRegression
from sklearn.linear_model import Ridge
from sklearn.model_selection import GridSearchCV
from sklearn.model_selection import RandomizedSearchCV
from sklearn.experimental import enable_halving_search_cv  # noqa
from sklearn.model_selection import HalvingGridSearchCV
from sklearn.model_selection import HalvingRandomSearchCV
from sklearn.pipeline import make_pipeline

from sklearn.utils import IS_PYPY
from sklearn.utils._tags import _DEFAULT_TAGS, _safe_tags
from sklearn.utils._testing import (
    SkipTest,
    set_random_state,
)
from sklearn.utils.estimator_checks import (
    _construct_instance,
    _set_checking_parameters,
    _get_check_estimator_ids,
    check_class_weight_balanced_linear_classifier,
    parametrize_with_checks,
    check_dataframe_column_names_consistency,
    check_n_features_in_after_fitting,
    check_param_validation,
    check_transformer_get_feature_names_out,
    check_transformer_get_feature_names_out_pandas,
)


def test_all_estimator_no_base_class():
    # test that all_estimators doesn't find abstract classes.
    for name, Estimator in all_estimators():
        msg = (
            "Base estimators such as {0} should not be included in all_estimators"
        ).format(name)
        assert not name.lower().startswith("base"), msg


def _sample_func(x, y=1):
    pass


@pytest.mark.parametrize(
    "val, expected",
    [
        (partial(_sample_func, y=1), "_sample_func(y=1)"),
        (_sample_func, "_sample_func"),
        (partial(_sample_func, "world"), "_sample_func"),
        (LogisticRegression(C=2.0), "LogisticRegression(C=2.0)"),
        (
            LogisticRegression(
                random_state=1,
                solver="newton-cg",
                class_weight="balanced",
                warm_start=True,
            ),
            "LogisticRegression(class_weight='balanced',random_state=1,"
            "solver='newton-cg',warm_start=True)",
        ),
    ],
)
def test_get_check_estimator_ids(val, expected):
    assert _get_check_estimator_ids(val) == expected


def _tested_estimators(type_filter=None):
    for name, Estimator in all_estimators(type_filter=type_filter):
        try:
            estimator = _construct_instance(Estimator)
        except SkipTest:
            continue

        yield estimator


@parametrize_with_checks(list(_tested_estimators()))
def test_estimators(estimator, check, request):
    # Common tests for estimator instances
    with ignore_warnings(category=(FutureWarning, ConvergenceWarning, UserWarning)):
        _set_checking_parameters(estimator)
        check(estimator)


def test_check_estimator_generate_only():
    all_instance_gen_checks = check_estimator(LogisticRegression(), generate_only=True)
    assert isgenerator(all_instance_gen_checks)


def test_configure():
    # Smoke test the 'configure' step of setup, this tests all the
    # 'configure' functions in the setup.pys in scikit-learn
    # This test requires Cython which is not necessarily there when running
    # the tests of an installed version of scikit-learn or when scikit-learn
    # is installed in editable mode by pip build isolation enabled.
    pytest.importorskip("Cython")
    cwd = os.getcwd()
    setup_path = os.path.abspath(os.path.join(sklearn.__path__[0], ".."))
    setup_filename = os.path.join(setup_path, "setup.py")
    if not os.path.exists(setup_filename):
        pytest.skip("setup.py not available")
    # XXX unreached code as of v0.22
    try:
        os.chdir(setup_path)
        old_argv = sys.argv
        sys.argv = ["setup.py", "config"]

        with warnings.catch_warnings():
            # The configuration spits out warnings when not finding
            # Blas/Atlas development headers
            warnings.simplefilter("ignore", UserWarning)
            with open("setup.py") as f:
                exec(f.read(), dict(__name__="__main__"))
    finally:
        sys.argv = old_argv
        os.chdir(cwd)


def _tested_linear_classifiers():
    classifiers = all_estimators(type_filter="classifier")

    with warnings.catch_warnings(record=True):
        for name, clazz in classifiers:
            required_parameters = getattr(clazz, "_required_parameters", [])
            if len(required_parameters):
                # FIXME
                continue

            if "class_weight" in clazz().get_params().keys() and issubclass(
                clazz, LinearClassifierMixin
            ):
                yield name, clazz


@pytest.mark.parametrize("name, Classifier", _tested_linear_classifiers())
def test_class_weight_balanced_linear_classifiers(name, Classifier):
    check_class_weight_balanced_linear_classifier(name, Classifier)


@ignore_warnings
def test_import_all_consistency():
    # Smoke test to check that any name in a __all__ list is actually defined
    # in the namespace of the module or package.
    pkgs = pkgutil.walk_packages(
        path=sklearn.__path__, prefix="sklearn.", onerror=lambda _: None
    )
    submods = [modname for _, modname, _ in pkgs]
    for modname in submods + ["sklearn"]:
        if ".tests." in modname:
            continue
        if IS_PYPY and (
            "_svmlight_format_io" in modname
            or "feature_extraction._hashing_fast" in modname
        ):
            continue
        package = __import__(modname, fromlist="dummy")
        for name in getattr(package, "__all__", ()):
            assert hasattr(package, name), "Module '{0}' has no attribute '{1}'".format(
                modname, name
            )


def test_root_import_all_completeness():
    EXCEPTIONS = ("utils", "tests", "base", "setup", "conftest")
    for _, modname, _ in pkgutil.walk_packages(
        path=sklearn.__path__, onerror=lambda _: None
    ):
        if "." in modname or modname.startswith("_") or modname in EXCEPTIONS:
            continue
        assert modname in sklearn.__all__


def test_all_tests_are_importable():
    # Ensure that for each contentful subpackage, there is a test directory
    # within it that is also a subpackage (i.e. a directory with __init__.py)

    HAS_TESTS_EXCEPTIONS = re.compile(
        r"""(?x)
                                      \.externals(\.|$)|
                                      \.tests(\.|$)|
                                      \._
                                      """
    )
    resource_modules = {
        "sklearn.datasets.data",
        "sklearn.datasets.descr",
        "sklearn.datasets.images",
    }
    lookup = {
        name: ispkg
        for _, name, ispkg in pkgutil.walk_packages(sklearn.__path__, prefix="sklearn.")
    }
    missing_tests = [
        name
        for name, ispkg in lookup.items()
        if ispkg
        and name not in resource_modules
        and not HAS_TESTS_EXCEPTIONS.search(name)
        and name + ".tests" not in lookup
    ]
    assert missing_tests == [], (
        "{0} do not have `tests` subpackages. "
        "Perhaps they require "
        "__init__.py or an add_subpackage directive "
        "in the parent "
        "setup.py".format(missing_tests)
    )


def test_class_support_removed():
    # Make sure passing classes to check_estimator or parametrize_with_checks
    # raises an error

    msg = "Passing a class was deprecated.* isn't supported anymore"
    with pytest.raises(TypeError, match=msg):
        check_estimator(LogisticRegression)

    with pytest.raises(TypeError, match=msg):
        parametrize_with_checks([LogisticRegression])


def _generate_search_cv_instances():
    for SearchCV, (Estimator, param_grid) in product(
        [
            GridSearchCV,
            HalvingGridSearchCV,
            RandomizedSearchCV,
            HalvingGridSearchCV,
        ],
        [
            (Ridge, {"alpha": [0.1, 1.0]}),
            (LogisticRegression, {"C": [0.1, 1.0]}),
        ],
    ):
        init_params = signature(SearchCV).parameters
        extra_params = (
            {"min_resources": "smallest"} if "min_resources" in init_params else {}
        )
        search_cv = SearchCV(Estimator(), param_grid, cv=2, **extra_params)
        set_random_state(search_cv)
        yield search_cv

    for SearchCV, (Estimator, param_grid) in product(
        [
            GridSearchCV,
            HalvingGridSearchCV,
            RandomizedSearchCV,
            HalvingRandomSearchCV,
        ],
        [
            (Ridge, {"ridge__alpha": [0.1, 1.0]}),
            (LogisticRegression, {"logisticregression__C": [0.1, 1.0]}),
        ],
    ):
        init_params = signature(SearchCV).parameters
        extra_params = (
            {"min_resources": "smallest"} if "min_resources" in init_params else {}
        )
        search_cv = SearchCV(
            make_pipeline(PCA(), Estimator()), param_grid, cv=2, **extra_params
        ).set_params(error_score="raise")
        set_random_state(search_cv)
        yield search_cv


@parametrize_with_checks(list(_generate_search_cv_instances()))
def test_search_cv(estimator, check, request):
    # Common tests for SearchCV instances
    # We have a separate test because those meta-estimators can accept a
    # wide range of base estimators (classifiers, regressors, pipelines)
    with ignore_warnings(
        category=(
            FutureWarning,
            ConvergenceWarning,
            UserWarning,
            FitFailedWarning,
        )
    ):
        check(estimator)


@pytest.mark.parametrize(
    "estimator", _tested_estimators(), ids=_get_check_estimator_ids
)
def test_valid_tag_types(estimator):
    """Check that estimator tags are valid."""
    tags = _safe_tags(estimator)

    for name, tag in tags.items():
        correct_tags = type(_DEFAULT_TAGS[name])
        if name == "_xfail_checks":
            # _xfail_checks can be a dictionary
            correct_tags = (correct_tags, dict)
        assert isinstance(tag, correct_tags)


@pytest.mark.parametrize(
    "estimator", _tested_estimators(), ids=_get_check_estimator_ids
)
def test_check_n_features_in_after_fitting(estimator):
    _set_checking_parameters(estimator)
    check_n_features_in_after_fitting(estimator.__class__.__name__, estimator)


def _estimators_that_predict_in_fit():
    for estimator in _tested_estimators():
        est_params = set(estimator.get_params())
        if "oob_score" in est_params:
            yield estimator.set_params(oob_score=True, bootstrap=True)
        elif "early_stopping" in est_params:
            est = estimator.set_params(early_stopping=True, n_iter_no_change=1)
            if est.__class__.__name__ in {"MLPClassifier", "MLPRegressor"}:
                # TODO: FIX MLP to not check validation set during MLP
                yield pytest.param(
                    est, marks=pytest.mark.xfail(msg="MLP still validates in fit")
                )
            else:
                yield est
        elif "n_iter_no_change" in est_params:
            yield estimator.set_params(n_iter_no_change=1)


# NOTE: When running `check_dataframe_column_names_consistency` on a meta-estimator that
# delegates validation to a base estimator, the check is testing that the base estimator
# is checking for column name consistency.
column_name_estimators = list(
    chain(
        _tested_estimators(),
        [make_pipeline(LogisticRegression(C=1))],
        list(_generate_search_cv_instances()),
        _estimators_that_predict_in_fit(),
    )
)


@pytest.mark.parametrize(
    "estimator", column_name_estimators, ids=_get_check_estimator_ids
)
def test_pandas_column_name_consistency(estimator):
    _set_checking_parameters(estimator)
    with ignore_warnings(category=(FutureWarning)):
        with warnings.catch_warnings(record=True) as record:
            check_dataframe_column_names_consistency(
                estimator.__class__.__name__, estimator
            )
        for warning in record:
            assert "was fitted without feature names" not in str(warning.message)


# TODO: As more modules support get_feature_names_out they should be removed
# from this list to be tested
GET_FEATURES_OUT_MODULES_TO_IGNORE = [
    "ensemble",
    "kernel_approximation",
]


def _include_in_get_feature_names_out_check(transformer):
    if hasattr(transformer, "get_feature_names_out"):
        return True
    module = transformer.__module__.split(".")[1]
    return module not in GET_FEATURES_OUT_MODULES_TO_IGNORE


GET_FEATURES_OUT_ESTIMATORS = [
    est
    for est in _tested_estimators("transformer")
    if _include_in_get_feature_names_out_check(est)
]


@pytest.mark.parametrize(
    "transformer", GET_FEATURES_OUT_ESTIMATORS, ids=_get_check_estimator_ids
)
def test_transformers_get_feature_names_out(transformer):
    _set_checking_parameters(transformer)

    with ignore_warnings(category=(FutureWarning)):
        check_transformer_get_feature_names_out(
            transformer.__class__.__name__, transformer
        )
        check_transformer_get_feature_names_out_pandas(
            transformer.__class__.__name__, transformer
        )


VALIDATE_ESTIMATOR_INIT = [
    "SGDOneClassSVM",
]
VALIDATE_ESTIMATOR_INIT = set(VALIDATE_ESTIMATOR_INIT)


@pytest.mark.parametrize(
    "Estimator",
    [est for name, est in all_estimators() if name not in VALIDATE_ESTIMATOR_INIT],
)
def test_estimators_do_not_raise_errors_in_init_or_set_params(Estimator):
    """Check that init or set_param does not raise errors."""

    # Remove parameters with **kwargs by filtering out Parameter.VAR_KEYWORD
    # TODO: Remove in 1.2 when **kwargs is removed in RadiusNeighborsClassifier
    params = [
        name
        for name, param in signature(Estimator).parameters.items()
        if param.kind != Parameter.VAR_KEYWORD
    ]

    smoke_test_values = [-1, 3.0, "helloworld", np.array([1.0, 4.0]), [1], {}, []]
    for value in smoke_test_values:
        new_params = {key: value for key in params}

        # Does not raise
        est = Estimator(**new_params)

        # Also do does not raise
        est.set_params(**new_params)


PARAM_VALIDATION_ESTIMATORS_TO_IGNORE = [
    "CalibratedClassifierCV",
    "ClassifierChain",
    "DictionaryLearning",
    "HashingVectorizer",
    "Isomap",
    "IterativeImputer",
    "LabelPropagation",
    "LabelSpreading",
    "LatentDirichletAllocation",
    "MiniBatchDictionaryLearning",
    "MultiTaskElasticNet",
    "MultiTaskLasso",
    "NeighborhoodComponentsAnalysis",
    "Nystroem",
    "OAS",
    "OPTICS",
    "OneVsOneClassifier",
    "OneVsRestClassifier",
    "PatchExtractor",
    "PolynomialCountSketch",
    "RANSACRegressor",
<<<<<<< HEAD
    "RFE",
    "RFECV",
=======
    "RBFSampler",
>>>>>>> b85f799d
    "RegressorChain",
    "RidgeCV",
    "RidgeClassifierCV",
    "SelectFromModel",
    "SpectralBiclustering",
    "SpectralCoclustering",
    "SpectralEmbedding",
]


@pytest.mark.parametrize(
    "estimator", _tested_estimators(), ids=_get_check_estimator_ids
)
def test_check_param_validation(estimator):
    name = estimator.__class__.__name__
    if name in PARAM_VALIDATION_ESTIMATORS_TO_IGNORE:
        pytest.skip(
            f"Skipping check_param_validation for {name}: Does not use the "
            "appropriate API for parameter validation yet."
        )
    _set_checking_parameters(estimator)
    check_param_validation(name, estimator)


# TODO: remove this filter in 1.2
@pytest.mark.filterwarnings("ignore::FutureWarning:sklearn")
@pytest.mark.parametrize(
    "Estimator",
    [
        AffinityPropagation,
        Birch,
        MeanShift,
        KNeighborsClassifier,
        KNeighborsRegressor,
        RadiusNeighborsClassifier,
        RadiusNeighborsRegressor,
        LabelPropagation,
        LabelSpreading,
        OPTICS,
        SpectralClustering,
        LocalOutlierFactor,
        LocallyLinearEmbedding,
        Isomap,
        TSNE,
    ],
)
def test_f_contiguous_array_estimator(Estimator):
    # Non-regression test for:
    # https://github.com/scikit-learn/scikit-learn/issues/23988
    # https://github.com/scikit-learn/scikit-learn/issues/24013

    X, _ = make_blobs(n_samples=80, n_features=4, random_state=0)
    X = np.asfortranarray(X)
    y = np.round(X[:, 0])

    est = Estimator()
    est.fit(X, y)

    if hasattr(est, "transform"):
        est.transform(X)

    if hasattr(est, "predict"):
        est.predict(X)<|MERGE_RESOLUTION|>--- conflicted
+++ resolved
@@ -485,12 +485,6 @@
     "PatchExtractor",
     "PolynomialCountSketch",
     "RANSACRegressor",
-<<<<<<< HEAD
-    "RFE",
-    "RFECV",
-=======
-    "RBFSampler",
->>>>>>> b85f799d
     "RegressorChain",
     "RidgeCV",
     "RidgeClassifierCV",

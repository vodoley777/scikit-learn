"""
General tests for all estimators in sklearn.
"""

# Authors: Andreas Mueller <amueller@ais.uni-bonn.de>
#          Gael Varoquaux gael.varoquaux@normalesup.org
# License: BSD 3 clause

import os
import warnings
import sys
import re
import pkgutil
from inspect import isgenerator, signature, Parameter
from itertools import product, chain
from functools import partial

import pytest
import numpy as np

from sklearn.utils import all_estimators
from sklearn.utils._testing import ignore_warnings
from sklearn.exceptions import ConvergenceWarning
from sklearn.exceptions import FitFailedWarning
from sklearn.utils.estimator_checks import check_estimator

import sklearn

from sklearn.decomposition import PCA
from sklearn.linear_model._base import LinearClassifierMixin
from sklearn.linear_model import LogisticRegression
from sklearn.linear_model import Ridge
from sklearn.model_selection import GridSearchCV
from sklearn.model_selection import RandomizedSearchCV
from sklearn.experimental import enable_halving_search_cv  # noqa
from sklearn.model_selection import HalvingGridSearchCV
from sklearn.model_selection import HalvingRandomSearchCV
from sklearn.pipeline import make_pipeline

from sklearn.utils import IS_PYPY
from sklearn.utils._tags import _DEFAULT_TAGS, _safe_tags
from sklearn.utils._testing import (
    SkipTest,
    set_random_state,
)
from sklearn.utils.estimator_checks import (
    _construct_instance,
    _set_checking_parameters,
    _get_check_estimator_ids,
    check_class_weight_balanced_linear_classifier,
    parametrize_with_checks,
    check_dataframe_column_names_consistency,
    check_n_features_in_after_fitting,
    check_transformer_get_feature_names_out,
    check_transformer_get_feature_names_out_pandas,
)


def test_all_estimator_no_base_class():
    # test that all_estimators doesn't find abstract classes.
    for name, Estimator in all_estimators():
        msg = (
            "Base estimators such as {0} should not be included in all_estimators"
        ).format(name)
        assert not name.lower().startswith("base"), msg


def _sample_func(x, y=1):
    pass


@pytest.mark.parametrize(
    "val, expected",
    [
        (partial(_sample_func, y=1), "_sample_func(y=1)"),
        (_sample_func, "_sample_func"),
        (partial(_sample_func, "world"), "_sample_func"),
        (LogisticRegression(C=2.0), "LogisticRegression(C=2.0)"),
        (
            LogisticRegression(
                random_state=1,
                solver="newton-cg",
                class_weight="balanced",
                warm_start=True,
            ),
            "LogisticRegression(class_weight='balanced',random_state=1,"
            "solver='newton-cg',warm_start=True)",
        ),
    ],
)
def test_get_check_estimator_ids(val, expected):
    assert _get_check_estimator_ids(val) == expected


def _tested_estimators(type_filter=None):
    for name, Estimator in all_estimators(type_filter=type_filter):
        try:
            estimator = _construct_instance(Estimator)
        except SkipTest:
            continue

        yield estimator


@parametrize_with_checks(list(_tested_estimators()))
def test_estimators(estimator, check, request):
    # Common tests for estimator instances
    with ignore_warnings(category=(FutureWarning, ConvergenceWarning, UserWarning)):
        _set_checking_parameters(estimator)
        check(estimator)


def test_check_estimator_generate_only():
    all_instance_gen_checks = check_estimator(LogisticRegression(), generate_only=True)
    assert isgenerator(all_instance_gen_checks)


@ignore_warnings(category=(DeprecationWarning, FutureWarning))
# ignore deprecated open(.., 'U') in numpy distutils
def test_configure():
    # Smoke test the 'configure' step of setup, this tests all the
    # 'configure' functions in the setup.pys in scikit-learn
    # This test requires Cython which is not necessarily there when running
    # the tests of an installed version of scikit-learn or when scikit-learn
    # is installed in editable mode by pip build isolation enabled.
    pytest.importorskip("Cython")
    cwd = os.getcwd()
    setup_path = os.path.abspath(os.path.join(sklearn.__path__[0], ".."))
    setup_filename = os.path.join(setup_path, "setup.py")
    if not os.path.exists(setup_filename):
        pytest.skip("setup.py not available")
    # XXX unreached code as of v0.22
    try:
        os.chdir(setup_path)
        old_argv = sys.argv
        sys.argv = ["setup.py", "config"]

        with warnings.catch_warnings():
            # The configuration spits out warnings when not finding
            # Blas/Atlas development headers
            warnings.simplefilter("ignore", UserWarning)
            with open("setup.py") as f:
                exec(f.read(), dict(__name__="__main__"))
    finally:
        sys.argv = old_argv
        os.chdir(cwd)


def _tested_linear_classifiers():
    classifiers = all_estimators(type_filter="classifier")

    with warnings.catch_warnings(record=True):
        for name, clazz in classifiers:
            required_parameters = getattr(clazz, "_required_parameters", [])
            if len(required_parameters):
                # FIXME
                continue

            if "class_weight" in clazz().get_params().keys() and issubclass(
                clazz, LinearClassifierMixin
            ):
                yield name, clazz


@pytest.mark.parametrize("name, Classifier", _tested_linear_classifiers())
def test_class_weight_balanced_linear_classifiers(name, Classifier):
    check_class_weight_balanced_linear_classifier(name, Classifier)


@ignore_warnings
def test_import_all_consistency():
    # Smoke test to check that any name in a __all__ list is actually defined
    # in the namespace of the module or package.
    pkgs = pkgutil.walk_packages(
        path=sklearn.__path__, prefix="sklearn.", onerror=lambda _: None
    )
    submods = [modname for _, modname, _ in pkgs]
    for modname in submods + ["sklearn"]:
        if ".tests." in modname:
            continue
        if IS_PYPY and (
            "_svmlight_format_io" in modname
            or "feature_extraction._hashing_fast" in modname
        ):
            continue
        package = __import__(modname, fromlist="dummy")
        for name in getattr(package, "__all__", ()):
            assert hasattr(package, name), "Module '{0}' has no attribute '{1}'".format(
                modname, name
            )


def test_root_import_all_completeness():
    EXCEPTIONS = ("utils", "tests", "base", "setup", "conftest")
    for _, modname, _ in pkgutil.walk_packages(
        path=sklearn.__path__, onerror=lambda _: None
    ):
        if "." in modname or modname.startswith("_") or modname in EXCEPTIONS:
            continue
        assert modname in sklearn.__all__


def test_all_tests_are_importable():
    # Ensure that for each contentful subpackage, there is a test directory
    # within it that is also a subpackage (i.e. a directory with __init__.py)

    HAS_TESTS_EXCEPTIONS = re.compile(
        r"""(?x)
                                      \.externals(\.|$)|
                                      \.tests(\.|$)|
                                      \._
                                      """
    )
    resource_modules = {
        "sklearn.datasets.data",
        "sklearn.datasets.descr",
        "sklearn.datasets.images",
    }
    lookup = {
        name: ispkg
        for _, name, ispkg in pkgutil.walk_packages(sklearn.__path__, prefix="sklearn.")
    }
    missing_tests = [
        name
        for name, ispkg in lookup.items()
        if ispkg
        and name not in resource_modules
        and not HAS_TESTS_EXCEPTIONS.search(name)
        and name + ".tests" not in lookup
    ]
    assert missing_tests == [], (
        "{0} do not have `tests` subpackages. "
        "Perhaps they require "
        "__init__.py or an add_subpackage directive "
        "in the parent "
        "setup.py".format(missing_tests)
    )


def test_class_support_removed():
    # Make sure passing classes to check_estimator or parametrize_with_checks
    # raises an error

    msg = "Passing a class was deprecated.* isn't supported anymore"
    with pytest.raises(TypeError, match=msg):
        check_estimator(LogisticRegression)

    with pytest.raises(TypeError, match=msg):
        parametrize_with_checks([LogisticRegression])


def _generate_search_cv_instances():
    for SearchCV, (Estimator, param_grid) in product(
        [
            GridSearchCV,
            HalvingGridSearchCV,
            RandomizedSearchCV,
            HalvingGridSearchCV,
        ],
        [
            (Ridge, {"alpha": [0.1, 1.0]}),
            (LogisticRegression, {"C": [0.1, 1.0]}),
        ],
    ):
        init_params = signature(SearchCV).parameters
        extra_params = (
            {"min_resources": "smallest"} if "min_resources" in init_params else {}
        )
        search_cv = SearchCV(Estimator(), param_grid, cv=2, **extra_params)
        set_random_state(search_cv)
        yield search_cv

    for SearchCV, (Estimator, param_grid) in product(
        [
            GridSearchCV,
            HalvingGridSearchCV,
            RandomizedSearchCV,
            HalvingRandomSearchCV,
        ],
        [
            (Ridge, {"ridge__alpha": [0.1, 1.0]}),
            (LogisticRegression, {"logisticregression__C": [0.1, 1.0]}),
        ],
    ):
        init_params = signature(SearchCV).parameters
        extra_params = (
            {"min_resources": "smallest"} if "min_resources" in init_params else {}
        )
        search_cv = SearchCV(
            make_pipeline(PCA(), Estimator()), param_grid, cv=2, **extra_params
        ).set_params(error_score="raise")
        set_random_state(search_cv)
        yield search_cv


@parametrize_with_checks(list(_generate_search_cv_instances()))
def test_search_cv(estimator, check, request):
    # Common tests for SearchCV instances
    # We have a separate test because those meta-estimators can accept a
    # wide range of base estimators (classifiers, regressors, pipelines)
    with ignore_warnings(
        category=(
            FutureWarning,
            ConvergenceWarning,
            UserWarning,
            FitFailedWarning,
        )
    ):
        check(estimator)


@pytest.mark.parametrize(
    "estimator", _tested_estimators(), ids=_get_check_estimator_ids
)
def test_valid_tag_types(estimator):
    """Check that estimator tags are valid."""
    tags = _safe_tags(estimator)

    for name, tag in tags.items():
        correct_tags = type(_DEFAULT_TAGS[name])
        if name == "_xfail_checks":
            # _xfail_checks can be a dictionary
            correct_tags = (correct_tags, dict)
        assert isinstance(tag, correct_tags)


@pytest.mark.parametrize(
    "estimator", _tested_estimators(), ids=_get_check_estimator_ids
)
def test_check_n_features_in_after_fitting(estimator):
    _set_checking_parameters(estimator)
    check_n_features_in_after_fitting(estimator.__class__.__name__, estimator)


def _estimators_that_predict_in_fit():
    for estimator in _tested_estimators():
        est_params = set(estimator.get_params())
        if "oob_score" in est_params:
            yield estimator.set_params(oob_score=True, bootstrap=True)
        elif "early_stopping" in est_params:
            est = estimator.set_params(early_stopping=True, n_iter_no_change=1)
            if est.__class__.__name__ in {"MLPClassifier", "MLPRegressor"}:
                # TODO: FIX MLP to not check validation set during MLP
                yield pytest.param(
                    est, marks=pytest.mark.xfail(msg="MLP still validates in fit")
                )
            else:
                yield est
        elif "n_iter_no_change" in est_params:
            yield estimator.set_params(n_iter_no_change=1)


# NOTE: When running `check_dataframe_column_names_consistency` on a meta-estimator that
# delegates validation to a base estimator, the check is testing that the base estimator
# is checking for column name consistency.
column_name_estimators = list(
    chain(
        _tested_estimators(),
        [make_pipeline(LogisticRegression(C=1))],
        list(_generate_search_cv_instances()),
        _estimators_that_predict_in_fit(),
    )
)


@pytest.mark.parametrize(
    "estimator", column_name_estimators, ids=_get_check_estimator_ids
)
def test_pandas_column_name_consistency(estimator):
    _set_checking_parameters(estimator)
    with ignore_warnings(category=(FutureWarning)):
        with pytest.warns(None) as record:
            check_dataframe_column_names_consistency(
                estimator.__class__.__name__, estimator
            )
        for warning in record:
            assert "was fitted without feature names" not in str(warning.message)


# TODO: As more modules support get_feature_names_out they should be removed
# from this list to be tested
GET_FEATURES_OUT_MODULES_TO_IGNORE = [
    "cluster",
    "ensemble",
    "isotonic",
    "kernel_approximation",
    "preprocessing",
<<<<<<< HEAD
    "neighbors",
=======
    "manifold",
>>>>>>> 755d10a7
    "neural_network",
]


def _include_in_get_feature_names_out_check(transformer):
    if hasattr(transformer, "get_feature_names_out"):
        return True
    module = transformer.__module__.split(".")[1]
    return module not in GET_FEATURES_OUT_MODULES_TO_IGNORE


GET_FEATURES_OUT_ESTIMATORS = [
    est
    for est in _tested_estimators("transformer")
    if _include_in_get_feature_names_out_check(est)
]


@pytest.mark.parametrize(
    "transformer", GET_FEATURES_OUT_ESTIMATORS, ids=_get_check_estimator_ids
)
def test_transformers_get_feature_names_out(transformer):
    _set_checking_parameters(transformer)

    with ignore_warnings(category=(FutureWarning)):
        check_transformer_get_feature_names_out(
            transformer.__class__.__name__, transformer
        )
        check_transformer_get_feature_names_out_pandas(
            transformer.__class__.__name__, transformer
        )


VALIDATE_ESTIMATOR_INIT = [
    "ColumnTransformer",
    "FeatureUnion",
    "SGDOneClassSVM",
    "TheilSenRegressor",
    "TweedieRegressor",
]
VALIDATE_ESTIMATOR_INIT = set(VALIDATE_ESTIMATOR_INIT)


@pytest.mark.parametrize(
    "Estimator",
    [est for name, est in all_estimators() if name not in VALIDATE_ESTIMATOR_INIT],
)
def test_estimators_do_not_raise_errors_in_init_or_set_params(Estimator):
    """Check that init or set_param does not raise errors."""

    # Remove parameters with **kwargs by filtering out Parameter.VAR_KEYWORD
    # TODO: Remove in 1.2 when **kwargs is removed in RadiusNeighborsClassifier
    params = [
        name
        for name, param in signature(Estimator).parameters.items()
        if param.kind != Parameter.VAR_KEYWORD
    ]

    smoke_test_values = [-1, 3.0, "helloworld", np.array([1.0, 4.0]), {}, []]
    for value in smoke_test_values:
        new_params = {key: value for key in params}

        # Does not raise
        est = Estimator(**new_params)

        # Also do does not raise
        est.set_params(**new_params)<|MERGE_RESOLUTION|>--- conflicted
+++ resolved
@@ -385,11 +385,6 @@
     "isotonic",
     "kernel_approximation",
     "preprocessing",
-<<<<<<< HEAD
-    "neighbors",
-=======
-    "manifold",
->>>>>>> 755d10a7
     "neural_network",
 ]
 

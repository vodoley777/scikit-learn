--- conflicted
+++ resolved
@@ -467,11 +467,7 @@
     "ExtraTreesClassifier",
     "ExtraTreesRegressor",
     "FactorAnalysis",
-<<<<<<< HEAD
     "FastICA",
-=======
-    "FeatureAgglomeration",
->>>>>>> 0f724ef4
     "FeatureHasher",
     "FunctionTransformer",
     "GammaRegressor",

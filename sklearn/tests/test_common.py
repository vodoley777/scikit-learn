--- conflicted
+++ resolved
@@ -325,11 +325,6 @@
 
 COLUMN_NAME_MODULES_TO_IGNORE = {
     "compose",
-<<<<<<< HEAD
-    "kernel_approximation",
-=======
-    "feature_extraction",
->>>>>>> baa90d4b
     "model_selection",
 }
 

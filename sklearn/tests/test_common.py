"""
General tests for all estimators in sklearn.
"""

# Authors: Andreas Mueller <amueller@ais.uni-bonn.de>
#          Gael Varoquaux gael.varoquaux@normalesup.org
# License: BSD 3 clause

import os
import warnings
import sys
import re
import pkgutil
from inspect import isgenerator, signature, Parameter
from itertools import product, chain
from functools import partial

import pytest
import numpy as np

from sklearn.utils import all_estimators
from sklearn.utils._testing import ignore_warnings
from sklearn.exceptions import ConvergenceWarning
from sklearn.exceptions import FitFailedWarning
from sklearn.utils.estimator_checks import check_estimator

import sklearn

from sklearn.decomposition import PCA
from sklearn.linear_model._base import LinearClassifierMixin
from sklearn.linear_model import LogisticRegression
from sklearn.linear_model import Ridge
from sklearn.model_selection import GridSearchCV
from sklearn.model_selection import RandomizedSearchCV
from sklearn.experimental import enable_halving_search_cv  # noqa
from sklearn.model_selection import HalvingGridSearchCV
from sklearn.model_selection import HalvingRandomSearchCV
from sklearn.pipeline import make_pipeline

from sklearn.utils import IS_PYPY
from sklearn.utils._tags import _DEFAULT_TAGS, _safe_tags
from sklearn.utils._testing import (
    SkipTest,
    set_random_state,
)
from sklearn.utils.estimator_checks import (
    _construct_instance,
    _set_checking_parameters,
    _get_check_estimator_ids,
    check_class_weight_balanced_linear_classifier,
    parametrize_with_checks,
    check_dataframe_column_names_consistency,
    check_n_features_in_after_fitting,
    check_param_validation,
    check_transformer_get_feature_names_out,
    check_transformer_get_feature_names_out_pandas,
)


def test_all_estimator_no_base_class():
    # test that all_estimators doesn't find abstract classes.
    for name, Estimator in all_estimators():
        msg = (
            "Base estimators such as {0} should not be included in all_estimators"
        ).format(name)
        assert not name.lower().startswith("base"), msg


def _sample_func(x, y=1):
    pass


@pytest.mark.parametrize(
    "val, expected",
    [
        (partial(_sample_func, y=1), "_sample_func(y=1)"),
        (_sample_func, "_sample_func"),
        (partial(_sample_func, "world"), "_sample_func"),
        (LogisticRegression(C=2.0), "LogisticRegression(C=2.0)"),
        (
            LogisticRegression(
                random_state=1,
                solver="newton-cg",
                class_weight="balanced",
                warm_start=True,
            ),
            "LogisticRegression(class_weight='balanced',random_state=1,"
            "solver='newton-cg',warm_start=True)",
        ),
    ],
)
def test_get_check_estimator_ids(val, expected):
    assert _get_check_estimator_ids(val) == expected


def _tested_estimators(type_filter=None):
    for name, Estimator in all_estimators(type_filter=type_filter):
        try:
            estimator = _construct_instance(Estimator)
        except SkipTest:
            continue

        yield estimator


@parametrize_with_checks(list(_tested_estimators()))
def test_estimators(estimator, check, request):
    # Common tests for estimator instances
    with ignore_warnings(category=(FutureWarning, ConvergenceWarning, UserWarning)):
        _set_checking_parameters(estimator)
        check(estimator)


def test_check_estimator_generate_only():
    all_instance_gen_checks = check_estimator(LogisticRegression(), generate_only=True)
    assert isgenerator(all_instance_gen_checks)


def test_configure():
    # Smoke test the 'configure' step of setup, this tests all the
    # 'configure' functions in the setup.pys in scikit-learn
    # This test requires Cython which is not necessarily there when running
    # the tests of an installed version of scikit-learn or when scikit-learn
    # is installed in editable mode by pip build isolation enabled.
    pytest.importorskip("Cython")
    cwd = os.getcwd()
    setup_path = os.path.abspath(os.path.join(sklearn.__path__[0], ".."))
    setup_filename = os.path.join(setup_path, "setup.py")
    if not os.path.exists(setup_filename):
        pytest.skip("setup.py not available")
    # XXX unreached code as of v0.22
    try:
        os.chdir(setup_path)
        old_argv = sys.argv
        sys.argv = ["setup.py", "config"]

        with warnings.catch_warnings():
            # The configuration spits out warnings when not finding
            # Blas/Atlas development headers
            warnings.simplefilter("ignore", UserWarning)
            with open("setup.py") as f:
                exec(f.read(), dict(__name__="__main__"))
    finally:
        sys.argv = old_argv
        os.chdir(cwd)


def _tested_linear_classifiers():
    classifiers = all_estimators(type_filter="classifier")

    with warnings.catch_warnings(record=True):
        for name, clazz in classifiers:
            required_parameters = getattr(clazz, "_required_parameters", [])
            if len(required_parameters):
                # FIXME
                continue

            if "class_weight" in clazz().get_params().keys() and issubclass(
                clazz, LinearClassifierMixin
            ):
                yield name, clazz


@pytest.mark.parametrize("name, Classifier", _tested_linear_classifiers())
def test_class_weight_balanced_linear_classifiers(name, Classifier):
    check_class_weight_balanced_linear_classifier(name, Classifier)


@ignore_warnings
def test_import_all_consistency():
    # Smoke test to check that any name in a __all__ list is actually defined
    # in the namespace of the module or package.
    pkgs = pkgutil.walk_packages(
        path=sklearn.__path__, prefix="sklearn.", onerror=lambda _: None
    )
    submods = [modname for _, modname, _ in pkgs]
    for modname in submods + ["sklearn"]:
        if ".tests." in modname:
            continue
        if IS_PYPY and (
            "_svmlight_format_io" in modname
            or "feature_extraction._hashing_fast" in modname
        ):
            continue
        package = __import__(modname, fromlist="dummy")
        for name in getattr(package, "__all__", ()):
            assert hasattr(package, name), "Module '{0}' has no attribute '{1}'".format(
                modname, name
            )


def test_root_import_all_completeness():
    EXCEPTIONS = ("utils", "tests", "base", "setup", "conftest")
    for _, modname, _ in pkgutil.walk_packages(
        path=sklearn.__path__, onerror=lambda _: None
    ):
        if "." in modname or modname.startswith("_") or modname in EXCEPTIONS:
            continue
        assert modname in sklearn.__all__


def test_all_tests_are_importable():
    # Ensure that for each contentful subpackage, there is a test directory
    # within it that is also a subpackage (i.e. a directory with __init__.py)

    HAS_TESTS_EXCEPTIONS = re.compile(
        r"""(?x)
                                      \.externals(\.|$)|
                                      \.tests(\.|$)|
                                      \._
                                      """
    )
    resource_modules = {
        "sklearn.datasets.data",
        "sklearn.datasets.descr",
        "sklearn.datasets.images",
    }
    lookup = {
        name: ispkg
        for _, name, ispkg in pkgutil.walk_packages(sklearn.__path__, prefix="sklearn.")
    }
    missing_tests = [
        name
        for name, ispkg in lookup.items()
        if ispkg
        and name not in resource_modules
        and not HAS_TESTS_EXCEPTIONS.search(name)
        and name + ".tests" not in lookup
    ]
    assert missing_tests == [], (
        "{0} do not have `tests` subpackages. "
        "Perhaps they require "
        "__init__.py or an add_subpackage directive "
        "in the parent "
        "setup.py".format(missing_tests)
    )


def test_class_support_removed():
    # Make sure passing classes to check_estimator or parametrize_with_checks
    # raises an error

    msg = "Passing a class was deprecated.* isn't supported anymore"
    with pytest.raises(TypeError, match=msg):
        check_estimator(LogisticRegression)

    with pytest.raises(TypeError, match=msg):
        parametrize_with_checks([LogisticRegression])


def _generate_search_cv_instances():
    for SearchCV, (Estimator, param_grid) in product(
        [
            GridSearchCV,
            HalvingGridSearchCV,
            RandomizedSearchCV,
            HalvingGridSearchCV,
        ],
        [
            (Ridge, {"alpha": [0.1, 1.0]}),
            (LogisticRegression, {"C": [0.1, 1.0]}),
        ],
    ):
        init_params = signature(SearchCV).parameters
        extra_params = (
            {"min_resources": "smallest"} if "min_resources" in init_params else {}
        )
        search_cv = SearchCV(Estimator(), param_grid, cv=2, **extra_params)
        set_random_state(search_cv)
        yield search_cv

    for SearchCV, (Estimator, param_grid) in product(
        [
            GridSearchCV,
            HalvingGridSearchCV,
            RandomizedSearchCV,
            HalvingRandomSearchCV,
        ],
        [
            (Ridge, {"ridge__alpha": [0.1, 1.0]}),
            (LogisticRegression, {"logisticregression__C": [0.1, 1.0]}),
        ],
    ):
        init_params = signature(SearchCV).parameters
        extra_params = (
            {"min_resources": "smallest"} if "min_resources" in init_params else {}
        )
        search_cv = SearchCV(
            make_pipeline(PCA(), Estimator()), param_grid, cv=2, **extra_params
        ).set_params(error_score="raise")
        set_random_state(search_cv)
        yield search_cv


@parametrize_with_checks(list(_generate_search_cv_instances()))
def test_search_cv(estimator, check, request):
    # Common tests for SearchCV instances
    # We have a separate test because those meta-estimators can accept a
    # wide range of base estimators (classifiers, regressors, pipelines)
    with ignore_warnings(
        category=(
            FutureWarning,
            ConvergenceWarning,
            UserWarning,
            FitFailedWarning,
        )
    ):
        check(estimator)


@pytest.mark.parametrize(
    "estimator", _tested_estimators(), ids=_get_check_estimator_ids
)
def test_valid_tag_types(estimator):
    """Check that estimator tags are valid."""
    tags = _safe_tags(estimator)

    for name, tag in tags.items():
        correct_tags = type(_DEFAULT_TAGS[name])
        if name == "_xfail_checks":
            # _xfail_checks can be a dictionary
            correct_tags = (correct_tags, dict)
        assert isinstance(tag, correct_tags)


@pytest.mark.parametrize(
    "estimator", _tested_estimators(), ids=_get_check_estimator_ids
)
def test_check_n_features_in_after_fitting(estimator):
    _set_checking_parameters(estimator)
    check_n_features_in_after_fitting(estimator.__class__.__name__, estimator)


def _estimators_that_predict_in_fit():
    for estimator in _tested_estimators():
        est_params = set(estimator.get_params())
        if "oob_score" in est_params:
            yield estimator.set_params(oob_score=True, bootstrap=True)
        elif "early_stopping" in est_params:
            est = estimator.set_params(early_stopping=True, n_iter_no_change=1)
            if est.__class__.__name__ in {"MLPClassifier", "MLPRegressor"}:
                # TODO: FIX MLP to not check validation set during MLP
                yield pytest.param(
                    est, marks=pytest.mark.xfail(msg="MLP still validates in fit")
                )
            else:
                yield est
        elif "n_iter_no_change" in est_params:
            yield estimator.set_params(n_iter_no_change=1)


# NOTE: When running `check_dataframe_column_names_consistency` on a meta-estimator that
# delegates validation to a base estimator, the check is testing that the base estimator
# is checking for column name consistency.
column_name_estimators = list(
    chain(
        _tested_estimators(),
        [make_pipeline(LogisticRegression(C=1))],
        list(_generate_search_cv_instances()),
        _estimators_that_predict_in_fit(),
    )
)


@pytest.mark.parametrize(
    "estimator", column_name_estimators, ids=_get_check_estimator_ids
)
def test_pandas_column_name_consistency(estimator):
    _set_checking_parameters(estimator)
    with ignore_warnings(category=(FutureWarning)):
        with warnings.catch_warnings(record=True) as record:
            check_dataframe_column_names_consistency(
                estimator.__class__.__name__, estimator
            )
        for warning in record:
            assert "was fitted without feature names" not in str(warning.message)


# TODO: As more modules support get_feature_names_out they should be removed
# from this list to be tested
GET_FEATURES_OUT_MODULES_TO_IGNORE = [
    "ensemble",
    "kernel_approximation",
]


def _include_in_get_feature_names_out_check(transformer):
    if hasattr(transformer, "get_feature_names_out"):
        return True
    module = transformer.__module__.split(".")[1]
    return module not in GET_FEATURES_OUT_MODULES_TO_IGNORE


GET_FEATURES_OUT_ESTIMATORS = [
    est
    for est in _tested_estimators("transformer")
    if _include_in_get_feature_names_out_check(est)
]


@pytest.mark.parametrize(
    "transformer", GET_FEATURES_OUT_ESTIMATORS, ids=_get_check_estimator_ids
)
def test_transformers_get_feature_names_out(transformer):
    _set_checking_parameters(transformer)

    with ignore_warnings(category=(FutureWarning)):
        check_transformer_get_feature_names_out(
            transformer.__class__.__name__, transformer
        )
        check_transformer_get_feature_names_out_pandas(
            transformer.__class__.__name__, transformer
        )


VALIDATE_ESTIMATOR_INIT = [
    "SGDOneClassSVM",
]
VALIDATE_ESTIMATOR_INIT = set(VALIDATE_ESTIMATOR_INIT)


@pytest.mark.parametrize(
    "Estimator",
    [est for name, est in all_estimators() if name not in VALIDATE_ESTIMATOR_INIT],
)
def test_estimators_do_not_raise_errors_in_init_or_set_params(Estimator):
    """Check that init or set_param does not raise errors."""

    # Remove parameters with **kwargs by filtering out Parameter.VAR_KEYWORD
    # TODO: Remove in 1.2 when **kwargs is removed in RadiusNeighborsClassifier
    params = [
        name
        for name, param in signature(Estimator).parameters.items()
        if param.kind != Parameter.VAR_KEYWORD
    ]

    smoke_test_values = [-1, 3.0, "helloworld", np.array([1.0, 4.0]), [1], {}, []]
    for value in smoke_test_values:
        new_params = {key: value for key in params}

        # Does not raise
        est = Estimator(**new_params)

        # Also do does not raise
        est.set_params(**new_params)


PARAM_VALIDATION_ESTIMATORS_TO_IGNORE = [
    "ARDRegression",
    "AdditiveChi2Sampler",
    "AffinityPropagation",
    "BayesianGaussianMixture",
    "BayesianRidge",
    "CalibratedClassifierCV",
    "ClassifierChain",
    "DictionaryLearning",
    "ExtraTreesClassifier",
    "ExtraTreesRegressor",
    "FeatureHasher",
    "FunctionTransformer",
    "GaussianMixture",
    "GenericUnivariateSelect",
    "HashingVectorizer",
    "Isomap",
    "IterativeImputer",
    "KernelPCA",
    "LabelPropagation",
    "LabelSpreading",
    "Lars",
    "LarsCV",
    "LassoLars",
    "LassoLarsCV",
    "LassoLarsIC",
    "LatentDirichletAllocation",
    "LedoitWolf",
    "MiniBatchDictionaryLearning",
    "MultiOutputClassifier",
    "MultiOutputRegressor",
    "MultiTaskElasticNet",
    "MultiTaskLasso",
<<<<<<< HEAD
    "MultiTaskLassoCV",
=======
    "NearestCentroid",
>>>>>>> c1d6d785
    "NearestNeighbors",
    "NeighborhoodComponentsAnalysis",
    "NuSVC",
    "NuSVR",
    "Nystroem",
    "OAS",
    "OPTICS",
    "OneClassSVM",
    "OneVsOneClassifier",
    "OneVsRestClassifier",
    "PatchExtractor",
    "PolynomialCountSketch",
    "PolynomialFeatures",
    "QuadraticDiscriminantAnalysis",
    "RANSACRegressor",
    "RBFSampler",
    "RFE",
    "RFECV",
    "RadiusNeighborsClassifier",
    "RadiusNeighborsRegressor",
    "RadiusNeighborsTransformer",
    "RandomForestClassifier",
    "RandomForestRegressor",
    "RandomTreesEmbedding",
    "RegressorChain",
    "RidgeCV",
    "RidgeClassifierCV",
    "SVC",
    "SVR",
    "SelectFdr",
    "SelectFpr",
    "SelectFromModel",
    "SelectFwe",
    "SelectKBest",
    "SelectPercentile",
    "SelfTrainingClassifier",
    "SequentialFeatureSelector",
    "ShrunkCovariance",
    "SimpleImputer",
    "SkewedChi2Sampler",
    "SpectralBiclustering",
    "SpectralCoclustering",
    "SpectralEmbedding",
    "SplineTransformer",
    "StackingClassifier",
    "StackingRegressor",
    "TransformedTargetRegressor",
    "TruncatedSVD",
    "VotingClassifier",
    "VotingRegressor",
]


@pytest.mark.parametrize(
    "estimator", _tested_estimators(), ids=_get_check_estimator_ids
)
def test_check_param_validation(estimator):
    name = estimator.__class__.__name__
    if name in PARAM_VALIDATION_ESTIMATORS_TO_IGNORE:
        pytest.skip(
            f"Skipping check_param_validation for {name}: Does not use the "
            "appropriate API for parameter validation yet."
        )
    _set_checking_parameters(estimator)
    check_param_validation(name, estimator)<|MERGE_RESOLUTION|>--- conflicted
+++ resolved
@@ -478,11 +478,6 @@
     "MultiOutputRegressor",
     "MultiTaskElasticNet",
     "MultiTaskLasso",
-<<<<<<< HEAD
-    "MultiTaskLassoCV",
-=======
-    "NearestCentroid",
->>>>>>> c1d6d785
     "NearestNeighbors",
     "NeighborhoodComponentsAnalysis",
     "NuSVC",

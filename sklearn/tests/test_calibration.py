--- conflicted
+++ resolved
@@ -11,13 +11,6 @@
 from sklearn.model_selection import LeaveOneOut
 
 from sklearn.utils._testing import (assert_array_almost_equal,
-<<<<<<< HEAD
-                                   assert_almost_equal,
-                                   assert_array_equal,
-                                   assert_raises, ignore_warnings)
-from sklearn.exceptions import NotFittedError
-from sklearn.datasets import make_classification, make_blobs, load_iris
-=======
                                     assert_almost_equal,
                                     assert_array_equal,
                                     assert_raises, ignore_warnings)
@@ -25,20 +18,15 @@
 from sklearn.datasets import make_classification, make_blobs
 from sklearn.preprocessing import LabelBinarizer
 from sklearn.model_selection import KFold
->>>>>>> ffbb1b4a
 from sklearn.naive_bayes import MultinomialNB
 from sklearn.ensemble import RandomForestClassifier, RandomForestRegressor
 from sklearn.tree import DecisionTreeClassifier
 from sklearn.linear_model import LogisticRegression
 from sklearn.svm import LinearSVC
-<<<<<<< HEAD
 from sklearn.pipeline import Pipeline, make_pipeline
 from sklearn.preprocessing import StandardScaler
 from sklearn.compose import make_column_transformer
-=======
 from sklearn.feature_extraction import DictVectorizer
-from sklearn.pipeline import Pipeline
->>>>>>> ffbb1b4a
 from sklearn.impute import SimpleImputer
 from sklearn.metrics import brier_score_loss, log_loss
 from sklearn.calibration import CalibratedClassifierCV
@@ -395,7 +383,81 @@
     calibrated_clf.fit(X, y)
 
 
-<<<<<<< HEAD
+@pytest.mark.parametrize(
+    "brier_value, estimator_name, expected_label",
+    [(0.07, None, "Brier: 0.070"),
+     (None, "my_est", "my_est"),
+     (0.07, "my_est2", "my_est2 (Brier: 0.070)")]
+)
+def test_calibration_display_default_labels(pyplot, brier_value,
+                                            estimator_name, expected_label):
+    prob_true = np.array([0, 1, 1, 0])
+    prob_pred = np.array([0.2, 0.8, 0.8, 0.4])
+    y_prob = np.array([])
+
+    viz = CalibrationDisplay(prob_true, prob_pred, y_prob,
+                             brier_value=brier_value,
+                             estimator_name=estimator_name)
+    viz.plot()
+    assert viz.line_.get_label() == expected_label
+@pytest.fixture
+def text_data():
+    text_data = [
+        {'state': 'NY', 'age': 'adult'},
+        {'state': 'TX', 'age': 'adult'},
+        {'state': 'VT', 'age': 'child'},
+    ]
+    text_labels = [1, 0, 1]
+    return text_data, text_labels
+
+
+@pytest.fixture
+def text_data_pipeline(text_data):
+    X, y = text_data
+    pipeline_prefit = Pipeline([
+        ('vectorizer', DictVectorizer()),
+        ('clf', RandomForestClassifier())
+    ])
+    return pipeline_prefit.fit(X, y)
+
+
+def test_calibration_pipeline(text_data, text_data_pipeline):
+    # Test that calibration works in prefit pipeline with transformer,
+    # where `X` is not array-like, sparse matrix or dataframe at the start.
+    # See https://github.com/scikit-learn/scikit-learn/issues/8710
+    X, y = text_data
+    clf = text_data_pipeline
+    calib_clf = CalibratedClassifierCV(clf, cv='prefit')
+    calib_clf.fit(X, y)
+    # Check attributes are obtained from fitted estimator
+    assert_array_equal(calib_clf.classes_, clf.classes_)
+    msg = "'CalibratedClassifierCV' object has no attribute"
+    with pytest.raises(AttributeError, match=msg):
+        calib_clf.n_features_in_
+
+
+@pytest.mark.parametrize('clf, cv', [
+    pytest.param(LinearSVC(C=1), 2),
+    pytest.param(LinearSVC(C=1), 'prefit'),
+])
+def test_calibration_attributes(clf, cv):
+    # Check that `n_features_in_` and `classes_` attributes created properly
+    X, y = make_classification(n_samples=10, n_features=5,
+                               n_classes=2, random_state=7)
+    if cv == 'prefit':
+        clf = clf.fit(X, y)
+    calib_clf = CalibratedClassifierCV(clf, cv=cv)
+    calib_clf.fit(X, y)
+
+    if cv == 'prefit':
+        assert_array_equal(calib_clf.classes_, clf.classes_)
+        assert calib_clf.n_features_in_ == clf.n_features_in_
+    else:
+        classes = LabelBinarizer().fit(y).classes_
+        assert_array_equal(calib_clf.classes_, classes)
+        assert calib_clf.n_features_in_ == X.shape[1]
+
+
 @pytest.fixture(scope="module")
 def data():
     return load_iris(return_X_y=True)
@@ -532,81 +594,4 @@
     viz2 = plot_calibration_curve(dt, X, y, ax=viz.ax_)
 
     labels = viz2.ax_.get_legend_handles_labels()[1]
-    assert labels.count('Perfectly calibrated') == 1
-
-
-@pytest.mark.parametrize(
-    "brier_value, estimator_name, expected_label",
-    [(0.07, None, "Brier: 0.070"),
-     (None, "my_est", "my_est"),
-     (0.07, "my_est2", "my_est2 (Brier: 0.070)")]
-)
-def test_calibration_display_default_labels(pyplot, brier_value,
-                                            estimator_name, expected_label):
-    prob_true = np.array([0, 1, 1, 0])
-    prob_pred = np.array([0.2, 0.8, 0.8, 0.4])
-    y_prob = np.array([])
-
-    viz = CalibrationDisplay(prob_true, prob_pred, y_prob,
-                             brier_value=brier_value,
-                             estimator_name=estimator_name)
-    viz.plot()
-    assert viz.line_.get_label() == expected_label
-=======
-@pytest.fixture
-def text_data():
-    text_data = [
-        {'state': 'NY', 'age': 'adult'},
-        {'state': 'TX', 'age': 'adult'},
-        {'state': 'VT', 'age': 'child'},
-    ]
-    text_labels = [1, 0, 1]
-    return text_data, text_labels
-
-
-@pytest.fixture
-def text_data_pipeline(text_data):
-    X, y = text_data
-    pipeline_prefit = Pipeline([
-        ('vectorizer', DictVectorizer()),
-        ('clf', RandomForestClassifier())
-    ])
-    return pipeline_prefit.fit(X, y)
-
-
-def test_calibration_pipeline(text_data, text_data_pipeline):
-    # Test that calibration works in prefit pipeline with transformer,
-    # where `X` is not array-like, sparse matrix or dataframe at the start.
-    # See https://github.com/scikit-learn/scikit-learn/issues/8710
-    X, y = text_data
-    clf = text_data_pipeline
-    calib_clf = CalibratedClassifierCV(clf, cv='prefit')
-    calib_clf.fit(X, y)
-    # Check attributes are obtained from fitted estimator
-    assert_array_equal(calib_clf.classes_, clf.classes_)
-    msg = "'CalibratedClassifierCV' object has no attribute"
-    with pytest.raises(AttributeError, match=msg):
-        calib_clf.n_features_in_
-
-
-@pytest.mark.parametrize('clf, cv', [
-    pytest.param(LinearSVC(C=1), 2),
-    pytest.param(LinearSVC(C=1), 'prefit'),
-])
-def test_calibration_attributes(clf, cv):
-    # Check that `n_features_in_` and `classes_` attributes created properly
-    X, y = make_classification(n_samples=10, n_features=5,
-                               n_classes=2, random_state=7)
-    if cv == 'prefit':
-        clf = clf.fit(X, y)
-    calib_clf = CalibratedClassifierCV(clf, cv=cv)
-    calib_clf.fit(X, y)
-
-    if cv == 'prefit':
-        assert_array_equal(calib_clf.classes_, clf.classes_)
-        assert calib_clf.n_features_in_ == clf.n_features_in_
-    else:
-        classes = LabelBinarizer().fit(y).classes_
-        assert_array_equal(calib_clf.classes_, classes)
-        assert calib_clf.n_features_in_ == X.shape[1]
->>>>>>> ffbb1b4a
+    assert labels.count('Perfectly calibrated') == 1
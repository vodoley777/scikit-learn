# Authors: Alexandre Gramfort <alexandre.gramfort@telecom-paristech.fr>
# License: BSD 3 clause

import numpy as np
import pytest
from numpy.testing import assert_allclose
from scipy import sparse

from sklearn.base import BaseEstimator, clone
from sklearn.calibration import (
    CalibratedClassifierCV,
    CalibrationDisplay,
    _CalibratedClassifier,
    _sigmoid_calibration,
    _SigmoidCalibration,
    calibration_curve,
)
from sklearn.datasets import load_iris, make_blobs, make_classification
from sklearn.dummy import DummyClassifier
from sklearn.ensemble import (
    RandomForestClassifier,
    VotingClassifier,
)
<<<<<<< HEAD
from sklearn.linear_model import LogisticRegression
from sklearn.tree import DecisionTreeClassifier
from sklearn.svm import LinearSVC
from sklearn.pipeline import Pipeline, make_pipeline
from sklearn.preprocessing import StandardScaler
from sklearn.isotonic import IsotonicRegression
=======
from sklearn.exceptions import NotFittedError
>>>>>>> 2ab1d81e
from sklearn.feature_extraction import DictVectorizer
from sklearn.impute import SimpleImputer
from sklearn.isotonic import IsotonicRegression
from sklearn.linear_model import LogisticRegression
from sklearn.metrics import brier_score_loss
from sklearn.model_selection import (
    KFold,
    LeaveOneOut,
    cross_val_predict,
    train_test_split,
)
from sklearn.naive_bayes import MultinomialNB
from sklearn.pipeline import Pipeline, make_pipeline
from sklearn.preprocessing import LabelEncoder, StandardScaler
from sklearn.svm import LinearSVC
from sklearn.tree import DecisionTreeClassifier
from sklearn.utils._mocking import CheckingClassifier
from sklearn.utils._testing import (
    _convert_container,
    assert_almost_equal,
    assert_array_almost_equal,
    assert_array_equal,
)
from sklearn.utils.extmath import softmax

N_SAMPLES = 200


@pytest.fixture(scope="module")
def data():
    X, y = make_classification(n_samples=N_SAMPLES, n_features=6, random_state=42)
    return X, y


@pytest.mark.parametrize("method", ["sigmoid", "isotonic"])
@pytest.mark.parametrize("ensemble", [True, False])
def test_calibration(data, method, ensemble):
    # Test calibration objects with isotonic and sigmoid
    n_samples = N_SAMPLES // 2
    X, y = data
    sample_weight = np.random.RandomState(seed=42).uniform(size=y.size)

    X -= X.min()  # MultinomialNB only allows positive X

    # split train and test
    X_train, y_train, sw_train = X[:n_samples], y[:n_samples], sample_weight[:n_samples]
    X_test, y_test = X[n_samples:], y[n_samples:]

    # Naive-Bayes
    clf = MultinomialNB(force_alpha=True).fit(X_train, y_train, sample_weight=sw_train)
    prob_pos_clf = clf.predict_proba(X_test)[:, 1]

    cal_clf = CalibratedClassifierCV(clf, cv=y.size + 1, ensemble=ensemble)
    with pytest.raises(ValueError):
        cal_clf.fit(X, y)

    # Naive Bayes with calibration
    for this_X_train, this_X_test in [
        (X_train, X_test),
        (sparse.csr_matrix(X_train), sparse.csr_matrix(X_test)),
    ]:
        cal_clf = CalibratedClassifierCV(clf, method=method, cv=5, ensemble=ensemble)
        # Note that this fit overwrites the fit on the entire training
        # set
        cal_clf.fit(this_X_train, y_train, sample_weight=sw_train)
        prob_pos_cal_clf = cal_clf.predict_proba(this_X_test)[:, 1]

        # Check that brier score has improved after calibration
        assert brier_score_loss(y_test, prob_pos_clf) > brier_score_loss(
            y_test, prob_pos_cal_clf
        )

        # Check invariance against relabeling [0, 1] -> [1, 2]
        cal_clf.fit(this_X_train, y_train + 1, sample_weight=sw_train)
        prob_pos_cal_clf_relabeled = cal_clf.predict_proba(this_X_test)[:, 1]
        assert_array_almost_equal(prob_pos_cal_clf, prob_pos_cal_clf_relabeled)

        # Check invariance against relabeling [0, 1] -> [-1, 1]
        cal_clf.fit(this_X_train, 2 * y_train - 1, sample_weight=sw_train)
        prob_pos_cal_clf_relabeled = cal_clf.predict_proba(this_X_test)[:, 1]
        assert_array_almost_equal(prob_pos_cal_clf, prob_pos_cal_clf_relabeled)

        # Check invariance against relabeling [0, 1] -> [1, 0]
        cal_clf.fit(this_X_train, (y_train + 1) % 2, sample_weight=sw_train)
        prob_pos_cal_clf_relabeled = cal_clf.predict_proba(this_X_test)[:, 1]
        if method == "sigmoid":
            assert_array_almost_equal(prob_pos_cal_clf, 1 - prob_pos_cal_clf_relabeled)
        else:
            # Isotonic calibration is not invariant against relabeling
            # but should improve in both cases
            assert brier_score_loss(y_test, prob_pos_clf) > brier_score_loss(
                (y_test + 1) % 2, prob_pos_cal_clf_relabeled
            )


def test_calibration_default_estimator(data):
    # Check estimator default is LinearSVC
    X, y = data
    calib_clf = CalibratedClassifierCV(cv=2)
    calib_clf.fit(X, y)

    base_est = calib_clf.calibrated_classifiers_[0].estimator
    assert isinstance(base_est, LinearSVC)


@pytest.mark.parametrize("ensemble", [True, False])
def test_calibration_cv_splitter(data, ensemble):
    # Check when `cv` is a CV splitter
    X, y = data

    splits = 5
    kfold = KFold(n_splits=splits)
    calib_clf = CalibratedClassifierCV(cv=kfold, ensemble=ensemble)
    assert isinstance(calib_clf.cv, KFold)
    assert calib_clf.cv.n_splits == splits

    calib_clf.fit(X, y)
    expected_n_clf = splits if ensemble else 1
    assert len(calib_clf.calibrated_classifiers_) == expected_n_clf


@pytest.mark.parametrize("method", ["sigmoid", "isotonic"])
@pytest.mark.parametrize("ensemble", [True, False])
def test_sample_weight(data, method, ensemble):
    n_samples = N_SAMPLES // 2
    X, y = data

    sample_weight = np.random.RandomState(seed=42).uniform(size=len(y))
    X_train, y_train, sw_train = X[:n_samples], y[:n_samples], sample_weight[:n_samples]
    X_test = X[n_samples:]

    estimator = LinearSVC(dual="auto", random_state=42)
    calibrated_clf = CalibratedClassifierCV(estimator, method=method, ensemble=ensemble)
    calibrated_clf.fit(X_train, y_train, sample_weight=sw_train)
    probs_with_sw = calibrated_clf.predict_proba(X_test)

    # As the weights are used for the calibration, they should still yield
    # different predictions
    calibrated_clf.fit(X_train, y_train)
    probs_without_sw = calibrated_clf.predict_proba(X_test)

    diff = np.linalg.norm(probs_with_sw - probs_without_sw)
    assert diff > 0.1


@pytest.mark.parametrize("method", ["sigmoid", "isotonic"])
@pytest.mark.parametrize("ensemble", [True, False])
def test_parallel_execution(data, method, ensemble):
    """Test parallel calibration"""
    X, y = data
    X_train, X_test, y_train, y_test = train_test_split(X, y, random_state=42)

<<<<<<< HEAD
    estimator = make_pipeline(StandardScaler(), LinearSVC(random_state=42))
=======
    estimator = make_pipeline(StandardScaler(), LinearSVC(dual="auto", random_state=42))
>>>>>>> 2ab1d81e

    cal_clf_parallel = CalibratedClassifierCV(
        estimator, method=method, n_jobs=2, ensemble=ensemble
    )
    cal_clf_parallel.fit(X_train, y_train)
    probs_parallel = cal_clf_parallel.predict_proba(X_test)

    cal_clf_sequential = CalibratedClassifierCV(
        estimator, method=method, n_jobs=1, ensemble=ensemble
    )
    cal_clf_sequential.fit(X_train, y_train)
    probs_sequential = cal_clf_sequential.predict_proba(X_test)

    assert_allclose(probs_parallel, probs_sequential)


@pytest.mark.parametrize("method", ["sigmoid", "isotonic"])
@pytest.mark.parametrize("ensemble", [True, False])
# increase the number of RNG seeds to assess the statistical stability of this
# test:
@pytest.mark.parametrize("seed", range(2))
def test_calibration_multiclass(method, ensemble, seed):
    def multiclass_brier(y_true, proba_pred, n_classes):
        Y_onehot = np.eye(n_classes)[y_true]
        return np.sum((Y_onehot - proba_pred) ** 2) / Y_onehot.shape[0]

    # Test calibration for multiclass with classifier that implements
    # only decision function.
    clf = LinearSVC(dual="auto", random_state=7)
    X, y = make_blobs(
        n_samples=500, n_features=100, random_state=seed, centers=10, cluster_std=15.0
    )

    # Use an unbalanced dataset by collapsing 8 clusters into one class
    # to make the naive calibration based on a softmax more unlikely
    # to work.
    y[y > 2] = 2
    n_classes = np.unique(y).shape[0]
    X_train, y_train = X[::2], y[::2]
    X_test, y_test = X[1::2], y[1::2]

    clf.fit(X_train, y_train)

    cal_clf = CalibratedClassifierCV(clf, method=method, cv=5, ensemble=ensemble)
    cal_clf.fit(X_train, y_train)
    probas = cal_clf.predict_proba(X_test)
    # Check probabilities sum to 1
    assert_allclose(np.sum(probas, axis=1), np.ones(len(X_test)))

    # Check that the dataset is not too trivial, otherwise it's hard
    # to get interesting calibration data during the internal
    # cross-validation loop.
    assert 0.65 < clf.score(X_test, y_test) < 0.95

    # Check that the accuracy of the calibrated model is never degraded
    # too much compared to the original classifier.
    assert cal_clf.score(X_test, y_test) > 0.95 * clf.score(X_test, y_test)

    # Check that Brier loss of calibrated classifier is smaller than
    # loss obtained by naively turning OvR decision function to
    # probabilities via a softmax
    uncalibrated_brier = multiclass_brier(
        y_test, softmax(clf.decision_function(X_test)), n_classes=n_classes
    )
    calibrated_brier = multiclass_brier(y_test, probas, n_classes=n_classes)

    assert calibrated_brier < 1.1 * uncalibrated_brier

    # Test that calibration of a multiclass classifier decreases log-loss
    # for RandomForestClassifier
    clf = RandomForestClassifier(n_estimators=30, random_state=42)
    clf.fit(X_train, y_train)
    clf_probs = clf.predict_proba(X_test)
    uncalibrated_brier = multiclass_brier(y_test, clf_probs, n_classes=n_classes)

    cal_clf = CalibratedClassifierCV(clf, method=method, cv=5, ensemble=ensemble)
    cal_clf.fit(X_train, y_train)
    cal_clf_probs = cal_clf.predict_proba(X_test)
    calibrated_brier = multiclass_brier(y_test, cal_clf_probs, n_classes=n_classes)
    assert calibrated_brier < 1.1 * uncalibrated_brier


def test_calibration_zero_probability():
    # Test an edge case where _CalibratedClassifier avoids numerical errors
    # in the multiclass normalization step if all the calibrators output
    # are zero all at once for a given sample and instead fallback to uniform
    # probabilities.
    class ZeroCalibrator:
        # This function is called from _CalibratedClassifier.predict_proba.
        def predict(self, X):
            return np.zeros(X.shape[0])

    X, y = make_blobs(
        n_samples=50, n_features=10, random_state=7, centers=10, cluster_std=15.0
    )
    clf = DummyClassifier().fit(X, y)
    calibrator = ZeroCalibrator()
    cal_clf = _CalibratedClassifier(
        estimator=clf, calibrators=[calibrator], classes=clf.classes_
    )

    probas = cal_clf.predict_proba(X)

    # Check that all probabilities are uniformly 1. / clf.n_classes_
    assert_allclose(probas, 1.0 / clf.n_classes_)


def test_calibration_prefit():
    """Test calibration for prefitted classifiers"""
    n_samples = 50
    X, y = make_classification(n_samples=3 * n_samples, n_features=6, random_state=42)
    sample_weight = np.random.RandomState(seed=42).uniform(size=y.size)

    X -= X.min()  # MultinomialNB only allows positive X

    # split train and test
    X_train, y_train, sw_train = X[:n_samples], y[:n_samples], sample_weight[:n_samples]
    X_calib, y_calib, sw_calib = (
        X[n_samples : 2 * n_samples],
        y[n_samples : 2 * n_samples],
        sample_weight[n_samples : 2 * n_samples],
    )
    X_test, y_test = X[2 * n_samples :], y[2 * n_samples :]

    # Naive-Bayes
    clf = MultinomialNB(force_alpha=True)
    # Check error if clf not prefit
    unfit_clf = CalibratedClassifierCV(clf, cv="prefit")
    with pytest.raises(NotFittedError):
        unfit_clf.fit(X_calib, y_calib)

    clf.fit(X_train, y_train, sw_train)
    prob_pos_clf = clf.predict_proba(X_test)[:, 1]

    # Naive Bayes with calibration
    for this_X_calib, this_X_test in [
        (X_calib, X_test),
        (sparse.csr_matrix(X_calib), sparse.csr_matrix(X_test)),
    ]:
        for method in ["isotonic", "sigmoid"]:
            cal_clf = CalibratedClassifierCV(clf, method=method, cv="prefit")

            for sw in [sw_calib, None]:
                cal_clf.fit(this_X_calib, y_calib, sample_weight=sw)
                y_prob = cal_clf.predict_proba(this_X_test)
                y_pred = cal_clf.predict(this_X_test)
                prob_pos_cal_clf = y_prob[:, 1]
                assert_array_equal(y_pred, np.array([0, 1])[np.argmax(y_prob, axis=1)])

                assert brier_score_loss(y_test, prob_pos_clf) > brier_score_loss(
                    y_test, prob_pos_cal_clf
                )


@pytest.mark.parametrize("method", ["sigmoid", "isotonic"])
def test_calibration_ensemble_false(data, method):
    # Test that `ensemble=False` is the same as using predictions from
    # `cross_val_predict` to train calibrator.
    X, y = data
    clf = LinearSVC(dual="auto", random_state=7)

    cal_clf = CalibratedClassifierCV(clf, method=method, cv=3, ensemble=False)
    cal_clf.fit(X, y)
    cal_probas = cal_clf.predict_proba(X)

    # Get probas manually
    unbiased_preds = cross_val_predict(clf, X, y, cv=3, method="decision_function")
    if method == "isotonic":
        calibrator = IsotonicRegression(out_of_bounds="clip")
    else:
        calibrator = _SigmoidCalibration()
    calibrator.fit(unbiased_preds, y)
    # Use `clf` fit on all data
    clf.fit(X, y)
    clf_df = clf.decision_function(X)
    manual_probas = calibrator.predict(clf_df)
    assert_allclose(cal_probas[:, 1], manual_probas)


def test_sigmoid_calibration():
    """Test calibration values with Platt sigmoid model"""
    exF = np.array([5, -4, 1.0])
    exY = np.array([1, -1, -1])
    # computed from my python port of the C++ code in LibSVM
    AB_lin_libsvm = np.array([-0.20261354391187855, 0.65236314980010512])
    assert_array_almost_equal(AB_lin_libsvm, _sigmoid_calibration(exF, exY), 3)
    lin_prob = 1.0 / (1.0 + np.exp(AB_lin_libsvm[0] * exF + AB_lin_libsvm[1]))
    sk_prob = _SigmoidCalibration().fit(exF, exY).predict(exF)
    assert_array_almost_equal(lin_prob, sk_prob, 6)

    # check that _SigmoidCalibration().fit only accepts 1d array or 2d column
    # arrays
    with pytest.raises(ValueError):
        _SigmoidCalibration().fit(np.vstack((exF, exF)), exY)


def test_calibration_curve():
    """Check calibration_curve function"""
    y_true = np.array([0, 0, 0, 1, 1, 1])
    y_pred = np.array([0.0, 0.1, 0.2, 0.8, 0.9, 1.0])
    prob_true, prob_pred = calibration_curve(y_true, y_pred, n_bins=2)
    assert len(prob_true) == len(prob_pred)
    assert len(prob_true) == 2
    assert_almost_equal(prob_true, [0, 1])
    assert_almost_equal(prob_pred, [0.1, 0.9])

    # Probabilities outside [0, 1] should not be accepted at all.
    with pytest.raises(ValueError):
        calibration_curve([1], [-0.1])

    # test that quantiles work as expected
    y_true2 = np.array([0, 0, 0, 0, 1, 1])
    y_pred2 = np.array([0.0, 0.1, 0.2, 0.5, 0.9, 1.0])
    prob_true_quantile, prob_pred_quantile = calibration_curve(
        y_true2, y_pred2, n_bins=2, strategy="quantile"
    )

    assert len(prob_true_quantile) == len(prob_pred_quantile)
    assert len(prob_true_quantile) == 2
    assert_almost_equal(prob_true_quantile, [0, 2 / 3])
    assert_almost_equal(prob_pred_quantile, [0.1, 0.8])

    # Check that error is raised when invalid strategy is selected
    with pytest.raises(ValueError):
        calibration_curve(y_true2, y_pred2, strategy="percentile")


@pytest.mark.parametrize("ensemble", [True, False])
def test_calibration_nan_imputer(ensemble):
    """Test that calibration can accept nan"""
    X, y = make_classification(
        n_samples=10, n_features=2, n_informative=2, n_redundant=0, random_state=42
    )
    X[0, 0] = np.nan
    clf = Pipeline(
        [("imputer", SimpleImputer()), ("rf", RandomForestClassifier(n_estimators=1))]
    )
    clf_c = CalibratedClassifierCV(clf, cv=2, method="isotonic", ensemble=ensemble)
    clf_c.fit(X, y)
    clf_c.predict(X)


@pytest.mark.parametrize("ensemble", [True, False])
def test_calibration_prob_sum(ensemble):
    # Test that sum of probabilities is 1. A non-regression test for
    # issue #7796
    num_classes = 2
    X, y = make_classification(n_samples=10, n_features=5, n_classes=num_classes)
    clf = LinearSVC(dual="auto", C=1.0, random_state=7)
    clf_prob = CalibratedClassifierCV(
        clf, method="sigmoid", cv=LeaveOneOut(), ensemble=ensemble
    )
    clf_prob.fit(X, y)

    probs = clf_prob.predict_proba(X)
    assert_array_almost_equal(probs.sum(axis=1), np.ones(probs.shape[0]))


@pytest.mark.parametrize("ensemble", [True, False])
def test_calibration_less_classes(ensemble):
    # Test to check calibration works fine when train set in a test-train
    # split does not contain all classes
    # Since this test uses LOO, at each iteration train set will not contain a
    # class label
    X = np.random.randn(10, 5)
    y = np.arange(10)
    clf = LinearSVC(dual="auto", C=1.0, random_state=7)
    cal_clf = CalibratedClassifierCV(
        clf, method="sigmoid", cv=LeaveOneOut(), ensemble=ensemble
    )
    cal_clf.fit(X, y)

    for i, calibrated_classifier in enumerate(cal_clf.calibrated_classifiers_):
        proba = calibrated_classifier.predict_proba(X)
        if ensemble:
            # Check that the unobserved class has proba=0
            assert_array_equal(proba[:, i], np.zeros(len(y)))
            # Check for all other classes proba>0
            assert np.all(proba[:, :i] > 0)
            assert np.all(proba[:, i + 1 :] > 0)
        else:
            # Check `proba` are all 1/n_classes
            assert np.allclose(proba, 1 / proba.shape[0])


@pytest.mark.parametrize(
    "X",
    [
        np.random.RandomState(42).randn(15, 5, 2),
        np.random.RandomState(42).randn(15, 5, 2, 6),
    ],
)
def test_calibration_accepts_ndarray(X):
    """Test that calibration accepts n-dimensional arrays as input"""
    y = [1, 0, 0, 1, 1, 0, 1, 1, 0, 0, 1, 0, 0, 1, 0]

    class MockTensorClassifier(BaseEstimator):
        """A toy estimator that accepts tensor inputs"""

        def fit(self, X, y):
            self.classes_ = np.unique(y)
            return self

        def decision_function(self, X):
            # toy decision function that just needs to have the right shape:
            return X.reshape(X.shape[0], -1).sum(axis=1)

    calibrated_clf = CalibratedClassifierCV(MockTensorClassifier())
    # we should be able to fit this classifier with no error
    calibrated_clf.fit(X, y)


@pytest.fixture
def dict_data():
    dict_data = [
        {"state": "NY", "age": "adult"},
        {"state": "TX", "age": "adult"},
        {"state": "VT", "age": "child"},
    ]
    text_labels = [1, 0, 1]
    return dict_data, text_labels


@pytest.fixture
def dict_data_pipeline(dict_data):
    X, y = dict_data
    pipeline_prefit = Pipeline(
        [("vectorizer", DictVectorizer()), ("clf", RandomForestClassifier())]
    )
    return pipeline_prefit.fit(X, y)


def test_calibration_dict_pipeline(dict_data, dict_data_pipeline):
    """Test that calibration works in prefit pipeline with transformer

    `X` is not array-like, sparse matrix or dataframe at the start.
    See https://github.com/scikit-learn/scikit-learn/issues/8710

    Also test it can predict without running into validation errors.
    See https://github.com/scikit-learn/scikit-learn/issues/19637
    """
    X, y = dict_data
    clf = dict_data_pipeline
    calib_clf = CalibratedClassifierCV(clf, cv="prefit")
    calib_clf.fit(X, y)
    # Check attributes are obtained from fitted estimator
    assert_array_equal(calib_clf.classes_, clf.classes_)

    # Neither the pipeline nor the calibration meta-estimator
    # expose the n_features_in_ check on this kind of data.
    assert not hasattr(clf, "n_features_in_")
    assert not hasattr(calib_clf, "n_features_in_")

    # Ensure that no error is thrown with predict and predict_proba
    calib_clf.predict(X)
    calib_clf.predict_proba(X)


@pytest.mark.parametrize(
    "clf, cv",
    [
        pytest.param(LinearSVC(dual="auto", C=1), 2),
        pytest.param(LinearSVC(dual="auto", C=1), "prefit"),
    ],
)
def test_calibration_attributes(clf, cv):
    # Check that `n_features_in_` and `classes_` attributes created properly
    X, y = make_classification(n_samples=10, n_features=5, n_classes=2, random_state=7)
    if cv == "prefit":
        clf = clf.fit(X, y)
    calib_clf = CalibratedClassifierCV(clf, cv=cv)
    calib_clf.fit(X, y)

    if cv == "prefit":
        assert_array_equal(calib_clf.classes_, clf.classes_)
        assert calib_clf.n_features_in_ == clf.n_features_in_
    else:
        classes = LabelEncoder().fit(y).classes_
        assert_array_equal(calib_clf.classes_, classes)
        assert calib_clf.n_features_in_ == X.shape[1]


def test_calibration_inconsistent_prefit_n_features_in():
    # Check that `n_features_in_` from prefit base estimator
    # is consistent with training set
    X, y = make_classification(n_samples=10, n_features=5, n_classes=2, random_state=7)
    clf = LinearSVC(dual="auto", C=1).fit(X, y)
    calib_clf = CalibratedClassifierCV(clf, cv="prefit")

    msg = "X has 3 features, but LinearSVC is expecting 5 features as input."
    with pytest.raises(ValueError, match=msg):
        calib_clf.fit(X[:, :3], y)


def test_calibration_votingclassifier():
    # Check that `CalibratedClassifier` works with `VotingClassifier`.
    # The method `predict_proba` from `VotingClassifier` is dynamically
    # defined via a property that only works when voting="soft".
    X, y = make_classification(n_samples=10, n_features=5, n_classes=2, random_state=7)
    vote = VotingClassifier(
        estimators=[("lr" + str(i), LogisticRegression()) for i in range(3)],
        voting="soft",
    )
    vote.fit(X, y)

    calib_clf = CalibratedClassifierCV(estimator=vote, cv="prefit")
    # smoke test: should not raise an error
    calib_clf.fit(X, y)


@pytest.fixture(scope="module")
def iris_data():
    return load_iris(return_X_y=True)


@pytest.fixture(scope="module")
def iris_data_binary(iris_data):
    X, y = iris_data
    return X[y < 2], y[y < 2]


@pytest.mark.parametrize("n_bins", [5, 10])
@pytest.mark.parametrize("strategy", ["uniform", "quantile"])
def test_calibration_display_compute(pyplot, iris_data_binary, n_bins, strategy):
    # Ensure `CalibrationDisplay.from_predictions` and `calibration_curve`
    # compute the same results. Also checks attributes of the
    # CalibrationDisplay object.
    X, y = iris_data_binary

    lr = LogisticRegression().fit(X, y)

    viz = CalibrationDisplay.from_estimator(
        lr, X, y, n_bins=n_bins, strategy=strategy, alpha=0.8
    )

    y_prob = lr.predict_proba(X)[:, 1]
    prob_true, prob_pred = calibration_curve(
        y, y_prob, n_bins=n_bins, strategy=strategy
    )

    assert_allclose(viz.prob_true, prob_true)
    assert_allclose(viz.prob_pred, prob_pred)
    assert_allclose(viz.y_prob, y_prob)

    assert viz.estimator_name == "LogisticRegression"

    # cannot fail thanks to pyplot fixture
    import matplotlib as mpl  # noqa

    assert isinstance(viz.line_, mpl.lines.Line2D)
    assert viz.line_.get_alpha() == 0.8
    assert isinstance(viz.ax_, mpl.axes.Axes)
    assert isinstance(viz.figure_, mpl.figure.Figure)

    assert viz.ax_.get_xlabel() == "Mean predicted probability (Positive class: 1)"
    assert viz.ax_.get_ylabel() == "Fraction of positives (Positive class: 1)"

    expected_legend_labels = ["LogisticRegression", "Perfectly calibrated"]
    legend_labels = viz.ax_.get_legend().get_texts()
    assert len(legend_labels) == len(expected_legend_labels)
    for labels in legend_labels:
        assert labels.get_text() in expected_legend_labels


def test_plot_calibration_curve_pipeline(pyplot, iris_data_binary):
    # Ensure pipelines are supported by CalibrationDisplay.from_estimator
    X, y = iris_data_binary
    clf = make_pipeline(StandardScaler(), LogisticRegression())
    clf.fit(X, y)
    viz = CalibrationDisplay.from_estimator(clf, X, y)

    expected_legend_labels = [viz.estimator_name, "Perfectly calibrated"]
    legend_labels = viz.ax_.get_legend().get_texts()
    assert len(legend_labels) == len(expected_legend_labels)
    for labels in legend_labels:
        assert labels.get_text() in expected_legend_labels


@pytest.mark.parametrize(
    "name, expected_label", [(None, "_line1"), ("my_est", "my_est")]
)
def test_calibration_display_default_labels(pyplot, name, expected_label):
    prob_true = np.array([0, 1, 1, 0])
    prob_pred = np.array([0.2, 0.8, 0.8, 0.4])
    y_prob = np.array([])

    viz = CalibrationDisplay(prob_true, prob_pred, y_prob, estimator_name=name)
    viz.plot()

    expected_legend_labels = [] if name is None else [name]
    expected_legend_labels.append("Perfectly calibrated")
    legend_labels = viz.ax_.get_legend().get_texts()
    assert len(legend_labels) == len(expected_legend_labels)
    for labels in legend_labels:
        assert labels.get_text() in expected_legend_labels


def test_calibration_display_label_class_plot(pyplot):
    # Checks that when instantiating `CalibrationDisplay` class then calling
    # `plot`, `self.estimator_name` is the one given in `plot`
    prob_true = np.array([0, 1, 1, 0])
    prob_pred = np.array([0.2, 0.8, 0.8, 0.4])
    y_prob = np.array([])

    name = "name one"
    viz = CalibrationDisplay(prob_true, prob_pred, y_prob, estimator_name=name)
    assert viz.estimator_name == name
    name = "name two"
    viz.plot(name=name)

    expected_legend_labels = [name, "Perfectly calibrated"]
    legend_labels = viz.ax_.get_legend().get_texts()
    assert len(legend_labels) == len(expected_legend_labels)
    for labels in legend_labels:
        assert labels.get_text() in expected_legend_labels


@pytest.mark.parametrize("constructor_name", ["from_estimator", "from_predictions"])
def test_calibration_display_name_multiple_calls(
    constructor_name, pyplot, iris_data_binary
):
    # Check that the `name` used when calling
    # `CalibrationDisplay.from_predictions` or
    # `CalibrationDisplay.from_estimator` is used when multiple
    # `CalibrationDisplay.viz.plot()` calls are made.
    X, y = iris_data_binary
    clf_name = "my hand-crafted name"
    clf = LogisticRegression().fit(X, y)
    y_prob = clf.predict_proba(X)[:, 1]

    constructor = getattr(CalibrationDisplay, constructor_name)
    params = (clf, X, y) if constructor_name == "from_estimator" else (y, y_prob)

    viz = constructor(*params, name=clf_name)
    assert viz.estimator_name == clf_name
    pyplot.close("all")
    viz.plot()

    expected_legend_labels = [clf_name, "Perfectly calibrated"]
    legend_labels = viz.ax_.get_legend().get_texts()
    assert len(legend_labels) == len(expected_legend_labels)
    for labels in legend_labels:
        assert labels.get_text() in expected_legend_labels

    pyplot.close("all")
    clf_name = "another_name"
    viz.plot(name=clf_name)
    assert len(legend_labels) == len(expected_legend_labels)
    for labels in legend_labels:
        assert labels.get_text() in expected_legend_labels


def test_calibration_display_ref_line(pyplot, iris_data_binary):
    # Check that `ref_line` only appears once
    X, y = iris_data_binary
    lr = LogisticRegression().fit(X, y)
    dt = DecisionTreeClassifier().fit(X, y)

    viz = CalibrationDisplay.from_estimator(lr, X, y)
    viz2 = CalibrationDisplay.from_estimator(dt, X, y, ax=viz.ax_)

    labels = viz2.ax_.get_legend_handles_labels()[1]
    assert labels.count("Perfectly calibrated") == 1


@pytest.mark.parametrize("dtype_y_str", [str, object])
def test_calibration_curve_pos_label_error_str(dtype_y_str):
    """Check error message when a `pos_label` is not specified with `str` targets."""
    rng = np.random.RandomState(42)
    y1 = np.array(["spam"] * 3 + ["eggs"] * 2, dtype=dtype_y_str)
    y2 = rng.randint(0, 2, size=y1.size)

    err_msg = (
        "y_true takes value in {'eggs', 'spam'} and pos_label is not "
        "specified: either make y_true take value in {0, 1} or {-1, 1} or "
        "pass pos_label explicitly"
    )
    with pytest.raises(ValueError, match=err_msg):
        calibration_curve(y1, y2)


@pytest.mark.parametrize("dtype_y_str", [str, object])
def test_calibration_curve_pos_label(dtype_y_str):
    """Check the behaviour when passing explicitly `pos_label`."""
    y_true = np.array([0, 0, 0, 1, 1, 1, 1, 1, 1])
    classes = np.array(["spam", "egg"], dtype=dtype_y_str)
    y_true_str = classes[y_true]
    y_pred = np.array([0.1, 0.2, 0.3, 0.4, 0.65, 0.7, 0.8, 0.9, 1.0])

    # default case
    prob_true, _ = calibration_curve(y_true, y_pred, n_bins=4)
    assert_allclose(prob_true, [0, 0.5, 1, 1])
    # if `y_true` contains `str`, then `pos_label` is required
    prob_true, _ = calibration_curve(y_true_str, y_pred, n_bins=4, pos_label="egg")
    assert_allclose(prob_true, [0, 0.5, 1, 1])

    prob_true, _ = calibration_curve(y_true, 1 - y_pred, n_bins=4, pos_label=0)
    assert_allclose(prob_true, [0, 0, 0.5, 1])
    prob_true, _ = calibration_curve(y_true_str, 1 - y_pred, n_bins=4, pos_label="spam")
    assert_allclose(prob_true, [0, 0, 0.5, 1])


@pytest.mark.parametrize("pos_label, expected_pos_label", [(None, 1), (0, 0), (1, 1)])
def test_calibration_display_pos_label(
    pyplot, iris_data_binary, pos_label, expected_pos_label
):
    """Check the behaviour of `pos_label` in the `CalibrationDisplay`."""
    X, y = iris_data_binary

    lr = LogisticRegression().fit(X, y)
    viz = CalibrationDisplay.from_estimator(lr, X, y, pos_label=pos_label)

    y_prob = lr.predict_proba(X)[:, expected_pos_label]
    prob_true, prob_pred = calibration_curve(y, y_prob, pos_label=pos_label)

    assert_allclose(viz.prob_true, prob_true)
    assert_allclose(viz.prob_pred, prob_pred)
    assert_allclose(viz.y_prob, y_prob)

    assert (
        viz.ax_.get_xlabel()
        == f"Mean predicted probability (Positive class: {expected_pos_label})"
    )
    assert (
        viz.ax_.get_ylabel()
        == f"Fraction of positives (Positive class: {expected_pos_label})"
    )

    expected_legend_labels = [lr.__class__.__name__, "Perfectly calibrated"]
    legend_labels = viz.ax_.get_legend().get_texts()
    assert len(legend_labels) == len(expected_legend_labels)
    for labels in legend_labels:
        assert labels.get_text() in expected_legend_labels


@pytest.mark.parametrize("method", ["sigmoid", "isotonic"])
@pytest.mark.parametrize("ensemble", [True, False])
def test_calibrated_classifier_cv_double_sample_weights_equivalence(method, ensemble):
    """Check that passing repeating twice the dataset `X` is equivalent to
    passing a `sample_weight` with a factor 2."""
    X, y = load_iris(return_X_y=True)
    # Scale the data to avoid any convergence issue
    X = StandardScaler().fit_transform(X)
    # Only use 2 classes
    X, y = X[:100], y[:100]
    sample_weight = np.ones_like(y) * 2

    # Interlace the data such that a 2-fold cross-validation will be equivalent
    # to using the original dataset with a sample weights of 2
    X_twice = np.zeros((X.shape[0] * 2, X.shape[1]), dtype=X.dtype)
    X_twice[::2, :] = X
    X_twice[1::2, :] = X
    y_twice = np.zeros(y.shape[0] * 2, dtype=y.dtype)
    y_twice[::2] = y
    y_twice[1::2] = y

    estimator = LogisticRegression()
    calibrated_clf_without_weights = CalibratedClassifierCV(
        estimator,
        method=method,
        ensemble=ensemble,
        cv=2,
    )
    calibrated_clf_with_weights = clone(calibrated_clf_without_weights)

    calibrated_clf_with_weights.fit(X, y, sample_weight=sample_weight)
    calibrated_clf_without_weights.fit(X_twice, y_twice)

    # Check that the underlying fitted estimators have the same coefficients
    for est_with_weights, est_without_weights in zip(
        calibrated_clf_with_weights.calibrated_classifiers_,
        calibrated_clf_without_weights.calibrated_classifiers_,
    ):
        assert_allclose(
            est_with_weights.estimator.coef_,
            est_without_weights.estimator.coef_,
        )

    # Check that the predictions are the same
    y_pred_with_weights = calibrated_clf_with_weights.predict_proba(X)
    y_pred_without_weights = calibrated_clf_without_weights.predict_proba(X)

    assert_allclose(y_pred_with_weights, y_pred_without_weights)


@pytest.mark.parametrize("fit_params_type", ["list", "array"])
def test_calibration_with_fit_params(fit_params_type, data):
    """Tests that fit_params are passed to the underlying base estimator.

    Non-regression test for:
    https://github.com/scikit-learn/scikit-learn/issues/12384
    """
    X, y = data
    fit_params = {
        "a": _convert_container(y, fit_params_type),
        "b": _convert_container(y, fit_params_type),
    }

    clf = CheckingClassifier(expected_fit_params=["a", "b"])
    pc_clf = CalibratedClassifierCV(clf)

    pc_clf.fit(X, y, **fit_params)


@pytest.mark.parametrize(
    "sample_weight",
    [
        [1.0] * N_SAMPLES,
        np.ones(N_SAMPLES),
    ],
)
def test_calibration_with_sample_weight_base_estimator(sample_weight, data):
    """Tests that sample_weight is passed to the underlying base
    estimator.
    """
    X, y = data
    clf = CheckingClassifier(expected_sample_weight=True)
    pc_clf = CalibratedClassifierCV(clf)

    pc_clf.fit(X, y, sample_weight=sample_weight)


def test_calibration_without_sample_weight_base_estimator(data):
    """Check that even if the estimator doesn't support
    sample_weight, fitting with sample_weight still works.

    There should be a warning, since the sample_weight is not passed
    on to the estimator.
    """
    X, y = data
    sample_weight = np.ones_like(y)

    class ClfWithoutSampleWeight(CheckingClassifier):
        def fit(self, X, y, **fit_params):
            assert "sample_weight" not in fit_params
            return super().fit(X, y, **fit_params)

    clf = ClfWithoutSampleWeight()
    pc_clf = CalibratedClassifierCV(clf)

    with pytest.warns(UserWarning):
        pc_clf.fit(X, y, sample_weight=sample_weight)


@pytest.mark.parametrize("method", ["sigmoid", "isotonic"])
@pytest.mark.parametrize("ensemble", [True, False])
def test_calibrated_classifier_cv_zeros_sample_weights_equivalence(method, ensemble):
    """Check that passing removing some sample from the dataset `X` is
    equivalent to passing a `sample_weight` with a factor 0."""
    X, y = load_iris(return_X_y=True)
    # Scale the data to avoid any convergence issue
    X = StandardScaler().fit_transform(X)
    # Only use 2 classes and select samples such that 2-fold cross-validation
    # split will lead to an equivalence with a `sample_weight` of 0
    X = np.vstack((X[:40], X[50:90]))
    y = np.hstack((y[:40], y[50:90]))
    sample_weight = np.zeros_like(y)
    sample_weight[::2] = 1

    estimator = LogisticRegression()
    calibrated_clf_without_weights = CalibratedClassifierCV(
        estimator,
        method=method,
        ensemble=ensemble,
        cv=2,
    )
    calibrated_clf_with_weights = clone(calibrated_clf_without_weights)

    calibrated_clf_with_weights.fit(X, y, sample_weight=sample_weight)
    calibrated_clf_without_weights.fit(X[::2], y[::2])

    # Check that the underlying fitted estimators have the same coefficients
    for est_with_weights, est_without_weights in zip(
        calibrated_clf_with_weights.calibrated_classifiers_,
        calibrated_clf_without_weights.calibrated_classifiers_,
    ):
        assert_allclose(
            est_with_weights.estimator.coef_,
            est_without_weights.estimator.coef_,
        )

    # Check that the predictions are the same
    y_pred_with_weights = calibrated_clf_with_weights.predict_proba(X)
    y_pred_without_weights = calibrated_clf_without_weights.predict_proba(X)

    assert_allclose(y_pred_with_weights, y_pred_without_weights)


# TODO(1.4): Remove
def test_calibrated_classifier_error_base_estimator(data):
    """Check that we raise an error is a user set both `base_estimator` and
    `estimator`."""
    calibrated_classifier = CalibratedClassifierCV(
        base_estimator=LogisticRegression(), estimator=LogisticRegression()
    )
    with pytest.raises(ValueError, match="Both `base_estimator` and `estimator`"):
        calibrated_classifier.fit(*data)


# TODO(1.4): Remove
def test_calibrated_classifier_deprecation_base_estimator(data):
    """Check that we raise a warning regarding the deprecation of
    `base_estimator`."""
    calibrated_classifier = CalibratedClassifierCV(base_estimator=LogisticRegression())
    warn_msg = "`base_estimator` was renamed to `estimator`"
    with pytest.warns(FutureWarning, match=warn_msg):
        calibrated_classifier.fit(*data)


def test_calibration_with_non_sample_aligned_fit_param(data):
    """Check that CalibratedClassifierCV does not enforce sample alignment
    for fit parameters."""

    class TestClassifier(LogisticRegression):
        def fit(self, X, y, sample_weight=None, fit_param=None):
            assert fit_param is not None
            return super().fit(X, y, sample_weight=sample_weight)

    CalibratedClassifierCV(estimator=TestClassifier()).fit(
        *data, fit_param=np.ones(len(data[1]) + 1)
    )<|MERGE_RESOLUTION|>--- conflicted
+++ resolved
@@ -21,16 +21,7 @@
     RandomForestClassifier,
     VotingClassifier,
 )
-<<<<<<< HEAD
-from sklearn.linear_model import LogisticRegression
-from sklearn.tree import DecisionTreeClassifier
-from sklearn.svm import LinearSVC
-from sklearn.pipeline import Pipeline, make_pipeline
-from sklearn.preprocessing import StandardScaler
-from sklearn.isotonic import IsotonicRegression
-=======
 from sklearn.exceptions import NotFittedError
->>>>>>> 2ab1d81e
 from sklearn.feature_extraction import DictVectorizer
 from sklearn.impute import SimpleImputer
 from sklearn.isotonic import IsotonicRegression
@@ -183,11 +174,7 @@
     X, y = data
     X_train, X_test, y_train, y_test = train_test_split(X, y, random_state=42)
 
-<<<<<<< HEAD
-    estimator = make_pipeline(StandardScaler(), LinearSVC(random_state=42))
-=======
     estimator = make_pipeline(StandardScaler(), LinearSVC(dual="auto", random_state=42))
->>>>>>> 2ab1d81e
 
     cal_clf_parallel = CalibratedClassifierCV(
         estimator, method=method, n_jobs=2, ensemble=ensemble

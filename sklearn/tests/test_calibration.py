# Authors: Alexandre Gramfort <alexandre.gramfort@telecom-paristech.fr>
# License: BSD 3 clause

import pytest
import numpy as np
from numpy.testing import assert_allclose
from scipy import sparse

from sklearn.base import BaseEstimator
from sklearn.model_selection import LeaveOneOut, train_test_split

from sklearn.utils._testing import (assert_array_almost_equal,
                                    assert_almost_equal,
                                    assert_array_equal,
                                    assert_raises, ignore_warnings)
<<<<<<< HEAD
=======
from sklearn.exceptions import NotFittedError
>>>>>>> 3017ea8c
from sklearn.datasets import make_classification, make_blobs
from sklearn.preprocessing import LabelBinarizer
from sklearn.model_selection import KFold
from sklearn.naive_bayes import MultinomialNB
from sklearn.ensemble import RandomForestClassifier, RandomForestRegressor
from sklearn.svm import LinearSVC
from sklearn.feature_extraction import DictVectorizer
from sklearn.pipeline import Pipeline
from sklearn.impute import SimpleImputer
from sklearn.metrics import brier_score_loss, log_loss
from sklearn.calibration import CalibratedClassifierCV
from sklearn.calibration import _sigmoid_calibration, _SigmoidCalibration
from sklearn.calibration import calibration_curve


def test_calibration():
    """Test calibration objects with isotonic and sigmoid"""
    n_samples = 100
    X, y = make_classification(n_samples=2 * n_samples, n_features=6,
                               random_state=42)
    sample_weight = np.random.RandomState(seed=42).uniform(size=y.size)

    X -= X.min()  # MultinomialNB only allows positive X

    # split train and test
    X_train, y_train, sw_train = \
        X[:n_samples], y[:n_samples], sample_weight[:n_samples]
    X_test, y_test = X[n_samples:], y[n_samples:]

    # Naive-Bayes
    clf = MultinomialNB().fit(X_train, y_train, sample_weight=sw_train)
    prob_pos_clf = clf.predict_proba(X_test)[:, 1]

    pc_clf = CalibratedClassifierCV(clf, cv=y.size + 1)
    assert_raises(ValueError, pc_clf.fit, X, y)

    # Naive Bayes with calibration
    for this_X_train, this_X_test in [(X_train, X_test),
                                      (sparse.csr_matrix(X_train),
                                       sparse.csr_matrix(X_test))]:
        for method in ['isotonic', 'sigmoid']:
            pc_clf = CalibratedClassifierCV(clf, method=method, cv=2)
            # Note that this fit overwrites the fit on the entire training
            # set
            pc_clf.fit(this_X_train, y_train, sample_weight=sw_train)
            prob_pos_pc_clf = pc_clf.predict_proba(this_X_test)[:, 1]

            # Check that brier score has improved after calibration
            assert (brier_score_loss(y_test, prob_pos_clf) >
                    brier_score_loss(y_test, prob_pos_pc_clf))

            # Check invariance against relabeling [0, 1] -> [1, 2]
            pc_clf.fit(this_X_train, y_train + 1, sample_weight=sw_train)
            prob_pos_pc_clf_relabeled = pc_clf.predict_proba(this_X_test)[:, 1]
            assert_array_almost_equal(prob_pos_pc_clf,
                                      prob_pos_pc_clf_relabeled)

            # Check invariance against relabeling [0, 1] -> [-1, 1]
            pc_clf.fit(this_X_train, 2 * y_train - 1, sample_weight=sw_train)
            prob_pos_pc_clf_relabeled = pc_clf.predict_proba(this_X_test)[:, 1]
            assert_array_almost_equal(prob_pos_pc_clf,
                                      prob_pos_pc_clf_relabeled)

            # Check invariance against relabeling [0, 1] -> [1, 0]
            pc_clf.fit(this_X_train, (y_train + 1) % 2,
                       sample_weight=sw_train)
            prob_pos_pc_clf_relabeled = \
                pc_clf.predict_proba(this_X_test)[:, 1]
            if method == "sigmoid":
                assert_array_almost_equal(prob_pos_pc_clf,
                                          1 - prob_pos_pc_clf_relabeled)
            else:
                # Isotonic calibration is not invariant against relabeling
                # but should improve in both cases
                assert (brier_score_loss(y_test, prob_pos_clf) >
                        brier_score_loss((y_test + 1) % 2,
                                         prob_pos_pc_clf_relabeled))

        # Check failure cases:
        # only "isotonic" and "sigmoid" should be accepted as methods
        clf_invalid_method = CalibratedClassifierCV(clf, method="foo")
        assert_raises(ValueError, clf_invalid_method.fit, X_train, y_train)

        # base-estimators should provide either decision_function or
        # predict_proba (most regressors, for instance, should fail)
        clf_base_regressor = \
            CalibratedClassifierCV(RandomForestRegressor(), method="sigmoid")
        assert_raises(RuntimeError, clf_base_regressor.fit, X_train, y_train)


def test_calibration_default_estimator():
    # Check base_estimator default is LinearSVC
    X, y = make_classification(n_samples=100, n_features=6, random_state=42)
    calib_clf = CalibratedClassifierCV(cv=2)
    calib_clf.fit(X, y)

    base_est = calib_clf.calibrated_classifiers_[0].base_estimator
    assert isinstance(base_est, LinearSVC)


def test_calibration_cv_splitter():
    # Check when `cv` is a CV splitter
    X, y = make_classification(n_samples=100, n_features=6, random_state=42)

    splits = 5
    kfold = KFold(n_splits=splits)
    calib_clf = CalibratedClassifierCV(cv=kfold)
    assert isinstance(calib_clf.cv, KFold)
    assert calib_clf.cv.n_splits == splits

    calib_clf.fit(X, y)
    assert len(calib_clf.calibrated_classifiers_) == splits


def test_sample_weight():
    n_samples = 100
    X, y = make_classification(n_samples=2 * n_samples, n_features=6,
                               random_state=42)

    sample_weight = np.random.RandomState(seed=42).uniform(size=len(y))
    X_train, y_train, sw_train = \
        X[:n_samples], y[:n_samples], sample_weight[:n_samples]
    X_test = X[n_samples:]

    for method in ['sigmoid', 'isotonic']:
        base_estimator = LinearSVC(random_state=42)
        calibrated_clf = CalibratedClassifierCV(base_estimator, method=method)
        calibrated_clf.fit(X_train, y_train, sample_weight=sw_train)
        probs_with_sw = calibrated_clf.predict_proba(X_test)

        # As the weights are used for the calibration, they should still yield
        # a different predictions
        calibrated_clf.fit(X_train, y_train)
        probs_without_sw = calibrated_clf.predict_proba(X_test)

        diff = np.linalg.norm(probs_with_sw - probs_without_sw)
        assert diff > 0.1


def test_parallel_execution():
    """Test parallel calibration"""
    X, y = make_classification(random_state=42)
    X_train, X_test, y_train, y_test = train_test_split(X, y, random_state=42)

    for method in ['sigmoid', 'isotonic']:
        base_estimator = LinearSVC(random_state=42)

        cal_clf_parallel = CalibratedClassifierCV(base_estimator,
                                                  method=method, n_jobs=2)
        cal_clf_parallel.fit(X_train, y_train)
        probs_parallel = cal_clf_parallel.predict_proba(X_test)

        cal_clf_sequential = CalibratedClassifierCV(base_estimator,
                                                    method=method,
                                                    n_jobs=1)
        cal_clf_sequential.fit(X_train, y_train)
        probs_sequential = cal_clf_sequential.predict_proba(X_test)

        assert_allclose(probs_parallel, probs_sequential)


def test_calibration_multiclass():
    """Test calibration for multiclass """
    # test multi-class setting with classifier that implements
    # only decision function
    clf = LinearSVC()
    X, y_idx = make_blobs(n_samples=100, n_features=2, random_state=42,
                          centers=3, cluster_std=3.0)

    # Use categorical labels to check that CalibratedClassifierCV supports
    # them correctly
    target_names = np.array(['a', 'b', 'c'])
    y = target_names[y_idx]

    X_train, y_train = X[::2], y[::2]
    X_test, y_test = X[1::2], y[1::2]

    clf.fit(X_train, y_train)
    for method in ['isotonic', 'sigmoid']:
        cal_clf = CalibratedClassifierCV(clf, method=method, cv=2)
        cal_clf.fit(X_train, y_train)
        probas = cal_clf.predict_proba(X_test)
        assert_array_almost_equal(np.sum(probas, axis=1), np.ones(len(X_test)))

        # Check that log-loss of calibrated classifier is smaller than
        # log-loss of naively turned OvR decision function to probabilities
        # via softmax
        def softmax(y_pred):
            e = np.exp(-y_pred)
            return e / e.sum(axis=1).reshape(-1, 1)

        uncalibrated_log_loss = \
            log_loss(y_test, softmax(clf.decision_function(X_test)))
        calibrated_log_loss = log_loss(y_test, probas)
        assert uncalibrated_log_loss >= calibrated_log_loss

    # Test that calibration of a multiclass classifier decreases log-loss
    # for RandomForestClassifier
    X, y = make_blobs(n_samples=100, n_features=2, random_state=42,
                      cluster_std=3.0)
    X_train, y_train = X[::2], y[::2]
    X_test, y_test = X[1::2], y[1::2]

    clf = RandomForestClassifier(n_estimators=10, random_state=42)
    clf.fit(X_train, y_train)
    clf_probs = clf.predict_proba(X_test)
    loss = log_loss(y_test, clf_probs)

    for method in ['isotonic', 'sigmoid']:
        cal_clf = CalibratedClassifierCV(clf, method=method, cv=3)
        cal_clf.fit(X_train, y_train)
        cal_clf_probs = cal_clf.predict_proba(X_test)
        cal_loss = log_loss(y_test, cal_clf_probs)
        assert loss > cal_loss


def test_calibration_prefit():
    """Test calibration for prefitted classifiers"""
    n_samples = 50
    X, y = make_classification(n_samples=3 * n_samples, n_features=6,
                               random_state=42)
    sample_weight = np.random.RandomState(seed=42).uniform(size=y.size)

    X -= X.min()  # MultinomialNB only allows positive X

    # split train and test
    X_train, y_train, sw_train = \
        X[:n_samples], y[:n_samples], sample_weight[:n_samples]
    X_calib, y_calib, sw_calib = \
        X[n_samples:2 * n_samples], y[n_samples:2 * n_samples], \
        sample_weight[n_samples:2 * n_samples]
    X_test, y_test = X[2 * n_samples:], y[2 * n_samples:]

    # Naive-Bayes
    clf = MultinomialNB()
    # Check error if clf not prefit
    unfit_clf = CalibratedClassifierCV(clf, cv="prefit")
    with pytest.raises(NotFittedError):
        unfit_clf.fit(X_calib, y_calib)

    clf.fit(X_train, y_train, sw_train)
    prob_pos_clf = clf.predict_proba(X_test)[:, 1]

    # Naive Bayes with calibration
    for this_X_calib, this_X_test in [(X_calib, X_test),
                                      (sparse.csr_matrix(X_calib),
                                       sparse.csr_matrix(X_test))]:
        for method in ['isotonic', 'sigmoid']:
            pc_clf = CalibratedClassifierCV(clf, method=method, cv="prefit")

            for sw in [sw_calib, None]:
                pc_clf.fit(this_X_calib, y_calib, sample_weight=sw)
                y_prob = pc_clf.predict_proba(this_X_test)
                y_pred = pc_clf.predict(this_X_test)
                prob_pos_pc_clf = y_prob[:, 1]
                assert_array_equal(y_pred,
                                   np.array([0, 1])[np.argmax(y_prob, axis=1)])

                assert (brier_score_loss(y_test, prob_pos_clf) >
                        brier_score_loss(y_test, prob_pos_pc_clf))


def test_sigmoid_calibration():
    """Test calibration values with Platt sigmoid model"""
    exF = np.array([5, -4, 1.0])
    exY = np.array([1, -1, -1])
    # computed from my python port of the C++ code in LibSVM
    AB_lin_libsvm = np.array([-0.20261354391187855, 0.65236314980010512])
    assert_array_almost_equal(AB_lin_libsvm,
                              _sigmoid_calibration(exF, exY), 3)
    lin_prob = 1. / (1. + np.exp(AB_lin_libsvm[0] * exF + AB_lin_libsvm[1]))
    sk_prob = _SigmoidCalibration().fit(exF, exY).predict(exF)
    assert_array_almost_equal(lin_prob, sk_prob, 6)

    # check that _SigmoidCalibration().fit only accepts 1d array or 2d column
    # arrays
    assert_raises(ValueError, _SigmoidCalibration().fit,
                  np.vstack((exF, exF)), exY)


def test_calibration_curve():
    """Check calibration_curve function"""
    y_true = np.array([0, 0, 0, 1, 1, 1])
    y_pred = np.array([0., 0.1, 0.2, 0.8, 0.9, 1.])
    prob_true, prob_pred = calibration_curve(y_true, y_pred, n_bins=2)
    prob_true_unnormalized, prob_pred_unnormalized = \
        calibration_curve(y_true, y_pred * 2, n_bins=2, normalize=True)
    assert len(prob_true) == len(prob_pred)
    assert len(prob_true) == 2
    assert_almost_equal(prob_true, [0, 1])
    assert_almost_equal(prob_pred, [0.1, 0.9])
    assert_almost_equal(prob_true, prob_true_unnormalized)
    assert_almost_equal(prob_pred, prob_pred_unnormalized)

    # probabilities outside [0, 1] should not be accepted when normalize
    # is set to False
    assert_raises(ValueError, calibration_curve, [1.1], [-0.1],
                  normalize=False)

    # test that quantiles work as expected
    y_true2 = np.array([0, 0, 0, 0, 1, 1])
    y_pred2 = np.array([0., 0.1, 0.2, 0.5, 0.9, 1.])
    prob_true_quantile, prob_pred_quantile = calibration_curve(
        y_true2, y_pred2, n_bins=2, strategy='quantile')

    assert len(prob_true_quantile) == len(prob_pred_quantile)
    assert len(prob_true_quantile) == 2
    assert_almost_equal(prob_true_quantile, [0, 2 / 3])
    assert_almost_equal(prob_pred_quantile, [0.1, 0.8])

    # Check that error is raised when invalid strategy is selected
    assert_raises(ValueError, calibration_curve, y_true2, y_pred2,
                  strategy='percentile')


def test_calibration_nan_imputer():
    """Test that calibration can accept nan"""
    X, y = make_classification(n_samples=10, n_features=2,
                               n_informative=2, n_redundant=0,
                               random_state=42)
    X[0, 0] = np.nan
    clf = Pipeline(
        [('imputer', SimpleImputer()),
         ('rf', RandomForestClassifier(n_estimators=1))])
    clf_c = CalibratedClassifierCV(clf, cv=2, method='isotonic')
    clf_c.fit(X, y)
    clf_c.predict(X)


def test_calibration_prob_sum():
    # Test that sum of probabilities is 1. A non-regression test for
    # issue #7796
    num_classes = 2
    X, y = make_classification(n_samples=10, n_features=5,
                               n_classes=num_classes)
    clf = LinearSVC(C=1.0)
    clf_prob = CalibratedClassifierCV(clf, method="sigmoid", cv=LeaveOneOut())
    clf_prob.fit(X, y)

    probs = clf_prob.predict_proba(X)
    assert_array_almost_equal(probs.sum(axis=1), np.ones(probs.shape[0]))


def test_calibration_less_classes():
    # Test to check calibration works fine when train set in a test-train
    # split does not contain all classes
    # Since this test uses LOO, at each iteration train set will not contain a
    # class label
    X = np.random.randn(10, 5)
    y = np.arange(10)
    clf = LinearSVC(C=1.0)
    cal_clf = CalibratedClassifierCV(clf, method="sigmoid", cv=LeaveOneOut())
    cal_clf.fit(X, y)

    for i, calibrated_classifier in \
            enumerate(cal_clf.calibrated_classifiers_):
        proba = calibrated_classifier.predict_proba(X)
        assert_array_equal(proba[:, i], np.zeros(len(y)))
        assert np.all(np.hstack([proba[:, :i],
                                 proba[:, i + 1:]]))


@ignore_warnings(category=FutureWarning)
@pytest.mark.parametrize('X', [np.random.RandomState(42).randn(15, 5, 2),
                               np.random.RandomState(42).randn(15, 5, 2, 6)])
def test_calibration_accepts_ndarray(X):
    """Test that calibration accepts n-dimensional arrays as input"""
    y = [1, 0, 0, 1, 1, 0, 1, 1, 0, 0, 1, 0, 0, 1, 0]

    class MockTensorClassifier(BaseEstimator):
        """A toy estimator that accepts tensor inputs"""

        def fit(self, X, y):
            self.classes_ = np.unique(y)
            return self

        def decision_function(self, X):
            # toy decision function that just needs to have the right shape:
            return X.reshape(X.shape[0], -1).sum(axis=1)

    calibrated_clf = CalibratedClassifierCV(MockTensorClassifier())
    # we should be able to fit this classifier with no error
    calibrated_clf.fit(X, y)


@pytest.fixture
def text_data():
    text_data = [
        {'state': 'NY', 'age': 'adult'},
        {'state': 'TX', 'age': 'adult'},
        {'state': 'VT', 'age': 'child'},
    ]
    text_labels = [1, 0, 1]
    return text_data, text_labels


@pytest.fixture
def text_data_pipeline(text_data):
    X, y = text_data
    pipeline_prefit = Pipeline([
        ('vectorizer', DictVectorizer()),
        ('clf', RandomForestClassifier())
    ])
    return pipeline_prefit.fit(X, y)


def test_calibration_pipeline(text_data, text_data_pipeline):
    # Test that calibration works in prefit pipeline with transformer,
    # where `X` is not array-like, sparse matrix or dataframe at the start.
    # See https://github.com/scikit-learn/scikit-learn/issues/8710
    X, y = text_data
    clf = text_data_pipeline
    calib_clf = CalibratedClassifierCV(clf, cv='prefit')
    calib_clf.fit(X, y)
    # Check attributes are obtained from fitted estimator
    assert_array_equal(calib_clf.classes_, clf.classes_)
    msg = "'CalibratedClassifierCV' object has no attribute"
    with pytest.raises(AttributeError, match=msg):
        calib_clf.n_features_in_


@pytest.mark.parametrize('clf, cv', [
    pytest.param(LinearSVC(C=1), 2),
    pytest.param(LinearSVC(C=1), 'prefit'),
])
def test_calibration_attributes(clf, cv):
    # Check that `n_features_in_` and `classes_` attributes created properly
    X, y = make_classification(n_samples=10, n_features=5,
                               n_classes=2, random_state=7)
    if cv == 'prefit':
        clf = clf.fit(X, y)
    calib_clf = CalibratedClassifierCV(clf, cv=cv)
    calib_clf.fit(X, y)

    if cv == 'prefit':
        assert_array_equal(calib_clf.classes_, clf.classes_)
        assert calib_clf.n_features_in_ == clf.n_features_in_
    else:
        classes = LabelBinarizer().fit(y).classes_
        assert_array_equal(calib_clf.classes_, classes)
        assert calib_clf.n_features_in_ == X.shape[1]<|MERGE_RESOLUTION|>--- conflicted
+++ resolved
@@ -13,10 +13,7 @@
                                     assert_almost_equal,
                                     assert_array_equal,
                                     assert_raises, ignore_warnings)
-<<<<<<< HEAD
-=======
 from sklearn.exceptions import NotFittedError
->>>>>>> 3017ea8c
 from sklearn.datasets import make_classification, make_blobs
 from sklearn.preprocessing import LabelBinarizer
 from sklearn.model_selection import KFold

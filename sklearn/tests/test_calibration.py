--- conflicted
+++ resolved
@@ -14,26 +14,17 @@
                                     assert_raises, ignore_warnings)
 from sklearn.utils.extmath import softmax
 from sklearn.exceptions import NotFittedError
-<<<<<<< HEAD
 from sklearn.datasets import make_classification, make_blobs, load_iris
-from sklearn.preprocessing import LabelBinarizer
-from sklearn.model_selection import KFold
-=======
-from sklearn.datasets import make_classification, make_blobs
 from sklearn.preprocessing import LabelEncoder
 from sklearn.model_selection import KFold, cross_val_predict
->>>>>>> e449f9f1
 from sklearn.naive_bayes import MultinomialNB
 from sklearn.ensemble import RandomForestClassifier, RandomForestRegressor
 from sklearn.tree import DecisionTreeClassifier
 from sklearn.linear_model import LogisticRegression, LinearRegression
 from sklearn.svm import LinearSVC
-<<<<<<< HEAD
 from sklearn.pipeline import Pipeline, make_pipeline
 from sklearn.preprocessing import StandardScaler
-=======
 from sklearn.isotonic import IsotonicRegression
->>>>>>> e449f9f1
 from sklearn.feature_extraction import DictVectorizer
 from sklearn.impute import SimpleImputer
 from sklearn.metrics import brier_score_loss
@@ -556,7 +547,22 @@
         assert calib_clf.n_features_in_ == X.shape[1]
 
 
-<<<<<<< HEAD
+# FIXME: remove in 1.1
+def test_calibrated_classifier_cv_deprecation(data):
+    # Check that we raise the proper deprecation warning if accessing
+    # `calibrators_` from the `_CalibratedClassifier`.
+    X, y = data
+    calib_clf = CalibratedClassifierCV(cv=2).fit(X, y)
+
+    with pytest.warns(FutureWarning):
+        calibrators = calib_clf.calibrated_classifiers_[0].calibrators_
+
+    for clf1, clf2 in zip(
+        calibrators, calib_clf.calibrated_classifiers_[0].calibrators
+    ):
+        assert clf1 is clf2
+
+
 @pytest.fixture(scope="module")
 def data():
     return load_iris(return_X_y=True)
@@ -711,20 +717,4 @@
     viz2 = plot_calibration_curve(dt, X, y, ax=viz.ax_)
 
     labels = viz2.ax_.get_legend_handles_labels()[1]
-    assert labels.count('Perfectly calibrated') == 1
-=======
-# FIXME: remove in 1.1
-def test_calibrated_classifier_cv_deprecation(data):
-    # Check that we raise the proper deprecation warning if accessing
-    # `calibrators_` from the `_CalibratedClassifier`.
-    X, y = data
-    calib_clf = CalibratedClassifierCV(cv=2).fit(X, y)
-
-    with pytest.warns(FutureWarning):
-        calibrators = calib_clf.calibrated_classifiers_[0].calibrators_
-
-    for clf1, clf2 in zip(
-        calibrators, calib_clf.calibrated_classifiers_[0].calibrators
-    ):
-        assert clf1 is clf2
->>>>>>> e449f9f1
+    assert labels.count('Perfectly calibrated') == 1
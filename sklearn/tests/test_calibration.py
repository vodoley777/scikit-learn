# Authors: Alexandre Gramfort <alexandre.gramfort@telecom-paristech.fr>
# License: BSD 3 clause

import pytest
import numpy as np
from numpy.testing import assert_allclose
from scipy import sparse

from sklearn.base import BaseEstimator, clone
from sklearn.dummy import DummyClassifier
from sklearn.model_selection import LeaveOneOut, train_test_split

from sklearn.utils._testing import (
    assert_array_almost_equal,
    assert_almost_equal,
    assert_array_equal,
)
from sklearn.utils.extmath import softmax
from sklearn.exceptions import NotFittedError
from sklearn.datasets import make_classification, make_blobs, load_iris
from sklearn.preprocessing import LabelEncoder
from sklearn.model_selection import KFold, cross_val_predict
from sklearn.naive_bayes import MultinomialNB
from sklearn.ensemble import (
    RandomForestClassifier,
    VotingClassifier,
)
from sklearn.linear_model import LogisticRegression, LinearRegression
from sklearn.tree import DecisionTreeClassifier
from sklearn.svm import LinearSVC
from sklearn.pipeline import Pipeline, make_pipeline
from sklearn.preprocessing import StandardScaler
from sklearn.isotonic import IsotonicRegression
from sklearn.feature_extraction import DictVectorizer
from sklearn.impute import SimpleImputer
from sklearn.metrics import brier_score_loss
from sklearn.calibration import (
    _CalibratedClassifier,
    _SigmoidCalibration,
    _sigmoid_calibration,
    CalibratedClassifierCV,
    CalibrationDisplay,
    calibration_curve,
)
from sklearn.utils._mocking import CheckingClassifier
from sklearn.utils._testing import _convert_container


N_SAMPLES = 200


@pytest.fixture(scope="module")
def data():
    X, y = make_classification(n_samples=N_SAMPLES, n_features=6, random_state=42)
    return X, y


@pytest.mark.parametrize("method", ["sigmoid", "isotonic"])
@pytest.mark.parametrize("ensemble", [True, False])
def test_calibration(data, method, ensemble):
    # Test calibration objects with isotonic and sigmoid
    n_samples = N_SAMPLES // 2
    X, y = data
    sample_weight = np.random.RandomState(seed=42).uniform(size=y.size)

    X -= X.min()  # MultinomialNB only allows positive X

    # split train and test
    X_train, y_train, sw_train = X[:n_samples], y[:n_samples], sample_weight[:n_samples]
    X_test, y_test = X[n_samples:], y[n_samples:]

    # Naive-Bayes
    clf = MultinomialNB(force_alpha=True).fit(X_train, y_train, sample_weight=sw_train)
    prob_pos_clf = clf.predict_proba(X_test)[:, 1]

    cal_clf = CalibratedClassifierCV(clf, cv=y.size + 1, ensemble=ensemble)
    with pytest.raises(ValueError):
        cal_clf.fit(X, y)

    # Naive Bayes with calibration
    for this_X_train, this_X_test in [
        (X_train, X_test),
        (sparse.csr_matrix(X_train), sparse.csr_matrix(X_test)),
    ]:
        cal_clf = CalibratedClassifierCV(clf, method=method, cv=5, ensemble=ensemble)
        # Note that this fit overwrites the fit on the entire training
        # set
        cal_clf.fit(this_X_train, y_train, sample_weight=sw_train)
        prob_pos_cal_clf = cal_clf.predict_proba(this_X_test)[:, 1]

        # Check that brier score has improved after calibration
        assert brier_score_loss(y_test, prob_pos_clf) > brier_score_loss(
            y_test, prob_pos_cal_clf
        )

        # Check invariance against relabeling [0, 1] -> [1, 2]
        cal_clf.fit(this_X_train, y_train + 1, sample_weight=sw_train)
        prob_pos_cal_clf_relabeled = cal_clf.predict_proba(this_X_test)[:, 1]
        assert_array_almost_equal(prob_pos_cal_clf, prob_pos_cal_clf_relabeled)

        # Check invariance against relabeling [0, 1] -> [-1, 1]
        cal_clf.fit(this_X_train, 2 * y_train - 1, sample_weight=sw_train)
        prob_pos_cal_clf_relabeled = cal_clf.predict_proba(this_X_test)[:, 1]
        assert_array_almost_equal(prob_pos_cal_clf, prob_pos_cal_clf_relabeled)

        # Check invariance against relabeling [0, 1] -> [1, 0]
        cal_clf.fit(this_X_train, (y_train + 1) % 2, sample_weight=sw_train)
        prob_pos_cal_clf_relabeled = cal_clf.predict_proba(this_X_test)[:, 1]
        if method == "sigmoid":
            assert_array_almost_equal(prob_pos_cal_clf, 1 - prob_pos_cal_clf_relabeled)
        else:
            # Isotonic calibration is not invariant against relabeling
            # but should improve in both cases
            assert brier_score_loss(y_test, prob_pos_clf) > brier_score_loss(
                (y_test + 1) % 2, prob_pos_cal_clf_relabeled
            )


def test_calibration_default_estimator(data):
    # Check estimator default is LinearSVC
    X, y = data
    calib_clf = CalibratedClassifierCV(cv=2)
    calib_clf.fit(X, y)

    base_est = calib_clf.calibrated_classifiers_[0].estimator
    assert isinstance(base_est, LinearSVC)


@pytest.mark.parametrize("ensemble", [True, False])
def test_calibration_cv_splitter(data, ensemble):
    # Check when `cv` is a CV splitter
    X, y = data

    splits = 5
    kfold = KFold(n_splits=splits)
    calib_clf = CalibratedClassifierCV(cv=kfold, ensemble=ensemble)
    assert isinstance(calib_clf.cv, KFold)
    assert calib_clf.cv.n_splits == splits

    calib_clf.fit(X, y)
    expected_n_clf = splits if ensemble else 1
    assert len(calib_clf.calibrated_classifiers_) == expected_n_clf


@pytest.mark.parametrize("method", ["sigmoid", "isotonic"])
@pytest.mark.parametrize("ensemble", [True, False])
def test_sample_weight(data, method, ensemble):
    n_samples = N_SAMPLES // 2
    X, y = data

    sample_weight = np.random.RandomState(seed=42).uniform(size=len(y))
    X_train, y_train, sw_train = X[:n_samples], y[:n_samples], sample_weight[:n_samples]
    X_test = X[n_samples:]

    estimator = LinearSVC(random_state=42)
    calibrated_clf = CalibratedClassifierCV(estimator, method=method, ensemble=ensemble)
    calibrated_clf.fit(X_train, y_train, sample_weight=sw_train)
    probs_with_sw = calibrated_clf.predict_proba(X_test)

    # As the weights are used for the calibration, they should still yield
    # different predictions
    calibrated_clf.fit(X_train, y_train)
    probs_without_sw = calibrated_clf.predict_proba(X_test)

    diff = np.linalg.norm(probs_with_sw - probs_without_sw)
    assert diff > 0.1


@pytest.mark.parametrize("method", ["sigmoid", "isotonic"])
@pytest.mark.parametrize("ensemble", [True, False])
def test_parallel_execution(data, method, ensemble):
    """Test parallel calibration"""
    X, y = data
    X_train, X_test, y_train, y_test = train_test_split(X, y, random_state=42)

<<<<<<< HEAD
    base_estimator = make_pipeline(StandardScaler(), LinearSVC(random_state=42))
=======
    estimator = LinearSVC(random_state=42)
>>>>>>> 0c421595

    cal_clf_parallel = CalibratedClassifierCV(
        estimator, method=method, n_jobs=2, ensemble=ensemble
    )
    cal_clf_parallel.fit(X_train, y_train)
    probs_parallel = cal_clf_parallel.predict_proba(X_test)

    cal_clf_sequential = CalibratedClassifierCV(
        estimator, method=method, n_jobs=1, ensemble=ensemble
    )
    cal_clf_sequential.fit(X_train, y_train)
    probs_sequential = cal_clf_sequential.predict_proba(X_test)

    assert_allclose(probs_parallel, probs_sequential)


@pytest.mark.parametrize("method", ["sigmoid", "isotonic"])
@pytest.mark.parametrize("ensemble", [True, False])
# increase the number of RNG seeds to assess the statistical stability of this
# test:
@pytest.mark.parametrize("seed", range(2))
def test_calibration_multiclass(method, ensemble, seed):
    def multiclass_brier(y_true, proba_pred, n_classes):
        Y_onehot = np.eye(n_classes)[y_true]
        return np.sum((Y_onehot - proba_pred) ** 2) / Y_onehot.shape[0]

    # Test calibration for multiclass with classifier that implements
    # only decision function.
    clf = LinearSVC(random_state=7)
    X, y = make_blobs(
        n_samples=500, n_features=100, random_state=seed, centers=10, cluster_std=15.0
    )

    # Use an unbalanced dataset by collapsing 8 clusters into one class
    # to make the naive calibration based on a softmax more unlikely
    # to work.
    y[y > 2] = 2
    n_classes = np.unique(y).shape[0]
    X_train, y_train = X[::2], y[::2]
    X_test, y_test = X[1::2], y[1::2]

    clf.fit(X_train, y_train)

    cal_clf = CalibratedClassifierCV(clf, method=method, cv=5, ensemble=ensemble)
    cal_clf.fit(X_train, y_train)
    probas = cal_clf.predict_proba(X_test)
    # Check probabilities sum to 1
    assert_allclose(np.sum(probas, axis=1), np.ones(len(X_test)))

    # Check that the dataset is not too trivial, otherwise it's hard
    # to get interesting calibration data during the internal
    # cross-validation loop.
    assert 0.65 < clf.score(X_test, y_test) < 0.95

    # Check that the accuracy of the calibrated model is never degraded
    # too much compared to the original classifier.
    assert cal_clf.score(X_test, y_test) > 0.95 * clf.score(X_test, y_test)

    # Check that Brier loss of calibrated classifier is smaller than
    # loss obtained by naively turning OvR decision function to
    # probabilities via a softmax
    uncalibrated_brier = multiclass_brier(
        y_test, softmax(clf.decision_function(X_test)), n_classes=n_classes
    )
    calibrated_brier = multiclass_brier(y_test, probas, n_classes=n_classes)

    assert calibrated_brier < 1.1 * uncalibrated_brier

    # Test that calibration of a multiclass classifier decreases log-loss
    # for RandomForestClassifier
    clf = RandomForestClassifier(n_estimators=30, random_state=42)
    clf.fit(X_train, y_train)
    clf_probs = clf.predict_proba(X_test)
    uncalibrated_brier = multiclass_brier(y_test, clf_probs, n_classes=n_classes)

    cal_clf = CalibratedClassifierCV(clf, method=method, cv=5, ensemble=ensemble)
    cal_clf.fit(X_train, y_train)
    cal_clf_probs = cal_clf.predict_proba(X_test)
    calibrated_brier = multiclass_brier(y_test, cal_clf_probs, n_classes=n_classes)
    assert calibrated_brier < 1.1 * uncalibrated_brier


def test_calibration_zero_probability():
    # Test an edge case where _CalibratedClassifier avoids numerical errors
    # in the multiclass normalization step if all the calibrators output
    # are zero all at once for a given sample and instead fallback to uniform
    # probabilities.
    class ZeroCalibrator:
        # This function is called from _CalibratedClassifier.predict_proba.
        def predict(self, X):
            return np.zeros(X.shape[0])

    X, y = make_blobs(
        n_samples=50, n_features=10, random_state=7, centers=10, cluster_std=15.0
    )
    clf = DummyClassifier().fit(X, y)
    calibrator = ZeroCalibrator()
    cal_clf = _CalibratedClassifier(
        estimator=clf, calibrators=[calibrator], classes=clf.classes_
    )

    probas = cal_clf.predict_proba(X)

    # Check that all probabilities are uniformly 1. / clf.n_classes_
    assert_allclose(probas, 1.0 / clf.n_classes_)


def test_calibration_prefit():
    """Test calibration for prefitted classifiers"""
    n_samples = 50
    X, y = make_classification(n_samples=3 * n_samples, n_features=6, random_state=42)
    sample_weight = np.random.RandomState(seed=42).uniform(size=y.size)

    X -= X.min()  # MultinomialNB only allows positive X

    # split train and test
    X_train, y_train, sw_train = X[:n_samples], y[:n_samples], sample_weight[:n_samples]
    X_calib, y_calib, sw_calib = (
        X[n_samples : 2 * n_samples],
        y[n_samples : 2 * n_samples],
        sample_weight[n_samples : 2 * n_samples],
    )
    X_test, y_test = X[2 * n_samples :], y[2 * n_samples :]

    # Naive-Bayes
    clf = MultinomialNB(force_alpha=True)
    # Check error if clf not prefit
    unfit_clf = CalibratedClassifierCV(clf, cv="prefit")
    with pytest.raises(NotFittedError):
        unfit_clf.fit(X_calib, y_calib)

    clf.fit(X_train, y_train, sw_train)
    prob_pos_clf = clf.predict_proba(X_test)[:, 1]

    # Naive Bayes with calibration
    for this_X_calib, this_X_test in [
        (X_calib, X_test),
        (sparse.csr_matrix(X_calib), sparse.csr_matrix(X_test)),
    ]:
        for method in ["isotonic", "sigmoid"]:
            cal_clf = CalibratedClassifierCV(clf, method=method, cv="prefit")

            for sw in [sw_calib, None]:
                cal_clf.fit(this_X_calib, y_calib, sample_weight=sw)
                y_prob = cal_clf.predict_proba(this_X_test)
                y_pred = cal_clf.predict(this_X_test)
                prob_pos_cal_clf = y_prob[:, 1]
                assert_array_equal(y_pred, np.array([0, 1])[np.argmax(y_prob, axis=1)])

                assert brier_score_loss(y_test, prob_pos_clf) > brier_score_loss(
                    y_test, prob_pos_cal_clf
                )


@pytest.mark.parametrize("method", ["sigmoid", "isotonic"])
def test_calibration_ensemble_false(data, method):
    # Test that `ensemble=False` is the same as using predictions from
    # `cross_val_predict` to train calibrator.
    X, y = data
    clf = LinearSVC(random_state=7)

    cal_clf = CalibratedClassifierCV(clf, method=method, cv=3, ensemble=False)
    cal_clf.fit(X, y)
    cal_probas = cal_clf.predict_proba(X)

    # Get probas manually
    unbiased_preds = cross_val_predict(clf, X, y, cv=3, method="decision_function")
    if method == "isotonic":
        calibrator = IsotonicRegression(out_of_bounds="clip")
    else:
        calibrator = _SigmoidCalibration()
    calibrator.fit(unbiased_preds, y)
    # Use `clf` fit on all data
    clf.fit(X, y)
    clf_df = clf.decision_function(X)
    manual_probas = calibrator.predict(clf_df)
    assert_allclose(cal_probas[:, 1], manual_probas)


def test_sigmoid_calibration():
    """Test calibration values with Platt sigmoid model"""
    exF = np.array([5, -4, 1.0])
    exY = np.array([1, -1, -1])
    # computed from my python port of the C++ code in LibSVM
    AB_lin_libsvm = np.array([-0.20261354391187855, 0.65236314980010512])
    assert_array_almost_equal(AB_lin_libsvm, _sigmoid_calibration(exF, exY), 3)
    lin_prob = 1.0 / (1.0 + np.exp(AB_lin_libsvm[0] * exF + AB_lin_libsvm[1]))
    sk_prob = _SigmoidCalibration().fit(exF, exY).predict(exF)
    assert_array_almost_equal(lin_prob, sk_prob, 6)

    # check that _SigmoidCalibration().fit only accepts 1d array or 2d column
    # arrays
    with pytest.raises(ValueError):
        _SigmoidCalibration().fit(np.vstack((exF, exF)), exY)


def test_calibration_curve():
    """Check calibration_curve function"""
    y_true = np.array([0, 0, 0, 1, 1, 1])
    y_pred = np.array([0.0, 0.1, 0.2, 0.8, 0.9, 1.0])
    prob_true, prob_pred = calibration_curve(y_true, y_pred, n_bins=2)
    assert len(prob_true) == len(prob_pred)
    assert len(prob_true) == 2
    assert_almost_equal(prob_true, [0, 1])
    assert_almost_equal(prob_pred, [0.1, 0.9])

    # Probabilities outside [0, 1] should not be accepted at all.
    with pytest.raises(ValueError):
        calibration_curve([1], [-0.1])

    # test that quantiles work as expected
    y_true2 = np.array([0, 0, 0, 0, 1, 1])
    y_pred2 = np.array([0.0, 0.1, 0.2, 0.5, 0.9, 1.0])
    prob_true_quantile, prob_pred_quantile = calibration_curve(
        y_true2, y_pred2, n_bins=2, strategy="quantile"
    )

    assert len(prob_true_quantile) == len(prob_pred_quantile)
    assert len(prob_true_quantile) == 2
    assert_almost_equal(prob_true_quantile, [0, 2 / 3])
    assert_almost_equal(prob_pred_quantile, [0.1, 0.8])

    # Check that error is raised when invalid strategy is selected
    with pytest.raises(ValueError):
        calibration_curve(y_true2, y_pred2, strategy="percentile")


# TODO(1.3): Remove this test.
def test_calibration_curve_with_unnormalized_proba():
    """Tests the `normalize` parameter of `calibration_curve`"""
    y_true = np.array([0, 0, 0, 1, 1, 1])
    y_pred = np.array([0.0, 0.1, 0.2, 0.8, 0.9, 1.0])

    # Ensure `normalize` == False raises a FutureWarning.
    with pytest.warns(FutureWarning):
        calibration_curve(y_true, y_pred, n_bins=2, normalize=False)

    # Ensure `normalize` == True raises a FutureWarning and behaves as expected.
    with pytest.warns(FutureWarning):
        prob_true_unnormalized, prob_pred_unnormalized = calibration_curve(
            y_true, y_pred * 2, n_bins=2, normalize=True
        )
        prob_true, prob_pred = calibration_curve(y_true, y_pred, n_bins=2)
        assert_almost_equal(prob_true, prob_true_unnormalized)
        assert_almost_equal(prob_pred, prob_pred_unnormalized)


@pytest.mark.parametrize("ensemble", [True, False])
def test_calibration_nan_imputer(ensemble):
    """Test that calibration can accept nan"""
    X, y = make_classification(
        n_samples=10, n_features=2, n_informative=2, n_redundant=0, random_state=42
    )
    X[0, 0] = np.nan
    clf = Pipeline(
        [("imputer", SimpleImputer()), ("rf", RandomForestClassifier(n_estimators=1))]
    )
    clf_c = CalibratedClassifierCV(clf, cv=2, method="isotonic", ensemble=ensemble)
    clf_c.fit(X, y)
    clf_c.predict(X)


@pytest.mark.parametrize("ensemble", [True, False])
def test_calibration_prob_sum(ensemble):
    # Test that sum of probabilities is 1. A non-regression test for
    # issue #7796
    num_classes = 2
    X, y = make_classification(n_samples=10, n_features=5, n_classes=num_classes)
    clf = LinearSVC(C=1.0, random_state=7)
    clf_prob = CalibratedClassifierCV(
        clf, method="sigmoid", cv=LeaveOneOut(), ensemble=ensemble
    )
    clf_prob.fit(X, y)

    probs = clf_prob.predict_proba(X)
    assert_array_almost_equal(probs.sum(axis=1), np.ones(probs.shape[0]))


@pytest.mark.parametrize("ensemble", [True, False])
def test_calibration_less_classes(ensemble):
    # Test to check calibration works fine when train set in a test-train
    # split does not contain all classes
    # Since this test uses LOO, at each iteration train set will not contain a
    # class label
    X = np.random.randn(10, 5)
    y = np.arange(10)
    clf = LinearSVC(C=1.0, random_state=7)
    cal_clf = CalibratedClassifierCV(
        clf, method="sigmoid", cv=LeaveOneOut(), ensemble=ensemble
    )
    cal_clf.fit(X, y)

    for i, calibrated_classifier in enumerate(cal_clf.calibrated_classifiers_):
        proba = calibrated_classifier.predict_proba(X)
        if ensemble:
            # Check that the unobserved class has proba=0
            assert_array_equal(proba[:, i], np.zeros(len(y)))
            # Check for all other classes proba>0
            assert np.all(proba[:, :i] > 0)
            assert np.all(proba[:, i + 1 :] > 0)
        else:
            # Check `proba` are all 1/n_classes
            assert np.allclose(proba, 1 / proba.shape[0])


@pytest.mark.parametrize(
    "X",
    [
        np.random.RandomState(42).randn(15, 5, 2),
        np.random.RandomState(42).randn(15, 5, 2, 6),
    ],
)
def test_calibration_accepts_ndarray(X):
    """Test that calibration accepts n-dimensional arrays as input"""
    y = [1, 0, 0, 1, 1, 0, 1, 1, 0, 0, 1, 0, 0, 1, 0]

    class MockTensorClassifier(BaseEstimator):
        """A toy estimator that accepts tensor inputs"""

        def fit(self, X, y):
            self.classes_ = np.unique(y)
            return self

        def decision_function(self, X):
            # toy decision function that just needs to have the right shape:
            return X.reshape(X.shape[0], -1).sum(axis=1)

    calibrated_clf = CalibratedClassifierCV(MockTensorClassifier())
    # we should be able to fit this classifier with no error
    calibrated_clf.fit(X, y)


@pytest.fixture
def dict_data():
    dict_data = [
        {"state": "NY", "age": "adult"},
        {"state": "TX", "age": "adult"},
        {"state": "VT", "age": "child"},
    ]
    text_labels = [1, 0, 1]
    return dict_data, text_labels


@pytest.fixture
def dict_data_pipeline(dict_data):
    X, y = dict_data
    pipeline_prefit = Pipeline(
        [("vectorizer", DictVectorizer()), ("clf", RandomForestClassifier())]
    )
    return pipeline_prefit.fit(X, y)


def test_calibration_dict_pipeline(dict_data, dict_data_pipeline):
    """Test that calibration works in prefit pipeline with transformer

    `X` is not array-like, sparse matrix or dataframe at the start.
    See https://github.com/scikit-learn/scikit-learn/issues/8710

    Also test it can predict without running into validation errors.
    See https://github.com/scikit-learn/scikit-learn/issues/19637
    """
    X, y = dict_data
    clf = dict_data_pipeline
    calib_clf = CalibratedClassifierCV(clf, cv="prefit")
    calib_clf.fit(X, y)
    # Check attributes are obtained from fitted estimator
    assert_array_equal(calib_clf.classes_, clf.classes_)

    # Neither the pipeline nor the calibration meta-estimator
    # expose the n_features_in_ check on this kind of data.
    assert not hasattr(clf, "n_features_in_")
    assert not hasattr(calib_clf, "n_features_in_")

    # Ensure that no error is thrown with predict and predict_proba
    calib_clf.predict(X)
    calib_clf.predict_proba(X)


@pytest.mark.parametrize(
    "clf, cv",
    [
        pytest.param(LinearSVC(C=1), 2),
        pytest.param(LinearSVC(C=1), "prefit"),
    ],
)
def test_calibration_attributes(clf, cv):
    # Check that `n_features_in_` and `classes_` attributes created properly
    X, y = make_classification(n_samples=10, n_features=5, n_classes=2, random_state=7)
    if cv == "prefit":
        clf = clf.fit(X, y)
    calib_clf = CalibratedClassifierCV(clf, cv=cv)
    calib_clf.fit(X, y)

    if cv == "prefit":
        assert_array_equal(calib_clf.classes_, clf.classes_)
        assert calib_clf.n_features_in_ == clf.n_features_in_
    else:
        classes = LabelEncoder().fit(y).classes_
        assert_array_equal(calib_clf.classes_, classes)
        assert calib_clf.n_features_in_ == X.shape[1]


def test_calibration_inconsistent_prefit_n_features_in():
    # Check that `n_features_in_` from prefit base estimator
    # is consistent with training set
    X, y = make_classification(n_samples=10, n_features=5, n_classes=2, random_state=7)
    clf = LinearSVC(C=1).fit(X, y)
    calib_clf = CalibratedClassifierCV(clf, cv="prefit")

    msg = "X has 3 features, but LinearSVC is expecting 5 features as input."
    with pytest.raises(ValueError, match=msg):
        calib_clf.fit(X[:, :3], y)


def test_calibration_votingclassifier():
    # Check that `CalibratedClassifier` works with `VotingClassifier`.
    # The method `predict_proba` from `VotingClassifier` is dynamically
    # defined via a property that only works when voting="soft".
    X, y = make_classification(n_samples=10, n_features=5, n_classes=2, random_state=7)
    vote = VotingClassifier(
        estimators=[("lr" + str(i), LogisticRegression()) for i in range(3)],
        voting="soft",
    )
    vote.fit(X, y)

    calib_clf = CalibratedClassifierCV(estimator=vote, cv="prefit")
    # smoke test: should not raise an error
    calib_clf.fit(X, y)


@pytest.fixture(scope="module")
def iris_data():
    return load_iris(return_X_y=True)


@pytest.fixture(scope="module")
def iris_data_binary(iris_data):
    X, y = iris_data
    return X[y < 2], y[y < 2]


def test_calibration_display_validation(pyplot, iris_data, iris_data_binary):
    X, y = iris_data
    X_binary, y_binary = iris_data_binary

    reg = LinearRegression().fit(X, y)
    msg = "'estimator' should be a fitted classifier"
    with pytest.raises(ValueError, match=msg):
        CalibrationDisplay.from_estimator(reg, X, y)

    clf = LinearSVC().fit(X, y)
    msg = "has none of the following attributes: predict_proba."
    with pytest.raises(AttributeError, match=msg):
        CalibrationDisplay.from_estimator(clf, X, y)

    clf = LogisticRegression()
    with pytest.raises(NotFittedError):
        CalibrationDisplay.from_estimator(clf, X, y)


@pytest.mark.parametrize("constructor_name", ["from_estimator", "from_predictions"])
def test_calibration_display_non_binary(pyplot, iris_data, constructor_name):
    X, y = iris_data
    clf = DecisionTreeClassifier()
    clf.fit(X, y)
    y_prob = clf.predict_proba(X)

    if constructor_name == "from_estimator":
        msg = "The target y is not binary. Got multiclass type of target."
        with pytest.raises(ValueError, match=msg):
            CalibrationDisplay.from_estimator(clf, X, y)
    else:
        msg = "The target y is not binary. Got multiclass type of target."
        with pytest.raises(ValueError, match=msg):
            CalibrationDisplay.from_predictions(y, y_prob)


@pytest.mark.parametrize("n_bins", [5, 10])
@pytest.mark.parametrize("strategy", ["uniform", "quantile"])
def test_calibration_display_compute(pyplot, iris_data_binary, n_bins, strategy):
    # Ensure `CalibrationDisplay.from_predictions` and `calibration_curve`
    # compute the same results. Also checks attributes of the
    # CalibrationDisplay object.
    X, y = iris_data_binary

    lr = LogisticRegression().fit(X, y)

    viz = CalibrationDisplay.from_estimator(
        lr, X, y, n_bins=n_bins, strategy=strategy, alpha=0.8
    )

    y_prob = lr.predict_proba(X)[:, 1]
    prob_true, prob_pred = calibration_curve(
        y, y_prob, n_bins=n_bins, strategy=strategy
    )

    assert_allclose(viz.prob_true, prob_true)
    assert_allclose(viz.prob_pred, prob_pred)
    assert_allclose(viz.y_prob, y_prob)

    assert viz.estimator_name == "LogisticRegression"

    # cannot fail thanks to pyplot fixture
    import matplotlib as mpl  # noqa

    assert isinstance(viz.line_, mpl.lines.Line2D)
    assert viz.line_.get_alpha() == 0.8
    assert isinstance(viz.ax_, mpl.axes.Axes)
    assert isinstance(viz.figure_, mpl.figure.Figure)

    assert viz.ax_.get_xlabel() == "Mean predicted probability (Positive class: 1)"
    assert viz.ax_.get_ylabel() == "Fraction of positives (Positive class: 1)"

    expected_legend_labels = ["LogisticRegression", "Perfectly calibrated"]
    legend_labels = viz.ax_.get_legend().get_texts()
    assert len(legend_labels) == len(expected_legend_labels)
    for labels in legend_labels:
        assert labels.get_text() in expected_legend_labels


def test_plot_calibration_curve_pipeline(pyplot, iris_data_binary):
    # Ensure pipelines are supported by CalibrationDisplay.from_estimator
    X, y = iris_data_binary
    clf = make_pipeline(StandardScaler(), LogisticRegression())
    clf.fit(X, y)
    viz = CalibrationDisplay.from_estimator(clf, X, y)

    expected_legend_labels = [viz.estimator_name, "Perfectly calibrated"]
    legend_labels = viz.ax_.get_legend().get_texts()
    assert len(legend_labels) == len(expected_legend_labels)
    for labels in legend_labels:
        assert labels.get_text() in expected_legend_labels


@pytest.mark.parametrize(
    "name, expected_label", [(None, "_line1"), ("my_est", "my_est")]
)
def test_calibration_display_default_labels(pyplot, name, expected_label):
    prob_true = np.array([0, 1, 1, 0])
    prob_pred = np.array([0.2, 0.8, 0.8, 0.4])
    y_prob = np.array([])

    viz = CalibrationDisplay(prob_true, prob_pred, y_prob, estimator_name=name)
    viz.plot()

    expected_legend_labels = [] if name is None else [name]
    expected_legend_labels.append("Perfectly calibrated")
    legend_labels = viz.ax_.get_legend().get_texts()
    assert len(legend_labels) == len(expected_legend_labels)
    for labels in legend_labels:
        assert labels.get_text() in expected_legend_labels


def test_calibration_display_label_class_plot(pyplot):
    # Checks that when instantiating `CalibrationDisplay` class then calling
    # `plot`, `self.estimator_name` is the one given in `plot`
    prob_true = np.array([0, 1, 1, 0])
    prob_pred = np.array([0.2, 0.8, 0.8, 0.4])
    y_prob = np.array([])

    name = "name one"
    viz = CalibrationDisplay(prob_true, prob_pred, y_prob, estimator_name=name)
    assert viz.estimator_name == name
    name = "name two"
    viz.plot(name=name)

    expected_legend_labels = [name, "Perfectly calibrated"]
    legend_labels = viz.ax_.get_legend().get_texts()
    assert len(legend_labels) == len(expected_legend_labels)
    for labels in legend_labels:
        assert labels.get_text() in expected_legend_labels


@pytest.mark.parametrize("constructor_name", ["from_estimator", "from_predictions"])
def test_calibration_display_name_multiple_calls(
    constructor_name, pyplot, iris_data_binary
):
    # Check that the `name` used when calling
    # `CalibrationDisplay.from_predictions` or
    # `CalibrationDisplay.from_estimator` is used when multiple
    # `CalibrationDisplay.viz.plot()` calls are made.
    X, y = iris_data_binary
    clf_name = "my hand-crafted name"
    clf = LogisticRegression().fit(X, y)
    y_prob = clf.predict_proba(X)[:, 1]

    constructor = getattr(CalibrationDisplay, constructor_name)
    params = (clf, X, y) if constructor_name == "from_estimator" else (y, y_prob)

    viz = constructor(*params, name=clf_name)
    assert viz.estimator_name == clf_name
    pyplot.close("all")
    viz.plot()

    expected_legend_labels = [clf_name, "Perfectly calibrated"]
    legend_labels = viz.ax_.get_legend().get_texts()
    assert len(legend_labels) == len(expected_legend_labels)
    for labels in legend_labels:
        assert labels.get_text() in expected_legend_labels

    pyplot.close("all")
    clf_name = "another_name"
    viz.plot(name=clf_name)
    assert len(legend_labels) == len(expected_legend_labels)
    for labels in legend_labels:
        assert labels.get_text() in expected_legend_labels


def test_calibration_display_ref_line(pyplot, iris_data_binary):
    # Check that `ref_line` only appears once
    X, y = iris_data_binary
    lr = LogisticRegression().fit(X, y)
    dt = DecisionTreeClassifier().fit(X, y)

    viz = CalibrationDisplay.from_estimator(lr, X, y)
    viz2 = CalibrationDisplay.from_estimator(dt, X, y, ax=viz.ax_)

    labels = viz2.ax_.get_legend_handles_labels()[1]
    assert labels.count("Perfectly calibrated") == 1


@pytest.mark.parametrize("dtype_y_str", [str, object])
def test_calibration_curve_pos_label_error_str(dtype_y_str):
    """Check error message when a `pos_label` is not specified with `str` targets."""
    rng = np.random.RandomState(42)
    y1 = np.array(["spam"] * 3 + ["eggs"] * 2, dtype=dtype_y_str)
    y2 = rng.randint(0, 2, size=y1.size)

    err_msg = (
        "y_true takes value in {'eggs', 'spam'} and pos_label is not "
        "specified: either make y_true take value in {0, 1} or {-1, 1} or "
        "pass pos_label explicitly"
    )
    with pytest.raises(ValueError, match=err_msg):
        calibration_curve(y1, y2)


@pytest.mark.parametrize("dtype_y_str", [str, object])
def test_calibration_curve_pos_label(dtype_y_str):
    """Check the behaviour when passing explicitly `pos_label`."""
    y_true = np.array([0, 0, 0, 1, 1, 1, 1, 1, 1])
    classes = np.array(["spam", "egg"], dtype=dtype_y_str)
    y_true_str = classes[y_true]
    y_pred = np.array([0.1, 0.2, 0.3, 0.4, 0.65, 0.7, 0.8, 0.9, 1.0])

    # default case
    prob_true, _ = calibration_curve(y_true, y_pred, n_bins=4)
    assert_allclose(prob_true, [0, 0.5, 1, 1])
    # if `y_true` contains `str`, then `pos_label` is required
    prob_true, _ = calibration_curve(y_true_str, y_pred, n_bins=4, pos_label="egg")
    assert_allclose(prob_true, [0, 0.5, 1, 1])

    prob_true, _ = calibration_curve(y_true, 1 - y_pred, n_bins=4, pos_label=0)
    assert_allclose(prob_true, [0, 0, 0.5, 1])
    prob_true, _ = calibration_curve(y_true_str, 1 - y_pred, n_bins=4, pos_label="spam")
    assert_allclose(prob_true, [0, 0, 0.5, 1])


@pytest.mark.parametrize("pos_label, expected_pos_label", [(None, 1), (0, 0), (1, 1)])
def test_calibration_display_pos_label(
    pyplot, iris_data_binary, pos_label, expected_pos_label
):
    """Check the behaviour of `pos_label` in the `CalibrationDisplay`."""
    X, y = iris_data_binary

    lr = LogisticRegression().fit(X, y)
    viz = CalibrationDisplay.from_estimator(lr, X, y, pos_label=pos_label)

    y_prob = lr.predict_proba(X)[:, expected_pos_label]
    prob_true, prob_pred = calibration_curve(y, y_prob, pos_label=pos_label)

    assert_allclose(viz.prob_true, prob_true)
    assert_allclose(viz.prob_pred, prob_pred)
    assert_allclose(viz.y_prob, y_prob)

    assert (
        viz.ax_.get_xlabel()
        == f"Mean predicted probability (Positive class: {expected_pos_label})"
    )
    assert (
        viz.ax_.get_ylabel()
        == f"Fraction of positives (Positive class: {expected_pos_label})"
    )

    expected_legend_labels = [lr.__class__.__name__, "Perfectly calibrated"]
    legend_labels = viz.ax_.get_legend().get_texts()
    assert len(legend_labels) == len(expected_legend_labels)
    for labels in legend_labels:
        assert labels.get_text() in expected_legend_labels


@pytest.mark.parametrize("method", ["sigmoid", "isotonic"])
@pytest.mark.parametrize("ensemble", [True, False])
def test_calibrated_classifier_cv_double_sample_weights_equivalence(method, ensemble):
    """Check that passing repeating twice the dataset `X` is equivalent to
    passing a `sample_weight` with a factor 2."""
    X, y = load_iris(return_X_y=True)
    # Scale the data to avoid any convergence issue
    X = StandardScaler().fit_transform(X)
    # Only use 2 classes
    X, y = X[:100], y[:100]
    sample_weight = np.ones_like(y) * 2

    # Interlace the data such that a 2-fold cross-validation will be equivalent
    # to using the original dataset with a sample weights of 2
    X_twice = np.zeros((X.shape[0] * 2, X.shape[1]), dtype=X.dtype)
    X_twice[::2, :] = X
    X_twice[1::2, :] = X
    y_twice = np.zeros(y.shape[0] * 2, dtype=y.dtype)
    y_twice[::2] = y
    y_twice[1::2] = y

    estimator = LogisticRegression()
    calibrated_clf_without_weights = CalibratedClassifierCV(
        estimator,
        method=method,
        ensemble=ensemble,
        cv=2,
    )
    calibrated_clf_with_weights = clone(calibrated_clf_without_weights)

    calibrated_clf_with_weights.fit(X, y, sample_weight=sample_weight)
    calibrated_clf_without_weights.fit(X_twice, y_twice)

    # Check that the underlying fitted estimators have the same coefficients
    for est_with_weights, est_without_weights in zip(
        calibrated_clf_with_weights.calibrated_classifiers_,
        calibrated_clf_without_weights.calibrated_classifiers_,
    ):
        assert_allclose(
            est_with_weights.estimator.coef_,
            est_without_weights.estimator.coef_,
        )

    # Check that the predictions are the same
    y_pred_with_weights = calibrated_clf_with_weights.predict_proba(X)
    y_pred_without_weights = calibrated_clf_without_weights.predict_proba(X)

    assert_allclose(y_pred_with_weights, y_pred_without_weights)


@pytest.mark.parametrize("fit_params_type", ["list", "array"])
def test_calibration_with_fit_params(fit_params_type, data):
    """Tests that fit_params are passed to the underlying base estimator.

    Non-regression test for:
    https://github.com/scikit-learn/scikit-learn/issues/12384
    """
    X, y = data
    fit_params = {
        "a": _convert_container(y, fit_params_type),
        "b": _convert_container(y, fit_params_type),
    }

    clf = CheckingClassifier(expected_fit_params=["a", "b"])
    pc_clf = CalibratedClassifierCV(clf)

    pc_clf.fit(X, y, **fit_params)


@pytest.mark.parametrize(
    "sample_weight",
    [
        [1.0] * N_SAMPLES,
        np.ones(N_SAMPLES),
    ],
)
def test_calibration_with_sample_weight_base_estimator(sample_weight, data):
    """Tests that sample_weight is passed to the underlying base
    estimator.
    """
    X, y = data
    clf = CheckingClassifier(expected_sample_weight=True)
    pc_clf = CalibratedClassifierCV(clf)

    pc_clf.fit(X, y, sample_weight=sample_weight)


def test_calibration_without_sample_weight_base_estimator(data):
    """Check that even if the estimator doesn't support
    sample_weight, fitting with sample_weight still works.

    There should be a warning, since the sample_weight is not passed
    on to the estimator.
    """
    X, y = data
    sample_weight = np.ones_like(y)

    class ClfWithoutSampleWeight(CheckingClassifier):
        def fit(self, X, y, **fit_params):
            assert "sample_weight" not in fit_params
            return super().fit(X, y, **fit_params)

    clf = ClfWithoutSampleWeight()
    pc_clf = CalibratedClassifierCV(clf)

    with pytest.warns(UserWarning):
        pc_clf.fit(X, y, sample_weight=sample_weight)


def test_calibration_with_fit_params_inconsistent_length(data):
    """fit_params having different length than data should raise the
    correct error message.
    """
    X, y = data
    fit_params = {"a": y[:5]}
    clf = CheckingClassifier(expected_fit_params=fit_params)
    pc_clf = CalibratedClassifierCV(clf)

    msg = (
        r"Found input variables with inconsistent numbers of "
        r"samples: \[" + str(N_SAMPLES) + r", 5\]"
    )
    with pytest.raises(ValueError, match=msg):
        pc_clf.fit(X, y, **fit_params)


@pytest.mark.parametrize("method", ["sigmoid", "isotonic"])
@pytest.mark.parametrize("ensemble", [True, False])
def test_calibrated_classifier_cv_zeros_sample_weights_equivalence(method, ensemble):
    """Check that passing removing some sample from the dataset `X` is
    equivalent to passing a `sample_weight` with a factor 0."""
    X, y = load_iris(return_X_y=True)
    # Scale the data to avoid any convergence issue
    X = StandardScaler().fit_transform(X)
    # Only use 2 classes and select samples such that 2-fold cross-validation
    # split will lead to an equivalence with a `sample_weight` of 0
    X = np.vstack((X[:40], X[50:90]))
    y = np.hstack((y[:40], y[50:90]))
    sample_weight = np.zeros_like(y)
    sample_weight[::2] = 1

    estimator = LogisticRegression()
    calibrated_clf_without_weights = CalibratedClassifierCV(
        estimator,
        method=method,
        ensemble=ensemble,
        cv=2,
    )
    calibrated_clf_with_weights = clone(calibrated_clf_without_weights)

    calibrated_clf_with_weights.fit(X, y, sample_weight=sample_weight)
    calibrated_clf_without_weights.fit(X[::2], y[::2])

    # Check that the underlying fitted estimators have the same coefficients
    for est_with_weights, est_without_weights in zip(
        calibrated_clf_with_weights.calibrated_classifiers_,
        calibrated_clf_without_weights.calibrated_classifiers_,
    ):
        assert_allclose(
            est_with_weights.estimator.coef_,
            est_without_weights.estimator.coef_,
        )

    # Check that the predictions are the same
    y_pred_with_weights = calibrated_clf_with_weights.predict_proba(X)
    y_pred_without_weights = calibrated_clf_without_weights.predict_proba(X)

    assert_allclose(y_pred_with_weights, y_pred_without_weights)


# TODO(1.4): Remove
def test_calibrated_classifier_error_base_estimator(data):
    """Check that we raise an error is a user set both `base_estimator` and
    `estimator`."""
    calibrated_classifier = CalibratedClassifierCV(
        base_estimator=LogisticRegression(), estimator=LogisticRegression()
    )
    with pytest.raises(ValueError, match="Both `base_estimator` and `estimator`"):
        calibrated_classifier.fit(*data)


# TODO(1.4): Remove
def test_calibrated_classifier_deprecation_base_estimator(data):
    """Check that we raise a warning regarding the deprecation of
    `base_estimator`."""
    calibrated_classifier = CalibratedClassifierCV(base_estimator=LogisticRegression())
    warn_msg = "`base_estimator` was renamed to `estimator`"
    with pytest.warns(FutureWarning, match=warn_msg):
        calibrated_classifier.fit(*data)<|MERGE_RESOLUTION|>--- conflicted
+++ resolved
@@ -173,11 +173,7 @@
     X, y = data
     X_train, X_test, y_train, y_test = train_test_split(X, y, random_state=42)
 
-<<<<<<< HEAD
-    base_estimator = make_pipeline(StandardScaler(), LinearSVC(random_state=42))
-=======
-    estimator = LinearSVC(random_state=42)
->>>>>>> 0c421595
+    estimator = make_pipeline(StandardScaler(), LinearSVC(random_state=42))
 
     cal_clf_parallel = CalibratedClassifierCV(
         estimator, method=method, n_jobs=2, ensemble=ensemble

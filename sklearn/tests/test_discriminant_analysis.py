import sys
import numpy as np
from nose import SkipTest

from sklearn.utils.testing import assert_array_equal
from sklearn.utils.testing import assert_array_almost_equal
from sklearn.utils.testing import assert_equal
from sklearn.utils.testing import assert_almost_equal
from sklearn.utils.testing import assert_true
from sklearn.utils.testing import assert_raises
from sklearn.utils.testing import assert_raise_message
from sklearn.utils.testing import assert_warns
from sklearn.utils.testing import assert_greater
from sklearn.utils.testing import ignore_warnings

from sklearn.datasets import make_blobs
from sklearn.discriminant_analysis import LinearDiscriminantAnalysis
from sklearn.discriminant_analysis import QuadraticDiscriminantAnalysis
from sklearn.discriminant_analysis import _cov


# import reload
version = sys.version_info
if version[0] == 3:
    # Python 3+ import for reload. Builtin in Python2
    if version[1] == 3:
        reload = None
    else:
        from importlib import reload


# Data is just 6 separable points in the plane
X = np.array([[-2, -1], [-1, -1], [-1, -2], [1, 1], [1, 2], [2, 1]], dtype='f')
y = np.array([1, 1, 1, 2, 2, 2])
y3 = np.array([1, 1, 2, 2, 3, 3])

# Degenerate data with only one feature (still should be separable)
X1 = np.array([[-2, ], [-1, ], [-1, ], [1, ], [1, ], [2, ]], dtype='f')

# Data is just 9 separable points in the plane
X6 = np.array([[0, 0], [-2, -2], [-2, -1], [-1, -1], [-1, -2],
               [1, 3], [1, 2], [2, 1], [2, 2]])
y6 = np.array([1, 1, 1, 1, 1, 2, 2, 2, 2])
y7 = np.array([1, 2, 3, 2, 3, 1, 2, 3, 1])

# Degenerate data with 1 feature (still should be separable)
X7 = np.array([[-3, ], [-2, ], [-1, ], [-1, ], [0, ], [1, ], [1, ],
               [2, ], [3, ]])

# Data that has zero variance in one dimension and needs regularization
X2 = np.array([[-3, 0], [-2, 0], [-1, 0], [-1, 0], [0, 0], [1, 0], [1, 0],
               [2, 0], [3, 0]])

# One element class
y4 = np.array([1, 1, 1, 1, 1, 1, 1, 1, 2])

# Data with less samples in a class than n_features
X5 = np.c_[np.arange(8), np.zeros((8, 3))]
y5 = np.array([0, 0, 0, 0, 0, 1, 1, 1])

solver_shrinkage = [('svd', None), ('lsqr', None), ('eigen', None),
                    ('lsqr', 'auto'), ('lsqr', 0), ('lsqr', 0.43),
                    ('eigen', 'auto'), ('eigen', 0), ('eigen', 0.43)]


def test_lda_predict():
    # Test LDA classification.
    # This checks that LDA implements fit and predict and returns correct
    # values for simple toy data.
    for test_case in solver_shrinkage:
        solver, shrinkage = test_case
        clf = LinearDiscriminantAnalysis(solver=solver, shrinkage=shrinkage)
        y_pred = clf.fit(X, y).predict(X)
        assert_array_equal(y_pred, y, 'solver %s' % solver)

        # Assert that it works with 1D data
        y_pred1 = clf.fit(X1, y).predict(X1)
        assert_array_equal(y_pred1, y, 'solver %s' % solver)

        # Test probability estimates
        y_proba_pred1 = clf.predict_proba(X1)
        assert_array_equal((y_proba_pred1[:, 1] > 0.5) + 1, y,
                           'solver %s' % solver)
        y_log_proba_pred1 = clf.predict_log_proba(X1)
        assert_array_almost_equal(np.exp(y_log_proba_pred1), y_proba_pred1,
                                  8, 'solver %s' % solver)

        # Primarily test for commit 2f34950 -- "reuse" of priors
        y_pred3 = clf.fit(X, y3).predict(X)
        # LDA shouldn't be able to separate those
        assert_true(np.any(y_pred3 != y3), 'solver %s' % solver)

    # Test invalid shrinkages
    clf = LinearDiscriminantAnalysis(solver="lsqr", shrinkage=-0.2231)
    assert_raises(ValueError, clf.fit, X, y)
    clf = LinearDiscriminantAnalysis(solver="eigen", shrinkage="dummy")
    assert_raises(ValueError, clf.fit, X, y)
    clf = LinearDiscriminantAnalysis(solver="svd", shrinkage="auto")
    assert_raises(NotImplementedError, clf.fit, X, y)
    # Test unknown solver
    clf = LinearDiscriminantAnalysis(solver="dummy")
    assert_raises(ValueError, clf.fit, X, y)


def test_lda_priors():
    # Test priors (negative priors)
    priors = np.array([0.5, -0.5])
    clf = LinearDiscriminantAnalysis(priors=priors)
    msg = "priors must be non-negative"
    assert_raise_message(ValueError, msg, clf.fit, X, y)

    # Test that priors passed as a list are correctly handled (run to see if
    # failure)
    clf = LinearDiscriminantAnalysis(priors=[0.5, 0.5])
    clf.fit(X, y)

    # Test that priors always sum to 1
    priors = np.array([0.5, 0.6])
    prior_norm = np.array([0.45, 0.55])
    clf = LinearDiscriminantAnalysis(priors=priors)
    assert_warns(UserWarning, clf.fit, X, y)
    assert_array_almost_equal(clf.priors_, prior_norm, 2)


def test_lda_coefs():
    # Test if the coefficients of the solvers are approximately the same.
    n_features = 2
    n_classes = 2
    n_samples = 1000
    X, y = make_blobs(n_samples=n_samples, n_features=n_features,
                      centers=n_classes, random_state=11)

    clf_lda_svd = LinearDiscriminantAnalysis(solver="svd")
    clf_lda_lsqr = LinearDiscriminantAnalysis(solver="lsqr")
    clf_lda_eigen = LinearDiscriminantAnalysis(solver="eigen")

    clf_lda_svd.fit(X, y)
    clf_lda_lsqr.fit(X, y)
    clf_lda_eigen.fit(X, y)

    assert_array_almost_equal(clf_lda_svd.coef_, clf_lda_lsqr.coef_, 1)
    assert_array_almost_equal(clf_lda_svd.coef_, clf_lda_eigen.coef_, 1)
    assert_array_almost_equal(clf_lda_eigen.coef_, clf_lda_lsqr.coef_, 1)


def test_lda_transform():
    # Test LDA transform.
    clf = LinearDiscriminantAnalysis(solver="svd", n_components=1)
    X_transformed = clf.fit(X, y).transform(X)
    assert_equal(X_transformed.shape[1], 1)
    clf = LinearDiscriminantAnalysis(solver="eigen", n_components=1)
    X_transformed = clf.fit(X, y).transform(X)
    assert_equal(X_transformed.shape[1], 1)

    clf = LinearDiscriminantAnalysis(solver="lsqr", n_components=1)
    clf.fit(X, y)
    msg = "transform not implemented for 'lsqr'"
    assert_raise_message(NotImplementedError, msg, clf.transform, X)


def test_lda_explained_variance_ratio():
    # Test if the sum of the normalized eigen vectors values equals 1,
    # Also tests whether the explained_variance_ratio_ formed by the
    # eigen solver is the same as the explained_variance_ratio_ formed
    # by the svd solver

    state = np.random.RandomState(0)
    X = state.normal(loc=0, scale=100, size=(40, 20))
<<<<<<< HEAD
    y = state.randint(0, 3, size=(40, 1))
=======
    y = state.randint(0, 3, size=(40,))
>>>>>>> 8d072fb3

    clf_lda_eigen = LinearDiscriminantAnalysis(solver="eigen")
    clf_lda_eigen.fit(X, y)
    assert_almost_equal(clf_lda_eigen.explained_variance_ratio_.sum(), 1.0, 3)

    clf_lda_svd = LinearDiscriminantAnalysis(solver="svd")
    clf_lda_svd.fit(X, y)
    assert_almost_equal(clf_lda_svd.explained_variance_ratio_.sum(), 1.0, 3)

    tested_length = min(clf_lda_svd.explained_variance_ratio_.shape[0],
                        clf_lda_eigen.explained_variance_ratio_.shape[0])

    # NOTE: clf_lda_eigen.explained_variance_ratio_ is not of n_components
    # length. Make it the same length as clf_lda_svd.explained_variance_ratio_
    # before comparison.
    assert_array_almost_equal(clf_lda_svd.explained_variance_ratio_,
<<<<<<< HEAD
            clf_lda_eigen.explained_variance_ratio_[:tested_length])
=======
                              clf_lda_eigen.explained_variance_ratio_[:tested_length])
>>>>>>> 8d072fb3


def test_lda_orthogonality():
    # arrange four classes with their means in a kite-shaped pattern
    # the longer distance should be transformed to the first component, and
    # the shorter distance to the second component.
    means = np.array([[0, 0, -1], [0, 2, 0], [0, -2, 0], [0, 0, 5]])

    # We construct perfectly symmetric distributions, so the LDA can estimate
    # precise means.
    scatter = np.array([[0.1, 0, 0], [-0.1, 0, 0], [0, 0.1, 0], [0, -0.1, 0],
                        [0, 0, 0.1], [0, 0, -0.1]])

    X = (means[:, np.newaxis, :] + scatter[np.newaxis, :, :]).reshape((-1, 3))
    y = np.repeat(np.arange(means.shape[0]), scatter.shape[0])

    # Fit LDA and transform the means
    clf = LinearDiscriminantAnalysis(solver="svd").fit(X, y)
    means_transformed = clf.transform(means)

    d1 = means_transformed[3] - means_transformed[0]
    d2 = means_transformed[2] - means_transformed[1]
    d1 /= np.sqrt(np.sum(d1 ** 2))
    d2 /= np.sqrt(np.sum(d2 ** 2))

    # the transformed within-class covariance should be the identity matrix
    assert_almost_equal(np.cov(clf.transform(scatter).T), np.eye(2))

    # the means of classes 0 and 3 should lie on the first component
    assert_almost_equal(np.abs(np.dot(d1[:2], [1, 0])), 1.0)

    # the means of classes 1 and 2 should lie on the second component
    assert_almost_equal(np.abs(np.dot(d2[:2], [0, 1])), 1.0)


def test_lda_scaling():
    # Test if classification works correctly with differently scaled features.
    n = 100
    rng = np.random.RandomState(1234)
    # use uniform distribution of features to make sure there is absolutely no
    # overlap between classes.
    x1 = rng.uniform(-1, 1, (n, 3)) + [-10, 0, 0]
    x2 = rng.uniform(-1, 1, (n, 3)) + [10, 0, 0]
    x = np.vstack((x1, x2)) * [1, 100, 10000]
    y = [-1] * n + [1] * n

    for solver in ('svd', 'lsqr', 'eigen'):
        clf = LinearDiscriminantAnalysis(solver=solver)
        # should be able to separate the data perfectly
        assert_equal(clf.fit(x, y).score(x, y), 1.0,
                     'using covariance: %s' % solver)


def test_qda():
    # QDA classification.
    # This checks that QDA implements fit and predict and returns
    # correct values for a simple toy dataset.
    clf = QuadraticDiscriminantAnalysis()
    y_pred = clf.fit(X6, y6).predict(X6)
    assert_array_equal(y_pred, y6)

    # Assure that it works with 1D data
    y_pred1 = clf.fit(X7, y6).predict(X7)
    assert_array_equal(y_pred1, y6)

    # Test probas estimates
    y_proba_pred1 = clf.predict_proba(X7)
    assert_array_equal((y_proba_pred1[:, 1] > 0.5) + 1, y6)
    y_log_proba_pred1 = clf.predict_log_proba(X7)
    assert_array_almost_equal(np.exp(y_log_proba_pred1), y_proba_pred1, 8)

    y_pred3 = clf.fit(X6, y7).predict(X6)
    # QDA shouldn't be able to separate those
    assert_true(np.any(y_pred3 != y7))

    # Classes should have at least 2 elements
    assert_raises(ValueError, clf.fit, X6, y4)


def test_qda_priors():
    clf = QuadraticDiscriminantAnalysis()
    y_pred = clf.fit(X6, y6).predict(X6)
    n_pos = np.sum(y_pred == 2)

    neg = 1e-10
    clf = QuadraticDiscriminantAnalysis(priors=np.array([neg, 1 - neg]))
    y_pred = clf.fit(X6, y6).predict(X6)
    n_pos2 = np.sum(y_pred == 2)

    assert_greater(n_pos2, n_pos)


def test_qda_store_covariances():
    # The default is to not set the covariances_ attribute
    clf = QuadraticDiscriminantAnalysis().fit(X6, y6)
    assert_true(not hasattr(clf, 'covariances_'))

    # Test the actual attribute:
    clf = QuadraticDiscriminantAnalysis(store_covariances=True).fit(X6, y6)
    assert_true(hasattr(clf, 'covariances_'))

    assert_array_almost_equal(
        clf.covariances_[0],
        np.array([[0.7, 0.45], [0.45, 0.7]])
    )

    assert_array_almost_equal(
        clf.covariances_[1],
        np.array([[0.33333333, -0.33333333], [-0.33333333, 0.66666667]])
    )


def test_qda_regularization():
    # the default is reg_param=0. and will cause issues
    # when there is a constant variable
    clf = QuadraticDiscriminantAnalysis()
    with ignore_warnings():
        y_pred = clf.fit(X2, y6).predict(X2)
    assert_true(np.any(y_pred != y6))

    # adding a little regularization fixes the problem
    clf = QuadraticDiscriminantAnalysis(reg_param=0.01)
    with ignore_warnings():
        clf.fit(X2, y6)
    y_pred = clf.predict(X2)
    assert_array_equal(y_pred, y6)

    # Case n_samples_in_a_class < n_features
    clf = QuadraticDiscriminantAnalysis(reg_param=0.1)
    with ignore_warnings():
        clf.fit(X5, y5)
    y_pred5 = clf.predict(X5)
    assert_array_equal(y_pred5, y5)


def test_deprecated_lda_qda_deprecation():
    if reload is None:
        raise SkipTest("Can't reload module on Python3.3")

    def import_lda_module():
        import sklearn.lda
        # ensure that we trigger DeprecationWarning even if the sklearn.lda
        # was loaded previously by another test.
        reload(sklearn.lda)
        return sklearn.lda

    lda = assert_warns(DeprecationWarning, import_lda_module)
    assert lda.LDA is LinearDiscriminantAnalysis

    def import_qda_module():
        import sklearn.qda
        # ensure that we trigger DeprecationWarning even if the sklearn.qda
        # was loaded previously by another test.
        reload(sklearn.qda)
        return sklearn.qda

    qda = assert_warns(DeprecationWarning, import_qda_module)
    assert qda.QDA is QuadraticDiscriminantAnalysis


def test_covariance():
    x, y = make_blobs(n_samples=100, n_features=5,
                      centers=1, random_state=42)

    # make features correlated
    x = np.dot(x, np.arange(x.shape[1] ** 2).reshape(x.shape[1], x.shape[1]))

    c_e = _cov(x, 'empirical')
    assert_almost_equal(c_e, c_e.T)

    c_s = _cov(x, 'auto')
    assert_almost_equal(c_s, c_s.T)<|MERGE_RESOLUTION|>--- conflicted
+++ resolved
@@ -166,11 +166,7 @@
 
     state = np.random.RandomState(0)
     X = state.normal(loc=0, scale=100, size=(40, 20))
-<<<<<<< HEAD
-    y = state.randint(0, 3, size=(40, 1))
-=======
     y = state.randint(0, 3, size=(40,))
->>>>>>> 8d072fb3
 
     clf_lda_eigen = LinearDiscriminantAnalysis(solver="eigen")
     clf_lda_eigen.fit(X, y)
@@ -187,11 +183,7 @@
     # length. Make it the same length as clf_lda_svd.explained_variance_ratio_
     # before comparison.
     assert_array_almost_equal(clf_lda_svd.explained_variance_ratio_,
-<<<<<<< HEAD
-            clf_lda_eigen.explained_variance_ratio_[:tested_length])
-=======
                               clf_lda_eigen.explained_variance_ratio_[:tested_length])
->>>>>>> 8d072fb3
 
 
 def test_lda_orthogonality():

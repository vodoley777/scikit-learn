--- conflicted
+++ resolved
@@ -335,8 +335,7 @@
     # expected error message
     error_msg = re.escape(
         "Invalid parameter 'fake' for estimator Pipeline(steps=[('cls',"
-        " LinearRegression())]). Valid parameters are: ['memory', 'steps',"
-        " 'transform_input', 'verbose']."
+        " LinearRegression())]). Valid parameters are: ['memory', 'steps', 'verbose']."
     )
     with pytest.raises(ValueError, match=error_msg):
         pipe.set_params(fake="nope")
@@ -761,7 +760,6 @@
         "memory": None,
         "m2__mult": 2,
         "last__mult": 5,
-        "transform_input": None,
         "verbose": False,
     }
 
@@ -1795,7 +1793,26 @@
     assert not hasattr(union, "feature_names_in_")
 
 
-<<<<<<< HEAD
+# TODO(1.7): remove this test
+def test_pipeline_inverse_transform_Xt_deprecation():
+    X = np.random.RandomState(0).normal(size=(10, 5))
+    pipe = Pipeline([("pca", PCA(n_components=2))])
+    X = pipe.fit_transform(X)
+
+    with pytest.raises(TypeError, match="Missing required positional argument"):
+        pipe.inverse_transform()
+
+    with pytest.raises(TypeError, match="Cannot use both X and Xt. Use X only"):
+        pipe.inverse_transform(X=X, Xt=X)
+
+    with warnings.catch_warnings(record=True):
+        warnings.simplefilter("error")
+        pipe.inverse_transform(X)
+
+    with pytest.warns(FutureWarning, match="Xt was renamed X in version 1.5"):
+        pipe.inverse_transform(Xt=X)
+
+
 # transform_input tests
 # =====================
 
@@ -1851,26 +1868,6 @@
 
 # end of transform_input tests
 # =============================
-=======
-# TODO(1.7): remove this test
-def test_pipeline_inverse_transform_Xt_deprecation():
-    X = np.random.RandomState(0).normal(size=(10, 5))
-    pipe = Pipeline([("pca", PCA(n_components=2))])
-    X = pipe.fit_transform(X)
-
-    with pytest.raises(TypeError, match="Missing required positional argument"):
-        pipe.inverse_transform()
-
-    with pytest.raises(TypeError, match="Cannot use both X and Xt. Use X only"):
-        pipe.inverse_transform(X=X, Xt=X)
-
-    with warnings.catch_warnings(record=True):
-        warnings.simplefilter("error")
-        pipe.inverse_transform(X)
-
-    with pytest.warns(FutureWarning, match="Xt was renamed X in version 1.5"):
-        pipe.inverse_transform(Xt=X)
->>>>>>> fa37777a
 
 
 # Test that metadata is routed correctly for pipelines and FeatureUnion

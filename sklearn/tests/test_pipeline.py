--- conflicted
+++ resolved
@@ -16,17 +16,11 @@
 from sklearn import config_context
 from sklearn.base import (
     BaseEstimator,
-<<<<<<< HEAD
     ClassifierMixin,
     TransformerMixin,
     clone,
     is_classifier,
-=======
-    TransformerMixin,
-    clone,
-    is_classifier,
     is_regressor,
->>>>>>> 9012b787
 )
 from sklearn.cluster import KMeans
 from sklearn.datasets import load_iris

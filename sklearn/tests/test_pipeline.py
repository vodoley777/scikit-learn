--- conflicted
+++ resolved
@@ -11,24 +11,6 @@
 import pytest
 import numpy as np
 from scipy import sparse
-
-<<<<<<< HEAD
-from sklearn.externals.six.moves import zip
-from sklearn.utils.testing import (
-    assert_array_equal,
-    assert_array_almost_equal,
-    assert_dict_equal,
-    assert_equal,
-    assert_false,
-    assert_is,
-    assert_is_not,
-    assert_raises,
-    assert_raises_regex,
-    assert_raise_message,
-    assert_true,
-    assert_warns_message
-)
-=======
 from sklearn.utils.testing import assert_raises
 from sklearn.utils.testing import assert_raises_regex
 from sklearn.utils.testing import assert_raise_message
@@ -38,21 +20,13 @@
 from sklearn.utils.testing import assert_array_almost_equal
 from sklearn.utils.testing import assert_dict_equal
 from sklearn.utils.testing import assert_no_warnings
->>>>>>> df7dd839
 
 from sklearn.base import clone, BaseEstimator
 from sklearn.pipeline import Pipeline, FeatureUnion, make_pipeline, make_union
 from sklearn.svm import SVC
-<<<<<<< HEAD
-from sklearn.linear_model import (
-    LogisticRegression,
-    LinearRegression
-)
-=======
 from sklearn.neighbors import LocalOutlierFactor
 from sklearn.linear_model import LogisticRegression, Lasso
 from sklearn.linear_model import LinearRegression
->>>>>>> df7dd839
 from sklearn.cluster import KMeans
 from sklearn.feature_selection import SelectKBest, f_classif
 from sklearn.dummy import DummyRegressor
@@ -233,13 +207,8 @@
     assert_raises(ValueError, pipe.set_params, anova__C=0.1)
 
     # Test clone
-<<<<<<< HEAD
-    pipe2 = clone(pipe)
-    assert_is_not(pipe.named_steps['svc'], pipe2.named_steps['svc'])
-=======
     pipe2 = assert_no_warnings(clone, pipe)
     assert not pipe.named_steps['svc'] is pipe2.named_steps['svc']
->>>>>>> df7dd839
 
     # Check that apart from estimators, the parameters are the same
     params = pipe.get_params(deep=True)
@@ -294,10 +263,6 @@
     # classifier should return True
     assert pipe.predict(None)
     # and transformer params should not be changed
-<<<<<<< HEAD
-    assert_is(pipe.named_steps['transf'].a, None)
-    assert_is(pipe.named_steps['transf'].b, None)
-=======
     assert pipe.named_steps['transf'].a is None
     assert pipe.named_steps['transf'].b is None
     # invalid parameters should raise an error message
@@ -331,7 +296,6 @@
         "score() got an unexpected keyword argument 'sample_weight'",
         pipe.score, X, sample_weight=np.array([2, 3])
     )
->>>>>>> df7dd839
 
 
 def test_pipeline_raise_set_params_error():
@@ -626,21 +590,12 @@
     transf1 = Transf()
     transf2 = Transf()
     pipeline = Pipeline([('mock', transf1)])
-<<<<<<< HEAD
-    assert_is(pipeline.named_steps['mock'], transf1)
-
-    # Directly setting attr
-    pipeline.steps = [('mock2', transf2)]
-    assert_true('mock' not in pipeline.named_steps)
-    assert_is(pipeline.named_steps['mock2'], transf2)
-=======
     assert pipeline.named_steps['mock'] is transf1
 
     # Directly setting attr
     pipeline.steps = [('mock2', transf2)]
     assert 'mock' not in pipeline.named_steps
     assert pipeline.named_steps['mock2'] is transf2
->>>>>>> df7dd839
     assert_equal([('mock2', transf2)], pipeline.steps)
 
     # Using set_params

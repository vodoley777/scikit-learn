--- conflicted
+++ resolved
@@ -336,11 +336,7 @@
     error_msg = re.escape(
         "Invalid parameter 'fake' for estimator Pipeline(steps=[('cls',"
         " LinearRegression())]). Valid parameters are: ['memory', 'steps',"
-<<<<<<< HEAD
         " 'transform_input', 'verbose']."
-=======
-        " 'verbose']."
->>>>>>> f092c1f7
     )
     with pytest.raises(ValueError, match=error_msg):
         pipe.set_params(fake="nope")

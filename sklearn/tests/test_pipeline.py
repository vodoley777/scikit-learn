--- conflicted
+++ resolved
@@ -13,7 +13,7 @@
 import numpy as np
 import pytest
 
-<<<<<<< HEAD
+from sklearn import config_context
 from sklearn.base import (
     BaseEstimator,
     ClassifierMixin,
@@ -21,10 +21,6 @@
     clone,
     is_classifier,
 )
-=======
-from sklearn import config_context
-from sklearn.base import BaseEstimator, TransformerMixin, clone, is_classifier
->>>>>>> 62220545
 from sklearn.cluster import KMeans
 from sklearn.datasets import load_iris
 from sklearn.decomposition import PCA, TruncatedSVD
@@ -1830,7 +1826,7 @@
 # =====================
 
 
-@pytest.mark.usefixtures("enable_slep006")
+@config_context(enable_metadata_routing=True)
 @pytest.mark.parametrize("method", ["fit", "fit_transform"])
 def test_transform_input_pipeline(method):
     """Test that with transform_input, data is correctly transformed for each step."""
@@ -1918,7 +1914,7 @@
         make_pipeline(DummyTransf(), transform_input=["blah"]).fit(X, y)
 
 
-@pytest.mark.usefixtures("enable_slep006")
+@config_context(enable_metadata_routing=True)
 def test_transform_tuple_input():
     """Test that if metadata is a tuple of arrays, both arrays are transformed."""
 

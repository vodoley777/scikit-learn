--- conflicted
+++ resolved
@@ -1598,30 +1598,6 @@
     assert_array_equal(feature_names_out, [f"my_prefix_{name}" for name in input_names])
 
 
-<<<<<<< HEAD
-def test_pipeline_nan_first_step():
-    """Check that pipeline defaults to allowing nan."""
-    pipe = make_pipeline(LogisticRegression())
-
-    tags = pipe._get_tags()
-    assert tags["allow_nan"] is False
-
-    pipe = make_pipeline(SimpleImputer(), LogisticRegression())
-    tags = pipe._get_tags()
-    assert tags["allow_nan"] is True
-
-    # Estimator with no tags -> Pipeline defaults to allow_nan == True
-    class MyTransformer:
-        def fit(self, X, y):
-            return self
-
-        def transform(self, X, y=None):
-            return X
-
-    pipe = make_pipeline(MyTransformer(), LogisticRegression())
-    tags = pipe._get_tags()
-    assert tags["allow_nan"] is True
-=======
 def test_pipeline_set_output_integration():
     """Test pipeline's set_output with feature names."""
     pytest.importorskip("pandas")
@@ -1889,4 +1865,15 @@
 
 # End of routing tests
 # ====================
->>>>>>> d7a11441
+
+
+def test_pipeline_nan_first_step():
+    """Check that pipeline defaults to allowing nan."""
+    pipe = make_pipeline(LogisticRegression())
+
+    tags = pipe._get_tags()
+    assert tags["allow_nan"] is False
+
+    pipe = make_pipeline(SimpleImputer(), LogisticRegression())
+    tags = pipe._get_tags()
+    assert tags["allow_nan"] is True
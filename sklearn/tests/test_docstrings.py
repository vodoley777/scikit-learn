import re
from inspect import signature
from typing import Optional

import pytest

from sklearn.utils.discovery import all_estimators
from sklearn.utils.discovery import all_displays
from sklearn.utils.discovery import all_functions


numpydoc_validation = pytest.importorskip("numpydoc.validate")

FUNCTION_DOCSTRING_IGNORE_LIST = [
    "sklearn.utils.extmath.fast_logdet",
    "sklearn.utils.extmath.randomized_svd",
    "sklearn.utils.extmath.safe_sparse_dot",
    "sklearn.utils.extmath.svd_flip",
    "sklearn.utils.extmath.weighted_mode",
    "sklearn.utils.fixes.delayed",
    "sklearn.utils.fixes.linspace",
    # To be fixed in upstream issue:
    # https://github.com/joblib/threadpoolctl/issues/108
    "sklearn.utils.fixes.threadpool_info",
    "sklearn.utils.fixes.threadpool_limits",
    "sklearn.utils.gen_batches",
    "sklearn.utils.gen_even_slices",
<<<<<<< HEAD
    "sklearn.utils.is_scalar_nan",
    "sklearn.utils._available_if.available_if",
    "sklearn.utils._available_if.if_delegate_has_method",
=======
    "sklearn.utils.metaestimators.available_if",
    "sklearn.utils.metaestimators.if_delegate_has_method",
>>>>>>> 14684bba
]
FUNCTION_DOCSTRING_IGNORE_LIST = set(FUNCTION_DOCSTRING_IGNORE_LIST)


def get_all_methods():
    estimators = all_estimators()
    displays = all_displays()
    for name, Klass in estimators + displays:
        if name.startswith("_"):
            # skip private classes
            continue
        methods = []
        for name in dir(Klass):
            if name.startswith("_"):
                continue
            method_obj = getattr(Klass, name)
            if hasattr(method_obj, "__call__") or isinstance(method_obj, property):
                methods.append(name)
        methods.append(None)

        for method in sorted(methods, key=str):
            yield Klass, method


def get_all_functions_names():
    functions = all_functions()
    for _, func in functions:
        yield f"{func.__module__}.{func.__name__}"


def filter_errors(errors, method, Klass=None):
    """
    Ignore some errors based on the method type.

    These rules are specific for scikit-learn."""
    for code, message in errors:
        # We ignore following error code,
        #  - RT02: The first line of the Returns section
        #    should contain only the type, ..
        #   (as we may need refer to the name of the returned
        #    object)
        #  - GL01: Docstring text (summary) should start in the line
        #    immediately after the opening quotes (not in the same line,
        #    or leaving a blank line in between)
        #  - GL02: If there's a blank line, it should be before the
        #    first line of the Returns section, not after (it allows to have
        #    short docstrings for properties).

        if code in ["RT02", "GL01", "GL02"]:
            continue

        # Ignore PR02: Unknown parameters for properties. We sometimes use
        # properties for ducktyping, i.e. SGDClassifier.predict_proba
        if code == "PR02" and Klass is not None and method is not None:
            method_obj = getattr(Klass, method)
            if isinstance(method_obj, property):
                continue

        # Following codes are only taken into account for the
        # top level class docstrings:
        #  - ES01: No extended summary found
        #  - SA01: See Also section not found
        #  - EX01: No examples section found

        if method is not None and code in ["EX01", "SA01", "ES01"]:
            continue
        yield code, message


def repr_errors(res, Klass=None, method: Optional[str] = None) -> str:
    """Pretty print original docstring and the obtained errors

    Parameters
    ----------
    res : dict
        result of numpydoc.validate.validate
    Klass : {Estimator, Display, None}
        estimator object or None
    method : str
        if estimator is not None, either the method name or None.

    Returns
    -------
    str
       String representation of the error.
    """
    if method is None:
        if hasattr(Klass, "__init__"):
            method = "__init__"
        elif Klass is None:
            raise ValueError("At least one of Klass, method should be provided")
        else:
            raise NotImplementedError

    if Klass is not None:
        obj = getattr(Klass, method)
        try:
            obj_signature = str(signature(obj))
        except TypeError:
            # In particular we can't parse the signature of properties
            obj_signature = (
                "\nParsing of the method signature failed, "
                "possibly because this is a property."
            )

        obj_name = Klass.__name__ + "." + method
    else:
        obj_signature = ""
        obj_name = method

    msg = "\n\n" + "\n\n".join(
        [
            str(res["file"]),
            obj_name + obj_signature,
            res["docstring"],
            "# Errors",
            "\n".join(
                " - {}: {}".format(code, message) for code, message in res["errors"]
            ),
        ]
    )
    return msg


@pytest.mark.parametrize("function_name", get_all_functions_names())
def test_function_docstring(function_name, request):
    """Check function docstrings using numpydoc."""
    if function_name in FUNCTION_DOCSTRING_IGNORE_LIST:
        request.applymarker(
            pytest.mark.xfail(run=False, reason="TODO pass numpydoc validation")
        )

    res = numpydoc_validation.validate(function_name)

    res["errors"] = list(filter_errors(res["errors"], method="function"))

    if res["errors"]:
        msg = repr_errors(res, method=f"Tested function: {function_name}")

        raise ValueError(msg)


@pytest.mark.parametrize("Klass, method", get_all_methods())
def test_docstring(Klass, method, request):
    base_import_path = Klass.__module__
    import_path = [base_import_path, Klass.__name__]
    if method is not None:
        import_path.append(method)

    import_path = ".".join(import_path)

    res = numpydoc_validation.validate(import_path)

    res["errors"] = list(filter_errors(res["errors"], method, Klass=Klass))

    if res["errors"]:
        msg = repr_errors(res, Klass, method)

        raise ValueError(msg)


if __name__ == "__main__":
    import sys
    import argparse

    parser = argparse.ArgumentParser(description="Validate docstring with numpydoc.")
    parser.add_argument("import_path", help="Import path to validate")

    args = parser.parse_args()

    res = numpydoc_validation.validate(args.import_path)

    import_path_sections = args.import_path.split(".")
    # When applied to classes, detect class method. For functions
    # method = None.
    # TODO: this detection can be improved. Currently we assume that we have
    # class # methods if the second path element before last is in camel case.
    if len(import_path_sections) >= 2 and re.match(
        r"(?:[A-Z][a-z]*)+", import_path_sections[-2]
    ):
        method = import_path_sections[-1]
    else:
        method = None

    res["errors"] = list(filter_errors(res["errors"], method))

    if res["errors"]:
        msg = repr_errors(res, method=args.import_path)

        print(msg)
        sys.exit(1)
    else:
        print("All docstring checks passed for {}!".format(args.import_path))<|MERGE_RESOLUTION|>--- conflicted
+++ resolved
@@ -25,14 +25,8 @@
     "sklearn.utils.fixes.threadpool_limits",
     "sklearn.utils.gen_batches",
     "sklearn.utils.gen_even_slices",
-<<<<<<< HEAD
-    "sklearn.utils.is_scalar_nan",
     "sklearn.utils._available_if.available_if",
     "sklearn.utils._available_if.if_delegate_has_method",
-=======
-    "sklearn.utils.metaestimators.available_if",
-    "sklearn.utils.metaestimators.if_delegate_has_method",
->>>>>>> 14684bba
 ]
 FUNCTION_DOCSTRING_IGNORE_LIST = set(FUNCTION_DOCSTRING_IGNORE_LIST)
 

--- conflicted
+++ resolved
@@ -13,13 +13,6 @@
 
 FUNCTION_DOCSTRING_IGNORE_LIST = [
     "sklearn.utils.extmath.fast_logdet",
-<<<<<<< HEAD
-    "sklearn.utils.extmath.svd_flip",
-    "sklearn.utils.gen_batches",
-    "sklearn.utils.gen_even_slices",
-=======
-    "sklearn.utils.extmath.randomized_svd",
->>>>>>> e01035d3
     "sklearn.utils.metaestimators.if_delegate_has_method",
 ]
 FUNCTION_DOCSTRING_IGNORE_LIST = set(FUNCTION_DOCSTRING_IGNORE_LIST)

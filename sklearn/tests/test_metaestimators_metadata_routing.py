--- conflicted
+++ resolved
@@ -44,179 +44,6 @@
         yield
 
 
-<<<<<<< HEAD
-record_metadata_not_default = partial(record_metadata, record_default=False)
-
-
-class _Registry(list):
-    # This list is used to get a reference to the sub-estimators, which are not
-    # necessarily stored on the metaestimator. We need to override __deepcopy__
-    # because the sub-estimators are probably cloned, which would result in a
-    # new copy of the list, but we need copy and deep copy both to return the
-    # same instance.
-    def __deepcopy__(self, memo):
-        return self
-
-    def __copy__(self):
-        return self
-
-
-class ConsumingRegressor(RegressorMixin, BaseEstimator):
-    """A regressor consuming metadata.
-
-    Parameters
-    ----------
-    registry : list, default=None
-        If a list, the estimator will append itself to the list in order to have
-        a reference to the estimator later on. Since that reference is not
-        required in all tests, registration can be skipped by leaving this value
-        as None.
-
-    """
-
-    def __init__(self, registry=None):
-        self.registry = registry
-
-    def partial_fit(self, X, y, sample_weight="default", metadata="default"):
-        if self.registry is not None:
-            self.registry.append(self)
-
-        record_metadata_not_default(
-            self, "partial_fit", sample_weight=sample_weight, metadata=metadata
-        )
-        return self
-
-    def fit(self, X, y, sample_weight="default", metadata="default"):
-        if self.registry is not None:
-            self.registry.append(self)
-
-        record_metadata_not_default(
-            self, "fit", sample_weight=sample_weight, metadata=metadata
-        )
-        return self
-
-    def predict(self, X, sample_weight="default", metadata="default"):
-        pass  # pragma: no cover
-
-        # when needed, uncomment the implementation
-        # if self.registry is not None:
-        #     self.registry.append(self)
-
-        # record_metadata_not_default(
-        #     self, "predict", sample_weight=sample_weight, metadata=metadata
-        # )
-        # return np.zeros(shape=(len(X),))
-
-
-class ConsumingClassifier(ClassifierMixin, BaseEstimator):
-    """A classifier consuming metadata.
-
-    Parameters
-    ----------
-    registry : list, default=None
-        If a list, the estimator will append itself to the list in order to have
-        a reference to the estimator later on. Since that reference is not
-        required in all tests, registration can be skipped by leaving this value
-        as None.
-
-    """
-
-    def __init__(self, registry=None):
-        self.registry = registry
-
-    def partial_fit(self, X, y, sample_weight="default", metadata="default"):
-        if self.registry is not None:
-            self.registry.append(self)
-
-        record_metadata_not_default(
-            self, "partial_fit", sample_weight=sample_weight, metadata=metadata
-        )
-        self.classes_ = [0, 1]
-        return self
-
-    def fit(self, X, y, sample_weight="default", metadata="default"):
-        if self.registry is not None:
-            self.registry.append(self)
-
-        record_metadata_not_default(
-            self, "fit", sample_weight=sample_weight, metadata=metadata
-        )
-        self.classes_ = [0, 1]
-        return self
-
-    def predict(self, X, sample_weight="default", metadata="default"):
-        if self.registry is not None:
-            self.registry.append(self)
-
-        record_metadata_not_default(
-            self, "predict", sample_weight=sample_weight, metadata=metadata
-        )
-        return np.zeros(shape=(len(X),))
-
-    def predict_proba(self, X, sample_weight="default", metadata="default"):
-        if self.registry is not None:
-            self.registry.append(self)
-
-        record_metadata_not_default(
-            self, "predict_proba", sample_weight=sample_weight, metadata=metadata
-        )
-        return np.asarray([[0.0, 1.0]] * len(X))
-
-    def predict_log_proba(self, X, sample_weight="default", metadata="default"):
-        pass  # pragma: no cover
-
-        # when needed, uncomment the implementation
-        # if self.registry is not None:
-        #     self.registry.append(self)
-
-        # record_metadata_not_default(
-        #     self, "predict_log_proba", sample_weight=sample_weight, metadata=metadata
-        # )
-        # return np.zeros(shape=(len(X), 2))
-
-
-class ConsumingScorer(_BaseScorer):
-    def __init__(self, registry=None):
-        super().__init__(score_func="test", sign=1, kwargs={})
-        self.registry = registry
-
-    def __call__(
-        self, estimator, X, y_true, sample_weight="default", metadata="default"
-    ):
-        if self.registry is not None:
-            self.registry.append(self)
-
-        record_metadata_not_default(
-            self, "score", sample_weight=sample_weight, metadata=metadata
-        )
-
-        return 0.0
-
-
-class ConsumingSplitter(BaseCrossValidator, GroupsConsumerMixin):
-    def __init__(self, registry=None):
-        self.registry = registry
-
-    def split(self, X, y=None, groups="default", metadata="default"):
-        if self.registry is not None:
-            self.registry.append(self)
-
-        record_metadata_not_default(self, "split", groups=groups, metadata=metadata)
-
-        split_index = len(X) - 10
-        train_indices = list(range(0, split_index))
-        test_indices = list(range(split_index, len(X)))
-        yield test_indices, train_indices
-
-    def get_n_splits(self, X=None, y=None, groups=None):
-        pass  # pragma: no cover
-
-    def _iter_test_indices(self, X=None, y=None, groups=None):
-        pass  # pragma: no cover
-
-
-=======
->>>>>>> 59048f98
 METAESTIMATORS: list = [
     {
         "metaestimator": MultiOutputRegressor,

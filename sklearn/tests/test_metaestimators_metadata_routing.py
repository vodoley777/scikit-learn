import copy
import re

import numpy as np
import pytest

from sklearn import config_context
from sklearn.base import is_classifier
from sklearn.calibration import CalibratedClassifierCV
from sklearn.compose import TransformedTargetRegressor
from sklearn.covariance import GraphicalLassoCV
from sklearn.ensemble import (
    AdaBoostClassifier,
    AdaBoostRegressor,
    BaggingClassifier,
    BaggingRegressor,
    StackingClassifier,
    StackingRegressor,
    VotingClassifier,
    VotingRegressor,
)
from sklearn.exceptions import UnsetMetadataPassedError
from sklearn.experimental import (
    enable_halving_search_cv,  # noqa
    enable_iterative_imputer,  # noqa
)
from sklearn.feature_selection import (
    RFE,
    RFECV,
    SelectFromModel,
    SequentialFeatureSelector,
)
from sklearn.impute import IterativeImputer
from sklearn.linear_model import (
    ElasticNetCV,
    LarsCV,
    LassoCV,
    LassoLarsCV,
    LogisticRegressionCV,
    MultiTaskElasticNetCV,
    MultiTaskLassoCV,
    OrthogonalMatchingPursuitCV,
    RANSACRegressor,
    RidgeClassifierCV,
    RidgeCV,
)
from sklearn.model_selection import (
    GridSearchCV,
    HalvingGridSearchCV,
    HalvingRandomSearchCV,
    RandomizedSearchCV,
)
from sklearn.multiclass import (
    OneVsOneClassifier,
    OneVsRestClassifier,
    OutputCodeClassifier,
)
from sklearn.multioutput import (
    ClassifierChain,
    MultiOutputClassifier,
    MultiOutputRegressor,
    RegressorChain,
)
from sklearn.pipeline import FeatureUnion
from sklearn.semi_supervised import SelfTrainingClassifier
from sklearn.tests.metadata_routing_common import (
    ConsumingClassifier,
    ConsumingRegressor,
    ConsumingScorer,
    ConsumingSplitter,
    _Registry,
    assert_request_is_empty,
    check_recorded_metadata,
)
from sklearn.utils.metadata_routing import MetadataRouter

rng = np.random.RandomState(42)
N, M = 100, 4
X = rng.rand(N, M)
y = rng.randint(0, 3, size=N)
classes = np.unique(y)
y_multi = rng.randint(0, 3, size=(N, 3))
classes_multi = [np.unique(y_multi[:, i]) for i in range(y_multi.shape[1])]
metadata = rng.randint(0, 10, size=N)
sample_weight = rng.rand(N)
groups = np.array([0, 1] * (len(y) // 2))


@pytest.fixture(autouse=True)
def enable_slep006():
    """Enable SLEP006 for all tests."""
    with config_context(enable_metadata_routing=True):
        yield


METAESTIMATORS: list = [
    {
        "metaestimator": MultiOutputRegressor,
        "estimator_name": "estimator",
        "estimator": ConsumingRegressor,
        "X": X,
        "y": y_multi,
        "estimator_routing_methods": ["fit", "partial_fit"],
    },
    {
        "metaestimator": MultiOutputClassifier,
        "estimator_name": "estimator",
        "estimator": ConsumingClassifier,
        "X": X,
        "y": y_multi,
        "estimator_routing_methods": ["fit", "partial_fit"],
        "method_args": {"partial_fit": {"classes": classes_multi}},
    },
    {
        "metaestimator": CalibratedClassifierCV,
        "estimator_name": "estimator",
        "estimator": ConsumingClassifier,
        "X": X,
        "y": y,
        "estimator_routing_methods": ["fit"],
        "preserves_metadata": False,
    },
    {
        "metaestimator": ClassifierChain,
        "estimator_name": "base_estimator",
        "estimator": ConsumingClassifier,
        "X": X,
        "y": y_multi,
        "estimator_routing_methods": ["fit"],
    },
    {
        "metaestimator": RegressorChain,
        "estimator_name": "base_estimator",
        "estimator": ConsumingRegressor,
        "X": X,
        "y": y_multi,
        "estimator_routing_methods": ["fit"],
    },
    {
        "metaestimator": LogisticRegressionCV,
        "X": X,
        "y": y,
        "scorer_name": "scoring",
        "scorer_routing_methods": ["fit", "score"],
        "cv_name": "cv",
        "cv_routing_methods": ["fit"],
    },
    {
        "metaestimator": GridSearchCV,
        "estimator_name": "estimator",
        "estimator": ConsumingClassifier,
        "init_args": {"param_grid": {"alpha": [0.1, 0.2]}},
        "X": X,
        "y": y,
        "estimator_routing_methods": ["fit"],
        "preserves_metadata": "subset",
        "scorer_name": "scoring",
        "scorer_routing_methods": ["fit", "score"],
        "cv_name": "cv",
        "cv_routing_methods": ["fit"],
    },
    {
        "metaestimator": RandomizedSearchCV,
        "estimator_name": "estimator",
        "estimator": ConsumingClassifier,
        "init_args": {"param_distributions": {"alpha": [0.1, 0.2]}},
        "X": X,
        "y": y,
        "estimator_routing_methods": ["fit"],
        "preserves_metadata": "subset",
        "scorer_name": "scoring",
        "scorer_routing_methods": ["fit", "score"],
        "cv_name": "cv",
        "cv_routing_methods": ["fit"],
    },
    {
        "metaestimator": HalvingGridSearchCV,
        "estimator_name": "estimator",
        "estimator": ConsumingClassifier,
        "init_args": {"param_grid": {"alpha": [0.1, 0.2]}},
        "X": X,
        "y": y,
        "estimator_routing_methods": ["fit"],
        "preserves_metadata": "subset",
        "scorer_name": "scoring",
        "scorer_routing_methods": ["fit", "score"],
        "cv_name": "cv",
        "cv_routing_methods": ["fit"],
    },
    {
        "metaestimator": HalvingRandomSearchCV,
        "estimator_name": "estimator",
        "estimator": ConsumingClassifier,
        "init_args": {"param_distributions": {"alpha": [0.1, 0.2]}},
        "X": X,
        "y": y,
        "estimator_routing_methods": ["fit"],
        "preserves_metadata": "subset",
        "scorer_name": "scoring",
        "scorer_routing_methods": ["fit", "score"],
        "cv_name": "cv",
        "cv_routing_methods": ["fit"],
    },
    {
        "metaestimator": OneVsRestClassifier,
        "estimator_name": "estimator",
        "estimator": ConsumingClassifier,
        "X": X,
        "y": y,
        "estimator_routing_methods": ["fit", "partial_fit"],
        "method_args": {"partial_fit": {"classes": classes}},
    },
    {
        "metaestimator": OneVsOneClassifier,
        "estimator_name": "estimator",
        "estimator": ConsumingClassifier,
        "X": X,
        "y": y,
        "estimator_routing_methods": ["fit", "partial_fit"],
        "preserves_metadata": "subset",
        "method_args": {"partial_fit": {"classes": classes}},
    },
    {
        "metaestimator": OutputCodeClassifier,
        "estimator_name": "estimator",
        "estimator": ConsumingClassifier,
        "init_args": {"random_state": 42},
        "X": X,
        "y": y,
        "estimator_routing_methods": ["fit"],
    },
    {
<<<<<<< HEAD
        "metaestimator": SelectFromModel,
        "estimator_name": "estimator",
        "estimator": ConsumingClassifier,
        "X": X,
        "y": y,
        "estimator_routing_methods": ["fit", "partial_fit"],
        "method_args": {"partial_fit": {"classes": classes}},
=======
        "metaestimator": OrthogonalMatchingPursuitCV,
        "X": X,
        "y": y,
        "cv_name": "cv",
        "cv_routing_methods": ["fit"],
    },
    {
        "metaestimator": ElasticNetCV,
        "X": X,
        "y": y,
        "cv_name": "cv",
        "cv_routing_methods": ["fit"],
    },
    {
        "metaestimator": LassoCV,
        "X": X,
        "y": y,
        "cv_name": "cv",
        "cv_routing_methods": ["fit"],
    },
    {
        "metaestimator": MultiTaskElasticNetCV,
        "X": X,
        "y": y_multi,
        "cv_name": "cv",
        "cv_routing_methods": ["fit"],
    },
    {
        "metaestimator": MultiTaskLassoCV,
        "X": X,
        "y": y_multi,
        "cv_name": "cv",
        "cv_routing_methods": ["fit"],
    },
    {
        "metaestimator": LarsCV,
        "X": X,
        "y": y,
        "cv_name": "cv",
        "cv_routing_methods": ["fit"],
    },
    {
        "metaestimator": LassoLarsCV,
        "X": X,
        "y": y,
        "cv_name": "cv",
        "cv_routing_methods": ["fit"],
>>>>>>> d7a11441
    },
]
"""List containing all metaestimators to be tested and their settings

The keys are as follows:

- metaestimator: The metaestmator to be tested
- estimator_name: The name of the argument for the sub-estimator
- estimator: The sub-estimator
- init_args: The arguments to be passed to the metaestimator's constructor
- X: X-data to fit and predict
- y: y-data to fit
- estimator_routing_methods: list of all methods to check for routing metadata
  to the sub-estimator
- preserves_metadata:
    - True (default): the metaestimator passes the metadata to the
      sub-estimator without modification. We check that the values recorded by
      the sub-estimator are identical to what we've passed to the
      metaestimator.
    - False: no check is performed regarding values, we only check that a
      metadata with the expected names/keys are passed.
    - "subset": we check that the recorded metadata by the sub-estimator is a
      subset of what is passed to the metaestimator.
- scorer_name: The name of the argument for the scorer
- scorer_routing_methods: list of all methods to check for routing metadata
  to the scorer
- cv_name: The name of the argument for the CV splitter
- cv_routing_methods: list of all methods to check for routing metadata
  to the splitter
- method_args: a dict of dicts, defining extra arguments needed to be passed to
  methods, such as passing `classes` to `partial_fit`.
"""

# IDs used by pytest to get meaningful verbose messages when running the tests
METAESTIMATOR_IDS = [str(row["metaestimator"].__name__) for row in METAESTIMATORS]

UNSUPPORTED_ESTIMATORS = [
    AdaBoostClassifier(),
    AdaBoostRegressor(),
    BaggingClassifier(),
    BaggingRegressor(),
    FeatureUnion([]),
    GraphicalLassoCV(),
    IterativeImputer(),
    RANSACRegressor(),
    RFE(ConsumingClassifier()),
    RFECV(ConsumingClassifier()),
    RidgeCV(),
    RidgeClassifierCV(),
    SelfTrainingClassifier(ConsumingClassifier()),
    SequentialFeatureSelector(ConsumingClassifier()),
    StackingClassifier(ConsumingClassifier()),
    StackingRegressor(ConsumingRegressor()),
    TransformedTargetRegressor(),
    VotingClassifier(ConsumingClassifier()),
    VotingRegressor(ConsumingRegressor()),
]


def get_init_args(metaestimator_info):
    """Get the init args for a metaestimator

    This is a helper function to get the init args for a metaestimator from
    the METAESTIMATORS list. It returns an empty dict if no init args are
    required.

    Returns
    -------
    kwargs : dict
        The init args for the metaestimator.

    (estimator, estimator_registry) : (estimator, registry)
        The sub-estimator and the corresponding registry.

    (scorer, scorer_registry) : (scorer, registry)
        The scorer and the corresponding registry.

    (cv, cv_registry) : (CV splitter, registry)
        The CV splitter and the corresponding registry.
    """
    kwargs = metaestimator_info.get("init_args", {})
    estimator, estimator_registry = None, None
    scorer, scorer_registry = None, None
    cv, cv_registry = None, None
    if "estimator" in metaestimator_info:
        estimator_name = metaestimator_info["estimator_name"]
        estimator_registry = _Registry()
        estimator = metaestimator_info["estimator"](estimator_registry)
        kwargs[estimator_name] = estimator
    if "scorer_name" in metaestimator_info:
        scorer_name = metaestimator_info["scorer_name"]
        scorer_registry = _Registry()
        scorer = ConsumingScorer(registry=scorer_registry)
        kwargs[scorer_name] = scorer
    if "cv_name" in metaestimator_info:
        cv_name = metaestimator_info["cv_name"]
        cv_registry = _Registry()
        cv = ConsumingSplitter(registry=cv_registry)
        kwargs[cv_name] = cv

    return (
        kwargs,
        (estimator, estimator_registry),
        (scorer, scorer_registry),
        (cv, cv_registry),
    )


@pytest.mark.parametrize("estimator", UNSUPPORTED_ESTIMATORS)
def test_unsupported_estimators_get_metadata_routing(estimator):
    """Test that get_metadata_routing is not implemented on meta-estimators for
    which we haven't implemented routing yet."""
    with pytest.raises(NotImplementedError):
        estimator.get_metadata_routing()


@pytest.mark.parametrize("estimator", UNSUPPORTED_ESTIMATORS)
def test_unsupported_estimators_fit_with_metadata(estimator):
    """Test that fit raises NotImplementedError when metadata routing is
    enabled and a metadata is passed on meta-estimators for which we haven't
    implemented routing yet."""
    with pytest.raises(NotImplementedError):
        try:
            estimator.fit([[1]], [1], sample_weight=[1])
        except TypeError:
            # not all meta-estimators in the list support sample_weight,
            # and for those we skip this test.
            raise NotImplementedError


def test_registry_copy():
    # test that _Registry is not copied into a new instance.
    a = _Registry()
    b = _Registry()
    assert a is not b
    assert a is copy.copy(a)
    assert a is copy.deepcopy(a)


@pytest.mark.parametrize("metaestimator", METAESTIMATORS, ids=METAESTIMATOR_IDS)
def test_default_request(metaestimator):
    # Check that by default request is empty and the right type
    cls = metaestimator["metaestimator"]
    kwargs, *_ = get_init_args(metaestimator)
    instance = cls(**kwargs)
    if "cv_name" in metaestimator:
        # Our GroupCV splitters request groups by default, which we should
        # ignore in this test.
        exclude = {"splitter": ["split"]}
    else:
        exclude = None
    assert_request_is_empty(instance.get_metadata_routing(), exclude=exclude)
    assert isinstance(instance.get_metadata_routing(), MetadataRouter)


@pytest.mark.parametrize("metaestimator", METAESTIMATORS, ids=METAESTIMATOR_IDS)
def test_error_on_missing_requests_for_sub_estimator(metaestimator):
    # Test that a UnsetMetadataPassedError is raised when the sub-estimator's
    # requests are not set
    if "estimator" not in metaestimator:
        # This test only makes sense for metaestimators which have a
        # sub-estimator, e.g. MyMetaEstimator(estimator=MySubEstimator())
        return

    cls = metaestimator["metaestimator"]
    X = metaestimator["X"]
    y = metaestimator["y"]
    routing_methods = metaestimator["estimator_routing_methods"]

    for method_name in routing_methods:
        for key in ["sample_weight", "metadata"]:
            kwargs, (estimator, _), (scorer, _), *_ = get_init_args(metaestimator)
            if scorer:
                scorer.set_score_request(**{key: True})
            val = {"sample_weight": sample_weight, "metadata": metadata}[key]
            method_kwargs = {key: val}
            msg = (
                f"[{key}] are passed but are not explicitly set as requested or not"
                f" for {estimator.__class__.__name__}.{method_name}"
            )

            instance = cls(**kwargs)
            with pytest.raises(UnsetMetadataPassedError, match=re.escape(msg)):
                method = getattr(instance, method_name)
                method(X, y, **method_kwargs)


@pytest.mark.parametrize("metaestimator", METAESTIMATORS, ids=METAESTIMATOR_IDS)
def test_setting_request_on_sub_estimator_removes_error(metaestimator):
    # When the metadata is explicitly requested on the sub-estimator, there
    # should be no errors.
    if "estimator" not in metaestimator:
        # This test only makes sense for metaestimators which have a
        # sub-estimator, e.g. MyMetaEstimator(estimator=MySubEstimator())
        return

    def set_request(estimator, method_name):
        # e.g. call set_fit_request on estimator
        set_request_for_method = getattr(estimator, f"set_{method_name}_request")
        set_request_for_method(sample_weight=True, metadata=True)
        if is_classifier(estimator) and method_name == "partial_fit":
            set_request_for_method(classes=True)

    cls = metaestimator["metaestimator"]
    X = metaestimator["X"]
    y = metaestimator["y"]
    routing_methods = metaestimator["estimator_routing_methods"]
    preserves_metadata = metaestimator.get("preserves_metadata", True)

    for method_name in routing_methods:
        for key in ["sample_weight", "metadata"]:
            val = {"sample_weight": sample_weight, "metadata": metadata}[key]
            method_kwargs = {key: val}

            kwargs, (estimator, registry), (scorer, _), (cv, _) = get_init_args(
                metaestimator
            )
            if scorer:
                set_request(scorer, "score")
            if cv:
                cv.set_split_request(groups=True, metadata=True)
            set_request(estimator, method_name)
            instance = cls(**kwargs)
            method = getattr(instance, method_name)
            extra_method_args = metaestimator.get("method_args", {}).get(
                method_name, {}
            )
            method(X, y, **method_kwargs, **extra_method_args)
            # sanity check that registry is not empty, or else the test passes
            # trivially
            assert registry
            if preserves_metadata is True:
                for estimator in registry:
                    check_recorded_metadata(estimator, method_name, **method_kwargs)
            elif preserves_metadata == "subset":
                for estimator in registry:
                    check_recorded_metadata(
                        estimator,
                        method_name,
                        split_params=method_kwargs.keys(),
                        **method_kwargs,
                    )


@pytest.mark.parametrize("metaestimator", METAESTIMATORS, ids=METAESTIMATOR_IDS)
def test_metadata_is_routed_correctly_to_scorer(metaestimator):
    """Test that any requested metadata is correctly routed to the underlying
    scorers in CV estimators.
    """
    if "scorer_name" not in metaestimator:
        # This test only makes sense for CV estimators
        return

    cls = metaestimator["metaestimator"]
    routing_methods = metaestimator["scorer_routing_methods"]

    for method_name in routing_methods:
        kwargs, (estimator, _), (scorer, registry), (cv, _) = get_init_args(
            metaestimator
        )
        if estimator:
            estimator.set_fit_request(sample_weight=True, metadata=True)
        scorer.set_score_request(sample_weight=True)
        if cv:
            cv.set_split_request(groups=True, metadata=True)
        instance = cls(**kwargs)
        method = getattr(instance, method_name)
        method_kwargs = {"sample_weight": sample_weight}
        if "fit" not in method_name:
            instance.fit(X, y)
        method(X, y, **method_kwargs)

        assert registry
        for _scorer in registry:
            check_recorded_metadata(
                obj=_scorer,
                method="score",
                split_params=("sample_weight",),
                **method_kwargs,
            )


@pytest.mark.parametrize("metaestimator", METAESTIMATORS, ids=METAESTIMATOR_IDS)
def test_metadata_is_routed_correctly_to_splitter(metaestimator):
    """Test that any requested metadata is correctly routed to the underlying
    splitters in CV estimators.
    """
    if "cv_routing_methods" not in metaestimator:
        # This test is only for metaestimators accepting a CV splitter
        return

    cls = metaestimator["metaestimator"]
    routing_methods = metaestimator["cv_routing_methods"]
    X_ = metaestimator["X"]
    y_ = metaestimator["y"]

    for method_name in routing_methods:
        kwargs, (estimator, _), (scorer, _), (cv, registry) = get_init_args(
            metaestimator
        )
        if estimator:
            estimator.set_fit_request(sample_weight=False, metadata=False)
        if scorer:
            scorer.set_score_request(sample_weight=False, metadata=False)
        cv.set_split_request(groups=True, metadata=True)
        instance = cls(**kwargs)
        method_kwargs = {"groups": groups, "metadata": metadata}
        method = getattr(instance, method_name)
        method(X_, y_, **method_kwargs)
        assert registry
        for _splitter in registry:
            check_recorded_metadata(obj=_splitter, method="split", **method_kwargs)<|MERGE_RESOLUTION|>--- conflicted
+++ resolved
@@ -230,7 +230,6 @@
         "estimator_routing_methods": ["fit"],
     },
     {
-<<<<<<< HEAD
         "metaestimator": SelectFromModel,
         "estimator_name": "estimator",
         "estimator": ConsumingClassifier,
@@ -238,7 +237,8 @@
         "y": y,
         "estimator_routing_methods": ["fit", "partial_fit"],
         "method_args": {"partial_fit": {"classes": classes}},
-=======
+    },
+    {
         "metaestimator": OrthogonalMatchingPursuitCV,
         "X": X,
         "y": y,
@@ -286,7 +286,6 @@
         "y": y,
         "cv_name": "cv",
         "cv_routing_methods": ["fit"],
->>>>>>> d7a11441
     },
 ]
 """List containing all metaestimators to be tested and their settings

--- conflicted
+++ resolved
@@ -391,26 +391,6 @@
         "estimator_routing_methods": ["fit", "predict"],
     },
     {
-<<<<<<< HEAD
-        "metaestimator": RFE,
-        "estimator": "classifier",
-        "estimator_name": "estimator",
-        "X": X,
-        "y": y,
-        "estimator_routing_methods": ["fit", "predict", "score"],
-    },
-    {
-        "metaestimator": RFECV,
-        "estimator": "classifier",
-        "estimator_name": "estimator",
-        "estimator_routing_methods": ["fit"],
-        "cv_name": "cv",
-        "cv_routing_methods": ["fit"],
-        "scorer_name": "scoring",
-        "scorer_routing_methods": ["fit"],
-        "X": X,
-        "y": y,
-=======
         "metaestimator": SelfTrainingClassifier,
         "estimator_name": "estimator",
         "estimator": "classifier",
@@ -426,7 +406,26 @@
             "score",
         ],
         "method_mapping": {"fit": ["fit", "score"]},
->>>>>>> e7af1955
+    },
+    {
+        "metaestimator": RFE,
+        "estimator": "classifier",
+        "estimator_name": "estimator",
+        "X": X,
+        "y": y,
+        "estimator_routing_methods": ["fit", "predict", "score"],
+    },
+    {
+        "metaestimator": RFECV,
+        "estimator": "classifier",
+        "estimator_name": "estimator",
+        "estimator_routing_methods": ["fit"],
+        "cv_name": "cv",
+        "cv_routing_methods": ["fit"],
+        "scorer_name": "scoring",
+        "scorer_routing_methods": ["fit"],
+        "X": X,
+        "y": y,
     },
 ]
 """List containing all metaestimators to be tested and their settings
@@ -469,12 +468,6 @@
 UNSUPPORTED_ESTIMATORS = [
     AdaBoostClassifier(),
     AdaBoostRegressor(),
-<<<<<<< HEAD
-    SelfTrainingClassifier(ConsumingClassifier()),
-=======
-    RFE(ConsumingClassifier()),
-    RFECV(ConsumingClassifier()),
->>>>>>> e7af1955
     SequentialFeatureSelector(ConsumingClassifier()),
 ]
 

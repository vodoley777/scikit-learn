--- conflicted
+++ resolved
@@ -195,7 +195,7 @@
     assert_array_equal(labels[1], labels[2])
 
 
-@pytest.mark.parametrize("cls", [MultinomialNB, BernoulliNB])
+@pytest.mark.parametrize("cls", [MultinomialNB, BernoulliNB, CategoricalNB])
 def test_discretenb_prior(cls):
     # Test whether class priors are properly set.
     clf = cls().fit(X2, y2)
@@ -203,7 +203,7 @@
                               clf.class_log_prior_, 8)
 
 
-@pytest.mark.parametrize("cls", [MultinomialNB, BernoulliNB])
+@pytest.mark.parametrize("cls", [MultinomialNB, BernoulliNB, CategoricalNB])
 def test_discretenb_partial_fit(cls):
     clf1 = cls()
     clf1.fit([[0, 1], [1, 0], [1, 1]], [0, 1, 1])
@@ -211,22 +211,18 @@
     clf2 = cls()
     clf2.partial_fit([[0, 1], [1, 0], [1, 1]], [0, 1, 1], classes=[0, 1])
     assert_array_equal(clf1.class_count_, clf2.class_count_)
-<<<<<<< HEAD
     if cls is CategoricalNB:
         for i in range(len(clf1.category_count_)):
             assert_array_equal(clf1.category_count_[i],
                                clf2.category_count_[i])
     else:
         assert_array_equal(clf1.feature_count_, clf2.feature_count_)
-=======
->>>>>>> d91b0f32
 
     clf3 = cls()
     clf3.partial_fit([[0, 1]], [0], classes=[0, 1])
     clf3.partial_fit([[1, 0]], [1])
     clf3.partial_fit([[1, 1]], [1])
     assert_array_equal(clf1.class_count_, clf3.class_count_)
-<<<<<<< HEAD
     if cls is CategoricalNB:
         # the categories for each feature of CategoricalNB are mapped to an
         # index chronologically with each call of partial fit and therefore
@@ -262,54 +258,6 @@
         assert_array_equal(clf1.feature_count_, clf3.feature_count_)
 
 
-def test_mnb_prior_unobserved_targets():
-    # test smoothing of prior for yet unobserved targets
-
-    # Create toy training data
-    X = np.array([[0, 1], [1, 0]])
-    y = np.array([0, 1])
-
-    clf = MultinomialNB()
-
-    assert_no_warnings(
-        clf.partial_fit, X, y, classes=[0, 1, 2]
-    )
-
-    assert clf.predict([[0, 1]]) == 0
-    assert clf.predict([[1, 0]]) == 1
-    assert clf.predict([[1, 1]]) == 0
-
-    # add a training example with previously unobserved class
-    assert_no_warnings(
-        clf.partial_fit, [[1, 1]], [2]
-    )
-
-    assert clf.predict([[0, 1]]) == 0
-    assert clf.predict([[1, 0]]) == 1
-    assert clf.predict([[1, 1]]) == 2
-
-
-@pytest.mark.parametrize("cls", [MultinomialNB, BernoulliNB, CategoricalNB])
-def test_discretenb_partial_fit(cls):
-    check_partial_fit(cls)
-
-
-def test_gnb_partial_fit():
-    clf = GaussianNB().fit(X, y)
-    clf_pf = GaussianNB().partial_fit(X, y, np.unique(y))
-    assert_array_almost_equal(clf.theta_, clf_pf.theta_)
-    assert_array_almost_equal(clf.sigma_, clf_pf.sigma_)
-    assert_array_almost_equal(clf.class_prior_, clf_pf.class_prior_)
-
-    clf_pf2 = GaussianNB().partial_fit(X[0::2, :], y[0::2], np.unique(y))
-    clf_pf2.partial_fit(X[1::2], y[1::2])
-    assert_array_almost_equal(clf.theta_, clf_pf2.theta_)
-    assert_array_almost_equal(clf.sigma_, clf_pf2.sigma_)
-    assert_array_almost_equal(clf.class_prior_, clf_pf2.class_prior_)
-=======
->>>>>>> d91b0f32
-
-
 @pytest.mark.parametrize('cls', [BernoulliNB, MultinomialNB, GaussianNB,
                                  CategoricalNB])
 def test_discretenb_pickle(cls):
@@ -336,14 +284,9 @@
         assert_array_equal(y_pred, clf2.predict(X2))
 
 
-<<<<<<< HEAD
 @pytest.mark.parametrize('cls', [BernoulliNB, MultinomialNB, GaussianNB,
                                  CategoricalNB])
-def test_input_check_fit(cls):
-=======
-@pytest.mark.parametrize('cls', [BernoulliNB, MultinomialNB, GaussianNB])
 def test_discretenb_input_check_fit(cls):
->>>>>>> d91b0f32
     # Test input checks for the fit method
 
     # check shape consistency for number of samples at fit time
@@ -354,13 +297,8 @@
     assert_raises(ValueError, clf.predict, X2[:, :-1])
 
 
-<<<<<<< HEAD
 @pytest.mark.parametrize('cls', [BernoulliNB, MultinomialNB, CategoricalNB])
-def test_input_check_partial_fit(cls):
-=======
-@pytest.mark.parametrize('cls', [BernoulliNB, MultinomialNB])
 def test_discretenb_input_check_partial_fit(cls):
->>>>>>> d91b0f32
     # check shape consistency
     assert_raises(ValueError, cls().partial_fit, X2, y2[:-1],
                   classes=np.unique(y2))
@@ -459,13 +397,8 @@
                                   clf_partial.class_log_prior_)
 
 
-<<<<<<< HEAD
 @pytest.mark.parametrize('cls', [BernoulliNB, MultinomialNB, CategoricalNB])
-def test_sample_weight_multiclass(cls):
-=======
-@pytest.mark.parametrize('cls', [BernoulliNB, MultinomialNB])
 def test_discretenb_sample_weight_multiclass(cls):
->>>>>>> d91b0f32
     # check shape consistency for number of samples at fit time
     X = [
         [0, 0, 1],
@@ -726,7 +659,6 @@
     assert_array_almost_equal(clf.feature_log_prob_, normed_weights)
 
 
-<<<<<<< HEAD
 def test_catnb():
     # Check the ability to predict the training set.
     clf = CategoricalNB()
@@ -802,18 +734,6 @@
     assert_array_equal(clf.predict(np.array([[1, 3]])), np.array([2]))
 
 
-def test_naive_bayes_scale_invariance():
-    # Scaling the data should not change the prediction results
-    iris = load_iris()
-    X, y = iris.data, iris.target
-    labels = [GaussianNB().fit(f * X, y).predict(f * X)
-              for f in [1E-10, 1, 1E10]]
-    assert_array_equal(labels[0], labels[1])
-    assert_array_equal(labels[1], labels[2])
-
-=======
->>>>>>> d91b0f32
-
 def test_alpha():
     # Setting alpha=0 should not output nan results when p(x_i|y_j)=0 is a case
     X = np.array([[1, 0], [1, 1]])
@@ -828,15 +748,12 @@
     assert_warns(UserWarning, nb.partial_fit, X, y, classes=[0, 1])
     assert_warns(UserWarning, nb.fit, X, y)
     prob = np.array([[2. / 3, 1. / 3], [0, 1]])
-<<<<<<< HEAD
     assert_array_almost_equal(nb.predict_proba(X), prob)
 
     nb = CategoricalNB(alpha=0.)
     assert_warns(UserWarning, nb.partial_fit, X, y, classes=[0, 1])
     assert_warns(UserWarning, nb.fit, X, y)
     prob = np.array([[1., 0.], [0., 1.]])
-=======
->>>>>>> d91b0f32
     assert_array_almost_equal(nb.predict_proba(X), prob)
 
     # Test sparse X

--- conflicted
+++ resolved
@@ -956,7 +956,15 @@
         est.n_features_
 
 
-<<<<<<< HEAD
+@pytest.mark.parametrize("Estimator", ALL_NAIVE_BAYES_CLASSES)
+def test_predict_joint_proba(Estimator):
+    est = Estimator().fit(X2, y2)
+    jll = est.predict_joint_log_proba(X2)
+    log_prob_x = logsumexp(jll, axis=1)
+    log_prob_x_y = jll - np.atleast_2d(log_prob_x).T
+    assert_array_almost_equal(log_prob_x_y, est.predict_log_proba(X2), 8)
+
+
 def test_cwnb_union_gnb():
     # A union of GaussianNB's yields the same prediction as a single GaussianNB
     clf1 = ColumnwiseNB(
@@ -1686,13 +1694,4 @@
     visual_block = clf._sk_visual_block_()
     assert visual_block.names == ("mnb1", "mnb2", "gnb1")
     assert visual_block.name_details == ([0, 1], [3, 4], [5])
-    assert visual_block.estimators == estimators
-=======
-@pytest.mark.parametrize("Estimator", ALL_NAIVE_BAYES_CLASSES)
-def test_predict_joint_proba(Estimator):
-    est = Estimator().fit(X2, y2)
-    jll = est.predict_joint_log_proba(X2)
-    log_prob_x = logsumexp(jll, axis=1)
-    log_prob_x_y = jll - np.atleast_2d(log_prob_x).T
-    assert_array_almost_equal(log_prob_x_y, est.predict_log_proba(X2), 8)
->>>>>>> ec9033e4
+    assert visual_block.estimators == estimators
import re
import warnings

import numpy as np
import pytest
<<<<<<< HEAD
from itertools import chain
import warnings

from scipy.special import logsumexp

from sklearn.datasets import load_digits, load_iris

from sklearn.model_selection import train_test_split
from sklearn.model_selection import cross_val_score

from sklearn.utils._testing import assert_almost_equal
from sklearn.utils._testing import assert_array_equal
from sklearn.utils._testing import assert_array_almost_equal
from sklearn.utils._testing import assert_allclose
from sklearn.utils.estimator_checks import check_param_validation

from sklearn.naive_bayes import GaussianNB, BernoulliNB
from sklearn.naive_bayes import MultinomialNB, ComplementNB
from sklearn.naive_bayes import CategoricalNB
=======
import scipy.sparse
from scipy.special import logsumexp

from sklearn.datasets import load_digits, load_iris
from sklearn.model_selection import cross_val_score, train_test_split
from sklearn.naive_bayes import (
    BernoulliNB,
    CategoricalNB,
    ComplementNB,
    GaussianNB,
    MultinomialNB,
)
from sklearn.utils._testing import (
    assert_allclose,
    assert_almost_equal,
    assert_array_almost_equal,
    assert_array_equal,
)
>>>>>>> a65b16cc

from sklearn.base import BaseEstimator
from sklearn.base import clone
from sklearn.compose import make_column_selector
from sklearn.exceptions import DataConversionWarning
from sklearn.naive_bayes import ColumnwiseNB

DISCRETE_NAIVE_BAYES_CLASSES = [BernoulliNB, CategoricalNB, ComplementNB, MultinomialNB]
ALL_NAIVE_BAYES_CLASSES = DISCRETE_NAIVE_BAYES_CLASSES + [GaussianNB]

msg = "The default value for `force_alpha` will change"
pytestmark = pytest.mark.filterwarnings(f"ignore:{msg}:FutureWarning")

# Data is just 6 separable points in the plane
X = np.array([[-2, -1], [-1, -1], [-1, -2], [1, 1], [1, 2], [2, 1]])
y = np.array([1, 1, 1, 2, 2, 2])


def get_random_normal_x_binary_y(global_random_seed):
    # A bit more random tests
    rng = np.random.RandomState(global_random_seed)
    X1 = rng.normal(size=(10, 3))
    y1 = (rng.normal(size=10) > 0).astype(int)
    return X1, y1


def get_random_integer_x_three_classes_y(global_random_seed):
    # Data is 6 random integer points in a 100 dimensional space classified to
    # three classes.
    rng = np.random.RandomState(global_random_seed)
    X2 = rng.randint(5, size=(6, 100))
    y2 = np.array([1, 1, 2, 2, 3, 3])
    return X2, y2


def test_gnb():
    # Gaussian Naive Bayes classification.
    # This checks that GaussianNB implements fit and predict and returns
    # correct values for a simple toy dataset.

    clf = GaussianNB()
    y_pred = clf.fit(X, y).predict(X)
    assert_array_equal(y_pred, y)

    y_pred_proba = clf.predict_proba(X)
    y_pred_log_proba = clf.predict_log_proba(X)
    assert_array_almost_equal(np.log(y_pred_proba), y_pred_log_proba, 8)

    # Test whether label mismatch between target y and classes raises
    # an Error
    # FIXME Remove this test once the more general partial_fit tests are merged
    with pytest.raises(
        ValueError, match="The target label.* in y do not exist in the initial classes"
    ):
        GaussianNB().partial_fit(X, y, classes=[0, 1])


def test_gnb_prior(global_random_seed):
    # Test whether class priors are properly set.
    clf = GaussianNB().fit(X, y)
    assert_array_almost_equal(np.array([3, 3]) / 6.0, clf.class_prior_, 8)
    X1, y1 = get_random_normal_x_binary_y(global_random_seed)
    clf = GaussianNB().fit(X1, y1)
    # Check that the class priors sum to 1
    assert_array_almost_equal(clf.class_prior_.sum(), 1)


def test_gnb_sample_weight(global_random_seed):
    """Test whether sample weights are properly used in GNB."""
    # Sample weights all being 1 should not change results
    sw = np.ones(6)
    clf = GaussianNB().fit(X, y)
    clf_sw = GaussianNB().fit(X, y, sw)

    assert_array_almost_equal(clf.theta_, clf_sw.theta_)
    assert_array_almost_equal(clf.var_, clf_sw.var_)

    # Fitting twice with half sample-weights should result
    # in same result as fitting once with full weights
    rng = np.random.RandomState(global_random_seed)

    sw = rng.rand(y.shape[0])
    clf1 = GaussianNB().fit(X, y, sample_weight=sw)
    clf2 = GaussianNB().partial_fit(X, y, classes=[1, 2], sample_weight=sw / 2)
    clf2.partial_fit(X, y, sample_weight=sw / 2)

    assert_array_almost_equal(clf1.theta_, clf2.theta_)
    assert_array_almost_equal(clf1.var_, clf2.var_)

    # Check that duplicate entries and correspondingly increased sample
    # weights yield the same result
    ind = rng.randint(0, X.shape[0], 20)
    sample_weight = np.bincount(ind, minlength=X.shape[0])

    clf_dupl = GaussianNB().fit(X[ind], y[ind])
    clf_sw = GaussianNB().fit(X, y, sample_weight)

    assert_array_almost_equal(clf_dupl.theta_, clf_sw.theta_)
    assert_array_almost_equal(clf_dupl.var_, clf_sw.var_)

    # non-regression test for gh-24140 where a division by zero was
    # occurring when a single class was present
    sample_weight = (y == 1).astype(np.float64)
    clf = GaussianNB().fit(X, y, sample_weight=sample_weight)


def test_gnb_neg_priors():
    """Test whether an error is raised in case of negative priors"""
    clf = GaussianNB(priors=np.array([-1.0, 2.0]))

    msg = "Priors must be non-negative"
    with pytest.raises(ValueError, match=msg):
        clf.fit(X, y)


def test_gnb_priors():
    """Test whether the class prior override is properly used"""
    clf = GaussianNB(priors=np.array([0.3, 0.7])).fit(X, y)
    assert_array_almost_equal(
        clf.predict_proba([[-0.1, -0.1]]),
        np.array([[0.825303662161683, 0.174696337838317]]),
        8,
    )
    assert_array_almost_equal(clf.class_prior_, np.array([0.3, 0.7]))


def test_gnb_priors_sum_isclose():
    # test whether the class prior sum is properly tested"""
    X = np.array(
        [
            [-1, -1],
            [-2, -1],
            [-3, -2],
            [-4, -5],
            [-5, -4],
            [1, 1],
            [2, 1],
            [3, 2],
            [4, 4],
            [5, 5],
        ]
    )
    priors = np.array([0.08, 0.14, 0.03, 0.16, 0.11, 0.16, 0.07, 0.14, 0.11, 0.0])
    Y = np.array([1, 2, 3, 4, 5, 6, 7, 8, 9, 10])
    clf = GaussianNB(priors=priors)
    # smoke test for issue #9633
    clf.fit(X, Y)


def test_gnb_wrong_nb_priors():
    """Test whether an error is raised if the number of prior is different
    from the number of class"""
    clf = GaussianNB(priors=np.array([0.25, 0.25, 0.25, 0.25]))

    msg = "Number of priors must match number of classes"
    with pytest.raises(ValueError, match=msg):
        clf.fit(X, y)


def test_gnb_prior_greater_one():
    """Test if an error is raised if the sum of prior greater than one"""
    clf = GaussianNB(priors=np.array([2.0, 1.0]))

    msg = "The sum of the priors should be 1"
    with pytest.raises(ValueError, match=msg):
        clf.fit(X, y)


def test_gnb_prior_large_bias():
    """Test if good prediction when class prior favor largely one class"""
    clf = GaussianNB(priors=np.array([0.01, 0.99]))
    clf.fit(X, y)
    assert clf.predict([[-0.1, -0.1]]) == np.array([2])


def test_gnb_check_update_with_no_data():
    """Test when the partial fit is called without any data"""
    # Create an empty array
    prev_points = 100
    mean = 0.0
    var = 1.0
    x_empty = np.empty((0, X.shape[1]))
    tmean, tvar = GaussianNB._update_mean_variance(prev_points, mean, var, x_empty)
    assert tmean == mean
    assert tvar == var


def test_gnb_partial_fit():
    clf = GaussianNB().fit(X, y)
    clf_pf = GaussianNB().partial_fit(X, y, np.unique(y))
    assert_array_almost_equal(clf.theta_, clf_pf.theta_)
    assert_array_almost_equal(clf.var_, clf_pf.var_)
    assert_array_almost_equal(clf.class_prior_, clf_pf.class_prior_)

    clf_pf2 = GaussianNB().partial_fit(X[0::2, :], y[0::2], np.unique(y))
    clf_pf2.partial_fit(X[1::2], y[1::2])
    assert_array_almost_equal(clf.theta_, clf_pf2.theta_)
    assert_array_almost_equal(clf.var_, clf_pf2.var_)
    assert_array_almost_equal(clf.class_prior_, clf_pf2.class_prior_)


def test_gnb_naive_bayes_scale_invariance():
    # Scaling the data should not change the prediction results
    iris = load_iris()
    X, y = iris.data, iris.target
    labels = [GaussianNB().fit(f * X, y).predict(f * X) for f in [1e-10, 1, 1e10]]
    assert_array_equal(labels[0], labels[1])
    assert_array_equal(labels[1], labels[2])


@pytest.mark.parametrize("DiscreteNaiveBayes", DISCRETE_NAIVE_BAYES_CLASSES)
def test_discretenb_prior(DiscreteNaiveBayes, global_random_seed):
    # Test whether class priors are properly set.
    X2, y2 = get_random_integer_x_three_classes_y(global_random_seed)
    clf = DiscreteNaiveBayes().fit(X2, y2)
    assert_array_almost_equal(
        np.log(np.array([2, 2, 2]) / 6.0), clf.class_log_prior_, 8
    )


@pytest.mark.parametrize("DiscreteNaiveBayes", DISCRETE_NAIVE_BAYES_CLASSES)
def test_discretenb_partial_fit(DiscreteNaiveBayes):
    clf1 = DiscreteNaiveBayes()
    clf1.fit([[0, 1], [1, 0], [1, 1]], [0, 1, 1])

    clf2 = DiscreteNaiveBayes()
    clf2.partial_fit([[0, 1], [1, 0], [1, 1]], [0, 1, 1], classes=[0, 1])
    assert_array_equal(clf1.class_count_, clf2.class_count_)
    if DiscreteNaiveBayes is CategoricalNB:
        for i in range(len(clf1.category_count_)):
            assert_array_equal(clf1.category_count_[i], clf2.category_count_[i])
    else:
        assert_array_equal(clf1.feature_count_, clf2.feature_count_)

    clf3 = DiscreteNaiveBayes()
    # all categories have to appear in the first partial fit
    clf3.partial_fit([[0, 1]], [0], classes=[0, 1])
    clf3.partial_fit([[1, 0]], [1])
    clf3.partial_fit([[1, 1]], [1])
    assert_array_equal(clf1.class_count_, clf3.class_count_)
    if DiscreteNaiveBayes is CategoricalNB:
        # the categories for each feature of CategoricalNB are mapped to an
        # index chronologically with each call of partial fit and therefore
        # the category_count matrices cannot be compared for equality
        for i in range(len(clf1.category_count_)):
            assert_array_equal(
                clf1.category_count_[i].shape, clf3.category_count_[i].shape
            )
            assert_array_equal(
                np.sum(clf1.category_count_[i], axis=1),
                np.sum(clf3.category_count_[i], axis=1),
            )

        # assert category 0 occurs 1x in the first class and 0x in the 2nd
        # class
        assert_array_equal(clf1.category_count_[0][0], np.array([1, 0]))
        # assert category 1 occurs 0x in the first class and 2x in the 2nd
        # class
        assert_array_equal(clf1.category_count_[0][1], np.array([0, 2]))

        # assert category 0 occurs 0x in the first class and 1x in the 2nd
        # class
        assert_array_equal(clf1.category_count_[1][0], np.array([0, 1]))
        # assert category 1 occurs 1x in the first class and 1x in the 2nd
        # class
        assert_array_equal(clf1.category_count_[1][1], np.array([1, 1]))
    else:
        assert_array_equal(clf1.feature_count_, clf3.feature_count_)


@pytest.mark.parametrize("NaiveBayes", ALL_NAIVE_BAYES_CLASSES)
def test_NB_partial_fit_no_first_classes(NaiveBayes, global_random_seed):
    # classes is required for first call to partial fit
    X2, y2 = get_random_integer_x_three_classes_y(global_random_seed)

    with pytest.raises(
        ValueError, match="classes must be passed on the first call to partial_fit."
    ):
        NaiveBayes().partial_fit(X2, y2)

    # check consistency of consecutive classes values
    clf = NaiveBayes()
    clf.partial_fit(X2, y2, classes=np.unique(y2))
    with pytest.raises(
        ValueError, match="is not the same as on last call to partial_fit"
    ):
        clf.partial_fit(X2, y2, classes=np.arange(42))


def test_discretenb_predict_proba():
    # Test discrete NB classes' probability scores

    # The 100s below distinguish Bernoulli from multinomial.
    # FIXME: write a test to show this.
    X_bernoulli = [[1, 100, 0], [0, 1, 0], [0, 100, 1]]
    X_multinomial = [[0, 1], [1, 3], [4, 0]]

    # test binary case (1-d output)
    y = [0, 0, 2]  # 2 is regression test for binary case, 02e673
    for DiscreteNaiveBayes, X in zip(
        [BernoulliNB, MultinomialNB], [X_bernoulli, X_multinomial]
    ):
        clf = DiscreteNaiveBayes().fit(X, y)
        assert clf.predict(X[-1:]) == 2
        assert clf.predict_proba([X[0]]).shape == (1, 2)
        assert_array_almost_equal(
            clf.predict_proba(X[:2]).sum(axis=1), np.array([1.0, 1.0]), 6
        )

    # test multiclass case (2-d output, must sum to one)
    y = [0, 1, 2]
    for DiscreteNaiveBayes, X in zip(
        [BernoulliNB, MultinomialNB], [X_bernoulli, X_multinomial]
    ):
        clf = DiscreteNaiveBayes().fit(X, y)
        assert clf.predict_proba(X[0:1]).shape == (1, 3)
        assert clf.predict_proba(X[:2]).shape == (2, 3)
        assert_almost_equal(np.sum(clf.predict_proba([X[1]])), 1)
        assert_almost_equal(np.sum(clf.predict_proba([X[-1]])), 1)
        assert_almost_equal(np.sum(np.exp(clf.class_log_prior_)), 1)


@pytest.mark.parametrize("DiscreteNaiveBayes", DISCRETE_NAIVE_BAYES_CLASSES)
def test_discretenb_uniform_prior(DiscreteNaiveBayes):
    # Test whether discrete NB classes fit a uniform prior
    # when fit_prior=False and class_prior=None

    clf = DiscreteNaiveBayes()
    clf.set_params(fit_prior=False)
    clf.fit([[0], [0], [1]], [0, 0, 1])
    prior = np.exp(clf.class_log_prior_)
    assert_array_almost_equal(prior, np.array([0.5, 0.5]))


@pytest.mark.parametrize("DiscreteNaiveBayes", DISCRETE_NAIVE_BAYES_CLASSES)
def test_discretenb_provide_prior(DiscreteNaiveBayes):
    # Test whether discrete NB classes use provided prior

    clf = DiscreteNaiveBayes(class_prior=[0.5, 0.5])
    clf.fit([[0], [0], [1]], [0, 0, 1])
    prior = np.exp(clf.class_log_prior_)
    assert_array_almost_equal(prior, np.array([0.5, 0.5]))

    # Inconsistent number of classes with prior
    msg = "Number of priors must match number of classes"
    with pytest.raises(ValueError, match=msg):
        clf.fit([[0], [1], [2]], [0, 1, 2])

    msg = "is not the same as on last call to partial_fit"
    with pytest.raises(ValueError, match=msg):
        clf.partial_fit([[0], [1]], [0, 1], classes=[0, 1, 1])


@pytest.mark.parametrize("DiscreteNaiveBayes", DISCRETE_NAIVE_BAYES_CLASSES)
def test_discretenb_provide_prior_with_partial_fit(DiscreteNaiveBayes):
    # Test whether discrete NB classes use provided prior
    # when using partial_fit

    iris = load_iris()
    iris_data1, iris_data2, iris_target1, iris_target2 = train_test_split(
        iris.data, iris.target, test_size=0.4, random_state=415
    )

    for prior in [None, [0.3, 0.3, 0.4]]:
        clf_full = DiscreteNaiveBayes(class_prior=prior)
        clf_full.fit(iris.data, iris.target)
        clf_partial = DiscreteNaiveBayes(class_prior=prior)
        clf_partial.partial_fit(iris_data1, iris_target1, classes=[0, 1, 2])
        clf_partial.partial_fit(iris_data2, iris_target2)
        assert_array_almost_equal(
            clf_full.class_log_prior_, clf_partial.class_log_prior_
        )


@pytest.mark.parametrize("DiscreteNaiveBayes", DISCRETE_NAIVE_BAYES_CLASSES)
def test_discretenb_sample_weight_multiclass(DiscreteNaiveBayes):
    # check shape consistency for number of samples at fit time
    X = [
        [0, 0, 1],
        [0, 1, 1],
        [0, 1, 1],
        [1, 0, 0],
    ]
    y = [0, 0, 1, 2]
    sample_weight = np.array([1, 1, 2, 2], dtype=np.float64)
    sample_weight /= sample_weight.sum()
    clf = DiscreteNaiveBayes().fit(X, y, sample_weight=sample_weight)
    assert_array_equal(clf.predict(X), [0, 1, 1, 2])

    # Check sample weight using the partial_fit method
    clf = DiscreteNaiveBayes()
    clf.partial_fit(X[:2], y[:2], classes=[0, 1, 2], sample_weight=sample_weight[:2])
    clf.partial_fit(X[2:3], y[2:3], sample_weight=sample_weight[2:3])
    clf.partial_fit(X[3:], y[3:], sample_weight=sample_weight[3:])
    assert_array_equal(clf.predict(X), [0, 1, 1, 2])


@pytest.mark.parametrize("DiscreteNaiveBayes", DISCRETE_NAIVE_BAYES_CLASSES)
@pytest.mark.parametrize("use_partial_fit", [False, True])
@pytest.mark.parametrize("train_on_single_class_y", [False, True])
def test_discretenb_degenerate_one_class_case(
    DiscreteNaiveBayes,
    use_partial_fit,
    train_on_single_class_y,
):
    # Most array attributes of a discrete naive Bayes classifier should have a
    # first-axis length equal to the number of classes. Exceptions include:
    # ComplementNB.feature_all_, CategoricalNB.n_categories_.
    # Confirm that this is the case for binary problems and the degenerate
    # case of a single class in the training set, when fitting with `fit` or
    # `partial_fit`.
    # Non-regression test for handling degenerate one-class case:
    # https://github.com/scikit-learn/scikit-learn/issues/18974

    X = [[1, 0, 0], [0, 1, 0], [0, 0, 1]]
    y = [1, 1, 2]
    if train_on_single_class_y:
        X = X[:-1]
        y = y[:-1]
    classes = sorted(list(set(y)))
    num_classes = len(classes)

    clf = DiscreteNaiveBayes()
    if use_partial_fit:
        clf.partial_fit(X, y, classes=classes)
    else:
        clf.fit(X, y)
    assert clf.predict(X[:1]) == y[0]

    # Check that attributes have expected first-axis lengths
    attribute_names = [
        "classes_",
        "class_count_",
        "class_log_prior_",
        "feature_count_",
        "feature_log_prob_",
    ]
    for attribute_name in attribute_names:
        attribute = getattr(clf, attribute_name, None)
        if attribute is None:
            # CategoricalNB has no feature_count_ attribute
            continue
        if isinstance(attribute, np.ndarray):
            assert attribute.shape[0] == num_classes
        else:
            # CategoricalNB.feature_log_prob_ is a list of arrays
            for element in attribute:
                assert element.shape[0] == num_classes


@pytest.mark.parametrize("kind", ("dense", "sparse"))
def test_mnnb(kind, global_random_seed):
    # Test Multinomial Naive Bayes classification.
    # This checks that MultinomialNB implements fit and predict and returns
    # correct values for a simple toy dataset.
    X2, y2 = get_random_integer_x_three_classes_y(global_random_seed)

    if kind == "dense":
        X = X2
    elif kind == "sparse":
        X = scipy.sparse.csr_matrix(X2)

    # Check the ability to predict the learning set.
    clf = MultinomialNB()

    msg = "Negative values in data passed to"
    with pytest.raises(ValueError, match=msg):
        clf.fit(-X, y2)
    y_pred = clf.fit(X, y2).predict(X)

    assert_array_equal(y_pred, y2)

    # Verify that np.log(clf.predict_proba(X)) gives the same results as
    # clf.predict_log_proba(X)
    y_pred_proba = clf.predict_proba(X)
    y_pred_log_proba = clf.predict_log_proba(X)
    assert_array_almost_equal(np.log(y_pred_proba), y_pred_log_proba, 8)

    # Check that incremental fitting yields the same results
    clf2 = MultinomialNB()
    clf2.partial_fit(X[:2], y2[:2], classes=np.unique(y2))
    clf2.partial_fit(X[2:5], y2[2:5])
    clf2.partial_fit(X[5:], y2[5:])

    y_pred2 = clf2.predict(X)
    assert_array_equal(y_pred2, y2)

    y_pred_proba2 = clf2.predict_proba(X)
    y_pred_log_proba2 = clf2.predict_log_proba(X)
    assert_array_almost_equal(np.log(y_pred_proba2), y_pred_log_proba2, 8)
    assert_array_almost_equal(y_pred_proba2, y_pred_proba)
    assert_array_almost_equal(y_pred_log_proba2, y_pred_log_proba)

    # Partial fit on the whole data at once should be the same as fit too
    clf3 = MultinomialNB()
    clf3.partial_fit(X, y2, classes=np.unique(y2))

    y_pred3 = clf3.predict(X)
    assert_array_equal(y_pred3, y2)
    y_pred_proba3 = clf3.predict_proba(X)
    y_pred_log_proba3 = clf3.predict_log_proba(X)
    assert_array_almost_equal(np.log(y_pred_proba3), y_pred_log_proba3, 8)
    assert_array_almost_equal(y_pred_proba3, y_pred_proba)
    assert_array_almost_equal(y_pred_log_proba3, y_pred_log_proba)


def test_mnb_prior_unobserved_targets():
    # test smoothing of prior for yet unobserved targets

    # Create toy training data
    X = np.array([[0, 1], [1, 0]])
    y = np.array([0, 1])

    clf = MultinomialNB()

    with warnings.catch_warnings():
        warnings.simplefilter("error", RuntimeWarning)

        clf.partial_fit(X, y, classes=[0, 1, 2])

    assert clf.predict([[0, 1]]) == 0
    assert clf.predict([[1, 0]]) == 1
    assert clf.predict([[1, 1]]) == 0

    # add a training example with previously unobserved class
    with warnings.catch_warnings():
        warnings.simplefilter("error", RuntimeWarning)

        clf.partial_fit([[1, 1]], [2])

    assert clf.predict([[0, 1]]) == 0
    assert clf.predict([[1, 0]]) == 1
    assert clf.predict([[1, 1]]) == 2


def test_bnb():
    # Tests that BernoulliNB when alpha=1.0 gives the same values as
    # those given for the toy example in Manning, Raghavan, and
    # Schuetze's "Introduction to Information Retrieval" book:
    # https://nlp.stanford.edu/IR-book/html/htmledition/the-bernoulli-model-1.html

    # Training data points are:
    # Chinese Beijing Chinese (class: China)
    # Chinese Chinese Shanghai (class: China)
    # Chinese Macao (class: China)
    # Tokyo Japan Chinese (class: Japan)

    # Features are Beijing, Chinese, Japan, Macao, Shanghai, and Tokyo
    X = np.array(
        [[1, 1, 0, 0, 0, 0], [0, 1, 0, 0, 1, 0], [0, 1, 0, 1, 0, 0], [0, 1, 1, 0, 0, 1]]
    )

    # Classes are China (0), Japan (1)
    Y = np.array([0, 0, 0, 1])

    # Fit BernoulliBN w/ alpha = 1.0
    clf = BernoulliNB(alpha=1.0)
    clf.fit(X, Y)

    # Check the class prior is correct
    class_prior = np.array([0.75, 0.25])
    assert_array_almost_equal(np.exp(clf.class_log_prior_), class_prior)

    # Check the feature probabilities are correct
    feature_prob = np.array(
        [
            [0.4, 0.8, 0.2, 0.4, 0.4, 0.2],
            [1 / 3.0, 2 / 3.0, 2 / 3.0, 1 / 3.0, 1 / 3.0, 2 / 3.0],
        ]
    )
    assert_array_almost_equal(np.exp(clf.feature_log_prob_), feature_prob)

    # Testing data point is:
    # Chinese Chinese Chinese Tokyo Japan
    X_test = np.array([[0, 1, 1, 0, 0, 1]])

    # Check the predictive probabilities are correct
    unnorm_predict_proba = np.array([[0.005183999999999999, 0.02194787379972565]])
    predict_proba = unnorm_predict_proba / np.sum(unnorm_predict_proba)
    assert_array_almost_equal(clf.predict_proba(X_test), predict_proba)


def test_bnb_feature_log_prob():
    # Test for issue #4268.
    # Tests that the feature log prob value computed by BernoulliNB when
    # alpha=1.0 is equal to the expression given in Manning, Raghavan,
    # and Schuetze's "Introduction to Information Retrieval" book:
    # http://nlp.stanford.edu/IR-book/html/htmledition/the-bernoulli-model-1.html

    X = np.array([[0, 0, 0], [1, 1, 0], [0, 1, 0], [1, 0, 1], [0, 1, 0]])
    Y = np.array([0, 0, 1, 2, 2])

    # Fit Bernoulli NB w/ alpha = 1.0
    clf = BernoulliNB(alpha=1.0)
    clf.fit(X, Y)

    # Manually form the (log) numerator and denominator that
    # constitute P(feature presence | class)
    num = np.log(clf.feature_count_ + 1.0)
    denom = np.tile(np.log(clf.class_count_ + 2.0), (X.shape[1], 1)).T

    # Check manual estimate matches
    assert_array_almost_equal(clf.feature_log_prob_, (num - denom))


def test_cnb():
    # Tests ComplementNB when alpha=1.0 for the toy example in Manning,
    # Raghavan, and Schuetze's "Introduction to Information Retrieval" book:
    # https://nlp.stanford.edu/IR-book/html/htmledition/the-bernoulli-model-1.html

    # Training data points are:
    # Chinese Beijing Chinese (class: China)
    # Chinese Chinese Shanghai (class: China)
    # Chinese Macao (class: China)
    # Tokyo Japan Chinese (class: Japan)

    # Features are Beijing, Chinese, Japan, Macao, Shanghai, and Tokyo.
    X = np.array(
        [[1, 1, 0, 0, 0, 0], [0, 1, 0, 0, 1, 0], [0, 1, 0, 1, 0, 0], [0, 1, 1, 0, 0, 1]]
    )

    # Classes are China (0), Japan (1).
    Y = np.array([0, 0, 0, 1])

    # Check that weights are correct. See steps 4-6 in Table 4 of
    # Rennie et al. (2003).
    theta = np.array(
        [
            [
                (0 + 1) / (3 + 6),
                (1 + 1) / (3 + 6),
                (1 + 1) / (3 + 6),
                (0 + 1) / (3 + 6),
                (0 + 1) / (3 + 6),
                (1 + 1) / (3 + 6),
            ],
            [
                (1 + 1) / (6 + 6),
                (3 + 1) / (6 + 6),
                (0 + 1) / (6 + 6),
                (1 + 1) / (6 + 6),
                (1 + 1) / (6 + 6),
                (0 + 1) / (6 + 6),
            ],
        ]
    )

    weights = np.zeros(theta.shape)
    normed_weights = np.zeros(theta.shape)
    for i in range(2):
        weights[i] = -np.log(theta[i])
        normed_weights[i] = weights[i] / weights[i].sum()

    # Verify inputs are nonnegative.
    clf = ComplementNB(alpha=1.0)

    msg = re.escape("Negative values in data passed to ComplementNB (input X)")
    with pytest.raises(ValueError, match=msg):
        clf.fit(-X, Y)

    clf.fit(X, Y)

    # Check that counts/weights are correct.
    feature_count = np.array([[1, 3, 0, 1, 1, 0], [0, 1, 1, 0, 0, 1]])
    assert_array_equal(clf.feature_count_, feature_count)
    class_count = np.array([3, 1])
    assert_array_equal(clf.class_count_, class_count)
    feature_all = np.array([1, 4, 1, 1, 1, 1])
    assert_array_equal(clf.feature_all_, feature_all)
    assert_array_almost_equal(clf.feature_log_prob_, weights)

    clf = ComplementNB(alpha=1.0, norm=True)
    clf.fit(X, Y)
    assert_array_almost_equal(clf.feature_log_prob_, normed_weights)


def test_categoricalnb(global_random_seed):
    # Check the ability to predict the training set.
    clf = CategoricalNB()
    X2, y2 = get_random_integer_x_three_classes_y(global_random_seed)

    y_pred = clf.fit(X2, y2).predict(X2)
    assert_array_equal(y_pred, y2)

    X3 = np.array([[1, 4], [2, 5]])
    y3 = np.array([1, 2])
    clf = CategoricalNB(alpha=1, fit_prior=False)

    clf.fit(X3, y3)
    assert_array_equal(clf.n_categories_, np.array([3, 6]))

    # Check error is raised for X with negative entries
    X = np.array([[0, -1]])
    y = np.array([1])
    error_msg = re.escape("Negative values in data passed to CategoricalNB (input X)")
    with pytest.raises(ValueError, match=error_msg):
        clf.predict(X)
    with pytest.raises(ValueError, match=error_msg):
        clf.fit(X, y)

    # Test alpha
    X3_test = np.array([[2, 5]])
    # alpha=1 increases the count of all categories by one so the final
    # probability for each category is not 50/50 but 1/3 to 2/3
    bayes_numerator = np.array([[1 / 3 * 1 / 3, 2 / 3 * 2 / 3]])
    bayes_denominator = bayes_numerator.sum()
    assert_array_almost_equal(
        clf.predict_proba(X3_test), bayes_numerator / bayes_denominator
    )

    # Assert category_count has counted all features
    assert len(clf.category_count_) == X3.shape[1]

    # Check sample_weight
    X = np.array([[0, 0], [0, 1], [0, 0], [1, 1]])
    y = np.array([1, 1, 2, 2])
    clf = CategoricalNB(alpha=1, fit_prior=False)
    clf.fit(X, y)
    assert_array_equal(clf.predict(np.array([[0, 0]])), np.array([1]))
    assert_array_equal(clf.n_categories_, np.array([2, 2]))

    for factor in [1.0, 0.3, 5, 0.0001]:
        X = np.array([[0, 0], [0, 1], [0, 0], [1, 1]])
        y = np.array([1, 1, 2, 2])
        sample_weight = np.array([1, 1, 10, 0.1]) * factor
        clf = CategoricalNB(alpha=1, fit_prior=False)
        clf.fit(X, y, sample_weight=sample_weight)
        assert_array_equal(clf.predict(np.array([[0, 0]])), np.array([2]))
        assert_array_equal(clf.n_categories_, np.array([2, 2]))


@pytest.mark.parametrize(
    "min_categories, exp_X1_count, exp_X2_count, new_X, exp_n_categories_",
    [
        # check min_categories with int > observed categories
        (
            3,
            np.array([[2, 0, 0], [1, 1, 0]]),
            np.array([[1, 1, 0], [1, 1, 0]]),
            np.array([[0, 2]]),
            np.array([3, 3]),
        ),
        # check with list input
        (
            [3, 4],
            np.array([[2, 0, 0], [1, 1, 0]]),
            np.array([[1, 1, 0, 0], [1, 1, 0, 0]]),
            np.array([[0, 3]]),
            np.array([3, 4]),
        ),
        # check min_categories with min less than actual
        (
            [
                1,
                np.array([[2, 0], [1, 1]]),
                np.array([[1, 1], [1, 1]]),
                np.array([[0, 1]]),
                np.array([2, 2]),
            ]
        ),
    ],
)
def test_categoricalnb_with_min_categories(
    min_categories, exp_X1_count, exp_X2_count, new_X, exp_n_categories_
):
    X_n_categories = np.array([[0, 0], [0, 1], [0, 0], [1, 1]])
    y_n_categories = np.array([1, 1, 2, 2])
    expected_prediction = np.array([1])

    clf = CategoricalNB(alpha=1, fit_prior=False, min_categories=min_categories)
    clf.fit(X_n_categories, y_n_categories)
    X1_count, X2_count = clf.category_count_
    assert_array_equal(X1_count, exp_X1_count)
    assert_array_equal(X2_count, exp_X2_count)
    predictions = clf.predict(new_X)
    assert_array_equal(predictions, expected_prediction)
    assert_array_equal(clf.n_categories_, exp_n_categories_)


@pytest.mark.parametrize(
    "min_categories, error_msg",
    [
        ([[3, 2], [2, 4]], "'min_categories' should have shape"),
    ],
)
def test_categoricalnb_min_categories_errors(min_categories, error_msg):
    X = np.array([[0, 0], [0, 1], [0, 0], [1, 1]])
    y = np.array([1, 1, 2, 2])

    clf = CategoricalNB(alpha=1, fit_prior=False, min_categories=min_categories)
    with pytest.raises(ValueError, match=error_msg):
        clf.fit(X, y)


def test_alpha():
    # Setting alpha=0 should not output nan results when p(x_i|y_j)=0 is a case
    X = np.array([[1, 0], [1, 1]])
    y = np.array([0, 1])
    nb = BernoulliNB(alpha=0.0)
    msg = "alpha too small will result in numeric errors, setting alpha = 1.0e-10"
    with pytest.warns(UserWarning, match=msg):
        nb.partial_fit(X, y, classes=[0, 1])
    with pytest.warns(UserWarning, match=msg):
        nb.fit(X, y)
    prob = np.array([[1, 0], [0, 1]])
    assert_array_almost_equal(nb.predict_proba(X), prob)

    nb = MultinomialNB(alpha=0.0)
    with pytest.warns(UserWarning, match=msg):
        nb.partial_fit(X, y, classes=[0, 1])
    with pytest.warns(UserWarning, match=msg):
        nb.fit(X, y)
    prob = np.array([[2.0 / 3, 1.0 / 3], [0, 1]])
    assert_array_almost_equal(nb.predict_proba(X), prob)

    nb = CategoricalNB(alpha=0.0)
    with pytest.warns(UserWarning, match=msg):
        nb.fit(X, y)
    prob = np.array([[1.0, 0.0], [0.0, 1.0]])
    assert_array_almost_equal(nb.predict_proba(X), prob)

    # Test sparse X
    X = scipy.sparse.csr_matrix(X)
    nb = BernoulliNB(alpha=0.0)
    with pytest.warns(UserWarning, match=msg):
        nb.fit(X, y)
    prob = np.array([[1, 0], [0, 1]])
    assert_array_almost_equal(nb.predict_proba(X), prob)

    nb = MultinomialNB(alpha=0.0)
    with pytest.warns(UserWarning, match=msg):
        nb.fit(X, y)
    prob = np.array([[2.0 / 3, 1.0 / 3], [0, 1]])
    assert_array_almost_equal(nb.predict_proba(X), prob)


def test_alpha_vector():
    X = np.array([[1, 0], [1, 1]])
    y = np.array([0, 1])

    # Setting alpha=np.array with same length
    # as number of features should be fine
    alpha = np.array([1, 2])
    nb = MultinomialNB(alpha=alpha)
    nb.partial_fit(X, y, classes=[0, 1])

    # Test feature probabilities uses pseudo-counts (alpha)
    feature_prob = np.array([[1 / 2, 1 / 2], [2 / 5, 3 / 5]])
    assert_array_almost_equal(nb.feature_log_prob_, np.log(feature_prob))

    # Test predictions
    prob = np.array([[5 / 9, 4 / 9], [25 / 49, 24 / 49]])
    assert_array_almost_equal(nb.predict_proba(X), prob)

    # Test alpha non-negative
    alpha = np.array([1.0, -0.1])
    m_nb = MultinomialNB(alpha=alpha)
    expected_msg = "All values in alpha must be greater than 0."
    with pytest.raises(ValueError, match=expected_msg):
        m_nb.fit(X, y)

    # Test that too small pseudo-counts are replaced
    ALPHA_MIN = 1e-10
    alpha = np.array([ALPHA_MIN / 2, 0.5])
    m_nb = MultinomialNB(alpha=alpha)
    m_nb.partial_fit(X, y, classes=[0, 1])
    assert_array_almost_equal(m_nb._check_alpha(), [ALPHA_MIN, 0.5], decimal=12)

    # Test correct dimensions
    alpha = np.array([1.0, 2.0, 3.0])
    m_nb = MultinomialNB(alpha=alpha)
    expected_msg = "When alpha is an array, it should contains `n_features`"
    with pytest.raises(ValueError, match=expected_msg):
        m_nb.fit(X, y)


def test_check_accuracy_on_digits():
    # Non regression test to make sure that any further refactoring / optim
    # of the NB models do not harm the performance on a slightly non-linearly
    # separable dataset
    X, y = load_digits(return_X_y=True)
    binary_3v8 = np.logical_or(y == 3, y == 8)
    X_3v8, y_3v8 = X[binary_3v8], y[binary_3v8]

    # Multinomial NB
    scores = cross_val_score(MultinomialNB(alpha=10), X, y, cv=10)
    assert scores.mean() > 0.86

    scores = cross_val_score(MultinomialNB(alpha=10), X_3v8, y_3v8, cv=10)
    assert scores.mean() > 0.94

    # Bernoulli NB
    scores = cross_val_score(BernoulliNB(alpha=10), X > 4, y, cv=10)
    assert scores.mean() > 0.83

    scores = cross_val_score(BernoulliNB(alpha=10), X_3v8 > 4, y_3v8, cv=10)
    assert scores.mean() > 0.92

    # Gaussian NB
    scores = cross_val_score(GaussianNB(), X, y, cv=10)
    assert scores.mean() > 0.77

    scores = cross_val_score(GaussianNB(var_smoothing=0.1), X, y, cv=10)
    assert scores.mean() > 0.89

    scores = cross_val_score(GaussianNB(), X_3v8, y_3v8, cv=10)
    assert scores.mean() > 0.86


# TODO(1.4): Remove
@pytest.mark.parametrize("Estimator", DISCRETE_NAIVE_BAYES_CLASSES)
@pytest.mark.parametrize("alpha", [1, [0.1, 1e-11], 1e-12])
def test_force_alpha_deprecation(Estimator, alpha):
    if Estimator is CategoricalNB and isinstance(alpha, list):
        pytest.skip("CategoricalNB does not support array-like alpha values.")
    X = np.array([[1, 2], [3, 4]])
    y = np.array([1, 0])
    alpha_min = 1e-10
    msg = "The default value for `force_alpha` will change to `True`"
    est = Estimator(alpha=alpha)
    est_force = Estimator(alpha=alpha, force_alpha=True)
    if np.min(alpha) < alpha_min:
        with pytest.warns(FutureWarning, match=msg):
            est.fit(X, y)
    else:
        est.fit(X, y)
    est_force.fit(X, y)


def test_check_alpha():
    """The provided value for alpha must only be
    used if alpha < _ALPHA_MIN and force_alpha is True.

    Non-regression test for:
    https://github.com/scikit-learn/scikit-learn/issues/10772
    """
    _ALPHA_MIN = 1e-10
    b = BernoulliNB(alpha=0, force_alpha=True)
    assert b._check_alpha() == 0

    alphas = np.array([0.0, 1.0])

    b = BernoulliNB(alpha=alphas, force_alpha=True)
    # We manually set `n_features_in_` not to have `_check_alpha` err
    b.n_features_in_ = alphas.shape[0]
    assert_array_equal(b._check_alpha(), alphas)

    msg = (
        "alpha too small will result in numeric errors, setting alpha = %.1e"
        % _ALPHA_MIN
    )
    b = BernoulliNB(alpha=0, force_alpha=False)
    with pytest.warns(UserWarning, match=msg):
        assert b._check_alpha() == _ALPHA_MIN

    b = BernoulliNB(alpha=0)
    with pytest.warns(UserWarning, match=msg):
        assert b._check_alpha() == _ALPHA_MIN

    b = BernoulliNB(alpha=alphas, force_alpha=False)
    # We manually set `n_features_in_` not to have `_check_alpha` err
    b.n_features_in_ = alphas.shape[0]
    with pytest.warns(UserWarning, match=msg):
        assert_array_equal(b._check_alpha(), np.array([_ALPHA_MIN, 1.0]))


@pytest.mark.parametrize("Estimator", ALL_NAIVE_BAYES_CLASSES)
def test_predict_joint_proba(Estimator, global_random_seed):
    X2, y2 = get_random_integer_x_three_classes_y(global_random_seed)
    est = Estimator().fit(X2, y2)
    jll = est.predict_joint_log_proba(X2)
    log_prob_x = logsumexp(jll, axis=1)
    log_prob_x_y = jll - np.atleast_2d(log_prob_x).T
    assert_allclose(est.predict_log_proba(X2), log_prob_x_y)


def test_cwnb_union_gnb():
    # A union of GaussianNB's yields the same prediction as a single GaussianNB
    clf1 = ColumnwiseNB(
        nb_estimators=[("g1", GaussianNB(), [0]), ("g2", GaussianNB(), [1])]
    )
    clf2 = GaussianNB()
    clf1.fit(X, y)
    clf2.fit(X, y)
    assert_array_almost_equal(clf1.predict(X), clf2.predict(X), 8)
    assert_array_almost_equal(clf1.predict_proba(X), clf2.predict_proba(X), 8)
    assert_array_almost_equal(clf1.predict_log_proba(X), clf2.predict_log_proba(X), 8)


def test_cwnb_union_prior_gnb():
    # A union of GaussianNB's yields the same prediction as a single GaussianNB
    # when class priors are provided by user
    priors = np.array([1 / 3, 2 / 3])
    clf1 = ColumnwiseNB(
        nb_estimators=[
            ("g1", GaussianNB(priors=priors), [0]),
            ("g2", GaussianNB(priors=priors), [1]),
        ],
        priors=priors,
    )
    clf2 = GaussianNB(priors=priors)
    clf1.fit(X, y)
    clf2.fit(X, y)
    assert_array_almost_equal(clf1.predict(X), clf2.predict(X), 8)
    assert_array_almost_equal(clf1.predict_proba(X), clf2.predict_proba(X), 8)
    assert_array_almost_equal(clf1.predict_log_proba(X), clf2.predict_log_proba(X), 8)


def test_cwnb_union_bnb_fit(global_random_seed):
    # A union of BernoulliNB's yields the same prediction as a single BernoulliNB
    # (fit)
    X1, y1 = get_random_normal_x_binary_y(global_random_seed)
    clf1 = ColumnwiseNB(
        nb_estimators=[("b1", BernoulliNB(), [0]), ("b2", BernoulliNB(), [1, 2])]
    )
    clf2 = BernoulliNB()
    clf1.fit(X1, y1)
    clf2.fit(X1, y1)
    assert_array_almost_equal(clf1.predict_proba(X1), clf2.predict_proba(X1), 8)
    assert_array_almost_equal(clf1.predict_log_proba(X1), clf2.predict_log_proba(X1), 8)
    # BernoulliNB is likely to yield 1/1 odds that eventually round to different
    # y_pred as a result of unavoidable log/exp transformations done by ColumnwiseNB.
    # We don't want to test for these discretisation discrepancies.
    ii = abs(clf1.predict_proba(X1)[:, 0] - clf1.predict_proba(X1)[:, 1]) > 1e-8
    assert_array_almost_equal(clf1.predict(X1)[ii], clf2.predict(X1)[ii], 8)


def test_cwnb_union_bnb_partial_fit(global_random_seed):
    # A union of BernoulliNB's yields the same prediction as a single BernoulliNB
    # (partial_fit)
    X1, y1 = get_random_normal_x_binary_y(global_random_seed)
    clf1 = ColumnwiseNB(
        nb_estimators=[("b1", BernoulliNB(), [0]), ("b2", BernoulliNB(), [1, 2])]
    )
    clf2 = BernoulliNB()
    clf1.partial_fit(X1[:5], y1[:5], classes=[0, 1])
    clf1.partial_fit(X1[5:], y1[5:])
    clf2.fit(X1, y1)
    assert_array_almost_equal(clf1.predict_proba(X1), clf2.predict_proba(X1), 8)
    assert_array_almost_equal(clf1.predict_log_proba(X1), clf2.predict_log_proba(X1), 8)
    # BernoulliNB is likely to yield 1/1 odds that eventually round to different
    # y_pred as a result of unavoidable log/exp transformations done by ColumnwiseNB.
    # We don't want to test for these discretisation discrepancies.
    ii = abs(clf1.predict_proba(X1)[:, 0] - clf1.predict_proba(X1)[:, 1]) > 1e-8
    assert_array_almost_equal(clf1.predict(X1)[ii], clf2.predict(X1)[ii], 8)


def test_cwnb_union_permutation(global_random_seed):
    # A union of several different NB's is permutation-invariant
    X2, y2 = get_random_integer_x_three_classes_y(global_random_seed)
    clf1 = ColumnwiseNB(
        nb_estimators=[
            ("b1", BernoulliNB(binarize=2), [3]),
            ("g1", GaussianNB(), [0]),
            ("m1", MultinomialNB(), [0, 2]),
            ("b2", BernoulliNB(), [1]),
        ]
    )
    # permute (0, 1, 2, 3, 4) -> (1, 2, 0, 3, 4) both estimator specs and column numbers
    clf2 = ColumnwiseNB(
        nb_estimators=[
            ("b1", BernoulliNB(binarize=2), [3]),
            ("g1", GaussianNB(), [1]),
            ("m1", MultinomialNB(), [1, 0]),
            ("b2", BernoulliNB(), [2]),
        ]
    )
    clf1.fit(X2[:, [0, 1, 2, 3, 4]], y2)  # (0, 1, 2, 3, 4) -> (1, 2, 0, 3, 4)
    clf2.fit(X2[:, [2, 0, 1, 3, 4]], y2)  # (0, 1, 2, 3, 4) <- (2, 0, 1, 3, 4)
    assert_array_almost_equal(
        clf1.predict_proba(X2[:, [0, 1, 2, 3, 4]]),
        clf2.predict_proba(X2[:, [2, 0, 1, 3, 4]]),
        8,
    )
    assert_array_almost_equal(
        clf1.predict_log_proba(X2[:, [0, 1, 2, 3, 4]]),
        clf2.predict_log_proba(X2[:, [2, 0, 1, 3, 4]]),
        8,
    )
    assert_array_almost_equal(
        clf1.predict(X2[:, [0, 1, 2, 3, 4]]), clf2.predict(X2[:, [2, 0, 1, 3, 4]]), 8
    )


def test_cwnb_estimators_pandas():
    pd = pytest.importorskip("pandas")
    Xdf = pd.DataFrame(data=X, columns=["col0", "col1"])
    ydf = pd.DataFrame({"target": y})

    # Subestimators spec: cols can be lists of int or lists of str, if DataFrame
    clf1 = ColumnwiseNB(
        nb_estimators=[("g1", GaussianNB(), [1]), ("g2", GaussianNB(), [0, 1])]
    )
    clf2 = ColumnwiseNB(
        nb_estimators=[
            ("g1", GaussianNB(), ["col1"]),
            ("g2", GaussianNB(), ["col0", "col1"]),
        ]
    )
    clf1.fit(X, y)
    clf2.fit(Xdf, y)
    assert_array_almost_equal(clf1.predict_log_proba(X), clf2.predict_log_proba(Xdf), 8)
    msg = "A column-vector y was passed when a 1d array was expected"
    with pytest.warns(DataConversionWarning, match=msg):
        clf2.fit(Xdf, ydf)
        assert_array_almost_equal(
            clf1.predict_log_proba(X), clf2.predict_log_proba(Xdf), 8
        )

    # Subestimators spec: empty cols have the same effect as an absent estimator
    # when callable columns produce the empty set.
    select_none = make_column_selector(pattern="qwerasdf")
    clf1 = ColumnwiseNB(
        nb_estimators=[
            ("g1", GaussianNB(), [1]),
            ("g2", GaussianNB(), select_none),
            ("g3", GaussianNB(), [0, 1]),
        ]
    )
    clf2 = ColumnwiseNB(
        nb_estimators=[("g1", GaussianNB(), [1]), ("g3", GaussianNB(), [0, 1])]
    )
    clf1.fit(Xdf, y)
    clf2.fit(Xdf, y)
    assert_array_almost_equal(
        clf1.predict_log_proba(Xdf), clf2.predict_log_proba(Xdf), 8
    )
    # Empty-columns estimators are passed to estimators_ and the numbers match
    assert len(clf1.nb_estimators) == len(clf1.estimators_) == 3
    assert len(clf2.nb_estimators) == len(clf2.estimators_) == 2
    # No cloning of the empty-columns estimators took place:
    assert id(clf1.nb_estimators[1][1]) == id(clf1.named_estimators_["g2"])

    # Subestimators spec: test callable columns
    select_int = make_column_selector(dtype_include=np.int_)
    select_float = make_column_selector(dtype_include=np.float_)
    Xdf2 = Xdf
    Xdf2["col3"] = np.exp(Xdf["col0"]) - 0.5 * Xdf["col1"]
    clf1 = ColumnwiseNB(
        nb_estimators=[
            ("g1", GaussianNB(), ["col3"]),
            ("m1", BernoulliNB(), ["col0", "col1"]),
        ]
    )
    clf2 = ColumnwiseNB(
        nb_estimators=[
            ("g1", GaussianNB(), select_float),
            ("g2", BernoulliNB(), select_int),
        ]
    )
    clf1.fit(Xdf, y)
    clf2.fit(Xdf, y)
    assert_array_almost_equal(
        clf1.predict_log_proba(Xdf), clf2.predict_log_proba(Xdf), 8
    )


def test_cwnb_repeated_columns(global_random_seed):
    # Subestimators spec: repeated col ints have the same effect as repeating data
    X1, y1 = get_random_normal_x_binary_y(global_random_seed)
    clf1 = ColumnwiseNB(
        nb_estimators=[
            ("g1", GaussianNB(), [1, 1]),
            ("b1", BernoulliNB(), [0, 0, 1, 1]),
        ]
    )
    clf2 = ColumnwiseNB(
        nb_estimators=[
            ("g1", GaussianNB(), [0, 1]),
            ("b1", BernoulliNB(), [2, 3, 4, 5]),
        ]
    )
    clf1.fit(X1, y1)
    clf2.fit(X1[:, [1, 1, 0, 0, 1, 1]], y1)
    assert_array_almost_equal(
        clf1.predict_log_proba(X1), clf2.predict_log_proba(X1[:, [1, 1, 0, 0, 1, 1]]), 8
    )


def test_cwnb_empty_columns(global_random_seed):
    # Subestimators spec: empty cols have the same effect as an absent estimator
    X1, y1 = get_random_normal_x_binary_y(global_random_seed)
    clf1 = ColumnwiseNB(
        nb_estimators=[
            ("g1", GaussianNB(), [1]),
            ("g2", GaussianNB(), []),
            ("g3", GaussianNB(), [0, 1]),
        ]
    )
    clf2 = ColumnwiseNB(
        nb_estimators=[("g1", GaussianNB(), [1]), ("g3", GaussianNB(), [0, 1])]
    )
    clf1.fit(X1, y1)
    clf2.fit(X1, y1)
    assert_array_almost_equal(clf1.predict_log_proba(X1), clf2.predict_log_proba(X1), 8)
    # Empty-columns estimators are passed to estimators_ and the numbers match
    assert len(clf1.nb_estimators) == len(clf1.estimators_) == 3
    assert len(clf2.nb_estimators) == len(clf2.estimators_) == 2
    # No cloning of the empty-columns estimators took place:
    assert id(clf1.nb_estimators[1][1]) == id(clf1.named_estimators_["g2"])


def test_cwnb_estimators_unique_names():
    # Subestimators spec: error on repeated names
    clf1 = ColumnwiseNB(
        nb_estimators=[("g1", GaussianNB(), [1]), ("g1", GaussianNB(), [0, 1])]
    )
    msg = "Names provided are not unique"
    with pytest.raises(ValueError, match=msg):
        clf1.fit(X, y)

    clf1 = ColumnwiseNB(
        nb_estimators=[["g1", GaussianNB(), [1]], ["g2", GaussianNB(), [0, 1]]]
    )
    clf1.fit(X, y)


def test_cwnb_estimators_nonempty_list(global_random_seed):
    # Subestimators spec: error on empty list
    X1, y1 = get_random_normal_x_binary_y(global_random_seed)
    clf = ColumnwiseNB(
        nb_estimators=[],
    )
    msg = "A list of naive Bayes estimators must be provided*"
    with pytest.raises(ValueError, match=msg):
        clf.fit(X1, y1)

    # Subestimators spec: error on None
    clf = ColumnwiseNB(
        nb_estimators=None,
    )
    msg = "A list of naive Bayes estimators must be provided*"
    with pytest.raises(ValueError, match=msg):
        clf.fit(X1, y1)

    # Subestimators spec: error on non-tuple
    clf = ColumnwiseNB(
        nb_estimators=GaussianNB(),
    )
    msg = "A list of naive Bayes estimators must be provided*"
    with pytest.raises(ValueError, match=msg):
        clf.fit(X1, y1)


def test_cwnb_estimators_support_jll():
    # Subestimators spec: error when some don't support predict_joint_log_proba
    class notNB(BaseEstimator):
        def __init__(self):
            pass

        def fit(self, X, y):
            pass

        def partial_fit(self, X, y):
            pass

        # def predict_joint_log_proba(self, X): pass
        def predict(self, X):
            pass

    clf1 = ColumnwiseNB(nb_estimators=[["g1", notNB(), [1]], ["g2", GaussianNB(), [0]]])
    msg = "Estimators must be .aive Bayes estimators implementing *"
    with pytest.raises(TypeError, match=msg):
        clf1.partial_fit(X, y)


def test_cwnb_estimators_support_fit():
    # Subestimators spec: error when some don't support fit
    class notNB(BaseEstimator):
        def __init__(self):
            pass

        # def fit(self, X, y): pass
        def partial_fit(self, X, y):
            pass

        def predict_joint_log_proba(self, X):
            pass

        def predict(self, X):
            pass

    clf1 = ColumnwiseNB(nb_estimators=[["g1", notNB(), [1]], ["g2", GaussianNB(), [0]]])
    msg = "Estimators must be .aive Bayes estimators implementing *"
    with pytest.raises(TypeError, match=msg):
        clf1.fit(X, y)

    delattr(notNB, "predict_joint_log_proba")
    clf1 = ColumnwiseNB(nb_estimators=[["g1", notNB(), [1]], ["g2", GaussianNB(), [0]]])
    msg = "Estimators must be .aive Bayes estimators implementing *"
    with pytest.raises(TypeError, match=msg):
        clf1.fit(X, y)


def test_cwnb_estimators_support_partial_fit():
    # Subestimators spec: error when some don't support partial_fit
    class notNB(BaseEstimator):
        def __init__(self):
            pass

        def fit(self, X, y):
            pass

        # def partial_fit(self, X, y): pass
        def predict_joint_log_proba(self, X):
            pass

        def predict(self, X):
            pass

    clf1 = ColumnwiseNB(nb_estimators=[["g1", notNB(), [1]], ["g2", GaussianNB(), [0]]])
    msg = "This 'ColumnwiseNB' has no attribute 'partial_fit'*"
    with pytest.raises(AttributeError, match=msg):
        clf1.partial_fit(X, y)


def test_cwnb_estimators_setter(global_random_seed):
    # _estimators setter works
    X1, y1 = get_random_normal_x_binary_y(global_random_seed)
    clf1 = ColumnwiseNB(
        nb_estimators=[("g1", GaussianNB(), [0]), ("b1", BernoulliNB(), [1])]
    )
    clf1.fit(X1, y1)
    clf1._estimators = [
        ("x1", clf1.named_estimators_["g1"]),
        ("x2", clf1.named_estimators_["g1"]),
    ]
    assert clf1.nb_estimators[0][0] == "x1"
    assert clf1.nb_estimators[0][1] is clf1.named_estimators_["g1"]
    assert clf1.nb_estimators[1][0] == "x2"
    assert clf1.nb_estimators[1][1] is clf1.named_estimators_["g1"]


def test_cwnb_prior_valid_spec():
    # prior spec: error when negative, sum!=1 or bad length
    clf1 = ColumnwiseNB(
        nb_estimators=[("g1", GaussianNB(), [1]), ("g2", GaussianNB(), [0, 1])],
        priors=np.array([-0.25, 1.25]),
    )
    msg = "Priors must be non-negative."
    with pytest.raises(ValueError, match=msg):
        clf1.fit(X, y)

    clf1 = ColumnwiseNB(
        nb_estimators=[("g1", GaussianNB(), [1]), ("g2", GaussianNB(), [0, 1])],
        priors=np.array([0.25, 0.7]),
    )
    msg = "The sum of the priors should be 1."
    with pytest.raises(ValueError, match=msg):
        clf1.fit(X, y)

    clf1 = ColumnwiseNB(
        nb_estimators=[("g1", GaussianNB(), [1]), ("g2", GaussianNB(), [0, 1])],
        priors=np.array([0.25, 0.25, 0.25, 0.25]),
    )
    msg = "Number of priors must match number of classes."
    with pytest.raises(ValueError, match=msg):
        clf1.fit(X, y)


def test_cwnb_prior_match(global_random_seed):
    # prior spec: all these ways work (and agree in our example)
    #   (1) an array of values
    #   (2a) a str name of a subestimator supporting class_prior_
    #   (2b) a str name of a subestimator supporting class_log_prior_
    #   (3) nothing (ColumnwiseNB will calculate relative frequencies)
    X2, y2 = get_random_integer_x_three_classes_y(global_random_seed)
    clf1 = ColumnwiseNB(
        nb_estimators=[
            ("g1", GaussianNB(), [0, 1]),
            ("m1", MultinomialNB(), [2, 3, 4, 5, 6]),
        ],
        priors=np.array([1 / 3, 1 / 3, 1 / 3]),  # prior is provided by user
    )
    clf2a = ColumnwiseNB(
        nb_estimators=[
            ("g1", GaussianNB(), [0, 1]),
            ("m1", MultinomialNB(), [2, 3, 4, 5, 6]),
        ],
        priors="g1",  # prior will be estimated by sub-estimator "g1"
    )
    clf2b = ColumnwiseNB(
        nb_estimators=[
            ("g1", GaussianNB(), [0, 1]),
            ("m1", MultinomialNB(), [2, 3, 4, 5, 6]),
        ],
        priors="m1",  # prior will be estimated by sub-estimator "m1"
    )
    clf3 = ColumnwiseNB(
        nb_estimators=[
            ("g1", GaussianNB(), [0, 1]),
            ("m1", MultinomialNB(), [2, 3, 4, 5, 6]),
        ],  # prior will be estimated by the meta-estimator
    )
    clf1.fit(X2, y2)
    clf2a.fit(X2, y2)
    clf2b.fit(X2, y2)
    clf3.fit(X2, y2)
    assert clf3.priors is None
    assert_array_almost_equal(
        clf1.class_prior_, clf1.named_estimators_["g1"].class_prior_, 8
    )
    assert_array_almost_equal(
        np.log(clf1.class_prior_), clf1.named_estimators_["m1"].class_log_prior_, 8
    )
    assert_array_almost_equal(clf1.class_prior_, clf2a.class_prior_, 8)
    assert_array_almost_equal(clf1.class_prior_, clf2b.class_prior_, 8)
    assert_array_almost_equal(clf1.class_prior_, clf3.class_prior_, 8)


def test_cwnb_estimators_support_class_prior_gnb():
    # prior spec: error message when can't extract prior from subestimator
    # ColumnwiseNB tries both class_prior_ and class_log_prior, which is tested
    # in test_cwnb_prior_match()
    class GaussianNB_hide_prior(GaussianNB):
        def fit(self, X, y, sample_weight=None):
            super().fit(X, y, sample_weight=None)
            self.qwerqwer = self.class_prior_
            del self.class_prior_

    clf = ColumnwiseNB(
        nb_estimators=[
            ("g1", GaussianNB(), [1]),
            ("g2", GaussianNB_hide_prior(), [0, 1]),
        ],
        priors="g2",
    )
    msg = "Unable to extract class prior from estimator g2*"
    with pytest.raises(AttributeError, match=msg):
        clf.fit(X, y)


def test_cwnb_estimators_support_class_prior_mnb(global_random_seed):
    # prior spec: error message when can't extract prior from subestimator
    # ColumnwiseNB tries both class_prior_ and class_log_prior, which is tested
    # in test_cwnb_prior_match()
    X2, y2 = get_random_integer_x_three_classes_y(global_random_seed)

    class MultinomialNB_hide_log_prior(MultinomialNB):
        def fit(self, X, y, sample_weight=None):
            super().fit(X, y, sample_weight=None)
            self.qwerqwer = self.class_log_prior_
            del self.class_log_prior_

    clf = ColumnwiseNB(
        nb_estimators=[
            ("g1", GaussianNB(), [0]),
            ("m1", MultinomialNB_hide_log_prior(), [1, 2, 3, 4, 5]),
        ],
        priors="m1",
    )
    msg = "Unable to extract class prior from estimator m1*"
    with pytest.raises(AttributeError, match=msg):
        clf.fit(X2, y2)


def test_cwnb_prior_nonzero(global_random_seed):
    # P(y)=0 in one or two subestimators results in P(y|x)=0 of meta-estimator.
    # Despite attempted Log[0], predicted class probabilities are all finite.
    # On a related note, meaningless results (including NaNs) may be produced
    # - if P(y)=0 in the meta-estimator, or/and
    # - if class priors differ across subestimators,
    # but this is not what is tested here.
    X2, y2 = get_random_integer_x_three_classes_y(global_random_seed)
    rng = np.random.RandomState(global_random_seed)
    clf1 = ColumnwiseNB(
        nb_estimators=[
            ("g1", GaussianNB(), [1, 3, 5]),
            ("g2", GaussianNB(priors=np.array([0.5, 0, 0.5])), [0, 1]),
        ]
    )
    clf1.fit(X2, y2)
    msg = "divide by zero encountered in log"
    with pytest.warns(RuntimeWarning, match=msg):
        p = clf1.predict_proba(X2)[:, 1]
    assert_almost_equal(np.abs(p).sum(), 0)
    assert np.isfinite(p).all()
    Xt = rng.randint(5, size=(6, 100))
    with pytest.warns(RuntimeWarning, match=msg):
        p = clf1.predict_proba(Xt)[:, 1]
    assert_almost_equal(np.abs(p).sum(), 0)
    assert np.isfinite(p).all()

    clf1 = ColumnwiseNB(
        nb_estimators=[
            ("g1", GaussianNB(priors=np.array([0.6, 0, 0.4])), [1, 3, 5]),
            ("g2", GaussianNB(priors=np.array([0.5, 0.5, 0])), [0, 1]),
        ]
    )
    clf1.fit(X2, y2)
    with pytest.warns(RuntimeWarning, match=msg):
        p = clf1.predict_proba(X2)[:, 1:]
    assert_almost_equal(np.abs(p).sum(), 0)
    assert np.isfinite(p).all()
    Xt = rng.randint(5, size=(6, 100))
    with pytest.warns(RuntimeWarning, match=msg):
        p = clf1.predict_proba(Xt)[:, 1:]
    assert_almost_equal(np.abs(p).sum(), 0)
    assert np.isfinite(p).all()


def test_cwnb_fit_sample_weight_ones():
    # weights in fit have no effect if all ones
    weights = [1, 1, 1, 1, 1, 1]
    clf1 = ColumnwiseNB(
        nb_estimators=[("g1", GaussianNB(), [1]), ("g2", GaussianNB(), [0, 1])]
    )
    clf2 = ColumnwiseNB(
        nb_estimators=[("g1", GaussianNB(), [1]), ("g2", GaussianNB(), [0, 1])]
    )
    clf1.fit(X, y, sample_weight=weights)
    clf2.fit(X, y)
    assert_array_almost_equal(
        clf1.predict_joint_log_proba(X), clf2.predict_joint_log_proba(X), 8
    )
    assert_array_almost_equal(clf1.predict_log_proba(X), clf2.predict_log_proba(X), 8)
    assert_array_equal(clf1.predict(X), clf2.predict(X))


def test_cwnb_partial_fit_sample_weight_ones(global_random_seed):
    # weights in partial_fit have no effect if all ones
    X2, y2 = get_random_integer_x_three_classes_y(global_random_seed)
    weights = [1, 1, 1, 1, 1, 1]
    clf1 = ColumnwiseNB(
        nb_estimators=[
            ("b1", BernoulliNB(binarize=2), [1]),
            ("m1", MultinomialNB(), [0, 2, 3]),
        ]
    )
    clf2 = ColumnwiseNB(
        nb_estimators=[
            ("b1", BernoulliNB(binarize=2), [1]),
            ("m1", MultinomialNB(), [0, 2, 3]),
        ]
    )
    clf1.partial_fit(X2, y2, sample_weight=weights, classes=np.unique(y2))
    clf2.partial_fit(X2, y2, classes=np.unique(y2))
    assert_array_almost_equal(
        clf1.predict_joint_log_proba(X2), clf2.predict_joint_log_proba(X2), 8
    )
    assert_array_almost_equal(clf1.predict_log_proba(X2), clf2.predict_log_proba(X2), 8)
    assert_array_equal(clf1.predict(X2), clf2.predict(X2))


def test_cwnb_fit_sample_weight_repeated():
    # weights in fit have the same effect as repeating data
    weights = [1, 2, 3, 1, 4, 2]
    idx = list(chain(*([i] * w for i, w in enumerate(weights))))
    # var_smoothing=0.0 is for maximum precision in dealing with a small sample
    clf1 = ColumnwiseNB(
        nb_estimators=[
            ("g1", GaussianNB(var_smoothing=0.0), [1]),
            ("g2", GaussianNB(var_smoothing=0.0), [0, 1]),
        ]
    )
    clf2 = ColumnwiseNB(
        nb_estimators=[
            ("g1", GaussianNB(var_smoothing=0.0), [1]),
            ("g2", GaussianNB(var_smoothing=0.0), [0, 1]),
        ]
    )
    clf1.fit(X, y, sample_weight=weights)
    clf2.fit(X[idx], y[idx])
    assert_array_almost_equal(
        clf1.predict_joint_log_proba(X), clf2.predict_joint_log_proba(X), 8
    )
    assert_array_almost_equal(clf1.predict_log_proba(X), clf2.predict_log_proba(X), 8)
    assert_array_equal(clf1.predict(X), clf2.predict(X), 8)
    for attr_name in ("class_count_", "class_prior_", "classes_"):
        assert_array_equal(getattr(clf1, attr_name), getattr(clf1, attr_name))


def test_cwnb_partial_fit_sample_weight_repeated(global_random_seed):
    # weights in partial_fit have the same effect as repeating data
    X2, y2 = get_random_integer_x_three_classes_y(global_random_seed)
    weights = [1, 2, 3, 1, 4, 2]
    idx = list(chain(*([i] * w for i, w in enumerate(weights))))
    clf1 = ColumnwiseNB(
        nb_estimators=[
            ("b1", BernoulliNB(binarize=2), [1]),
            ("m1", MultinomialNB(), [0, 2, 3]),
        ]
    )
    clf2 = ColumnwiseNB(
        nb_estimators=[
            ("b1", BernoulliNB(binarize=2), [1]),
            ("m1", MultinomialNB(), [0, 2, 3]),
        ]
    )
    clf1.partial_fit(X2, y2, sample_weight=weights, classes=np.unique(y2))
    clf2.partial_fit(X2[idx], y2[idx], classes=np.unique(y2))
    assert_array_equal(
        clf1.predict_joint_log_proba(X2), clf2.predict_joint_log_proba(X2)
    )
    assert_array_equal(clf1.predict_log_proba(X2), clf2.predict_log_proba(X2))
    assert_array_equal(clf1.predict(X2), clf2.predict(X2))
    for attr_name in ("class_count_", "class_prior_", "classes_"):
        assert_array_equal(getattr(clf1, attr_name), getattr(clf1, attr_name))


def test_cwnb_partial_fit(global_random_seed):
    # partial_fit: consecutive calls yield the same prediction as a single call
    X2, y2 = get_random_integer_x_three_classes_y(global_random_seed)
    clf1 = ColumnwiseNB(
        nb_estimators=[("b1", BernoulliNB(), [1]), ("m1", MultinomialNB(), [0, 2, 3])]
    )
    clf2 = ColumnwiseNB(
        nb_estimators=[("b1", BernoulliNB(), [1]), ("m1", MultinomialNB(), [0, 2, 3])]
    )
    clf1.partial_fit(X2, y2, classes=np.unique(y2))
    clf2.partial_fit(X2[:4], y2[:4], classes=np.unique(y2))
    clf2.partial_fit(X2[4:], y2[4:])
    assert_array_almost_equal(
        clf1.predict_joint_log_proba(X2), clf2.predict_joint_log_proba(X2), 8
    )
    assert_array_almost_equal(clf1.predict_log_proba(X2), clf2.predict_log_proba(X2), 8)
    assert_array_equal(clf1.predict(X2), clf2.predict(X2))
    for attr_name in ("class_count_", "class_prior_", "classes_"):
        assert_array_equal(getattr(clf1, attr_name), getattr(clf1, attr_name))


def test_cwnb_fit_refits(global_random_seed):
    # fit: re-fits the estimator de novo when called on a fitted estimator
    X2, y2 = get_random_integer_x_three_classes_y(global_random_seed)
    clf1 = ColumnwiseNB(
        nb_estimators=[("b1", BernoulliNB(), [1]), ("m1", MultinomialNB(), [0, 2, 3])]
    )
    clf2 = ColumnwiseNB(
        nb_estimators=[("b1", BernoulliNB(), [1]), ("m1", MultinomialNB(), [0, 2, 3])]
    )
    clf1.fit(X2, y2)
    clf2.partial_fit(X2[:4], y2[:4], classes=np.unique(y2))
    clf2.fit(X2, y2)
    assert_array_almost_equal(
        clf1.predict_joint_log_proba(X2), clf2.predict_joint_log_proba(X2), 8
    )
    assert_array_almost_equal(clf1.predict_log_proba(X2), clf2.predict_log_proba(X2), 8)
    assert_array_equal(clf1.predict(X2), clf2.predict(X2))
    for attr_name in ("class_count_", "class_prior_", "classes_"):
        assert_array_equal(getattr(clf1, attr_name), getattr(clf1, attr_name))


def test_cwnb_partial_fit_classes(global_random_seed):
    # partial_fit: error when classes are not provided at the first call
    X2, y2 = get_random_integer_x_three_classes_y(global_random_seed)
    clf1 = ColumnwiseNB(
        nb_estimators=[("b1", BernoulliNB(), [1]), ("m1", MultinomialNB(), [0, 2, 3])]
    )
    msg = ".lasses must be passed on the first call to partial_fit"
    with pytest.raises(ValueError, match=msg):
        clf1.partial_fit(X2, y2)


def test_cwnb_class_attributes_consistency(global_random_seed):
    # class_count_, classes_, class_prior_ are consistent in meta-, sub-estimators
    X2, y2 = get_random_integer_x_three_classes_y(global_random_seed)
    clf1 = ColumnwiseNB(
        nb_estimators=[
            ("b1", BernoulliNB(binarize=2), [1]),
            ("m1", MultinomialNB(), [0, 2, 3]),
        ]
    )
    clf1.fit(X2, y2)
    for se in clf1.named_estimators_:
        assert_array_almost_equal(
            clf1.class_count_, clf1.named_estimators_[se].class_count_, 8
        )
        assert_array_almost_equal(clf1.classes_, clf1.named_estimators_[se].classes_, 8)
        assert_array_almost_equal(
            np.log(clf1.class_prior_), clf1.named_estimators_[se].class_log_prior_, 8
        )


def test_cwnb_params(global_random_seed):
    # Can get and set subestimators' parameters through name__paramname
    # clone() works on ColumnwiseNB
    X2, y2 = get_random_integer_x_three_classes_y(global_random_seed)
    clf1 = ColumnwiseNB(
        nb_estimators=[
            ("b1", BernoulliNB(alpha=0.2, binarize=2), [1]),
            ("m1", MultinomialNB(class_prior=[0.2, 0.2, 0.6]), [0, 2, 3]),
        ]
    )
    clf1.fit(X2, y2)
    p = clf1.get_params(deep=True)
    assert p["b1__alpha"] == 0.2
    assert p["b1__binarize"] == 2
    assert p["m1__class_prior"] == [0.2, 0.2, 0.6]
    clf1.set_params(b1__alpha=123, m1__class_prior=[0.3, 0.3, 0.4])
    assert clf1.nb_estimators[0][1].alpha == 123
    assert_array_equal(clf1.nb_estimators[1][1].class_prior, [0.3, 0.3, 0.4])
    # After cloning and fitting, we can check through named_estimators, which
    # maps to fitted estimators_:
    clf2 = clone(clf1).fit(X2, y2)
    assert clf2.named_estimators_["b1"].alpha == 123
    assert_array_equal(clf2.named_estimators_["m1"].class_prior, [0.3, 0.3, 0.4])
    assert id(clf2.named_estimators_["b1"]) != id(clf1.named_estimators_["b1"])


def test_cwnb_n_jobs(global_random_seed):
    # n_jobs: same result whether with it or without
    X2, y2 = get_random_integer_x_three_classes_y(global_random_seed)
    clf1 = ColumnwiseNB(
        nb_estimators=[
            ("b1", BernoulliNB(binarize=2), [1]),
            ("b2", BernoulliNB(binarize=2), [1]),
            ("m1", MultinomialNB(), [0, 2, 3]),
            ("m3", MultinomialNB(), slice(10, None)),
        ],
        n_jobs=4,
    )
    clf2 = ColumnwiseNB(
        nb_estimators=[
            ("b1", BernoulliNB(binarize=2), [1]),
            ("b2", BernoulliNB(binarize=2), [1]),
            ("m1", MultinomialNB(), [0, 2, 3]),
            ("m3", MultinomialNB(), slice(10, None)),
        ]
    )
    clf1.partial_fit(X2, y2, classes=np.unique(y2))
    clf2.partial_fit(X2, y2, classes=np.unique(y2))

    assert_array_almost_equal(
        clf1.predict_joint_log_proba(X2), clf2.predict_joint_log_proba(X2), 8
    )
    assert_array_almost_equal(clf1.predict_log_proba(X2), clf2.predict_log_proba(X2), 8)
    assert_array_equal(clf1.predict(X2), clf2.predict(X2))


def test_cwnb_example():
    # Test the Example from ColumnwiseNB docstring in naive_bayes.py
    rng = np.random.RandomState(1)
    X = rng.randint(5, size=(6, 100))
    y = np.array([0, 0, 1, 1, 2, 2])

    clf = ColumnwiseNB(
        nb_estimators=[
            ("mnb1", MultinomialNB(), [0, 1]),
            ("mnb2", MultinomialNB(), [3, 4]),
            ("gnb1", GaussianNB(), [5]),
        ]
    )
    clf.fit(X, y)
    clf.predict(X)


def test_cwnb_verbose(capsys, global_random_seed):
    # Setting verbose=True does not result in an error.
    # This DOES NOT test if the desired output is generated.
    X2, y2 = get_random_integer_x_three_classes_y(global_random_seed)
    clf = ColumnwiseNB(
        nb_estimators=[
            ("mnb1", MultinomialNB(), [0, 1]),
            ("mnb2", MultinomialNB(), [3, 4]),
            ("gnb1", GaussianNB(), [5]),
        ],
        verbose=True,
        n_jobs=4,
    )
    clf.fit(X2, y2)
    clf.predict(X2)


def test_cwnb_sk_visual_block(capsys):
    # visual block representation correctly extracts names, cols and estimators
    estimators = (MultinomialNB(), MultinomialNB(), GaussianNB())
    clf = ColumnwiseNB(
        nb_estimators=[
            ("mnb1", estimators[0], [0, 1]),
            ("mnb2", estimators[1], [3, 4]),
            ("gnb1", estimators[2], [5]),
        ],
    )
    visual_block = clf._sk_visual_block_()
    assert visual_block.names == ("mnb1", "mnb2", "gnb1")
    assert visual_block.name_details == ([0, 1], [3, 4], [5])
    assert visual_block.estimators == estimators


def test_cwnb_check_param_validation():
    # This test replaces test_common.py::test_check_param_validation and is
    # needed because utils.estimator_checks._construct_instance() is unable to
    # create an instance of ColumnwiseNB (also of some other estimators, such as
    # ColumnTransformer and Pipeline).
    clf = ColumnwiseNB(
        nb_estimators=[("g1", GaussianNB(), [1]), ("g2", GaussianNB(), [0, 1])]
    )
    check_param_validation("ColumnwiseNB", clf)<|MERGE_RESOLUTION|>--- conflicted
+++ resolved
@@ -1,37 +1,21 @@
 import re
 import warnings
+from itertools import chain
 
 import numpy as np
 import pytest
-<<<<<<< HEAD
-from itertools import chain
-import warnings
-
-from scipy.special import logsumexp
-
-from sklearn.datasets import load_digits, load_iris
-
-from sklearn.model_selection import train_test_split
-from sklearn.model_selection import cross_val_score
-
-from sklearn.utils._testing import assert_almost_equal
-from sklearn.utils._testing import assert_array_equal
-from sklearn.utils._testing import assert_array_almost_equal
-from sklearn.utils._testing import assert_allclose
-from sklearn.utils.estimator_checks import check_param_validation
-
-from sklearn.naive_bayes import GaussianNB, BernoulliNB
-from sklearn.naive_bayes import MultinomialNB, ComplementNB
-from sklearn.naive_bayes import CategoricalNB
-=======
 import scipy.sparse
 from scipy.special import logsumexp
 
+from sklearn.base import BaseEstimator, clone
+from sklearn.compose import make_column_selector
 from sklearn.datasets import load_digits, load_iris
+from sklearn.exceptions import DataConversionWarning
 from sklearn.model_selection import cross_val_score, train_test_split
 from sklearn.naive_bayes import (
     BernoulliNB,
     CategoricalNB,
+    ColumnwiseNB,
     ComplementNB,
     GaussianNB,
     MultinomialNB,
@@ -42,13 +26,7 @@
     assert_array_almost_equal,
     assert_array_equal,
 )
->>>>>>> a65b16cc
-
-from sklearn.base import BaseEstimator
-from sklearn.base import clone
-from sklearn.compose import make_column_selector
-from sklearn.exceptions import DataConversionWarning
-from sklearn.naive_bayes import ColumnwiseNB
+from sklearn.utils.estimator_checks import check_param_validation
 
 DISCRETE_NAIVE_BAYES_CLASSES = [BernoulliNB, CategoricalNB, ComplementNB, MultinomialNB]
 ALL_NAIVE_BAYES_CLASSES = DISCRETE_NAIVE_BAYES_CLASSES + [GaussianNB]

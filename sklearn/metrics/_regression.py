--- conflicted
+++ resolved
@@ -351,18 +351,13 @@
     y_pred : array-like of shape = (n_samples) or (n_samples, n_outputs)
         Estimated target values.
 
-<<<<<<< HEAD
     sample_weight : array-like of shape (n_samples,), optional
         Sample weights.
 
         .. versionadded:: 0.24
 
-    multioutput : {'raw_values', 'uniform_average'} or array-like of shape
-        (n_outputs,)
-=======
     multioutput : {'raw_values', 'uniform_average'} or array-like of shape \
                 (n_outputs,)
->>>>>>> 90d00daa
         Defines aggregating of multiple output values. Array-like value defines
         weights used to average errors.
 

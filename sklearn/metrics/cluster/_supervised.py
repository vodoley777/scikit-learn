"""Utilities to evaluate the clustering performance of models.

Functions named as *_score return a scalar value to maximize: the higher the
better.
"""

# Authors: Olivier Grisel <olivier.grisel@ensta.org>
#          Wei LI <kuantkid@gmail.com>
#          Diego Molla <dmolla-aliod@gmail.com>
#          Arnaud Fouchet <foucheta@gmail.com>
#          Thierry Guillemot <thierry.guillemot.work@gmail.com>
#          Gregory Stupp <stuppie@gmail.com>
#          Joel Nothman <joel.nothman@gmail.com>
#          Arya McCarthy <arya@jhu.edu>
# License: BSD 3 clause


from math import log

import numpy as np
from scipy import sparse as sp
from scipy.special import comb

from ._expected_mutual_info_fast import expected_mutual_information
from ...utils.validation import check_array, check_consistent_length
from ...utils.validation import _deprecate_positional_args
from ...utils.fixes import _astype_copy_false


def _comb2(n):
    # the exact version is faster for k == 2: use it by default globally in
    # this module instead of the float approximate variant
    return comb(n, 2, exact=1)


def check_clusterings(labels_true, labels_pred):
    """Check that the labels arrays are 1D and of same dimension.

    Parameters
    ----------
    labels_true : array-like of shape (n_samples,)
        The true labels.

    labels_pred : array-like of shape (n_samples,)
        The predicted labels.
    """
    labels_true = check_array(
        labels_true, ensure_2d=False, ensure_min_samples=0, dtype=None,
    )
    labels_pred = check_array(
        labels_pred, ensure_2d=False, ensure_min_samples=0, dtype=None,
    )

    # input checks
    if labels_true.ndim != 1:
        raise ValueError(
            "labels_true must be 1D: shape is %r" % (labels_true.shape,))
    if labels_pred.ndim != 1:
        raise ValueError(
            "labels_pred must be 1D: shape is %r" % (labels_pred.shape,))
    check_consistent_length(labels_true, labels_pred)

    return labels_true, labels_pred


def _generalized_average(U, V, average_method):
    """Return a particular mean of two numbers."""
    if average_method == "min":
        return min(U, V)
    elif average_method == "geometric":
        return np.sqrt(U * V)
    elif average_method == "arithmetic":
        return np.mean([U, V])
    elif average_method == "max":
        return max(U, V)
    else:
        raise ValueError("'average_method' must be 'min', 'geometric', "
                         "'arithmetic', or 'max'")


@_deprecate_positional_args
def contingency_matrix(labels_true, labels_pred, *, eps=None, sparse=False,
                       dtype=np.int):
    """Build a contingency matrix describing the relationship between labels.

    Parameters
    ----------
    labels_true : int array, shape = [n_samples]
        Ground truth class labels to be used as a reference

    labels_pred : array-like of shape (n_samples,)
        Cluster labels to evaluate

    eps : float, default=None
        If a float, that value is added to all values in the contingency
        matrix. This helps to stop NaN propagation.
        If ``None``, nothing is adjusted.

    sparse : bool, default=False
        If True, return a sparse CSR continency matrix. If ``eps is not None``,
        and ``sparse is True``, will throw ValueError.

        .. versionadded:: 0.18

    dtype : numeric data type, optional.
        Defaults to np.int, but see the notes on ``eps`` below.

        .. versionadded:: 0.22.2

    Returns
    -------
    contingency : {array-like, sparse}, shape=[n_classes_true, n_classes_pred]
        Matrix :math:`C` such that :math:`C_{i, j}` is the number of samples in
        true class :math:`i` and in predicted class :math:`j`. If
        ``eps is None``, the dtype of this array will be integer unless set
        otherwise with the ``dtype`` argument. If ``eps`` is given, the dtype
        will be float.
        Will be a ``sklearn.sparse.csr_matrix`` if ``sparse=True``.
    """

    if eps is not None and sparse:
        raise ValueError("Cannot set 'eps' when sparse=True")

    classes, class_idx = np.unique(labels_true, return_inverse=True)
    clusters, cluster_idx = np.unique(labels_pred, return_inverse=True)
    n_classes = classes.shape[0]
    n_clusters = clusters.shape[0]
    # Using coo_matrix to accelerate simple histogram calculation,
    # i.e. bins are consecutive integers
    # Currently, coo_matrix is faster than histogram2d for simple cases
    contingency = sp.coo_matrix((np.ones(class_idx.shape[0]),
                                 (class_idx, cluster_idx)),
                                shape=(n_classes, n_clusters),
<<<<<<< HEAD
                                dtype=dtype)
=======
                                dtype=int)
>>>>>>> b0c03d12
    if sparse:
        contingency = contingency.tocsr()
        contingency.sum_duplicates()
    else:
        contingency = contingency.toarray()
        if eps is not None:
            # don't use += as contingency is integer
            contingency = contingency + eps
    return contingency


# clustering measures

def pair_confusion_matrix(labels_true, labels_pred):
    """Pair confusion matrix.

    The pair confusion matrix computes a 2x2 similarity matrix between
    two clusterings by considering all pairs of samples and counting
    pairs that are assigned in the same or different clusters in the
    predicted and true clusterings.

    The 2x2 pair confusion matrix is:
        D00 D01
        D10 D11
    where
    D00 = number of pairs with both clusterings having the samples
    not clustered together,
    D10 = number of pairs with the true label clusterings having the
    samples clustered together but the other clustering not having the
    samples clustered together,
    D01 = number of pairs with the true label clusterings not having the
    samples clustered together but the other clustering having the
    samples clustered together,
    D11 = number of pairs with both clusterings having the samples
    clustered together.

    Parameters
    ----------
    labels_true : int array, shape = [n_samples]
        Ground truth class labels to be used as a reference

    labels_pred : array, shape = [n_samples]
        Cluster labels to evaluate

    Returns
    -------
    nested list [[D00, D01], [D10, D11]].

    Examples
    --------

    Perfectly matching labelings have all non-zero entries on the
    diagonal regardless of actual label values:

      >>> from sklearn.metrics.cluster import pair_confusion_matrix
      >>> pair_confusion_matrix([0, 0, 1, 1], [0, 0, 1, 1])
      array([[8, 0],
             [0, 4]], dtype=int64)

      >>> pair_confusion_matrix([0, 0, 1, 1], [1, 1, 0, 0])
      array([[8, 0],
             [0, 4]], dtype=int64)

    Labelings that assign all classes members to the same clusters
    are complete but may be not always pure, hence penalized, and
    have some off-diagonal non-zero entries:

      >>> pair_confusion_matrix([0, 0, 1, 2], [0, 0, 1, 1])
      array([[8, 2],
             [0, 2]], dtype=int64)

    The matrix is not symmetric:

      >>> pair_confusion_matrix([0, 0, 1, 1], [0, 0, 1, 2])
      array([[8, 0],
             [2, 2]], dtype=int64)

    If classes members are completely split across different clusters, the
    assignment is totally incomplete, hence the matrix has all zero
    diagonal entries:

      >>> pair_confusion_matrix([0, 0, 0, 0], [0, 1, 2, 3])
      array([[ 0,  0],
             [12,  0]], dtype=int64)

    References
    ----------

    .. [Hubert1985] L. Hubert and P. Arabie, Comparing Partitions,
      Journal of Classification 1985
      https://link.springer.com/article/10.1007%2FBF01908075

    See also
    --------
    adjusted_pair_confusion_matrix: Adjusted Rand Score
    adjusted_mutual_info_score: Adjusted Mutual Information

    """
    labels_true, labels_pred = check_clusterings(labels_true, labels_pred)
    n_samples = np.int64(labels_true.shape[0])
    n_classes = np.unique(labels_true).shape[0]
    n_clusters = np.unique(labels_pred).shape[0]

    # Special limit cases: no clustering since the data is not split;
    # or trivial clustering where each document is assigned a unique cluster.
    # These are perfect matches hence all pairs are counted either under
    # D00 or D11.
    if n_classes == n_clusters == 1:
        return [[0, 0], [0, n_samples * (n_samples - 1)]]
    elif n_classes == n_clusters == 0:
        return [[0, 0], [0, 0]]
    elif n_classes == n_clusters == n_samples:
        return [[n_samples * (n_samples - 1), 0], [0, 0]]

    # Computation using the contingency data
    contingency = contingency_matrix(labels_true, labels_pred, sparse=True,
                                     dtype=np.int64)
    n_c = np.ravel(contingency.sum(axis=1))
    n_k = np.ravel(contingency.sum(axis=0))
    Sum_Squares = sum(n_ij*n_ij for n_ij in contingency.data)
    D11 = Sum_Squares - n_samples
    D01 = sum(contingency.dot(n_k)) - Sum_Squares
    D10 = sum(contingency.transpose().dot(n_c)) - Sum_Squares
    D00 = n_samples * n_samples - D01 - D10 - Sum_Squares
    return np.array([[D00, D01], [D10, D11]])


def rand_score(labels_true, labels_pred):
    """Rand index.

    The Rand Index computes a similarity measure between two clusterings
    by considering all pairs of samples and counting pairs that are
    assigned in the same or different clusters in the predicted and
    true clusterings.

    The raw RI score is:

        RI = (D00 + D11) / (number of pairs)

    where D00 = number of pairs with both clusterings having the samples
    not clustered together, and D11 = number of pairs with both clusterings
    having the samples clustered together.

    RI is a symmetric measure::

        rand_score(a, b) == rand_score(b, a)

    Parameters
    ----------
    labels_true : int array, shape = [n_samples]
        Ground truth class labels to be used as a reference

    labels_pred : array, shape = [n_samples]
        Cluster labels to evaluate

    Returns
    -------
    ri : float
       Similarity score between 0.0 and 1.0, inclusive. 1.0 stands for
       perfect match.

    Examples
    --------

    Perfectly matching labelings have a score of 1 even

      >>> from sklearn.metrics.cluster import rand_score
      >>> rand_score([0, 0, 1, 1], [0, 0, 1, 1])
      1.0
      >>> rand_score([0, 0, 1, 1], [1, 1, 0, 0])
      1.0

    Labelings that assign all classes members to the same clusters
    are complete but may be not always pure, hence penalized:

      >>> rand_score([0, 0, 1, 2], [0, 0, 1, 1])
      0.83...

    RI is symmetric, so labelings that have pure clusters with members
    coming from the same classes but unnecessary splits are penalized::

      >>> rand_score([0, 0, 1, 1], [0, 0, 1, 2])
      0.83...

    If classes members are completely split across different clusters, the
    assignment is totally incomplete, hence the RI is minimized:

      >>> rand_score([0, 0, 0, 0], [0, 1, 2, 3])
      0.0

    References
    ----------

    .. [Hubert1985] L. Hubert and P. Arabie, Comparing Partitions,
      Journal of Classification 1985
      https://link.springer.com/article/10.1007%2FBF01908075

    .. [wk] https://en.wikipedia.org/wiki/Simple_matching_coefficient

    See also
    --------
    adjusted_rand_score: Adjusted Rand Score
    adjusted_mutual_info_score: Adjusted Mutual Information

    """
    m = pair_confusion_matrix(labels_true, labels_pred)
    m_diag = m[0][0] + m[1][1]
    m_sum = m_diag + m[0][1] + m[1][0]

    # Special limit cases: no clustering since the data is not split;
    # or trivial clustering where each document is assigned a unique cluster.
    # These are perfect matches hence return 1.0.
    if m_diag == m_sum or m_sum == 0:
        return 1.0

    return m_diag / m_sum


def adjusted_rand_score(labels_true, labels_pred):
    """Rand index adjusted for chance.

    The Rand Index computes a similarity measure between two clusterings
    by considering all pairs of samples and counting pairs that are
    assigned in the same or different clusters in the predicted and
    true clusterings.

    The raw RI score is then "adjusted for chance" into the ARI score
    using the following scheme::

        ARI = (RI - Expected_RI) / (max(RI) - Expected_RI)

    The adjusted Rand index is thus ensured to have a value close to
    0.0 for random labeling independently of the number of clusters and
    samples and exactly 1.0 when the clusterings are identical (up to
    a permutation).

    ARI is a symmetric measure::

        adjusted_rand_score(a, b) == adjusted_rand_score(b, a)

    Read more in the :ref:`User Guide <adjusted_rand_score>`.

    Parameters
    ----------
    labels_true : int array, shape = [n_samples]
        Ground truth class labels to be used as a reference

    labels_pred : array-like of shape (n_samples,)
        Cluster labels to evaluate

    Returns
    -------
    ari : float
       Similarity score between -1.0 and 1.0. Random labelings have an ARI
       close to 0.0. 1.0 stands for perfect match.

    Examples
    --------

    Perfectly matching labelings have a score of 1 even

      >>> from sklearn.metrics.cluster import adjusted_rand_score
      >>> adjusted_rand_score([0, 0, 1, 1], [0, 0, 1, 1])
      1.0
      >>> adjusted_rand_score([0, 0, 1, 1], [1, 1, 0, 0])
      1.0

    Labelings that assign all classes members to the same clusters
    are complete be not always pure, hence penalized::

      >>> adjusted_rand_score([0, 0, 1, 2], [0, 0, 1, 1])
      0.57...

    ARI is symmetric, so labelings that have pure clusters with members
    coming from the same classes but unnecessary splits are penalized::

      >>> adjusted_rand_score([0, 0, 1, 1], [0, 0, 1, 2])
      0.57...

    If classes members are completely split across different clusters, the
    assignment is totally incomplete, hence the ARI is very low::

      >>> adjusted_rand_score([0, 0, 0, 0], [0, 1, 2, 3])
      0.0

    References
    ----------

    .. [Hubert1985] L. Hubert and P. Arabie, Comparing Partitions,
      Journal of Classification 1985
      https://link.springer.com/article/10.1007%2FBF01908075

    .. [wk] https://en.wikipedia.org/wiki/Rand_index#Adjusted_Rand_index

    See also
    --------
    adjusted_mutual_info_score: Adjusted Mutual Information

    """
    labels_true, labels_pred = check_clusterings(labels_true, labels_pred)
    n_samples = labels_true.shape[0]
    n_classes = np.unique(labels_true).shape[0]
    n_clusters = np.unique(labels_pred).shape[0]

    # Special limit cases: no clustering since the data is not split;
    # or trivial clustering where each document is assigned a unique cluster.
    # These are perfect matches hence return 1.0.
    if (n_classes == n_clusters == 1 or
            n_classes == n_clusters == 0 or
            n_classes == n_clusters == n_samples):
        return 1.0

    # Compute the ARI using the contingency data
    contingency = contingency_matrix(labels_true, labels_pred, sparse=True)
    sum_comb_c = sum(_comb2(n_c) for n_c in np.ravel(contingency.sum(axis=1)))
    sum_comb_k = sum(_comb2(n_k) for n_k in np.ravel(contingency.sum(axis=0)))
    sum_comb = sum(_comb2(n_ij) for n_ij in contingency.data)

    prod_comb = (sum_comb_c * sum_comb_k) / _comb2(n_samples)
    mean_comb = (sum_comb_k + sum_comb_c) / 2.
    return (sum_comb - prod_comb) / (mean_comb - prod_comb)


@_deprecate_positional_args
def homogeneity_completeness_v_measure(labels_true, labels_pred, *, beta=1.0):
    """Compute the homogeneity and completeness and V-Measure scores at once.

    Those metrics are based on normalized conditional entropy measures of
    the clustering labeling to evaluate given the knowledge of a Ground
    Truth class labels of the same samples.

    A clustering result satisfies homogeneity if all of its clusters
    contain only data points which are members of a single class.

    A clustering result satisfies completeness if all the data points
    that are members of a given class are elements of the same cluster.

    Both scores have positive values between 0.0 and 1.0, larger values
    being desirable.

    Those 3 metrics are independent of the absolute values of the labels:
    a permutation of the class or cluster label values won't change the
    score values in any way.

    V-Measure is furthermore symmetric: swapping ``labels_true`` and
    ``label_pred`` will give the same score. This does not hold for
    homogeneity and completeness. V-Measure is identical to
    :func:`normalized_mutual_info_score` with the arithmetic averaging
    method.

    Read more in the :ref:`User Guide <homogeneity_completeness>`.

    Parameters
    ----------
    labels_true : int array, shape = [n_samples]
        ground truth class labels to be used as a reference

    labels_pred : array-like of shape (n_samples,)
        cluster labels to evaluate

    beta : float, default=1.0
        Ratio of weight attributed to ``homogeneity`` vs ``completeness``.
        If ``beta`` is greater than 1, ``completeness`` is weighted more
        strongly in the calculation. If ``beta`` is less than 1,
        ``homogeneity`` is weighted more strongly.

    Returns
    -------
    homogeneity : float
       score between 0.0 and 1.0. 1.0 stands for perfectly homogeneous labeling

    completeness : float
       score between 0.0 and 1.0. 1.0 stands for perfectly complete labeling

    v_measure : float
        harmonic mean of the first two

    See also
    --------
    homogeneity_score
    completeness_score
    v_measure_score
    """
    labels_true, labels_pred = check_clusterings(labels_true, labels_pred)

    if len(labels_true) == 0:
        return 1.0, 1.0, 1.0

    entropy_C = entropy(labels_true)
    entropy_K = entropy(labels_pred)

    contingency = contingency_matrix(labels_true, labels_pred, sparse=True)
    MI = mutual_info_score(None, None, contingency=contingency)

    homogeneity = MI / (entropy_C) if entropy_C else 1.0
    completeness = MI / (entropy_K) if entropy_K else 1.0

    if homogeneity + completeness == 0.0:
        v_measure_score = 0.0
    else:
        v_measure_score = ((1 + beta) * homogeneity * completeness
                           / (beta * homogeneity + completeness))

    return homogeneity, completeness, v_measure_score


def homogeneity_score(labels_true, labels_pred):
    """Homogeneity metric of a cluster labeling given a ground truth.

    A clustering result satisfies homogeneity if all of its clusters
    contain only data points which are members of a single class.

    This metric is independent of the absolute values of the labels:
    a permutation of the class or cluster label values won't change the
    score value in any way.

    This metric is not symmetric: switching ``label_true`` with ``label_pred``
    will return the :func:`completeness_score` which will be different in
    general.

    Read more in the :ref:`User Guide <homogeneity_completeness>`.

    Parameters
    ----------
    labels_true : int array, shape = [n_samples]
        ground truth class labels to be used as a reference

    labels_pred : array-like of shape (n_samples,)
        cluster labels to evaluate

    Returns
    -------
    homogeneity : float
       score between 0.0 and 1.0. 1.0 stands for perfectly homogeneous labeling

    References
    ----------

    .. [1] `Andrew Rosenberg and Julia Hirschberg, 2007. V-Measure: A
       conditional entropy-based external cluster evaluation measure
       <https://aclweb.org/anthology/D/D07/D07-1043.pdf>`_

    See also
    --------
    completeness_score
    v_measure_score

    Examples
    --------

    Perfect labelings are homogeneous::

      >>> from sklearn.metrics.cluster import homogeneity_score
      >>> homogeneity_score([0, 0, 1, 1], [1, 1, 0, 0])
      1.0

    Non-perfect labelings that further split classes into more clusters can be
    perfectly homogeneous::

      >>> print("%.6f" % homogeneity_score([0, 0, 1, 1], [0, 0, 1, 2]))
      1.000000
      >>> print("%.6f" % homogeneity_score([0, 0, 1, 1], [0, 1, 2, 3]))
      1.000000

    Clusters that include samples from different classes do not make for an
    homogeneous labeling::

      >>> print("%.6f" % homogeneity_score([0, 0, 1, 1], [0, 1, 0, 1]))
      0.0...
      >>> print("%.6f" % homogeneity_score([0, 0, 1, 1], [0, 0, 0, 0]))
      0.0...

    """
    return homogeneity_completeness_v_measure(labels_true, labels_pred)[0]


def completeness_score(labels_true, labels_pred):
    """Completeness metric of a cluster labeling given a ground truth.

    A clustering result satisfies completeness if all the data points
    that are members of a given class are elements of the same cluster.

    This metric is independent of the absolute values of the labels:
    a permutation of the class or cluster label values won't change the
    score value in any way.

    This metric is not symmetric: switching ``label_true`` with ``label_pred``
    will return the :func:`homogeneity_score` which will be different in
    general.

    Read more in the :ref:`User Guide <homogeneity_completeness>`.

    Parameters
    ----------
    labels_true : int array, shape = [n_samples]
        ground truth class labels to be used as a reference

    labels_pred : array-like of shape (n_samples,)
        cluster labels to evaluate

    Returns
    -------
    completeness : float
       score between 0.0 and 1.0. 1.0 stands for perfectly complete labeling

    References
    ----------

    .. [1] `Andrew Rosenberg and Julia Hirschberg, 2007. V-Measure: A
       conditional entropy-based external cluster evaluation measure
       <https://aclweb.org/anthology/D/D07/D07-1043.pdf>`_

    See also
    --------
    homogeneity_score
    v_measure_score

    Examples
    --------

    Perfect labelings are complete::

      >>> from sklearn.metrics.cluster import completeness_score
      >>> completeness_score([0, 0, 1, 1], [1, 1, 0, 0])
      1.0

    Non-perfect labelings that assign all classes members to the same clusters
    are still complete::

      >>> print(completeness_score([0, 0, 1, 1], [0, 0, 0, 0]))
      1.0
      >>> print(completeness_score([0, 1, 2, 3], [0, 0, 1, 1]))
      0.999...

    If classes members are split across different clusters, the
    assignment cannot be complete::

      >>> print(completeness_score([0, 0, 1, 1], [0, 1, 0, 1]))
      0.0
      >>> print(completeness_score([0, 0, 0, 0], [0, 1, 2, 3]))
      0.0

    """
    return homogeneity_completeness_v_measure(labels_true, labels_pred)[1]


@_deprecate_positional_args
def v_measure_score(labels_true, labels_pred, *, beta=1.0):
    """V-measure cluster labeling given a ground truth.

    This score is identical to :func:`normalized_mutual_info_score` with
    the ``'arithmetic'`` option for averaging.

    The V-measure is the harmonic mean between homogeneity and completeness::

        v = (1 + beta) * homogeneity * completeness
             / (beta * homogeneity + completeness)

    This metric is independent of the absolute values of the labels:
    a permutation of the class or cluster label values won't change the
    score value in any way.

    This metric is furthermore symmetric: switching ``label_true`` with
    ``label_pred`` will return the same score value. This can be useful to
    measure the agreement of two independent label assignments strategies
    on the same dataset when the real ground truth is not known.


    Read more in the :ref:`User Guide <homogeneity_completeness>`.

    Parameters
    ----------
    labels_true : int array, shape = [n_samples]
        ground truth class labels to be used as a reference

    labels_pred : array-like of shape (n_samples,)
        cluster labels to evaluate

    beta : float, default=1.0
        Ratio of weight attributed to ``homogeneity`` vs ``completeness``.
        If ``beta`` is greater than 1, ``completeness`` is weighted more
        strongly in the calculation. If ``beta`` is less than 1,
        ``homogeneity`` is weighted more strongly.

    Returns
    -------
    v_measure : float
       score between 0.0 and 1.0. 1.0 stands for perfectly complete labeling

    References
    ----------

    .. [1] `Andrew Rosenberg and Julia Hirschberg, 2007. V-Measure: A
       conditional entropy-based external cluster evaluation measure
       <https://aclweb.org/anthology/D/D07/D07-1043.pdf>`_

    See also
    --------
    homogeneity_score
    completeness_score
    normalized_mutual_info_score

    Examples
    --------

    Perfect labelings are both homogeneous and complete, hence have score 1.0::

      >>> from sklearn.metrics.cluster import v_measure_score
      >>> v_measure_score([0, 0, 1, 1], [0, 0, 1, 1])
      1.0
      >>> v_measure_score([0, 0, 1, 1], [1, 1, 0, 0])
      1.0

    Labelings that assign all classes members to the same clusters
    are complete be not homogeneous, hence penalized::

      >>> print("%.6f" % v_measure_score([0, 0, 1, 2], [0, 0, 1, 1]))
      0.8...
      >>> print("%.6f" % v_measure_score([0, 1, 2, 3], [0, 0, 1, 1]))
      0.66...

    Labelings that have pure clusters with members coming from the same
    classes are homogeneous but un-necessary splits harms completeness
    and thus penalize V-measure as well::

      >>> print("%.6f" % v_measure_score([0, 0, 1, 1], [0, 0, 1, 2]))
      0.8...
      >>> print("%.6f" % v_measure_score([0, 0, 1, 1], [0, 1, 2, 3]))
      0.66...

    If classes members are completely split across different clusters,
    the assignment is totally incomplete, hence the V-Measure is null::

      >>> print("%.6f" % v_measure_score([0, 0, 0, 0], [0, 1, 2, 3]))
      0.0...

    Clusters that include samples from totally different classes totally
    destroy the homogeneity of the labeling, hence::

      >>> print("%.6f" % v_measure_score([0, 0, 1, 1], [0, 0, 0, 0]))
      0.0...

    """
    return homogeneity_completeness_v_measure(labels_true, labels_pred,
                                              beta=beta)[2]


@_deprecate_positional_args
def mutual_info_score(labels_true, labels_pred, *, contingency=None):
    """Mutual Information between two clusterings.

    The Mutual Information is a measure of the similarity between two labels of
    the same data. Where :math:`|U_i|` is the number of the samples
    in cluster :math:`U_i` and :math:`|V_j|` is the number of the
    samples in cluster :math:`V_j`, the Mutual Information
    between clusterings :math:`U` and :math:`V` is given as:

    .. math::

        MI(U,V)=\\sum_{i=1}^{|U|} \\sum_{j=1}^{|V|} \\frac{|U_i\\cap V_j|}{N}
        \\log\\frac{N|U_i \\cap V_j|}{|U_i||V_j|}

    This metric is independent of the absolute values of the labels:
    a permutation of the class or cluster label values won't change the
    score value in any way.

    This metric is furthermore symmetric: switching ``label_true`` with
    ``label_pred`` will return the same score value. This can be useful to
    measure the agreement of two independent label assignments strategies
    on the same dataset when the real ground truth is not known.

    Read more in the :ref:`User Guide <mutual_info_score>`.

    Parameters
    ----------
    labels_true : int array, shape = [n_samples]
        A clustering of the data into disjoint subsets.

    labels_pred : int array-like of shape (n_samples,)
        A clustering of the data into disjoint subsets.

    contingency : {ndarray, sparse matrix} of shape \
            (n_classes_true, n_classes_pred), default=None
        A contingency matrix given by the :func:`contingency_matrix` function.
        If value is ``None``, it will be computed, otherwise the given value is
        used, with ``labels_true`` and ``labels_pred`` ignored.

    Returns
    -------
    mi : float
       Mutual information, a non-negative value

    Notes
    -----
    The logarithm used is the natural logarithm (base-e).

    See also
    --------
    adjusted_mutual_info_score: Adjusted against chance Mutual Information
    normalized_mutual_info_score: Normalized Mutual Information
    """
    if contingency is None:
        labels_true, labels_pred = check_clusterings(labels_true, labels_pred)
        contingency = contingency_matrix(labels_true, labels_pred, sparse=True)
    else:
        contingency = check_array(contingency,
                                  accept_sparse=['csr', 'csc', 'coo'],
                                  dtype=[int, np.int32, np.int64])

    if isinstance(contingency, np.ndarray):
        # For an array
        nzx, nzy = np.nonzero(contingency)
        nz_val = contingency[nzx, nzy]
    elif sp.issparse(contingency):
        # For a sparse matrix
        nzx, nzy, nz_val = sp.find(contingency)
    else:
        raise ValueError("Unsupported type for 'contingency': %s" %
                         type(contingency))

    contingency_sum = contingency.sum()
    pi = np.ravel(contingency.sum(axis=1))
    pj = np.ravel(contingency.sum(axis=0))
    log_contingency_nm = np.log(nz_val)
    contingency_nm = nz_val / contingency_sum
    # Don't need to calculate the full outer product, just for non-zeroes
    outer = (pi.take(nzx).astype(np.int64, copy=False)
             * pj.take(nzy).astype(np.int64, copy=False))
    log_outer = -np.log(outer) + log(pi.sum()) + log(pj.sum())
    mi = (contingency_nm * (log_contingency_nm - log(contingency_sum)) +
          contingency_nm * log_outer)
    return np.clip(mi.sum(), 0.0, None)


@_deprecate_positional_args
def adjusted_mutual_info_score(labels_true, labels_pred, *,
                               average_method='arithmetic'):
    """Adjusted Mutual Information between two clusterings.

    Adjusted Mutual Information (AMI) is an adjustment of the Mutual
    Information (MI) score to account for chance. It accounts for the fact that
    the MI is generally higher for two clusterings with a larger number of
    clusters, regardless of whether there is actually more information shared.
    For two clusterings :math:`U` and :math:`V`, the AMI is given as::

        AMI(U, V) = [MI(U, V) - E(MI(U, V))] / [avg(H(U), H(V)) - E(MI(U, V))]

    This metric is independent of the absolute values of the labels:
    a permutation of the class or cluster label values won't change the
    score value in any way.

    This metric is furthermore symmetric: switching ``label_true`` with
    ``label_pred`` will return the same score value. This can be useful to
    measure the agreement of two independent label assignments strategies
    on the same dataset when the real ground truth is not known.

    Be mindful that this function is an order of magnitude slower than other
    metrics, such as the Adjusted Rand Index.

    Read more in the :ref:`User Guide <mutual_info_score>`.

    Parameters
    ----------
    labels_true : int array, shape = [n_samples]
        A clustering of the data into disjoint subsets.

    labels_pred : int array-like of shape (n_samples,)
        A clustering of the data into disjoint subsets.

    average_method : str, default='arithmetic'
        How to compute the normalizer in the denominator. Possible options
        are 'min', 'geometric', 'arithmetic', and 'max'.

        .. versionadded:: 0.20

        .. versionchanged:: 0.22
           The default value of ``average_method`` changed from 'max' to
           'arithmetic'.

    Returns
    -------
    ami: float (upperlimited by 1.0)
       The AMI returns a value of 1 when the two partitions are identical
       (ie perfectly matched). Random partitions (independent labellings) have
       an expected AMI around 0 on average hence can be negative.

    See also
    --------
    adjusted_rand_score: Adjusted Rand Index
    mutual_info_score: Mutual Information (not adjusted for chance)

    Examples
    --------

    Perfect labelings are both homogeneous and complete, hence have
    score 1.0::

      >>> from sklearn.metrics.cluster import adjusted_mutual_info_score
      >>> adjusted_mutual_info_score([0, 0, 1, 1], [0, 0, 1, 1])
      ... # doctest: +SKIP
      1.0
      >>> adjusted_mutual_info_score([0, 0, 1, 1], [1, 1, 0, 0])
      ... # doctest: +SKIP
      1.0

    If classes members are completely split across different clusters,
    the assignment is totally in-complete, hence the AMI is null::

      >>> adjusted_mutual_info_score([0, 0, 0, 0], [0, 1, 2, 3])
      ... # doctest: +SKIP
      0.0

    References
    ----------
    .. [1] `Vinh, Epps, and Bailey, (2010). Information Theoretic Measures for
       Clusterings Comparison: Variants, Properties, Normalization and
       Correction for Chance, JMLR
       <http://jmlr.csail.mit.edu/papers/volume11/vinh10a/vinh10a.pdf>`_

    .. [2] `Wikipedia entry for the Adjusted Mutual Information
       <https://en.wikipedia.org/wiki/Adjusted_Mutual_Information>`_

    """
    labels_true, labels_pred = check_clusterings(labels_true, labels_pred)
    n_samples = labels_true.shape[0]
    classes = np.unique(labels_true)
    clusters = np.unique(labels_pred)
    # Special limit cases: no clustering since the data is not split.
    # This is a perfect match hence return 1.0.
    if (classes.shape[0] == clusters.shape[0] == 1 or
            classes.shape[0] == clusters.shape[0] == 0):
        return 1.0
    contingency = contingency_matrix(labels_true, labels_pred, sparse=True)
    contingency = contingency.astype(np.float64,
                                     **_astype_copy_false(contingency))
    # Calculate the MI for the two clusterings
    mi = mutual_info_score(labels_true, labels_pred,
                           contingency=contingency)
    # Calculate the expected value for the mutual information
    emi = expected_mutual_information(contingency, n_samples)
    # Calculate entropy for each labeling
    h_true, h_pred = entropy(labels_true), entropy(labels_pred)
    normalizer = _generalized_average(h_true, h_pred, average_method)
    denominator = normalizer - emi
    # Avoid 0.0 / 0.0 when expectation equals maximum, i.e a perfect match.
    # normalizer should always be >= emi, but because of floating-point
    # representation, sometimes emi is slightly larger. Correct this
    # by preserving the sign.
    if denominator < 0:
        denominator = min(denominator, -np.finfo('float64').eps)
    else:
        denominator = max(denominator, np.finfo('float64').eps)
    ami = (mi - emi) / denominator
    return ami


@_deprecate_positional_args
def normalized_mutual_info_score(labels_true, labels_pred, *,
                                 average_method='arithmetic'):
    """Normalized Mutual Information between two clusterings.

    Normalized Mutual Information (NMI) is a normalization of the Mutual
    Information (MI) score to scale the results between 0 (no mutual
    information) and 1 (perfect correlation). In this function, mutual
    information is normalized by some generalized mean of ``H(labels_true)``
    and ``H(labels_pred))``, defined by the `average_method`.

    This measure is not adjusted for chance. Therefore
    :func:`adjusted_mutual_info_score` might be preferred.

    This metric is independent of the absolute values of the labels:
    a permutation of the class or cluster label values won't change the
    score value in any way.

    This metric is furthermore symmetric: switching ``label_true`` with
    ``label_pred`` will return the same score value. This can be useful to
    measure the agreement of two independent label assignments strategies
    on the same dataset when the real ground truth is not known.

    Read more in the :ref:`User Guide <mutual_info_score>`.

    Parameters
    ----------
    labels_true : int array, shape = [n_samples]
        A clustering of the data into disjoint subsets.

    labels_pred : int array-like of shape (n_samples,)
        A clustering of the data into disjoint subsets.

    average_method : str, default='arithmetic'
        How to compute the normalizer in the denominator. Possible options
        are 'min', 'geometric', 'arithmetic', and 'max'.

        .. versionadded:: 0.20

        .. versionchanged:: 0.22
           The default value of ``average_method`` changed from 'geometric' to
           'arithmetic'.

    Returns
    -------
    nmi : float
       score between 0.0 and 1.0. 1.0 stands for perfectly complete labeling

    See also
    --------
    v_measure_score: V-Measure (NMI with arithmetic mean option.)
    adjusted_rand_score: Adjusted Rand Index
    adjusted_mutual_info_score: Adjusted Mutual Information (adjusted
        against chance)

    Examples
    --------

    Perfect labelings are both homogeneous and complete, hence have
    score 1.0::

      >>> from sklearn.metrics.cluster import normalized_mutual_info_score
      >>> normalized_mutual_info_score([0, 0, 1, 1], [0, 0, 1, 1])
      ... # doctest: +SKIP
      1.0
      >>> normalized_mutual_info_score([0, 0, 1, 1], [1, 1, 0, 0])
      ... # doctest: +SKIP
      1.0

    If classes members are completely split across different clusters,
    the assignment is totally in-complete, hence the NMI is null::

      >>> normalized_mutual_info_score([0, 0, 0, 0], [0, 1, 2, 3])
      ... # doctest: +SKIP
      0.0

    """
    labels_true, labels_pred = check_clusterings(labels_true, labels_pred)
    classes = np.unique(labels_true)
    clusters = np.unique(labels_pred)
    # Special limit cases: no clustering since the data is not split.
    # This is a perfect match hence return 1.0.
    if (classes.shape[0] == clusters.shape[0] == 1 or
            classes.shape[0] == clusters.shape[0] == 0):
        return 1.0
    contingency = contingency_matrix(labels_true, labels_pred, sparse=True)
    contingency = contingency.astype(np.float64,
                                     **_astype_copy_false(contingency))
    # Calculate the MI for the two clusterings
    mi = mutual_info_score(labels_true, labels_pred,
                           contingency=contingency)
    # Calculate the expected value for the mutual information
    # Calculate entropy for each labeling
    h_true, h_pred = entropy(labels_true), entropy(labels_pred)
    normalizer = _generalized_average(h_true, h_pred, average_method)
    # Avoid 0.0 / 0.0 when either entropy is zero.
    normalizer = max(normalizer, np.finfo('float64').eps)
    nmi = mi / normalizer
    return nmi


@_deprecate_positional_args
def fowlkes_mallows_score(labels_true, labels_pred, *, sparse=False):
    """Measure the similarity of two clusterings of a set of points.

    .. versionadded:: 0.18

    The Fowlkes-Mallows index (FMI) is defined as the geometric mean between of
    the precision and recall::

        FMI = TP / sqrt((TP + FP) * (TP + FN))

    Where ``TP`` is the number of **True Positive** (i.e. the number of pair of
    points that belongs in the same clusters in both ``labels_true`` and
    ``labels_pred``), ``FP`` is the number of **False Positive** (i.e. the
    number of pair of points that belongs in the same clusters in
    ``labels_true`` and not in ``labels_pred``) and ``FN`` is the number of
    **False Negative** (i.e the number of pair of points that belongs in the
    same clusters in ``labels_pred`` and not in ``labels_True``).

    The score ranges from 0 to 1. A high value indicates a good similarity
    between two clusters.

    Read more in the :ref:`User Guide <fowlkes_mallows_scores>`.

    Parameters
    ----------
    labels_true : int array, shape = (``n_samples``,)
        A clustering of the data into disjoint subsets.

    labels_pred : array, shape = (``n_samples``, )
        A clustering of the data into disjoint subsets.

    sparse : bool, default=False
        Compute contingency matrix internally with sparse matrix.

    Returns
    -------
    score : float
       The resulting Fowlkes-Mallows score.

    Examples
    --------

    Perfect labelings are both homogeneous and complete, hence have
    score 1.0::

      >>> from sklearn.metrics.cluster import fowlkes_mallows_score
      >>> fowlkes_mallows_score([0, 0, 1, 1], [0, 0, 1, 1])
      1.0
      >>> fowlkes_mallows_score([0, 0, 1, 1], [1, 1, 0, 0])
      1.0

    If classes members are completely split across different clusters,
    the assignment is totally random, hence the FMI is null::

      >>> fowlkes_mallows_score([0, 0, 0, 0], [0, 1, 2, 3])
      0.0

    References
    ----------
    .. [1] `E. B. Fowkles and C. L. Mallows, 1983. "A method for comparing two
       hierarchical clusterings". Journal of the American Statistical
       Association
       <http://wildfire.stat.ucla.edu/pdflibrary/fowlkes.pdf>`_

    .. [2] `Wikipedia entry for the Fowlkes-Mallows Index
           <https://en.wikipedia.org/wiki/Fowlkes-Mallows_index>`_
    """
    labels_true, labels_pred = check_clusterings(labels_true, labels_pred)
    n_samples, = labels_true.shape

    c = contingency_matrix(labels_true, labels_pred,
                           sparse=True)
    c = c.astype(np.int64, **_astype_copy_false(c))
    tk = np.dot(c.data, c.data) - n_samples
    pk = np.sum(np.asarray(c.sum(axis=0)).ravel() ** 2) - n_samples
    qk = np.sum(np.asarray(c.sum(axis=1)).ravel() ** 2) - n_samples
    return np.sqrt(tk / pk) * np.sqrt(tk / qk) if tk != 0. else 0.


def entropy(labels):
    """Calculates the entropy for a labeling.

    Parameters
    ----------
    labels : int array, shape = [n_samples]
        The labels

    Notes
    -----
    The logarithm used is the natural logarithm (base-e).
    """
    if len(labels) == 0:
        return 1.0
    label_idx = np.unique(labels, return_inverse=True)[1]
    pi = np.bincount(label_idx).astype(np.float64)
    pi = pi[pi > 0]
    pi_sum = np.sum(pi)
    # log(a / b) should be calculated as log(a) - log(b) for
    # possible loss of precision
    return -np.sum((pi / pi_sum) * (np.log(pi) - log(pi_sum)))<|MERGE_RESOLUTION|>--- conflicted
+++ resolved
@@ -131,11 +131,7 @@
     contingency = sp.coo_matrix((np.ones(class_idx.shape[0]),
                                  (class_idx, cluster_idx)),
                                 shape=(n_classes, n_clusters),
-<<<<<<< HEAD
                                 dtype=dtype)
-=======
-                                dtype=int)
->>>>>>> b0c03d12
     if sparse:
         contingency = contingency.tocsr()
         contingency.sum_duplicates()

--- conflicted
+++ resolved
@@ -211,23 +211,19 @@
         allowed by :func:`sklearn.metrics.pairwise.pairwise_distances`. If X is
         the distance array itself, use "precomputed" as the metric.
 
-<<<<<<< HEAD
-    **kwds : optional keyword parameters
-=======
     block_size : int, optional, default=64
         The maximum number of mebibytes (MiB) of memory per job (see
         ``n_jobs``) to use at a time for calculating pairwise distances.
 
-        .. versionadded:: 0.18
+        .. versionadded:: 0.20
 
     n_jobs : int, optional (default = 1)
         The number of parallel jobs to run.
         If ``-1``, then the number of jobs is set to the number of CPU cores.
 
-        .. versionadded:: 0.18
+        .. versionadded:: 0.20
 
     `**kwds` : optional keyword parameters
->>>>>>> 71ac9948
         Any further parameters are passed directly to the distance function.
         If using a ``scipy.spatial.distance`` metric, the parameters are still
         metric dependent. See the scipy docs for usage examples.
@@ -252,52 +248,9 @@
     X, labels = check_X_y(X, labels, accept_sparse=['csc', 'csr'])
     le = LabelEncoder()
     labels = le.fit_transform(labels)
-<<<<<<< HEAD
-    check_number_of_labels(len(le.classes_), X.shape[0])
-
-    distances = pairwise_distances(X, metric=metric, **kwds)
-    unique_labels = le.classes_
-    n_samples_per_label = np.bincount(labels, minlength=len(unique_labels))
-
-    # For sample i, store the mean distance of the cluster to which
-    # it belongs in intra_clust_dists[i]
-    intra_clust_dists = np.zeros(distances.shape[0], dtype=distances.dtype)
-
-    # For sample i, store the mean distance of the second closest
-    # cluster in inter_clust_dists[i]
-    inter_clust_dists = np.inf + intra_clust_dists
-
-    for curr_label in range(len(unique_labels)):
-
-        # Find inter_clust_dist for all samples belonging to the same
-        # label.
-        mask = labels == curr_label
-        current_distances = distances[mask]
-
-        # Leave out current sample.
-        n_samples_curr_lab = n_samples_per_label[curr_label] - 1
-        if n_samples_curr_lab != 0:
-            intra_clust_dists[mask] = np.sum(
-                current_distances[:, mask], axis=1) / n_samples_curr_lab
-
-        # Now iterate over all other labels, finding the mean
-        # cluster distance that is closest to every sample.
-        for other_label in range(len(unique_labels)):
-            if other_label != curr_label:
-                other_mask = labels == other_label
-                other_distances = np.mean(
-                    current_distances[:, other_mask], axis=1)
-                inter_clust_dists[mask] = np.minimum(
-                    inter_clust_dists[mask], other_distances)
-
-    sil_samples = inter_clust_dists - intra_clust_dists
-    sil_samples /= np.maximum(intra_clust_dists, inter_clust_dists)
-    # score 0 for clusters of size 1, according to the paper
-    sil_samples[n_samples_per_label.take(labels) == 1] = 0
-    return sil_samples
-=======
     n_samples = len(labels)
     label_freqs = np.bincount(labels)
+    check_number_of_labels(len(le.classes_), n_samples)
 
     n_jobs = _get_n_jobs(n_jobs)
     block_n_rows = block_size * (2 ** 20) // (BYTES_PER_FLOAT * n_samples)
@@ -345,7 +298,6 @@
         sil_samples /= np.maximum(intra_clust_dists, inter_clust_dists)
     # nan values are for clusters of size 1, and should be 0
     return np.nan_to_num(sil_samples)
->>>>>>> 71ac9948
 
 
 def calinski_harabaz_score(X, labels):

--- conflicted
+++ resolved
@@ -29,9 +29,5 @@
            "expected_mutual_information", "homogeneity_completeness_v_measure",
            "homogeneity_score", "mutual_info_score", "v_measure_score",
            "fowlkes_mallows_score", "entropy", "silhouette_samples",
-<<<<<<< HEAD
-           "silhouette_score", "calinski_harabasz_score", "calinski_harabaz_score", "consensus_score"]
-=======
-           "silhouette_score", "calinski_harabaz_score",
+           "silhouette_score", "calinski_harabaz_score", "calinski_harabasz_score",
            "davies_bouldin_score", "consensus_score"]
->>>>>>> 2cf145d4

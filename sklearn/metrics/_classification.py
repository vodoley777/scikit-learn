--- conflicted
+++ resolved
@@ -3284,8 +3284,7 @@
         else:
             raise
     y_true = np.array(y_true == pos_label, int)
-<<<<<<< HEAD
-    return np.average((y_true - y_prob) ** 2, weights=sample_weight)
+    return np.average((y_true - y_proba) ** 2, weights=sample_weight)
 
 
 @validate_params(
@@ -3396,7 +3395,4 @@
         labels=labels,
     )
 
-    return 1 - (numerator / denominator)
-=======
-    return np.average((y_true - y_proba) ** 2, weights=sample_weight)
->>>>>>> f59c5030
+    return 1 - (numerator / denominator)
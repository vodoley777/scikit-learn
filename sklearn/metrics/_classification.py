"""Metrics to assess performance on classification task given class prediction.

Functions named as ``*_score`` return a scalar value to maximize: the higher
the better.

Function named as ``*_error`` or ``*_loss`` return a scalar value to minimize:
the lower the better.
"""

# Authors: Alexandre Gramfort <alexandre.gramfort@inria.fr>
#          Mathieu Blondel <mathieu@mblondel.org>
#          Olivier Grisel <olivier.grisel@ensta.org>
#          Arnaud Joly <a.joly@ulg.ac.be>
#          Jochen Wersdorfer <jochen@wersdoerfer.de>
#          Lars Buitinck
#          Joel Nothman <joel.nothman@gmail.com>
#          Noel Dawe <noel@dawe.me>
#          Jatin Shah <jatindshah@gmail.com>
#          Saurabh Jha <saurabh.jhaa@gmail.com>
#          Bernardo Stein <bernardovstein@gmail.com>
#          Shangwu Yao <shangwuyao@gmail.com>
#          Michal Karbownik <michakarbownik@gmail.com>
# License: BSD 3 clause


import warnings
from numbers import Integral, Real

import numpy as np
from scipy.sparse import coo_matrix, csr_matrix
from scipy.special import xlogy

from ..exceptions import UndefinedMetricWarning
from ..preprocessing import LabelBinarizer, LabelEncoder
from ..utils import (
    assert_all_finite,
    check_array,
    check_consistent_length,
    column_or_1d,
)
from ..utils._array_api import (
    _average,
    _union1d,
    get_namespace,
)
from ..utils._param_validation import (
    Hidden,
    Interval,
    Options,
    StrOptions,
    validate_params,
)
from ..utils.extmath import _nanaverage
from ..utils.multiclass import type_of_target, unique_labels
from ..utils.sparsefuncs import count_nonzero
from ..utils.validation import (
    _check_pos_label_consistency,
    _check_sample_weight,
    _num_samples,
)


def _check_zero_division(zero_division):
    if isinstance(zero_division, str) and zero_division == "warn":
        return np.float64(0.0)
    elif isinstance(zero_division, (int, float)) and zero_division in [0, 1]:
        return np.float64(zero_division)
    else:  # np.isnan(zero_division)
        return np.nan


def _check_targets(y_true, y_pred):
    """Check that y_true and y_pred belong to the same classification task.

    This converts multiclass or binary types to a common shape, and raises a
    ValueError for a mix of multilabel and multiclass targets, a mix of
    multilabel formats, for the presence of continuous-valued or multioutput
    targets, or for targets of different lengths.

    Column vectors are squeezed to 1d, while multilabel formats are returned
    as CSR sparse label indicators.

    Parameters
    ----------
    y_true : array-like

    y_pred : array-like

    Returns
    -------
    type_true : one of {'multilabel-indicator', 'multiclass', 'binary'}
        The type of the true target data, as output by
        ``utils.multiclass.type_of_target``.

    y_true : array or indicator matrix

    y_pred : array or indicator matrix
    """
    check_consistent_length(y_true, y_pred)
    type_true = type_of_target(y_true, input_name="y_true")
    type_pred = type_of_target(y_pred, input_name="y_pred")

    y_type = {type_true, type_pred}
    if y_type == {"binary", "multiclass"}:
        y_type = {"multiclass"}

    if len(y_type) > 1:
        raise ValueError(
            "Classification metrics can't handle a mix of {0} and {1} targets".format(
                type_true, type_pred
            )
        )

    # We can't have more than one value on y_type => The set is no more needed
    y_type = y_type.pop()

    # No metrics support "multiclass-multioutput" format
    if y_type not in ["binary", "multiclass", "multilabel-indicator"]:
        raise ValueError("{0} is not supported".format(y_type))

    if y_type in ["binary", "multiclass"]:
        xp, _ = get_namespace(y_true, y_pred)
        y_true = column_or_1d(y_true)
        y_pred = column_or_1d(y_pred)
        if y_type == "binary":
            try:
                unique_values = _union1d(y_true, y_pred, xp)
            except TypeError as e:
                # We expect y_true and y_pred to be of the same data type.
                # If `y_true` was provided to the classifier as strings,
                # `y_pred` given by the classifier will also be encoded with
                # strings. So we raise a meaningful error
                raise TypeError(
                    "Labels in y_true and y_pred should be of the same type. "
                    f"Got y_true={xp.unique(y_true)} and "
                    f"y_pred={xp.unique(y_pred)}. Make sure that the "
                    "predictions provided by the classifier coincides with "
                    "the true labels."
                ) from e
            if unique_values.shape[0] > 2:
                y_type = "multiclass"

    if y_type.startswith("multilabel"):
        y_true = csr_matrix(y_true)
        y_pred = csr_matrix(y_pred)
        y_type = "multilabel-indicator"

    return y_type, y_true, y_pred


@validate_params(
    {
        "y_true": ["array-like", "sparse matrix"],
        "y_pred": ["array-like", "sparse matrix"],
        "normalize": ["boolean"],
        "sample_weight": ["array-like", None],
    },
    prefer_skip_nested_validation=True,
)
def accuracy_score(y_true, y_pred, *, normalize=True, sample_weight=None):
    """Accuracy classification score.

    In multilabel classification, this function computes subset accuracy:
    the set of labels predicted for a sample must *exactly* match the
    corresponding set of labels in y_true.

    Read more in the :ref:`User Guide <accuracy_score>`.

    Parameters
    ----------
    y_true : 1d array-like, or label indicator array / sparse matrix
        Ground truth (correct) labels.

    y_pred : 1d array-like, or label indicator array / sparse matrix
        Predicted labels, as returned by a classifier.

    normalize : bool, default=True
        If ``False``, return the number of correctly classified samples.
        Otherwise, return the fraction of correctly classified samples.

    sample_weight : array-like of shape (n_samples,), default=None
        Sample weights.

    Returns
    -------
    score : float or int
        If ``normalize == True``, return the fraction of correctly
        classified samples (float), else returns the number of correctly
        classified samples (int).

        The best performance is 1 with ``normalize == True`` and the number
        of samples with ``normalize == False``.

    See Also
    --------
    balanced_accuracy_score : Compute the balanced accuracy to deal with
        imbalanced datasets.
    jaccard_score : Compute the Jaccard similarity coefficient score.
    hamming_loss : Compute the average Hamming loss or Hamming distance between
        two sets of samples.
    zero_one_loss : Compute the Zero-one classification loss. By default, the
        function will return the percentage of imperfectly predicted subsets.

    Examples
    --------
    >>> from sklearn.metrics import accuracy_score
    >>> y_pred = [0, 2, 1, 3]
    >>> y_true = [0, 1, 2, 3]
    >>> accuracy_score(y_true, y_pred)
    0.5
    >>> accuracy_score(y_true, y_pred, normalize=False)
    2.0

    In the multilabel case with binary label indicators:

    >>> import numpy as np
    >>> accuracy_score(np.array([[0, 1], [1, 1]]), np.ones((2, 2)))
    0.5
    """

    # Compute accuracy for each possible representation
    y_type, y_true, y_pred = _check_targets(y_true, y_pred)
    check_consistent_length(y_true, y_pred, sample_weight)
    if y_type.startswith("multilabel"):
        differing_labels = count_nonzero(y_true - y_pred, axis=1)
        score = differing_labels == 0
    else:
        score = y_true == y_pred

    return float(_average(score, weights=sample_weight, normalize=normalize))


@validate_params(
    {
        "y_true": ["array-like"],
        "y_pred": ["array-like"],
        "labels": ["array-like", None],
        "sample_weight": ["array-like", None],
        "normalize": [StrOptions({"true", "pred", "all"}), None],
    },
    prefer_skip_nested_validation=True,
)
def confusion_matrix(
    y_true, y_pred, *, labels=None, sample_weight=None, normalize=None
):
    """Compute confusion matrix to evaluate the accuracy of a classification.

    By definition a confusion matrix :math:`C` is such that :math:`C_{i, j}`
    is equal to the number of observations known to be in group :math:`i` and
    predicted to be in group :math:`j`.

    Thus in binary classification, the count of true negatives is
    :math:`C_{0,0}`, false negatives is :math:`C_{1,0}`, true positives is
    :math:`C_{1,1}` and false positives is :math:`C_{0,1}`.

    Read more in the :ref:`User Guide <confusion_matrix>`.

    Parameters
    ----------
    y_true : array-like of shape (n_samples,)
        Ground truth (correct) target values.

    y_pred : array-like of shape (n_samples,)
        Estimated targets as returned by a classifier.

    labels : array-like of shape (n_classes), default=None
        List of labels to index the matrix. This may be used to reorder
        or select a subset of labels.
        If ``None`` is given, those that appear at least once
        in ``y_true`` or ``y_pred`` are used in sorted order.

    sample_weight : array-like of shape (n_samples,), default=None
        Sample weights.

        .. versionadded:: 0.18

    normalize : {'true', 'pred', 'all'}, default=None
        Normalizes confusion matrix over the true (rows), predicted (columns)
        conditions or all the population. If None, confusion matrix will not be
        normalized.

    Returns
    -------
    C : ndarray of shape (n_classes, n_classes)
        Confusion matrix whose i-th row and j-th
        column entry indicates the number of
        samples with true label being i-th class
        and predicted label being j-th class.

    See Also
    --------
    ConfusionMatrixDisplay.from_estimator : Plot the confusion matrix
        given an estimator, the data, and the label.
    ConfusionMatrixDisplay.from_predictions : Plot the confusion matrix
        given the true and predicted labels.
    ConfusionMatrixDisplay : Confusion Matrix visualization.

    References
    ----------
    .. [1] `Wikipedia entry for the Confusion matrix
           <https://en.wikipedia.org/wiki/Confusion_matrix>`_
           (Wikipedia and other references may use a different
           convention for axes).

    Examples
    --------
    >>> from sklearn.metrics import confusion_matrix
    >>> y_true = [2, 0, 2, 2, 0, 1]
    >>> y_pred = [0, 0, 2, 2, 0, 2]
    >>> confusion_matrix(y_true, y_pred)
    array([[2, 0, 0],
           [0, 0, 1],
           [1, 0, 2]])

    >>> y_true = ["cat", "ant", "cat", "cat", "ant", "bird"]
    >>> y_pred = ["ant", "ant", "cat", "cat", "ant", "cat"]
    >>> confusion_matrix(y_true, y_pred, labels=["ant", "bird", "cat"])
    array([[2, 0, 0],
           [0, 0, 1],
           [1, 0, 2]])

    In the binary case, we can extract true positives, etc. as follows:

    >>> tn, fp, fn, tp = confusion_matrix([0, 1, 0, 1], [1, 1, 1, 0]).ravel()
    >>> (tn, fp, fn, tp)
    (0, 2, 1, 1)
    """
    y_type, y_true, y_pred = _check_targets(y_true, y_pred)
    if y_type not in ("binary", "multiclass"):
        raise ValueError("%s is not supported" % y_type)

    if labels is None:
        labels = unique_labels(y_true, y_pred)
    else:
        labels = np.asarray(labels)
        n_labels = labels.size
        if n_labels == 0:
            raise ValueError("'labels' should contains at least one label.")
        elif y_true.size == 0:
            return np.zeros((n_labels, n_labels), dtype=int)
        elif len(np.intersect1d(y_true, labels)) == 0:
            raise ValueError("At least one label specified must be in y_true")

    if sample_weight is None:
        sample_weight = np.ones(y_true.shape[0], dtype=np.int64)
    else:
        sample_weight = np.asarray(sample_weight)

    check_consistent_length(y_true, y_pred, sample_weight)

    n_labels = labels.size
    # If labels are not consecutive integers starting from zero, then
    # y_true and y_pred must be converted into index form
    need_index_conversion = not (
        labels.dtype.kind in {"i", "u", "b"}
        and np.all(labels == np.arange(n_labels))
        and y_true.min() >= 0
        and y_pred.min() >= 0
    )
    if need_index_conversion:
        label_to_ind = {y: x for x, y in enumerate(labels)}
        y_pred = np.array([label_to_ind.get(x, n_labels + 1) for x in y_pred])
        y_true = np.array([label_to_ind.get(x, n_labels + 1) for x in y_true])

    # intersect y_pred, y_true with labels, eliminate items not in labels
    ind = np.logical_and(y_pred < n_labels, y_true < n_labels)
    if not np.all(ind):
        y_pred = y_pred[ind]
        y_true = y_true[ind]
        # also eliminate weights of eliminated items
        sample_weight = sample_weight[ind]

    # Choose the accumulator dtype to always have high precision
    if sample_weight.dtype.kind in {"i", "u", "b"}:
        dtype = np.int64
    else:
        dtype = np.float64

    cm = coo_matrix(
        (sample_weight, (y_true, y_pred)),
        shape=(n_labels, n_labels),
        dtype=dtype,
    ).toarray()

    with np.errstate(all="ignore"):
        if normalize == "true":
            cm = cm / cm.sum(axis=1, keepdims=True)
        elif normalize == "pred":
            cm = cm / cm.sum(axis=0, keepdims=True)
        elif normalize == "all":
            cm = cm / cm.sum()
        cm = np.nan_to_num(cm)

    if cm.shape == (1, 1):
        warnings.warn(
            (
                "A single label was found in 'y_true' and 'y_pred'. For the confusion "
                "matrix to have the correct shape, use the 'labels' parameter to pass "
                "all known labels."
            ),
            UserWarning,
        )

    return cm


@validate_params(
    {
        "y_true": ["array-like", "sparse matrix"],
        "y_pred": ["array-like", "sparse matrix"],
        "sample_weight": ["array-like", None],
        "labels": ["array-like", None],
        "samplewise": ["boolean"],
    },
    prefer_skip_nested_validation=True,
)
def multilabel_confusion_matrix(
    y_true, y_pred, *, sample_weight=None, labels=None, samplewise=False
):
    """Compute a confusion matrix for each class or sample.

    .. versionadded:: 0.21

    Compute class-wise (default) or sample-wise (samplewise=True) multilabel
    confusion matrix to evaluate the accuracy of a classification, and output
    confusion matrices for each class or sample.

    In multilabel confusion matrix :math:`MCM`, the count of true negatives
    is :math:`MCM_{:,0,0}`, false negatives is :math:`MCM_{:,1,0}`,
    true positives is :math:`MCM_{:,1,1}` and false positives is
    :math:`MCM_{:,0,1}`.

    Multiclass data will be treated as if binarized under a one-vs-rest
    transformation. Returned confusion matrices will be in the order of
    sorted unique labels in the union of (y_true, y_pred).

    Read more in the :ref:`User Guide <multilabel_confusion_matrix>`.

    Parameters
    ----------
    y_true : {array-like, sparse matrix} of shape (n_samples, n_outputs) or \
            (n_samples,)
        Ground truth (correct) target values.

    y_pred : {array-like, sparse matrix} of shape (n_samples, n_outputs) or \
            (n_samples,)
        Estimated targets as returned by a classifier.

    sample_weight : array-like of shape (n_samples,), default=None
        Sample weights.

    labels : array-like of shape (n_classes,), default=None
        A list of classes or column indices to select some (or to force
        inclusion of classes absent from the data).

    samplewise : bool, default=False
        In the multilabel case, this calculates a confusion matrix per sample.

    Returns
    -------
    multi_confusion : ndarray of shape (n_outputs, 2, 2)
        A 2x2 confusion matrix corresponding to each output in the input.
        When calculating class-wise multi_confusion (default), then
        n_outputs = n_labels; when calculating sample-wise multi_confusion
        (samplewise=True), n_outputs = n_samples. If ``labels`` is defined,
        the results will be returned in the order specified in ``labels``,
        otherwise the results will be returned in sorted order by default.

    See Also
    --------
    confusion_matrix : Compute confusion matrix to evaluate the accuracy of a
        classifier.

    Notes
    -----
    The `multilabel_confusion_matrix` calculates class-wise or sample-wise
    multilabel confusion matrices, and in multiclass tasks, labels are
    binarized under a one-vs-rest way; while
    :func:`~sklearn.metrics.confusion_matrix` calculates one confusion matrix
    for confusion between every two classes.

    Examples
    --------
    Multilabel-indicator case:

    >>> import numpy as np
    >>> from sklearn.metrics import multilabel_confusion_matrix
    >>> y_true = np.array([[1, 0, 1],
    ...                    [0, 1, 0]])
    >>> y_pred = np.array([[1, 0, 0],
    ...                    [0, 1, 1]])
    >>> multilabel_confusion_matrix(y_true, y_pred)
    array([[[1, 0],
            [0, 1]],
    <BLANKLINE>
           [[1, 0],
            [0, 1]],
    <BLANKLINE>
           [[0, 1],
            [1, 0]]])

    Multiclass case:

    >>> y_true = ["cat", "ant", "cat", "cat", "ant", "bird"]
    >>> y_pred = ["ant", "ant", "cat", "cat", "ant", "cat"]
    >>> multilabel_confusion_matrix(y_true, y_pred,
    ...                             labels=["ant", "bird", "cat"])
    array([[[3, 1],
            [0, 2]],
    <BLANKLINE>
           [[5, 0],
            [1, 0]],
    <BLANKLINE>
           [[2, 1],
            [1, 2]]])
    """
    y_type, y_true, y_pred = _check_targets(y_true, y_pred)
    if sample_weight is not None:
        sample_weight = column_or_1d(sample_weight)
    check_consistent_length(y_true, y_pred, sample_weight)

    if y_type not in ("binary", "multiclass", "multilabel-indicator"):
        raise ValueError("%s is not supported" % y_type)

    present_labels = unique_labels(y_true, y_pred)
    if labels is None:
        labels = present_labels
        n_labels = None
    else:
        n_labels = len(labels)
        labels = np.hstack(
            [labels, np.setdiff1d(present_labels, labels, assume_unique=True)]
        )

    if y_true.ndim == 1:
        if samplewise:
            raise ValueError(
                "Samplewise metrics are not available outside of "
                "multilabel classification."
            )

        le = LabelEncoder()
        le.fit(labels)
        y_true = le.transform(y_true)
        y_pred = le.transform(y_pred)
        sorted_labels = le.classes_

        # labels are now from 0 to len(labels) - 1 -> use bincount
        tp = y_true == y_pred
        tp_bins = y_true[tp]
        if sample_weight is not None:
            tp_bins_weights = np.asarray(sample_weight)[tp]
        else:
            tp_bins_weights = None

        if len(tp_bins):
            tp_sum = np.bincount(
                tp_bins, weights=tp_bins_weights, minlength=len(labels)
            )
        else:
            # Pathological case
            true_sum = pred_sum = tp_sum = np.zeros(len(labels))
        if len(y_pred):
            pred_sum = np.bincount(y_pred, weights=sample_weight, minlength=len(labels))
        if len(y_true):
            true_sum = np.bincount(y_true, weights=sample_weight, minlength=len(labels))

        # Retain only selected labels
        indices = np.searchsorted(sorted_labels, labels[:n_labels])
        tp_sum = tp_sum[indices]
        true_sum = true_sum[indices]
        pred_sum = pred_sum[indices]

    else:
        sum_axis = 1 if samplewise else 0

        # All labels are index integers for multilabel.
        # Select labels:
        if not np.array_equal(labels, present_labels):
            if np.max(labels) > np.max(present_labels):
                raise ValueError(
                    "All labels must be in [0, n labels) for "
                    "multilabel targets. "
                    "Got %d > %d" % (np.max(labels), np.max(present_labels))
                )
            if np.min(labels) < 0:
                raise ValueError(
                    "All labels must be in [0, n labels) for "
                    "multilabel targets. "
                    "Got %d < 0" % np.min(labels)
                )

        if n_labels is not None:
            y_true = y_true[:, labels[:n_labels]]
            y_pred = y_pred[:, labels[:n_labels]]

        # calculate weighted counts
        true_and_pred = y_true.multiply(y_pred)
        tp_sum = count_nonzero(
            true_and_pred, axis=sum_axis, sample_weight=sample_weight
        )
        pred_sum = count_nonzero(y_pred, axis=sum_axis, sample_weight=sample_weight)
        true_sum = count_nonzero(y_true, axis=sum_axis, sample_weight=sample_weight)

    fp = pred_sum - tp_sum
    fn = true_sum - tp_sum
    tp = tp_sum

    if sample_weight is not None and samplewise:
        sample_weight = np.array(sample_weight)
        tp = np.array(tp)
        fp = np.array(fp)
        fn = np.array(fn)
        tn = sample_weight * y_true.shape[1] - tp - fp - fn
    elif sample_weight is not None:
        tn = sum(sample_weight) - tp - fp - fn
    elif samplewise:
        tn = y_true.shape[1] - tp - fp - fn
    else:
        tn = y_true.shape[0] - tp - fp - fn

    return np.array([tn, fp, fn, tp]).T.reshape(-1, 2, 2)


@validate_params(
    {
        "y1": ["array-like"],
        "y2": ["array-like"],
        "labels": ["array-like", None],
        "weights": [StrOptions({"linear", "quadratic"}), None],
        "sample_weight": ["array-like", None],
    },
    prefer_skip_nested_validation=True,
)
def cohen_kappa_score(y1, y2, *, labels=None, weights=None, sample_weight=None):
    r"""Compute Cohen's kappa: a statistic that measures inter-annotator agreement.

    This function computes Cohen's kappa [1]_, a score that expresses the level
    of agreement between two annotators on a classification problem. It is
    defined as

    .. math::
        \kappa = (p_o - p_e) / (1 - p_e)

    where :math:`p_o` is the empirical probability of agreement on the label
    assigned to any sample (the observed agreement ratio), and :math:`p_e` is
    the expected agreement when both annotators assign labels randomly.
    :math:`p_e` is estimated using a per-annotator empirical prior over the
    class labels [2]_.

    Read more in the :ref:`User Guide <cohen_kappa>`.

    Parameters
    ----------
    y1 : array-like of shape (n_samples,)
        Labels assigned by the first annotator.

    y2 : array-like of shape (n_samples,)
        Labels assigned by the second annotator. The kappa statistic is
        symmetric, so swapping ``y1`` and ``y2`` doesn't change the value.

    labels : array-like of shape (n_classes,), default=None
        List of labels to index the matrix. This may be used to select a
        subset of labels. If `None`, all labels that appear at least once in
        ``y1`` or ``y2`` are used.

    weights : {'linear', 'quadratic'}, default=None
        Weighting type to calculate the score. `None` means no weighted;
        "linear" means linear weighted; "quadratic" means quadratic weighted.

    sample_weight : array-like of shape (n_samples,), default=None
        Sample weights.

    Returns
    -------
    kappa : float
        The kappa statistic, which is a number between -1 and 1. The maximum
        value means complete agreement; zero or lower means chance agreement.

    References
    ----------
    .. [1] :doi:`J. Cohen (1960). "A coefficient of agreement for nominal scales".
           Educational and Psychological Measurement 20(1):37-46.
           <10.1177/001316446002000104>`
    .. [2] `R. Artstein and M. Poesio (2008). "Inter-coder agreement for
           computational linguistics". Computational Linguistics 34(4):555-596
           <https://www.mitpressjournals.org/doi/pdf/10.1162/coli.07-034-R2>`_.
    .. [3] `Wikipedia entry for the Cohen's kappa
            <https://en.wikipedia.org/wiki/Cohen%27s_kappa>`_.

    Examples
    --------
    >>> from sklearn.metrics import cohen_kappa_score
    >>> y1 = ["negative", "positive", "negative", "neutral", "positive"]
    >>> y2 = ["negative", "positive", "negative", "neutral", "negative"]
    >>> cohen_kappa_score(y1, y2)
    0.6875
    """
    confusion = confusion_matrix(y1, y2, labels=labels, sample_weight=sample_weight)
    n_classes = confusion.shape[0]
    sum0 = np.sum(confusion, axis=0)
    sum1 = np.sum(confusion, axis=1)
    expected = np.outer(sum0, sum1) / np.sum(sum0)

    if weights is None:
        w_mat = np.ones([n_classes, n_classes], dtype=int)
        w_mat.flat[:: n_classes + 1] = 0
    else:  # "linear" or "quadratic"
        w_mat = np.zeros([n_classes, n_classes], dtype=int)
        w_mat += np.arange(n_classes)
        if weights == "linear":
            w_mat = np.abs(w_mat - w_mat.T)
        else:
            w_mat = (w_mat - w_mat.T) ** 2

    k = np.sum(w_mat * confusion) / np.sum(w_mat * expected)
    return 1 - k


@validate_params(
    {
        "y_true": ["array-like", "sparse matrix"],
        "y_pred": ["array-like", "sparse matrix"],
        "labels": ["array-like", None],
        "pos_label": [Real, str, "boolean", None],
        "average": [
            StrOptions({"micro", "macro", "samples", "weighted", "binary"}),
            None,
        ],
        "sample_weight": ["array-like", None],
        "zero_division": [
            Options(Real, {0, 1}),
            StrOptions({"warn"}),
        ],
    },
    prefer_skip_nested_validation=True,
)
def jaccard_score(
    y_true,
    y_pred,
    *,
    labels=None,
    pos_label=1,
    average="binary",
    sample_weight=None,
    zero_division="warn",
):
    """Jaccard similarity coefficient score.

    The Jaccard index [1], or Jaccard similarity coefficient, defined as
    the size of the intersection divided by the size of the union of two label
    sets, is used to compare set of predicted labels for a sample to the
    corresponding set of labels in ``y_true``.

    Support beyond term:`binary` targets is achieved by treating :term:`multiclass`
    and :term:`multilabel` data as a collection of binary problems, one for each
    label. For the :term:`binary` case, setting `average='binary'` will return the
    Jaccard similarity coefficient for `pos_label`. If `average` is not `'binary'`,
    `pos_label` is ignored and scores for both classes are computed, then averaged or
    both returned (when `average=None`). Similarly, for :term:`multiclass` and
    :term:`multilabel` targets, scores for all `labels` are either returned or
    averaged depending on the `average` parameter. Use `labels` specify the set of
    labels to calculate the score for.

    Read more in the :ref:`User Guide <jaccard_similarity_score>`.

    Parameters
    ----------
    y_true : 1d array-like, or label indicator array / sparse matrix
        Ground truth (correct) labels.

    y_pred : 1d array-like, or label indicator array / sparse matrix
        Predicted labels, as returned by a classifier.

    labels : array-like of shape (n_classes,), default=None
        The set of labels to include when `average != 'binary'`, and their
        order if `average is None`. Labels present in the data can be
        excluded, for example in multiclass classification to exclude a "negative
        class". Labels not present in the data can be included and will be
        "assigned" 0 samples. For multilabel targets, labels are column indices.
        By default, all labels in `y_true` and `y_pred` are used in sorted order.

    pos_label : int, float, bool or str, default=1
        The class to report if `average='binary'` and the data is binary,
        otherwise this parameter is ignored.
        For multiclass or multilabel targets, set `labels=[pos_label]` and
        `average != 'binary'` to report metrics for one label only.

    average : {'micro', 'macro', 'samples', 'weighted', \
            'binary'} or None, default='binary'
        If ``None``, the scores for each class are returned. Otherwise, this
        determines the type of averaging performed on the data:

        ``'binary'``:
            Only report results for the class specified by ``pos_label``.
            This is applicable only if targets (``y_{true,pred}``) are binary.
        ``'micro'``:
            Calculate metrics globally by counting the total true positives,
            false negatives and false positives.
        ``'macro'``:
            Calculate metrics for each label, and find their unweighted
            mean.  This does not take label imbalance into account.
        ``'weighted'``:
            Calculate metrics for each label, and find their average, weighted
            by support (the number of true instances for each label). This
            alters 'macro' to account for label imbalance.
        ``'samples'``:
            Calculate metrics for each instance, and find their average (only
            meaningful for multilabel classification).

    sample_weight : array-like of shape (n_samples,), default=None
        Sample weights.

    zero_division : "warn", {0.0, 1.0}, default="warn"
        Sets the value to return when there is a zero division, i.e. when there
        there are no negative values in predictions and labels. If set to
        "warn", this acts like 0, but a warning is also raised.

    Returns
    -------
    score : float or ndarray of shape (n_unique_labels,), dtype=np.float64
        The Jaccard score. When `average` is not `None`, a single scalar is
        returned.

    See Also
    --------
    accuracy_score : Function for calculating the accuracy score.
    f1_score : Function for calculating the F1 score.
    multilabel_confusion_matrix : Function for computing a confusion matrix\
                                  for each class or sample.

    Notes
    -----
    :func:`jaccard_score` may be a poor metric if there are no
    positives for some samples or classes. Jaccard is undefined if there are
    no true or predicted labels, and our implementation will return a score
    of 0 with a warning.

    References
    ----------
    .. [1] `Wikipedia entry for the Jaccard index
           <https://en.wikipedia.org/wiki/Jaccard_index>`_.

    Examples
    --------
    >>> import numpy as np
    >>> from sklearn.metrics import jaccard_score
    >>> y_true = np.array([[0, 1, 1],
    ...                    [1, 1, 0]])
    >>> y_pred = np.array([[1, 1, 1],
    ...                    [1, 0, 0]])

    In the binary case:

    >>> jaccard_score(y_true[0], y_pred[0])
    0.6666...

    In the 2D comparison case (e.g. image similarity):

    >>> jaccard_score(y_true, y_pred, average="micro")
    0.6

    In the multilabel case:

    >>> jaccard_score(y_true, y_pred, average='samples')
    0.5833...
    >>> jaccard_score(y_true, y_pred, average='macro')
    0.6666...
    >>> jaccard_score(y_true, y_pred, average=None)
    array([0.5, 0.5, 1. ])

    In the multiclass case:

    >>> y_pred = [0, 2, 1, 2]
    >>> y_true = [0, 1, 2, 2]
    >>> jaccard_score(y_true, y_pred, average=None)
    array([1. , 0. , 0.33...])
    """
    labels = _check_set_wise_labels(y_true, y_pred, average, labels, pos_label)
    samplewise = average == "samples"
    MCM = multilabel_confusion_matrix(
        y_true,
        y_pred,
        sample_weight=sample_weight,
        labels=labels,
        samplewise=samplewise,
    )
    numerator = MCM[:, 1, 1]
    denominator = MCM[:, 1, 1] + MCM[:, 0, 1] + MCM[:, 1, 0]

    if average == "micro":
        numerator = np.array([numerator.sum()])
        denominator = np.array([denominator.sum()])

    jaccard = _prf_divide(
        numerator,
        denominator,
        "jaccard",
        "true or predicted",
        average,
        ("jaccard",),
        zero_division=zero_division,
    )
    if average is None:
        return jaccard
    if average == "weighted":
        weights = MCM[:, 1, 0] + MCM[:, 1, 1]
        if not np.any(weights):
            # numerator is 0, and warning should have already been issued
            weights = None
    elif average == "samples" and sample_weight is not None:
        weights = sample_weight
    else:
        weights = None
    return np.average(jaccard, weights=weights)


@validate_params(
    {
        "y_true": ["array-like"],
        "y_pred": ["array-like"],
        "sample_weight": ["array-like", None],
    },
    prefer_skip_nested_validation=True,
)
def matthews_corrcoef(y_true, y_pred, *, sample_weight=None):
    """Compute the Matthews correlation coefficient (MCC).

    The Matthews correlation coefficient is used in machine learning as a
    measure of the quality of binary and multiclass classifications. It takes
    into account true and false positives and negatives and is generally
    regarded as a balanced measure which can be used even if the classes are of
    very different sizes. The MCC is in essence a correlation coefficient value
    between -1 and +1. A coefficient of +1 represents a perfect prediction, 0
    an average random prediction and -1 an inverse prediction.  The statistic
    is also known as the phi coefficient. [source: Wikipedia]

    Binary and multiclass labels are supported.  Only in the binary case does
    this relate to information about true and false positives and negatives.
    See references below.

    Read more in the :ref:`User Guide <matthews_corrcoef>`.

    Parameters
    ----------
    y_true : array-like of shape (n_samples,)
        Ground truth (correct) target values.

    y_pred : array-like of shape (n_samples,)
        Estimated targets as returned by a classifier.

    sample_weight : array-like of shape (n_samples,), default=None
        Sample weights.

        .. versionadded:: 0.18

    Returns
    -------
    mcc : float
        The Matthews correlation coefficient (+1 represents a perfect
        prediction, 0 an average random prediction and -1 and inverse
        prediction).

    References
    ----------
    .. [1] :doi:`Baldi, Brunak, Chauvin, Andersen and Nielsen, (2000). Assessing the
       accuracy of prediction algorithms for classification: an overview.
       <10.1093/bioinformatics/16.5.412>`

    .. [2] `Wikipedia entry for the Matthews Correlation Coefficient (phi coefficient)
       <https://en.wikipedia.org/wiki/Phi_coefficient>`_.

    .. [3] `Gorodkin, (2004). Comparing two K-category assignments by a
        K-category correlation coefficient
        <https://www.sciencedirect.com/science/article/pii/S1476927104000799>`_.

    .. [4] `Jurman, Riccadonna, Furlanello, (2012). A Comparison of MCC and CEN
        Error Measures in MultiClass Prediction
        <https://journals.plos.org/plosone/article?id=10.1371/journal.pone.0041882>`_.

    Examples
    --------
    >>> from sklearn.metrics import matthews_corrcoef
    >>> y_true = [+1, +1, +1, -1]
    >>> y_pred = [+1, -1, +1, +1]
    >>> matthews_corrcoef(y_true, y_pred)
    -0.33...
    """
    y_type, y_true, y_pred = _check_targets(y_true, y_pred)
    check_consistent_length(y_true, y_pred, sample_weight)
    if y_type not in {"binary", "multiclass"}:
        raise ValueError("%s is not supported" % y_type)

    lb = LabelEncoder()
    lb.fit(np.hstack([y_true, y_pred]))
    y_true = lb.transform(y_true)
    y_pred = lb.transform(y_pred)

    C = confusion_matrix(y_true, y_pred, sample_weight=sample_weight)
    t_sum = C.sum(axis=1, dtype=np.float64)
    p_sum = C.sum(axis=0, dtype=np.float64)
    n_correct = np.trace(C, dtype=np.float64)
    n_samples = p_sum.sum()
    cov_ytyp = n_correct * n_samples - np.dot(t_sum, p_sum)
    cov_ypyp = n_samples**2 - np.dot(p_sum, p_sum)
    cov_ytyt = n_samples**2 - np.dot(t_sum, t_sum)

    if cov_ypyp * cov_ytyt == 0:
        return 0.0
    else:
        return cov_ytyp / np.sqrt(cov_ytyt * cov_ypyp)


@validate_params(
    {
        "y_true": ["array-like", "sparse matrix"],
        "y_pred": ["array-like", "sparse matrix"],
        "normalize": ["boolean"],
        "sample_weight": ["array-like", None],
    },
    prefer_skip_nested_validation=True,
)
def zero_one_loss(y_true, y_pred, *, normalize=True, sample_weight=None):
    """Zero-one classification loss.

    If normalize is ``True``, return the fraction of misclassifications
    (float), else it returns the number of misclassifications (int). The best
    performance is 0.

    Read more in the :ref:`User Guide <zero_one_loss>`.

    Parameters
    ----------
    y_true : 1d array-like, or label indicator array / sparse matrix
        Ground truth (correct) labels.

    y_pred : 1d array-like, or label indicator array / sparse matrix
        Predicted labels, as returned by a classifier.

    normalize : bool, default=True
        If ``False``, return the number of misclassifications.
        Otherwise, return the fraction of misclassifications.

    sample_weight : array-like of shape (n_samples,), default=None
        Sample weights.

    Returns
    -------
    loss : float or int,
        If ``normalize == True``, return the fraction of misclassifications
        (float), else it returns the number of misclassifications (int).

    See Also
    --------
    accuracy_score : Compute the accuracy score. By default, the function will
        return the fraction of correct predictions divided by the total number
        of predictions.
    hamming_loss : Compute the average Hamming loss or Hamming distance between
        two sets of samples.
    jaccard_score : Compute the Jaccard similarity coefficient score.

    Notes
    -----
    In multilabel classification, the zero_one_loss function corresponds to
    the subset zero-one loss: for each sample, the entire set of labels must be
    correctly predicted, otherwise the loss for that sample is equal to one.

    Examples
    --------
    >>> from sklearn.metrics import zero_one_loss
    >>> y_pred = [1, 2, 3, 4]
    >>> y_true = [2, 2, 3, 4]
    >>> zero_one_loss(y_true, y_pred)
    0.25
    >>> zero_one_loss(y_true, y_pred, normalize=False)
    1.0

    In the multilabel case with binary label indicators:

    >>> import numpy as np
    >>> zero_one_loss(np.array([[0, 1], [1, 1]]), np.ones((2, 2)))
    0.5
    """
    xp, _ = get_namespace(y_true, y_pred)
    score = accuracy_score(
        y_true, y_pred, normalize=normalize, sample_weight=sample_weight
    )

    if normalize:
        return 1 - score
    else:
        if sample_weight is not None:
            n_samples = xp.sum(sample_weight)
        else:
            n_samples = _num_samples(y_true)
        return n_samples - score


@validate_params(
    {
        "y_true": ["array-like", "sparse matrix"],
        "y_pred": ["array-like", "sparse matrix"],
        "labels": ["array-like", None],
        "pos_label": [Real, str, "boolean", None],
        "average": [
            StrOptions({"micro", "macro", "samples", "weighted", "binary"}),
            None,
        ],
        "sample_weight": ["array-like", None],
        "zero_division": [
            Options(Real, {0.0, 1.0}),
            "nan",
            StrOptions({"warn"}),
        ],
    },
    prefer_skip_nested_validation=True,
)
def f1_score(
    y_true,
    y_pred,
    *,
    labels=None,
    pos_label=1,
    average="binary",
    sample_weight=None,
    zero_division="warn",
):
    """Compute the F1 score, also known as balanced F-score or F-measure.

    The F1 score can be interpreted as a harmonic mean of the precision and
    recall, where an F1 score reaches its best value at 1 and worst score at 0.
    The relative contribution of precision and recall to the F1 score are
    equal. The formula for the F1 score is:

    .. math::
        \\text{F1} = \\frac{2 * \\text{TP}}{2 * \\text{TP} + \\text{FP} + \\text{FN}}

    Where :math:`\\text{TP}` is the number of true positives, :math:`\\text{FN}` is the
    number of false negatives, and :math:`\\text{FP}` is the number of false positives.
    F1 is by default
    calculated as 0.0 when there are no true positives, false negatives, or
    false positives.

    Support beyond :term:`binary` targets is achieved by treating :term:`multiclass`
    and :term:`multilabel` data as a collection of binary problems, one for each
    label. For the :term:`binary` case, setting `average='binary'` will return
    F1 score for `pos_label`. If `average` is not `'binary'`, `pos_label` is ignored
    and F1 score for both classes are computed, then averaged or both returned (when
    `average=None`). Similarly, for :term:`multiclass` and :term:`multilabel` targets,
    F1 score for all `labels` are either returned or averaged depending on the
    `average` parameter. Use `labels` specify the set of labels to calculate F1 score
    for.

    Read more in the :ref:`User Guide <precision_recall_f_measure_metrics>`.

    Parameters
    ----------
    y_true : 1d array-like, or label indicator array / sparse matrix
        Ground truth (correct) target values.

    y_pred : 1d array-like, or label indicator array / sparse matrix
        Estimated targets as returned by a classifier.

    labels : array-like, default=None
        The set of labels to include when `average != 'binary'`, and their
        order if `average is None`. Labels present in the data can be
        excluded, for example in multiclass classification to exclude a "negative
        class". Labels not present in the data can be included and will be
        "assigned" 0 samples. For multilabel targets, labels are column indices.
        By default, all labels in `y_true` and `y_pred` are used in sorted order.

        .. versionchanged:: 0.17
           Parameter `labels` improved for multiclass problem.

    pos_label : int, float, bool or str, default=1
        The class to report if `average='binary'` and the data is binary,
        otherwise this parameter is ignored.
        For multiclass or multilabel targets, set `labels=[pos_label]` and
        `average != 'binary'` to report metrics for one label only.

    average : {'micro', 'macro', 'samples', 'weighted', 'binary'} or None, \
            default='binary'
        This parameter is required for multiclass/multilabel targets.
        If ``None``, the scores for each class are returned. Otherwise, this
        determines the type of averaging performed on the data:

        ``'binary'``:
            Only report results for the class specified by ``pos_label``.
            This is applicable only if targets (``y_{true,pred}``) are binary.
        ``'micro'``:
            Calculate metrics globally by counting the total true positives,
            false negatives and false positives.
        ``'macro'``:
            Calculate metrics for each label, and find their unweighted
            mean.  This does not take label imbalance into account.
        ``'weighted'``:
            Calculate metrics for each label, and find their average weighted
            by support (the number of true instances for each label). This
            alters 'macro' to account for label imbalance; it can result in an
            F-score that is not between precision and recall.
        ``'samples'``:
            Calculate metrics for each instance, and find their average (only
            meaningful for multilabel classification where this differs from
            :func:`accuracy_score`).

    sample_weight : array-like of shape (n_samples,), default=None
        Sample weights.

    zero_division : {"warn", 0.0, 1.0, np.nan}, default="warn"
        Sets the value to return when there is a zero division, i.e. when all
        predictions and labels are negative.

        Notes:
        - If set to "warn", this acts like 0, but a warning is also raised.
        - If set to `np.nan`, such values will be excluded from the average.

        .. versionadded:: 1.3
           `np.nan` option was added.

    Returns
    -------
    f1_score : float or array of float, shape = [n_unique_labels]
        F1 score of the positive class in binary classification or weighted
        average of the F1 scores of each class for the multiclass task.

    See Also
    --------
    fbeta_score : Compute the F-beta score.
    precision_recall_fscore_support : Compute the precision, recall, F-score,
        and support.
    jaccard_score : Compute the Jaccard similarity coefficient score.
    multilabel_confusion_matrix : Compute a confusion matrix for each class or
        sample.

    Notes
    -----
    When ``true positive + false positive + false negative == 0`` (i.e. a class
    is completely absent from both ``y_true`` or ``y_pred``), f-score is
    undefined. In such cases, by default f-score will be set to 0.0, and
    ``UndefinedMetricWarning`` will be raised. This behavior can be modified by
    setting the ``zero_division`` parameter.

    References
    ----------
    .. [1] `Wikipedia entry for the F1-score
           <https://en.wikipedia.org/wiki/F1_score>`_.

    Examples
    --------
    >>> import numpy as np
    >>> from sklearn.metrics import f1_score
    >>> y_true = [0, 1, 2, 0, 1, 2]
    >>> y_pred = [0, 2, 1, 0, 0, 1]
    >>> f1_score(y_true, y_pred, average='macro')
    0.26...
    >>> f1_score(y_true, y_pred, average='micro')
    0.33...
    >>> f1_score(y_true, y_pred, average='weighted')
    0.26...
    >>> f1_score(y_true, y_pred, average=None)
    array([0.8, 0. , 0. ])

    >>> # binary classification
    >>> y_true_empty = [0, 0, 0, 0, 0, 0]
    >>> y_pred_empty = [0, 0, 0, 0, 0, 0]
    >>> f1_score(y_true_empty, y_pred_empty)
    0.0...
    >>> f1_score(y_true_empty, y_pred_empty, zero_division=1.0)
    1.0...
    >>> f1_score(y_true_empty, y_pred_empty, zero_division=np.nan)
    nan...

    >>> # multilabel classification
    >>> y_true = [[0, 0, 0], [1, 1, 1], [0, 1, 1]]
    >>> y_pred = [[0, 0, 0], [1, 1, 1], [1, 1, 0]]
    >>> f1_score(y_true, y_pred, average=None)
    array([0.66666667, 1.        , 0.66666667])
    """
    return fbeta_score(
        y_true,
        y_pred,
        beta=1,
        labels=labels,
        pos_label=pos_label,
        average=average,
        sample_weight=sample_weight,
        zero_division=zero_division,
    )


@validate_params(
    {
        "y_true": ["array-like", "sparse matrix"],
        "y_pred": ["array-like", "sparse matrix"],
        "beta": [Interval(Real, 0.0, None, closed="both")],
        "labels": ["array-like", None],
        "pos_label": [Real, str, "boolean", None],
        "average": [
            StrOptions({"micro", "macro", "samples", "weighted", "binary"}),
            None,
        ],
        "sample_weight": ["array-like", None],
        "zero_division": [
            Options(Real, {0.0, 1.0}),
            "nan",
            StrOptions({"warn"}),
        ],
    },
    prefer_skip_nested_validation=True,
)
def fbeta_score(
    y_true,
    y_pred,
    *,
    beta,
    labels=None,
    pos_label=1,
    average="binary",
    sample_weight=None,
    zero_division="warn",
):
    """Compute the F-beta score.

    The F-beta score is the weighted harmonic mean of precision and recall,
    reaching its optimal value at 1 and its worst value at 0.

    The `beta` parameter represents the ratio of recall importance to
    precision importance. `beta > 1` gives more weight to recall, while
    `beta < 1` favors precision. For example, `beta = 2` makes recall twice
    as important as precision, while `beta = 0.5` does the opposite.
    Asymptotically, `beta -> +inf` considers only recall, and `beta -> 0`
    only precision.

    The formula for F-beta score is:

    .. math::

       F_\\beta = \\frac{(1 + \\beta^2) \\text{tp}}
                        {(1 + \\beta^2) \\text{tp} + \\text{fp} + \\beta^2 \\text{fn}}

    Where :math:`\\text{tp}` is the number of true positives, :math:`\\text{fp}` is the
    number of false positives, and :math:`\\text{fn}` is the number of false negatives.

    Support beyond term:`binary` targets is achieved by treating :term:`multiclass`
    and :term:`multilabel` data as a collection of binary problems, one for each
    label. For the :term:`binary` case, setting `average='binary'` will return
    F-beta score for `pos_label`. If `average` is not `'binary'`, `pos_label` is
    ignored and F-beta score for both classes are computed, then averaged or both
    returned (when `average=None`). Similarly, for :term:`multiclass` and
    :term:`multilabel` targets, F-beta score for all `labels` are either returned or
    averaged depending on the `average` parameter. Use `labels` specify the set of
    labels to calculate F-beta score for.

    Read more in the :ref:`User Guide <precision_recall_f_measure_metrics>`.

    Parameters
    ----------
    y_true : 1d array-like, or label indicator array / sparse matrix
        Ground truth (correct) target values.

    y_pred : 1d array-like, or label indicator array / sparse matrix
        Estimated targets as returned by a classifier.

    beta : float
        Determines the weight of recall in the combined score.

    labels : array-like, default=None
        The set of labels to include when `average != 'binary'`, and their
        order if `average is None`. Labels present in the data can be
        excluded, for example in multiclass classification to exclude a "negative
        class". Labels not present in the data can be included and will be
        "assigned" 0 samples. For multilabel targets, labels are column indices.
        By default, all labels in `y_true` and `y_pred` are used in sorted order.

        .. versionchanged:: 0.17
           Parameter `labels` improved for multiclass problem.

    pos_label : int, float, bool or str, default=1
        The class to report if `average='binary'` and the data is binary,
        otherwise this parameter is ignored.
        For multiclass or multilabel targets, set `labels=[pos_label]` and
        `average != 'binary'` to report metrics for one label only.

    average : {'micro', 'macro', 'samples', 'weighted', 'binary'} or None, \
            default='binary'
        This parameter is required for multiclass/multilabel targets.
        If ``None``, the scores for each class are returned. Otherwise, this
        determines the type of averaging performed on the data:

        ``'binary'``:
            Only report results for the class specified by ``pos_label``.
            This is applicable only if targets (``y_{true,pred}``) are binary.
        ``'micro'``:
            Calculate metrics globally by counting the total true positives,
            false negatives and false positives.
        ``'macro'``:
            Calculate metrics for each label, and find their unweighted
            mean.  This does not take label imbalance into account.
        ``'weighted'``:
            Calculate metrics for each label, and find their average weighted
            by support (the number of true instances for each label). This
            alters 'macro' to account for label imbalance; it can result in an
            F-score that is not between precision and recall.
        ``'samples'``:
            Calculate metrics for each instance, and find their average (only
            meaningful for multilabel classification where this differs from
            :func:`accuracy_score`).

    sample_weight : array-like of shape (n_samples,), default=None
        Sample weights.

    zero_division : {"warn", 0.0, 1.0, np.nan}, default="warn"
        Sets the value to return when there is a zero division, i.e. when all
        predictions and labels are negative.

        Notes:
        - If set to "warn", this acts like 0, but a warning is also raised.
        - If set to `np.nan`, such values will be excluded from the average.

        .. versionadded:: 1.3
           `np.nan` option was added.

    Returns
    -------
    fbeta_score : float (if average is not None) or array of float, shape =\
        [n_unique_labels]
        F-beta score of the positive class in binary classification or weighted
        average of the F-beta score of each class for the multiclass task.

    See Also
    --------
    precision_recall_fscore_support : Compute the precision, recall, F-score,
        and support.
    multilabel_confusion_matrix : Compute a confusion matrix for each class or
        sample.

    Notes
    -----
    When ``true positive + false positive + false negative == 0``, f-score
    returns 0.0 and raises ``UndefinedMetricWarning``. This behavior can be
    modified by setting ``zero_division``.

    References
    ----------
    .. [1] R. Baeza-Yates and B. Ribeiro-Neto (2011).
           Modern Information Retrieval. Addison Wesley, pp. 327-328.

    .. [2] `Wikipedia entry for the F1-score
           <https://en.wikipedia.org/wiki/F1_score>`_.

    Examples
    --------
    >>> import numpy as np
    >>> from sklearn.metrics import fbeta_score
    >>> y_true = [0, 1, 2, 0, 1, 2]
    >>> y_pred = [0, 2, 1, 0, 0, 1]
    >>> fbeta_score(y_true, y_pred, average='macro', beta=0.5)
    0.23...
    >>> fbeta_score(y_true, y_pred, average='micro', beta=0.5)
    0.33...
    >>> fbeta_score(y_true, y_pred, average='weighted', beta=0.5)
    0.23...
    >>> fbeta_score(y_true, y_pred, average=None, beta=0.5)
    array([0.71..., 0.        , 0.        ])
    >>> y_pred_empty = [0, 0, 0, 0, 0, 0]
    >>> fbeta_score(y_true, y_pred_empty,
    ...             average="macro", zero_division=np.nan, beta=0.5)
    0.12...
    """

    _, _, f, _ = precision_recall_fscore_support(
        y_true,
        y_pred,
        beta=beta,
        labels=labels,
        pos_label=pos_label,
        average=average,
        warn_for=("f-score",),
        sample_weight=sample_weight,
        zero_division=zero_division,
    )
    return f


def _prf_divide(
    numerator, denominator, metric, modifier, average, warn_for, zero_division="warn"
):
    """Performs division and handles divide-by-zero.

    On zero-division, sets the corresponding result elements equal to
    0, 1 or np.nan (according to ``zero_division``). Plus, if
    ``zero_division != "warn"`` raises a warning.

    The metric, modifier and average arguments are used only for determining
    an appropriate warning.
    """
    mask = denominator == 0.0
    denominator = denominator.copy()
    denominator[mask] = 1  # avoid infs/nans
    result = numerator / denominator

    if not np.any(mask):
        return result

    # set those with 0 denominator to `zero_division`, and 0 when "warn"
    zero_division_value = _check_zero_division(zero_division)
    result[mask] = zero_division_value

    # we assume the user will be removing warnings if zero_division is set
    # to something different than "warn". If we are computing only f-score
    # the warning will be raised only if precision and recall are ill-defined
    if zero_division != "warn" or metric not in warn_for:
        return result

    # build appropriate warning
    if metric in warn_for:
        _warn_prf(average, modifier, f"{metric.capitalize()} is", len(result))

    return result


def _warn_prf(average, modifier, msg_start, result_size):
    axis0, axis1 = "sample", "label"
    if average == "samples":
        axis0, axis1 = axis1, axis0
    msg = (
        "{0} ill-defined and being set to 0.0 {{0}} "
        "no {1} {2}s. Use `zero_division` parameter to control"
        " this behavior.".format(msg_start, modifier, axis0)
    )
    if result_size == 1:
        msg = msg.format("due to")
    else:
        msg = msg.format("in {0}s with".format(axis1))
    warnings.warn(msg, UndefinedMetricWarning, stacklevel=2)


def _check_set_wise_labels(y_true, y_pred, average, labels, pos_label):
    """Validation associated with set-wise metrics.

    Returns identified labels.
    """
    average_options = (None, "micro", "macro", "weighted", "samples")
    if average not in average_options and average != "binary":
        raise ValueError("average has to be one of " + str(average_options))

    y_type, y_true, y_pred = _check_targets(y_true, y_pred)
    # Convert to Python primitive type to avoid NumPy type / Python str
    # comparison. See https://github.com/numpy/numpy/issues/6784
    present_labels = unique_labels(y_true, y_pred).tolist()
    if average == "binary":
        if y_type == "binary":
            if pos_label not in present_labels:
                if len(present_labels) >= 2:
                    raise ValueError(
                        f"pos_label={pos_label} is not a valid label. It "
                        f"should be one of {present_labels}"
                    )
            labels = [pos_label]
        else:
            average_options = list(average_options)
            if y_type == "multiclass":
                average_options.remove("samples")
            raise ValueError(
                "Target is %s but average='binary'. Please "
                "choose another average setting, one of %r." % (y_type, average_options)
            )
    elif pos_label not in (None, 1):
        warnings.warn(
            "Note that pos_label (set to %r) is ignored when "
            "average != 'binary' (got %r). You may use "
            "labels=[pos_label] to specify a single positive class."
            % (pos_label, average),
            UserWarning,
        )
    return labels


@validate_params(
    {
        "y_true": ["array-like", "sparse matrix"],
        "y_pred": ["array-like", "sparse matrix"],
        "beta": [Interval(Real, 0.0, None, closed="both")],
        "labels": ["array-like", None],
        "pos_label": [Real, str, "boolean", None],
        "average": [
            StrOptions({"micro", "macro", "samples", "weighted", "binary"}),
            None,
        ],
        "warn_for": [list, tuple, set],
        "sample_weight": ["array-like", None],
        "zero_division": [
            Options(Real, {0.0, 1.0}),
            "nan",
            StrOptions({"warn"}),
        ],
    },
    prefer_skip_nested_validation=True,
)
def precision_recall_fscore_support(
    y_true,
    y_pred,
    *,
    beta=1.0,
    labels=None,
    pos_label=1,
    average=None,
    warn_for=("precision", "recall", "f-score"),
    sample_weight=None,
    zero_division="warn",
):
    """Compute precision, recall, F-measure and support for each class.

    The precision is the ratio ``tp / (tp + fp)`` where ``tp`` is the number of
    true positives and ``fp`` the number of false positives. The precision is
    intuitively the ability of the classifier not to label a negative sample as
    positive.

    The recall is the ratio ``tp / (tp + fn)`` where ``tp`` is the number of
    true positives and ``fn`` the number of false negatives. The recall is
    intuitively the ability of the classifier to find all the positive samples.

    The F-beta score can be interpreted as a weighted harmonic mean of
    the precision and recall, where an F-beta score reaches its best
    value at 1 and worst score at 0.

    The F-beta score weights recall more than precision by a factor of
    ``beta``. ``beta == 1.0`` means recall and precision are equally important.

    The support is the number of occurrences of each class in ``y_true``.

    Support beyond term:`binary` targets is achieved by treating :term:`multiclass`
    and :term:`multilabel` data as a collection of binary problems, one for each
    label. For the :term:`binary` case, setting `average='binary'` will return
    metrics for `pos_label`. If `average` is not `'binary'`, `pos_label` is ignored
    and metrics for both classes are computed, then averaged or both returned (when
    `average=None`). Similarly, for :term:`multiclass` and :term:`multilabel` targets,
    metrics for all `labels` are either returned or averaged depending on the `average`
    parameter. Use `labels` specify the set of labels to calculate metrics for.

    Read more in the :ref:`User Guide <precision_recall_f_measure_metrics>`.

    Parameters
    ----------
    y_true : 1d array-like, or label indicator array / sparse matrix
        Ground truth (correct) target values.

    y_pred : 1d array-like, or label indicator array / sparse matrix
        Estimated targets as returned by a classifier.

    beta : float, default=1.0
        The strength of recall versus precision in the F-score.

    labels : array-like, default=None
        The set of labels to include when `average != 'binary'`, and their
        order if `average is None`. Labels present in the data can be
        excluded, for example in multiclass classification to exclude a "negative
        class". Labels not present in the data can be included and will be
        "assigned" 0 samples. For multilabel targets, labels are column indices.
        By default, all labels in `y_true` and `y_pred` are used in sorted order.

    pos_label : int, float, bool or str, default=1
        The class to report if `average='binary'` and the data is binary,
        otherwise this parameter is ignored.
        For multiclass or multilabel targets, set `labels=[pos_label]` and
        `average != 'binary'` to report metrics for one label only.

    average : {'binary', 'micro', 'macro', 'samples', 'weighted'}, \
            default=None
        If ``None``, the metrics for each class are returned. Otherwise, this
        determines the type of averaging performed on the data:

        ``'binary'``:
            Only report results for the class specified by ``pos_label``.
            This is applicable only if targets (``y_{true,pred}``) are binary.
        ``'micro'``:
            Calculate metrics globally by counting the total true positives,
            false negatives and false positives.
        ``'macro'``:
            Calculate metrics for each label, and find their unweighted
            mean.  This does not take label imbalance into account.
        ``'weighted'``:
            Calculate metrics for each label, and find their average weighted
            by support (the number of true instances for each label). This
            alters 'macro' to account for label imbalance; it can result in an
            F-score that is not between precision and recall.
        ``'samples'``:
            Calculate metrics for each instance, and find their average (only
            meaningful for multilabel classification where this differs from
            :func:`accuracy_score`).

    warn_for : list, tuple or set, for internal use
        This determines which warnings will be made in the case that this
        function is being used to return only one of its metrics.

    sample_weight : array-like of shape (n_samples,), default=None
        Sample weights.

    zero_division : {"warn", 0.0, 1.0, np.nan}, default="warn"
        Sets the value to return when there is a zero division:
           - recall: when there are no positive labels
           - precision: when there are no positive predictions
           - f-score: both

        Notes:
        - If set to "warn", this acts like 0, but a warning is also raised.
        - If set to `np.nan`, such values will be excluded from the average.

        .. versionadded:: 1.3
           `np.nan` option was added.

    Returns
    -------
    precision : float (if average is not None) or array of float, shape =\
        [n_unique_labels]
        Precision score.

    recall : float (if average is not None) or array of float, shape =\
        [n_unique_labels]
        Recall score.

    fbeta_score : float (if average is not None) or array of float, shape =\
        [n_unique_labels]
        F-beta score.

    support : None (if average is not None) or array of int, shape =\
        [n_unique_labels]
        The number of occurrences of each label in ``y_true``.

    Notes
    -----
    When ``true positive + false positive == 0``, precision is undefined.
    When ``true positive + false negative == 0``, recall is undefined. When
    ``true positive + false negative + false positive == 0``, f-score is
    undefined. In such cases, by default the metric will be set to 0, and
    ``UndefinedMetricWarning`` will be raised. This behavior can be modified
    with ``zero_division``.

    References
    ----------
    .. [1] `Wikipedia entry for the Precision and recall
           <https://en.wikipedia.org/wiki/Precision_and_recall>`_.

    .. [2] `Wikipedia entry for the F1-score
           <https://en.wikipedia.org/wiki/F1_score>`_.

    .. [3] `Discriminative Methods for Multi-labeled Classification Advances
           in Knowledge Discovery and Data Mining (2004), pp. 22-30 by Shantanu
           Godbole, Sunita Sarawagi
           <http://www.godbole.net/shantanu/pubs/multilabelsvm-pakdd04.pdf>`_.

    Examples
    --------
    >>> import numpy as np
    >>> from sklearn.metrics import precision_recall_fscore_support
    >>> y_true = np.array(['cat', 'dog', 'pig', 'cat', 'dog', 'pig'])
    >>> y_pred = np.array(['cat', 'pig', 'dog', 'cat', 'cat', 'dog'])
    >>> precision_recall_fscore_support(y_true, y_pred, average='macro')
    (0.22..., 0.33..., 0.26..., None)
    >>> precision_recall_fscore_support(y_true, y_pred, average='micro')
    (0.33..., 0.33..., 0.33..., None)
    >>> precision_recall_fscore_support(y_true, y_pred, average='weighted')
    (0.22..., 0.33..., 0.26..., None)

    It is possible to compute per-label precisions, recalls, F1-scores and
    supports instead of averaging:

    >>> precision_recall_fscore_support(y_true, y_pred, average=None,
    ... labels=['pig', 'dog', 'cat'])
    (array([0.        , 0.        , 0.66...]),
     array([0., 0., 1.]), array([0. , 0. , 0.8]),
     array([2, 2, 2]))
    """
    _check_zero_division(zero_division)
    labels = _check_set_wise_labels(y_true, y_pred, average, labels, pos_label)

    # Calculate tp_sum, pred_sum, true_sum ###
    samplewise = average == "samples"
    MCM = multilabel_confusion_matrix(
        y_true,
        y_pred,
        sample_weight=sample_weight,
        labels=labels,
        samplewise=samplewise,
    )
    tp_sum = MCM[:, 1, 1]
    pred_sum = tp_sum + MCM[:, 0, 1]
    true_sum = tp_sum + MCM[:, 1, 0]

    if average == "micro":
        tp_sum = np.array([tp_sum.sum()])
        pred_sum = np.array([pred_sum.sum()])
        true_sum = np.array([true_sum.sum()])

    # Finally, we have all our sufficient statistics. Divide! #
    beta2 = beta**2

    # Divide, and on zero-division, set scores and/or warn according to
    # zero_division:
    precision = _prf_divide(
        tp_sum, pred_sum, "precision", "predicted", average, warn_for, zero_division
    )
    recall = _prf_divide(
        tp_sum, true_sum, "recall", "true", average, warn_for, zero_division
    )

    if np.isposinf(beta):
        f_score = recall
    elif beta == 0:
        f_score = precision
    else:
        # The score is defined as:
        # score = (1 + beta**2) * precision * recall / (beta**2 * precision + recall)
        # Therefore, we can express the score in terms of confusion matrix entries as:
        # score = (1 + beta**2) * tp / ((1 + beta**2) * tp + beta**2 * fn + fp)
        denom = beta2 * true_sum + pred_sum
        f_score = _prf_divide(
            (1 + beta2) * tp_sum,
            denom,
            "f-score",
            "true nor predicted",
            average,
            warn_for,
            zero_division,
        )

    # Average the results
    if average == "weighted":
        weights = true_sum
    elif average == "samples":
        weights = sample_weight
    else:
        weights = None

    if average is not None:
        assert average != "binary" or len(precision) == 1
        precision = _nanaverage(precision, weights=weights)
        recall = _nanaverage(recall, weights=weights)
        f_score = _nanaverage(f_score, weights=weights)
        true_sum = None  # return no support

    return precision, recall, f_score, true_sum


@validate_params(
    {
        "y_true": ["array-like", "sparse matrix"],
        "y_pred": ["array-like", "sparse matrix"],
        "labels": ["array-like", None],
        "sample_weight": ["array-like", None],
        "raise_warning": ["boolean"],
    },
    prefer_skip_nested_validation=True,
)
def class_likelihood_ratios(
    y_true,
    y_pred,
    *,
    labels=None,
    sample_weight=None,
    raise_warning=True,
):
    """Compute binary classification positive and negative likelihood ratios.

    The positive likelihood ratio is `LR+ = sensitivity / (1 - specificity)`
    where the sensitivity or recall is the ratio `tp / (tp + fn)` and the
    specificity is `tn / (tn + fp)`. The negative likelihood ratio is `LR- = (1
    - sensitivity) / specificity`. Here `tp` is the number of true positives,
    `fp` the number of false positives, `tn` is the number of true negatives and
    `fn` the number of false negatives. Both class likelihood ratios can be used
    to obtain post-test probabilities given a pre-test probability.

    `LR+` ranges from 1 to infinity. A `LR+` of 1 indicates that the probability
    of predicting the positive class is the same for samples belonging to either
    class; therefore, the test is useless. The greater `LR+` is, the more a
    positive prediction is likely to be a true positive when compared with the
    pre-test probability. A value of `LR+` lower than 1 is invalid as it would
    indicate that the odds of a sample being a true positive decrease with
    respect to the pre-test odds.

    `LR-` ranges from 0 to 1. The closer it is to 0, the lower the probability
    of a given sample to be a false negative. A `LR-` of 1 means the test is
    useless because the odds of having the condition did not change after the
    test. A value of `LR-` greater than 1 invalidates the classifier as it
    indicates an increase in the odds of a sample belonging to the positive
    class after being classified as negative. This is the case when the
    classifier systematically predicts the opposite of the true label.

    A typical application in medicine is to identify the positive/negative class
    to the presence/absence of a disease, respectively; the classifier being a
    diagnostic test; the pre-test probability of an individual having the
    disease can be the prevalence of such disease (proportion of a particular
    population found to be affected by a medical condition); and the post-test
    probabilities would be the probability that the condition is truly present
    given a positive test result.

    Read more in the :ref:`User Guide <class_likelihood_ratios>`.

    Parameters
    ----------
    y_true : 1d array-like, or label indicator array / sparse matrix
        Ground truth (correct) target values.

    y_pred : 1d array-like, or label indicator array / sparse matrix
        Estimated targets as returned by a classifier.

    labels : array-like, default=None
        List of labels to index the matrix. This may be used to select the
        positive and negative classes with the ordering `labels=[negative_class,
        positive_class]`. If `None` is given, those that appear at least once in
        `y_true` or `y_pred` are used in sorted order.

    sample_weight : array-like of shape (n_samples,), default=None
        Sample weights.

    raise_warning : bool, default=True
        Whether or not a case-specific warning message is raised when there is a
        zero division. Even if the error is not raised, the function will return
        nan in such cases.

    Returns
    -------
    (positive_likelihood_ratio, negative_likelihood_ratio) : tuple
        A tuple of two float, the first containing the Positive likelihood ratio
        and the second the Negative likelihood ratio.

    Warns
    -----
    When `false positive == 0`, the positive likelihood ratio is undefined.
    When `true negative == 0`, the negative likelihood ratio is undefined.
    When `true positive + false negative == 0` both ratios are undefined.
    In such cases, `UserWarning` will be raised if raise_warning=True.

    References
    ----------
    .. [1] `Wikipedia entry for the Likelihood ratios in diagnostic testing
           <https://en.wikipedia.org/wiki/Likelihood_ratios_in_diagnostic_testing>`_.

    Examples
    --------
    >>> import numpy as np
    >>> from sklearn.metrics import class_likelihood_ratios
    >>> class_likelihood_ratios([0, 1, 0, 1, 0], [1, 1, 0, 0, 0])
    (1.5, 0.75)
    >>> y_true = np.array(["non-cat", "cat", "non-cat", "cat", "non-cat"])
    >>> y_pred = np.array(["cat", "cat", "non-cat", "non-cat", "non-cat"])
    >>> class_likelihood_ratios(y_true, y_pred)
    (1.33..., 0.66...)
    >>> y_true = np.array(["non-zebra", "zebra", "non-zebra", "zebra", "non-zebra"])
    >>> y_pred = np.array(["zebra", "zebra", "non-zebra", "non-zebra", "non-zebra"])
    >>> class_likelihood_ratios(y_true, y_pred)
    (1.5, 0.75)

    To avoid ambiguities, use the notation `labels=[negative_class,
    positive_class]`

    >>> y_true = np.array(["non-cat", "cat", "non-cat", "cat", "non-cat"])
    >>> y_pred = np.array(["cat", "cat", "non-cat", "non-cat", "non-cat"])
    >>> class_likelihood_ratios(y_true, y_pred, labels=["non-cat", "cat"])
    (1.5, 0.75)
    """

    y_type, y_true, y_pred = _check_targets(y_true, y_pred)
    if y_type != "binary":
        raise ValueError(
            "class_likelihood_ratios only supports binary classification "
            f"problems, got targets of type: {y_type}"
        )

    cm = confusion_matrix(
        y_true,
        y_pred,
        sample_weight=sample_weight,
        labels=labels,
    )

    # Case when `y_test` contains a single class and `y_test == y_pred`.
    # This may happen when cross-validating imbalanced data and should
    # not be interpreted as a perfect score.
    if cm.shape == (1, 1):
        msg = "samples of only one class were seen during testing "
        if raise_warning:
            warnings.warn(msg, UserWarning, stacklevel=2)
        positive_likelihood_ratio = np.nan
        negative_likelihood_ratio = np.nan
    else:
        tn, fp, fn, tp = cm.ravel()
        support_pos = tp + fn
        support_neg = tn + fp
        pos_num = tp * support_neg
        pos_denom = fp * support_pos
        neg_num = fn * support_neg
        neg_denom = tn * support_pos

        # If zero division warn and set scores to nan, else divide
        if support_pos == 0:
            msg = "no samples of the positive class were present in the testing set "
            if raise_warning:
                warnings.warn(msg, UserWarning, stacklevel=2)
            positive_likelihood_ratio = np.nan
            negative_likelihood_ratio = np.nan
        if fp == 0:
            if tp == 0:
                msg = "no samples predicted for the positive class"
            else:
                msg = "positive_likelihood_ratio ill-defined and being set to nan "
            if raise_warning:
                warnings.warn(msg, UserWarning, stacklevel=2)
            positive_likelihood_ratio = np.nan
        else:
            positive_likelihood_ratio = pos_num / pos_denom
        if tn == 0:
            msg = "negative_likelihood_ratio ill-defined and being set to nan "
            if raise_warning:
                warnings.warn(msg, UserWarning, stacklevel=2)
            negative_likelihood_ratio = np.nan
        else:
            negative_likelihood_ratio = neg_num / neg_denom

    return positive_likelihood_ratio, negative_likelihood_ratio


@validate_params(
    {
        "y_true": ["array-like", "sparse matrix"],
        "y_pred": ["array-like", "sparse matrix"],
        "labels": ["array-like", None],
        "pos_label": [Real, str, "boolean", None],
        "average": [
            StrOptions({"micro", "macro", "samples", "weighted", "binary"}),
            None,
        ],
        "sample_weight": ["array-like", None],
        "zero_division": [
            Options(Real, {0.0, 1.0}),
            "nan",
            StrOptions({"warn"}),
        ],
    },
    prefer_skip_nested_validation=True,
)
def precision_score(
    y_true,
    y_pred,
    *,
    labels=None,
    pos_label=1,
    average="binary",
    sample_weight=None,
    zero_division="warn",
):
    """Compute the precision.

    The precision is the ratio ``tp / (tp + fp)`` where ``tp`` is the number of
    true positives and ``fp`` the number of false positives. The precision is
    intuitively the ability of the classifier not to label as positive a sample
    that is negative.

    The best value is 1 and the worst value is 0.

    Support beyond term:`binary` targets is achieved by treating :term:`multiclass`
    and :term:`multilabel` data as a collection of binary problems, one for each
    label. For the :term:`binary` case, setting `average='binary'` will return
    precision for `pos_label`. If `average` is not `'binary'`, `pos_label` is ignored
    and precision for both classes are computed, then averaged or both returned (when
    `average=None`). Similarly, for :term:`multiclass` and :term:`multilabel` targets,
    precision for all `labels` are either returned or averaged depending on the
    `average` parameter. Use `labels` specify the set of labels to calculate precision
    for.

    Read more in the :ref:`User Guide <precision_recall_f_measure_metrics>`.

    Parameters
    ----------
    y_true : 1d array-like, or label indicator array / sparse matrix
        Ground truth (correct) target values.

    y_pred : 1d array-like, or label indicator array / sparse matrix
        Estimated targets as returned by a classifier.

    labels : array-like, default=None
        The set of labels to include when `average != 'binary'`, and their
        order if `average is None`. Labels present in the data can be
        excluded, for example in multiclass classification to exclude a "negative
        class". Labels not present in the data can be included and will be
        "assigned" 0 samples. For multilabel targets, labels are column indices.
        By default, all labels in `y_true` and `y_pred` are used in sorted order.

        .. versionchanged:: 0.17
           Parameter `labels` improved for multiclass problem.

    pos_label : int, float, bool or str, default=1
        The class to report if `average='binary'` and the data is binary,
        otherwise this parameter is ignored.
        For multiclass or multilabel targets, set `labels=[pos_label]` and
        `average != 'binary'` to report metrics for one label only.

    average : {'micro', 'macro', 'samples', 'weighted', 'binary'} or None, \
            default='binary'
        This parameter is required for multiclass/multilabel targets.
        If ``None``, the scores for each class are returned. Otherwise, this
        determines the type of averaging performed on the data:

        ``'binary'``:
            Only report results for the class specified by ``pos_label``.
            This is applicable only if targets (``y_{true,pred}``) are binary.
        ``'micro'``:
            Calculate metrics globally by counting the total true positives,
            false negatives and false positives.
        ``'macro'``:
            Calculate metrics for each label, and find their unweighted
            mean.  This does not take label imbalance into account.
        ``'weighted'``:
            Calculate metrics for each label, and find their average weighted
            by support (the number of true instances for each label). This
            alters 'macro' to account for label imbalance; it can result in an
            F-score that is not between precision and recall.
        ``'samples'``:
            Calculate metrics for each instance, and find their average (only
            meaningful for multilabel classification where this differs from
            :func:`accuracy_score`).

    sample_weight : array-like of shape (n_samples,), default=None
        Sample weights.

    zero_division : {"warn", 0.0, 1.0, np.nan}, default="warn"
        Sets the value to return when there is a zero division.

        Notes:
        - If set to "warn", this acts like 0, but a warning is also raised.
        - If set to `np.nan`, such values will be excluded from the average.

        .. versionadded:: 1.3
           `np.nan` option was added.

    Returns
    -------
    precision : float (if average is not None) or array of float of shape \
                (n_unique_labels,)
        Precision of the positive class in binary classification or weighted
        average of the precision of each class for the multiclass task.

    See Also
    --------
    precision_recall_fscore_support : Compute precision, recall, F-measure and
        support for each class.
    recall_score :  Compute the ratio ``tp / (tp + fn)`` where ``tp`` is the
        number of true positives and ``fn`` the number of false negatives.
    PrecisionRecallDisplay.from_estimator : Plot precision-recall curve given
        an estimator and some data.
    PrecisionRecallDisplay.from_predictions : Plot precision-recall curve given
        binary class predictions.
    multilabel_confusion_matrix : Compute a confusion matrix for each class or
        sample.

    Notes
    -----
    When ``true positive + false positive == 0``, precision returns 0 and
    raises ``UndefinedMetricWarning``. This behavior can be
    modified with ``zero_division``.

    Examples
    --------
    >>> import numpy as np
    >>> from sklearn.metrics import precision_score
    >>> y_true = [0, 1, 2, 0, 1, 2]
    >>> y_pred = [0, 2, 1, 0, 0, 1]
    >>> precision_score(y_true, y_pred, average='macro')
    0.22...
    >>> precision_score(y_true, y_pred, average='micro')
    0.33...
    >>> precision_score(y_true, y_pred, average='weighted')
    0.22...
    >>> precision_score(y_true, y_pred, average=None)
    array([0.66..., 0.        , 0.        ])
    >>> y_pred = [0, 0, 0, 0, 0, 0]
    >>> precision_score(y_true, y_pred, average=None)
    array([0.33..., 0.        , 0.        ])
    >>> precision_score(y_true, y_pred, average=None, zero_division=1)
    array([0.33..., 1.        , 1.        ])
    >>> precision_score(y_true, y_pred, average=None, zero_division=np.nan)
    array([0.33...,        nan,        nan])

    >>> # multilabel classification
    >>> y_true = [[0, 0, 0], [1, 1, 1], [0, 1, 1]]
    >>> y_pred = [[0, 0, 0], [1, 1, 1], [1, 1, 0]]
    >>> precision_score(y_true, y_pred, average=None)
    array([0.5, 1. , 1. ])
    """
    p, _, _, _ = precision_recall_fscore_support(
        y_true,
        y_pred,
        labels=labels,
        pos_label=pos_label,
        average=average,
        warn_for=("precision",),
        sample_weight=sample_weight,
        zero_division=zero_division,
    )
    return p


@validate_params(
    {
        "y_true": ["array-like", "sparse matrix"],
        "y_pred": ["array-like", "sparse matrix"],
        "labels": ["array-like", None],
        "pos_label": [Real, str, "boolean", None],
        "average": [
            StrOptions({"micro", "macro", "samples", "weighted", "binary"}),
            None,
        ],
        "sample_weight": ["array-like", None],
        "zero_division": [
            Options(Real, {0.0, 1.0}),
            "nan",
            StrOptions({"warn"}),
        ],
    },
    prefer_skip_nested_validation=True,
)
def recall_score(
    y_true,
    y_pred,
    *,
    labels=None,
    pos_label=1,
    average="binary",
    sample_weight=None,
    zero_division="warn",
):
    """Compute the recall.

    The recall is the ratio ``tp / (tp + fn)`` where ``tp`` is the number of
    true positives and ``fn`` the number of false negatives. The recall is
    intuitively the ability of the classifier to find all the positive samples.

    The best value is 1 and the worst value is 0.

    Support beyond term:`binary` targets is achieved by treating :term:`multiclass`
    and :term:`multilabel` data as a collection of binary problems, one for each
    label. For the :term:`binary` case, setting `average='binary'` will return
    recall for `pos_label`. If `average` is not `'binary'`, `pos_label` is ignored
    and recall for both classes are computed then averaged or both returned (when
    `average=None`). Similarly, for :term:`multiclass` and :term:`multilabel` targets,
    recall for all `labels` are either returned or averaged depending on the `average`
    parameter. Use `labels` specify the set of labels to calculate recall for.

    Read more in the :ref:`User Guide <precision_recall_f_measure_metrics>`.

    Parameters
    ----------
    y_true : 1d array-like, or label indicator array / sparse matrix
        Ground truth (correct) target values.

    y_pred : 1d array-like, or label indicator array / sparse matrix
        Estimated targets as returned by a classifier.

    labels : array-like, default=None
        The set of labels to include when `average != 'binary'`, and their
        order if `average is None`. Labels present in the data can be
        excluded, for example in multiclass classification to exclude a "negative
        class". Labels not present in the data can be included and will be
        "assigned" 0 samples. For multilabel targets, labels are column indices.
        By default, all labels in `y_true` and `y_pred` are used in sorted order.

        .. versionchanged:: 0.17
           Parameter `labels` improved for multiclass problem.

    pos_label : int, float, bool or str, default=1
        The class to report if `average='binary'` and the data is binary,
        otherwise this parameter is ignored.
        For multiclass or multilabel targets, set `labels=[pos_label]` and
        `average != 'binary'` to report metrics for one label only.

    average : {'micro', 'macro', 'samples', 'weighted', 'binary'} or None, \
            default='binary'
        This parameter is required for multiclass/multilabel targets.
        If ``None``, the scores for each class are returned. Otherwise, this
        determines the type of averaging performed on the data:

        ``'binary'``:
            Only report results for the class specified by ``pos_label``.
            This is applicable only if targets (``y_{true,pred}``) are binary.
        ``'micro'``:
            Calculate metrics globally by counting the total true positives,
            false negatives and false positives.
        ``'macro'``:
            Calculate metrics for each label, and find their unweighted
            mean.  This does not take label imbalance into account.
        ``'weighted'``:
            Calculate metrics for each label, and find their average weighted
            by support (the number of true instances for each label). This
            alters 'macro' to account for label imbalance; it can result in an
            F-score that is not between precision and recall. Weighted recall
            is equal to accuracy.
        ``'samples'``:
            Calculate metrics for each instance, and find their average (only
            meaningful for multilabel classification where this differs from
            :func:`accuracy_score`).

    sample_weight : array-like of shape (n_samples,), default=None
        Sample weights.

    zero_division : {"warn", 0.0, 1.0, np.nan}, default="warn"
        Sets the value to return when there is a zero division.

        Notes:
        - If set to "warn", this acts like 0, but a warning is also raised.
        - If set to `np.nan`, such values will be excluded from the average.

        .. versionadded:: 1.3
           `np.nan` option was added.

    Returns
    -------
    recall : float (if average is not None) or array of float of shape \
             (n_unique_labels,)
        Recall of the positive class in binary classification or weighted
        average of the recall of each class for the multiclass task.

    See Also
    --------
    precision_recall_fscore_support : Compute precision, recall, F-measure and
        support for each class.
    precision_score : Compute the ratio ``tp / (tp + fp)`` where ``tp`` is the
        number of true positives and ``fp`` the number of false positives.
    balanced_accuracy_score : Compute balanced accuracy to deal with imbalanced
        datasets.
    multilabel_confusion_matrix : Compute a confusion matrix for each class or
        sample.
    PrecisionRecallDisplay.from_estimator : Plot precision-recall curve given
        an estimator and some data.
    PrecisionRecallDisplay.from_predictions : Plot precision-recall curve given
        binary class predictions.

    Notes
    -----
    When ``true positive + false negative == 0``, recall returns 0 and raises
    ``UndefinedMetricWarning``. This behavior can be modified with
    ``zero_division``.

    Examples
    --------
    >>> import numpy as np
    >>> from sklearn.metrics import recall_score
    >>> y_true = [0, 1, 2, 0, 1, 2]
    >>> y_pred = [0, 2, 1, 0, 0, 1]
    >>> recall_score(y_true, y_pred, average='macro')
    0.33...
    >>> recall_score(y_true, y_pred, average='micro')
    0.33...
    >>> recall_score(y_true, y_pred, average='weighted')
    0.33...
    >>> recall_score(y_true, y_pred, average=None)
    array([1., 0., 0.])
    >>> y_true = [0, 0, 0, 0, 0, 0]
    >>> recall_score(y_true, y_pred, average=None)
    array([0.5, 0. , 0. ])
    >>> recall_score(y_true, y_pred, average=None, zero_division=1)
    array([0.5, 1. , 1. ])
    >>> recall_score(y_true, y_pred, average=None, zero_division=np.nan)
    array([0.5, nan, nan])

    >>> # multilabel classification
    >>> y_true = [[0, 0, 0], [1, 1, 1], [0, 1, 1]]
    >>> y_pred = [[0, 0, 0], [1, 1, 1], [1, 1, 0]]
    >>> recall_score(y_true, y_pred, average=None)
    array([1. , 1. , 0.5])
    """
    _, r, _, _ = precision_recall_fscore_support(
        y_true,
        y_pred,
        labels=labels,
        pos_label=pos_label,
        average=average,
        warn_for=("recall",),
        sample_weight=sample_weight,
        zero_division=zero_division,
    )
    return r


@validate_params(
    {
        "y_true": ["array-like"],
        "y_pred": ["array-like"],
        "sample_weight": ["array-like", None],
        "adjusted": ["boolean"],
    },
    prefer_skip_nested_validation=True,
)
def balanced_accuracy_score(y_true, y_pred, *, sample_weight=None, adjusted=False):
    """Compute the balanced accuracy.

    The balanced accuracy in binary and multiclass classification problems to
    deal with imbalanced datasets. It is defined as the average of recall
    obtained on each class.

    The best value is 1 and the worst value is 0 when ``adjusted=False``.

    Read more in the :ref:`User Guide <balanced_accuracy_score>`.

    .. versionadded:: 0.20

    Parameters
    ----------
    y_true : array-like of shape (n_samples,)
        Ground truth (correct) target values.

    y_pred : array-like of shape (n_samples,)
        Estimated targets as returned by a classifier.

    sample_weight : array-like of shape (n_samples,), default=None
        Sample weights.

    adjusted : bool, default=False
        When true, the result is adjusted for chance, so that random
        performance would score 0, while keeping perfect performance at a score
        of 1.

    Returns
    -------
    balanced_accuracy : float
        Balanced accuracy score.

    See Also
    --------
    average_precision_score : Compute average precision (AP) from prediction
        scores.
    precision_score : Compute the precision score.
    recall_score : Compute the recall score.
    roc_auc_score : Compute Area Under the Receiver Operating Characteristic
        Curve (ROC AUC) from prediction scores.

    Notes
    -----
    Some literature promotes alternative definitions of balanced accuracy. Our
    definition is equivalent to :func:`accuracy_score` with class-balanced
    sample weights, and shares desirable properties with the binary case.
    See the :ref:`User Guide <balanced_accuracy_score>`.

    References
    ----------
    .. [1] Brodersen, K.H.; Ong, C.S.; Stephan, K.E.; Buhmann, J.M. (2010).
           The balanced accuracy and its posterior distribution.
           Proceedings of the 20th International Conference on Pattern
           Recognition, 3121-24.
    .. [2] John. D. Kelleher, Brian Mac Namee, Aoife D'Arcy, (2015).
           `Fundamentals of Machine Learning for Predictive Data Analytics:
           Algorithms, Worked Examples, and Case Studies
           <https://mitpress.mit.edu/books/fundamentals-machine-learning-predictive-data-analytics>`_.

    Examples
    --------
    >>> from sklearn.metrics import balanced_accuracy_score
    >>> y_true = [0, 1, 0, 0, 1, 0]
    >>> y_pred = [0, 1, 0, 0, 0, 1]
    >>> balanced_accuracy_score(y_true, y_pred)
    0.625
    """
    C = confusion_matrix(y_true, y_pred, sample_weight=sample_weight)
    with np.errstate(divide="ignore", invalid="ignore"):
        per_class = np.diag(C) / C.sum(axis=1)
    if np.any(np.isnan(per_class)):
        warnings.warn("y_pred contains classes not in y_true")
        per_class = per_class[~np.isnan(per_class)]
    score = np.mean(per_class)
    if adjusted:
        n_classes = len(per_class)
        chance = 1 / n_classes
        score -= chance
        score /= 1 - chance
    return score


@validate_params(
    {
        "y_true": ["array-like", "sparse matrix"],
        "y_pred": ["array-like", "sparse matrix"],
        "labels": ["array-like", None],
        "target_names": ["array-like", None],
        "sample_weight": ["array-like", None],
        "digits": [Interval(Integral, 0, None, closed="left")],
        "output_dict": ["boolean"],
        "zero_division": [
            Options(Real, {0.0, 1.0}),
            "nan",
            StrOptions({"warn"}),
        ],
    },
    prefer_skip_nested_validation=True,
)
def classification_report(
    y_true,
    y_pred,
    *,
    labels=None,
    target_names=None,
    sample_weight=None,
    digits=2,
    output_dict=False,
    zero_division="warn",
):
    """Build a text report showing the main classification metrics.

    Read more in the :ref:`User Guide <classification_report>`.

    Parameters
    ----------
    y_true : 1d array-like, or label indicator array / sparse matrix
        Ground truth (correct) target values.

    y_pred : 1d array-like, or label indicator array / sparse matrix
        Estimated targets as returned by a classifier.

    labels : array-like of shape (n_labels,), default=None
        Optional list of label indices to include in the report.

    target_names : array-like of shape (n_labels,), default=None
        Optional display names matching the labels (same order).

    sample_weight : array-like of shape (n_samples,), default=None
        Sample weights.

    digits : int, default=2
        Number of digits for formatting output floating point values.
        When ``output_dict`` is ``True``, this will be ignored and the
        returned values will not be rounded.

    output_dict : bool, default=False
        If True, return output as dict.

        .. versionadded:: 0.20

    zero_division : {"warn", 0.0, 1.0, np.nan}, default="warn"
        Sets the value to return when there is a zero division. If set to
        "warn", this acts as 0, but warnings are also raised.

        .. versionadded:: 1.3
           `np.nan` option was added.

    Returns
    -------
    report : str or dict
        Text summary of the precision, recall, F1 score for each class.
        Dictionary returned if output_dict is True. Dictionary has the
        following structure::

            {'label 1': {'precision':0.5,
                         'recall':1.0,
                         'f1-score':0.67,
                         'support':1},
             'label 2': { ... },
              ...
            }

        The reported averages include macro average (averaging the unweighted
        mean per label), weighted average (averaging the support-weighted mean
        per label), and sample average (only for multilabel classification).
        Micro average (averaging the total true positives, false negatives and
        false positives) is only shown for multi-label or multi-class
        with a subset of classes, because it corresponds to accuracy
        otherwise and would be the same for all metrics.
        See also :func:`precision_recall_fscore_support` for more details
        on averages.

        Note that in binary classification, recall of the positive class
        is also known as "sensitivity"; recall of the negative class is
        "specificity".

    See Also
    --------
    precision_recall_fscore_support: Compute precision, recall, F-measure and
        support for each class.
    confusion_matrix: Compute confusion matrix to evaluate the accuracy of a
        classification.
    multilabel_confusion_matrix: Compute a confusion matrix for each class or sample.

    Examples
    --------
    >>> from sklearn.metrics import classification_report
    >>> y_true = [0, 1, 2, 2, 2]
    >>> y_pred = [0, 0, 2, 2, 1]
    >>> target_names = ['class 0', 'class 1', 'class 2']
    >>> print(classification_report(y_true, y_pred, target_names=target_names))
                  precision    recall  f1-score   support
    <BLANKLINE>
         class 0       0.50      1.00      0.67         1
         class 1       0.00      0.00      0.00         1
         class 2       1.00      0.67      0.80         3
    <BLANKLINE>
        accuracy                           0.60         5
       macro avg       0.50      0.56      0.49         5
    weighted avg       0.70      0.60      0.61         5
    <BLANKLINE>
    >>> y_pred = [1, 1, 0]
    >>> y_true = [1, 1, 1]
    >>> print(classification_report(y_true, y_pred, labels=[1, 2, 3]))
                  precision    recall  f1-score   support
    <BLANKLINE>
               1       1.00      0.67      0.80         3
               2       0.00      0.00      0.00         0
               3       0.00      0.00      0.00         0
    <BLANKLINE>
       micro avg       1.00      0.67      0.80         3
       macro avg       0.33      0.22      0.27         3
    weighted avg       1.00      0.67      0.80         3
    <BLANKLINE>
    """

    y_type, y_true, y_pred = _check_targets(y_true, y_pred)

    if labels is None:
        labels = unique_labels(y_true, y_pred)
        labels_given = False
    else:
        labels = np.asarray(labels)
        labels_given = True

    # labelled micro average
    micro_is_accuracy = (y_type == "multiclass" or y_type == "binary") and (
        not labels_given or (set(labels) >= set(unique_labels(y_true, y_pred)))
    )

    if target_names is not None and len(labels) != len(target_names):
        if labels_given:
            warnings.warn(
                "labels size, {0}, does not match size of target_names, {1}".format(
                    len(labels), len(target_names)
                )
            )
        else:
            raise ValueError(
                "Number of classes, {0}, does not match size of "
                "target_names, {1}. Try specifying the labels "
                "parameter".format(len(labels), len(target_names))
            )
    if target_names is None:
        target_names = ["%s" % l for l in labels]

    headers = ["precision", "recall", "f1-score", "support"]
    # compute per-class results without averaging
    p, r, f1, s = precision_recall_fscore_support(
        y_true,
        y_pred,
        labels=labels,
        average=None,
        sample_weight=sample_weight,
        zero_division=zero_division,
    )
    rows = zip(target_names, p, r, f1, s)

    if y_type.startswith("multilabel"):
        average_options = ("micro", "macro", "weighted", "samples")
    else:
        average_options = ("micro", "macro", "weighted")

    if output_dict:
        report_dict = {label[0]: label[1:] for label in rows}
        for label, scores in report_dict.items():
            report_dict[label] = dict(zip(headers, [float(i) for i in scores]))
    else:
        longest_last_line_heading = "weighted avg"
        name_width = max(len(cn) for cn in target_names)
        width = max(name_width, len(longest_last_line_heading), digits)
        head_fmt = "{:>{width}s} " + " {:>9}" * len(headers)
        report = head_fmt.format("", *headers, width=width)
        report += "\n\n"
        row_fmt = "{:>{width}s} " + " {:>9.{digits}f}" * 3 + " {:>9}\n"
        for row in rows:
            report += row_fmt.format(*row, width=width, digits=digits)
        report += "\n"

    # compute all applicable averages
    for average in average_options:
        if average.startswith("micro") and micro_is_accuracy:
            line_heading = "accuracy"
        else:
            line_heading = average + " avg"

        # compute averages with specified averaging method
        avg_p, avg_r, avg_f1, _ = precision_recall_fscore_support(
            y_true,
            y_pred,
            labels=labels,
            average=average,
            sample_weight=sample_weight,
            zero_division=zero_division,
        )
        avg = [avg_p, avg_r, avg_f1, np.sum(s)]

        if output_dict:
            report_dict[line_heading] = dict(zip(headers, [float(i) for i in avg]))
        else:
            if line_heading == "accuracy":
                row_fmt_accuracy = (
                    "{:>{width}s} "
                    + " {:>9.{digits}}" * 2
                    + " {:>9.{digits}f}"
                    + " {:>9}\n"
                )
                report += row_fmt_accuracy.format(
                    line_heading, "", "", *avg[2:], width=width, digits=digits
                )
            else:
                report += row_fmt.format(line_heading, *avg, width=width, digits=digits)

    if output_dict:
        if "accuracy" in report_dict.keys():
            report_dict["accuracy"] = report_dict["accuracy"]["precision"]
        return report_dict
    else:
        return report


@validate_params(
    {
        "y_true": ["array-like", "sparse matrix"],
        "y_pred": ["array-like", "sparse matrix"],
        "sample_weight": ["array-like", None],
    },
    prefer_skip_nested_validation=True,
)
def hamming_loss(y_true, y_pred, *, sample_weight=None):
    """Compute the average Hamming loss.

    The Hamming loss is the fraction of labels that are incorrectly predicted.

    Read more in the :ref:`User Guide <hamming_loss>`.

    Parameters
    ----------
    y_true : 1d array-like, or label indicator array / sparse matrix
        Ground truth (correct) labels.

    y_pred : 1d array-like, or label indicator array / sparse matrix
        Predicted labels, as returned by a classifier.

    sample_weight : array-like of shape (n_samples,), default=None
        Sample weights.

        .. versionadded:: 0.18

    Returns
    -------
    loss : float or int
        Return the average Hamming loss between element of ``y_true`` and
        ``y_pred``.

    See Also
    --------
    accuracy_score : Compute the accuracy score. By default, the function will
        return the fraction of correct predictions divided by the total number
        of predictions.
    jaccard_score : Compute the Jaccard similarity coefficient score.
    zero_one_loss : Compute the Zero-one classification loss. By default, the
        function will return the percentage of imperfectly predicted subsets.

    Notes
    -----
    In multiclass classification, the Hamming loss corresponds to the Hamming
    distance between ``y_true`` and ``y_pred`` which is equivalent to the
    subset ``zero_one_loss`` function, when `normalize` parameter is set to
    True.

    In multilabel classification, the Hamming loss is different from the
    subset zero-one loss. The zero-one loss considers the entire set of labels
    for a given sample incorrect if it does not entirely match the true set of
    labels. Hamming loss is more forgiving in that it penalizes only the
    individual labels.

    The Hamming loss is upperbounded by the subset zero-one loss, when
    `normalize` parameter is set to True. It is always between 0 and 1,
    lower being better.

    References
    ----------
    .. [1] Grigorios Tsoumakas, Ioannis Katakis. Multi-Label Classification:
           An Overview. International Journal of Data Warehousing & Mining,
           3(3), 1-13, July-September 2007.

    .. [2] `Wikipedia entry on the Hamming distance
           <https://en.wikipedia.org/wiki/Hamming_distance>`_.

    Examples
    --------
    >>> from sklearn.metrics import hamming_loss
    >>> y_pred = [1, 2, 3, 4]
    >>> y_true = [2, 2, 3, 4]
    >>> hamming_loss(y_true, y_pred)
    0.25

    In the multilabel case with binary label indicators:

    >>> import numpy as np
    >>> hamming_loss(np.array([[0, 1], [1, 1]]), np.zeros((2, 2)))
    0.75
    """

    y_type, y_true, y_pred = _check_targets(y_true, y_pred)
    check_consistent_length(y_true, y_pred, sample_weight)

    if sample_weight is None:
        weight_average = 1.0
    else:
        weight_average = np.mean(sample_weight)

    if y_type.startswith("multilabel"):
        n_differences = count_nonzero(y_true - y_pred, sample_weight=sample_weight)
        return n_differences / (y_true.shape[0] * y_true.shape[1] * weight_average)

    elif y_type in ["binary", "multiclass"]:
        return float(_average(y_true != y_pred, weights=sample_weight, normalize=True))
    else:
        raise ValueError("{0} is not supported".format(y_type))


@validate_params(
    {
        "y_true": ["array-like"],
        "y_pred": ["array-like"],
        "normalize": ["boolean"],
        "sample_weight": ["array-like", None],
        "labels": ["array-like", None],
    },
    prefer_skip_nested_validation=True,
)
def log_loss(y_true, y_pred, *, normalize=True, sample_weight=None, labels=None):
    r"""Log loss, aka logistic loss or cross-entropy loss.

    This is the loss function used in (multinomial) logistic regression
    and extensions of it such as neural networks, defined as the negative
    log-likelihood of a logistic model that returns ``y_pred`` probabilities
    for its training data ``y_true``.
    The log loss is only defined for two or more labels.
    For a single sample with true label :math:`y \in \{0,1\}` and
    a probability estimate :math:`p = \operatorname{Pr}(y = 1)`, the log
    loss is:

    .. math::
        L_{\log}(y, p) = -(y \log (p) + (1 - y) \log (1 - p))

    Read more in the :ref:`User Guide <log_loss>`.

    Parameters
    ----------
    y_true : array-like or label indicator matrix
        Ground truth (correct) labels for n_samples samples.

    y_pred : array-like of float, shape = (n_samples, n_classes) or (n_samples,)
        Predicted probabilities, as returned by a classifier's
        predict_proba method. If ``y_pred.shape = (n_samples,)``
        the probabilities provided are assumed to be that of the
        positive class. The labels in ``y_pred`` are assumed to be
        ordered alphabetically, as done by
        :class:`~sklearn.preprocessing.LabelBinarizer`.

        `y_pred` values are clipped to `[eps, 1-eps]` where `eps` is the machine
        precision for `y_pred`'s dtype.

    normalize : bool, default=True
        If true, return the mean loss per sample.
        Otherwise, return the sum of the per-sample losses.

    sample_weight : array-like of shape (n_samples,), default=None
        Sample weights.

    labels : array-like, default=None
        If not provided, labels will be inferred from y_true. If ``labels``
        is ``None`` and ``y_pred`` has shape (n_samples,) the labels are
        assumed to be binary and are inferred from ``y_true``.

        .. versionadded:: 0.18

    Returns
    -------
    loss : float
        Log loss, aka logistic loss or cross-entropy loss.

    Notes
    -----
    The logarithm used is the natural logarithm (base-e).

    References
    ----------
    C.M. Bishop (2006). Pattern Recognition and Machine Learning. Springer,
    p. 209.

    Examples
    --------
    >>> from sklearn.metrics import log_loss
    >>> log_loss(["spam", "ham", "ham", "spam"],
    ...          [[.1, .9], [.9, .1], [.8, .2], [.35, .65]])
    0.21616...
    """
    y_pred = check_array(
        y_pred, ensure_2d=False, dtype=[np.float64, np.float32, np.float16]
    )

    check_consistent_length(y_pred, y_true, sample_weight)
    lb = LabelBinarizer()

    if labels is not None:
        lb.fit(labels)
    else:
        lb.fit(y_true)

    if len(lb.classes_) == 1:
        if labels is None:
            raise ValueError(
                "y_true contains only one label ({0}). Please "
                "provide the true labels explicitly through the "
                "labels argument.".format(lb.classes_[0])
            )
        else:
            raise ValueError(
                "The labels array needs to contain at least two "
                "labels for log_loss, "
                "got {0}.".format(lb.classes_)
            )

    transformed_labels = lb.transform(y_true)

    if transformed_labels.shape[1] == 1:
        transformed_labels = np.append(
            1 - transformed_labels, transformed_labels, axis=1
        )

    # If y_pred is of single dimension, assume y_true to be binary
    # and then check.
    if y_pred.ndim == 1:
        y_pred = y_pred[:, np.newaxis]
    if y_pred.shape[1] == 1:
        y_pred = np.append(1 - y_pred, y_pred, axis=1)

    eps = np.finfo(y_pred.dtype).eps

    # Make sure y_pred is normalized
    y_pred_sum = y_pred.sum(axis=1)
    if not np.allclose(y_pred_sum, 1, rtol=np.sqrt(eps)):
        warnings.warn(
            "The y_pred values do not sum to one. Make sure to pass probabilities.",
            UserWarning,
        )

    # Clipping
    y_pred = np.clip(y_pred, eps, 1 - eps)

    # Check if dimensions are consistent.
    transformed_labels = check_array(transformed_labels)
    if len(lb.classes_) != y_pred.shape[1]:
        if labels is None:
            raise ValueError(
                "y_true and y_pred contain different number of "
                "classes {0}, {1}. Please provide the true "
                "labels explicitly through the labels argument. "
                "Classes found in "
                "y_true: {2}".format(
                    transformed_labels.shape[1], y_pred.shape[1], lb.classes_
                )
            )
        else:
            raise ValueError(
                "The number of classes in labels is different "
                "from that in y_pred. Classes found in "
                "labels: {0}".format(lb.classes_)
            )

    loss = -xlogy(transformed_labels, y_pred).sum(axis=1)

    return float(_average(loss, weights=sample_weight, normalize=normalize))


@validate_params(
    {
        "y_true": ["array-like"],
        "pred_decision": ["array-like"],
        "labels": ["array-like", None],
        "sample_weight": ["array-like", None],
    },
    prefer_skip_nested_validation=True,
)
def hinge_loss(y_true, pred_decision, *, labels=None, sample_weight=None):
    """Average hinge loss (non-regularized).

    In binary class case, assuming labels in y_true are encoded with +1 and -1,
    when a prediction mistake is made, ``margin = y_true * pred_decision`` is
    always negative (since the signs disagree), implying ``1 - margin`` is
    always greater than 1.  The cumulated hinge loss is therefore an upper
    bound of the number of mistakes made by the classifier.

    In multiclass case, the function expects that either all the labels are
    included in y_true or an optional labels argument is provided which
    contains all the labels. The multilabel margin is calculated according
    to Crammer-Singer's method. As in the binary case, the cumulated hinge loss
    is an upper bound of the number of mistakes made by the classifier.

    Read more in the :ref:`User Guide <hinge_loss>`.

    Parameters
    ----------
    y_true : array-like of shape (n_samples,)
        True target, consisting of integers of two values. The positive label
        must be greater than the negative label.

    pred_decision : array-like of shape (n_samples,) or (n_samples, n_classes)
        Predicted decisions, as output by decision_function (floats).

    labels : array-like, default=None
        Contains all the labels for the problem. Used in multiclass hinge loss.

    sample_weight : array-like of shape (n_samples,), default=None
        Sample weights.

    Returns
    -------
    loss : float
        Average hinge loss.

    References
    ----------
    .. [1] `Wikipedia entry on the Hinge loss
           <https://en.wikipedia.org/wiki/Hinge_loss>`_.

    .. [2] Koby Crammer, Yoram Singer. On the Algorithmic
           Implementation of Multiclass Kernel-based Vector
           Machines. Journal of Machine Learning Research 2,
           (2001), 265-292.

    .. [3] `L1 AND L2 Regularization for Multiclass Hinge Loss Models
           by Robert C. Moore, John DeNero
           <https://storage.googleapis.com/pub-tools-public-publication-data/pdf/37362.pdf>`_.

    Examples
    --------
    >>> from sklearn import svm
    >>> from sklearn.metrics import hinge_loss
    >>> X = [[0], [1]]
    >>> y = [-1, 1]
    >>> est = svm.LinearSVC(random_state=0)
    >>> est.fit(X, y)
    LinearSVC(random_state=0)
    >>> pred_decision = est.decision_function([[-2], [3], [0.5]])
    >>> pred_decision
    array([-2.18...,  2.36...,  0.09...])
    >>> hinge_loss([-1, 1, 1], pred_decision)
    0.30...

    In the multiclass case:

    >>> import numpy as np
    >>> X = np.array([[0], [1], [2], [3]])
    >>> Y = np.array([0, 1, 2, 3])
    >>> labels = np.array([0, 1, 2, 3])
    >>> est = svm.LinearSVC()
    >>> est.fit(X, Y)
    LinearSVC()
    >>> pred_decision = est.decision_function([[-1], [2], [3]])
    >>> y_true = [0, 2, 3]
    >>> hinge_loss(y_true, pred_decision, labels=labels)
    0.56...
    """
    check_consistent_length(y_true, pred_decision, sample_weight)
    pred_decision = check_array(pred_decision, ensure_2d=False)
    y_true = column_or_1d(y_true)
    y_true_unique = np.unique(labels if labels is not None else y_true)

    if y_true_unique.size > 2:
        if pred_decision.ndim <= 1:
            raise ValueError(
                "The shape of pred_decision cannot be 1d array"
                "with a multiclass target. pred_decision shape "
                "must be (n_samples, n_classes), that is "
                f"({y_true.shape[0]}, {y_true_unique.size})."
                f" Got: {pred_decision.shape}"
            )

        # pred_decision.ndim > 1 is true
        if y_true_unique.size != pred_decision.shape[1]:
            if labels is None:
                raise ValueError(
                    "Please include all labels in y_true "
                    "or pass labels as third argument"
                )
            else:
                raise ValueError(
                    "The shape of pred_decision is not "
                    "consistent with the number of classes. "
                    "With a multiclass target, pred_decision "
                    "shape must be "
                    "(n_samples, n_classes), that is "
                    f"({y_true.shape[0]}, {y_true_unique.size}). "
                    f"Got: {pred_decision.shape}"
                )
        if labels is None:
            labels = y_true_unique
        le = LabelEncoder()
        le.fit(labels)
        y_true = le.transform(y_true)
        mask = np.ones_like(pred_decision, dtype=bool)
        mask[np.arange(y_true.shape[0]), y_true] = False
        margin = pred_decision[~mask]
        margin -= np.max(pred_decision[mask].reshape(y_true.shape[0], -1), axis=1)

    else:
        # Handles binary class case
        # this code assumes that positive and negative labels
        # are encoded as +1 and -1 respectively
        pred_decision = column_or_1d(pred_decision)
        pred_decision = np.ravel(pred_decision)

        lbin = LabelBinarizer(neg_label=-1)
        y_true = lbin.fit_transform(y_true)[:, 0]

        try:
            margin = y_true * pred_decision
        except TypeError:
            raise TypeError("pred_decision should be an array of floats.")

    losses = 1 - margin
    # The hinge_loss doesn't penalize good enough predictions.
    np.clip(losses, 0, None, out=losses)
    return np.average(losses, weights=sample_weight)


@validate_params(
    {
        "y_true": ["array-like"],
        "y_proba": ["array-like", Hidden(None)],
        "sample_weight": ["array-like", None],
        "pos_label": [Real, str, "boolean", None],
        "y_prob": ["array-like", Hidden(StrOptions({"deprecated"}))],
    },
    prefer_skip_nested_validation=True,
)
def brier_score_loss(
    y_true, y_proba=None, *, sample_weight=None, pos_label=None, y_prob="deprecated"
):
    """Compute the Brier score loss.

    The smaller the Brier score loss, the better, hence the naming with "loss".
    The Brier score measures the mean squared difference between the predicted
    probability and the actual outcome. The Brier score always
    takes on a value between zero and one, since this is the largest
    possible difference between a predicted probability (which must be
    between zero and one) and the actual outcome (which can take on values
    of only 0 and 1). It can be decomposed as the sum of refinement loss and
    calibration loss.

    The Brier score is appropriate for binary and categorical outcomes that
    can be structured as true or false, but is inappropriate for ordinal
    variables which can take on three or more values (this is because the
    Brier score assumes that all possible outcomes are equivalently
    "distant" from one another). Which label is considered to be the positive
    label is controlled via the parameter `pos_label`, which defaults to
    the greater label unless `y_true` is all 0 or all -1, in which case
    `pos_label` defaults to 1.

    Read more in the :ref:`User Guide <brier_score_loss>`.

    Parameters
    ----------
    y_true : array-like of shape (n_samples,)
        True targets.

    y_proba : array-like of shape (n_samples,)
        Probabilities of the positive class.

    sample_weight : array-like of shape (n_samples,), default=None
        Sample weights.

    pos_label : int, float, bool or str, default=None
        Label of the positive class. `pos_label` will be inferred in the
        following manner:

        * if `y_true` in {-1, 1} or {0, 1}, `pos_label` defaults to 1;
        * else if `y_true` contains string, an error will be raised and
          `pos_label` should be explicitly specified;
        * otherwise, `pos_label` defaults to the greater label,
          i.e. `np.unique(y_true)[-1]`.

    y_prob : array-like of shape (n_samples,)
        Probabilities of the positive class.

        .. deprecated:: 1.5
            `y_prob` is deprecated and will be removed in 1.7. Use
            `y_proba` instead.

    Returns
    -------
    score : float
        Brier score loss.

    References
    ----------
    .. [1] `Wikipedia entry for the Brier score
            <https://en.wikipedia.org/wiki/Brier_score>`_.

    Examples
    --------
    >>> import numpy as np
    >>> from sklearn.metrics import brier_score_loss
    >>> y_true = np.array([0, 1, 1, 0])
    >>> y_true_categorical = np.array(["spam", "ham", "ham", "spam"])
    >>> y_prob = np.array([0.1, 0.9, 0.8, 0.3])
    >>> brier_score_loss(y_true, y_prob)
    0.037...
    >>> brier_score_loss(y_true, 1-y_prob, pos_label=0)
    0.037...
    >>> brier_score_loss(y_true_categorical, y_prob, pos_label="ham")
    0.037...
    >>> brier_score_loss(y_true, np.array(y_prob) > 0.5)
    0.0
    """
    # TODO(1.7): remove in 1.7 and reset y_proba to be required
    # Note: validate params will raise an error if y_prob is not array-like,
    # or "deprecated"
    if y_proba is not None and not isinstance(y_prob, str):
        raise ValueError(
            "`y_prob` and `y_proba` cannot be both specified. Please use `y_proba` only"
            " as `y_prob` is deprecated in v1.5 and will be removed in v1.7."
        )
    if y_proba is None:
        warnings.warn(
            (
                "y_prob was deprecated in version 1.5 and will be removed in 1.7."
                "Please use ``y_proba`` instead."
            ),
            FutureWarning,
        )
        y_proba = y_prob

    y_true = column_or_1d(y_true)
    y_proba = column_or_1d(y_proba)
    assert_all_finite(y_true)
    assert_all_finite(y_proba)
    check_consistent_length(y_true, y_proba, sample_weight)

    y_type = type_of_target(y_true, input_name="y_true")
    if y_type != "binary":
        raise ValueError(
            "Only binary classification is supported. The type of the target "
            f"is {y_type}."
        )

    if y_proba.max() > 1:
        raise ValueError("y_proba contains values greater than 1.")
    if y_proba.min() < 0:
        raise ValueError("y_proba contains values less than 0.")

    try:
        pos_label = _check_pos_label_consistency(pos_label, y_true)
    except ValueError:
        classes = np.unique(y_true)
        if classes.dtype.kind not in ("O", "U", "S"):
            # for backward compatibility, if classes are not string then
            # `pos_label` will correspond to the greater label
            pos_label = classes[-1]
        else:
            raise
    y_true = np.array(y_true == pos_label, int)
    return np.average((y_true - y_proba) ** 2, weights=sample_weight)


<<<<<<< HEAD
def tpr_fpr_tnr_fnr_score(
    y_true,
    y_pred,
    *,
    labels=None,
    pos_label=1,
    average=None,
    warn_for=("TPR", "FPR", "TNR", "FNR"),
    sample_weight=None,
    zero_division="warn",
):
    """Compute the TPR, FPR, TNR, FNR for each class.

    The true positive rate (TPR) is the ratio `TP / (TP + FN)` where `TP`
    is the number of true positives and `FN` the number of false negatives.

    The false positive rate (FPR) is the ratio `FP / (TN + FP)` where `TN`
    is the number of true negatives and `FP` the number of false positives.

    The true negative rate (TNR) is the ratio `TN / (TN + FP)` where `TN`
    is the number of true negatives and `FP` the number of false positives.

    The false negative rate (FNR) is the ratio `FN / (TP + FN)` where `TP`
    is the number of true positives and `FN` the number of false negatives.

    If `pos_label is None` and in binary classification, this function
    returns the true positive rate, false positive rate, true negative rate
    and false negative rate if `average` is one of `"micro"`, `"macro"`,
    `"weighted"` or `"samples"`.

    Read more in the :ref:`User Guide <precision_recall_f_measure_metrics>`.

    .. versionadded:: 1.1

    Parameters
    ----------
    y_true : {array-like, label indicator array, sparse matrix} \
            of shape (n_samples,)
        Ground truth (correct) target values.

    y_pred : {array-like, label indicator array, sparse matrix} \
            of shape (n_samples,)
        Estimated targets as returned by a classifier.

    labels : list, default=None
        The set of labels to include when `average != "binary"`, and their
        order if `average is None`. Labels present in the data can be
        excluded, for example to calculate a multiclass average ignoring a
        majority negative class, while labels not present in the data will
        result in 0 components in a macro average. For multilabel targets,
        labels are column indices. By default, all labels in `y_true` and
        `y_pred` are used in sorted order.

    pos_label : str or int, default=1
        The class to report if `average="binary"` and the data is binary.
        If the data are multiclass or multilabel, this will be ignored;
        setting `labels=[pos_label]` and `average != "binary"` will report
        scores for that label only.

    average : {"binary", "micro", "macro", "samples", "weighted"} or None, \
            default=None
        If `None`, the scores for each class are returned. Otherwise, this
        determines the type of averaging performed on the data:

        `"binary"`:
            Only report results for the class specified by `pos_label`.
            This is applicable only if targets (`y_{true,pred}`) are binary.
        `"micro"`:
            Calculate metrics globally by counting the total true positives,
            false negatives and false positives.
        `"macro"`:
            Calculate metrics for each label, and find their unweighted
            mean.  This does not take label imbalance into account.
        `"weighted"`:
            Calculate metrics for each label, and find their average weighted
            by support (the number of true instances for each label). This
            alters 'macro' to account for label imbalance.
        `"samples"`:
            Calculate metrics for each instance, and find their average (only
            meaningful for multilabel classification where this differs from
            :func:`accuracy_score`).

    warn_for : tuple or set, for internal use
        This determines which warnings will be made in the case that this
        function is being used to return only one of its metrics.

    sample_weight : array-like of shape (n_samples,), default=None
        Sample weights.

    zero_division : str or int, {"warn", 0, 1}, default="warn"
        Sets the value to return when there is a zero division:
           - TPR, FNR: when there are no positive labels
           - FPR, TNR: when there are no negative labels

        If set to "warn", this acts as 0, but warnings are also raised.

    Returns
    -------
    tpr : float or ndarray of shape (n_unique_labels,), dtype=np.float64
        The true positive rate (TPR) is the ratio `TP / (TP + FN)` where `TP`
        is the number of true positives and `FN` the number of false negatives.

    fpr : float or ndarray of shape (n_unique_labels,), dtype=np.float64
        The false positive rate (FPR) is the ratio `FP / (TN + FP)` where `TN`
        is the number of true negatives and `FP` the number of false positives.

    tnr : float or ndarray of shape (n_unique_labels,), dtype=np.float64
        The true negative rate (TNR) is the ratio `TN / (TN + FP)` where `TN`
        is the number of true negatives and `FP` the number of false positives.

    fnr : float or ndarray of shape (n_unique_labels,), dtype=np.float64
        The false negative rate (FNR) is the ratio `FN / (TP + FN)` where `TP`
        is the number of true positives and `FN` the number of false negatives.

    See Also
    --------
    classification_report : A text report showing the key classification metrics.
    precision_recall_fscore_support : The key classification metrics.
    precision_score : Precision or positive predictive value (PPV).
    recall_score : Recall, sensitivity, hit rate, or true positive rate (TPR).
    specificity_score : Specificity, selectivity or true negative rate (TNR).
    multilabel_confusion_matrix : Confusion matrices for each class or sample.
    balanced_accuracy_score : Accuracy metric for imbalanced datasets.
    npv_score : Negative predictive value (NPV).

    Notes
    -----
    When `true positive + false negative == 0`, TPR, FNR are undefined;
    When `true negative + false positive == 0`, FPR, TNR are undefined.
    In such cases, by default the metric will be set to 0,
    and `UndefinedMetricWarning` will be raised. This behavior can be
    modified with `zero_division`.

    References
    ----------
    .. [1] `Wikipedia entry for confusion matrix
           <https://en.wikipedia.org/wiki/Confusion_matrix>`_

    .. [2] `Discriminative Methods for Multi-labeled Classification Advances
           in Knowledge Discovery and Data Mining (2004), pp. 22-30 by Shantanu
           Godbole, Sunita Sarawagi
           <http://www.godbole.net/shantanu/pubs/multilabelsvm-pakdd04.pdf>`_

    Examples
    --------
    >>> import numpy as np
    >>> from sklearn.metrics import tpr_fpr_tnr_fnr_score
    >>> y_true = np.array(['cat', 'dog', 'pig', 'cat', 'dog', 'pig'])
    >>> y_pred = np.array(['cat', 'pig', 'dog', 'cat', 'cat', 'dog'])
    >>> tpr_fpr_tnr_fnr_score(y_true, y_pred, average='macro')
    (0.33..., 0.33..., 0.66..., 0.66...)
    >>> tpr_fpr_tnr_fnr_score(y_true, y_pred, average='micro')
    (0.33..., 0.33..., 0.66..., 0.66...)
    >>> tpr_fpr_tnr_fnr_score(y_true, y_pred, average='weighted')
    (0.33..., 0.33..., 0.66..., 0.66...)

    It is possible to compute per-label FPR, FNR, TNR, TPR and
    supports instead of averaging:

    >>> tpr_fpr_tnr_fnr_score(y_true, y_pred, average=None,
    ... labels=['pig', 'dog', 'cat'])
    (array([0., 0., 1.]), array([0.25, 0.5 , 0.25]),
    array([0.75, 0.5 , 0.75]), array([1., 1., 0.]))
    """
    _check_zero_division(zero_division)

    labels = _check_set_wise_labels(y_true, y_pred, average, labels, pos_label)

    samplewise = average == "samples"
    MCM = multilabel_confusion_matrix(
        y_true,
        y_pred,
        sample_weight=sample_weight,
        labels=labels,
        samplewise=samplewise,
    )
    tp_sum = MCM[:, 1, 1]
    fp_sum = MCM[:, 0, 1]
    tn_sum = MCM[:, 0, 0]
    fn_sum = MCM[:, 1, 0]
    pos_sum = tp_sum + fn_sum
    neg_sum = tn_sum + fp_sum

    if average == "micro":
        tp_sum = np.array([tp_sum.sum()])
        fp_sum = np.array([fp_sum.sum()])
        tn_sum = np.array([tn_sum.sum()])
        fn_sum = np.array([fn_sum.sum()])
        pos_sum = np.array([pos_sum.sum()])
        neg_sum = np.array([neg_sum.sum()])

    # Divide, and on zero-division, set scores and/or warn according to
    # zero_division:
    tpr = _prf_divide(
        tp_sum, pos_sum, "TPR", "positives", average, warn_for, zero_division
    )
    fpr = _prf_divide(
        fp_sum, neg_sum, "FPR", "negatives", average, warn_for, zero_division
    )
    tnr = _prf_divide(
        tn_sum, neg_sum, "TNR", "negatives", average, warn_for, zero_division
    )
    fnr = _prf_divide(
        fn_sum, pos_sum, "FNR", "positives", average, warn_for, zero_division
    )
    # Average the results
    if average == "weighted":
        weights = pos_sum
        if weights.sum() == 0:
            zero_division_value = 0.0 if zero_division in ["warn", 0] else 1.0
            # TPR and FNR is zero_division if there are no positive labels
            # FPR and TNR is zero_division if there are no negative labels
            return (
                zero_division_value if pos_sum.sum() == 0 else 0,
                zero_division_value if neg_sum.sum() == 0 else 0,
                zero_division_value if neg_sum.sum() == 0 else 0,
                zero_division_value if pos_sum.sum() == 0 else 0,
            )

    elif average == "samples":
        weights = sample_weight
    else:
        weights = None

    if average is not None:
        assert average != "binary" or len(fpr) == 1, "Non-binary target."
        tpr = np.average(tpr, weights=weights)
        fpr = np.average(fpr, weights=weights)
        tnr = np.average(tnr, weights=weights)
        fnr = np.average(fnr, weights=weights)
    return tpr, fpr, tnr, fnr


def specificity_score(
    y_true,
    y_pred,
    *,
    labels=None,
    pos_label=1,
    average="binary",
    sample_weight=None,
    zero_division="warn",
):
    """Compute the specificity, also known as the true negative rate (TNR).

    The specificity is the ratio `TN / (TN + FP)` where `TN` is the number
    of true negatives and `FP` is the number of false positives.
    The specificity is intuitively the ability of the classifier to find
    all the negative samples. It is also called selectivity.

    The best value is 1 and the worst value is 0.

    Read more in the :ref:`User Guide <precision_recall_f_measure_metrics>`.

    .. versionadded:: 1.1

    Parameters
    ----------
     y_true : {array-like, label indicator array, sparse matrix} \
            of shape (n_samples,)
        Ground truth (correct) target values.

    y_pred : {array-like, label indicator array, sparse matrix} \
            of shape (n_samples,)
        Estimated targets as returned by a classifier.

    labels : array-like, default=None
        The set of labels to include when `average != "binary"`, and their
        order if `average is None`. Labels present in the data can be
        excluded, for example to calculate a multiclass average ignoring a
        majority negative class, while labels not present in the data will
        result in 0 components in a macro average. For multilabel targets,
        labels are column indices. By default, all labels in `y_true` and
        `y_pred` are used in sorted order.

    pos_label : str or int, default=1
        The class to report if `average="binary"` and the data is binary.
        If the data are multiclass or multilabel, this will be ignored;
        setting `labels=[pos_label]` and `average != "binary"` will report
        scores for that label only.

    average : {"binary", "micro", "macro", "samples", "weighted"} or None \
            default="binary"
        This parameter is required for multiclass/multilabel targets.
        If `None`, the scores for each class are returned. Otherwise, this
        determines the type of averaging performed on the data:

        `"binary"`:
            Only report results for the class specified by `pos_label`.
            This is applicable only if targets (`y_{true,pred}`) are binary.
        `"micro"`:
            Calculate metrics globally by counting the total true positives,
            false negatives and false positives.
        `"macro"`:
            Calculate metrics for each label, and find their unweighted
            mean.  This does not take label imbalance into account.
        `"weighted"`:
            Calculate metrics for each label, and find their average weighted
            by support (the number of true instances for each label). This
            alters 'macro' to account for label imbalance; it can result in an
            F-score that is not between precision and recall.
        `"samples"`:
            Calculate metrics for each instance, and find their average (only
            meaningful for multilabel classification where this differs from
            :func:`accuracy_score`).
=======
@validate_params(
    {
        "y_true": ["array-like"],
        "y_pred": ["array-like"],
        "sample_weight": ["array-like", None],
        "labels": ["array-like", None],
    },
    prefer_skip_nested_validation=True,
)
def d2_log_loss_score(y_true, y_pred, *, sample_weight=None, labels=None):
    """
    :math:`D^2` score function, fraction of log loss explained.

    Best possible score is 1.0 and it can be negative (because the model can be
    arbitrarily worse). A model that always predicts the per-class proportions
    of `y_true`, disregarding the input features, gets a D^2 score of 0.0.

    Read more in the :ref:`User Guide <d2_score_classification>`.

    .. versionadded:: 1.5

    Parameters
    ----------
    y_true : array-like or label indicator matrix
        The actuals labels for the n_samples samples.

    y_pred : array-like of shape (n_samples, n_classes) or (n_samples,)
        Predicted probabilities, as returned by a classifier's
        predict_proba method. If ``y_pred.shape = (n_samples,)``
        the probabilities provided are assumed to be that of the
        positive class. The labels in ``y_pred`` are assumed to be
        ordered alphabetically, as done by
        :class:`~sklearn.preprocessing.LabelBinarizer`.
>>>>>>> d88b4132

    sample_weight : array-like of shape (n_samples,), default=None
        Sample weights.

<<<<<<< HEAD
    zero_division : "warn", 0 or 1, default="warn"
        Sets the value to return when there is a zero division. If set to
        "warn", this acts as 0, but warnings are also raised.

    Returns
    -------
    specificity : float or ndarray of shape (n_unique_labels,), dtype=np.float64
        The specificity of the positive class in binary classification or
        weighted average of the specificity of each class for the multiclass
        task. Scalar is returned if averaging (i.e., when `average` is not `None`),
        array - otherwise.

    See Also
    --------
    precision_score : Precision or positive predictive value (PPV).
    recall_score : Recall, sensitivity, hit rate, or true positive rate (TPR).

    Notes
    -----
    When `true negative + false positive == 0`, specificity returns 0 and
    raises `UndefinedMetricWarning`. This behavior can be modified with
    `zero_division`.

    References
    ----------
    .. [1] `Wikipedia entry for sensitivity and specificity
           <https://en.wikipedia.org/wiki/Sensitivity_and_specificity>`_

    Examples
    --------
    >>> from sklearn.metrics import specificity_score
    >>> y_true = [0, 1, 2, 0, 1, 2]
    >>> y_pred = [0, 2, 1, 0, 0, 1]
    >>> specificity_score(y_true, y_pred, average='macro')
    0.66...
    >>> specificity_score(y_true, y_pred, average='micro')
    0.66...
    >>> specificity_score(y_true, y_pred, average='weighted')
    0.66...
    >>> specificity_score(y_true, y_pred, average=None)
    array([0.75, 0.5 , 0.75])
    >>> y_true = [0, 0, 0, 0, 0, 0]
    >>> specificity_score(y_true, y_pred, average=None)
    array([0. , 0.66..., 0.83...])
    >>> specificity_score(y_true, y_pred, average=None, zero_division=1)
    array([1. , 0.66..., 0.83...])
    """
    _, _, tnr, _ = tpr_fpr_tnr_fnr_score(
        y_true,
        y_pred,
        labels=labels,
        pos_label=pos_label,
        average=average,
        warn_for=("TNR",),
        sample_weight=sample_weight,
        zero_division=zero_division,
    )
    return tnr


def npv_score(
    y_true,
    y_pred,
    labels=None,
    pos_label=1,
    average="binary",
    sample_weight=None,
    zero_division="warn",
):
    """Compute the negative predictive value (NPV).

    The NPV is the ratio `TN / (TN + FN)` where `TN` is the number of true
    negatives and `FN` is the number of false negatives. The NPV is intuitively
    the ability of the classifier to mark the negative samples correctly.

    The best value is 1 and the worst value is 0.

    Read more in the :ref:`User Guide <precision_recall_f_measure_metrics>`.

    .. versionadded:: 1.1

    Parameters
    ----------
    y_true : {array-like, label indicator array, sparse matrix} \
            of shape (n_samples,)
        Ground truth (correct) target values.

    y_pred : {array-like, label indicator array, sparse matrix} \
            of shape (n_samples,)
        Estimated targets as returned by a classifier.

    labels : array-like, default=None
        The set of labels to include when `average != "binary"`, and their
        order if `average is None`. Labels present in the data can be
        excluded, for example to calculate a multiclass average ignoring a
        majority negative class, while labels not present in the data will
        result in 0 components in a macro average. For multilabel targets,
        labels are column indices. By default, all labels in `y_true` and
        `y_pred` are used in sorted order.

    pos_label : str or int, default=1
        The class to report if `average="binary"` and the data is binary.
        If the data are multiclass or multilabel, this will be ignored;
        setting `labels=[pos_label]` and `average != "binary"` will report
        scores for that label only.

    average : {"binary", "micro", "macro", "samples", "weighted"}, None \
            default="binary"
        This parameter is required for multiclass/multilabel targets.
        If `None`, the scores for each class are returned. Otherwise, this
        determines the type of averaging performed on the data:

        `"binary"`:
            Only report results for the class specified by `pos_label`.
            This is applicable only if targets (`y_{true,pred}`) are binary.
        `"micro"`:
            Calculate metrics globally by counting the total true positives,
            false negatives and false positives.
        `"macro"`:
            Calculate metrics for each label, and find their unweighted
            mean.  This does not take label imbalance into account.
        `"weighted"`:
            Calculate metrics for each label, and find their average weighted
            by support (the number of true instances for each label). This
            alters 'macro' to account for label imbalance; it can result in an
            F-score that is not between precision and recall.
        `"samples"`:
            Calculate metrics for each instance, and find their average (only
            meaningful for multilabel classification where this differs from
            :func:`accuracy_score`).

    sample_weight : array-like of shape (n_samples,), default=None
        Sample weights.

    zero_division : "warn", 0 or 1, default="warn"
        Sets the value to return when there is a zero division. If set to
        "warn", this acts as 0, but warnings are also raised.

    Returns
    -------
    NPV : float or ndarray of shape (n_unique_labels,), dtype=np.float64
        The negative predictive value of the positive class in binary
        classification or weighted average of the NPV of each class for
        the multiclass task. Scalar is returned if averaging (i.e., when
        `average` is not `None`), array - otherwise.

    See Also
    --------
    precision_score : Precision or positive predictive value (PPV).
    recall_score : Recall, sensitivity, hit rate, or true positive rate (TPR).

    Notes
    -----
    When `true negative + false negative == 0`, npv_score returns 0 and
    raises `UndefinedMetricWarning`. This behavior can be modified with
    `zero_division`.

    References
    ----------
    .. [1] `Wikipedia entry for positive and negative predictive values
           (PPV and NPV respectively)
           <https://en.wikipedia.org/wiki/Positive_and_negative_predictive_values>`_

    Examples
    --------
    >>> from sklearn.metrics import npv_score
    >>> y_true = [0, 1, 2, 0, 1, 2]
    >>> y_pred = [0, 2, 1, 0, 0, 1]
    >>> npv_score(y_true, y_pred, average='macro')
    0.70...
    >>> npv_score(y_true, y_pred, average='micro')
    0.66...
    >>> npv_score(y_true, y_pred, average='weighted')
    0.70...
    >>> npv_score(y_true, y_pred, average=None)
    array([1. , 0.5, 0.6])
    >>> y_pred = [0, 0, 0, 0, 0, 0]
    >>> npv_score(y_true, y_pred, average=None)
    array([0. , 0.66..., 0.66...])
    >>> npv_score(y_true, y_pred, average=None, zero_division=1)
    array([1. , 0.66..., 0.66...])
    """
    _check_zero_division(zero_division)

    labels = _check_set_wise_labels(y_true, y_pred, average, labels, pos_label)

    # Calculate tn_sum, fn_sum, neg_calls_sum
    samplewise = average == "samples"
    MCM = multilabel_confusion_matrix(
        y_true,
        y_pred,
        sample_weight=sample_weight,
        labels=labels,
        samplewise=samplewise,
    )
    tp_sum = MCM[:, 1, 1]
    tn_sum = MCM[:, 0, 0]
    fn_sum = MCM[:, 1, 0]
    pos_sum = tp_sum + fn_sum
    neg_calls_sum = tn_sum + fn_sum

    if average == "micro":
        tn_sum = np.array([tn_sum.sum()])
        fn_sum = np.array([fn_sum.sum()])
        neg_calls_sum = np.array([neg_calls_sum.sum()])

    # Divide, and on zero-division, set scores and/or warn according to
    # zero_division:
    NPV = _prf_divide(
        tn_sum, neg_calls_sum, "NPV", "negative call", average, "NPV", zero_division
    )

    # Average the results
    if average == "weighted":
        weights = pos_sum
        if weights.sum() == 0:
            zero_division_value = 0.0 if zero_division in ["warn", 0] else 1.0
            # NPV is zero_division if there are no negative calls
            return zero_division_value if neg_calls_sum.sum() == 0 else 0
    elif average == "samples":
        weights = sample_weight
    else:
        weights = None
    if average is not None:
        assert average != "binary" or len(NPV) == 1, "Non-binary target."
        NPV = np.average(NPV, weights=weights)

    return NPV
=======
    labels : array-like, default=None
        If not provided, labels will be inferred from y_true. If ``labels``
        is ``None`` and ``y_pred`` has shape (n_samples,) the labels are
        assumed to be binary and are inferred from ``y_true``.

    Returns
    -------
    d2 : float or ndarray of floats
        The D^2 score.

    Notes
    -----
    This is not a symmetric function.

    Like R^2, D^2 score may be negative (it need not actually be the square of
    a quantity D).

    This metric is not well-defined for a single sample and will return a NaN
    value if n_samples is less than two.
    """
    y_pred = check_array(y_pred, ensure_2d=False, dtype="numeric")
    check_consistent_length(y_pred, y_true, sample_weight)
    if _num_samples(y_pred) < 2:
        msg = "D^2 score is not well-defined with less than two samples."
        warnings.warn(msg, UndefinedMetricWarning)
        return float("nan")

    # log loss of the fitted model
    numerator = log_loss(
        y_true=y_true,
        y_pred=y_pred,
        normalize=False,
        sample_weight=sample_weight,
        labels=labels,
    )

    # Proportion of labels in the dataset
    weights = _check_sample_weight(sample_weight, y_true)

    _, y_value_indices = np.unique(y_true, return_inverse=True)
    counts = np.bincount(y_value_indices, weights=weights)
    y_prob = counts / weights.sum()
    y_pred_null = np.tile(y_prob, (len(y_true), 1))

    # log loss of the null model
    denominator = log_loss(
        y_true=y_true,
        y_pred=y_pred_null,
        normalize=False,
        sample_weight=sample_weight,
        labels=labels,
    )

    return 1 - (numerator / denominator)
>>>>>>> d88b4132
<|MERGE_RESOLUTION|>--- conflicted
+++ resolved
@@ -3263,7 +3263,99 @@
     return np.average((y_true - y_proba) ** 2, weights=sample_weight)
 
 
-<<<<<<< HEAD
+@validate_params(
+    {
+        "y_true": ["array-like"],
+        "y_pred": ["array-like"],
+        "sample_weight": ["array-like", None],
+        "labels": ["array-like", None],
+    },
+    prefer_skip_nested_validation=True,
+)
+def d2_log_loss_score(y_true, y_pred, *, sample_weight=None, labels=None):
+    """
+    :math:`D^2` score function, fraction of log loss explained.
+
+    Best possible score is 1.0 and it can be negative (because the model can be
+    arbitrarily worse). A model that always predicts the per-class proportions
+    of `y_true`, disregarding the input features, gets a D^2 score of 0.0.
+
+    Read more in the :ref:`User Guide <d2_score_classification>`.
+
+    .. versionadded:: 1.5
+
+    Parameters
+    ----------
+    y_true : array-like or label indicator matrix
+        The actuals labels for the n_samples samples.
+
+    y_pred : array-like of shape (n_samples, n_classes) or (n_samples,)
+        Predicted probabilities, as returned by a classifier's
+        predict_proba method. If ``y_pred.shape = (n_samples,)``
+        the probabilities provided are assumed to be that of the
+        positive class. The labels in ``y_pred`` are assumed to be
+        ordered alphabetically, as done by
+        :class:`~sklearn.preprocessing.LabelBinarizer`.
+
+    sample_weight : array-like of shape (n_samples,), default=None
+        Sample weights.
+
+    labels : array-like, default=None
+        If not provided, labels will be inferred from y_true. If ``labels``
+        is ``None`` and ``y_pred`` has shape (n_samples,) the labels are
+        assumed to be binary and are inferred from ``y_true``.
+
+    Returns
+    -------
+    d2 : float or ndarray of floats
+        The D^2 score.
+
+    Notes
+    -----
+    This is not a symmetric function.
+
+    Like R^2, D^2 score may be negative (it need not actually be the square of
+    a quantity D).
+
+    This metric is not well-defined for a single sample and will return a NaN
+    value if n_samples is less than two.
+    """
+    y_pred = check_array(y_pred, ensure_2d=False, dtype="numeric")
+    check_consistent_length(y_pred, y_true, sample_weight)
+    if _num_samples(y_pred) < 2:
+        msg = "D^2 score is not well-defined with less than two samples."
+        warnings.warn(msg, UndefinedMetricWarning)
+        return float("nan")
+
+    # log loss of the fitted model
+    numerator = log_loss(
+        y_true=y_true,
+        y_pred=y_pred,
+        normalize=False,
+        sample_weight=sample_weight,
+        labels=labels,
+    )
+
+    # Proportion of labels in the dataset
+    weights = _check_sample_weight(sample_weight, y_true)
+
+    _, y_value_indices = np.unique(y_true, return_inverse=True)
+    counts = np.bincount(y_value_indices, weights=weights)
+    y_prob = counts / weights.sum()
+    y_pred_null = np.tile(y_prob, (len(y_true), 1))
+
+    # log loss of the null model
+    denominator = log_loss(
+        y_true=y_true,
+        y_pred=y_pred_null,
+        normalize=False,
+        sample_weight=sample_weight,
+        labels=labels,
+    )
+
+    return 1 - (numerator / denominator)
+
+
 def tpr_fpr_tnr_fnr_score(
     y_true,
     y_pred,
@@ -3569,46 +3661,10 @@
             Calculate metrics for each instance, and find their average (only
             meaningful for multilabel classification where this differs from
             :func:`accuracy_score`).
-=======
-@validate_params(
-    {
-        "y_true": ["array-like"],
-        "y_pred": ["array-like"],
-        "sample_weight": ["array-like", None],
-        "labels": ["array-like", None],
-    },
-    prefer_skip_nested_validation=True,
-)
-def d2_log_loss_score(y_true, y_pred, *, sample_weight=None, labels=None):
-    """
-    :math:`D^2` score function, fraction of log loss explained.
-
-    Best possible score is 1.0 and it can be negative (because the model can be
-    arbitrarily worse). A model that always predicts the per-class proportions
-    of `y_true`, disregarding the input features, gets a D^2 score of 0.0.
-
-    Read more in the :ref:`User Guide <d2_score_classification>`.
-
-    .. versionadded:: 1.5
-
-    Parameters
-    ----------
-    y_true : array-like or label indicator matrix
-        The actuals labels for the n_samples samples.
-
-    y_pred : array-like of shape (n_samples, n_classes) or (n_samples,)
-        Predicted probabilities, as returned by a classifier's
-        predict_proba method. If ``y_pred.shape = (n_samples,)``
-        the probabilities provided are assumed to be that of the
-        positive class. The labels in ``y_pred`` are assumed to be
-        ordered alphabetically, as done by
-        :class:`~sklearn.preprocessing.LabelBinarizer`.
->>>>>>> d88b4132
 
     sample_weight : array-like of shape (n_samples,), default=None
         Sample weights.
 
-<<<<<<< HEAD
     zero_division : "warn", 0 or 1, default="warn"
         Sets the value to return when there is a zero division. If set to
         "warn", this acts as 0, but warnings are also raised.
@@ -3836,60 +3892,4 @@
         assert average != "binary" or len(NPV) == 1, "Non-binary target."
         NPV = np.average(NPV, weights=weights)
 
-    return NPV
-=======
-    labels : array-like, default=None
-        If not provided, labels will be inferred from y_true. If ``labels``
-        is ``None`` and ``y_pred`` has shape (n_samples,) the labels are
-        assumed to be binary and are inferred from ``y_true``.
-
-    Returns
-    -------
-    d2 : float or ndarray of floats
-        The D^2 score.
-
-    Notes
-    -----
-    This is not a symmetric function.
-
-    Like R^2, D^2 score may be negative (it need not actually be the square of
-    a quantity D).
-
-    This metric is not well-defined for a single sample and will return a NaN
-    value if n_samples is less than two.
-    """
-    y_pred = check_array(y_pred, ensure_2d=False, dtype="numeric")
-    check_consistent_length(y_pred, y_true, sample_weight)
-    if _num_samples(y_pred) < 2:
-        msg = "D^2 score is not well-defined with less than two samples."
-        warnings.warn(msg, UndefinedMetricWarning)
-        return float("nan")
-
-    # log loss of the fitted model
-    numerator = log_loss(
-        y_true=y_true,
-        y_pred=y_pred,
-        normalize=False,
-        sample_weight=sample_weight,
-        labels=labels,
-    )
-
-    # Proportion of labels in the dataset
-    weights = _check_sample_weight(sample_weight, y_true)
-
-    _, y_value_indices = np.unique(y_true, return_inverse=True)
-    counts = np.bincount(y_value_indices, weights=weights)
-    y_prob = counts / weights.sum()
-    y_pred_null = np.tile(y_prob, (len(y_true), 1))
-
-    # log loss of the null model
-    denominator = log_loss(
-        y_true=y_true,
-        y_pred=y_pred_null,
-        normalize=False,
-        sample_weight=sample_weight,
-        labels=labels,
-    )
-
-    return 1 - (numerator / denominator)
->>>>>>> d88b4132
+    return NPV
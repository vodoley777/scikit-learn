"""Metrics to assess performance on classification task given class prediction.

Functions named as ``*_score`` return a scalar value to maximize: the higher
the better.

Function named as ``*_error`` or ``*_loss`` return a scalar value to minimize:
the lower the better.
"""

# Authors: Alexandre Gramfort <alexandre.gramfort@inria.fr>
#          Mathieu Blondel <mathieu@mblondel.org>
#          Olivier Grisel <olivier.grisel@ensta.org>
#          Arnaud Joly <a.joly@ulg.ac.be>
#          Jochen Wersdorfer <jochen@wersdoerfer.de>
#          Lars Buitinck
#          Joel Nothman <joel.nothman@gmail.com>
#          Noel Dawe <noel@dawe.me>
#          Jatin Shah <jatindshah@gmail.com>
#          Saurabh Jha <saurabh.jhaa@gmail.com>
#          Bernardo Stein <bernardovstein@gmail.com>
#          Shangwu Yao <shangwuyao@gmail.com>
#          Michal Karbownik <michakarbownik@gmail.com>
# License: BSD 3 clause


import warnings
from numbers import Integral, Real

import numpy as np
from scipy.sparse import coo_matrix, csr_matrix
from scipy.special import xlogy

from ..exceptions import UndefinedMetricWarning
from ..preprocessing import LabelBinarizer, LabelEncoder
from ..utils import (
    assert_all_finite,
    check_array,
    check_consistent_length,
    column_or_1d,
)
<<<<<<< HEAD
from ..utils._array_api import _average, _is_numpy_namespace, _union1d, get_namespace
from ..utils._param_validation import Interval, Options, StrOptions, validate_params
=======
from ..utils._array_api import (
    _average,
    _union1d,
    get_namespace,
)
from ..utils._param_validation import (
    Hidden,
    Interval,
    Options,
    StrOptions,
    validate_params,
)
>>>>>>> 082b5884
from ..utils.extmath import _nanaverage
from ..utils.multiclass import type_of_target, unique_labels
from ..utils.sparsefuncs import count_nonzero
from ..utils.validation import _check_pos_label_consistency, _num_samples


def _check_zero_division(zero_division):
    if isinstance(zero_division, str) and zero_division == "warn":
        return np.float64(0.0)
    elif isinstance(zero_division, (int, float)) and zero_division in [0, 1]:
        return np.float64(zero_division)
    else:  # np.isnan(zero_division)
        return np.nan


def _check_targets(y_true, y_pred):
    """Check that y_true and y_pred belong to the same classification task.

    This converts multiclass or binary types to a common shape, and raises a
    ValueError for a mix of multilabel and multiclass targets, a mix of
    multilabel formats, for the presence of continuous-valued or multioutput
    targets, or for targets of different lengths.

    Column vectors are squeezed to 1d, while multilabel formats are returned
    as CSR sparse label indicators.

    Parameters
    ----------
    y_true : array-like

    y_pred : array-like

    Returns
    -------
    type_true : one of {'multilabel-indicator', 'multiclass', 'binary'}
        The type of the true target data, as output by
        ``utils.multiclass.type_of_target``.

    y_true : array or indicator matrix

    y_pred : array or indicator matrix
    """
    check_consistent_length(y_true, y_pred)
    type_true = type_of_target(y_true, input_name="y_true")
    type_pred = type_of_target(y_pred, input_name="y_pred")

    y_type = {type_true, type_pred}
    if y_type == {"binary", "multiclass"}:
        y_type = {"multiclass"}

    if len(y_type) > 1:
        raise ValueError(
            "Classification metrics can't handle a mix of {0} and {1} targets".format(
                type_true, type_pred
            )
        )

    # We can't have more than one value on y_type => The set is no more needed
    y_type = y_type.pop()

    # No metrics support "multiclass-multioutput" format
    if y_type not in ["binary", "multiclass", "multilabel-indicator"]:
        raise ValueError("{0} is not supported".format(y_type))

    if y_type in ["binary", "multiclass"]:
        xp, _ = get_namespace(y_true, y_pred)
        y_true = column_or_1d(y_true)
        y_pred = column_or_1d(y_pred)
        if y_type == "binary":
            try:
                unique_values = _union1d(y_true, y_pred, xp)
            except TypeError as e:
                # We expect y_true and y_pred to be of the same data type.
                # If `y_true` was provided to the classifier as strings,
                # `y_pred` given by the classifier will also be encoded with
                # strings. So we raise a meaningful error
                raise TypeError(
                    "Labels in y_true and y_pred should be of the same type. "
                    f"Got y_true={xp.unique(y_true)} and "
                    f"y_pred={xp.unique(y_pred)}. Make sure that the "
                    "predictions provided by the classifier coincides with "
                    "the true labels."
                ) from e
            if unique_values.shape[0] > 2:
                y_type = "multiclass"

    if y_type.startswith("multilabel"):
        y_true = csr_matrix(y_true)
        y_pred = csr_matrix(y_pred)
        y_type = "multilabel-indicator"

    return y_type, y_true, y_pred


def _weighted_sum(sample_score, sample_weight, normalize=False, xp=None):
    if xp is None:
        input_arrays = [sample_score]
        if sample_weight is not None:
            input_arrays.append(sample_weight)

        xp, _ = get_namespace(*input_arrays)

    if not _is_numpy_namespace(xp):
        return float(_average(sample_score, weights=sample_weight, normalize=normalize))

    # faster, simpler track for numpy namespace, compared to _average.
    elif normalize:
        res = np.average(sample_score, weights=sample_weight)
    elif sample_weight is not None:
        res = np.dot(sample_score, sample_weight)
    else:
        res = np.sum(sample_score)

    return float(res)


@validate_params(
    {
        "y_true": ["array-like", "sparse matrix"],
        "y_pred": ["array-like", "sparse matrix"],
        "normalize": ["boolean"],
        "sample_weight": ["array-like", None],
    },
    prefer_skip_nested_validation=True,
)
def accuracy_score(y_true, y_pred, *, normalize=True, sample_weight=None):
    """Accuracy classification score.

    In multilabel classification, this function computes subset accuracy:
    the set of labels predicted for a sample must *exactly* match the
    corresponding set of labels in y_true.

    Read more in the :ref:`User Guide <accuracy_score>`.

    Parameters
    ----------
    y_true : 1d array-like, or label indicator array / sparse matrix
        Ground truth (correct) labels.

    y_pred : 1d array-like, or label indicator array / sparse matrix
        Predicted labels, as returned by a classifier.

    normalize : bool, default=True
        If ``False``, return the number of correctly classified samples.
        Otherwise, return the fraction of correctly classified samples.

    sample_weight : array-like of shape (n_samples,), default=None
        Sample weights.

    Returns
    -------
    score : float or int
        If ``normalize == True``, return the fraction of correctly
        classified samples (float), else returns the number of correctly
        classified samples (int).

        The best performance is 1 with ``normalize == True`` and the number
        of samples with ``normalize == False``.

    See Also
    --------
    balanced_accuracy_score : Compute the balanced accuracy to deal with
        imbalanced datasets.
    jaccard_score : Compute the Jaccard similarity coefficient score.
    hamming_loss : Compute the average Hamming loss or Hamming distance between
        two sets of samples.
    zero_one_loss : Compute the Zero-one classification loss. By default, the
        function will return the percentage of imperfectly predicted subsets.

    Notes
    -----
    In binary classification, this function is equal to the `jaccard_score`
    function.

    Examples
    --------
    >>> from sklearn.metrics import accuracy_score
    >>> y_pred = [0, 2, 1, 3]
    >>> y_true = [0, 1, 2, 3]
    >>> accuracy_score(y_true, y_pred)
    0.5
    >>> accuracy_score(y_true, y_pred, normalize=False)
    2.0

    In the multilabel case with binary label indicators:

    >>> import numpy as np
    >>> accuracy_score(np.array([[0, 1], [1, 1]]), np.ones((2, 2)))
    0.5
    """

    # Compute accuracy for each possible representation
    y_type, y_true, y_pred = _check_targets(y_true, y_pred)
    check_consistent_length(y_true, y_pred, sample_weight)
    if y_type.startswith("multilabel"):
        differing_labels = count_nonzero(y_true - y_pred, axis=1)
        score = differing_labels == 0
    else:
        score = y_true == y_pred

    return float(_average(score, weights=sample_weight, normalize=normalize))


@validate_params(
    {
        "y_true": ["array-like"],
        "y_pred": ["array-like"],
        "labels": ["array-like", None],
        "sample_weight": ["array-like", None],
        "normalize": [StrOptions({"true", "pred", "all"}), None],
    },
    prefer_skip_nested_validation=True,
)
def confusion_matrix(
    y_true, y_pred, *, labels=None, sample_weight=None, normalize=None
):
    """Compute confusion matrix to evaluate the accuracy of a classification.

    By definition a confusion matrix :math:`C` is such that :math:`C_{i, j}`
    is equal to the number of observations known to be in group :math:`i` and
    predicted to be in group :math:`j`.

    Thus in binary classification, the count of true negatives is
    :math:`C_{0,0}`, false negatives is :math:`C_{1,0}`, true positives is
    :math:`C_{1,1}` and false positives is :math:`C_{0,1}`.

    Read more in the :ref:`User Guide <confusion_matrix>`.

    Parameters
    ----------
    y_true : array-like of shape (n_samples,)
        Ground truth (correct) target values.

    y_pred : array-like of shape (n_samples,)
        Estimated targets as returned by a classifier.

    labels : array-like of shape (n_classes), default=None
        List of labels to index the matrix. This may be used to reorder
        or select a subset of labels.
        If ``None`` is given, those that appear at least once
        in ``y_true`` or ``y_pred`` are used in sorted order.

    sample_weight : array-like of shape (n_samples,), default=None
        Sample weights.

        .. versionadded:: 0.18

    normalize : {'true', 'pred', 'all'}, default=None
        Normalizes confusion matrix over the true (rows), predicted (columns)
        conditions or all the population. If None, confusion matrix will not be
        normalized.

    Returns
    -------
    C : ndarray of shape (n_classes, n_classes)
        Confusion matrix whose i-th row and j-th
        column entry indicates the number of
        samples with true label being i-th class
        and predicted label being j-th class.

    See Also
    --------
    ConfusionMatrixDisplay.from_estimator : Plot the confusion matrix
        given an estimator, the data, and the label.
    ConfusionMatrixDisplay.from_predictions : Plot the confusion matrix
        given the true and predicted labels.
    ConfusionMatrixDisplay : Confusion Matrix visualization.

    References
    ----------
    .. [1] `Wikipedia entry for the Confusion matrix
           <https://en.wikipedia.org/wiki/Confusion_matrix>`_
           (Wikipedia and other references may use a different
           convention for axes).

    Examples
    --------
    >>> from sklearn.metrics import confusion_matrix
    >>> y_true = [2, 0, 2, 2, 0, 1]
    >>> y_pred = [0, 0, 2, 2, 0, 2]
    >>> confusion_matrix(y_true, y_pred)
    array([[2, 0, 0],
           [0, 0, 1],
           [1, 0, 2]])

    >>> y_true = ["cat", "ant", "cat", "cat", "ant", "bird"]
    >>> y_pred = ["ant", "ant", "cat", "cat", "ant", "cat"]
    >>> confusion_matrix(y_true, y_pred, labels=["ant", "bird", "cat"])
    array([[2, 0, 0],
           [0, 0, 1],
           [1, 0, 2]])

    In the binary case, we can extract true positives, etc. as follows:

    >>> tn, fp, fn, tp = confusion_matrix([0, 1, 0, 1], [1, 1, 1, 0]).ravel()
    >>> (tn, fp, fn, tp)
    (0, 2, 1, 1)
    """
    y_type, y_true, y_pred = _check_targets(y_true, y_pred)
    if y_type not in ("binary", "multiclass"):
        raise ValueError("%s is not supported" % y_type)

    if labels is None:
        labels = unique_labels(y_true, y_pred)
    else:
        labels = np.asarray(labels)
        n_labels = labels.size
        if n_labels == 0:
            raise ValueError("'labels' should contains at least one label.")
        elif y_true.size == 0:
            return np.zeros((n_labels, n_labels), dtype=int)
        elif len(np.intersect1d(y_true, labels)) == 0:
            raise ValueError("At least one label specified must be in y_true")

    if sample_weight is None:
        sample_weight = np.ones(y_true.shape[0], dtype=np.int64)
    else:
        sample_weight = np.asarray(sample_weight)

    check_consistent_length(y_true, y_pred, sample_weight)

    n_labels = labels.size
    # If labels are not consecutive integers starting from zero, then
    # y_true and y_pred must be converted into index form
    need_index_conversion = not (
        labels.dtype.kind in {"i", "u", "b"}
        and np.all(labels == np.arange(n_labels))
        and y_true.min() >= 0
        and y_pred.min() >= 0
    )
    if need_index_conversion:
        label_to_ind = {y: x for x, y in enumerate(labels)}
        y_pred = np.array([label_to_ind.get(x, n_labels + 1) for x in y_pred])
        y_true = np.array([label_to_ind.get(x, n_labels + 1) for x in y_true])

    # intersect y_pred, y_true with labels, eliminate items not in labels
    ind = np.logical_and(y_pred < n_labels, y_true < n_labels)
    if not np.all(ind):
        y_pred = y_pred[ind]
        y_true = y_true[ind]
        # also eliminate weights of eliminated items
        sample_weight = sample_weight[ind]

    # Choose the accumulator dtype to always have high precision
    if sample_weight.dtype.kind in {"i", "u", "b"}:
        dtype = np.int64
    else:
        dtype = np.float64

    cm = coo_matrix(
        (sample_weight, (y_true, y_pred)),
        shape=(n_labels, n_labels),
        dtype=dtype,
    ).toarray()

    with np.errstate(all="ignore"):
        if normalize == "true":
            cm = cm / cm.sum(axis=1, keepdims=True)
        elif normalize == "pred":
            cm = cm / cm.sum(axis=0, keepdims=True)
        elif normalize == "all":
            cm = cm / cm.sum()
        cm = np.nan_to_num(cm)

    if cm.shape == (1, 1):
        warnings.warn(
            (
                "A single label was found in 'y_true' and 'y_pred'. For the confusion "
                "matrix to have the correct shape, use the 'labels' parameter to pass "
                "all known labels."
            ),
            UserWarning,
        )

    return cm


@validate_params(
    {
        "y_true": ["array-like", "sparse matrix"],
        "y_pred": ["array-like", "sparse matrix"],
        "sample_weight": ["array-like", None],
        "labels": ["array-like", None],
        "samplewise": ["boolean"],
    },
    prefer_skip_nested_validation=True,
)
def multilabel_confusion_matrix(
    y_true, y_pred, *, sample_weight=None, labels=None, samplewise=False
):
    """Compute a confusion matrix for each class or sample.

    .. versionadded:: 0.21

    Compute class-wise (default) or sample-wise (samplewise=True) multilabel
    confusion matrix to evaluate the accuracy of a classification, and output
    confusion matrices for each class or sample.

    In multilabel confusion matrix :math:`MCM`, the count of true negatives
    is :math:`MCM_{:,0,0}`, false negatives is :math:`MCM_{:,1,0}`,
    true positives is :math:`MCM_{:,1,1}` and false positives is
    :math:`MCM_{:,0,1}`.

    Multiclass data will be treated as if binarized under a one-vs-rest
    transformation. Returned confusion matrices will be in the order of
    sorted unique labels in the union of (y_true, y_pred).

    Read more in the :ref:`User Guide <multilabel_confusion_matrix>`.

    Parameters
    ----------
    y_true : {array-like, sparse matrix} of shape (n_samples, n_outputs) or \
            (n_samples,)
        Ground truth (correct) target values.

    y_pred : {array-like, sparse matrix} of shape (n_samples, n_outputs) or \
            (n_samples,)
        Estimated targets as returned by a classifier.

    sample_weight : array-like of shape (n_samples,), default=None
        Sample weights.

    labels : array-like of shape (n_classes,), default=None
        A list of classes or column indices to select some (or to force
        inclusion of classes absent from the data).

    samplewise : bool, default=False
        In the multilabel case, this calculates a confusion matrix per sample.

    Returns
    -------
    multi_confusion : ndarray of shape (n_outputs, 2, 2)
        A 2x2 confusion matrix corresponding to each output in the input.
        When calculating class-wise multi_confusion (default), then
        n_outputs = n_labels; when calculating sample-wise multi_confusion
        (samplewise=True), n_outputs = n_samples. If ``labels`` is defined,
        the results will be returned in the order specified in ``labels``,
        otherwise the results will be returned in sorted order by default.

    See Also
    --------
    confusion_matrix : Compute confusion matrix to evaluate the accuracy of a
        classifier.

    Notes
    -----
    The `multilabel_confusion_matrix` calculates class-wise or sample-wise
    multilabel confusion matrices, and in multiclass tasks, labels are
    binarized under a one-vs-rest way; while
    :func:`~sklearn.metrics.confusion_matrix` calculates one confusion matrix
    for confusion between every two classes.

    Examples
    --------
    Multilabel-indicator case:

    >>> import numpy as np
    >>> from sklearn.metrics import multilabel_confusion_matrix
    >>> y_true = np.array([[1, 0, 1],
    ...                    [0, 1, 0]])
    >>> y_pred = np.array([[1, 0, 0],
    ...                    [0, 1, 1]])
    >>> multilabel_confusion_matrix(y_true, y_pred)
    array([[[1, 0],
            [0, 1]],
    <BLANKLINE>
           [[1, 0],
            [0, 1]],
    <BLANKLINE>
           [[0, 1],
            [1, 0]]])

    Multiclass case:

    >>> y_true = ["cat", "ant", "cat", "cat", "ant", "bird"]
    >>> y_pred = ["ant", "ant", "cat", "cat", "ant", "cat"]
    >>> multilabel_confusion_matrix(y_true, y_pred,
    ...                             labels=["ant", "bird", "cat"])
    array([[[3, 1],
            [0, 2]],
    <BLANKLINE>
           [[5, 0],
            [1, 0]],
    <BLANKLINE>
           [[2, 1],
            [1, 2]]])
    """
    y_type, y_true, y_pred = _check_targets(y_true, y_pred)
    if sample_weight is not None:
        sample_weight = column_or_1d(sample_weight)
    check_consistent_length(y_true, y_pred, sample_weight)

    if y_type not in ("binary", "multiclass", "multilabel-indicator"):
        raise ValueError("%s is not supported" % y_type)

    present_labels = unique_labels(y_true, y_pred)
    if labels is None:
        labels = present_labels
        n_labels = None
    else:
        n_labels = len(labels)
        labels = np.hstack(
            [labels, np.setdiff1d(present_labels, labels, assume_unique=True)]
        )

    if y_true.ndim == 1:
        if samplewise:
            raise ValueError(
                "Samplewise metrics are not available outside of "
                "multilabel classification."
            )

        le = LabelEncoder()
        le.fit(labels)
        y_true = le.transform(y_true)
        y_pred = le.transform(y_pred)
        sorted_labels = le.classes_

        # labels are now from 0 to len(labels) - 1 -> use bincount
        tp = y_true == y_pred
        tp_bins = y_true[tp]
        if sample_weight is not None:
            tp_bins_weights = np.asarray(sample_weight)[tp]
        else:
            tp_bins_weights = None

        if len(tp_bins):
            tp_sum = np.bincount(
                tp_bins, weights=tp_bins_weights, minlength=len(labels)
            )
        else:
            # Pathological case
            true_sum = pred_sum = tp_sum = np.zeros(len(labels))
        if len(y_pred):
            pred_sum = np.bincount(y_pred, weights=sample_weight, minlength=len(labels))
        if len(y_true):
            true_sum = np.bincount(y_true, weights=sample_weight, minlength=len(labels))

        # Retain only selected labels
        indices = np.searchsorted(sorted_labels, labels[:n_labels])
        tp_sum = tp_sum[indices]
        true_sum = true_sum[indices]
        pred_sum = pred_sum[indices]

    else:
        sum_axis = 1 if samplewise else 0

        # All labels are index integers for multilabel.
        # Select labels:
        if not np.array_equal(labels, present_labels):
            if np.max(labels) > np.max(present_labels):
                raise ValueError(
                    "All labels must be in [0, n labels) for "
                    "multilabel targets. "
                    "Got %d > %d" % (np.max(labels), np.max(present_labels))
                )
            if np.min(labels) < 0:
                raise ValueError(
                    "All labels must be in [0, n labels) for "
                    "multilabel targets. "
                    "Got %d < 0"
                    % np.min(labels)
                )

        if n_labels is not None:
            y_true = y_true[:, labels[:n_labels]]
            y_pred = y_pred[:, labels[:n_labels]]

        # calculate weighted counts
        true_and_pred = y_true.multiply(y_pred)
        tp_sum = count_nonzero(
            true_and_pred, axis=sum_axis, sample_weight=sample_weight
        )
        pred_sum = count_nonzero(y_pred, axis=sum_axis, sample_weight=sample_weight)
        true_sum = count_nonzero(y_true, axis=sum_axis, sample_weight=sample_weight)

    fp = pred_sum - tp_sum
    fn = true_sum - tp_sum
    tp = tp_sum

    if sample_weight is not None and samplewise:
        sample_weight = np.array(sample_weight)
        tp = np.array(tp)
        fp = np.array(fp)
        fn = np.array(fn)
        tn = sample_weight * y_true.shape[1] - tp - fp - fn
    elif sample_weight is not None:
        tn = sum(sample_weight) - tp - fp - fn
    elif samplewise:
        tn = y_true.shape[1] - tp - fp - fn
    else:
        tn = y_true.shape[0] - tp - fp - fn

    return np.array([tn, fp, fn, tp]).T.reshape(-1, 2, 2)


@validate_params(
    {
        "y1": ["array-like"],
        "y2": ["array-like"],
        "labels": ["array-like", None],
        "weights": [StrOptions({"linear", "quadratic"}), None],
        "sample_weight": ["array-like", None],
    },
    prefer_skip_nested_validation=True,
)
def cohen_kappa_score(y1, y2, *, labels=None, weights=None, sample_weight=None):
    r"""Compute Cohen's kappa: a statistic that measures inter-annotator agreement.

    This function computes Cohen's kappa [1]_, a score that expresses the level
    of agreement between two annotators on a classification problem. It is
    defined as

    .. math::
        \kappa = (p_o - p_e) / (1 - p_e)

    where :math:`p_o` is the empirical probability of agreement on the label
    assigned to any sample (the observed agreement ratio), and :math:`p_e` is
    the expected agreement when both annotators assign labels randomly.
    :math:`p_e` is estimated using a per-annotator empirical prior over the
    class labels [2]_.

    Read more in the :ref:`User Guide <cohen_kappa>`.

    Parameters
    ----------
    y1 : array-like of shape (n_samples,)
        Labels assigned by the first annotator.

    y2 : array-like of shape (n_samples,)
        Labels assigned by the second annotator. The kappa statistic is
        symmetric, so swapping ``y1`` and ``y2`` doesn't change the value.

    labels : array-like of shape (n_classes,), default=None
        List of labels to index the matrix. This may be used to select a
        subset of labels. If `None`, all labels that appear at least once in
        ``y1`` or ``y2`` are used.

    weights : {'linear', 'quadratic'}, default=None
        Weighting type to calculate the score. `None` means no weighted;
        "linear" means linear weighted; "quadratic" means quadratic weighted.

    sample_weight : array-like of shape (n_samples,), default=None
        Sample weights.

    Returns
    -------
    kappa : float
        The kappa statistic, which is a number between -1 and 1. The maximum
        value means complete agreement; zero or lower means chance agreement.

    References
    ----------
    .. [1] :doi:`J. Cohen (1960). "A coefficient of agreement for nominal scales".
           Educational and Psychological Measurement 20(1):37-46.
           <10.1177/001316446002000104>`
    .. [2] `R. Artstein and M. Poesio (2008). "Inter-coder agreement for
           computational linguistics". Computational Linguistics 34(4):555-596
           <https://www.mitpressjournals.org/doi/pdf/10.1162/coli.07-034-R2>`_.
    .. [3] `Wikipedia entry for the Cohen's kappa
            <https://en.wikipedia.org/wiki/Cohen%27s_kappa>`_.

    Examples
    --------
    >>> from sklearn.metrics import cohen_kappa_score
    >>> y1 = ["negative", "positive", "negative", "neutral", "positive"]
    >>> y2 = ["negative", "positive", "negative", "neutral", "negative"]
    >>> cohen_kappa_score(y1, y2)
    0.6875
    """
    confusion = confusion_matrix(y1, y2, labels=labels, sample_weight=sample_weight)
    n_classes = confusion.shape[0]
    sum0 = np.sum(confusion, axis=0)
    sum1 = np.sum(confusion, axis=1)
    expected = np.outer(sum0, sum1) / np.sum(sum0)

    if weights is None:
        w_mat = np.ones([n_classes, n_classes], dtype=int)
        w_mat.flat[:: n_classes + 1] = 0
    else:  # "linear" or "quadratic"
        w_mat = np.zeros([n_classes, n_classes], dtype=int)
        w_mat += np.arange(n_classes)
        if weights == "linear":
            w_mat = np.abs(w_mat - w_mat.T)
        else:
            w_mat = (w_mat - w_mat.T) ** 2

    k = np.sum(w_mat * confusion) / np.sum(w_mat * expected)
    return 1 - k


@validate_params(
    {
        "y_true": ["array-like", "sparse matrix"],
        "y_pred": ["array-like", "sparse matrix"],
        "labels": ["array-like", None],
        "pos_label": [Real, str, "boolean", None],
        "average": [
            StrOptions({"micro", "macro", "samples", "weighted", "binary"}),
            None,
        ],
        "sample_weight": ["array-like", None],
        "zero_division": [
            Options(Real, {0, 1}),
            StrOptions({"warn"}),
        ],
    },
    prefer_skip_nested_validation=True,
)
def jaccard_score(
    y_true,
    y_pred,
    *,
    labels=None,
    pos_label=1,
    average="binary",
    sample_weight=None,
    zero_division="warn",
):
    """Jaccard similarity coefficient score.

    The Jaccard index [1], or Jaccard similarity coefficient, defined as
    the size of the intersection divided by the size of the union of two label
    sets, is used to compare set of predicted labels for a sample to the
    corresponding set of labels in ``y_true``.

    Support beyond term:`binary` targets is achieved by treating :term:`multiclass`
    and :term:`multilabel` data as a collection of binary problems, one for each
    label. For the :term:`binary` case, setting `average='binary'` will return the
    Jaccard similarity coefficient for `pos_label`. If `average` is not `'binary'`,
    `pos_label` is ignored and scores for both classes are computed, then averaged or
    both returned (when `average=None`). Similarly, for :term:`multiclass` and
    :term:`multilabel` targets, scores for all `labels` are either returned or
    averaged depending on the `average` parameter. Use `labels` specify the set of
    labels to calculate the score for.

    Read more in the :ref:`User Guide <jaccard_similarity_score>`.

    Parameters
    ----------
    y_true : 1d array-like, or label indicator array / sparse matrix
        Ground truth (correct) labels.

    y_pred : 1d array-like, or label indicator array / sparse matrix
        Predicted labels, as returned by a classifier.

    labels : array-like of shape (n_classes,), default=None
        The set of labels to include when `average != 'binary'`, and their
        order if `average is None`. Labels present in the data can be
        excluded, for example in multiclass classification to exclude a "negative
        class". Labels not present in the data can be included and will be
        "assigned" 0 samples. For multilabel targets, labels are column indices.
        By default, all labels in `y_true` and `y_pred` are used in sorted order.

    pos_label : int, float, bool or str, default=1
        The class to report if `average='binary'` and the data is binary,
        otherwise this parameter is ignored.
        For multiclass or multilabel targets, set `labels=[pos_label]` and
        `average != 'binary'` to report metrics for one label only.

    average : {'micro', 'macro', 'samples', 'weighted', \
            'binary'} or None, default='binary'
        If ``None``, the scores for each class are returned. Otherwise, this
        determines the type of averaging performed on the data:

        ``'binary'``:
            Only report results for the class specified by ``pos_label``.
            This is applicable only if targets (``y_{true,pred}``) are binary.
        ``'micro'``:
            Calculate metrics globally by counting the total true positives,
            false negatives and false positives.
        ``'macro'``:
            Calculate metrics for each label, and find their unweighted
            mean.  This does not take label imbalance into account.
        ``'weighted'``:
            Calculate metrics for each label, and find their average, weighted
            by support (the number of true instances for each label). This
            alters 'macro' to account for label imbalance.
        ``'samples'``:
            Calculate metrics for each instance, and find their average (only
            meaningful for multilabel classification).

    sample_weight : array-like of shape (n_samples,), default=None
        Sample weights.

    zero_division : "warn", {0.0, 1.0}, default="warn"
        Sets the value to return when there is a zero division, i.e. when there
        there are no negative values in predictions and labels. If set to
        "warn", this acts like 0, but a warning is also raised.

    Returns
    -------
    score : float or ndarray of shape (n_unique_labels,), dtype=np.float64
        The Jaccard score. When `average` is not `None`, a single scalar is
        returned.

    See Also
    --------
    accuracy_score : Function for calculating the accuracy score.
    f1_score : Function for calculating the F1 score.
    multilabel_confusion_matrix : Function for computing a confusion matrix\
                                  for each class or sample.

    Notes
    -----
    :func:`jaccard_score` may be a poor metric if there are no
    positives for some samples or classes. Jaccard is undefined if there are
    no true or predicted labels, and our implementation will return a score
    of 0 with a warning.

    References
    ----------
    .. [1] `Wikipedia entry for the Jaccard index
           <https://en.wikipedia.org/wiki/Jaccard_index>`_.

    Examples
    --------
    >>> import numpy as np
    >>> from sklearn.metrics import jaccard_score
    >>> y_true = np.array([[0, 1, 1],
    ...                    [1, 1, 0]])
    >>> y_pred = np.array([[1, 1, 1],
    ...                    [1, 0, 0]])

    In the binary case:

    >>> jaccard_score(y_true[0], y_pred[0])
    0.6666...

    In the 2D comparison case (e.g. image similarity):

    >>> jaccard_score(y_true, y_pred, average="micro")
    0.6

    In the multilabel case:

    >>> jaccard_score(y_true, y_pred, average='samples')
    0.5833...
    >>> jaccard_score(y_true, y_pred, average='macro')
    0.6666...
    >>> jaccard_score(y_true, y_pred, average=None)
    array([0.5, 0.5, 1. ])

    In the multiclass case:

    >>> y_pred = [0, 2, 1, 2]
    >>> y_true = [0, 1, 2, 2]
    >>> jaccard_score(y_true, y_pred, average=None)
    array([1. , 0. , 0.33...])
    """
    labels = _check_set_wise_labels(y_true, y_pred, average, labels, pos_label)
    samplewise = average == "samples"
    MCM = multilabel_confusion_matrix(
        y_true,
        y_pred,
        sample_weight=sample_weight,
        labels=labels,
        samplewise=samplewise,
    )
    numerator = MCM[:, 1, 1]
    denominator = MCM[:, 1, 1] + MCM[:, 0, 1] + MCM[:, 1, 0]

    if average == "micro":
        numerator = np.array([numerator.sum()])
        denominator = np.array([denominator.sum()])

    jaccard = _prf_divide(
        numerator,
        denominator,
        "jaccard",
        "true or predicted",
        average,
        ("jaccard",),
        zero_division=zero_division,
    )
    if average is None:
        return jaccard
    if average == "weighted":
        weights = MCM[:, 1, 0] + MCM[:, 1, 1]
        if not np.any(weights):
            # numerator is 0, and warning should have already been issued
            weights = None
    elif average == "samples" and sample_weight is not None:
        weights = sample_weight
    else:
        weights = None
    return np.average(jaccard, weights=weights)


@validate_params(
    {
        "y_true": ["array-like"],
        "y_pred": ["array-like"],
        "sample_weight": ["array-like", None],
    },
    prefer_skip_nested_validation=True,
)
def matthews_corrcoef(y_true, y_pred, *, sample_weight=None):
    """Compute the Matthews correlation coefficient (MCC).

    The Matthews correlation coefficient is used in machine learning as a
    measure of the quality of binary and multiclass classifications. It takes
    into account true and false positives and negatives and is generally
    regarded as a balanced measure which can be used even if the classes are of
    very different sizes. The MCC is in essence a correlation coefficient value
    between -1 and +1. A coefficient of +1 represents a perfect prediction, 0
    an average random prediction and -1 an inverse prediction.  The statistic
    is also known as the phi coefficient. [source: Wikipedia]

    Binary and multiclass labels are supported.  Only in the binary case does
    this relate to information about true and false positives and negatives.
    See references below.

    Read more in the :ref:`User Guide <matthews_corrcoef>`.

    Parameters
    ----------
    y_true : array-like of shape (n_samples,)
        Ground truth (correct) target values.

    y_pred : array-like of shape (n_samples,)
        Estimated targets as returned by a classifier.

    sample_weight : array-like of shape (n_samples,), default=None
        Sample weights.

        .. versionadded:: 0.18

    Returns
    -------
    mcc : float
        The Matthews correlation coefficient (+1 represents a perfect
        prediction, 0 an average random prediction and -1 and inverse
        prediction).

    References
    ----------
    .. [1] :doi:`Baldi, Brunak, Chauvin, Andersen and Nielsen, (2000). Assessing the
       accuracy of prediction algorithms for classification: an overview.
       <10.1093/bioinformatics/16.5.412>`

    .. [2] `Wikipedia entry for the Matthews Correlation Coefficient
       <https://en.wikipedia.org/wiki/Matthews_correlation_coefficient>`_.

    .. [3] `Gorodkin, (2004). Comparing two K-category assignments by a
        K-category correlation coefficient
        <https://www.sciencedirect.com/science/article/pii/S1476927104000799>`_.

    .. [4] `Jurman, Riccadonna, Furlanello, (2012). A Comparison of MCC and CEN
        Error Measures in MultiClass Prediction
        <https://journals.plos.org/plosone/article?id=10.1371/journal.pone.0041882>`_.

    Examples
    --------
    >>> from sklearn.metrics import matthews_corrcoef
    >>> y_true = [+1, +1, +1, -1]
    >>> y_pred = [+1, -1, +1, +1]
    >>> matthews_corrcoef(y_true, y_pred)
    -0.33...
    """
    y_type, y_true, y_pred = _check_targets(y_true, y_pred)
    check_consistent_length(y_true, y_pred, sample_weight)
    if y_type not in {"binary", "multiclass"}:
        raise ValueError("%s is not supported" % y_type)

    lb = LabelEncoder()
    lb.fit(np.hstack([y_true, y_pred]))
    y_true = lb.transform(y_true)
    y_pred = lb.transform(y_pred)

    C = confusion_matrix(y_true, y_pred, sample_weight=sample_weight)
    t_sum = C.sum(axis=1, dtype=np.float64)
    p_sum = C.sum(axis=0, dtype=np.float64)
    n_correct = np.trace(C, dtype=np.float64)
    n_samples = p_sum.sum()
    cov_ytyp = n_correct * n_samples - np.dot(t_sum, p_sum)
    cov_ypyp = n_samples**2 - np.dot(p_sum, p_sum)
    cov_ytyt = n_samples**2 - np.dot(t_sum, t_sum)

    if cov_ypyp * cov_ytyt == 0:
        return 0.0
    else:
        return cov_ytyp / np.sqrt(cov_ytyt * cov_ypyp)


@validate_params(
    {
        "y_true": ["array-like", "sparse matrix"],
        "y_pred": ["array-like", "sparse matrix"],
        "normalize": ["boolean"],
        "sample_weight": ["array-like", None],
    },
    prefer_skip_nested_validation=True,
)
def zero_one_loss(y_true, y_pred, *, normalize=True, sample_weight=None):
    """Zero-one classification loss.

    If normalize is ``True``, return the fraction of misclassifications
    (float), else it returns the number of misclassifications (int). The best
    performance is 0.

    Read more in the :ref:`User Guide <zero_one_loss>`.

    Parameters
    ----------
    y_true : 1d array-like, or label indicator array / sparse matrix
        Ground truth (correct) labels.

    y_pred : 1d array-like, or label indicator array / sparse matrix
        Predicted labels, as returned by a classifier.

    normalize : bool, default=True
        If ``False``, return the number of misclassifications.
        Otherwise, return the fraction of misclassifications.

    sample_weight : array-like of shape (n_samples,), default=None
        Sample weights.

    Returns
    -------
    loss : float or int,
        If ``normalize == True``, return the fraction of misclassifications
        (float), else it returns the number of misclassifications (int).

    See Also
    --------
    accuracy_score : Compute the accuracy score. By default, the function will
        return the fraction of correct predictions divided by the total number
        of predictions.
    hamming_loss : Compute the average Hamming loss or Hamming distance between
        two sets of samples.
    jaccard_score : Compute the Jaccard similarity coefficient score.

    Notes
    -----
    In multilabel classification, the zero_one_loss function corresponds to
    the subset zero-one loss: for each sample, the entire set of labels must be
    correctly predicted, otherwise the loss for that sample is equal to one.

    Examples
    --------
    >>> from sklearn.metrics import zero_one_loss
    >>> y_pred = [1, 2, 3, 4]
    >>> y_true = [2, 2, 3, 4]
    >>> zero_one_loss(y_true, y_pred)
    0.25
    >>> zero_one_loss(y_true, y_pred, normalize=False)
    1.0

    In the multilabel case with binary label indicators:

    >>> import numpy as np
    >>> zero_one_loss(np.array([[0, 1], [1, 1]]), np.ones((2, 2)))
    0.5
    """
    xp, _ = get_namespace(y_true, y_pred)
    score = accuracy_score(
        y_true, y_pred, normalize=normalize, sample_weight=sample_weight
    )

    if normalize:
        return 1 - score
    else:
        if sample_weight is not None:
            n_samples = xp.sum(sample_weight)
        else:
            n_samples = _num_samples(y_true)
        return n_samples - score


@validate_params(
    {
        "y_true": ["array-like", "sparse matrix"],
        "y_pred": ["array-like", "sparse matrix"],
        "labels": ["array-like", None],
        "pos_label": [Real, str, "boolean", None],
        "average": [
            StrOptions({"micro", "macro", "samples", "weighted", "binary"}),
            None,
        ],
        "sample_weight": ["array-like", None],
        "zero_division": [
            Options(Real, {0.0, 1.0}),
            "nan",
            StrOptions({"warn"}),
        ],
    },
    prefer_skip_nested_validation=True,
)
def f1_score(
    y_true,
    y_pred,
    *,
    labels=None,
    pos_label=1,
    average="binary",
    sample_weight=None,
    zero_division="warn",
):
    """Compute the F1 score, also known as balanced F-score or F-measure.

    The F1 score can be interpreted as a harmonic mean of the precision and
    recall, where an F1 score reaches its best value at 1 and worst score at 0.
    The relative contribution of precision and recall to the F1 score are
    equal. The formula for the F1 score is:

    .. math::
        \\text{F1} = \\frac{2 * \\text{TP}}{2 * \\text{TP} + \\text{FP} + \\text{FN}}

    Where :math:`\\text{TP}` is the number of true positives, :math:`\\text{FN}` is the
    number of false negatives, and :math:`\\text{FP}` is the number of false positives.
    F1 is by default
    calculated as 0.0 when there are no true positives, false negatives, or
    false positives.

    Support beyond :term:`binary` targets is achieved by treating :term:`multiclass`
    and :term:`multilabel` data as a collection of binary problems, one for each
    label. For the :term:`binary` case, setting `average='binary'` will return
    F1 score for `pos_label`. If `average` is not `'binary'`, `pos_label` is ignored
    and F1 score for both classes are computed, then averaged or both returned (when
    `average=None`). Similarly, for :term:`multiclass` and :term:`multilabel` targets,
    F1 score for all `labels` are either returned or averaged depending on the
    `average` parameter. Use `labels` specify the set of labels to calculate F1 score
    for.

    Read more in the :ref:`User Guide <precision_recall_f_measure_metrics>`.

    Parameters
    ----------
    y_true : 1d array-like, or label indicator array / sparse matrix
        Ground truth (correct) target values.

    y_pred : 1d array-like, or label indicator array / sparse matrix
        Estimated targets as returned by a classifier.

    labels : array-like, default=None
        The set of labels to include when `average != 'binary'`, and their
        order if `average is None`. Labels present in the data can be
        excluded, for example in multiclass classification to exclude a "negative
        class". Labels not present in the data can be included and will be
        "assigned" 0 samples. For multilabel targets, labels are column indices.
        By default, all labels in `y_true` and `y_pred` are used in sorted order.

        .. versionchanged:: 0.17
           Parameter `labels` improved for multiclass problem.

    pos_label : int, float, bool or str, default=1
        The class to report if `average='binary'` and the data is binary,
        otherwise this parameter is ignored.
        For multiclass or multilabel targets, set `labels=[pos_label]` and
        `average != 'binary'` to report metrics for one label only.

    average : {'micro', 'macro', 'samples', 'weighted', 'binary'} or None, \
            default='binary'
        This parameter is required for multiclass/multilabel targets.
        If ``None``, the scores for each class are returned. Otherwise, this
        determines the type of averaging performed on the data:

        ``'binary'``:
            Only report results for the class specified by ``pos_label``.
            This is applicable only if targets (``y_{true,pred}``) are binary.
        ``'micro'``:
            Calculate metrics globally by counting the total true positives,
            false negatives and false positives.
        ``'macro'``:
            Calculate metrics for each label, and find their unweighted
            mean.  This does not take label imbalance into account.
        ``'weighted'``:
            Calculate metrics for each label, and find their average weighted
            by support (the number of true instances for each label). This
            alters 'macro' to account for label imbalance; it can result in an
            F-score that is not between precision and recall.
        ``'samples'``:
            Calculate metrics for each instance, and find their average (only
            meaningful for multilabel classification where this differs from
            :func:`accuracy_score`).

    sample_weight : array-like of shape (n_samples,), default=None
        Sample weights.

    zero_division : {"warn", 0.0, 1.0, np.nan}, default="warn"
        Sets the value to return when there is a zero division, i.e. when all
        predictions and labels are negative.

        Notes:
        - If set to "warn", this acts like 0, but a warning is also raised.
        - If set to `np.nan`, such values will be excluded from the average.

        .. versionadded:: 1.3
           `np.nan` option was added.

    Returns
    -------
    f1_score : float or array of float, shape = [n_unique_labels]
        F1 score of the positive class in binary classification or weighted
        average of the F1 scores of each class for the multiclass task.

    See Also
    --------
    fbeta_score : Compute the F-beta score.
    precision_recall_fscore_support : Compute the precision, recall, F-score,
        and support.
    jaccard_score : Compute the Jaccard similarity coefficient score.
    multilabel_confusion_matrix : Compute a confusion matrix for each class or
        sample.

    Notes
    -----
    When ``true positive + false positive + false negative == 0`` (i.e. a class
    is completely absent from both ``y_true`` or ``y_pred``), f-score is
    undefined. In such cases, by default f-score will be set to 0.0, and
    ``UndefinedMetricWarning`` will be raised. This behavior can be modified by
    setting the ``zero_division`` parameter.

    References
    ----------
    .. [1] `Wikipedia entry for the F1-score
           <https://en.wikipedia.org/wiki/F1_score>`_.

    Examples
    --------
    >>> import numpy as np
    >>> from sklearn.metrics import f1_score
    >>> y_true = [0, 1, 2, 0, 1, 2]
    >>> y_pred = [0, 2, 1, 0, 0, 1]
    >>> f1_score(y_true, y_pred, average='macro')
    0.26...
    >>> f1_score(y_true, y_pred, average='micro')
    0.33...
    >>> f1_score(y_true, y_pred, average='weighted')
    0.26...
    >>> f1_score(y_true, y_pred, average=None)
    array([0.8, 0. , 0. ])

    >>> # binary classification
    >>> y_true_empty = [0, 0, 0, 0, 0, 0]
    >>> y_pred_empty = [0, 0, 0, 0, 0, 0]
    >>> f1_score(y_true_empty, y_pred_empty)
    0.0...
    >>> f1_score(y_true_empty, y_pred_empty, zero_division=1.0)
    1.0...
    >>> f1_score(y_true_empty, y_pred_empty, zero_division=np.nan)
    nan...

    >>> # multilabel classification
    >>> y_true = [[0, 0, 0], [1, 1, 1], [0, 1, 1]]
    >>> y_pred = [[0, 0, 0], [1, 1, 1], [1, 1, 0]]
    >>> f1_score(y_true, y_pred, average=None)
    array([0.66666667, 1.        , 0.66666667])
    """
    return fbeta_score(
        y_true,
        y_pred,
        beta=1,
        labels=labels,
        pos_label=pos_label,
        average=average,
        sample_weight=sample_weight,
        zero_division=zero_division,
    )


@validate_params(
    {
        "y_true": ["array-like", "sparse matrix"],
        "y_pred": ["array-like", "sparse matrix"],
        "beta": [Interval(Real, 0.0, None, closed="both")],
        "labels": ["array-like", None],
        "pos_label": [Real, str, "boolean", None],
        "average": [
            StrOptions({"micro", "macro", "samples", "weighted", "binary"}),
            None,
        ],
        "sample_weight": ["array-like", None],
        "zero_division": [
            Options(Real, {0.0, 1.0}),
            "nan",
            StrOptions({"warn"}),
        ],
    },
    prefer_skip_nested_validation=True,
)
def fbeta_score(
    y_true,
    y_pred,
    *,
    beta,
    labels=None,
    pos_label=1,
    average="binary",
    sample_weight=None,
    zero_division="warn",
):
    """Compute the F-beta score.

    The F-beta score is the weighted harmonic mean of precision and recall,
    reaching its optimal value at 1 and its worst value at 0.

    The `beta` parameter represents the ratio of recall importance to
    precision importance. `beta > 1` gives more weight to recall, while
    `beta < 1` favors precision. For example, `beta = 2` makes recall twice
    as important as precision, while `beta = 0.5` does the opposite.
    Asymptotically, `beta -> +inf` considers only recall, and `beta -> 0`
    only precision.

    The formula for F-beta score is:

    .. math::

       F_\\beta = \\frac{(1 + \\beta^2) \\text{tp}}
                        {(1 + \\beta^2) \\text{tp} + \\text{fp} + \\beta^2 \\text{fn}}

    Where :math:`\\text{tp}` is the number of true positives, :math:`\\text{fp}` is the
    number of false positives, and :math:`\\text{fn}` is the number of false negatives.

    Support beyond term:`binary` targets is achieved by treating :term:`multiclass`
    and :term:`multilabel` data as a collection of binary problems, one for each
    label. For the :term:`binary` case, setting `average='binary'` will return
    F-beta score for `pos_label`. If `average` is not `'binary'`, `pos_label` is
    ignored and F-beta score for both classes are computed, then averaged or both
    returned (when `average=None`). Similarly, for :term:`multiclass` and
    :term:`multilabel` targets, F-beta score for all `labels` are either returned or
    averaged depending on the `average` parameter. Use `labels` specify the set of
    labels to calculate F-beta score for.

    Read more in the :ref:`User Guide <precision_recall_f_measure_metrics>`.

    Parameters
    ----------
    y_true : 1d array-like, or label indicator array / sparse matrix
        Ground truth (correct) target values.

    y_pred : 1d array-like, or label indicator array / sparse matrix
        Estimated targets as returned by a classifier.

    beta : float
        Determines the weight of recall in the combined score.

    labels : array-like, default=None
        The set of labels to include when `average != 'binary'`, and their
        order if `average is None`. Labels present in the data can be
        excluded, for example in multiclass classification to exclude a "negative
        class". Labels not present in the data can be included and will be
        "assigned" 0 samples. For multilabel targets, labels are column indices.
        By default, all labels in `y_true` and `y_pred` are used in sorted order.

        .. versionchanged:: 0.17
           Parameter `labels` improved for multiclass problem.

    pos_label : int, float, bool or str, default=1
        The class to report if `average='binary'` and the data is binary,
        otherwise this parameter is ignored.
        For multiclass or multilabel targets, set `labels=[pos_label]` and
        `average != 'binary'` to report metrics for one label only.

    average : {'micro', 'macro', 'samples', 'weighted', 'binary'} or None, \
            default='binary'
        This parameter is required for multiclass/multilabel targets.
        If ``None``, the scores for each class are returned. Otherwise, this
        determines the type of averaging performed on the data:

        ``'binary'``:
            Only report results for the class specified by ``pos_label``.
            This is applicable only if targets (``y_{true,pred}``) are binary.
        ``'micro'``:
            Calculate metrics globally by counting the total true positives,
            false negatives and false positives.
        ``'macro'``:
            Calculate metrics for each label, and find their unweighted
            mean.  This does not take label imbalance into account.
        ``'weighted'``:
            Calculate metrics for each label, and find their average weighted
            by support (the number of true instances for each label). This
            alters 'macro' to account for label imbalance; it can result in an
            F-score that is not between precision and recall.
        ``'samples'``:
            Calculate metrics for each instance, and find their average (only
            meaningful for multilabel classification where this differs from
            :func:`accuracy_score`).

    sample_weight : array-like of shape (n_samples,), default=None
        Sample weights.

    zero_division : {"warn", 0.0, 1.0, np.nan}, default="warn"
        Sets the value to return when there is a zero division, i.e. when all
        predictions and labels are negative.

        Notes:
        - If set to "warn", this acts like 0, but a warning is also raised.
        - If set to `np.nan`, such values will be excluded from the average.

        .. versionadded:: 1.3
           `np.nan` option was added.

    Returns
    -------
    fbeta_score : float (if average is not None) or array of float, shape =\
        [n_unique_labels]
        F-beta score of the positive class in binary classification or weighted
        average of the F-beta score of each class for the multiclass task.

    See Also
    --------
    precision_recall_fscore_support : Compute the precision, recall, F-score,
        and support.
    multilabel_confusion_matrix : Compute a confusion matrix for each class or
        sample.

    Notes
    -----
    When ``true positive + false positive + false negative == 0``, f-score
    returns 0.0 and raises ``UndefinedMetricWarning``. This behavior can be
    modified by setting ``zero_division``.

    References
    ----------
    .. [1] R. Baeza-Yates and B. Ribeiro-Neto (2011).
           Modern Information Retrieval. Addison Wesley, pp. 327-328.

    .. [2] `Wikipedia entry for the F1-score
           <https://en.wikipedia.org/wiki/F1_score>`_.

    Examples
    --------
    >>> import numpy as np
    >>> from sklearn.metrics import fbeta_score
    >>> y_true = [0, 1, 2, 0, 1, 2]
    >>> y_pred = [0, 2, 1, 0, 0, 1]
    >>> fbeta_score(y_true, y_pred, average='macro', beta=0.5)
    0.23...
    >>> fbeta_score(y_true, y_pred, average='micro', beta=0.5)
    0.33...
    >>> fbeta_score(y_true, y_pred, average='weighted', beta=0.5)
    0.23...
    >>> fbeta_score(y_true, y_pred, average=None, beta=0.5)
    array([0.71..., 0.        , 0.        ])
    >>> y_pred_empty = [0, 0, 0, 0, 0, 0]
    >>> fbeta_score(y_true, y_pred_empty,
    ...             average="macro", zero_division=np.nan, beta=0.5)
    0.12...
    """

    _, _, f, _ = precision_recall_fscore_support(
        y_true,
        y_pred,
        beta=beta,
        labels=labels,
        pos_label=pos_label,
        average=average,
        warn_for=("f-score",),
        sample_weight=sample_weight,
        zero_division=zero_division,
    )
    return f


def _prf_divide(
    numerator, denominator, metric, modifier, average, warn_for, zero_division="warn"
):
    """Performs division and handles divide-by-zero.

    On zero-division, sets the corresponding result elements equal to
    0, 1 or np.nan (according to ``zero_division``). Plus, if
    ``zero_division != "warn"`` raises a warning.

    The metric, modifier and average arguments are used only for determining
    an appropriate warning.
    """
    mask = denominator == 0.0
    denominator = denominator.copy()
    denominator[mask] = 1  # avoid infs/nans
    result = numerator / denominator

    if not np.any(mask):
        return result

    # set those with 0 denominator to `zero_division`, and 0 when "warn"
    zero_division_value = _check_zero_division(zero_division)
    result[mask] = zero_division_value

    # we assume the user will be removing warnings if zero_division is set
    # to something different than "warn". If we are computing only f-score
    # the warning will be raised only if precision and recall are ill-defined
    if zero_division != "warn" or metric not in warn_for:
        return result

    # build appropriate warning
    if metric in warn_for:
        _warn_prf(average, modifier, f"{metric.capitalize()} is", len(result))

    return result


def _warn_prf(average, modifier, msg_start, result_size):
    axis0, axis1 = "sample", "label"
    if average == "samples":
        axis0, axis1 = axis1, axis0
    msg = (
        "{0} ill-defined and being set to 0.0 {{0}} "
        "no {1} {2}s. Use `zero_division` parameter to control"
        " this behavior.".format(msg_start, modifier, axis0)
    )
    if result_size == 1:
        msg = msg.format("due to")
    else:
        msg = msg.format("in {0}s with".format(axis1))
    warnings.warn(msg, UndefinedMetricWarning, stacklevel=2)


def _check_set_wise_labels(y_true, y_pred, average, labels, pos_label):
    """Validation associated with set-wise metrics.

    Returns identified labels.
    """
    average_options = (None, "micro", "macro", "weighted", "samples")
    if average not in average_options and average != "binary":
        raise ValueError("average has to be one of " + str(average_options))

    y_type, y_true, y_pred = _check_targets(y_true, y_pred)
    # Convert to Python primitive type to avoid NumPy type / Python str
    # comparison. See https://github.com/numpy/numpy/issues/6784
    present_labels = unique_labels(y_true, y_pred).tolist()
    if average == "binary":
        if y_type == "binary":
            if pos_label not in present_labels:
                if len(present_labels) >= 2:
                    raise ValueError(
                        f"pos_label={pos_label} is not a valid label. It "
                        f"should be one of {present_labels}"
                    )
            labels = [pos_label]
        else:
            average_options = list(average_options)
            if y_type == "multiclass":
                average_options.remove("samples")
            raise ValueError(
                "Target is %s but average='binary'. Please "
                "choose another average setting, one of %r." % (y_type, average_options)
            )
    elif pos_label not in (None, 1):
        warnings.warn(
            "Note that pos_label (set to %r) is ignored when "
            "average != 'binary' (got %r). You may use "
            "labels=[pos_label] to specify a single positive class."
            % (pos_label, average),
            UserWarning,
        )
    return labels


@validate_params(
    {
        "y_true": ["array-like", "sparse matrix"],
        "y_pred": ["array-like", "sparse matrix"],
        "beta": [Interval(Real, 0.0, None, closed="both")],
        "labels": ["array-like", None],
        "pos_label": [Real, str, "boolean", None],
        "average": [
            StrOptions({"micro", "macro", "samples", "weighted", "binary"}),
            None,
        ],
        "warn_for": [list, tuple, set],
        "sample_weight": ["array-like", None],
        "zero_division": [
            Options(Real, {0.0, 1.0}),
            "nan",
            StrOptions({"warn"}),
        ],
    },
    prefer_skip_nested_validation=True,
)
def precision_recall_fscore_support(
    y_true,
    y_pred,
    *,
    beta=1.0,
    labels=None,
    pos_label=1,
    average=None,
    warn_for=("precision", "recall", "f-score"),
    sample_weight=None,
    zero_division="warn",
):
    """Compute precision, recall, F-measure and support for each class.

    The precision is the ratio ``tp / (tp + fp)`` where ``tp`` is the number of
    true positives and ``fp`` the number of false positives. The precision is
    intuitively the ability of the classifier not to label a negative sample as
    positive.

    The recall is the ratio ``tp / (tp + fn)`` where ``tp`` is the number of
    true positives and ``fn`` the number of false negatives. The recall is
    intuitively the ability of the classifier to find all the positive samples.

    The F-beta score can be interpreted as a weighted harmonic mean of
    the precision and recall, where an F-beta score reaches its best
    value at 1 and worst score at 0.

    The F-beta score weights recall more than precision by a factor of
    ``beta``. ``beta == 1.0`` means recall and precision are equally important.

    The support is the number of occurrences of each class in ``y_true``.

    Support beyond term:`binary` targets is achieved by treating :term:`multiclass`
    and :term:`multilabel` data as a collection of binary problems, one for each
    label. For the :term:`binary` case, setting `average='binary'` will return
    metrics for `pos_label`. If `average` is not `'binary'`, `pos_label` is ignored
    and metrics for both classes are computed, then averaged or both returned (when
    `average=None`). Similarly, for :term:`multiclass` and :term:`multilabel` targets,
    metrics for all `labels` are either returned or averaged depending on the `average`
    parameter. Use `labels` specify the set of labels to calculate metrics for.

    Read more in the :ref:`User Guide <precision_recall_f_measure_metrics>`.

    Parameters
    ----------
    y_true : 1d array-like, or label indicator array / sparse matrix
        Ground truth (correct) target values.

    y_pred : 1d array-like, or label indicator array / sparse matrix
        Estimated targets as returned by a classifier.

    beta : float, default=1.0
        The strength of recall versus precision in the F-score.

    labels : array-like, default=None
        The set of labels to include when `average != 'binary'`, and their
        order if `average is None`. Labels present in the data can be
        excluded, for example in multiclass classification to exclude a "negative
        class". Labels not present in the data can be included and will be
        "assigned" 0 samples. For multilabel targets, labels are column indices.
        By default, all labels in `y_true` and `y_pred` are used in sorted order.

    pos_label : int, float, bool or str, default=1
        The class to report if `average='binary'` and the data is binary,
        otherwise this parameter is ignored.
        For multiclass or multilabel targets, set `labels=[pos_label]` and
        `average != 'binary'` to report metrics for one label only.

    average : {'binary', 'micro', 'macro', 'samples', 'weighted'}, \
            default=None
        If ``None``, the metrics for each class are returned. Otherwise, this
        determines the type of averaging performed on the data:

        ``'binary'``:
            Only report results for the class specified by ``pos_label``.
            This is applicable only if targets (``y_{true,pred}``) are binary.
        ``'micro'``:
            Calculate metrics globally by counting the total true positives,
            false negatives and false positives.
        ``'macro'``:
            Calculate metrics for each label, and find their unweighted
            mean.  This does not take label imbalance into account.
        ``'weighted'``:
            Calculate metrics for each label, and find their average weighted
            by support (the number of true instances for each label). This
            alters 'macro' to account for label imbalance; it can result in an
            F-score that is not between precision and recall.
        ``'samples'``:
            Calculate metrics for each instance, and find their average (only
            meaningful for multilabel classification where this differs from
            :func:`accuracy_score`).

    warn_for : list, tuple or set, for internal use
        This determines which warnings will be made in the case that this
        function is being used to return only one of its metrics.

    sample_weight : array-like of shape (n_samples,), default=None
        Sample weights.

    zero_division : {"warn", 0.0, 1.0, np.nan}, default="warn"
        Sets the value to return when there is a zero division:
           - recall: when there are no positive labels
           - precision: when there are no positive predictions
           - f-score: both

        Notes:
        - If set to "warn", this acts like 0, but a warning is also raised.
        - If set to `np.nan`, such values will be excluded from the average.

        .. versionadded:: 1.3
           `np.nan` option was added.

    Returns
    -------
    precision : float (if average is not None) or array of float, shape =\
        [n_unique_labels]
        Precision score.

    recall : float (if average is not None) or array of float, shape =\
        [n_unique_labels]
        Recall score.

    fbeta_score : float (if average is not None) or array of float, shape =\
        [n_unique_labels]
        F-beta score.

    support : None (if average is not None) or array of int, shape =\
        [n_unique_labels]
        The number of occurrences of each label in ``y_true``.

    Notes
    -----
    When ``true positive + false positive == 0``, precision is undefined.
    When ``true positive + false negative == 0``, recall is undefined. When
    ``true positive + false negative + false positive == 0``, f-score is
    undefined. In such cases, by default the metric will be set to 0, and
    ``UndefinedMetricWarning`` will be raised. This behavior can be modified
    with ``zero_division``.

    References
    ----------
    .. [1] `Wikipedia entry for the Precision and recall
           <https://en.wikipedia.org/wiki/Precision_and_recall>`_.

    .. [2] `Wikipedia entry for the F1-score
           <https://en.wikipedia.org/wiki/F1_score>`_.

    .. [3] `Discriminative Methods for Multi-labeled Classification Advances
           in Knowledge Discovery and Data Mining (2004), pp. 22-30 by Shantanu
           Godbole, Sunita Sarawagi
           <http://www.godbole.net/shantanu/pubs/multilabelsvm-pakdd04.pdf>`_.

    Examples
    --------
    >>> import numpy as np
    >>> from sklearn.metrics import precision_recall_fscore_support
    >>> y_true = np.array(['cat', 'dog', 'pig', 'cat', 'dog', 'pig'])
    >>> y_pred = np.array(['cat', 'pig', 'dog', 'cat', 'cat', 'dog'])
    >>> precision_recall_fscore_support(y_true, y_pred, average='macro')
    (0.22..., 0.33..., 0.26..., None)
    >>> precision_recall_fscore_support(y_true, y_pred, average='micro')
    (0.33..., 0.33..., 0.33..., None)
    >>> precision_recall_fscore_support(y_true, y_pred, average='weighted')
    (0.22..., 0.33..., 0.26..., None)

    It is possible to compute per-label precisions, recalls, F1-scores and
    supports instead of averaging:

    >>> precision_recall_fscore_support(y_true, y_pred, average=None,
    ... labels=['pig', 'dog', 'cat'])
    (array([0.        , 0.        , 0.66...]),
     array([0., 0., 1.]), array([0. , 0. , 0.8]),
     array([2, 2, 2]))
    """
    _check_zero_division(zero_division)
    labels = _check_set_wise_labels(y_true, y_pred, average, labels, pos_label)

    # Calculate tp_sum, pred_sum, true_sum ###
    samplewise = average == "samples"
    MCM = multilabel_confusion_matrix(
        y_true,
        y_pred,
        sample_weight=sample_weight,
        labels=labels,
        samplewise=samplewise,
    )
    tp_sum = MCM[:, 1, 1]
    pred_sum = tp_sum + MCM[:, 0, 1]
    true_sum = tp_sum + MCM[:, 1, 0]

    if average == "micro":
        tp_sum = np.array([tp_sum.sum()])
        pred_sum = np.array([pred_sum.sum()])
        true_sum = np.array([true_sum.sum()])

    # Finally, we have all our sufficient statistics. Divide! #
    beta2 = beta**2

    # Divide, and on zero-division, set scores and/or warn according to
    # zero_division:
    precision = _prf_divide(
        tp_sum, pred_sum, "precision", "predicted", average, warn_for, zero_division
    )
    recall = _prf_divide(
        tp_sum, true_sum, "recall", "true", average, warn_for, zero_division
    )

    if np.isposinf(beta):
        f_score = recall
    elif beta == 0:
        f_score = precision
    else:
        # The score is defined as:
        # score = (1 + beta**2) * precision * recall / (beta**2 * precision + recall)
        # Therefore, we can express the score in terms of confusion matrix entries as:
        # score = (1 + beta**2) * tp / ((1 + beta**2) * tp + beta**2 * fn + fp)
        denom = beta2 * true_sum + pred_sum
        f_score = _prf_divide(
            (1 + beta2) * tp_sum,
            denom,
            "f-score",
            "true nor predicted",
            average,
            warn_for,
            zero_division,
        )

    # Average the results
    if average == "weighted":
        weights = true_sum
    elif average == "samples":
        weights = sample_weight
    else:
        weights = None

    if average is not None:
        assert average != "binary" or len(precision) == 1
        precision = _nanaverage(precision, weights=weights)
        recall = _nanaverage(recall, weights=weights)
        f_score = _nanaverage(f_score, weights=weights)
        true_sum = None  # return no support

    return precision, recall, f_score, true_sum


@validate_params(
    {
        "y_true": ["array-like", "sparse matrix"],
        "y_pred": ["array-like", "sparse matrix"],
        "labels": ["array-like", None],
        "sample_weight": ["array-like", None],
        "raise_warning": ["boolean"],
    },
    prefer_skip_nested_validation=True,
)
def class_likelihood_ratios(
    y_true,
    y_pred,
    *,
    labels=None,
    sample_weight=None,
    raise_warning=True,
):
    """Compute binary classification positive and negative likelihood ratios.

    The positive likelihood ratio is `LR+ = sensitivity / (1 - specificity)`
    where the sensitivity or recall is the ratio `tp / (tp + fn)` and the
    specificity is `tn / (tn + fp)`. The negative likelihood ratio is `LR- = (1
    - sensitivity) / specificity`. Here `tp` is the number of true positives,
    `fp` the number of false positives, `tn` is the number of true negatives and
    `fn` the number of false negatives. Both class likelihood ratios can be used
    to obtain post-test probabilities given a pre-test probability.

    `LR+` ranges from 1 to infinity. A `LR+` of 1 indicates that the probability
    of predicting the positive class is the same for samples belonging to either
    class; therefore, the test is useless. The greater `LR+` is, the more a
    positive prediction is likely to be a true positive when compared with the
    pre-test probability. A value of `LR+` lower than 1 is invalid as it would
    indicate that the odds of a sample being a true positive decrease with
    respect to the pre-test odds.

    `LR-` ranges from 0 to 1. The closer it is to 0, the lower the probability
    of a given sample to be a false negative. A `LR-` of 1 means the test is
    useless because the odds of having the condition did not change after the
    test. A value of `LR-` greater than 1 invalidates the classifier as it
    indicates an increase in the odds of a sample belonging to the positive
    class after being classified as negative. This is the case when the
    classifier systematically predicts the opposite of the true label.

    A typical application in medicine is to identify the positive/negative class
    to the presence/absence of a disease, respectively; the classifier being a
    diagnostic test; the pre-test probability of an individual having the
    disease can be the prevalence of such disease (proportion of a particular
    population found to be affected by a medical condition); and the post-test
    probabilities would be the probability that the condition is truly present
    given a positive test result.

    Read more in the :ref:`User Guide <class_likelihood_ratios>`.

    Parameters
    ----------
    y_true : 1d array-like, or label indicator array / sparse matrix
        Ground truth (correct) target values.

    y_pred : 1d array-like, or label indicator array / sparse matrix
        Estimated targets as returned by a classifier.

    labels : array-like, default=None
        List of labels to index the matrix. This may be used to select the
        positive and negative classes with the ordering `labels=[negative_class,
        positive_class]`. If `None` is given, those that appear at least once in
        `y_true` or `y_pred` are used in sorted order.

    sample_weight : array-like of shape (n_samples,), default=None
        Sample weights.

    raise_warning : bool, default=True
        Whether or not a case-specific warning message is raised when there is a
        zero division. Even if the error is not raised, the function will return
        nan in such cases.

    Returns
    -------
    (positive_likelihood_ratio, negative_likelihood_ratio) : tuple
        A tuple of two float, the first containing the Positive likelihood ratio
        and the second the Negative likelihood ratio.

    Warns
    -----
    When `false positive == 0`, the positive likelihood ratio is undefined.
    When `true negative == 0`, the negative likelihood ratio is undefined.
    When `true positive + false negative == 0` both ratios are undefined.
    In such cases, `UserWarning` will be raised if raise_warning=True.

    References
    ----------
    .. [1] `Wikipedia entry for the Likelihood ratios in diagnostic testing
           <https://en.wikipedia.org/wiki/Likelihood_ratios_in_diagnostic_testing>`_.

    Examples
    --------
    >>> import numpy as np
    >>> from sklearn.metrics import class_likelihood_ratios
    >>> class_likelihood_ratios([0, 1, 0, 1, 0], [1, 1, 0, 0, 0])
    (1.5, 0.75)
    >>> y_true = np.array(["non-cat", "cat", "non-cat", "cat", "non-cat"])
    >>> y_pred = np.array(["cat", "cat", "non-cat", "non-cat", "non-cat"])
    >>> class_likelihood_ratios(y_true, y_pred)
    (1.33..., 0.66...)
    >>> y_true = np.array(["non-zebra", "zebra", "non-zebra", "zebra", "non-zebra"])
    >>> y_pred = np.array(["zebra", "zebra", "non-zebra", "non-zebra", "non-zebra"])
    >>> class_likelihood_ratios(y_true, y_pred)
    (1.5, 0.75)

    To avoid ambiguities, use the notation `labels=[negative_class,
    positive_class]`

    >>> y_true = np.array(["non-cat", "cat", "non-cat", "cat", "non-cat"])
    >>> y_pred = np.array(["cat", "cat", "non-cat", "non-cat", "non-cat"])
    >>> class_likelihood_ratios(y_true, y_pred, labels=["non-cat", "cat"])
    (1.5, 0.75)
    """

    y_type, y_true, y_pred = _check_targets(y_true, y_pred)
    if y_type != "binary":
        raise ValueError(
            "class_likelihood_ratios only supports binary classification "
            f"problems, got targets of type: {y_type}"
        )

    cm = confusion_matrix(
        y_true,
        y_pred,
        sample_weight=sample_weight,
        labels=labels,
    )

    # Case when `y_test` contains a single class and `y_test == y_pred`.
    # This may happen when cross-validating imbalanced data and should
    # not be interpreted as a perfect score.
    if cm.shape == (1, 1):
        msg = "samples of only one class were seen during testing "
        if raise_warning:
            warnings.warn(msg, UserWarning, stacklevel=2)
        positive_likelihood_ratio = np.nan
        negative_likelihood_ratio = np.nan
    else:
        tn, fp, fn, tp = cm.ravel()
        support_pos = tp + fn
        support_neg = tn + fp
        pos_num = tp * support_neg
        pos_denom = fp * support_pos
        neg_num = fn * support_neg
        neg_denom = tn * support_pos

        # If zero division warn and set scores to nan, else divide
        if support_pos == 0:
            msg = "no samples of the positive class were present in the testing set "
            if raise_warning:
                warnings.warn(msg, UserWarning, stacklevel=2)
            positive_likelihood_ratio = np.nan
            negative_likelihood_ratio = np.nan
        if fp == 0:
            if tp == 0:
                msg = "no samples predicted for the positive class"
            else:
                msg = "positive_likelihood_ratio ill-defined and being set to nan "
            if raise_warning:
                warnings.warn(msg, UserWarning, stacklevel=2)
            positive_likelihood_ratio = np.nan
        else:
            positive_likelihood_ratio = pos_num / pos_denom
        if tn == 0:
            msg = "negative_likelihood_ratio ill-defined and being set to nan "
            if raise_warning:
                warnings.warn(msg, UserWarning, stacklevel=2)
            negative_likelihood_ratio = np.nan
        else:
            negative_likelihood_ratio = neg_num / neg_denom

    return positive_likelihood_ratio, negative_likelihood_ratio


@validate_params(
    {
        "y_true": ["array-like", "sparse matrix"],
        "y_pred": ["array-like", "sparse matrix"],
        "labels": ["array-like", None],
        "pos_label": [Real, str, "boolean", None],
        "average": [
            StrOptions({"micro", "macro", "samples", "weighted", "binary"}),
            None,
        ],
        "sample_weight": ["array-like", None],
        "zero_division": [
            Options(Real, {0.0, 1.0}),
            "nan",
            StrOptions({"warn"}),
        ],
    },
    prefer_skip_nested_validation=True,
)
def precision_score(
    y_true,
    y_pred,
    *,
    labels=None,
    pos_label=1,
    average="binary",
    sample_weight=None,
    zero_division="warn",
):
    """Compute the precision.

    The precision is the ratio ``tp / (tp + fp)`` where ``tp`` is the number of
    true positives and ``fp`` the number of false positives. The precision is
    intuitively the ability of the classifier not to label as positive a sample
    that is negative.

    The best value is 1 and the worst value is 0.

    Support beyond term:`binary` targets is achieved by treating :term:`multiclass`
    and :term:`multilabel` data as a collection of binary problems, one for each
    label. For the :term:`binary` case, setting `average='binary'` will return
    precision for `pos_label`. If `average` is not `'binary'`, `pos_label` is ignored
    and precision for both classes are computed, then averaged or both returned (when
    `average=None`). Similarly, for :term:`multiclass` and :term:`multilabel` targets,
    precision for all `labels` are either returned or averaged depending on the
    `average` parameter. Use `labels` specify the set of labels to calculate precision
    for.

    Read more in the :ref:`User Guide <precision_recall_f_measure_metrics>`.

    Parameters
    ----------
    y_true : 1d array-like, or label indicator array / sparse matrix
        Ground truth (correct) target values.

    y_pred : 1d array-like, or label indicator array / sparse matrix
        Estimated targets as returned by a classifier.

    labels : array-like, default=None
        The set of labels to include when `average != 'binary'`, and their
        order if `average is None`. Labels present in the data can be
        excluded, for example in multiclass classification to exclude a "negative
        class". Labels not present in the data can be included and will be
        "assigned" 0 samples. For multilabel targets, labels are column indices.
        By default, all labels in `y_true` and `y_pred` are used in sorted order.

        .. versionchanged:: 0.17
           Parameter `labels` improved for multiclass problem.

    pos_label : int, float, bool or str, default=1
        The class to report if `average='binary'` and the data is binary,
        otherwise this parameter is ignored.
        For multiclass or multilabel targets, set `labels=[pos_label]` and
        `average != 'binary'` to report metrics for one label only.

    average : {'micro', 'macro', 'samples', 'weighted', 'binary'} or None, \
            default='binary'
        This parameter is required for multiclass/multilabel targets.
        If ``None``, the scores for each class are returned. Otherwise, this
        determines the type of averaging performed on the data:

        ``'binary'``:
            Only report results for the class specified by ``pos_label``.
            This is applicable only if targets (``y_{true,pred}``) are binary.
        ``'micro'``:
            Calculate metrics globally by counting the total true positives,
            false negatives and false positives.
        ``'macro'``:
            Calculate metrics for each label, and find their unweighted
            mean.  This does not take label imbalance into account.
        ``'weighted'``:
            Calculate metrics for each label, and find their average weighted
            by support (the number of true instances for each label). This
            alters 'macro' to account for label imbalance; it can result in an
            F-score that is not between precision and recall.
        ``'samples'``:
            Calculate metrics for each instance, and find their average (only
            meaningful for multilabel classification where this differs from
            :func:`accuracy_score`).

    sample_weight : array-like of shape (n_samples,), default=None
        Sample weights.

    zero_division : {"warn", 0.0, 1.0, np.nan}, default="warn"
        Sets the value to return when there is a zero division.

        Notes:
        - If set to "warn", this acts like 0, but a warning is also raised.
        - If set to `np.nan`, such values will be excluded from the average.

        .. versionadded:: 1.3
           `np.nan` option was added.

    Returns
    -------
    precision : float (if average is not None) or array of float of shape \
                (n_unique_labels,)
        Precision of the positive class in binary classification or weighted
        average of the precision of each class for the multiclass task.

    See Also
    --------
    precision_recall_fscore_support : Compute precision, recall, F-measure and
        support for each class.
    recall_score :  Compute the ratio ``tp / (tp + fn)`` where ``tp`` is the
        number of true positives and ``fn`` the number of false negatives.
    PrecisionRecallDisplay.from_estimator : Plot precision-recall curve given
        an estimator and some data.
    PrecisionRecallDisplay.from_predictions : Plot precision-recall curve given
        binary class predictions.
    multilabel_confusion_matrix : Compute a confusion matrix for each class or
        sample.

    Notes
    -----
    When ``true positive + false positive == 0``, precision returns 0 and
    raises ``UndefinedMetricWarning``. This behavior can be
    modified with ``zero_division``.

    Examples
    --------
    >>> import numpy as np
    >>> from sklearn.metrics import precision_score
    >>> y_true = [0, 1, 2, 0, 1, 2]
    >>> y_pred = [0, 2, 1, 0, 0, 1]
    >>> precision_score(y_true, y_pred, average='macro')
    0.22...
    >>> precision_score(y_true, y_pred, average='micro')
    0.33...
    >>> precision_score(y_true, y_pred, average='weighted')
    0.22...
    >>> precision_score(y_true, y_pred, average=None)
    array([0.66..., 0.        , 0.        ])
    >>> y_pred = [0, 0, 0, 0, 0, 0]
    >>> precision_score(y_true, y_pred, average=None)
    array([0.33..., 0.        , 0.        ])
    >>> precision_score(y_true, y_pred, average=None, zero_division=1)
    array([0.33..., 1.        , 1.        ])
    >>> precision_score(y_true, y_pred, average=None, zero_division=np.nan)
    array([0.33...,        nan,        nan])

    >>> # multilabel classification
    >>> y_true = [[0, 0, 0], [1, 1, 1], [0, 1, 1]]
    >>> y_pred = [[0, 0, 0], [1, 1, 1], [1, 1, 0]]
    >>> precision_score(y_true, y_pred, average=None)
    array([0.5, 1. , 1. ])
    """
    p, _, _, _ = precision_recall_fscore_support(
        y_true,
        y_pred,
        labels=labels,
        pos_label=pos_label,
        average=average,
        warn_for=("precision",),
        sample_weight=sample_weight,
        zero_division=zero_division,
    )
    return p


@validate_params(
    {
        "y_true": ["array-like", "sparse matrix"],
        "y_pred": ["array-like", "sparse matrix"],
        "labels": ["array-like", None],
        "pos_label": [Real, str, "boolean", None],
        "average": [
            StrOptions({"micro", "macro", "samples", "weighted", "binary"}),
            None,
        ],
        "sample_weight": ["array-like", None],
        "zero_division": [
            Options(Real, {0.0, 1.0}),
            "nan",
            StrOptions({"warn"}),
        ],
    },
    prefer_skip_nested_validation=True,
)
def recall_score(
    y_true,
    y_pred,
    *,
    labels=None,
    pos_label=1,
    average="binary",
    sample_weight=None,
    zero_division="warn",
):
    """Compute the recall.

    The recall is the ratio ``tp / (tp + fn)`` where ``tp`` is the number of
    true positives and ``fn`` the number of false negatives. The recall is
    intuitively the ability of the classifier to find all the positive samples.

    The best value is 1 and the worst value is 0.

    Support beyond term:`binary` targets is achieved by treating :term:`multiclass`
    and :term:`multilabel` data as a collection of binary problems, one for each
    label. For the :term:`binary` case, setting `average='binary'` will return
    recall for `pos_label`. If `average` is not `'binary'`, `pos_label` is ignored
    and recall for both classes are computed then averaged or both returned (when
    `average=None`). Similarly, for :term:`multiclass` and :term:`multilabel` targets,
    recall for all `labels` are either returned or averaged depending on the `average`
    parameter. Use `labels` specify the set of labels to calculate recall for.

    Read more in the :ref:`User Guide <precision_recall_f_measure_metrics>`.

    Parameters
    ----------
    y_true : 1d array-like, or label indicator array / sparse matrix
        Ground truth (correct) target values.

    y_pred : 1d array-like, or label indicator array / sparse matrix
        Estimated targets as returned by a classifier.

    labels : array-like, default=None
        The set of labels to include when `average != 'binary'`, and their
        order if `average is None`. Labels present in the data can be
        excluded, for example in multiclass classification to exclude a "negative
        class". Labels not present in the data can be included and will be
        "assigned" 0 samples. For multilabel targets, labels are column indices.
        By default, all labels in `y_true` and `y_pred` are used in sorted order.

        .. versionchanged:: 0.17
           Parameter `labels` improved for multiclass problem.

    pos_label : int, float, bool or str, default=1
        The class to report if `average='binary'` and the data is binary,
        otherwise this parameter is ignored.
        For multiclass or multilabel targets, set `labels=[pos_label]` and
        `average != 'binary'` to report metrics for one label only.

    average : {'micro', 'macro', 'samples', 'weighted', 'binary'} or None, \
            default='binary'
        This parameter is required for multiclass/multilabel targets.
        If ``None``, the scores for each class are returned. Otherwise, this
        determines the type of averaging performed on the data:

        ``'binary'``:
            Only report results for the class specified by ``pos_label``.
            This is applicable only if targets (``y_{true,pred}``) are binary.
        ``'micro'``:
            Calculate metrics globally by counting the total true positives,
            false negatives and false positives.
        ``'macro'``:
            Calculate metrics for each label, and find their unweighted
            mean.  This does not take label imbalance into account.
        ``'weighted'``:
            Calculate metrics for each label, and find their average weighted
            by support (the number of true instances for each label). This
            alters 'macro' to account for label imbalance; it can result in an
            F-score that is not between precision and recall. Weighted recall
            is equal to accuracy.
        ``'samples'``:
            Calculate metrics for each instance, and find their average (only
            meaningful for multilabel classification where this differs from
            :func:`accuracy_score`).

    sample_weight : array-like of shape (n_samples,), default=None
        Sample weights.

    zero_division : {"warn", 0.0, 1.0, np.nan}, default="warn"
        Sets the value to return when there is a zero division.

        Notes:
        - If set to "warn", this acts like 0, but a warning is also raised.
        - If set to `np.nan`, such values will be excluded from the average.

        .. versionadded:: 1.3
           `np.nan` option was added.

    Returns
    -------
    recall : float (if average is not None) or array of float of shape \
             (n_unique_labels,)
        Recall of the positive class in binary classification or weighted
        average of the recall of each class for the multiclass task.

    See Also
    --------
    precision_recall_fscore_support : Compute precision, recall, F-measure and
        support for each class.
    precision_score : Compute the ratio ``tp / (tp + fp)`` where ``tp`` is the
        number of true positives and ``fp`` the number of false positives.
    balanced_accuracy_score : Compute balanced accuracy to deal with imbalanced
        datasets.
    multilabel_confusion_matrix : Compute a confusion matrix for each class or
        sample.
    PrecisionRecallDisplay.from_estimator : Plot precision-recall curve given
        an estimator and some data.
    PrecisionRecallDisplay.from_predictions : Plot precision-recall curve given
        binary class predictions.

    Notes
    -----
    When ``true positive + false negative == 0``, recall returns 0 and raises
    ``UndefinedMetricWarning``. This behavior can be modified with
    ``zero_division``.

    Examples
    --------
    >>> import numpy as np
    >>> from sklearn.metrics import recall_score
    >>> y_true = [0, 1, 2, 0, 1, 2]
    >>> y_pred = [0, 2, 1, 0, 0, 1]
    >>> recall_score(y_true, y_pred, average='macro')
    0.33...
    >>> recall_score(y_true, y_pred, average='micro')
    0.33...
    >>> recall_score(y_true, y_pred, average='weighted')
    0.33...
    >>> recall_score(y_true, y_pred, average=None)
    array([1., 0., 0.])
    >>> y_true = [0, 0, 0, 0, 0, 0]
    >>> recall_score(y_true, y_pred, average=None)
    array([0.5, 0. , 0. ])
    >>> recall_score(y_true, y_pred, average=None, zero_division=1)
    array([0.5, 1. , 1. ])
    >>> recall_score(y_true, y_pred, average=None, zero_division=np.nan)
    array([0.5, nan, nan])

    >>> # multilabel classification
    >>> y_true = [[0, 0, 0], [1, 1, 1], [0, 1, 1]]
    >>> y_pred = [[0, 0, 0], [1, 1, 1], [1, 1, 0]]
    >>> recall_score(y_true, y_pred, average=None)
    array([1. , 1. , 0.5])
    """
    _, r, _, _ = precision_recall_fscore_support(
        y_true,
        y_pred,
        labels=labels,
        pos_label=pos_label,
        average=average,
        warn_for=("recall",),
        sample_weight=sample_weight,
        zero_division=zero_division,
    )
    return r


@validate_params(
    {
        "y_true": ["array-like"],
        "y_pred": ["array-like"],
        "sample_weight": ["array-like", None],
        "adjusted": ["boolean"],
    },
    prefer_skip_nested_validation=True,
)
def balanced_accuracy_score(y_true, y_pred, *, sample_weight=None, adjusted=False):
    """Compute the balanced accuracy.

    The balanced accuracy in binary and multiclass classification problems to
    deal with imbalanced datasets. It is defined as the average of recall
    obtained on each class.

    The best value is 1 and the worst value is 0 when ``adjusted=False``.

    Read more in the :ref:`User Guide <balanced_accuracy_score>`.

    .. versionadded:: 0.20

    Parameters
    ----------
    y_true : array-like of shape (n_samples,)
        Ground truth (correct) target values.

    y_pred : array-like of shape (n_samples,)
        Estimated targets as returned by a classifier.

    sample_weight : array-like of shape (n_samples,), default=None
        Sample weights.

    adjusted : bool, default=False
        When true, the result is adjusted for chance, so that random
        performance would score 0, while keeping perfect performance at a score
        of 1.

    Returns
    -------
    balanced_accuracy : float
        Balanced accuracy score.

    See Also
    --------
    average_precision_score : Compute average precision (AP) from prediction
        scores.
    precision_score : Compute the precision score.
    recall_score : Compute the recall score.
    roc_auc_score : Compute Area Under the Receiver Operating Characteristic
        Curve (ROC AUC) from prediction scores.

    Notes
    -----
    Some literature promotes alternative definitions of balanced accuracy. Our
    definition is equivalent to :func:`accuracy_score` with class-balanced
    sample weights, and shares desirable properties with the binary case.
    See the :ref:`User Guide <balanced_accuracy_score>`.

    References
    ----------
    .. [1] Brodersen, K.H.; Ong, C.S.; Stephan, K.E.; Buhmann, J.M. (2010).
           The balanced accuracy and its posterior distribution.
           Proceedings of the 20th International Conference on Pattern
           Recognition, 3121-24.
    .. [2] John. D. Kelleher, Brian Mac Namee, Aoife D'Arcy, (2015).
           `Fundamentals of Machine Learning for Predictive Data Analytics:
           Algorithms, Worked Examples, and Case Studies
           <https://mitpress.mit.edu/books/fundamentals-machine-learning-predictive-data-analytics>`_.

    Examples
    --------
    >>> from sklearn.metrics import balanced_accuracy_score
    >>> y_true = [0, 1, 0, 0, 1, 0]
    >>> y_pred = [0, 1, 0, 0, 0, 1]
    >>> balanced_accuracy_score(y_true, y_pred)
    0.625
    """
    C = confusion_matrix(y_true, y_pred, sample_weight=sample_weight)
    with np.errstate(divide="ignore", invalid="ignore"):
        per_class = np.diag(C) / C.sum(axis=1)
    if np.any(np.isnan(per_class)):
        warnings.warn("y_pred contains classes not in y_true")
        per_class = per_class[~np.isnan(per_class)]
    score = np.mean(per_class)
    if adjusted:
        n_classes = len(per_class)
        chance = 1 / n_classes
        score -= chance
        score /= 1 - chance
    return score


@validate_params(
    {
        "y_true": ["array-like", "sparse matrix"],
        "y_pred": ["array-like", "sparse matrix"],
        "labels": ["array-like", None],
        "target_names": ["array-like", None],
        "sample_weight": ["array-like", None],
        "digits": [Interval(Integral, 0, None, closed="left")],
        "output_dict": ["boolean"],
        "zero_division": [
            Options(Real, {0.0, 1.0}),
            "nan",
            StrOptions({"warn"}),
        ],
    },
    prefer_skip_nested_validation=True,
)
def classification_report(
    y_true,
    y_pred,
    *,
    labels=None,
    target_names=None,
    sample_weight=None,
    digits=2,
    output_dict=False,
    zero_division="warn",
):
    """Build a text report showing the main classification metrics.

    Read more in the :ref:`User Guide <classification_report>`.

    Parameters
    ----------
    y_true : 1d array-like, or label indicator array / sparse matrix
        Ground truth (correct) target values.

    y_pred : 1d array-like, or label indicator array / sparse matrix
        Estimated targets as returned by a classifier.

    labels : array-like of shape (n_labels,), default=None
        Optional list of label indices to include in the report.

    target_names : array-like of shape (n_labels,), default=None
        Optional display names matching the labels (same order).

    sample_weight : array-like of shape (n_samples,), default=None
        Sample weights.

    digits : int, default=2
        Number of digits for formatting output floating point values.
        When ``output_dict`` is ``True``, this will be ignored and the
        returned values will not be rounded.

    output_dict : bool, default=False
        If True, return output as dict.

        .. versionadded:: 0.20

    zero_division : {"warn", 0.0, 1.0, np.nan}, default="warn"
        Sets the value to return when there is a zero division. If set to
        "warn", this acts as 0, but warnings are also raised.

        .. versionadded:: 1.3
           `np.nan` option was added.

    Returns
    -------
    report : str or dict
        Text summary of the precision, recall, F1 score for each class.
        Dictionary returned if output_dict is True. Dictionary has the
        following structure::

            {'label 1': {'precision':0.5,
                         'recall':1.0,
                         'f1-score':0.67,
                         'support':1},
             'label 2': { ... },
              ...
            }

        The reported averages include macro average (averaging the unweighted
        mean per label), weighted average (averaging the support-weighted mean
        per label), and sample average (only for multilabel classification).
        Micro average (averaging the total true positives, false negatives and
        false positives) is only shown for multi-label or multi-class
        with a subset of classes, because it corresponds to accuracy
        otherwise and would be the same for all metrics.
        See also :func:`precision_recall_fscore_support` for more details
        on averages.

        Note that in binary classification, recall of the positive class
        is also known as "sensitivity"; recall of the negative class is
        "specificity".

    See Also
    --------
    precision_recall_fscore_support: Compute precision, recall, F-measure and
        support for each class.
    confusion_matrix: Compute confusion matrix to evaluate the accuracy of a
        classification.
    multilabel_confusion_matrix: Compute a confusion matrix for each class or sample.

    Examples
    --------
    >>> from sklearn.metrics import classification_report
    >>> y_true = [0, 1, 2, 2, 2]
    >>> y_pred = [0, 0, 2, 2, 1]
    >>> target_names = ['class 0', 'class 1', 'class 2']
    >>> print(classification_report(y_true, y_pred, target_names=target_names))
                  precision    recall  f1-score   support
    <BLANKLINE>
         class 0       0.50      1.00      0.67         1
         class 1       0.00      0.00      0.00         1
         class 2       1.00      0.67      0.80         3
    <BLANKLINE>
        accuracy                           0.60         5
       macro avg       0.50      0.56      0.49         5
    weighted avg       0.70      0.60      0.61         5
    <BLANKLINE>
    >>> y_pred = [1, 1, 0]
    >>> y_true = [1, 1, 1]
    >>> print(classification_report(y_true, y_pred, labels=[1, 2, 3]))
                  precision    recall  f1-score   support
    <BLANKLINE>
               1       1.00      0.67      0.80         3
               2       0.00      0.00      0.00         0
               3       0.00      0.00      0.00         0
    <BLANKLINE>
       micro avg       1.00      0.67      0.80         3
       macro avg       0.33      0.22      0.27         3
    weighted avg       1.00      0.67      0.80         3
    <BLANKLINE>
    """

    y_type, y_true, y_pred = _check_targets(y_true, y_pred)

    if labels is None:
        labels = unique_labels(y_true, y_pred)
        labels_given = False
    else:
        labels = np.asarray(labels)
        labels_given = True

    # labelled micro average
    micro_is_accuracy = (y_type == "multiclass" or y_type == "binary") and (
        not labels_given or (set(labels) >= set(unique_labels(y_true, y_pred)))
    )

    if target_names is not None and len(labels) != len(target_names):
        if labels_given:
            warnings.warn(
                "labels size, {0}, does not match size of target_names, {1}".format(
                    len(labels), len(target_names)
                )
            )
        else:
            raise ValueError(
                "Number of classes, {0}, does not match size of "
                "target_names, {1}. Try specifying the labels "
                "parameter".format(len(labels), len(target_names))
            )
    if target_names is None:
        target_names = ["%s" % l for l in labels]

    headers = ["precision", "recall", "f1-score", "support"]
    # compute per-class results without averaging
    p, r, f1, s = precision_recall_fscore_support(
        y_true,
        y_pred,
        labels=labels,
        average=None,
        sample_weight=sample_weight,
        zero_division=zero_division,
    )
    rows = zip(target_names, p, r, f1, s)

    if y_type.startswith("multilabel"):
        average_options = ("micro", "macro", "weighted", "samples")
    else:
        average_options = ("micro", "macro", "weighted")

    if output_dict:
        report_dict = {label[0]: label[1:] for label in rows}
        for label, scores in report_dict.items():
            report_dict[label] = dict(zip(headers, [float(i) for i in scores]))
    else:
        longest_last_line_heading = "weighted avg"
        name_width = max(len(cn) for cn in target_names)
        width = max(name_width, len(longest_last_line_heading), digits)
        head_fmt = "{:>{width}s} " + " {:>9}" * len(headers)
        report = head_fmt.format("", *headers, width=width)
        report += "\n\n"
        row_fmt = "{:>{width}s} " + " {:>9.{digits}f}" * 3 + " {:>9}\n"
        for row in rows:
            report += row_fmt.format(*row, width=width, digits=digits)
        report += "\n"

    # compute all applicable averages
    for average in average_options:
        if average.startswith("micro") and micro_is_accuracy:
            line_heading = "accuracy"
        else:
            line_heading = average + " avg"

        # compute averages with specified averaging method
        avg_p, avg_r, avg_f1, _ = precision_recall_fscore_support(
            y_true,
            y_pred,
            labels=labels,
            average=average,
            sample_weight=sample_weight,
            zero_division=zero_division,
        )
        avg = [avg_p, avg_r, avg_f1, np.sum(s)]

        if output_dict:
            report_dict[line_heading] = dict(zip(headers, [float(i) for i in avg]))
        else:
            if line_heading == "accuracy":
                row_fmt_accuracy = (
                    "{:>{width}s} "
                    + " {:>9.{digits}}" * 2
                    + " {:>9.{digits}f}"
                    + " {:>9}\n"
                )
                report += row_fmt_accuracy.format(
                    line_heading, "", "", *avg[2:], width=width, digits=digits
                )
            else:
                report += row_fmt.format(line_heading, *avg, width=width, digits=digits)

    if output_dict:
        if "accuracy" in report_dict.keys():
            report_dict["accuracy"] = report_dict["accuracy"]["precision"]
        return report_dict
    else:
        return report


@validate_params(
    {
        "y_true": ["array-like", "sparse matrix"],
        "y_pred": ["array-like", "sparse matrix"],
        "sample_weight": ["array-like", None],
    },
    prefer_skip_nested_validation=True,
)
def hamming_loss(y_true, y_pred, *, sample_weight=None):
    """Compute the average Hamming loss.

    The Hamming loss is the fraction of labels that are incorrectly predicted.

    Read more in the :ref:`User Guide <hamming_loss>`.

    Parameters
    ----------
    y_true : 1d array-like, or label indicator array / sparse matrix
        Ground truth (correct) labels.

    y_pred : 1d array-like, or label indicator array / sparse matrix
        Predicted labels, as returned by a classifier.

    sample_weight : array-like of shape (n_samples,), default=None
        Sample weights.

        .. versionadded:: 0.18

    Returns
    -------
    loss : float or int
        Return the average Hamming loss between element of ``y_true`` and
        ``y_pred``.

    See Also
    --------
    accuracy_score : Compute the accuracy score. By default, the function will
        return the fraction of correct predictions divided by the total number
        of predictions.
    jaccard_score : Compute the Jaccard similarity coefficient score.
    zero_one_loss : Compute the Zero-one classification loss. By default, the
        function will return the percentage of imperfectly predicted subsets.

    Notes
    -----
    In multiclass classification, the Hamming loss corresponds to the Hamming
    distance between ``y_true`` and ``y_pred`` which is equivalent to the
    subset ``zero_one_loss`` function, when `normalize` parameter is set to
    True.

    In multilabel classification, the Hamming loss is different from the
    subset zero-one loss. The zero-one loss considers the entire set of labels
    for a given sample incorrect if it does not entirely match the true set of
    labels. Hamming loss is more forgiving in that it penalizes only the
    individual labels.

    The Hamming loss is upperbounded by the subset zero-one loss, when
    `normalize` parameter is set to True. It is always between 0 and 1,
    lower being better.

    References
    ----------
    .. [1] Grigorios Tsoumakas, Ioannis Katakis. Multi-Label Classification:
           An Overview. International Journal of Data Warehousing & Mining,
           3(3), 1-13, July-September 2007.

    .. [2] `Wikipedia entry on the Hamming distance
           <https://en.wikipedia.org/wiki/Hamming_distance>`_.

    Examples
    --------
    >>> from sklearn.metrics import hamming_loss
    >>> y_pred = [1, 2, 3, 4]
    >>> y_true = [2, 2, 3, 4]
    >>> hamming_loss(y_true, y_pred)
    0.25

    In the multilabel case with binary label indicators:

    >>> import numpy as np
    >>> hamming_loss(np.array([[0, 1], [1, 1]]), np.zeros((2, 2)))
    0.75
    """

    y_type, y_true, y_pred = _check_targets(y_true, y_pred)
    check_consistent_length(y_true, y_pred, sample_weight)

    if sample_weight is None:
        weight_average = 1.0
    else:
        weight_average = np.mean(sample_weight)

    if y_type.startswith("multilabel"):
        n_differences = count_nonzero(y_true - y_pred, sample_weight=sample_weight)
        return n_differences / (y_true.shape[0] * y_true.shape[1] * weight_average)

    elif y_type in ["binary", "multiclass"]:
        return float(_average(y_true != y_pred, weights=sample_weight, normalize=True))
    else:
        raise ValueError("{0} is not supported".format(y_type))


@validate_params(
    {
        "y_true": ["array-like"],
        "y_pred": ["array-like"],
        "eps": [StrOptions({"auto"}), Interval(Real, 0, 1, closed="both")],
        "normalize": ["boolean"],
        "sample_weight": ["array-like", None],
        "labels": ["array-like", None],
    },
    prefer_skip_nested_validation=True,
)
def log_loss(
    y_true, y_pred, *, eps="auto", normalize=True, sample_weight=None, labels=None
):
    r"""Log loss, aka logistic loss or cross-entropy loss.

    This is the loss function used in (multinomial) logistic regression
    and extensions of it such as neural networks, defined as the negative
    log-likelihood of a logistic model that returns ``y_pred`` probabilities
    for its training data ``y_true``.
    The log loss is only defined for two or more labels.
    For a single sample with true label :math:`y \in \{0,1\}` and
    a probability estimate :math:`p = \operatorname{Pr}(y = 1)`, the log
    loss is:

    .. math::
        L_{\log}(y, p) = -(y \log (p) + (1 - y) \log (1 - p))

    Read more in the :ref:`User Guide <log_loss>`.

    Parameters
    ----------
    y_true : array-like or label indicator matrix
        Ground truth (correct) labels for n_samples samples.

    y_pred : array-like of float, shape = (n_samples, n_classes) or (n_samples,)
        Predicted probabilities, as returned by a classifier's
        predict_proba method. If ``y_pred.shape = (n_samples,)``
        the probabilities provided are assumed to be that of the
        positive class. The labels in ``y_pred`` are assumed to be
        ordered alphabetically, as done by
        :class:`~sklearn.preprocessing.LabelBinarizer`.

    eps : float or "auto", default="auto"
        Log loss is undefined for p=0 or p=1, so probabilities are
        clipped to `max(eps, min(1 - eps, p))`. The default will depend on the
        data type of `y_pred` and is set to `np.finfo(y_pred.dtype).eps`.

        .. versionadded:: 1.2

        .. versionchanged:: 1.2
           The default value changed from `1e-15` to `"auto"` that is
           equivalent to `np.finfo(y_pred.dtype).eps`.

        .. deprecated:: 1.3
           `eps` is deprecated in 1.3 and will be removed in 1.5.

    normalize : bool, default=True
        If true, return the mean loss per sample.
        Otherwise, return the sum of the per-sample losses.

    sample_weight : array-like of shape (n_samples,), default=None
        Sample weights.

    labels : array-like, default=None
        If not provided, labels will be inferred from y_true. If ``labels``
        is ``None`` and ``y_pred`` has shape (n_samples,) the labels are
        assumed to be binary and are inferred from ``y_true``.

        .. versionadded:: 0.18

    Returns
    -------
    loss : float
        Log loss, aka logistic loss or cross-entropy loss.

    Notes
    -----
    The logarithm used is the natural logarithm (base-e).

    References
    ----------
    C.M. Bishop (2006). Pattern Recognition and Machine Learning. Springer,
    p. 209.

    Examples
    --------
    >>> from sklearn.metrics import log_loss
    >>> log_loss(["spam", "ham", "ham", "spam"],
    ...          [[.1, .9], [.9, .1], [.8, .2], [.35, .65]])
    0.21616...
    """
    y_pred = check_array(
        y_pred, ensure_2d=False, dtype=[np.float64, np.float32, np.float16]
    )
    if eps == "auto":
        eps = np.finfo(y_pred.dtype).eps
    else:
        # TODO: Remove user defined eps in 1.5
        warnings.warn(
            (
                "Setting the eps parameter is deprecated and will "
                "be removed in 1.5. Instead eps will always have"
                "a default value of `np.finfo(y_pred.dtype).eps`."
            ),
            FutureWarning,
        )

    check_consistent_length(y_pred, y_true, sample_weight)
    lb = LabelBinarizer()

    if labels is not None:
        lb.fit(labels)
    else:
        lb.fit(y_true)

    if len(lb.classes_) == 1:
        if labels is None:
            raise ValueError(
                "y_true contains only one label ({0}). Please "
                "provide the true labels explicitly through the "
                "labels argument.".format(lb.classes_[0])
            )
        else:
            raise ValueError(
                "The labels array needs to contain at least two "
                "labels for log_loss, "
                "got {0}.".format(lb.classes_)
            )

    transformed_labels = lb.transform(y_true)

    if transformed_labels.shape[1] == 1:
        transformed_labels = np.append(
            1 - transformed_labels, transformed_labels, axis=1
        )

    # Clipping
    y_pred = np.clip(y_pred, eps, 1 - eps)

    # If y_pred is of single dimension, assume y_true to be binary
    # and then check.
    if y_pred.ndim == 1:
        y_pred = y_pred[:, np.newaxis]
    if y_pred.shape[1] == 1:
        y_pred = np.append(1 - y_pred, y_pred, axis=1)

    # Check if dimensions are consistent.
    transformed_labels = check_array(transformed_labels)
    if len(lb.classes_) != y_pred.shape[1]:
        if labels is None:
            raise ValueError(
                "y_true and y_pred contain different number of "
                "classes {0}, {1}. Please provide the true "
                "labels explicitly through the labels argument. "
                "Classes found in "
                "y_true: {2}".format(
                    transformed_labels.shape[1], y_pred.shape[1], lb.classes_
                )
            )
        else:
            raise ValueError(
                "The number of classes in labels is different "
                "from that in y_pred. Classes found in "
                "labels: {0}".format(lb.classes_)
            )

    # Renormalize
    y_pred_sum = y_pred.sum(axis=1)
    if not np.isclose(y_pred_sum, 1, rtol=1e-15, atol=5 * eps).all():
        warnings.warn(
            (
                "The y_pred values do not sum to one. Starting from 1.5 this"
                "will result in an error."
            ),
            UserWarning,
        )
    y_pred = y_pred / y_pred_sum[:, np.newaxis]
    loss = -xlogy(transformed_labels, y_pred).sum(axis=1)

    return float(_average(loss, weights=sample_weight, normalize=normalize))


@validate_params(
    {
        "y_true": ["array-like"],
        "pred_decision": ["array-like"],
        "labels": ["array-like", None],
        "sample_weight": ["array-like", None],
    },
    prefer_skip_nested_validation=True,
)
def hinge_loss(y_true, pred_decision, *, labels=None, sample_weight=None):
    """Average hinge loss (non-regularized).

    In binary class case, assuming labels in y_true are encoded with +1 and -1,
    when a prediction mistake is made, ``margin = y_true * pred_decision`` is
    always negative (since the signs disagree), implying ``1 - margin`` is
    always greater than 1.  The cumulated hinge loss is therefore an upper
    bound of the number of mistakes made by the classifier.

    In multiclass case, the function expects that either all the labels are
    included in y_true or an optional labels argument is provided which
    contains all the labels. The multilabel margin is calculated according
    to Crammer-Singer's method. As in the binary case, the cumulated hinge loss
    is an upper bound of the number of mistakes made by the classifier.

    Read more in the :ref:`User Guide <hinge_loss>`.

    Parameters
    ----------
    y_true : array-like of shape (n_samples,)
        True target, consisting of integers of two values. The positive label
        must be greater than the negative label.

    pred_decision : array-like of shape (n_samples,) or (n_samples, n_classes)
        Predicted decisions, as output by decision_function (floats).

    labels : array-like, default=None
        Contains all the labels for the problem. Used in multiclass hinge loss.

    sample_weight : array-like of shape (n_samples,), default=None
        Sample weights.

    Returns
    -------
    loss : float
        Average hinge loss.

    References
    ----------
    .. [1] `Wikipedia entry on the Hinge loss
           <https://en.wikipedia.org/wiki/Hinge_loss>`_.

    .. [2] Koby Crammer, Yoram Singer. On the Algorithmic
           Implementation of Multiclass Kernel-based Vector
           Machines. Journal of Machine Learning Research 2,
           (2001), 265-292.

    .. [3] `L1 AND L2 Regularization for Multiclass Hinge Loss Models
           by Robert C. Moore, John DeNero
           <https://storage.googleapis.com/pub-tools-public-publication-data/pdf/37362.pdf>`_.

    Examples
    --------
    >>> from sklearn import svm
    >>> from sklearn.metrics import hinge_loss
    >>> X = [[0], [1]]
    >>> y = [-1, 1]
    >>> est = svm.LinearSVC(dual="auto", random_state=0)
    >>> est.fit(X, y)
    LinearSVC(dual='auto', random_state=0)
    >>> pred_decision = est.decision_function([[-2], [3], [0.5]])
    >>> pred_decision
    array([-2.18...,  2.36...,  0.09...])
    >>> hinge_loss([-1, 1, 1], pred_decision)
    0.30...

    In the multiclass case:

    >>> import numpy as np
    >>> X = np.array([[0], [1], [2], [3]])
    >>> Y = np.array([0, 1, 2, 3])
    >>> labels = np.array([0, 1, 2, 3])
    >>> est = svm.LinearSVC(dual="auto")
    >>> est.fit(X, Y)
    LinearSVC(dual='auto')
    >>> pred_decision = est.decision_function([[-1], [2], [3]])
    >>> y_true = [0, 2, 3]
    >>> hinge_loss(y_true, pred_decision, labels=labels)
    0.56...
    """
    check_consistent_length(y_true, pred_decision, sample_weight)
    pred_decision = check_array(pred_decision, ensure_2d=False)
    y_true = column_or_1d(y_true)
    y_true_unique = np.unique(labels if labels is not None else y_true)

    if y_true_unique.size > 2:
        if pred_decision.ndim <= 1:
            raise ValueError(
                "The shape of pred_decision cannot be 1d array"
                "with a multiclass target. pred_decision shape "
                "must be (n_samples, n_classes), that is "
                f"({y_true.shape[0]}, {y_true_unique.size})."
                f" Got: {pred_decision.shape}"
            )

        # pred_decision.ndim > 1 is true
        if y_true_unique.size != pred_decision.shape[1]:
            if labels is None:
                raise ValueError(
                    "Please include all labels in y_true "
                    "or pass labels as third argument"
                )
            else:
                raise ValueError(
                    "The shape of pred_decision is not "
                    "consistent with the number of classes. "
                    "With a multiclass target, pred_decision "
                    "shape must be "
                    "(n_samples, n_classes), that is "
                    f"({y_true.shape[0]}, {y_true_unique.size}). "
                    f"Got: {pred_decision.shape}"
                )
        if labels is None:
            labels = y_true_unique
        le = LabelEncoder()
        le.fit(labels)
        y_true = le.transform(y_true)
        mask = np.ones_like(pred_decision, dtype=bool)
        mask[np.arange(y_true.shape[0]), y_true] = False
        margin = pred_decision[~mask]
        margin -= np.max(pred_decision[mask].reshape(y_true.shape[0], -1), axis=1)

    else:
        # Handles binary class case
        # this code assumes that positive and negative labels
        # are encoded as +1 and -1 respectively
        pred_decision = column_or_1d(pred_decision)
        pred_decision = np.ravel(pred_decision)

        lbin = LabelBinarizer(neg_label=-1)
        y_true = lbin.fit_transform(y_true)[:, 0]

        try:
            margin = y_true * pred_decision
        except TypeError:
            raise TypeError("pred_decision should be an array of floats.")

    losses = 1 - margin
    # The hinge_loss doesn't penalize good enough predictions.
    np.clip(losses, 0, None, out=losses)
    return np.average(losses, weights=sample_weight)


@validate_params(
    {
        "y_true": ["array-like"],
        "y_proba": ["array-like", Hidden(None)],
        "sample_weight": ["array-like", None],
        "pos_label": [Real, str, "boolean", None],
        "y_prob": ["array-like", Hidden(StrOptions({"deprecated"}))],
    },
    prefer_skip_nested_validation=True,
)
def brier_score_loss(
    y_true, y_proba=None, *, sample_weight=None, pos_label=None, y_prob="deprecated"
):
    """Compute the Brier score loss.

    The smaller the Brier score loss, the better, hence the naming with "loss".
    The Brier score measures the mean squared difference between the predicted
    probability and the actual outcome. The Brier score always
    takes on a value between zero and one, since this is the largest
    possible difference between a predicted probability (which must be
    between zero and one) and the actual outcome (which can take on values
    of only 0 and 1). It can be decomposed as the sum of refinement loss and
    calibration loss.

    The Brier score is appropriate for binary and categorical outcomes that
    can be structured as true or false, but is inappropriate for ordinal
    variables which can take on three or more values (this is because the
    Brier score assumes that all possible outcomes are equivalently
    "distant" from one another). Which label is considered to be the positive
    label is controlled via the parameter `pos_label`, which defaults to
    the greater label unless `y_true` is all 0 or all -1, in which case
    `pos_label` defaults to 1.

    Read more in the :ref:`User Guide <brier_score_loss>`.

    Parameters
    ----------
    y_true : array-like of shape (n_samples,)
        True targets.

    y_proba : array-like of shape (n_samples,)
        Probabilities of the positive class.

    sample_weight : array-like of shape (n_samples,), default=None
        Sample weights.

    pos_label : int, float, bool or str, default=None
        Label of the positive class. `pos_label` will be inferred in the
        following manner:

        * if `y_true` in {-1, 1} or {0, 1}, `pos_label` defaults to 1;
        * else if `y_true` contains string, an error will be raised and
          `pos_label` should be explicitly specified;
        * otherwise, `pos_label` defaults to the greater label,
          i.e. `np.unique(y_true)[-1]`.

    y_prob : array-like of shape (n_samples,)
        Probabilities of the positive class.

        .. deprecated:: 1.5
            `y_prob` is deprecated and will be removed in 1.7. Use
            `y_proba` instead.

    Returns
    -------
    score : float
        Brier score loss.

    References
    ----------
    .. [1] `Wikipedia entry for the Brier score
            <https://en.wikipedia.org/wiki/Brier_score>`_.

    Examples
    --------
    >>> import numpy as np
    >>> from sklearn.metrics import brier_score_loss
    >>> y_true = np.array([0, 1, 1, 0])
    >>> y_true_categorical = np.array(["spam", "ham", "ham", "spam"])
    >>> y_prob = np.array([0.1, 0.9, 0.8, 0.3])
    >>> brier_score_loss(y_true, y_prob)
    0.037...
    >>> brier_score_loss(y_true, 1-y_prob, pos_label=0)
    0.037...
    >>> brier_score_loss(y_true_categorical, y_prob, pos_label="ham")
    0.037...
    >>> brier_score_loss(y_true, np.array(y_prob) > 0.5)
    0.0
    """
    # TODO(1.7): remove in 1.7 and reset y_proba to be required
    # Note: validate params will raise an error if y_prob is not array-like,
    # or "deprecated"
    if y_proba is not None and not isinstance(y_prob, str):
        raise ValueError(
            "`y_prob` and `y_proba` cannot be both specified. Please use `y_proba` only"
            " as `y_prob` is deprecated in v1.5 and will be removed in v1.7."
        )
    if y_proba is None:
        warnings.warn(
            (
                "y_prob was deprecated in version 1.5 and will be removed in 1.7."
                "Please use ``y_proba`` instead."
            ),
            FutureWarning,
        )
        y_proba = y_prob

    y_true = column_or_1d(y_true)
    y_proba = column_or_1d(y_proba)
    assert_all_finite(y_true)
    assert_all_finite(y_proba)
    check_consistent_length(y_true, y_proba, sample_weight)

    y_type = type_of_target(y_true, input_name="y_true")
    if y_type != "binary":
        raise ValueError(
            "Only binary classification is supported. The type of the target "
            f"is {y_type}."
        )

    if y_proba.max() > 1:
        raise ValueError("y_proba contains values greater than 1.")
    if y_proba.min() < 0:
        raise ValueError("y_proba contains values less than 0.")

    try:
        pos_label = _check_pos_label_consistency(pos_label, y_true)
    except ValueError:
        classes = np.unique(y_true)
        if classes.dtype.kind not in ("O", "U", "S"):
            # for backward compatibility, if classes are not string then
            # `pos_label` will correspond to the greater label
            pos_label = classes[-1]
        else:
            raise
    y_true = np.array(y_true == pos_label, int)
    return np.average((y_true - y_proba) ** 2, weights=sample_weight)<|MERGE_RESOLUTION|>--- conflicted
+++ resolved
@@ -38,10 +38,6 @@
     check_consistent_length,
     column_or_1d,
 )
-<<<<<<< HEAD
-from ..utils._array_api import _average, _is_numpy_namespace, _union1d, get_namespace
-from ..utils._param_validation import Interval, Options, StrOptions, validate_params
-=======
 from ..utils._array_api import (
     _average,
     _union1d,
@@ -54,7 +50,6 @@
     StrOptions,
     validate_params,
 )
->>>>>>> 082b5884
 from ..utils.extmath import _nanaverage
 from ..utils.multiclass import type_of_target, unique_labels
 from ..utils.sparsefuncs import count_nonzero
@@ -147,28 +142,6 @@
         y_type = "multilabel-indicator"
 
     return y_type, y_true, y_pred
-
-
-def _weighted_sum(sample_score, sample_weight, normalize=False, xp=None):
-    if xp is None:
-        input_arrays = [sample_score]
-        if sample_weight is not None:
-            input_arrays.append(sample_weight)
-
-        xp, _ = get_namespace(*input_arrays)
-
-    if not _is_numpy_namespace(xp):
-        return float(_average(sample_score, weights=sample_weight, normalize=normalize))
-
-    # faster, simpler track for numpy namespace, compared to _average.
-    elif normalize:
-        res = np.average(sample_score, weights=sample_weight)
-    elif sample_weight is not None:
-        res = np.dot(sample_score, sample_weight)
-    else:
-        res = np.sum(sample_score)
-
-    return float(res)
 
 
 @validate_params(

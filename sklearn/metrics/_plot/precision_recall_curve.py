--- conflicted
+++ resolved
@@ -1,17 +1,9 @@
-<<<<<<< HEAD
-from .. import average_precision_score
-from .. import precision_recall_curve
-from ...utils._plotting import _BinaryClassifierCurveDisplayMixin
-
-
-=======
 from collections import Counter
 
 from ...utils._plotting import _BinaryClassifierCurveDisplayMixin
 from .._ranking import average_precision_score, precision_recall_curve
 
 
->>>>>>> 2ab1d81e
 class PrecisionRecallDisplay(_BinaryClassifierCurveDisplayMixin):
     """Precision Recall visualization.
 
@@ -193,10 +185,7 @@
         line_kwargs.update(**kwargs)
 
         (self.line_,) = self.ax_.plot(self.recall, self.precision, **line_kwargs)
-<<<<<<< HEAD
-=======
-
->>>>>>> 2ab1d81e
+
         info_pos_label = (
             f" (Positive label: {self.pos_label})" if self.pos_label is not None else ""
         )
@@ -204,12 +193,6 @@
         xlabel = "Recall" + info_pos_label
         ylabel = "Precision" + info_pos_label
         self.ax_.set(xlabel=xlabel, ylabel=ylabel)
-<<<<<<< HEAD
-
-        if "label" in line_kwargs:
-            self.ax_.legend(loc="lower left")
-
-=======
 
         if plot_chance_level:
             if self.prevalence_pos_label is None:
@@ -241,7 +224,6 @@
         if "label" in line_kwargs or plot_chance_level:
             self.ax_.legend(loc="lower left")
 
->>>>>>> 2ab1d81e
         return self
 
     @classmethod
@@ -495,12 +477,9 @@
             y_true, y_pred, pos_label=pos_label, sample_weight=sample_weight
         )
 
-<<<<<<< HEAD
-=======
         class_count = Counter(y_true)
         prevalence_pos_label = class_count[pos_label] / sum(class_count.values())
 
->>>>>>> 2ab1d81e
         viz = PrecisionRecallDisplay(
             precision=precision,
             recall=recall,

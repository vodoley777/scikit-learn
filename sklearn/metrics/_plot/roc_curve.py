<<<<<<< HEAD
import numpy as np
import matplotlib.pyplot as plt
=======
from .base import _get_response
>>>>>>> 5654da02

from .. import auc
from .. import roc_curve

<<<<<<< HEAD
from .base import _check_classifer_response_method
from ...preprocessing import label_binarize
=======
>>>>>>> 5654da02
from ...utils import check_matplotlib_support
from ...utils.validation import _deprecate_positional_args


class RocCurveDisplay:
    """ROC Curve visualization.

    It is recommend to use :func:`~sklearn.metrics.plot_roc_curve` to create a
    visualizer. All parameters are stored as attributes.

    Read more in the :ref:`User Guide <visualizations>`.

    Parameters
    ----------
    fpr : ndarray
        False positive rate.

    tpr : ndarray
        True positive rate.

    roc_auc : float, default=None
        Area under ROC curve. If None, the roc_auc score is not shown.

    estimator_name : str, default=None
        Name of estimator. If None, the estimator name is not shown.

    pos_label : str or int, default=None
        The class considered as the positive class when computing the roc auc
        metrics. By default, `estimators.classes_[1]` is considered
        as the positive class.

        .. versionadded:: 0.24

    Attributes
    ----------
    line_ : matplotlib Artist
        ROC Curve.

    ax_ : matplotlib Axes
        Axes with ROC Curve.

    figure_ : matplotlib Figure
        Figure containing the curve.

    See Also
    --------
    roc_curve : Compute Receiver operating characteristic (ROC) curve.
    plot_roc_curve : Plot Receiver operating characteristic (ROC) curve.
    roc_auc_score : Compute the area under the ROC curve.

    Examples
    --------
    >>> import matplotlib.pyplot as plt  # doctest: +SKIP
    >>> import numpy as np
    >>> from sklearn import metrics
    >>> y = np.array([0, 0, 1, 1])
    >>> pred = np.array([0.1, 0.4, 0.35, 0.8])
    >>> fpr, tpr, thresholds = metrics.roc_curve(y, pred)
    >>> roc_auc = metrics.auc(fpr, tpr)
    >>> display = metrics.RocCurveDisplay(fpr=fpr, tpr=tpr, roc_auc=roc_auc,\
                                          estimator_name='example estimator')
    >>> display.plot()  # doctest: +SKIP
    >>> plt.show()      # doctest: +SKIP
    """
<<<<<<< HEAD

    def __init__(self, *, fpr, tpr, roc_auc=None, estimator_name=None):
=======
    @_deprecate_positional_args
    def __init__(self, *, fpr, tpr,
                 roc_auc=None, estimator_name=None, pos_label=None):
        self.estimator_name = estimator_name
>>>>>>> 5654da02
        self.fpr = fpr
        self.tpr = tpr
        self.roc_auc = roc_auc
        self.pos_label = pos_label

    @_deprecate_positional_args
    def plot(self, ax=None, *, name=None, **kwargs):
        """Plot visualization

        Extra keyword arguments will be passed to matplotlib's ``plot``.

        Parameters
        ----------
        ax : matplotlib axes, default=None
            Axes object to plot on. If `None`, a new figure and axes is
            created.

        name : str, default=None
            Name of ROC Curve for labeling. If `None`, use the name of the
            estimator.

        Returns
        -------
        display : :class:`~sklearn.metrics.plot.RocCurveDisplay`
            Object that stores computed values.
        """
        check_matplotlib_support('RocCurveDisplay.plot')
<<<<<<< HEAD

        if ax is None:
            fig, ax = plt.subplots()
=======
>>>>>>> 5654da02

        name = self.estimator_name if name is None else name

        line_kwargs = {}
        if self.roc_auc is not None and name is not None:
            line_kwargs["label"] = f"{name} (AUC = {self.roc_auc:0.2f})"
        elif self.roc_auc is not None:
            line_kwargs["label"] = f"AUC = {self.roc_auc:0.2f}"
        elif name is not None:
            line_kwargs["label"] = name

        line_kwargs.update(**kwargs)

        import matplotlib.pyplot as plt

        if ax is None:
            fig, ax = plt.subplots()

        self.line_, = ax.plot(self.fpr, self.tpr, **line_kwargs)
        info_pos_label = (f" (Positive label: {self.pos_label})"
                          if self.pos_label is not None else "")

        xlabel = "False Positive Rate" + info_pos_label
        ylabel = "True Positive Rate" + info_pos_label
        ax.set(xlabel=xlabel, ylabel=ylabel)

        if "label" in line_kwargs:
            ax.legend(loc="lower right")

        self.ax_ = ax
        self.figure_ = ax.figure
        return self


def _setup_display(y, y_pred,
                   pos_label=1, sample_weight=None,
                   drop_intermediate=True, name=None):
    fpr, tpr, _ = roc_curve(y, y_pred, pos_label=pos_label,
                            sample_weight=sample_weight,
                            drop_intermediate=drop_intermediate)
    roc_auc = auc(fpr, tpr)
    return RocCurveDisplay(
        fpr=fpr, tpr=tpr, roc_auc=roc_auc, estimator_name=name
    )


@_deprecate_positional_args
def plot_roc_curve(estimator, X, y, *, sample_weight=None,
                   drop_intermediate=True, response_method="auto",
                   name=None, ax=None, pos_label=None, **kwargs):
    """Plot Receiver operating characteristic (ROC) curve.

    Extra keyword arguments will be passed to matplotlib's `plot`.

    Read more in the :ref:`User Guide <visualizations>`.

    Parameters
    ----------
    estimator : estimator instance
        Fitted classifier or a fitted :class:`~sklearn.pipeline.Pipeline`
        in which the last estimator is a classifier.

    X : {array-like, sparse matrix} of shape (n_samples, n_features)
        Input values.

    y : array-like of shape (n_samples,)
        Target values.

    sample_weight : array-like of shape (n_samples,), default=None
        Sample weights.

    drop_intermediate : boolean, default=True
        Whether to drop some suboptimal thresholds which would not appear
        on a plotted ROC curve. This is useful in order to create lighter
        ROC curves.

    response_method : {'predict_proba', 'decision_function', 'auto'} \
    default='auto'
        Specifies whether to use :term:`predict_proba` or
        :term:`decision_function` as the target response. If set to 'auto',
        :term:`predict_proba` is tried first and if it does not exist
        :term:`decision_function` is tried next.

    name : str, default=None
        Name of ROC Curve for labeling. If `None`, use the name of the
        estimator.

    ax : matplotlib axes, default=None
        Axes object to plot on. If `None`, a new figure and axes is created.

    pos_label : str or int, default=None
        The class considered as the positive class when computing the roc auc
        metrics. By default, `estimators.classes_[1]` is considered
        as the positive class.

        .. versionadded:: 0.24

    Returns
    -------
    display : :class:`~sklearn.metrics.RocCurveDisplay`
        Object that stores computed values.

    See Also
    --------
    roc_curve : Compute Receiver operating characteristic (ROC) curve.
    RocCurveDisplay : ROC Curve visualization.
    roc_auc_score : Compute the area under the ROC curve.

    Examples
    --------
    >>> import matplotlib.pyplot as plt  # doctest: +SKIP
    >>> from sklearn import datasets, metrics, model_selection, svm
    >>> X, y = datasets.make_classification(random_state=0)
    >>> X_train, X_test, y_train, y_test = model_selection.train_test_split(
    ...     X, y, random_state=0)
    >>> clf = svm.SVC(random_state=0)
    >>> clf.fit(X_train, y_train)
    SVC(random_state=0)
    >>> metrics.plot_roc_curve(clf, X_test, y_test)  # doctest: +SKIP
    >>> plt.show()                                   # doctest: +SKIP
    """
    check_matplotlib_support('plot_roc_curve')

<<<<<<< HEAD
    classification_error = (
        "{} should be a binary classifier".format(estimator.__class__.__name__)
    )
    if not is_classifier(estimator):
        raise ValueError(classification_error)

    prediction_method = _check_classifer_response_method(estimator,
                                                         response_method)
    y_pred = prediction_method(X)

    n_classes = y_pred.shape[1]

    '''
    if y_pred.ndim != 1:
        if y_pred.shape[1] != 2:
            raise ValueError(classification_error)
        else:
            y_pred = y_pred[:, 1]
    '''

    name = estimator.__class__.__name__ if name is None else name

    if n_classes == 2:
        pos_label = estimator.classes_[1]

        viz = _setup_display(y, y_pred, pos_label=pos_label,
                             sample_weight=sample_weight,
                             drop_intermediate=drop_intermediate)

        return viz.plot(ax=ax, name=name, **kwargs)
    else:
        # binarize if y is a vector
        if y.ndim == 1:
            y = label_binarize(y, classes=np.unique(y))

        # exit if the axes does not have the correct number of axes
        if ax is not None and not isinstance(ax, plt.Axes):
            axes = np.asarray(ax, dtype=object)
            if axes.size != n_classes:
                raise ValueError("Expected ax to have {} axes, got {}".format(
                    len(n_classes), axes.size))

        viz = dict()
        for i in range(n_classes):
            viz[i] = _setup_display(y[:, i], y_pred[:, i],
                                    sample_weight=sample_weight,
                                    drop_intermediate=drop_intermediate)

            if isinstance(ax, plt.Axes):
                viz[i].plot(ax=ax, name='{} (class {})'.format(name, i), **kwargs)
            else:
                viz[i].plot(ax=ax[i], name='{} (class {})'.format(name, i), **kwargs)

        return viz
=======
    y_pred, pos_label = _get_response(
        X, estimator, response_method, pos_label=pos_label)

    fpr, tpr, _ = roc_curve(y, y_pred, pos_label=pos_label,
                            sample_weight=sample_weight,
                            drop_intermediate=drop_intermediate)
    roc_auc = auc(fpr, tpr)

    name = estimator.__class__.__name__ if name is None else name

    viz = RocCurveDisplay(
        fpr=fpr,
        tpr=tpr,
        roc_auc=roc_auc,
        estimator_name=name,
        pos_label=pos_label
    )

    return viz.plot(ax=ax, name=name, **kwargs)
>>>>>>> 5654da02
<|MERGE_RESOLUTION|>--- conflicted
+++ resolved
@@ -1,18 +1,10 @@
-<<<<<<< HEAD
-import numpy as np
-import matplotlib.pyplot as plt
-=======
 from .base import _get_response
->>>>>>> 5654da02
+from .base import _check_classifier_response_method
 
 from .. import auc
 from .. import roc_curve
 
-<<<<<<< HEAD
-from .base import _check_classifer_response_method
 from ...preprocessing import label_binarize
-=======
->>>>>>> 5654da02
 from ...utils import check_matplotlib_support
 from ...utils.validation import _deprecate_positional_args
 
@@ -77,15 +69,10 @@
     >>> display.plot()  # doctest: +SKIP
     >>> plt.show()      # doctest: +SKIP
     """
-<<<<<<< HEAD
-
-    def __init__(self, *, fpr, tpr, roc_auc=None, estimator_name=None):
-=======
     @_deprecate_positional_args
     def __init__(self, *, fpr, tpr,
                  roc_auc=None, estimator_name=None, pos_label=None):
         self.estimator_name = estimator_name
->>>>>>> 5654da02
         self.fpr = fpr
         self.tpr = tpr
         self.roc_auc = roc_auc
@@ -113,12 +100,6 @@
             Object that stores computed values.
         """
         check_matplotlib_support('RocCurveDisplay.plot')
-<<<<<<< HEAD
-
-        if ax is None:
-            fig, ax = plt.subplots()
-=======
->>>>>>> 5654da02
 
         name = self.estimator_name if name is None else name
 
@@ -242,62 +223,6 @@
     """
     check_matplotlib_support('plot_roc_curve')
 
-<<<<<<< HEAD
-    classification_error = (
-        "{} should be a binary classifier".format(estimator.__class__.__name__)
-    )
-    if not is_classifier(estimator):
-        raise ValueError(classification_error)
-
-    prediction_method = _check_classifer_response_method(estimator,
-                                                         response_method)
-    y_pred = prediction_method(X)
-
-    n_classes = y_pred.shape[1]
-
-    '''
-    if y_pred.ndim != 1:
-        if y_pred.shape[1] != 2:
-            raise ValueError(classification_error)
-        else:
-            y_pred = y_pred[:, 1]
-    '''
-
-    name = estimator.__class__.__name__ if name is None else name
-
-    if n_classes == 2:
-        pos_label = estimator.classes_[1]
-
-        viz = _setup_display(y, y_pred, pos_label=pos_label,
-                             sample_weight=sample_weight,
-                             drop_intermediate=drop_intermediate)
-
-        return viz.plot(ax=ax, name=name, **kwargs)
-    else:
-        # binarize if y is a vector
-        if y.ndim == 1:
-            y = label_binarize(y, classes=np.unique(y))
-
-        # exit if the axes does not have the correct number of axes
-        if ax is not None and not isinstance(ax, plt.Axes):
-            axes = np.asarray(ax, dtype=object)
-            if axes.size != n_classes:
-                raise ValueError("Expected ax to have {} axes, got {}".format(
-                    len(n_classes), axes.size))
-
-        viz = dict()
-        for i in range(n_classes):
-            viz[i] = _setup_display(y[:, i], y_pred[:, i],
-                                    sample_weight=sample_weight,
-                                    drop_intermediate=drop_intermediate)
-
-            if isinstance(ax, plt.Axes):
-                viz[i].plot(ax=ax, name='{} (class {})'.format(name, i), **kwargs)
-            else:
-                viz[i].plot(ax=ax[i], name='{} (class {})'.format(name, i), **kwargs)
-
-        return viz
-=======
     y_pred, pos_label = _get_response(
         X, estimator, response_method, pos_label=pos_label)
 
@@ -316,5 +241,4 @@
         pos_label=pos_label
     )
 
-    return viz.plot(ax=ax, name=name, **kwargs)
->>>>>>> 5654da02
+    return viz.plot(ax=ax, name=name, **kwargs)
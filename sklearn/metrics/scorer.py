"""
The :mod:`sklearn.metrics.scorer` submodule implements a flexible
interface for model selection and evaluation using
arbitrary score functions.

A scorer object is a callable that can be passed to
:class:`sklearn.model_selection.GridSearchCV` or
:func:`sklearn.model_selection.cross_val_score` as the ``scoring``
parameter, to specify how a model should be evaluated.

The signature of the call is ``(estimator, X, y)`` where ``estimator``
is the model to be evaluated, ``X`` is the test data and ``y`` is the
ground truth labeling (or ``None`` in the case of unsupervised models).
"""

# Authors: Andreas Mueller <amueller@ais.uni-bonn.de>
#          Lars Buitinck
#          Arnaud Joly <arnaud.v.joly@gmail.com>
# License: Simplified BSD

from abc import ABCMeta
from collections.abc import Iterable

import numpy as np

from . import (r2_score, median_absolute_error, max_error, mean_absolute_error,
               mean_squared_error, mean_squared_log_error, accuracy_score,
               f1_score, roc_auc_score, average_precision_score,
               precision_score, recall_score, log_loss,
               balanced_accuracy_score, explained_variance_score,
               brier_score_loss)

from .cluster import adjusted_rand_score
from .cluster import homogeneity_score
from .cluster import completeness_score
from .cluster import v_measure_score
from .cluster import mutual_info_score
from .cluster import adjusted_mutual_info_score
from .cluster import normalized_mutual_info_score
from .cluster import fowlkes_mallows_score

from ..utils.multiclass import type_of_target
from ..base import is_regressor


class _BaseScorer(metaclass=ABCMeta):
    def __init__(self, score_func, sign, kwargs):
        self._kwargs = kwargs
        self._score_func = score_func
        self._sign = sign

    def __repr__(self):
        kwargs_string = "".join([", %s=%s" % (str(k), str(v))
                                 for k, v in self._kwargs.items()])
        return ("make_scorer(%s%s%s%s)"
                % (self._score_func.__name__,
                   "" if self._sign > 0 else ", greater_is_better=False",
                   self._factory_args(), kwargs_string))

    def _factory_args(self):
        """Return non-default make_scorer arguments for repr."""
        return ""


class _PredictScorer(_BaseScorer):
    def __call__(self, estimator, X, y_true, sample_weight=None):
        """Evaluate predicted target values for X relative to y_true.

        Parameters
        ----------
        estimator : object
            Trained estimator to use for scoring. Must have a predict_proba
            method; the output of that is used to compute the score.

        X : array-like or sparse matrix
            Test data that will be fed to estimator.predict.

        y_true : array-like
            Gold standard target values for X.

        sample_weight : array-like, optional (default=None)
            Sample weights.

        Returns
        -------
        score : float
            Score function applied to prediction of estimator on X.
        """

        y_pred = estimator.predict(X)
        if sample_weight is not None:
            return self._sign * self._score_func(y_true, y_pred,
                                                 sample_weight=sample_weight,
                                                 **self._kwargs)
        else:
            return self._sign * self._score_func(y_true, y_pred,
                                                 **self._kwargs)


class _ProbaScorer(_BaseScorer):
    def __call__(self, clf, X, y, sample_weight=None):
        """Evaluate predicted probabilities for X relative to y_true.

        Parameters
        ----------
        clf : object
            Trained classifier to use for scoring. Must have a predict_proba
            method; the output of that is used to compute the score.

        X : array-like or sparse matrix
            Test data that will be fed to clf.predict_proba.

        y : array-like
            Gold standard target values for X. These must be class labels,
            not probabilities.

        sample_weight : array-like, optional (default=None)
            Sample weights.

        Returns
        -------
        score : float
            Score function applied to prediction of estimator on X.
        """
        y_type = type_of_target(y)
        y_pred = clf.predict_proba(X)
        if y_type == "binary":
            if y_pred.shape[1] == 2:
                y_pred = y_pred[:, 1]
            else:
                raise ValueError('got predict_proba of shape {},'
                                 ' but need classifier with two'
                                 ' classes for {} scoring'.format(
                                     y_pred.shape, self._score_func.__name__))
        if sample_weight is not None:
            return self._sign * self._score_func(y, y_pred,
                                                 sample_weight=sample_weight,
                                                 **self._kwargs)
        else:
            return self._sign * self._score_func(y, y_pred, **self._kwargs)

    def _factory_args(self):
        return ", needs_proba=True"


class _ThresholdScorer(_BaseScorer):
    def __call__(self, clf, X, y, sample_weight=None):
        """Evaluate decision function output for X relative to y_true.

        Parameters
        ----------
        clf : object
            Trained classifier to use for scoring. Must have either a
            decision_function method or a predict_proba method; the output of
            that is used to compute the score.

        X : array-like or sparse matrix
            Test data that will be fed to clf.decision_function or
            clf.predict_proba.

        y : array-like
            Gold standard target values for X. These must be class labels,
            not decision function values.

        sample_weight : array-like, optional (default=None)
            Sample weights.

        Returns
        -------
        score : float
            Score function applied to prediction of estimator on X.
        """
        y_type = type_of_target(y)
        if y_type not in ("binary", "multilabel-indicator"):
            raise ValueError("{0} format is not supported".format(y_type))

        if is_regressor(clf):
            y_pred = clf.predict(X)
        else:
            try:
                y_pred = clf.decision_function(X)

                # For multi-output multi-class estimator
                if isinstance(y_pred, list):
                    y_pred = np.vstack([p for p in y_pred]).T

            except (NotImplementedError, AttributeError):
                y_pred = clf.predict_proba(X)

                if y_type == "binary":
                    if y_pred.shape[1] == 2:
                        y_pred = y_pred[:, 1]
                    else:
                        raise ValueError('got predict_proba of shape {},'
                                         ' but need classifier with two'
                                         ' classes for {} scoring'.format(
                                             y_pred.shape,
                                             self._score_func.__name__))
                elif isinstance(y_pred, list):
                    y_pred = np.vstack([p[:, -1] for p in y_pred]).T

        if sample_weight is not None:
            return self._sign * self._score_func(y, y_pred,
                                                 sample_weight=sample_weight,
                                                 **self._kwargs)
        else:
            return self._sign * self._score_func(y, y_pred, **self._kwargs)

    def _factory_args(self):
        return ", needs_threshold=True"


def get_scorer(scoring):
    """Get a scorer from string

    Parameters
    ----------
    scoring : str | callable
        scoring method as string. If callable it is returned as is.

    Returns
    -------
    scorer : callable
        The scorer.
    """
    if isinstance(scoring, str):
        try:
            scorer = SCORERS[scoring]
        except KeyError:
            raise ValueError('%r is not a valid scoring value. '
                             'Use sorted(sklearn.metrics.SCORERS.keys()) '
                             'to get valid options.' % (scoring))
    else:
        scorer = scoring
    return scorer


def _passthrough_scorer(estimator, *args, **kwargs):
    """Function that wraps estimator.score"""
    return estimator.score(*args, **kwargs)


def check_scoring(estimator, scoring=None, allow_none=False):
    """Determine scorer from user options.

    A TypeError will be thrown if the estimator cannot be scored.

    Parameters
    ----------
    estimator : estimator object implementing 'fit'
        The object to use to fit the data.

    scoring : string, callable or None, optional, default: None
        A string (see model evaluation documentation) or
        a scorer callable object / function with signature
        ``scorer(estimator, X, y)``.

    allow_none : boolean, optional, default: False
        If no scoring is specified and the estimator has no score function, we
        can either return None or raise an exception.

    Returns
    -------
    scoring : callable
        A scorer callable object / function with signature
        ``scorer(estimator, X, y)``.
    """
    if not hasattr(estimator, 'fit'):
        raise TypeError("estimator should be an estimator implementing "
                        "'fit' method, %r was passed" % estimator)
    if isinstance(scoring, str):
        return get_scorer(scoring)
    elif callable(scoring):
        # Heuristic to ensure user has not passed a metric
        module = getattr(scoring, '__module__', None)
        if hasattr(module, 'startswith') and \
           module.startswith('sklearn.metrics.') and \
           not module.startswith('sklearn.metrics.scorer') and \
           not module.startswith('sklearn.metrics.tests.'):
            raise ValueError('scoring value %r looks like it is a metric '
                             'function rather than a scorer. A scorer should '
                             'require an estimator as its first parameter. '
                             'Please use `make_scorer` to convert a metric '
                             'to a scorer.' % scoring)
        return get_scorer(scoring)
    elif scoring is None:
        if hasattr(estimator, 'score'):
            return _passthrough_scorer
        elif allow_none:
            return None
        else:
            raise TypeError(
                "If no scoring is specified, the estimator passed should "
                "have a 'score' method. The estimator %r does not."
                % estimator)
    elif isinstance(scoring, Iterable):
        raise ValueError("For evaluating multiple scores, use "
                         "sklearn.model_selection.cross_validate instead. "
                         "{0} was passed.".format(scoring))
    else:
        raise ValueError("scoring value should either be a callable, string or"
                         " None. %r was passed" % scoring)


def _check_multimetric_scoring(estimator, scoring=None):
    """Check the scoring parameter in cases when multiple metrics are allowed

    Parameters
    ----------
    estimator : sklearn estimator instance
        The estimator for which the scoring will be applied.

    scoring : string, callable, list/tuple, dict or None, default: None
        A single string (see :ref:`scoring_parameter`) or a callable
        (see :ref:`scoring`) to evaluate the predictions on the test set.

        For evaluating multiple metrics, either give a list of (unique) strings
        or a dict with names as keys and callables as values.

        NOTE that when using custom scorers, each scorer should return a single
        value. Metric functions returning a list/array of values can be wrapped
        into multiple scorers that return one value each.

        See :ref:`multimetric_grid_search` for an example.

        If None the estimator's default scorer (if available) is used.
        The return value in that case will be ``{'score': <default_scorer>}``.
        If the estimator's default scorer is not available, a ``TypeError``
        is raised.

    Returns
    -------
    scorers_dict : dict
        A dict mapping each scorer name to its validated scorer.

    is_multimetric : bool
        True if scorer is a list/tuple or dict of callables
        False if scorer is None/str/callable
    """
    if callable(scoring) or scoring is None or isinstance(scoring,
                                                          str):
        scorers = {"score": check_scoring(estimator, scoring=scoring)}
        return scorers, False
    else:
        err_msg_generic = ("scoring should either be a single string or "
                           "callable for single metric evaluation or a "
                           "list/tuple of strings or a dict of scorer name "
                           "mapped to the callable for multiple metric "
                           "evaluation. Got %s of type %s"
                           % (repr(scoring), type(scoring)))

        if isinstance(scoring, (list, tuple, set)):
            err_msg = ("The list/tuple elements must be unique "
                       "strings of predefined scorers. ")
            invalid = False
            try:
                keys = set(scoring)
            except TypeError:
                invalid = True
            if invalid:
                raise ValueError(err_msg)

            if len(keys) != len(scoring):
                raise ValueError(err_msg + "Duplicate elements were found in"
                                 " the given list. %r" % repr(scoring))
            elif len(keys) > 0:
                if not all(isinstance(k, str) for k in keys):
                    if any(callable(k) for k in keys):
                        raise ValueError(err_msg +
                                         "One or more of the elements were "
                                         "callables. Use a dict of score name "
                                         "mapped to the scorer callable. "
                                         "Got %r" % repr(scoring))
                    else:
                        raise ValueError(err_msg +
                                         "Non-string types were found in "
                                         "the given list. Got %r"
                                         % repr(scoring))
                scorers = {scorer: check_scoring(estimator, scoring=scorer)
                           for scorer in scoring}
            else:
                raise ValueError(err_msg +
                                 "Empty list was given. %r" % repr(scoring))

        elif isinstance(scoring, dict):
            keys = set(scoring)
            if not all(isinstance(k, str) for k in keys):
                raise ValueError("Non-string types were found in the keys of "
                                 "the given dict. scoring=%r" % repr(scoring))
            if len(keys) == 0:
                raise ValueError("An empty dict was passed. %r"
                                 % repr(scoring))
            scorers = {key: check_scoring(estimator, scoring=scorer)
                       for key, scorer in scoring.items()}
        else:
            raise ValueError(err_msg_generic)
        return scorers, True


def make_scorer(score_func, greater_is_better=True, needs_proba=False,
                needs_threshold=False, **kwargs):
    """Make a scorer from a performance metric or loss function.

    This factory function wraps scoring functions for use in GridSearchCV
    and cross_val_score. It takes a score function, such as ``accuracy_score``,
    ``mean_squared_error``, ``adjusted_rand_index`` or ``average_precision``
    and returns a callable that scores an estimator's output.

    Read more in the :ref:`User Guide <scoring>`.

    Parameters
    ----------
    score_func : callable,
        Score function (or loss function) with signature
        ``score_func(y, y_pred, **kwargs)``.

    greater_is_better : boolean, default=True
        Whether score_func is a score function (default), meaning high is good,
        or a loss function, meaning low is good. In the latter case, the
        scorer object will sign-flip the outcome of the score_func.

    needs_proba : boolean, default=False
        Whether score_func requires predict_proba to get probability estimates
        out of a classifier.

    needs_threshold : boolean, default=False
        Whether score_func takes a continuous decision certainty.
        This only works for binary classification using estimators that
        have either a decision_function or predict_proba method.

        For example ``average_precision`` or the area under the roc curve
        can not be computed using discrete predictions alone.

    **kwargs : additional arguments
        Additional parameters to be passed to score_func.

    Returns
    -------
    scorer : callable
        Callable object that returns a scalar score; greater is better.

    Examples
    --------
    >>> from sklearn.metrics import fbeta_score, make_scorer
    >>> ftwo_scorer = make_scorer(fbeta_score, beta=2)
    >>> ftwo_scorer
    make_scorer(fbeta_score, beta=2)
    >>> from sklearn.model_selection import GridSearchCV
    >>> from sklearn.svm import LinearSVC
    >>> grid = GridSearchCV(LinearSVC(), param_grid={'C': [1, 10]},
    ...                     scoring=ftwo_scorer)
    """
    sign = 1 if greater_is_better else -1
    if needs_proba and needs_threshold:
        raise ValueError("Set either needs_proba or needs_threshold to True,"
                         " but not both.")
    if needs_proba:
        cls = _ProbaScorer
    elif needs_threshold:
        cls = _ThresholdScorer
    else:
        cls = _PredictScorer
    return cls(score_func, sign, kwargs)


# Standard regression scores
explained_variance_scorer = make_scorer(explained_variance_score)
r2_scorer = make_scorer(r2_score)
max_error_scorer = make_scorer(max_error,
                               greater_is_better=False)
neg_mean_squared_error_scorer = make_scorer(mean_squared_error,
                                            greater_is_better=False)
neg_mean_squared_log_error_scorer = make_scorer(mean_squared_log_error,
                                                greater_is_better=False)
neg_mean_absolute_error_scorer = make_scorer(mean_absolute_error,
                                             greater_is_better=False)

neg_median_absolute_error_scorer = make_scorer(median_absolute_error,
                                               greater_is_better=False)

# Standard Classification Scores
accuracy_scorer = make_scorer(accuracy_score)
balanced_accuracy_scorer = make_scorer(balanced_accuracy_score)

# Score functions that need decision values
roc_auc_scorer = make_scorer(roc_auc_score, greater_is_better=True,
                             needs_threshold=True)
average_precision_scorer = make_scorer(average_precision_score,
                                       needs_threshold=True)
<<<<<<< HEAD
precision_scorer = make_scorer(precision_score)
recall_scorer = make_scorer(recall_score)
roc_auc_ovo_scorer = make_scorer(roc_auc_score, needs_threshold=True,
                                 multiclass='ovo')
roc_auc_ovr_scorer = make_scorer(roc_auc_score, needs_threshold=True,
                                 multiclass='ovr')
=======
>>>>>>> 41406577

# Score function for probabilistic classification
neg_log_loss_scorer = make_scorer(log_loss, greater_is_better=False,
                                  needs_proba=True)
brier_score_loss_scorer = make_scorer(brier_score_loss,
                                      greater_is_better=False,
                                      needs_proba=True)


# Clustering scores
adjusted_rand_scorer = make_scorer(adjusted_rand_score)
homogeneity_scorer = make_scorer(homogeneity_score)
completeness_scorer = make_scorer(completeness_score)
v_measure_scorer = make_scorer(v_measure_score)
mutual_info_scorer = make_scorer(mutual_info_score)
adjusted_mutual_info_scorer = make_scorer(adjusted_mutual_info_score)
normalized_mutual_info_scorer = make_scorer(normalized_mutual_info_score)
fowlkes_mallows_scorer = make_scorer(fowlkes_mallows_score)


SCORERS = dict(explained_variance=explained_variance_scorer,
               r2=r2_scorer,
               max_error=max_error_scorer,
               neg_median_absolute_error=neg_median_absolute_error_scorer,
               neg_mean_absolute_error=neg_mean_absolute_error_scorer,
               neg_mean_squared_error=neg_mean_squared_error_scorer,
               neg_mean_squared_log_error=neg_mean_squared_log_error_scorer,
               accuracy=accuracy_scorer, roc_auc=roc_auc_scorer,
               roc_auc_ovo=roc_auc_ovo_scorer,
               roc_auc_ovr=roc_auc_ovr_scorer,
               balanced_accuracy=balanced_accuracy_scorer,
               average_precision=average_precision_scorer,
               neg_log_loss=neg_log_loss_scorer,
               brier_score_loss=brier_score_loss_scorer,
               # Cluster metrics that use supervised evaluation
               adjusted_rand_score=adjusted_rand_scorer,
               homogeneity_score=homogeneity_scorer,
               completeness_score=completeness_scorer,
               v_measure_score=v_measure_scorer,
               mutual_info_score=mutual_info_scorer,
               adjusted_mutual_info_score=adjusted_mutual_info_scorer,
               normalized_mutual_info_score=normalized_mutual_info_scorer,
               fowlkes_mallows_score=fowlkes_mallows_scorer)


for name, metric in [('precision', precision_score),
                     ('recall', recall_score), ('f1', f1_score)]:
    SCORERS[name] = make_scorer(metric)
    for average in ['macro', 'micro', 'samples', 'weighted']:
        qualified_name = '{0}_{1}'.format(name, average)
        SCORERS[qualified_name] = make_scorer(metric, pos_label=None,
                                              average=average)<|MERGE_RESOLUTION|>--- conflicted
+++ resolved
@@ -487,15 +487,10 @@
                              needs_threshold=True)
 average_precision_scorer = make_scorer(average_precision_score,
                                        needs_threshold=True)
-<<<<<<< HEAD
-precision_scorer = make_scorer(precision_score)
-recall_scorer = make_scorer(recall_score)
 roc_auc_ovo_scorer = make_scorer(roc_auc_score, needs_threshold=True,
                                  multiclass='ovo')
 roc_auc_ovr_scorer = make_scorer(roc_auc_score, needs_threshold=True,
                                  multiclass='ovr')
-=======
->>>>>>> 41406577
 
 # Score function for probabilistic classification
 neg_log_loss_scorer = make_scorer(log_loss, greater_is_better=False,

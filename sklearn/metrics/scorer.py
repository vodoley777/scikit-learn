"""
The :mod:`sklearn.metrics.scorer` submodule implements a flexible
interface for model selection and evaluation using
arbitrary score functions.

A scorer object is a callable that can be passed to
:class:`sklearn.model_selection.GridSearchCV` or
:func:`sklearn.model_selection.cross_val_score` as the ``scoring``
parameter, to specify how a model should be evaluated.

The signature of the call is ``(estimator, X, y)`` where ``estimator``
is the model to be evaluated, ``X`` is the test data and ``y`` is the
ground truth labeling (or ``None`` in the case of unsupervised models).
"""

# Authors: Andreas Mueller <amueller@ais.uni-bonn.de>
#          Lars Buitinck
#          Arnaud Joly <arnaud.v.joly@gmail.com>
# License: Simplified BSD

from abc import ABCMeta
from collections.abc import Iterable

import numpy as np

from . import (r2_score, median_absolute_error, max_error, mean_absolute_error,
               mean_squared_error, mean_squared_log_error,
               mean_tweedie_deviance, accuracy_score,
               f1_score, roc_auc_score, average_precision_score,
               precision_score, recall_score, log_loss,
               balanced_accuracy_score, explained_variance_score,
               brier_score_loss, jaccard_score)

from .cluster import adjusted_rand_score
from .cluster import homogeneity_score
from .cluster import completeness_score
from .cluster import v_measure_score
from .cluster import mutual_info_score
from .cluster import adjusted_mutual_info_score
from .cluster import normalized_mutual_info_score
from .cluster import fowlkes_mallows_score

from ..utils.multiclass import type_of_target
from ..base import is_regressor


class _BaseScorer(metaclass=ABCMeta):
    def __init__(self, score_func, sign, kwargs):
        self._kwargs = kwargs
        self._score_func = score_func
        self._sign = sign

    def __repr__(self):
        kwargs_string = "".join([", %s=%s" % (str(k), str(v))
                                 for k, v in self._kwargs.items()])
        return ("make_scorer(%s%s%s%s)"
                % (self._score_func.__name__,
                   "" if self._sign > 0 else ", greater_is_better=False",
                   self._factory_args(), kwargs_string))

    def _factory_args(self):
        """Return non-default make_scorer arguments for repr."""
        return ""


class _PredictScorer(_BaseScorer):
    def __call__(self, estimator, X, y_true, sample_weight=None):
        """Evaluate predicted target values for X relative to y_true.

        Parameters
        ----------
        estimator : object
            Trained estimator to use for scoring. Must have a predict_proba
            method; the output of that is used to compute the score.

        X : array-like or sparse matrix
            Test data that will be fed to estimator.predict.

        y_true : array-like
            Gold standard target values for X.

        sample_weight : array-like, optional (default=None)
            Sample weights.

        Returns
        -------
        score : float
            Score function applied to prediction of estimator on X.
        """

        y_pred = estimator.predict(X)
        if sample_weight is not None:
            return self._sign * self._score_func(y_true, y_pred,
                                                 sample_weight=sample_weight,
                                                 **self._kwargs)
        else:
            return self._sign * self._score_func(y_true, y_pred,
                                                 **self._kwargs)


class _ProbaScorer(_BaseScorer):
    def __call__(self, clf, X, y, sample_weight=None):
        """Evaluate predicted probabilities for X relative to y_true.

        Parameters
        ----------
        clf : object
            Trained classifier to use for scoring. Must have a predict_proba
            method; the output of that is used to compute the score.

        X : array-like or sparse matrix
            Test data that will be fed to clf.predict_proba.

        y : array-like
            Gold standard target values for X. These must be class labels,
            not probabilities.

        sample_weight : array-like, optional (default=None)
            Sample weights.

        Returns
        -------
        score : float
            Score function applied to prediction of estimator on X.
        """
        y_type = type_of_target(y)
        y_pred = clf.predict_proba(X)
        if y_type == "binary":
            if y_pred.shape[1] == 2:
                y_pred = y_pred[:, 1]
            else:
                raise ValueError('got predict_proba of shape {},'
                                 ' but need classifier with two'
                                 ' classes for {} scoring'.format(
                                     y_pred.shape, self._score_func.__name__))
        if sample_weight is not None:
            return self._sign * self._score_func(y, y_pred,
                                                 sample_weight=sample_weight,
                                                 **self._kwargs)
        else:
            return self._sign * self._score_func(y, y_pred, **self._kwargs)

    def _factory_args(self):
        return ", needs_proba=True"


class _ThresholdScorer(_BaseScorer):
    def __call__(self, clf, X, y, sample_weight=None):
        """Evaluate decision function output for X relative to y_true.

        Parameters
        ----------
        clf : object
            Trained classifier to use for scoring. Must have either a
            decision_function method or a predict_proba method; the output of
            that is used to compute the score.

        X : array-like or sparse matrix
            Test data that will be fed to clf.decision_function or
            clf.predict_proba.

        y : array-like
            Gold standard target values for X. These must be class labels,
            not decision function values.

        sample_weight : array-like, optional (default=None)
            Sample weights.

        Returns
        -------
        score : float
            Score function applied to prediction of estimator on X.
        """
        y_type = type_of_target(y)
        if y_type not in ("binary", "multilabel-indicator"):
            raise ValueError("{0} format is not supported".format(y_type))

        if is_regressor(clf):
            y_pred = clf.predict(X)
        else:
            try:
                y_pred = clf.decision_function(X)

                # For multi-output multi-class estimator
                if isinstance(y_pred, list):
                    y_pred = np.vstack([p for p in y_pred]).T

            except (NotImplementedError, AttributeError):
                y_pred = clf.predict_proba(X)

                if y_type == "binary":
                    if y_pred.shape[1] == 2:
                        y_pred = y_pred[:, 1]
                    else:
                        raise ValueError('got predict_proba of shape {},'
                                         ' but need classifier with two'
                                         ' classes for {} scoring'.format(
                                             y_pred.shape,
                                             self._score_func.__name__))
                elif isinstance(y_pred, list):
                    y_pred = np.vstack([p[:, -1] for p in y_pred]).T

        if sample_weight is not None:
            return self._sign * self._score_func(y, y_pred,
                                                 sample_weight=sample_weight,
                                                 **self._kwargs)
        else:
            return self._sign * self._score_func(y, y_pred, **self._kwargs)

    def _factory_args(self):
        return ", needs_threshold=True"


def get_scorer(scoring):
    """Get a scorer from string

    Parameters
    ----------
    scoring : str | callable
        scoring method as string. If callable it is returned as is.

    Returns
    -------
    scorer : callable
        The scorer.
    """
    if isinstance(scoring, str):
        try:
            scorer = SCORERS[scoring]
        except KeyError:
            raise ValueError('%r is not a valid scoring value. '
                             'Use sorted(sklearn.metrics.SCORERS.keys()) '
                             'to get valid options.' % (scoring))
    else:
        scorer = scoring
    return scorer


def _passthrough_scorer(estimator, *args, **kwargs):
    """Function that wraps estimator.score"""
    return estimator.score(*args, **kwargs)


def check_scoring(estimator, scoring=None, allow_none=False):
    """Determine scorer from user options.

    A TypeError will be thrown if the estimator cannot be scored.

    Parameters
    ----------
    estimator : estimator object implementing 'fit'
        The object to use to fit the data.

    scoring : string, callable or None, optional, default: None
        A string (see model evaluation documentation) or
        a scorer callable object / function with signature
        ``scorer(estimator, X, y)``.

    allow_none : boolean, optional, default: False
        If no scoring is specified and the estimator has no score function, we
        can either return None or raise an exception.

    Returns
    -------
    scoring : callable
        A scorer callable object / function with signature
        ``scorer(estimator, X, y)``.
    """
    if not hasattr(estimator, 'fit'):
        raise TypeError("estimator should be an estimator implementing "
                        "'fit' method, %r was passed" % estimator)
    if isinstance(scoring, str):
        return get_scorer(scoring)
    elif callable(scoring):
        # Heuristic to ensure user has not passed a metric
        module = getattr(scoring, '__module__', None)
        if hasattr(module, 'startswith') and \
           module.startswith('sklearn.metrics.') and \
           not module.startswith('sklearn.metrics.scorer') and \
           not module.startswith('sklearn.metrics.tests.'):
            raise ValueError('scoring value %r looks like it is a metric '
                             'function rather than a scorer. A scorer should '
                             'require an estimator as its first parameter. '
                             'Please use `make_scorer` to convert a metric '
                             'to a scorer.' % scoring)
        return get_scorer(scoring)
    elif scoring is None:
        if hasattr(estimator, 'score'):
            return _passthrough_scorer
        elif allow_none:
            return None
        else:
            raise TypeError(
                "If no scoring is specified, the estimator passed should "
                "have a 'score' method. The estimator %r does not."
                % estimator)
    elif isinstance(scoring, Iterable):
        raise ValueError("For evaluating multiple scores, use "
                         "sklearn.model_selection.cross_validate instead. "
                         "{0} was passed.".format(scoring))
    else:
        raise ValueError("scoring value should either be a callable, string or"
                         " None. %r was passed" % scoring)


def _check_multimetric_scoring(estimator, scoring=None):
    """Check the scoring parameter in cases when multiple metrics are allowed

    Parameters
    ----------
    estimator : sklearn estimator instance
        The estimator for which the scoring will be applied.

    scoring : string, callable, list/tuple, dict or None, default: None
        A single string (see :ref:`scoring_parameter`) or a callable
        (see :ref:`scoring`) to evaluate the predictions on the test set.

        For evaluating multiple metrics, either give a list of (unique) strings
        or a dict with names as keys and callables as values.

        NOTE that when using custom scorers, each scorer should return a single
        value. Metric functions returning a list/array of values can be wrapped
        into multiple scorers that return one value each.

        See :ref:`multimetric_grid_search` for an example.

        If None the estimator's score method is used.
        The return value in that case will be ``{'score': <default_scorer>}``.
        If the estimator's score method is not available, a ``TypeError``
        is raised.

    Returns
    -------
    scorers_dict : dict
        A dict mapping each scorer name to its validated scorer.

    is_multimetric : bool
        True if scorer is a list/tuple or dict of callables
        False if scorer is None/str/callable
    """
    if callable(scoring) or scoring is None or isinstance(scoring,
                                                          str):
        scorers = {"score": check_scoring(estimator, scoring=scoring)}
        return scorers, False
    else:
        err_msg_generic = ("scoring should either be a single string or "
                           "callable for single metric evaluation or a "
                           "list/tuple of strings or a dict of scorer name "
                           "mapped to the callable for multiple metric "
                           "evaluation. Got %s of type %s"
                           % (repr(scoring), type(scoring)))

        if isinstance(scoring, (list, tuple, set)):
            err_msg = ("The list/tuple elements must be unique "
                       "strings of predefined scorers. ")
            invalid = False
            try:
                keys = set(scoring)
            except TypeError:
                invalid = True
            if invalid:
                raise ValueError(err_msg)

            if len(keys) != len(scoring):
                raise ValueError(err_msg + "Duplicate elements were found in"
                                 " the given list. %r" % repr(scoring))
            elif len(keys) > 0:
                if not all(isinstance(k, str) for k in keys):
                    if any(callable(k) for k in keys):
                        raise ValueError(err_msg +
                                         "One or more of the elements were "
                                         "callables. Use a dict of score name "
                                         "mapped to the scorer callable. "
                                         "Got %r" % repr(scoring))
                    else:
                        raise ValueError(err_msg +
                                         "Non-string types were found in "
                                         "the given list. Got %r"
                                         % repr(scoring))
                scorers = {scorer: check_scoring(estimator, scoring=scorer)
                           for scorer in scoring}
            else:
                raise ValueError(err_msg +
                                 "Empty list was given. %r" % repr(scoring))

        elif isinstance(scoring, dict):
            keys = set(scoring)
            if not all(isinstance(k, str) for k in keys):
                raise ValueError("Non-string types were found in the keys of "
                                 "the given dict. scoring=%r" % repr(scoring))
            if len(keys) == 0:
                raise ValueError("An empty dict was passed. %r"
                                 % repr(scoring))
            scorers = {key: check_scoring(estimator, scoring=scorer)
                       for key, scorer in scoring.items()}
        else:
            raise ValueError(err_msg_generic)
        return scorers, True


def make_scorer(score_func, greater_is_better=True, needs_proba=False,
                needs_threshold=False, **kwargs):
    """Make a scorer from a performance metric or loss function.

    This factory function wraps scoring functions for use in GridSearchCV
    and cross_val_score. It takes a score function, such as ``accuracy_score``,
    ``mean_squared_error``, ``adjusted_rand_index`` or ``average_precision``
    and returns a callable that scores an estimator's output.

    Read more in the :ref:`User Guide <scoring>`.

    Parameters
    ----------
    score_func : callable,
        Score function (or loss function) with signature
        ``score_func(y, y_pred, **kwargs)``.

    greater_is_better : boolean, default=True
        Whether score_func is a score function (default), meaning high is good,
        or a loss function, meaning low is good. In the latter case, the
        scorer object will sign-flip the outcome of the score_func.

    needs_proba : boolean, default=False
        Whether score_func requires predict_proba to get probability estimates
        out of a classifier.

        If True, for binary `y_true`, the score function is supposed to accept
        a 1D `y_pred` (i.e., probability of the positive class, shape
        `(n_samples,)`).

    needs_threshold : boolean, default=False
        Whether score_func takes a continuous decision certainty.
        This only works for binary classification using estimators that
        have either a decision_function or predict_proba method.

        If True, for binary `y_true`, the score function is supposed to accept
        a 1D `y_pred` (i.e., probability of the positive class or the decision
        function, shape `(n_samples,)`).

        For example ``average_precision`` or the area under the roc curve
        can not be computed using discrete predictions alone.

    **kwargs : additional arguments
        Additional parameters to be passed to score_func.

    Returns
    -------
    scorer : callable
        Callable object that returns a scalar score; greater is better.

    Examples
    --------
    >>> from sklearn.metrics import fbeta_score, make_scorer
    >>> ftwo_scorer = make_scorer(fbeta_score, beta=2)
    >>> ftwo_scorer
    make_scorer(fbeta_score, beta=2)
    >>> from sklearn.model_selection import GridSearchCV
    >>> from sklearn.svm import LinearSVC
    >>> grid = GridSearchCV(LinearSVC(), param_grid={'C': [1, 10]},
    ...                     scoring=ftwo_scorer)

    Notes
    -----
    If `needs_proba=False` and `needs_threshold=False`, the score
    function is supposed to accept the output of `predict`. If
    `needs_proba=True`, the score function is supposed to accept the
    output of `predict_proba` (For binary `y_true`, the score function is
    supposed to accept probability of the positive class). If
    `needs_threshold=True`, the score function is supposed to accept the
    output of `decision_function`.
    """
    sign = 1 if greater_is_better else -1
    if needs_proba and needs_threshold:
        raise ValueError("Set either needs_proba or needs_threshold to True,"
                         " but not both.")
    if needs_proba:
        cls = _ProbaScorer
    elif needs_threshold:
        cls = _ThresholdScorer
    else:
        cls = _PredictScorer
    return cls(score_func, sign, kwargs)


# Standard regression scores
explained_variance_scorer = make_scorer(explained_variance_score)
r2_scorer = make_scorer(r2_score)
max_error_scorer = make_scorer(max_error,
                               greater_is_better=False)
neg_mean_squared_error_scorer = make_scorer(mean_squared_error,
                                            greater_is_better=False)
neg_mean_squared_log_error_scorer = make_scorer(mean_squared_log_error,
                                                greater_is_better=False)
neg_mean_absolute_error_scorer = make_scorer(mean_absolute_error,
                                             greater_is_better=False)
neg_median_absolute_error_scorer = make_scorer(median_absolute_error,
                                               greater_is_better=False)
<<<<<<< HEAD
neg_root_mean_squared_error_scorer = make_scorer(mean_squared_error,
                                                 greater_is_better=False,
                                                 squared=True)
=======
neg_mean_poisson_deviance_scorer = make_scorer(
    mean_tweedie_deviance, p=1., greater_is_better=False
)

neg_mean_gamma_deviance_scorer = make_scorer(
    mean_tweedie_deviance, p=2., greater_is_better=False
)
>>>>>>> a83c8311

# Standard Classification Scores
accuracy_scorer = make_scorer(accuracy_score)
balanced_accuracy_scorer = make_scorer(balanced_accuracy_score)

# Score functions that need decision values
roc_auc_scorer = make_scorer(roc_auc_score, greater_is_better=True,
                             needs_threshold=True)
average_precision_scorer = make_scorer(average_precision_score,
                                       needs_threshold=True)
roc_auc_ovo_scorer = make_scorer(roc_auc_score, needs_threshold=True,
                                 multi_class='ovo')
roc_auc_ovo_weighted_scorer = make_scorer(roc_auc_score, needs_threshold=True,
                                          multi_class='ovo',
                                          average='weighted')
roc_auc_ovr_scorer = make_scorer(roc_auc_score, needs_threshold=True,
                                 multi_class='ovr')
roc_auc_ovr_weighted_scorer = make_scorer(roc_auc_score, needs_threshold=True,
                                          multi_class='ovr',
                                          average='weighted')

# Score function for probabilistic classification
neg_log_loss_scorer = make_scorer(log_loss, greater_is_better=False,
                                  needs_proba=True)
brier_score_loss_scorer = make_scorer(brier_score_loss,
                                      greater_is_better=False,
                                      needs_proba=True)


# Clustering scores
adjusted_rand_scorer = make_scorer(adjusted_rand_score)
homogeneity_scorer = make_scorer(homogeneity_score)
completeness_scorer = make_scorer(completeness_score)
v_measure_scorer = make_scorer(v_measure_score)
mutual_info_scorer = make_scorer(mutual_info_score)
adjusted_mutual_info_scorer = make_scorer(adjusted_mutual_info_score)
normalized_mutual_info_scorer = make_scorer(normalized_mutual_info_score)
fowlkes_mallows_scorer = make_scorer(fowlkes_mallows_score)


SCORERS = dict(explained_variance=explained_variance_scorer,
               r2=r2_scorer,
               max_error=max_error_scorer,
               neg_median_absolute_error=neg_median_absolute_error_scorer,
               neg_mean_absolute_error=neg_mean_absolute_error_scorer,
               neg_mean_squared_error=neg_mean_squared_error_scorer,
               neg_mean_squared_log_error=neg_mean_squared_log_error_scorer,
<<<<<<< HEAD
               neg_root_mean_squared_error=neg_root_mean_squared_error_scorer,
=======
               neg_mean_poisson_deviance=neg_mean_poisson_deviance_scorer,
               neg_mean_gamma_deviance=neg_mean_gamma_deviance_scorer,
>>>>>>> a83c8311
               accuracy=accuracy_scorer, roc_auc=roc_auc_scorer,
               roc_auc_ovr=roc_auc_ovr_scorer,
               roc_auc_ovo=roc_auc_ovo_scorer,
               balanced_accuracy=balanced_accuracy_scorer,
               average_precision=average_precision_scorer,
               neg_log_loss=neg_log_loss_scorer,
               brier_score_loss=brier_score_loss_scorer,
               # Cluster metrics that use supervised evaluation
               adjusted_rand_score=adjusted_rand_scorer,
               homogeneity_score=homogeneity_scorer,
               completeness_score=completeness_scorer,
               v_measure_score=v_measure_scorer,
               mutual_info_score=mutual_info_scorer,
               adjusted_mutual_info_score=adjusted_mutual_info_scorer,
               normalized_mutual_info_score=normalized_mutual_info_scorer,
               fowlkes_mallows_score=fowlkes_mallows_scorer)


for name, metric in [('precision', precision_score),
                     ('recall', recall_score), ('f1', f1_score),
                     ('jaccard', jaccard_score)]:
    SCORERS[name] = make_scorer(metric, average='binary')
    for average in ['macro', 'micro', 'samples', 'weighted']:
        qualified_name = '{0}_{1}'.format(name, average)
        SCORERS[qualified_name] = make_scorer(metric, pos_label=None,
                                              average=average)<|MERGE_RESOLUTION|>--- conflicted
+++ resolved
@@ -495,11 +495,9 @@
                                              greater_is_better=False)
 neg_median_absolute_error_scorer = make_scorer(median_absolute_error,
                                                greater_is_better=False)
-<<<<<<< HEAD
 neg_root_mean_squared_error_scorer = make_scorer(mean_squared_error,
                                                  greater_is_better=False,
                                                  squared=True)
-=======
 neg_mean_poisson_deviance_scorer = make_scorer(
     mean_tweedie_deviance, p=1., greater_is_better=False
 )
@@ -507,7 +505,6 @@
 neg_mean_gamma_deviance_scorer = make_scorer(
     mean_tweedie_deviance, p=2., greater_is_better=False
 )
->>>>>>> a83c8311
 
 # Standard Classification Scores
 accuracy_scorer = make_scorer(accuracy_score)
@@ -555,12 +552,9 @@
                neg_mean_absolute_error=neg_mean_absolute_error_scorer,
                neg_mean_squared_error=neg_mean_squared_error_scorer,
                neg_mean_squared_log_error=neg_mean_squared_log_error_scorer,
-<<<<<<< HEAD
                neg_root_mean_squared_error=neg_root_mean_squared_error_scorer,
-=======
                neg_mean_poisson_deviance=neg_mean_poisson_deviance_scorer,
                neg_mean_gamma_deviance=neg_mean_gamma_deviance_scorer,
->>>>>>> a83c8311
                accuracy=accuracy_scorer, roc_auc=roc_auc_scorer,
                roc_auc_ovr=roc_auc_ovr_scorer,
                roc_auc_ovo=roc_auc_ovo_scorer,

--- conflicted
+++ resolved
@@ -219,13 +219,9 @@
                                  average, sample_weight=sample_weight)
 
 
-<<<<<<< HEAD
 def _binary_roc_auc_score(
-    y_true, y_score, sample_weight=None, max_fpr=None, pos_label=None
+    y_true, y_score, sample_weight=None, max_fpr=None, pos_label=None,
 ):
-=======
-def _binary_roc_auc_score(y_true, y_score, sample_weight=None, max_fpr=None):
->>>>>>> 7b697942
     """Binary roc auc score."""
     if len(np.unique(y_true)) != 2:
         raise ValueError("Only one class present in y_true. ROC AUC score "

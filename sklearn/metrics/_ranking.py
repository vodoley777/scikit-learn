--- conflicted
+++ resolved
@@ -221,18 +221,6 @@
         # guaranteed to be 1, as returned by precision_recall_curve
         return -np.sum(np.diff(recall) * np.array(precision)[:-1])
 
-<<<<<<< HEAD
-    y_type = type_of_target(y_true)
-
-    # For multiclass we can reuse the multi-label case
-    if y_type == "multiclass":
-        y_true = label_binarize(y_true, classes=np.unique(y_true))
-
-    if y_type in ["multiclass", "multilabel-indicator"] and pos_label != 1:
-        raise ValueError("Parameter pos_label is fixed to 1 for "
-                         "multiclass or multilabel-indicator y_true. Do not "
-                         "set pos_label or set pos_label to 1.")
-=======
     y_type = type_of_target(y_true, input_name="y_true")
     if y_type == "multilabel-indicator" and pos_label != 1:
         raise ValueError(
@@ -240,7 +228,6 @@
             "multilabel-indicator y_true. Do not set "
             "pos_label or set pos_label to 1."
         )
->>>>>>> 0a481167
     elif y_type == "binary":
         # Convert to Python primitive type to avoid NumPy type / Python str
         # comparison. See https://github.com/numpy/numpy/issues/6784

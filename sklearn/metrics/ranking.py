--- conflicted
+++ resolved
@@ -224,19 +224,9 @@
                                  sample_weight=sample_weight)
 
 
-<<<<<<< HEAD
 def roc_auc_score(y_true, y_score, multiclass="ovr", average="macro",
-                  sample_weight=None):
-    """Compute Area Under the Curve (AUC) from prediction scores
-=======
-def roc_auc_score(y_true, y_score, average="macro", sample_weight=None,
-                  max_fpr=None):
-    """Compute Area Under the Receiver Operating Characteristic Curve (ROC AUC)
-    from prediction scores.
-
-    Note: this implementation is restricted to the binary classification task
-    or multilabel classification task in label indicator format.
->>>>>>> 97523985
+                  sample_weight=None, max_fpr=None):
+    """Compute Area Under the Curve (AUC) from prediction scores.
 
     Read more in the :ref:`User Guide <roc_metrics>`.
 

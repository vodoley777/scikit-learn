--- conflicted
+++ resolved
@@ -330,7 +330,6 @@
 
         if fpr_min == tpr_min == 0 and fpr_max == tpr_max == 1:
             return auc(fpr, tpr)
-<<<<<<< HEAD
 
         if (fpr_min != 0 or fpr_max != 1) and (tpr_min != 0 or tpr_max != 1):
             raise ValueError("Can only specify fpr_range or tpr_range.")
@@ -405,25 +404,6 @@
             )
 
         return scaled_pauc
-=======
-        if max_fpr <= 0 or max_fpr > 1:
-            raise ValueError("Expected max_fpr in range (0, 1], got: %r"
-                             % max_fpr)
-
-        # Add a single point at max_fpr by linear interpolation
-        stop = np.searchsorted(fpr, max_fpr, 'right')
-        x_interp = [fpr[stop - 1], fpr[stop]]
-        y_interp = [tpr[stop - 1], tpr[stop]]
-        tpr = np.append(tpr[:stop], np.interp(max_fpr, x_interp, y_interp))
-        fpr = np.append(fpr[:stop], max_fpr)
-        partial_auc = auc(fpr, tpr)
-
-        # McClish correction: standardize result to be 0.5 if non-discriminant
-        # and 1 if maximal
-        min_area = 0.5 * max_fpr**2
-        max_area = max_fpr
-        return 0.5 * (1 + (partial_auc - min_area) / (max_area - min_area))
->>>>>>> b28aadf6
 
     y_type = type_of_target(y_true)
     if y_type == "binary":

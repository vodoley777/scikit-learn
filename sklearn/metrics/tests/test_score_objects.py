--- conflicted
+++ resolved
@@ -337,11 +337,6 @@
     assert_almost_equal(score1, score2)
 
 
-<<<<<<< HEAD
-@pytest.mark.filterwarnings('ignore: Default solver will be changed')  # 0.22
-=======
-@pytest.mark.filterwarnings('ignore: Default multi_class will')  # 0.22
->>>>>>> 91e019df
 def test_thresholded_scorers():
     # Test scorers that take thresholds.
     X, y = make_blobs(random_state=0, centers=2)
@@ -524,11 +519,6 @@
     check_scorer_memmap(name)
 
 
-<<<<<<< HEAD
-@pytest.mark.filterwarnings('ignore: Default solver will be changed')  # 0.22
-=======
-@pytest.mark.filterwarnings('ignore: Default multi_class will')  # 0.22
->>>>>>> 91e019df
 def test_scoring_is_not_metric():
     assert_raises_regexp(ValueError, 'make_scorer', check_scoring,
                          LogisticRegression(), f1_score)

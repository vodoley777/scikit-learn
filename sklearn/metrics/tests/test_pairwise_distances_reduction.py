import re
from collections import defaultdict

import numpy as np
import pytest
import threadpoolctl
from math import log10, floor
from scipy.sparse import csr_matrix
from scipy.spatial.distance import cdist

from sklearn.metrics._pairwise_distances_reduction import (
    PairwiseDistancesReduction,
    PairwiseDistancesArgKmin,
    PairwiseDistancesRadiusNeighborhood,
    sqeuclidean_row_norms,
)

from sklearn.metrics import euclidean_distances
from sklearn.utils.fixes import sp_version, parse_version
from sklearn.utils._testing import (
    assert_array_equal,
    assert_allclose,
    create_memmap_backed_data,
)

# Common supported metric between scipy.spatial.distance.cdist
# and PairwiseDistancesReduction.
# This allows constructing tests to check consistency of results
# of concrete PairwiseDistancesReduction on some metrics using APIs
# from scipy and numpy.
CDIST_PAIRWISE_DISTANCES_REDUCTION_COMMON_METRICS = [
    "braycurtis",
    "canberra",
    "chebyshev",
    "cityblock",
    "euclidean",
    "minkowski",
    "seuclidean",
]


def _get_metric_params_list(metric: str, n_features: int, seed: int = 1):
    """Return list of dummy DistanceMetric kwargs for tests."""

    # Distinguishing on cases not to compute unneeded datastructures.
    rng = np.random.RandomState(seed)

    if metric == "minkowski":
        minkowski_kwargs = [dict(p=1.5), dict(p=2), dict(p=3), dict(p=np.inf)]
        if sp_version >= parse_version("1.8.0.dev0"):
            # TODO: remove the test once we no longer support scipy < 1.8.0.
            # Recent scipy versions accept weights in the Minkowski metric directly:
            # type: ignore
            minkowski_kwargs.append(dict(p=3, w=rng.rand(n_features)))

        return minkowski_kwargs

    # TODO: remove this case for "wminkowski" once we no longer support scipy < 1.8.0.
    if metric == "wminkowski":
        weights = rng.random_sample(n_features)
        weights /= weights.sum()
        wminkowski_kwargs = [dict(p=1.5, w=weights)]
        if sp_version < parse_version("1.8.0.dev0"):
            # wminkowski was removed in scipy 1.8.0 but should work for previous
            # versions.
            wminkowski_kwargs.append(dict(p=3, w=rng.rand(n_features)))
        return wminkowski_kwargs

    if metric == "seuclidean":
        return [dict(V=rng.rand(n_features))]

    # Case of: "euclidean", "manhattan", "chebyshev", "haversine" or any other metric.
    # In those cases, no kwargs is needed.
    return [{}]


def assert_argkmin_results_equality(ref_dist, dist, ref_indices, indices, rtol=1e-7):
    assert_array_equal(
        ref_indices,
        indices,
        err_msg="Query vectors have different neighbors' indices",
    )
    assert_allclose(
        ref_dist,
        dist,
        err_msg="Query vectors have different neighbors' distances",
        rtol=rtol,
    )


def relative_rounding(scalar, n_significant_digits):
    """Round a scalar to a number of significant digits relatively to its value."""
    magnitude = int(floor(log10(abs(scalar)))) + 1
    return round(scalar, n_significant_digits - magnitude)


def test_relative_rounding():

    assert relative_rounding(123456789, 0) == 0
    assert relative_rounding(123456789, 2) == 120000000
    assert relative_rounding(123456789, 3) == 123000000
    assert relative_rounding(123456789, 10) == 123456789
    assert relative_rounding(123456789, 20) == 123456789

    assert relative_rounding(1.23456789, 2) == 1.2
    assert relative_rounding(1.23456789, 3) == 1.23
    assert relative_rounding(1.23456789, 10) == 1.23456789

    assert relative_rounding(123.456789, 3) == 123.0
    assert relative_rounding(123.456789, 9) == 123.456789
    assert relative_rounding(123.456789, 10) == 123.456789


def assert_argkmin_results_quasi_equality(
    ref_dist,
    dist,
    ref_indices,
    indices,
    rtol=1e-4,
):
    """Assert that argkmin results are valid up to:
      - relative tolerance on computed distance values
      - permutations of indices for distances values that differ up to
        a precision level

    To be used for testing neighbors queries on float32 datasets: we
    accept neighbors rank swaps only if they are caused by small
    rounding errors on the distance computations.
    """
    is_sorted = lambda a: np.all(a[:-1] <= a[1:])

    n_significant_digits = -(int(floor(log10(abs(rtol)))) + 1)

    assert (
        ref_dist.shape == dist.shape == ref_indices.shape == indices.shape
    ), "Arrays of results have various shapes."

    n_queries, n_neighbors = ref_dist.shape

    # Asserting equality results one row at a time
    for query_idx in range(n_queries):
        ref_dist_row = ref_dist[query_idx]
        dist_row = dist[query_idx]

        assert is_sorted(
            ref_dist_row
        ), f"Reference distances aren't sorted on row {query_idx}"
        assert is_sorted(dist_row), f"Distances aren't sorted on row {query_idx}"

        assert_allclose(ref_dist_row, dist_row, rtol=rtol)

        ref_indices_row = ref_indices[query_idx]
        indices_row = indices[query_idx]

        # Grouping indices by distances using sets on a rounded distances up
        # to a given number of decimals of significant digits derived from rtol.
        reference_neighbors_groups = defaultdict(set)
        effective_neighbors_groups = defaultdict(set)

        for neighbor_rank in range(n_neighbors):
            rounded_dist = relative_rounding(
                ref_dist_row[neighbor_rank],
                n_significant_digits=n_significant_digits,
            )
            reference_neighbors_groups[rounded_dist].add(ref_indices_row[neighbor_rank])
            effective_neighbors_groups[rounded_dist].add(indices_row[neighbor_rank])

        # Asserting equality of groups (sets) for each distance
        msg = (
            f"Neighbors indices for query {query_idx} are not matching "
            f"when rounding distances at {n_significant_digits} significant digits "
            f"derived from rtol={rtol:.1e}"
        )
        for rounded_distance in reference_neighbors_groups.keys():
            assert (
                reference_neighbors_groups[rounded_distance]
                == effective_neighbors_groups[rounded_distance]
            ), msg


def assert_radius_neighborhood_results_equality(
    ref_dist, dist, ref_indices, indices, radius
):
    # We get arrays of arrays and we need to check for individual pairs
    for i in range(ref_dist.shape[0]):
        assert (ref_dist[i] <= radius).all()
        assert_array_equal(
            ref_indices[i],
            indices[i],
            err_msg=f"Query vector #{i} has different neighbors' indices",
        )
        assert_allclose(
            ref_dist[i],
            dist[i],
            err_msg=f"Query vector #{i} has different neighbors' distances",
            rtol=1e-7,
        )


def assert_radius_neighborhood_results_quasi_equality(
    ref_dist,
    dist,
    ref_indices,
    indices,
    radius,
    rtol=1e-4,
):
    """Assert that radius neighborhood results are valid up to:
      - relative tolerance on computed distance values
      - permutations of indices for distances values that differ up to
        a precision level
      - missing or extra last elements if their distance is
        close to the radius

    To be used for testing neighbors queries on float32 datasets: we
    accept neighbors rank swaps only if they are caused by small
    rounding errors on the distance computations.

    Input arrays must be sorted w.r.t distances.
    """
    is_sorted = lambda a: np.all(a[:-1] <= a[1:])

    n_significant_digits = -(int(floor(log10(abs(rtol)))) + 1)

    assert (
        len(ref_dist) == len(dist) == len(ref_indices) == len(indices)
    ), "Arrays of results have various lengths."

    n_queries = len(ref_dist)

    # Asserting equality of results one vector at a time
    for query_idx in range(n_queries):

        ref_dist_row = ref_dist[query_idx]
        dist_row = dist[query_idx]

        assert is_sorted(
            ref_dist_row
        ), f"Reference distances aren't sorted on row {query_idx}"
        assert is_sorted(dist_row), f"Distances aren't sorted on row {query_idx}"

        # Vectors' lengths might be different due to small
        # numerical differences of distance w.r.t the `radius` threshold.
        largest_row = ref_dist_row if len(ref_dist_row) > len(dist_row) else dist_row

        # For the longest distances vector, we check that last extra elements
        # that aren't present in the other vector are all in: [radius ± rtol]
        min_length = min(len(ref_dist_row), len(dist_row))
        last_extra_elements = largest_row[min_length:]
        if last_extra_elements.size > 0:
            assert np.all(radius - rtol <= last_extra_elements <= radius + rtol), (
                f"The last extra elements ({last_extra_elements}) aren't in [radius ±"
                f" rtol]=[{radius} ± {rtol}]"
            )

        # We truncate the neighbors results list on the smallest length to
        # be able to compare them, ignoring the elements checked above.
        ref_dist_row = ref_dist_row[:min_length]
        dist_row = dist_row[:min_length]

        assert_allclose(ref_dist_row, dist_row, rtol=rtol)

        ref_indices_row = ref_indices[query_idx]
        indices_row = indices[query_idx]

        # Grouping indices by distances using sets on a rounded distances up
        # to a given number of significant digits derived from rtol.
        reference_neighbors_groups = defaultdict(set)
        effective_neighbors_groups = defaultdict(set)

        for neighbor_rank in range(min_length):
            rounded_dist = relative_rounding(
                ref_dist_row[neighbor_rank],
                n_significant_digits=n_significant_digits,
            )
            reference_neighbors_groups[rounded_dist].add(ref_indices_row[neighbor_rank])
            effective_neighbors_groups[rounded_dist].add(indices_row[neighbor_rank])

        # Asserting equality of groups (sets) for each distance
        msg = (
            f"Neighbors indices for query {query_idx} are not matching "
            f"when rounding distances at {n_significant_digits} significant digits "
            f"derived from rtol={rtol:.1e}"
        )
        for rounded_distance in reference_neighbors_groups.keys():
            assert (
                reference_neighbors_groups[rounded_distance]
                == effective_neighbors_groups[rounded_distance]
            ), msg


ASSERT_RESULT = {
    # In the case of 64bit, we test for exact equality of the results rankings
    # and standard tolerance levels for the computed distance values.
    #
    # XXX: Note that in the future we might be interested in using quasi equality
    # checks also for float64 data (with a larger number of significant digits)
    # as the tests could be unstable because of numerically tied distances on
    # some datasets (e.g. uniform grids).
    (PairwiseDistancesArgKmin, np.float64): assert_argkmin_results_equality,
    (
        PairwiseDistancesRadiusNeighborhood,
        np.float64,
    ): assert_radius_neighborhood_results_equality,
    # In the case of 32bit, indices can be permuted due to small difference
    # in the computations of their associated distances, hence we test equality of
    # results up to valid permutations.
    (PairwiseDistancesArgKmin, np.float32): assert_argkmin_results_quasi_equality,
    (
        PairwiseDistancesRadiusNeighborhood,
        np.float32,
    ): assert_radius_neighborhood_results_quasi_equality,
}


def test_assert_argkmin_results_quasi_equality():

    rtol = 1e-7
    eps = 1e-7
    _1m = 1.0 - eps
    _1p = 1.0 + eps

    _6_1m = 6.1 - eps
    _6_1p = 6.1 + eps

    ref_dist = np.array(
        [
            [1.2, 2.5, _6_1m, 6.1, _6_1p],
            [_1m, _1m, 1, _1p, _1p],
        ]
    )
    ref_indices = np.array(
        [
            [1, 2, 3, 4, 5],
            [6, 7, 8, 9, 10],
        ]
    )

    # Sanity check: compare the reference results to themselves.
    assert_argkmin_results_quasi_equality(
        ref_dist, ref_dist, ref_indices, ref_indices, rtol
    )

    # Apply valid permutation on indices: the last 3 points are
    # all very close to one another so we accept any permutation
    # on their rankings.
    assert_argkmin_results_quasi_equality(
        np.array([[1.2, 2.5, _6_1m, 6.1, _6_1p]]),
        np.array([[1.2, 2.5, 6.1, 6.1, 6.1]]),
        np.array([[1, 2, 3, 4, 5]]),
        np.array([[1, 2, 4, 5, 3]]),
        rtol=rtol,
    )
    # All points are have close distances so any ranking permutation
    # is valid for this query result.
    assert_argkmin_results_quasi_equality(
        np.array([[_1m, _1m, 1, _1p, _1p]]),
        np.array([[_1m, _1m, 1, _1p, _1p]]),
        np.array([[6, 7, 8, 9, 10]]),
        np.array([[6, 9, 7, 8, 10]]),
        rtol=rtol,
    )

    # Apply invalid permutation on indices: permuting the ranks
    # of the 2 nearest neighbors is invalid because the distance
    # values are too different.
    msg = "Neighbors indices for query 0 are not matching"
    with pytest.raises(AssertionError, match=msg):
        assert_argkmin_results_quasi_equality(
            np.array([[1.2, 2.5, _6_1m, 6.1, _6_1p]]),
            np.array([[1.2, 2.5, _6_1m, 6.1, _6_1p]]),
            np.array([[1, 2, 3, 4, 5]]),
            np.array([[2, 1, 3, 4, 5]]),
            rtol=rtol,
        )

    # Indices aren't properly sorted w.r.t their distances
    msg = "Neighbors indices for query 0 are not matching"
    with pytest.raises(AssertionError, match=msg):
        assert_argkmin_results_quasi_equality(
            np.array([[1.2, 2.5, _6_1m, 6.1, _6_1p]]),
            np.array([[1.2, 2.5, _6_1m, 6.1, _6_1p]]),
            np.array([[1, 2, 3, 4, 5]]),
            np.array([[2, 1, 4, 5, 3]]),
            rtol=rtol,
        )

    # Distances aren't properly sorted
    msg = "Distances aren't sorted on row 0"
    with pytest.raises(AssertionError, match=msg):
        assert_argkmin_results_quasi_equality(
            np.array([[1.2, 2.5, _6_1m, 6.1, _6_1p]]),
            np.array([[2.5, 1.2, _6_1m, 6.1, _6_1p]]),
            np.array([[1, 2, 3, 4, 5]]),
            np.array([[2, 1, 4, 5, 3]]),
            rtol=rtol,
        )


def test_assert_radius_neighborhood_results_quasi_equality():

    rtol = 1e-7
    eps = 1e-7
    _1m = 1.0 - eps
    _1p = 1.0 + eps

    _6_1m = 6.1 - eps
    _6_1p = 6.1 + eps

    ref_dist = [
        np.array([1.2, 2.5, _6_1m, 6.1, _6_1p]),
        np.array([_1m, 1, _1p, _1p]),
    ]

    ref_indices = [
        np.array([1, 2, 3, 4, 5]),
        np.array([6, 7, 8, 9]),
    ]

    # Sanity check: compare the reference results to themselves.
    assert_radius_neighborhood_results_quasi_equality(
        ref_dist,
        ref_dist,
        ref_indices,
        ref_indices,
        radius=6.1,
        rtol=rtol,
    )

    # Apply valid permutation on indices
    assert_radius_neighborhood_results_quasi_equality(
        np.array([np.array([1.2, 2.5, _6_1m, 6.1, _6_1p])]),
        np.array([np.array([1.2, 2.5, _6_1m, 6.1, _6_1p])]),
        np.array([np.array([1, 2, 3, 4, 5])]),
        np.array([np.array([1, 2, 4, 5, 3])]),
        radius=6.1,
        rtol=rtol,
    )
    assert_radius_neighborhood_results_quasi_equality(
        np.array([np.array([_1m, _1m, 1, _1p, _1p])]),
        np.array([np.array([_1m, _1m, 1, _1p, _1p])]),
        np.array([np.array([6, 7, 8, 9, 10])]),
        np.array([np.array([6, 9, 7, 8, 10])]),
        radius=6.1,
        rtol=rtol,
    )

    # Apply invalid permutation on indices
    msg = "Neighbors indices for query 0 are not matching"
    with pytest.raises(AssertionError, match=msg):
        assert_radius_neighborhood_results_quasi_equality(
            np.array([np.array([1.2, 2.5, _6_1m, 6.1, _6_1p])]),
            np.array([np.array([1.2, 2.5, _6_1m, 6.1, _6_1p])]),
            np.array([np.array([1, 2, 3, 4, 5])]),
            np.array([np.array([2, 1, 3, 4, 5])]),
            radius=6.1,
            rtol=rtol,
        )

    # Having extra last elements is valid if they are in: [radius ± rtol]
    assert_radius_neighborhood_results_quasi_equality(
        np.array([np.array([1.2, 2.5, _6_1m, 6.1, _6_1p])]),
        np.array([np.array([1.2, 2.5, _6_1m, 6.1])]),
        np.array([np.array([1, 2, 3, 4, 5])]),
        np.array([np.array([1, 2, 3, 4])]),
        radius=6.1,
        rtol=rtol,
    )

    # Having extra last elements is invalid if they are lesser than radius - rtol
    msg = re.escape(
        "The last extra elements ([6.]) aren't in [radius ± rtol]=[6.1 ± 1e-07]"
    )
    with pytest.raises(AssertionError, match=msg):
        assert_radius_neighborhood_results_quasi_equality(
            np.array([np.array([1.2, 2.5, 6])]),
            np.array([np.array([1.2, 2.5])]),
            np.array([np.array([1, 2, 3])]),
            np.array([np.array([1, 2])]),
            radius=6.1,
            rtol=rtol,
        )

    # Indices aren't properly sorted w.r.t their distances
    msg = "Neighbors indices for query 0 are not matching"
    with pytest.raises(AssertionError, match=msg):
        assert_radius_neighborhood_results_quasi_equality(
            np.array([np.array([1.2, 2.5, _6_1m, 6.1, _6_1p])]),
            np.array([np.array([1.2, 2.5, _6_1m, 6.1, _6_1p])]),
            np.array([np.array([1, 2, 3, 4, 5])]),
            np.array([np.array([2, 1, 4, 5, 3])]),
            radius=6.1,
            rtol=rtol,
        )

    # Distances aren't properly sorted
    msg = "Distances aren't sorted on row 0"
    with pytest.raises(AssertionError, match=msg):
        assert_radius_neighborhood_results_quasi_equality(
            np.array([np.array([1.2, 2.5, _6_1m, 6.1, _6_1p])]),
            np.array([np.array([2.5, 1.2, _6_1m, 6.1, _6_1p])]),
            np.array([np.array([1, 2, 3, 4, 5])]),
            np.array([np.array([2, 1, 4, 5, 3])]),
            radius=6.1,
            rtol=rtol,
        )


def test_pairwise_distances_reduction_is_usable_for():
    rng = np.random.RandomState(0)
    X = rng.rand(100, 10)
    Y = rng.rand(100, 10)
    X_csr = csr_matrix(X)
    Y_csr = csr_matrix(Y)
    metric = "euclidean"

    # Must be usable for all possible pair of {dense, sparse} datasets
    assert PairwiseDistancesReduction.is_usable_for(X, Y, metric)
    assert PairwiseDistancesReduction.is_usable_for(X_csr, Y_csr, metric)
    assert PairwiseDistancesReduction.is_usable_for(X_csr, Y, metric)
    assert PairwiseDistancesReduction.is_usable_for(X, Y_csr, metric)

    assert not PairwiseDistancesReduction.is_usable_for(
        X.astype(np.int64), Y.astype(np.int64), metric
    )

    assert not PairwiseDistancesReduction.is_usable_for(X, Y, metric="pyfunc")
    assert not PairwiseDistancesReduction.is_usable_for(X.astype(np.float32), Y, metric)
    assert not PairwiseDistancesReduction.is_usable_for(X, Y.astype(np.int32), metric)

<<<<<<< HEAD
=======
    # TODO: remove once sparse matrices are supported
    assert not PairwiseDistancesReduction.is_usable_for(csr_matrix(X), Y, metric)
    assert not PairwiseDistancesReduction.is_usable_for(X, csr_matrix(Y), metric)

    # F-ordered arrays are not supported
    assert not PairwiseDistancesReduction.is_usable_for(np.asfortranarray(X), Y, metric)

>>>>>>> f09f8dd9

def test_argkmin_factory_method_wrong_usages():
    rng = np.random.RandomState(1)
    X = rng.rand(100, 10)
    Y = rng.rand(100, 10)
    k = 5
    metric = "euclidean"

    msg = (
        "Only 64bit float datasets are supported at this time, "
        "got: X.dtype=float32 and Y.dtype=float64"
    )
    with pytest.raises(ValueError, match=msg):
        PairwiseDistancesArgKmin.compute(
            X=X.astype(np.float32), Y=Y, k=k, metric=metric
        )

    msg = (
        "Only 64bit float datasets are supported at this time, "
        "got: X.dtype=float64 and Y.dtype=int32"
    )
    with pytest.raises(ValueError, match=msg):
        PairwiseDistancesArgKmin.compute(X=X, Y=Y.astype(np.int32), k=k, metric=metric)

    with pytest.raises(ValueError, match="k == -1, must be >= 1."):
        PairwiseDistancesArgKmin.compute(X=X, Y=Y, k=-1, metric=metric)

    with pytest.raises(ValueError, match="k == 0, must be >= 1."):
        PairwiseDistancesArgKmin.compute(X=X, Y=Y, k=0, metric=metric)

    with pytest.raises(ValueError, match="Unrecognized metric"):
        PairwiseDistancesArgKmin.compute(X=X, Y=Y, k=k, metric="wrong metric")

    with pytest.raises(
        ValueError, match=r"Buffer has wrong number of dimensions \(expected 2, got 1\)"
    ):
        PairwiseDistancesArgKmin.compute(
            X=np.array([1.0, 2.0]), Y=Y, k=k, metric=metric
        )

    with pytest.raises(ValueError, match="ndarray is not C-contiguous"):
        PairwiseDistancesArgKmin.compute(
            X=np.asfortranarray(X), Y=Y, k=k, metric=metric
        )

    unused_metric_kwargs = {"p": 3}

    message = (
        r"Some metric_kwargs have been passed \({'p': 3}\) but aren't usable for this"
        r" case \("
        r"FastEuclideanPairwiseDistancesArgKmin."
    )

    with pytest.warns(UserWarning, match=message):
        PairwiseDistancesArgKmin.compute(
            X=X, Y=Y, k=k, metric=metric, metric_kwargs=unused_metric_kwargs
        )


def test_radius_neighborhood_factory_method_wrong_usages():
    rng = np.random.RandomState(1)
    X = rng.rand(100, 10)
    Y = rng.rand(100, 10)
    radius = 5
    metric = "euclidean"

    msg = (
        "Only 64bit float datasets are supported at this time, "
        "got: X.dtype=float32 and Y.dtype=float64"
    )
    with pytest.raises(
        ValueError,
        match=msg,
    ):
        PairwiseDistancesRadiusNeighborhood.compute(
            X=X.astype(np.float32), Y=Y, radius=radius, metric=metric
        )

    msg = (
        "Only 64bit float datasets are supported at this time, "
        "got: X.dtype=float64 and Y.dtype=int32"
    )
    with pytest.raises(
        ValueError,
        match=msg,
    ):
        PairwiseDistancesRadiusNeighborhood.compute(
            X=X, Y=Y.astype(np.int32), radius=radius, metric=metric
        )

    with pytest.raises(ValueError, match="radius == -1.0, must be >= 0."):
        PairwiseDistancesRadiusNeighborhood.compute(X=X, Y=Y, radius=-1, metric=metric)

    with pytest.raises(ValueError, match="Unrecognized metric"):
        PairwiseDistancesRadiusNeighborhood.compute(
            X=X, Y=Y, radius=radius, metric="wrong metric"
        )

    with pytest.raises(
        ValueError, match=r"Buffer has wrong number of dimensions \(expected 2, got 1\)"
    ):
        PairwiseDistancesRadiusNeighborhood.compute(
            X=np.array([1.0, 2.0]), Y=Y, radius=radius, metric=metric
        )

    with pytest.raises(ValueError, match="ndarray is not C-contiguous"):
        PairwiseDistancesRadiusNeighborhood.compute(
            X=np.asfortranarray(X), Y=Y, radius=radius, metric=metric
        )

    unused_metric_kwargs = {"p": 3}

    message = (
        r"Some metric_kwargs have been passed \({'p': 3}\) but aren't usable for this"
        r" case \(FastEuclideanPairwiseDistancesRadiusNeighborhood"
    )

    with pytest.warns(UserWarning, match=message):
        PairwiseDistancesRadiusNeighborhood.compute(
            X=X, Y=Y, radius=radius, metric=metric, metric_kwargs=unused_metric_kwargs
        )


@pytest.mark.parametrize("n_samples", [100, 1000])
@pytest.mark.parametrize("chunk_size", [50, 512, 1024])
@pytest.mark.parametrize(
    "PairwiseDistancesReduction",
    [PairwiseDistancesArgKmin, PairwiseDistancesRadiusNeighborhood],
)
def test_chunk_size_agnosticism(
    global_random_seed,
    PairwiseDistancesReduction,
    n_samples,
    chunk_size,
    n_features=100,
    dtype=np.float64,
):
    # Results must not depend on the chunk size
    rng = np.random.RandomState(global_random_seed)
    spread = 100
    X = rng.rand(n_samples, n_features).astype(dtype) * spread
    Y = rng.rand(n_samples, n_features).astype(dtype) * spread

    if PairwiseDistancesReduction is PairwiseDistancesArgKmin:
        parameter = 10
        check_parameters = {}
    else:
        # Scaling the radius slightly with the numbers of dimensions
        radius = 10 ** np.log(n_features)
        parameter = radius
        check_parameters = {"radius": radius}

    ref_dist, ref_indices = PairwiseDistancesReduction.compute(
        X,
        Y,
        parameter,
        metric="manhattan",
        return_distance=True,
    )

    dist, indices = PairwiseDistancesReduction.compute(
        X,
        Y,
        parameter,
        chunk_size=chunk_size,
        metric="manhattan",
        return_distance=True,
    )

    ASSERT_RESULT[(PairwiseDistancesReduction, dtype)](
        ref_dist, dist, ref_indices, indices, **check_parameters
    )


@pytest.mark.parametrize("n_samples", [100, 1000])
@pytest.mark.parametrize("chunk_size", [50, 512, 1024])
@pytest.mark.parametrize(
    "PairwiseDistancesReduction",
    [PairwiseDistancesArgKmin, PairwiseDistancesRadiusNeighborhood],
)
def test_n_threads_agnosticism(
    global_random_seed,
    PairwiseDistancesReduction,
    n_samples,
    chunk_size,
    n_features=100,
    dtype=np.float64,
):
    # Results must not depend on the number of threads
    rng = np.random.RandomState(global_random_seed)
    spread = 100
    X = rng.rand(n_samples, n_features).astype(dtype) * spread
    Y = rng.rand(n_samples, n_features).astype(dtype) * spread

    if PairwiseDistancesReduction is PairwiseDistancesArgKmin:
        parameter = 10
        check_parameters = {}
    else:
        # Scaling the radius slightly with the numbers of dimensions
        radius = 10 ** np.log(n_features)
        parameter = radius
        check_parameters = {"radius": radius}

    ref_dist, ref_indices = PairwiseDistancesReduction.compute(
        X,
        Y,
        parameter,
        return_distance=True,
    )

    with threadpoolctl.threadpool_limits(limits=1, user_api="openmp"):
        dist, indices = PairwiseDistancesReduction.compute(
            X, Y, parameter, return_distance=True
        )

    ASSERT_RESULT[(PairwiseDistancesReduction, dtype)](
        ref_dist, dist, ref_indices, indices, **check_parameters
    )


@pytest.mark.parametrize("n_samples", [100, 1000])
@pytest.mark.parametrize("chunk_size", [50, 512, 1024])
@pytest.mark.parametrize(
    "PairwiseDistancesReduction",
    [PairwiseDistancesArgKmin, PairwiseDistancesRadiusNeighborhood],
)
def test_format_agnosticism(
    global_random_seed,
    PairwiseDistancesReduction,
    n_samples,
    chunk_size,
    n_features=100,
    dtype=np.float64,
):
    # Results must not depend on the number of threads
    rng = np.random.RandomState(global_random_seed)
    spread = 100
    X = rng.rand(n_samples, n_features).astype(dtype) * spread
    Y = rng.rand(n_samples, n_features).astype(dtype) * spread

    X_csr = csr_matrix(X)
    Y_csr = csr_matrix(Y)

    if PairwiseDistancesReduction is PairwiseDistancesArgKmin:
        parameter = 10
        check_parameters = {}
    else:
        # Scaling the radius slightly with the numbers of dimensions
        radius = 10 ** np.log(n_features)
        parameter = radius
        check_parameters = {"radius": radius}

    # XXX: use itertools.pairwise when available?
    dist_dense_dense, indices_dense_dense = PairwiseDistancesReduction.compute(
        X,
        Y,
        parameter,
        return_distance=True,
    )

    dist_sparse_sparse, indices_sparse_sparse = PairwiseDistancesReduction.compute(
        X_csr,
        Y_csr,
        parameter,
        return_distance=True,
    )

    ASSERT_RESULT[(PairwiseDistancesReduction, dtype)](
        dist_dense_dense,
        dist_sparse_sparse,
        indices_dense_dense,
        indices_sparse_sparse,
        **check_parameters,
    )

    dist_dense_sparse, indices_dense_sparse = PairwiseDistancesReduction.compute(
        X,
        Y_csr,
        parameter,
        return_distance=True,
    )

    ASSERT_RESULT[(PairwiseDistancesReduction, dtype)](
        dist_dense_dense,
        dist_dense_sparse,
        indices_dense_dense,
        indices_dense_sparse,
        **check_parameters,
    )

    dist_sparse_dense, indices_sparse_dense = PairwiseDistancesReduction.compute(
        X_csr,
        Y,
        parameter,
        return_distance=True,
    )

    ASSERT_RESULT[(PairwiseDistancesReduction, dtype)](
        dist_dense_dense,
        dist_sparse_dense,
        indices_dense_dense,
        indices_sparse_dense,
        **check_parameters,
    )


# TODO: Remove filterwarnings in 1.3 when wminkowski is removed
@pytest.mark.filterwarnings("ignore:WMinkowskiDistance:FutureWarning:sklearn")
@pytest.mark.parametrize("n_samples", [100, 1000])
@pytest.mark.parametrize("metric", PairwiseDistancesReduction.valid_metrics())
@pytest.mark.parametrize(
    "PairwiseDistancesReduction",
    [PairwiseDistancesArgKmin, PairwiseDistancesRadiusNeighborhood],
)
def test_strategies_consistency(
    global_random_seed,
    PairwiseDistancesReduction,
    metric,
    n_samples,
    n_features=10,
    dtype=np.float64,
):

    rng = np.random.RandomState(global_random_seed)
    spread = 100
    X = rng.rand(n_samples, n_features).astype(dtype) * spread
    Y = rng.rand(n_samples, n_features).astype(dtype) * spread

    # Haversine distance only accepts 2D data
    if metric == "haversine":
        X = np.ascontiguousarray(X[:, :2])
        Y = np.ascontiguousarray(Y[:, :2])

    if PairwiseDistancesReduction is PairwiseDistancesArgKmin:
        parameter = 10
        check_parameters = {}
    else:
        # Scaling the radius slightly with the numbers of dimensions
        radius = 10 ** np.log(n_features)
        parameter = radius
        check_parameters = {"radius": radius}

    dist_par_X, indices_par_X = PairwiseDistancesReduction.compute(
        X,
        Y,
        parameter,
        metric=metric,
        # Taking the first
        metric_kwargs=_get_metric_params_list(
            metric, n_features, seed=global_random_seed
        )[0],
        # To be sure to use parallelization
        chunk_size=n_samples // 4,
        strategy="parallel_on_X",
        return_distance=True,
    )

    dist_par_Y, indices_par_Y = PairwiseDistancesReduction.compute(
        X,
        Y,
        parameter,
        metric=metric,
        # Taking the first
        metric_kwargs=_get_metric_params_list(
            metric, n_features, seed=global_random_seed
        )[0],
        # To be sure to use parallelization
        chunk_size=n_samples // 4,
        strategy="parallel_on_Y",
        return_distance=True,
    )

    ASSERT_RESULT[(PairwiseDistancesReduction, dtype)](
        dist_par_X, dist_par_Y, indices_par_X, indices_par_Y, **check_parameters
    )


# "Concrete PairwiseDistancesReductions"-specific tests

# TODO: Remove filterwarnings in 1.3 when wminkowski is removed
@pytest.mark.filterwarnings("ignore:WMinkowskiDistance:FutureWarning:sklearn")
@pytest.mark.parametrize("n_features", [50, 500])
@pytest.mark.parametrize("translation", [0, 1e6])
@pytest.mark.parametrize("metric", CDIST_PAIRWISE_DISTANCES_REDUCTION_COMMON_METRICS)
@pytest.mark.parametrize("strategy", ("parallel_on_X", "parallel_on_Y"))
def test_pairwise_distances_argkmin(
    global_random_seed,
    n_features,
    translation,
    metric,
    strategy,
    n_samples=100,
    k=10,
    dtype=np.float64,
):
    rng = np.random.RandomState(global_random_seed)
    spread = 1000
    X = translation + rng.rand(n_samples, n_features).astype(dtype) * spread
    Y = translation + rng.rand(n_samples, n_features).astype(dtype) * spread

    # Haversine distance only accepts 2D data
    if metric == "haversine":
        X = np.ascontiguousarray(X[:, :2])
        Y = np.ascontiguousarray(Y[:, :2])

    metric_kwargs = _get_metric_params_list(metric, n_features)[0]

    # Reference for argkmin results
    if metric == "euclidean":
        # Compare to scikit-learn GEMM optimized implementation
        dist_matrix = euclidean_distances(X, Y)
    else:
        dist_matrix = cdist(X, Y, metric=metric, **metric_kwargs)
    # Taking argkmin (indices of the k smallest values)
    argkmin_indices_ref = np.argsort(dist_matrix, axis=1)[:, :k]
    # Getting the associated distances
    argkmin_distances_ref = np.zeros(argkmin_indices_ref.shape, dtype=np.float64)
    for row_idx in range(argkmin_indices_ref.shape[0]):
        argkmin_distances_ref[row_idx] = dist_matrix[
            row_idx, argkmin_indices_ref[row_idx]
        ]

    argkmin_distances, argkmin_indices = PairwiseDistancesArgKmin.compute(
        X,
        Y,
        k,
        metric=metric,
        metric_kwargs=metric_kwargs,
        return_distance=True,
        # So as to have more than a chunk, forcing parallelism.
        chunk_size=n_samples // 4,
        strategy=strategy,
    )

    ASSERT_RESULT[(PairwiseDistancesArgKmin, dtype)](
        argkmin_distances,
        argkmin_distances_ref,
        argkmin_indices,
        argkmin_indices_ref,
    )


# TODO: Remove filterwarnings in 1.3 when wminkowski is removed
@pytest.mark.filterwarnings("ignore:WMinkowskiDistance:FutureWarning:sklearn")
@pytest.mark.parametrize("n_features", [50, 500])
@pytest.mark.parametrize("translation", [0, 1e6])
@pytest.mark.parametrize("metric", CDIST_PAIRWISE_DISTANCES_REDUCTION_COMMON_METRICS)
@pytest.mark.parametrize("strategy", ("parallel_on_X", "parallel_on_Y"))
def test_pairwise_distances_radius_neighbors(
    global_random_seed,
    n_features,
    translation,
    metric,
    strategy,
    n_samples=100,
    dtype=np.float64,
):
    rng = np.random.RandomState(global_random_seed)
    spread = 1000
    radius = spread * np.log(n_features)
    X = translation + rng.rand(n_samples, n_features).astype(dtype) * spread
    Y = translation + rng.rand(n_samples, n_features).astype(dtype) * spread

    metric_kwargs = _get_metric_params_list(
        metric, n_features, seed=global_random_seed
    )[0]

    # Reference for argkmin results
    if metric == "euclidean":
        # Compare to scikit-learn GEMM optimized implementation
        dist_matrix = euclidean_distances(X, Y)
    else:
        dist_matrix = cdist(X, Y, metric=metric, **metric_kwargs)

    # Getting the neighbors for a given radius
    neigh_indices_ref = []
    neigh_distances_ref = []

    for row in dist_matrix:
        ind = np.arange(row.shape[0])[row <= radius]
        dist = row[ind]

        sort = np.argsort(dist)
        ind, dist = ind[sort], dist[sort]

        neigh_indices_ref.append(ind)
        neigh_distances_ref.append(dist)

    neigh_distances, neigh_indices = PairwiseDistancesRadiusNeighborhood.compute(
        X,
        Y,
        radius,
        metric=metric,
        metric_kwargs=metric_kwargs,
        return_distance=True,
        # So as to have more than a chunk, forcing parallelism.
        chunk_size=n_samples // 4,
        strategy=strategy,
        sort_results=True,
    )

    ASSERT_RESULT[(PairwiseDistancesRadiusNeighborhood, dtype)](
        neigh_distances, neigh_distances_ref, neigh_indices, neigh_indices_ref, radius
    )


@pytest.mark.parametrize(
    "PairwiseDistancesReduction",
    [PairwiseDistancesArgKmin, PairwiseDistancesRadiusNeighborhood],
)
@pytest.mark.parametrize("metric", ["manhattan", "euclidean"])
def test_memmap_backed_data(
    metric,
    PairwiseDistancesReduction,
    n_samples=512,
    n_features=100,
    dtype=np.float64,
):
    # Results must not depend on the datasets writability
    rng = np.random.RandomState(0)
    spread = 100
    X = rng.rand(n_samples, n_features).astype(dtype) * spread
    Y = rng.rand(n_samples, n_features).astype(dtype) * spread

    # Create read only datasets
    X_mm, Y_mm = create_memmap_backed_data([X, Y])

    if PairwiseDistancesReduction is PairwiseDistancesArgKmin:
        parameter = 10
        check_parameters = {}
    else:
        # Scaling the radius slightly with the numbers of dimensions
        radius = 10 ** np.log(n_features)
        parameter = radius
        check_parameters = {"radius": radius}

    ref_dist, ref_indices = PairwiseDistancesReduction.compute(
        X,
        Y,
        parameter,
        metric=metric,
        return_distance=True,
    )

    dist_mm, indices_mm = PairwiseDistancesReduction.compute(
        X_mm,
        Y_mm,
        parameter,
        metric=metric,
        return_distance=True,
    )

    ASSERT_RESULT[(PairwiseDistancesReduction, dtype)](
        ref_dist, dist_mm, ref_indices, indices_mm, **check_parameters
    )


@pytest.mark.parametrize("n_samples", [100, 1000])
@pytest.mark.parametrize("n_features", [5, 10, 100])
@pytest.mark.parametrize("num_threads", [1, 2, 8])
def test_sqeuclidean_row_norms(
    global_random_seed,
    n_samples,
    n_features,
    num_threads,
    dtype=np.float64,
):
    rng = np.random.RandomState(global_random_seed)
    spread = 100
    X = rng.rand(n_samples, n_features).astype(dtype) * spread

    sq_row_norm_reference = np.linalg.norm(X, axis=1) ** 2
    sq_row_norm = np.asarray(sqeuclidean_row_norms(X, num_threads=num_threads))

    assert_allclose(sq_row_norm_reference, sq_row_norm)

    with pytest.raises(ValueError):
        X = np.asfortranarray(X)
        sqeuclidean_row_norms(X, num_threads=num_threads)<|MERGE_RESOLUTION|>--- conflicted
+++ resolved
@@ -528,16 +528,8 @@
     assert not PairwiseDistancesReduction.is_usable_for(X.astype(np.float32), Y, metric)
     assert not PairwiseDistancesReduction.is_usable_for(X, Y.astype(np.int32), metric)
 
-<<<<<<< HEAD
-=======
-    # TODO: remove once sparse matrices are supported
-    assert not PairwiseDistancesReduction.is_usable_for(csr_matrix(X), Y, metric)
-    assert not PairwiseDistancesReduction.is_usable_for(X, csr_matrix(Y), metric)
-
     # F-ordered arrays are not supported
     assert not PairwiseDistancesReduction.is_usable_for(np.asfortranarray(X), Y, metric)
-
->>>>>>> f09f8dd9
 
 def test_argkmin_factory_method_wrong_usages():
     rng = np.random.RandomState(1)

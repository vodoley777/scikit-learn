import itertools
import re
import warnings
from collections import defaultdict

import numpy as np
import pytest
import threadpoolctl
from math import log10, floor
from scipy.sparse import csr_matrix
from scipy.spatial.distance import cdist

from sklearn.metrics._pairwise_distances_reduction import (
    BaseDistancesReductionDispatcher,
    ArgKmin,
    RadiusNeighbors,
    sqeuclidean_row_norms,
)

from sklearn.metrics import euclidean_distances
from sklearn.utils.fixes import sp_version, parse_version
from sklearn.utils._testing import (
    assert_array_equal,
    assert_allclose,
    create_memmap_backed_data,
)

# Common supported metric between scipy.spatial.distance.cdist
# and BaseDistanceReductionDispatcher.
# This allows constructing tests to check consistency of results
# of concrete BaseDistanceReductionDispatcher on some metrics using APIs
# from scipy and numpy.
CDIST_PAIRWISE_DISTANCES_REDUCTION_COMMON_METRICS = [
    "braycurtis",
    "canberra",
    "chebyshev",
    "cityblock",
    "euclidean",
    "minkowski",
    "seuclidean",
]


def _get_metric_params_list(metric: str, n_features: int, seed: int = 1):
    """Return list of dummy DistanceMetric kwargs for tests."""

    # Distinguishing on cases not to compute unneeded datastructures.
    rng = np.random.RandomState(seed)

    if metric == "minkowski":
        minkowski_kwargs = [dict(p=1.5), dict(p=2), dict(p=3), dict(p=np.inf)]
        if sp_version >= parse_version("1.8.0.dev0"):
            # TODO: remove the test once we no longer support scipy < 1.8.0.
            # Recent scipy versions accept weights in the Minkowski metric directly:
            # type: ignore
            minkowski_kwargs.append(dict(p=3, w=rng.rand(n_features)))

        return minkowski_kwargs

    # TODO: remove this case for "wminkowski" once we no longer support scipy < 1.8.0.
    if metric == "wminkowski":
        weights = rng.random_sample(n_features)
        weights /= weights.sum()
        wminkowski_kwargs = [dict(p=1.5, w=weights)]
        if sp_version < parse_version("1.8.0.dev0"):
            # wminkowski was removed in scipy 1.8.0 but should work for previous
            # versions.
            wminkowski_kwargs.append(dict(p=3, w=rng.rand(n_features)))
        return wminkowski_kwargs

    if metric == "seuclidean":
        return [dict(V=rng.rand(n_features))]

    # Case of: "euclidean", "manhattan", "chebyshev", "haversine" or any other metric.
    # In those cases, no kwargs is needed.
    return [{}]


def assert_argkmin_results_equality(ref_dist, dist, ref_indices, indices, rtol=1e-7):
    assert_array_equal(
        ref_indices,
        indices,
        err_msg="Query vectors have different neighbors' indices",
    )
    assert_allclose(
        ref_dist,
        dist,
        err_msg="Query vectors have different neighbors' distances",
        rtol=rtol,
    )


def relative_rounding(scalar, n_significant_digits):
    """Round a scalar to a number of significant digits relatively to its value."""
    if scalar == 0:
        return 0.0
    magnitude = int(floor(log10(abs(scalar)))) + 1
    return round(scalar, n_significant_digits - magnitude)


def test_relative_rounding():

    assert relative_rounding(0, 1) == 0.0
    assert relative_rounding(0, 10) == 0.0
    assert relative_rounding(0, 123456) == 0.0

    assert relative_rounding(123456789, 0) == 0
    assert relative_rounding(123456789, 2) == 120000000
    assert relative_rounding(123456789, 3) == 123000000
    assert relative_rounding(123456789, 10) == 123456789
    assert relative_rounding(123456789, 20) == 123456789

    assert relative_rounding(1.23456789, 2) == 1.2
    assert relative_rounding(1.23456789, 3) == 1.23
    assert relative_rounding(1.23456789, 10) == 1.23456789

    assert relative_rounding(123.456789, 3) == 123.0
    assert relative_rounding(123.456789, 9) == 123.456789
    assert relative_rounding(123.456789, 10) == 123.456789


def assert_argkmin_results_quasi_equality(
    ref_dist,
    dist,
    ref_indices,
    indices,
    rtol=1e-4,
):
    """Assert that argkmin results are valid up to:
      - relative tolerance on computed distance values
      - permutations of indices for distances values that differ up to
        a precision level

    To be used for testing neighbors queries on float32 datasets: we
    accept neighbors rank swaps only if they are caused by small
    rounding errors on the distance computations.
    """
    is_sorted = lambda a: np.all(a[:-1] <= a[1:])

    n_significant_digits = -(int(floor(log10(abs(rtol)))) + 1)

    assert (
        ref_dist.shape == dist.shape == ref_indices.shape == indices.shape
    ), "Arrays of results have various shapes."

    n_queries, n_neighbors = ref_dist.shape

    # Asserting equality results one row at a time
    for query_idx in range(n_queries):
        ref_dist_row = ref_dist[query_idx]
        dist_row = dist[query_idx]

        assert is_sorted(
            ref_dist_row
        ), f"Reference distances aren't sorted on row {query_idx}"
        assert is_sorted(dist_row), f"Distances aren't sorted on row {query_idx}"

        assert_allclose(ref_dist_row, dist_row, rtol=rtol)

        ref_indices_row = ref_indices[query_idx]
        indices_row = indices[query_idx]

        # Grouping indices by distances using sets on a rounded distances up
        # to a given number of decimals of significant digits derived from rtol.
        reference_neighbors_groups = defaultdict(set)
        effective_neighbors_groups = defaultdict(set)

        for neighbor_rank in range(n_neighbors):
            rounded_dist = relative_rounding(
                ref_dist_row[neighbor_rank],
                n_significant_digits=n_significant_digits,
            )
            reference_neighbors_groups[rounded_dist].add(ref_indices_row[neighbor_rank])
            effective_neighbors_groups[rounded_dist].add(indices_row[neighbor_rank])

        # Asserting equality of groups (sets) for each distance
        msg = (
            f"Neighbors indices for query {query_idx} are not matching "
            f"when rounding distances at {n_significant_digits} significant digits "
            f"derived from rtol={rtol:.1e}"
        )
        for rounded_distance in reference_neighbors_groups.keys():
            assert (
                reference_neighbors_groups[rounded_distance]
                == effective_neighbors_groups[rounded_distance]
            ), msg


def assert_radius_neighbors_results_equality(
    ref_dist, dist, ref_indices, indices, radius
):
    # We get arrays of arrays and we need to check for individual pairs
    for i in range(ref_dist.shape[0]):
        assert (ref_dist[i] <= radius).all()
        assert_array_equal(
            ref_indices[i],
            indices[i],
            err_msg=f"Query vector #{i} has different neighbors' indices",
        )
        assert_allclose(
            ref_dist[i],
            dist[i],
            err_msg=f"Query vector #{i} has different neighbors' distances",
            rtol=1e-7,
        )


def assert_radius_neighbors_results_quasi_equality(
    ref_dist,
    dist,
    ref_indices,
    indices,
    radius,
    rtol=1e-4,
):
    """Assert that radius neighborhood results are valid up to:
      - relative tolerance on computed distance values
      - permutations of indices for distances values that differ up to
        a precision level
      - missing or extra last elements if their distance is
        close to the radius

    To be used for testing neighbors queries on float32 datasets: we
    accept neighbors rank swaps only if they are caused by small
    rounding errors on the distance computations.

    Input arrays must be sorted w.r.t distances.
    """
    is_sorted = lambda a: np.all(a[:-1] <= a[1:])

    n_significant_digits = -(int(floor(log10(abs(rtol)))) + 1)

    assert (
        len(ref_dist) == len(dist) == len(ref_indices) == len(indices)
    ), "Arrays of results have various lengths."

    n_queries = len(ref_dist)

    # Asserting equality of results one vector at a time
    for query_idx in range(n_queries):

        ref_dist_row = ref_dist[query_idx]
        dist_row = dist[query_idx]

        assert is_sorted(
            ref_dist_row
        ), f"Reference distances aren't sorted on row {query_idx}"
        assert is_sorted(dist_row), f"Distances aren't sorted on row {query_idx}"

        # Vectors' lengths might be different due to small
        # numerical differences of distance w.r.t the `radius` threshold.
        largest_row = ref_dist_row if len(ref_dist_row) > len(dist_row) else dist_row

        # For the longest distances vector, we check that last extra elements
        # that aren't present in the other vector are all in: [radius ± rtol]
        min_length = min(len(ref_dist_row), len(dist_row))
        last_extra_elements = largest_row[min_length:]
        if last_extra_elements.size > 0:
            assert np.all(radius - rtol <= last_extra_elements <= radius + rtol), (
                f"The last extra elements ({last_extra_elements}) aren't in [radius ±"
                f" rtol]=[{radius} ± {rtol}]"
            )

        # We truncate the neighbors results list on the smallest length to
        # be able to compare them, ignoring the elements checked above.
        ref_dist_row = ref_dist_row[:min_length]
        dist_row = dist_row[:min_length]

        assert_allclose(ref_dist_row, dist_row, rtol=rtol)

        ref_indices_row = ref_indices[query_idx]
        indices_row = indices[query_idx]

        # Grouping indices by distances using sets on a rounded distances up
        # to a given number of significant digits derived from rtol.
        reference_neighbors_groups = defaultdict(set)
        effective_neighbors_groups = defaultdict(set)

        for neighbor_rank in range(min_length):
            rounded_dist = relative_rounding(
                ref_dist_row[neighbor_rank],
                n_significant_digits=n_significant_digits,
            )
            reference_neighbors_groups[rounded_dist].add(ref_indices_row[neighbor_rank])
            effective_neighbors_groups[rounded_dist].add(indices_row[neighbor_rank])

        # Asserting equality of groups (sets) for each distance
        msg = (
            f"Neighbors indices for query {query_idx} are not matching "
            f"when rounding distances at {n_significant_digits} significant digits "
            f"derived from rtol={rtol:.1e}"
        )
        for rounded_distance in reference_neighbors_groups.keys():
            assert (
                reference_neighbors_groups[rounded_distance]
                == effective_neighbors_groups[rounded_distance]
            ), msg


ASSERT_RESULT = {
    # In the case of 64bit, we test for exact equality of the results rankings
    # and standard tolerance levels for the computed distance values.
    #
    # XXX: Note that in the future we might be interested in using quasi equality
    # checks also for float64 data (with a larger number of significant digits)
    # as the tests could be unstable because of numerically tied distances on
    # some datasets (e.g. uniform grids).
    (ArgKmin, np.float64): assert_argkmin_results_equality,
    (
        RadiusNeighbors,
        np.float64,
    ): assert_radius_neighbors_results_equality,
    # In the case of 32bit, indices can be permuted due to small difference
    # in the computations of their associated distances, hence we test equality of
    # results up to valid permutations.
    (ArgKmin, np.float32): assert_argkmin_results_quasi_equality,
    (
        RadiusNeighbors,
        np.float32,
    ): assert_radius_neighbors_results_quasi_equality,
}


def test_assert_argkmin_results_quasi_equality():

    rtol = 1e-7
    eps = 1e-7
    _1m = 1.0 - eps
    _1p = 1.0 + eps

    _6_1m = 6.1 - eps
    _6_1p = 6.1 + eps

    ref_dist = np.array(
        [
            [1.2, 2.5, _6_1m, 6.1, _6_1p],
            [_1m, _1m, 1, _1p, _1p],
        ]
    )
    ref_indices = np.array(
        [
            [1, 2, 3, 4, 5],
            [6, 7, 8, 9, 10],
        ]
    )

    # Sanity check: compare the reference results to themselves.
    assert_argkmin_results_quasi_equality(
        ref_dist, ref_dist, ref_indices, ref_indices, rtol
    )

    # Apply valid permutation on indices: the last 3 points are
    # all very close to one another so we accept any permutation
    # on their rankings.
    assert_argkmin_results_quasi_equality(
        np.array([[1.2, 2.5, _6_1m, 6.1, _6_1p]]),
        np.array([[1.2, 2.5, 6.1, 6.1, 6.1]]),
        np.array([[1, 2, 3, 4, 5]]),
        np.array([[1, 2, 4, 5, 3]]),
        rtol=rtol,
    )
    # All points are have close distances so any ranking permutation
    # is valid for this query result.
    assert_argkmin_results_quasi_equality(
        np.array([[_1m, _1m, 1, _1p, _1p]]),
        np.array([[_1m, _1m, 1, _1p, _1p]]),
        np.array([[6, 7, 8, 9, 10]]),
        np.array([[6, 9, 7, 8, 10]]),
        rtol=rtol,
    )

    # Apply invalid permutation on indices: permuting the ranks
    # of the 2 nearest neighbors is invalid because the distance
    # values are too different.
    msg = "Neighbors indices for query 0 are not matching"
    with pytest.raises(AssertionError, match=msg):
        assert_argkmin_results_quasi_equality(
            np.array([[1.2, 2.5, _6_1m, 6.1, _6_1p]]),
            np.array([[1.2, 2.5, _6_1m, 6.1, _6_1p]]),
            np.array([[1, 2, 3, 4, 5]]),
            np.array([[2, 1, 3, 4, 5]]),
            rtol=rtol,
        )

    # Indices aren't properly sorted w.r.t their distances
    msg = "Neighbors indices for query 0 are not matching"
    with pytest.raises(AssertionError, match=msg):
        assert_argkmin_results_quasi_equality(
            np.array([[1.2, 2.5, _6_1m, 6.1, _6_1p]]),
            np.array([[1.2, 2.5, _6_1m, 6.1, _6_1p]]),
            np.array([[1, 2, 3, 4, 5]]),
            np.array([[2, 1, 4, 5, 3]]),
            rtol=rtol,
        )

    # Distances aren't properly sorted
    msg = "Distances aren't sorted on row 0"
    with pytest.raises(AssertionError, match=msg):
        assert_argkmin_results_quasi_equality(
            np.array([[1.2, 2.5, _6_1m, 6.1, _6_1p]]),
            np.array([[2.5, 1.2, _6_1m, 6.1, _6_1p]]),
            np.array([[1, 2, 3, 4, 5]]),
            np.array([[2, 1, 4, 5, 3]]),
            rtol=rtol,
        )


def test_assert_radius_neighbors_results_quasi_equality():

    rtol = 1e-7
    eps = 1e-7
    _1m = 1.0 - eps
    _1p = 1.0 + eps

    _6_1m = 6.1 - eps
    _6_1p = 6.1 + eps

    ref_dist = [
        np.array([1.2, 2.5, _6_1m, 6.1, _6_1p]),
        np.array([_1m, 1, _1p, _1p]),
    ]

    ref_indices = [
        np.array([1, 2, 3, 4, 5]),
        np.array([6, 7, 8, 9]),
    ]

    # Sanity check: compare the reference results to themselves.
    assert_radius_neighbors_results_quasi_equality(
        ref_dist,
        ref_dist,
        ref_indices,
        ref_indices,
        radius=6.1,
        rtol=rtol,
    )

    # Apply valid permutation on indices
    assert_radius_neighbors_results_quasi_equality(
        np.array([np.array([1.2, 2.5, _6_1m, 6.1, _6_1p])]),
        np.array([np.array([1.2, 2.5, _6_1m, 6.1, _6_1p])]),
        np.array([np.array([1, 2, 3, 4, 5])]),
        np.array([np.array([1, 2, 4, 5, 3])]),
        radius=6.1,
        rtol=rtol,
    )
    assert_radius_neighbors_results_quasi_equality(
        np.array([np.array([_1m, _1m, 1, _1p, _1p])]),
        np.array([np.array([_1m, _1m, 1, _1p, _1p])]),
        np.array([np.array([6, 7, 8, 9, 10])]),
        np.array([np.array([6, 9, 7, 8, 10])]),
        radius=6.1,
        rtol=rtol,
    )

    # Apply invalid permutation on indices
    msg = "Neighbors indices for query 0 are not matching"
    with pytest.raises(AssertionError, match=msg):
        assert_radius_neighbors_results_quasi_equality(
            np.array([np.array([1.2, 2.5, _6_1m, 6.1, _6_1p])]),
            np.array([np.array([1.2, 2.5, _6_1m, 6.1, _6_1p])]),
            np.array([np.array([1, 2, 3, 4, 5])]),
            np.array([np.array([2, 1, 3, 4, 5])]),
            radius=6.1,
            rtol=rtol,
        )

    # Having extra last elements is valid if they are in: [radius ± rtol]
    assert_radius_neighbors_results_quasi_equality(
        np.array([np.array([1.2, 2.5, _6_1m, 6.1, _6_1p])]),
        np.array([np.array([1.2, 2.5, _6_1m, 6.1])]),
        np.array([np.array([1, 2, 3, 4, 5])]),
        np.array([np.array([1, 2, 3, 4])]),
        radius=6.1,
        rtol=rtol,
    )

    # Having extra last elements is invalid if they are lesser than radius - rtol
    msg = re.escape(
        "The last extra elements ([6.]) aren't in [radius ± rtol]=[6.1 ± 1e-07]"
    )
    with pytest.raises(AssertionError, match=msg):
        assert_radius_neighbors_results_quasi_equality(
            np.array([np.array([1.2, 2.5, 6])]),
            np.array([np.array([1.2, 2.5])]),
            np.array([np.array([1, 2, 3])]),
            np.array([np.array([1, 2])]),
            radius=6.1,
            rtol=rtol,
        )

    # Indices aren't properly sorted w.r.t their distances
    msg = "Neighbors indices for query 0 are not matching"
    with pytest.raises(AssertionError, match=msg):
        assert_radius_neighbors_results_quasi_equality(
            np.array([np.array([1.2, 2.5, _6_1m, 6.1, _6_1p])]),
            np.array([np.array([1.2, 2.5, _6_1m, 6.1, _6_1p])]),
            np.array([np.array([1, 2, 3, 4, 5])]),
            np.array([np.array([2, 1, 4, 5, 3])]),
            radius=6.1,
            rtol=rtol,
        )

    # Distances aren't properly sorted
    msg = "Distances aren't sorted on row 0"
    with pytest.raises(AssertionError, match=msg):
        assert_radius_neighbors_results_quasi_equality(
            np.array([np.array([1.2, 2.5, _6_1m, 6.1, _6_1p])]),
            np.array([np.array([2.5, 1.2, _6_1m, 6.1, _6_1p])]),
            np.array([np.array([1, 2, 3, 4, 5])]),
            np.array([np.array([2, 1, 4, 5, 3])]),
            radius=6.1,
            rtol=rtol,
        )


def test_pairwise_distances_reduction_is_usable_for():
    rng = np.random.RandomState(0)
    X = rng.rand(100, 10)
    Y = rng.rand(100, 10)
    X_csr = csr_matrix(X)
    Y_csr = csr_matrix(Y)
    metric = "manhattan"

    # Must be usable for all possible pair of {dense, sparse} datasets
    assert BaseDistancesReductionDispatcher.is_usable_for(X, Y, metric)
    assert BaseDistancesReductionDispatcher.is_usable_for(X_csr, Y_csr, metric)
    assert BaseDistancesReductionDispatcher.is_usable_for(X_csr, Y, metric)
    assert BaseDistancesReductionDispatcher.is_usable_for(X, Y_csr, metric)

    assert BaseDistancesReductionDispatcher.is_usable_for(
        X.astype(np.float64), Y.astype(np.float64), metric
    )

    assert BaseDistancesReductionDispatcher.is_usable_for(
        X.astype(np.float32), Y.astype(np.float32), metric
    )

    assert not BaseDistancesReductionDispatcher.is_usable_for(
        X.astype(np.int64), Y.astype(np.int64), metric
    )

    assert not BaseDistancesReductionDispatcher.is_usable_for(X, Y, metric="pyfunc")
    assert not BaseDistancesReductionDispatcher.is_usable_for(
        X.astype(np.float32), Y, metric
    )
    assert not BaseDistancesReductionDispatcher.is_usable_for(
        X, Y.astype(np.int32), metric
    )

    # F-ordered arrays are not supported
    assert not BaseDistancesReductionDispatcher.is_usable_for(
        np.asfortranarray(X), Y, metric
    )

    # We prefer not to use those implementations for fused sparse-dense when
    # metric="(sq)euclidean" because it's not yet the most efficient one on
    # all configurations of datasets.
    # See: https://github.com/scikit-learn/scikit-learn/pull/23585#issuecomment-1247996669  # noqa
    # TODO: implement specialisation for (sq)euclidean on fused sparse-dense
    # using sparse-dense routines for matrix-vector multiplications.
    assert not BaseDistancesReductionDispatcher.is_usable_for(
        X_csr, Y, metric="euclidean"
    )
    assert BaseDistancesReductionDispatcher.is_usable_for(
        X_csr, Y_csr, metric="sqeuclidean"
    )
    assert BaseDistancesReductionDispatcher.is_usable_for(
        X_csr, Y_csr, metric="euclidean"
    )

    # CSR matrices without non-zeros elements aren't currently supported
    # TODO: support CSR matrices without non-zeros elements
    X_csr_0_nnz = csr_matrix(X * 0)
    assert not BaseDistancesReductionDispatcher.is_usable_for(X_csr_0_nnz, Y, metric)

    # CSR matrices with int64 indices and indptr (e.g. large nnz, or large n_features)
    # aren't supported as of now.
    # See: https://github.com/scikit-learn/scikit-learn/issues/23653
    # TODO: support CSR matrices with int64 indices and indptr
    X_csr_int64 = csr_matrix(X)
    X_csr_int64.indices = X_csr_int64.indices.astype(np.int64)
    assert not BaseDistancesReductionDispatcher.is_usable_for(X_csr_int64, Y, metric)


def test_argkmin_factory_method_wrong_usages():
    rng = np.random.RandomState(1)
    X = rng.rand(100, 10)
    Y = rng.rand(100, 10)
    k = 5
    metric = "euclidean"

    msg = (
        "Only float64 or float32 datasets pairs are supported at this time, "
        "got: X.dtype=float32 and Y.dtype=float64"
    )
    with pytest.raises(ValueError, match=msg):
        ArgKmin.compute(X=X.astype(np.float32), Y=Y, k=k, metric=metric)

    msg = (
        "Only float64 or float32 datasets pairs are supported at this time, "
        "got: X.dtype=float64 and Y.dtype=int32"
    )
    with pytest.raises(ValueError, match=msg):
        ArgKmin.compute(X=X, Y=Y.astype(np.int32), k=k, metric=metric)

    with pytest.raises(ValueError, match="k == -1, must be >= 1."):
        ArgKmin.compute(X=X, Y=Y, k=-1, metric=metric)

    with pytest.raises(ValueError, match="k == 0, must be >= 1."):
        ArgKmin.compute(X=X, Y=Y, k=0, metric=metric)

    with pytest.raises(ValueError, match="Unrecognized metric"):
        ArgKmin.compute(X=X, Y=Y, k=k, metric="wrong metric")

    with pytest.raises(
        ValueError, match=r"Buffer has wrong number of dimensions \(expected 2, got 1\)"
    ):
        ArgKmin.compute(X=np.array([1.0, 2.0]), Y=Y, k=k, metric=metric)

    with pytest.raises(ValueError, match="ndarray is not C-contiguous"):
        ArgKmin.compute(X=np.asfortranarray(X), Y=Y, k=k, metric=metric)

    # A UserWarning must be raised in this case.
    unused_metric_kwargs = {"p": 3}

<<<<<<< HEAD
    message = (
        r"Some metric_kwargs have been passed \({'p': 3}\) but aren't usable for this"
        r" case \("
        r"euclidean."
    )
=======
    message = r"Some metric_kwargs have been passed \({'p': 3}\) but"
>>>>>>> 29317601

    with pytest.warns(UserWarning, match=message):
        ArgKmin.compute(
            X=X, Y=Y, k=k, metric=metric, metric_kwargs=unused_metric_kwargs
        )

    # A UserWarning must be raised in this case.
    metric_kwargs = {
        "p": 3,  # unused
        "Y_norm_squared": sqeuclidean_row_norms(Y, num_threads=2),
    }

    message = r"Some metric_kwargs have been passed \({'p': 3, 'Y_norm_squared'"

    with pytest.warns(UserWarning, match=message):
        ArgKmin.compute(X=X, Y=Y, k=k, metric=metric, metric_kwargs=metric_kwargs)

    # No user warning must be raised in this case.
    metric_kwargs = {
        "X_norm_squared": sqeuclidean_row_norms(X, num_threads=2),
    }
    with warnings.catch_warnings():
        warnings.simplefilter("error", category=UserWarning)
        ArgKmin.compute(X=X, Y=Y, k=k, metric=metric, metric_kwargs=metric_kwargs)

    # No user warning must be raised in this case.
    metric_kwargs = {
        "X_norm_squared": sqeuclidean_row_norms(X, num_threads=2),
        "Y_norm_squared": sqeuclidean_row_norms(Y, num_threads=2),
    }
    with warnings.catch_warnings():
        warnings.simplefilter("error", category=UserWarning)
        ArgKmin.compute(X=X, Y=Y, k=k, metric=metric, metric_kwargs=metric_kwargs)


def test_radius_neighbors_factory_method_wrong_usages():
    rng = np.random.RandomState(1)
    X = rng.rand(100, 10)
    Y = rng.rand(100, 10)
    radius = 5
    metric = "euclidean"

    msg = (
        "Only float64 or float32 datasets pairs are supported at this time, "
        "got: X.dtype=float32 and Y.dtype=float64"
    )
    with pytest.raises(
        ValueError,
        match=msg,
    ):
        RadiusNeighbors.compute(
            X=X.astype(np.float32), Y=Y, radius=radius, metric=metric
        )

    msg = (
        "Only float64 or float32 datasets pairs are supported at this time, "
        "got: X.dtype=float64 and Y.dtype=int32"
    )
    with pytest.raises(
        ValueError,
        match=msg,
    ):
        RadiusNeighbors.compute(X=X, Y=Y.astype(np.int32), radius=radius, metric=metric)

    with pytest.raises(ValueError, match="radius == -1.0, must be >= 0."):
        RadiusNeighbors.compute(X=X, Y=Y, radius=-1, metric=metric)

    with pytest.raises(ValueError, match="Unrecognized metric"):
        RadiusNeighbors.compute(X=X, Y=Y, radius=radius, metric="wrong metric")

    with pytest.raises(
        ValueError, match=r"Buffer has wrong number of dimensions \(expected 2, got 1\)"
    ):
        RadiusNeighbors.compute(
            X=np.array([1.0, 2.0]), Y=Y, radius=radius, metric=metric
        )

    with pytest.raises(ValueError, match="ndarray is not C-contiguous"):
        RadiusNeighbors.compute(
            X=np.asfortranarray(X), Y=Y, radius=radius, metric=metric
        )

    unused_metric_kwargs = {"p": 3}

    # A UserWarning must be raised in this case.
    message = r"Some metric_kwargs have been passed \({'p': 3}\) but"

    with pytest.warns(UserWarning, match=message):
        RadiusNeighbors.compute(
            X=X, Y=Y, radius=radius, metric=metric, metric_kwargs=unused_metric_kwargs
        )

    # A UserWarning must be raised in this case.
    metric_kwargs = {
        "p": 3,  # unused
        "Y_norm_squared": sqeuclidean_row_norms(Y, num_threads=2),
    }

    message = r"Some metric_kwargs have been passed \({'p': 3, 'Y_norm_squared'"

    with pytest.warns(UserWarning, match=message):
        RadiusNeighbors.compute(
            X=X, Y=Y, radius=radius, metric=metric, metric_kwargs=metric_kwargs
        )

    # No user warning must be raised in this case.
    metric_kwargs = {
        "X_norm_squared": sqeuclidean_row_norms(X, num_threads=2),
        "Y_norm_squared": sqeuclidean_row_norms(Y, num_threads=2),
    }
    with warnings.catch_warnings():
        warnings.simplefilter("error", category=UserWarning)
        RadiusNeighbors.compute(
            X=X, Y=Y, radius=radius, metric=metric, metric_kwargs=metric_kwargs
        )

    # No user warning must be raised in this case.
    metric_kwargs = {
        "X_norm_squared": sqeuclidean_row_norms(X, num_threads=2),
    }
    with warnings.catch_warnings():
        warnings.simplefilter("error", category=UserWarning)
        RadiusNeighbors.compute(
            X=X, Y=Y, radius=radius, metric=metric, metric_kwargs=metric_kwargs
        )


@pytest.mark.parametrize(
    "n_samples_X, n_samples_Y", [(100, 100), (500, 100), (100, 500)]
)
@pytest.mark.parametrize("Dispatcher", [ArgKmin, RadiusNeighbors])
@pytest.mark.parametrize("dtype", [np.float64, np.float32])
def test_chunk_size_agnosticism(
    global_random_seed,
    Dispatcher,
    n_samples_X,
    n_samples_Y,
    dtype,
    n_features=100,
):
    """Check that results do not depend on the chunk size."""
    rng = np.random.RandomState(global_random_seed)
    spread = 100
    X = rng.rand(n_samples_X, n_features).astype(dtype) * spread
    Y = rng.rand(n_samples_Y, n_features).astype(dtype) * spread

    if Dispatcher is ArgKmin:
        parameter = 10
        check_parameters = {}
        compute_parameters = {}
    else:
        # Scaling the radius slightly with the numbers of dimensions
        radius = 10 ** np.log(n_features)
        parameter = radius
        check_parameters = {"radius": radius}
        compute_parameters = {"sort_results": True}

    ref_dist, ref_indices = Dispatcher.compute(
        X,
        Y,
        parameter,
        chunk_size=256,  # default
        metric="manhattan",
        return_distance=True,
        **compute_parameters,
    )

    dist, indices = Dispatcher.compute(
        X,
        Y,
        parameter,
        chunk_size=41,
        metric="manhattan",
        return_distance=True,
        **compute_parameters,
    )

    ASSERT_RESULT[(Dispatcher, dtype)](
        ref_dist, dist, ref_indices, indices, **check_parameters
    )


@pytest.mark.parametrize(
    "n_samples_X, n_samples_Y", [(100, 100), (500, 100), (100, 500)]
)
@pytest.mark.parametrize("Dispatcher", [ArgKmin, RadiusNeighbors])
@pytest.mark.parametrize("dtype", [np.float64, np.float32])
def test_n_threads_agnosticism(
    global_random_seed,
    Dispatcher,
    n_samples_X,
    n_samples_Y,
    dtype,
    n_features=100,
):
    """Check that results do not depend on the number of threads."""
    rng = np.random.RandomState(global_random_seed)
    spread = 100
    X = rng.rand(n_samples_X, n_features).astype(dtype) * spread
    Y = rng.rand(n_samples_Y, n_features).astype(dtype) * spread

    if Dispatcher is ArgKmin:
        parameter = 10
        check_parameters = {}
        compute_parameters = {}
    else:
        # Scaling the radius slightly with the numbers of dimensions
        radius = 10 ** np.log(n_features)
        parameter = radius
        check_parameters = {"radius": radius}
        compute_parameters = {"sort_results": True}

    ref_dist, ref_indices = Dispatcher.compute(
        X,
        Y,
        parameter,
        chunk_size=25,  # make sure we use multiple threads
        return_distance=True,
        **compute_parameters,
    )

    with threadpoolctl.threadpool_limits(limits=1, user_api="openmp"):
        dist, indices = Dispatcher.compute(
            X,
            Y,
            parameter,
            chunk_size=25,
            return_distance=True,
            **compute_parameters,
        )

    ASSERT_RESULT[(Dispatcher, dtype)](
        ref_dist, dist, ref_indices, indices, **check_parameters
    )


@pytest.mark.parametrize(
    "Dispatcher, dtype",
    [
        (ArgKmin, np.float64),
        (RadiusNeighbors, np.float32),
        (ArgKmin, np.float32),
        (RadiusNeighbors, np.float64),
    ],
)
def test_format_agnosticism(
    global_random_seed,
    Dispatcher,
    dtype,
):
    """Check that results do not depend on the format (dense, sparse) of the input."""
    rng = np.random.RandomState(global_random_seed)
    spread = 100
    n_samples, n_features = 100, 100

    X = rng.rand(n_samples, n_features).astype(dtype) * spread
    Y = rng.rand(n_samples, n_features).astype(dtype) * spread

    X_csr = csr_matrix(X)
    Y_csr = csr_matrix(Y)

    if Dispatcher is ArgKmin:
        parameter = 10
        check_parameters = {}
        compute_parameters = {}
    else:
        # Scaling the radius slightly with the numbers of dimensions
        radius = 10 ** np.log(n_features)
        parameter = radius
        check_parameters = {"radius": radius}
        compute_parameters = {"sort_results": True}

    dist_dense, indices_dense = Dispatcher.compute(
        X,
        Y,
        parameter,
        chunk_size=50,
        return_distance=True,
        **compute_parameters,
    )

    for _X, _Y in itertools.product((X, X_csr), (Y, Y_csr)):
        if _X is X and _Y is Y:
            continue
        dist, indices = Dispatcher.compute(
            _X,
            _Y,
            parameter,
            chunk_size=50,
            return_distance=True,
            **compute_parameters,
        )
        ASSERT_RESULT[(Dispatcher, dtype)](
            dist_dense,
            dist,
            indices_dense,
            indices,
            **check_parameters,
        )


@pytest.mark.parametrize(
    "n_samples_X, n_samples_Y", [(100, 100), (100, 500), (500, 100)]
)
@pytest.mark.parametrize(
    "metric",
    ["euclidean", "minkowski", "manhattan", "infinity", "seuclidean", "haversine"],
)
@pytest.mark.parametrize("Dispatcher", [ArgKmin, RadiusNeighbors])
@pytest.mark.parametrize("dtype", [np.float64, np.float32])
def test_strategies_consistency(
    global_random_seed,
    Dispatcher,
    metric,
    n_samples_X,
    n_samples_Y,
    dtype,
    n_features=10,
):
    """Check that the results do not depend on the strategy used."""
    rng = np.random.RandomState(global_random_seed)
    spread = 100
    X = rng.rand(n_samples_X, n_features).astype(dtype) * spread
    Y = rng.rand(n_samples_Y, n_features).astype(dtype) * spread

    # Haversine distance only accepts 2D data
    if metric == "haversine":
        X = np.ascontiguousarray(X[:, :2])
        Y = np.ascontiguousarray(Y[:, :2])

    if Dispatcher is ArgKmin:
        parameter = 10
        check_parameters = {}
        compute_parameters = {}
    else:
        # Scaling the radius slightly with the numbers of dimensions
        radius = 10 ** np.log(n_features)
        parameter = radius
        check_parameters = {"radius": radius}
        compute_parameters = {"sort_results": True}

    dist_par_X, indices_par_X = Dispatcher.compute(
        X,
        Y,
        parameter,
        metric=metric,
        # Taking the first
        metric_kwargs=_get_metric_params_list(
            metric, n_features, seed=global_random_seed
        )[0],
        # To be sure to use parallelization
        chunk_size=n_samples_X // 4,
        strategy="parallel_on_X",
        return_distance=True,
        **compute_parameters,
    )

    dist_par_Y, indices_par_Y = Dispatcher.compute(
        X,
        Y,
        parameter,
        metric=metric,
        # Taking the first
        metric_kwargs=_get_metric_params_list(
            metric, n_features, seed=global_random_seed
        )[0],
        # To be sure to use parallelization
        chunk_size=n_samples_Y // 4,
        strategy="parallel_on_Y",
        return_distance=True,
        **compute_parameters,
    )

    ASSERT_RESULT[(Dispatcher, dtype)](
        dist_par_X, dist_par_Y, indices_par_X, indices_par_Y, **check_parameters
    )


# "Concrete Dispatchers"-specific tests

# TODO: Remove filterwarnings in 1.3 when wminkowski is removed
@pytest.mark.filterwarnings("ignore:WMinkowskiDistance:FutureWarning:sklearn")
@pytest.mark.parametrize("n_features", [50, 500])
@pytest.mark.parametrize("translation", [0, 1e6])
@pytest.mark.parametrize("metric", CDIST_PAIRWISE_DISTANCES_REDUCTION_COMMON_METRICS)
@pytest.mark.parametrize("strategy", ("parallel_on_X", "parallel_on_Y"))
@pytest.mark.parametrize("dtype", [np.float64, np.float32])
def test_pairwise_distances_argkmin(
    global_random_seed,
    n_features,
    translation,
    metric,
    strategy,
    dtype,
    n_samples=100,
    k=10,
):
    # TODO: can we easily fix this discrepancy?
    edge_cases = [
        (np.float32, "chebyshev", 1000000.0),
        (np.float32, "cityblock", 1000000.0),
    ]
    if (dtype, metric, translation) in edge_cases:
        pytest.xfail("Numerical differences lead to small differences in results.")

    rng = np.random.RandomState(global_random_seed)
    spread = 1000
    X = translation + rng.rand(n_samples, n_features).astype(dtype) * spread
    Y = translation + rng.rand(n_samples, n_features).astype(dtype) * spread

    X_csr = csr_matrix(X)
    Y_csr = csr_matrix(Y)

    # Haversine distance only accepts 2D data
    if metric == "haversine":
        X = np.ascontiguousarray(X[:, :2])
        Y = np.ascontiguousarray(Y[:, :2])

    metric_kwargs = _get_metric_params_list(metric, n_features)[0]

    # Reference for argkmin results
    if metric == "euclidean":
        # Compare to scikit-learn GEMM optimized implementation
        dist_matrix = euclidean_distances(X, Y)
    else:
        dist_matrix = cdist(X, Y, metric=metric, **metric_kwargs)
    # Taking argkmin (indices of the k smallest values)
    argkmin_indices_ref = np.argsort(dist_matrix, axis=1)[:, :k]
    # Getting the associated distances
    argkmin_distances_ref = np.zeros(argkmin_indices_ref.shape, dtype=np.float64)
    for row_idx in range(argkmin_indices_ref.shape[0]):
        argkmin_distances_ref[row_idx] = dist_matrix[
            row_idx, argkmin_indices_ref[row_idx]
        ]

    for _X, _Y in [(X, Y), (X_csr, Y_csr)]:
        argkmin_distances, argkmin_indices = ArgKmin.compute(
            _X,
            _Y,
            k,
            metric=metric,
            metric_kwargs=metric_kwargs,
            return_distance=True,
            # So as to have more than a chunk, forcing parallelism.
            chunk_size=n_samples // 4,
            strategy=strategy,
        )

        ASSERT_RESULT[(ArgKmin, dtype)](
            argkmin_distances,
            argkmin_distances_ref,
            argkmin_indices,
            argkmin_indices_ref,
        )


# TODO: Remove filterwarnings in 1.3 when wminkowski is removed
@pytest.mark.filterwarnings("ignore:WMinkowskiDistance:FutureWarning:sklearn")
@pytest.mark.parametrize("n_features", [50, 500])
@pytest.mark.parametrize("translation", [0, 1e6])
@pytest.mark.parametrize("metric", CDIST_PAIRWISE_DISTANCES_REDUCTION_COMMON_METRICS)
@pytest.mark.parametrize("strategy", ("parallel_on_X", "parallel_on_Y"))
@pytest.mark.parametrize("dtype", [np.float64, np.float32])
def test_pairwise_distances_radius_neighbors(
    global_random_seed,
    n_features,
    translation,
    metric,
    strategy,
    dtype,
    n_samples=100,
):
    rng = np.random.RandomState(global_random_seed)
    spread = 1000
    radius = spread * np.log(n_features)
    X = translation + rng.rand(n_samples, n_features).astype(dtype) * spread
    Y = translation + rng.rand(n_samples, n_features).astype(dtype) * spread

    metric_kwargs = _get_metric_params_list(
        metric, n_features, seed=global_random_seed
    )[0]

    # Reference for argkmin results
    if metric == "euclidean":
        # Compare to scikit-learn GEMM optimized implementation
        dist_matrix = euclidean_distances(X, Y)
    else:
        dist_matrix = cdist(X, Y, metric=metric, **metric_kwargs)

    # Getting the neighbors for a given radius
    neigh_indices_ref = []
    neigh_distances_ref = []

    for row in dist_matrix:
        ind = np.arange(row.shape[0])[row <= radius]
        dist = row[ind]

        sort = np.argsort(dist)
        ind, dist = ind[sort], dist[sort]

        neigh_indices_ref.append(ind)
        neigh_distances_ref.append(dist)

    neigh_distances, neigh_indices = RadiusNeighbors.compute(
        X,
        Y,
        radius,
        metric=metric,
        metric_kwargs=metric_kwargs,
        return_distance=True,
        # So as to have more than a chunk, forcing parallelism.
        chunk_size=n_samples // 4,
        strategy=strategy,
        sort_results=True,
    )

    ASSERT_RESULT[(RadiusNeighbors, dtype)](
        neigh_distances, neigh_distances_ref, neigh_indices, neigh_indices_ref, radius
    )


@pytest.mark.parametrize("Dispatcher", [ArgKmin, RadiusNeighbors])
@pytest.mark.parametrize("metric", ["manhattan", "euclidean"])
@pytest.mark.parametrize("dtype", [np.float64, np.float32])
def test_memmap_backed_data(
    metric,
    Dispatcher,
    dtype,
):
    """Check that the results do not depend on the datasets writability."""
    rng = np.random.RandomState(0)
    spread = 100
    n_samples, n_features = 128, 10
    X = rng.rand(n_samples, n_features).astype(dtype) * spread
    Y = rng.rand(n_samples, n_features).astype(dtype) * spread

    # Create read only datasets
    X_mm, Y_mm = create_memmap_backed_data([X, Y])

    if Dispatcher is ArgKmin:
        parameter = 10
        check_parameters = {}
        compute_parameters = {}
    else:
        # Scaling the radius slightly with the numbers of dimensions
        radius = 10 ** np.log(n_features)
        parameter = radius
        check_parameters = {"radius": radius}
        compute_parameters = {"sort_results": True}

    ref_dist, ref_indices = Dispatcher.compute(
        X,
        Y,
        parameter,
        metric=metric,
        return_distance=True,
        **compute_parameters,
    )

    dist_mm, indices_mm = Dispatcher.compute(
        X_mm,
        Y_mm,
        parameter,
        metric=metric,
        return_distance=True,
        **compute_parameters,
    )

    ASSERT_RESULT[(Dispatcher, dtype)](
        ref_dist, dist_mm, ref_indices, indices_mm, **check_parameters
    )


@pytest.mark.parametrize("n_samples", [100, 1000])
@pytest.mark.parametrize("n_features", [5, 10, 100])
@pytest.mark.parametrize("num_threads", [1, 2, 8])
@pytest.mark.parametrize("dtype", [np.float64, np.float32])
def test_sqeuclidean_row_norms(
    global_random_seed,
    n_samples,
    n_features,
    num_threads,
    dtype,
):
    rng = np.random.RandomState(global_random_seed)
    spread = 100
    X = rng.rand(n_samples, n_features).astype(dtype) * spread

    X_csr = csr_matrix(X)

    sq_row_norm_reference = np.linalg.norm(X, axis=1) ** 2
    sq_row_norm = sqeuclidean_row_norms(X, num_threads=num_threads)

    sq_row_norm_csr = sqeuclidean_row_norms(X_csr, num_threads=num_threads)

    assert_allclose(sq_row_norm_reference, sq_row_norm)
    assert_allclose(sq_row_norm_reference, sq_row_norm_csr)

    with pytest.raises(ValueError):
        X = np.asfortranarray(X)
        sqeuclidean_row_norms(X, num_threads=num_threads)<|MERGE_RESOLUTION|>--- conflicted
+++ resolved
@@ -624,15 +624,7 @@
     # A UserWarning must be raised in this case.
     unused_metric_kwargs = {"p": 3}
 
-<<<<<<< HEAD
-    message = (
-        r"Some metric_kwargs have been passed \({'p': 3}\) but aren't usable for this"
-        r" case \("
-        r"euclidean."
-    )
-=======
     message = r"Some metric_kwargs have been passed \({'p': 3}\) but"
->>>>>>> 29317601
 
     with pytest.warns(UserWarning, match=message):
         ArgKmin.compute(
@@ -645,7 +637,7 @@
         "Y_norm_squared": sqeuclidean_row_norms(Y, num_threads=2),
     }
 
-    message = r"Some metric_kwargs have been passed \({'p': 3, 'Y_norm_squared'"
+    message = r"Some metric_kwargs have been passed \({'p': 3"
 
     with pytest.warns(UserWarning, match=message):
         ArgKmin.compute(X=X, Y=Y, k=k, metric=metric, metric_kwargs=metric_kwargs)
@@ -731,7 +723,7 @@
         "Y_norm_squared": sqeuclidean_row_norms(Y, num_threads=2),
     }
 
-    message = r"Some metric_kwargs have been passed \({'p': 3, 'Y_norm_squared'"
+    message = r"Some metric_kwargs have been passed \({'p': 3"
 
     with pytest.warns(UserWarning, match=message):
         RadiusNeighbors.compute(

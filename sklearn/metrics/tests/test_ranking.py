import re
import pytest
import numpy as np
import warnings
from scipy.sparse import csr_matrix
from scipy import stats

from sklearn import datasets
from sklearn import svm

from sklearn.utils.extmath import softmax
from sklearn.datasets import make_multilabel_classification
from sklearn.random_projection import _sparse_random_matrix
from sklearn.utils.validation import check_array, check_consistent_length
from sklearn.utils.validation import check_random_state

from sklearn.utils._testing import assert_allclose
from sklearn.utils._testing import assert_almost_equal
from sklearn.utils._testing import assert_array_equal
from sklearn.utils._testing import assert_array_almost_equal

from sklearn.metrics import accuracy_score
from sklearn.metrics import auc
from sklearn.metrics import average_precision_score
from sklearn.metrics import coverage_error
from sklearn.metrics import det_curve
from sklearn.metrics import label_ranking_average_precision_score
from sklearn.metrics import precision_recall_curve
from sklearn.metrics import label_ranking_loss
from sklearn.metrics import roc_auc_score
from sklearn.metrics import roc_curve
from sklearn.metrics._ranking import _ndcg_sample_scores, _dcg_sample_scores
from sklearn.metrics import ndcg_score, dcg_score
from sklearn.metrics import top_k_accuracy_score

from sklearn.exceptions import UndefinedMetricWarning
from sklearn.model_selection import train_test_split
from sklearn.linear_model import LogisticRegression
from sklearn.preprocessing import label_binarize


###############################################################################
# Utilities for testing

CURVE_FUNCS = [
    det_curve,
    precision_recall_curve,
    roc_curve,
]


def make_prediction(dataset=None, binary=False):
    """Make some classification predictions on a toy dataset using a SVC

    If binary is True restrict to a binary classification problem instead of a
    multiclass classification problem
    """

    if dataset is None:
        # import some data to play with
        dataset = datasets.load_iris()

    X = dataset.data
    y = dataset.target

    if binary:
        # restrict to a binary classification task
        X, y = X[y < 2], y[y < 2]

    n_samples, n_features = X.shape
    p = np.arange(n_samples)

    rng = check_random_state(37)
    rng.shuffle(p)
    X, y = X[p], y[p]
    half = int(n_samples / 2)

    # add noisy features to make the problem harder and avoid perfect results
    rng = np.random.RandomState(0)
    X = np.c_[X, rng.randn(n_samples, 200 * n_features)]

    # run classifier, get class probabilities and label predictions
    clf = svm.SVC(kernel="linear", probability=True, random_state=0)
    y_score = clf.fit(X[:half], y[:half]).predict_proba(X[half:])

    if binary:
        # only interested in probabilities of the positive case
        # XXX: do we really want a special API for the binary case?
        y_score = y_score[:, 1]

    y_pred = clf.predict(X[half:])
    y_true = y[half:]
    return y_true, y_pred, y_score


###############################################################################
# Tests


def _auc(y_true, y_score):
    """Alternative implementation to check for correctness of
    `roc_auc_score`."""
    pos_label = np.unique(y_true)[1]

    # Count the number of times positive samples are correctly ranked above
    # negative samples.
    pos = y_score[y_true == pos_label]
    neg = y_score[y_true != pos_label]
    diff_matrix = pos.reshape(1, -1) - neg.reshape(-1, 1)
    n_correct = np.sum(diff_matrix > 0)

    return n_correct / float(len(pos) * len(neg))


def _average_precision(y_true, y_score):
    """Alternative implementation to check for correctness of
    `average_precision_score`.

    Note that this implementation fails on some edge cases.
    For example, for constant predictions e.g. [0.5, 0.5, 0.5],
    y_true = [1, 0, 0] returns an average precision of 0.33...
    but y_true = [0, 0, 1] returns 1.0.
    """
    pos_label = np.unique(y_true)[1]
    n_pos = np.sum(y_true == pos_label)
    order = np.argsort(y_score)[::-1]
    y_score = y_score[order]
    y_true = y_true[order]

    score = 0
    for i in range(len(y_score)):
        if y_true[i] == pos_label:
            # Compute precision up to document i
            # i.e, percentage of relevant documents up to document i.
            prec = 0
            for j in range(0, i + 1):
                if y_true[j] == pos_label:
                    prec += 1.0
            prec /= i + 1.0
            score += prec

    return score / n_pos


def _average_precision_slow(y_true, y_score):
    """A second alternative implementation of average precision that closely
    follows the Wikipedia article's definition (see References). This should
    give identical results as `average_precision_score` for all inputs.

    References
    ----------
    .. [1] `Wikipedia entry for the Average precision
       <https://en.wikipedia.org/wiki/Average_precision>`_
    """
    precision, recall, threshold = precision_recall_curve(y_true, y_score)
    precision = list(reversed(precision))
    recall = list(reversed(recall))
    average_precision = 0
    for i in range(1, len(precision)):
        average_precision += precision[i] * (recall[i] - recall[i - 1])
    return average_precision


def _partial_roc_auc_score(y_true, y_predict, max_fpr):
    """Alternative implementation to check for correctness of `roc_auc_score`
    with `max_fpr` set.
    """

    def _partial_roc(y_true, y_predict, max_fpr):
        fpr, tpr, _ = roc_curve(y_true, y_predict)
        new_fpr = fpr[fpr <= max_fpr]
        new_fpr = np.append(new_fpr, max_fpr)
        new_tpr = tpr[fpr <= max_fpr]
        idx_out = np.argmax(fpr > max_fpr)
        idx_in = idx_out - 1
        x_interp = [fpr[idx_in], fpr[idx_out]]
        y_interp = [tpr[idx_in], tpr[idx_out]]
        new_tpr = np.append(new_tpr, np.interp(max_fpr, x_interp, y_interp))
        return (new_fpr, new_tpr)

    new_fpr, new_tpr = _partial_roc(y_true, y_predict, max_fpr)
    partial_auc = auc(new_fpr, new_tpr)

    # Formula (5) from McClish 1989
    fpr1 = 0
    fpr2 = max_fpr
    min_area = 0.5 * (fpr2 - fpr1) * (fpr2 + fpr1)
    max_area = fpr2 - fpr1
    return 0.5 * (1 + (partial_auc - min_area) / (max_area - min_area))


@pytest.mark.parametrize("drop", [True, False])
def test_roc_curve(drop):
    # Test Area under Receiver Operating Characteristic (ROC) curve
    y_true, _, y_score = make_prediction(binary=True)
    expected_auc = _auc(y_true, y_score)

    fpr, tpr, thresholds = roc_curve(y_true, y_score, drop_intermediate=drop)
    roc_auc = auc(fpr, tpr)
    assert_array_almost_equal(roc_auc, expected_auc, decimal=2)
    assert_almost_equal(roc_auc, roc_auc_score(y_true, y_score))
    assert fpr.shape == tpr.shape
    assert fpr.shape == thresholds.shape


def test_roc_curve_end_points():
    # Make sure that roc_curve returns a curve start at 0 and ending and
    # 1 even in corner cases
    rng = np.random.RandomState(0)
    y_true = np.array([0] * 50 + [1] * 50)
    y_pred = rng.randint(3, size=100)
    fpr, tpr, thr = roc_curve(y_true, y_pred, drop_intermediate=True)
    assert fpr[0] == 0
    assert fpr[-1] == 1
    assert fpr.shape == tpr.shape
    assert fpr.shape == thr.shape


def test_roc_returns_consistency():
    # Test whether the returned threshold matches up with tpr
    # make small toy dataset
    y_true, _, y_score = make_prediction(binary=True)
    fpr, tpr, thresholds = roc_curve(y_true, y_score)

    # use the given thresholds to determine the tpr
    tpr_correct = []
    for t in thresholds:
        tp = np.sum((y_score >= t) & y_true)
        p = np.sum(y_true)
        tpr_correct.append(1.0 * tp / p)

    # compare tpr and tpr_correct to see if the thresholds' order was correct
    assert_array_almost_equal(tpr, tpr_correct, decimal=2)
    assert fpr.shape == tpr.shape
    assert fpr.shape == thresholds.shape


def test_roc_curve_multi():
    # roc_curve not applicable for multi-class problems
    y_true, _, y_score = make_prediction(binary=False)

    with pytest.raises(ValueError):
        roc_curve(y_true, y_score)


def test_roc_curve_confidence():
    # roc_curve for confidence scores
    y_true, _, y_score = make_prediction(binary=True)

    fpr, tpr, thresholds = roc_curve(y_true, y_score - 0.5)
    roc_auc = auc(fpr, tpr)
    assert_array_almost_equal(roc_auc, 0.90, decimal=2)
    assert fpr.shape == tpr.shape
    assert fpr.shape == thresholds.shape


def test_roc_curve_hard():
    # roc_curve for hard decisions
    y_true, pred, y_score = make_prediction(binary=True)

    # always predict one
    trivial_pred = np.ones(y_true.shape)
    fpr, tpr, thresholds = roc_curve(y_true, trivial_pred)
    roc_auc = auc(fpr, tpr)
    assert_array_almost_equal(roc_auc, 0.50, decimal=2)
    assert fpr.shape == tpr.shape
    assert fpr.shape == thresholds.shape

    # always predict zero
    trivial_pred = np.zeros(y_true.shape)
    fpr, tpr, thresholds = roc_curve(y_true, trivial_pred)
    roc_auc = auc(fpr, tpr)
    assert_array_almost_equal(roc_auc, 0.50, decimal=2)
    assert fpr.shape == tpr.shape
    assert fpr.shape == thresholds.shape

    # hard decisions
    fpr, tpr, thresholds = roc_curve(y_true, pred)
    roc_auc = auc(fpr, tpr)
    assert_array_almost_equal(roc_auc, 0.78, decimal=2)
    assert fpr.shape == tpr.shape
    assert fpr.shape == thresholds.shape


def test_roc_curve_one_label():
    y_true = [1, 1, 1, 1, 1, 1, 1, 1, 1, 1]
    y_pred = [0, 1, 0, 1, 0, 1, 0, 1, 0, 1]
    # assert there are warnings
    expected_message = (
        "No negative samples in y_true, false positive value should be meaningless"
    )
    with pytest.warns(UndefinedMetricWarning, match=expected_message):
        fpr, tpr, thresholds = roc_curve(y_true, y_pred)

    # all true labels, all fpr should be nan
    assert_array_equal(fpr, np.full(len(thresholds), np.nan))
    assert fpr.shape == tpr.shape
    assert fpr.shape == thresholds.shape

    # assert there are warnings
    expected_message = (
        "No positive samples in y_true, true positive value should be meaningless"
    )
    with pytest.warns(UndefinedMetricWarning, match=expected_message):
        fpr, tpr, thresholds = roc_curve([1 - x for x in y_true], y_pred)
    # all negative labels, all tpr should be nan
    assert_array_equal(tpr, np.full(len(thresholds), np.nan))
    assert fpr.shape == tpr.shape
    assert fpr.shape == thresholds.shape


def test_roc_curve_toydata():
    # Binary classification
    y_true = [0, 1]
    y_score = [0, 1]
    tpr, fpr, _ = roc_curve(y_true, y_score)
    roc_auc = roc_auc_score(y_true, y_score)
    assert_array_almost_equal(tpr, [0, 0, 1])
    assert_array_almost_equal(fpr, [0, 1, 1])
    assert_almost_equal(roc_auc, 1.0)

    y_true = [0, 1]
    y_score = [1, 0]
    tpr, fpr, _ = roc_curve(y_true, y_score)
    roc_auc = roc_auc_score(y_true, y_score)
    assert_array_almost_equal(tpr, [0, 1, 1])
    assert_array_almost_equal(fpr, [0, 0, 1])
    assert_almost_equal(roc_auc, 0.0)

    y_true = [1, 0]
    y_score = [1, 1]
    tpr, fpr, _ = roc_curve(y_true, y_score)
    roc_auc = roc_auc_score(y_true, y_score)
    assert_array_almost_equal(tpr, [0, 1])
    assert_array_almost_equal(fpr, [0, 1])
    assert_almost_equal(roc_auc, 0.5)

    y_true = [1, 0]
    y_score = [1, 0]
    tpr, fpr, _ = roc_curve(y_true, y_score)
    roc_auc = roc_auc_score(y_true, y_score)
    assert_array_almost_equal(tpr, [0, 0, 1])
    assert_array_almost_equal(fpr, [0, 1, 1])
    assert_almost_equal(roc_auc, 1.0)

    y_true = [1, 0]
    y_score = [0.5, 0.5]
    tpr, fpr, _ = roc_curve(y_true, y_score)
    roc_auc = roc_auc_score(y_true, y_score)
    assert_array_almost_equal(tpr, [0, 1])
    assert_array_almost_equal(fpr, [0, 1])
    assert_almost_equal(roc_auc, 0.5)

    y_true = [0, 0]
    y_score = [0.25, 0.75]
    # assert UndefinedMetricWarning because of no positive sample in y_true
    expected_message = (
        "No positive samples in y_true, true positive value should be meaningless"
    )
    with pytest.warns(UndefinedMetricWarning, match=expected_message):
        tpr, fpr, _ = roc_curve(y_true, y_score)

    with pytest.raises(ValueError):
        roc_auc_score(y_true, y_score)
    assert_array_almost_equal(tpr, [0.0, 0.5, 1.0])
    assert_array_almost_equal(fpr, [np.nan, np.nan, np.nan])

    y_true = [1, 1]
    y_score = [0.25, 0.75]
    # assert UndefinedMetricWarning because of no negative sample in y_true
    expected_message = (
        "No negative samples in y_true, false positive value should be meaningless"
    )
    with pytest.warns(UndefinedMetricWarning, match=expected_message):
        tpr, fpr, _ = roc_curve(y_true, y_score)

    with pytest.raises(ValueError):
        roc_auc_score(y_true, y_score)
    assert_array_almost_equal(tpr, [np.nan, np.nan, np.nan])
    assert_array_almost_equal(fpr, [0.0, 0.5, 1.0])

    # Multi-label classification task
    y_true = np.array([[0, 1], [0, 1]])
    y_score = np.array([[0, 1], [0, 1]])
    with pytest.raises(ValueError):
        roc_auc_score(y_true, y_score, average="macro")
    with pytest.raises(ValueError):
        roc_auc_score(y_true, y_score, average="weighted")
    assert_almost_equal(roc_auc_score(y_true, y_score, average="samples"), 1.0)
    assert_almost_equal(roc_auc_score(y_true, y_score, average="micro"), 1.0)

    y_true = np.array([[0, 1], [0, 1]])
    y_score = np.array([[0, 1], [1, 0]])
    with pytest.raises(ValueError):
        roc_auc_score(y_true, y_score, average="macro")
    with pytest.raises(ValueError):
        roc_auc_score(y_true, y_score, average="weighted")
    assert_almost_equal(roc_auc_score(y_true, y_score, average="samples"), 0.5)
    assert_almost_equal(roc_auc_score(y_true, y_score, average="micro"), 0.5)

    y_true = np.array([[1, 0], [0, 1]])
    y_score = np.array([[0, 1], [1, 0]])
    assert_almost_equal(roc_auc_score(y_true, y_score, average="macro"), 0)
    assert_almost_equal(roc_auc_score(y_true, y_score, average="weighted"), 0)
    assert_almost_equal(roc_auc_score(y_true, y_score, average="samples"), 0)
    assert_almost_equal(roc_auc_score(y_true, y_score, average="micro"), 0)

    y_true = np.array([[1, 0], [0, 1]])
    y_score = np.array([[0.5, 0.5], [0.5, 0.5]])
    assert_almost_equal(roc_auc_score(y_true, y_score, average="macro"), 0.5)
    assert_almost_equal(roc_auc_score(y_true, y_score, average="weighted"), 0.5)
    assert_almost_equal(roc_auc_score(y_true, y_score, average="samples"), 0.5)
    assert_almost_equal(roc_auc_score(y_true, y_score, average="micro"), 0.5)


def test_roc_curve_drop_intermediate():
    # Test that drop_intermediate drops the correct thresholds
    y_true = [0, 0, 0, 0, 1, 1]
    y_score = [0.0, 0.2, 0.5, 0.6, 0.7, 1.0]
    tpr, fpr, thresholds = roc_curve(y_true, y_score, drop_intermediate=True)
    assert_array_almost_equal(thresholds, [2.0, 1.0, 0.7, 0.0])

    # Test dropping thresholds with repeating scores
    y_true = [0, 0, 0, 0, 0, 0, 0, 1, 1, 1, 1, 1, 1]
    y_score = [0.0, 0.1, 0.6, 0.6, 0.7, 0.8, 0.9, 0.6, 0.7, 0.8, 0.9, 0.9, 1.0]
    tpr, fpr, thresholds = roc_curve(y_true, y_score, drop_intermediate=True)
    assert_array_almost_equal(thresholds, [2.0, 1.0, 0.9, 0.7, 0.6, 0.0])


def test_roc_curve_fpr_tpr_increasing():
    # Ensure that fpr and tpr returned by roc_curve are increasing.
    # Construct an edge case with float y_score and sample_weight
    # when some adjacent values of fpr and tpr are actually the same.
    y_true = [0, 0, 1, 1, 1]
    y_score = [0.1, 0.7, 0.3, 0.4, 0.5]
    sample_weight = np.repeat(0.2, 5)
    fpr, tpr, _ = roc_curve(y_true, y_score, sample_weight=sample_weight)
    assert (np.diff(fpr) < 0).sum() == 0
    assert (np.diff(tpr) < 0).sum() == 0


def test_auc():
    # Test Area Under Curve (AUC) computation
    x = [0, 1]
    y = [0, 1]
    assert_array_almost_equal(auc(x, y), 0.5)
    x = [1, 0]
    y = [0, 1]
    assert_array_almost_equal(auc(x, y), 0.5)
    x = [1, 0, 0]
    y = [0, 1, 1]
    assert_array_almost_equal(auc(x, y), 0.5)
    x = [0, 1]
    y = [1, 1]
    assert_array_almost_equal(auc(x, y), 1)
    x = [0, 0.5, 1]
    y = [0, 0.5, 1]
    assert_array_almost_equal(auc(x, y), 0.5)


def test_auc_errors():
    # Incompatible shapes
    with pytest.raises(ValueError):
        auc([0.0, 0.5, 1.0], [0.1, 0.2])

    # Too few x values
    with pytest.raises(ValueError):
        auc([0.0], [0.1])

    # x is not in order
    x = [2, 1, 3, 4]
    y = [5, 6, 7, 8]
    error_message = "x is neither increasing nor decreasing : {}".format(np.array(x))
    with pytest.raises(ValueError, match=re.escape(error_message)):
        auc(x, y)


@pytest.mark.parametrize(
    "y_true, labels",
    [
        (np.array([0, 1, 0, 2]), [0, 1, 2]),
        (np.array([0, 1, 0, 2]), None),
        (["a", "b", "a", "c"], ["a", "b", "c"]),
        (["a", "b", "a", "c"], None),
    ],
)
def test_multiclass_ovo_roc_auc_toydata(y_true, labels):
    # Tests the one-vs-one multiclass ROC AUC algorithm
    # on a small example, representative of an expected use case.
    y_scores = np.array(
        [[0.1, 0.8, 0.1], [0.3, 0.4, 0.3], [0.35, 0.5, 0.15], [0, 0.2, 0.8]]
    )

    # Used to compute the expected output.
    # Consider labels 0 and 1:
    # positive label is 0, negative label is 1
    score_01 = roc_auc_score([1, 0, 1], [0.1, 0.3, 0.35])
    # positive label is 1, negative label is 0
    score_10 = roc_auc_score([0, 1, 0], [0.8, 0.4, 0.5])
    average_score_01 = (score_01 + score_10) / 2

    # Consider labels 0 and 2:
    score_02 = roc_auc_score([1, 1, 0], [0.1, 0.35, 0])
    score_20 = roc_auc_score([0, 0, 1], [0.1, 0.15, 0.8])
    average_score_02 = (score_02 + score_20) / 2

    # Consider labels 1 and 2:
    score_12 = roc_auc_score([1, 0], [0.4, 0.2])
    score_21 = roc_auc_score([0, 1], [0.3, 0.8])
    average_score_12 = (score_12 + score_21) / 2

    # Unweighted, one-vs-one multiclass ROC AUC algorithm
    ovo_unweighted_score = (average_score_01 + average_score_02 + average_score_12) / 3
    assert_almost_equal(
        roc_auc_score(y_true, y_scores, labels=labels, multi_class="ovo"),
        ovo_unweighted_score,
    )

    # Weighted, one-vs-one multiclass ROC AUC algorithm
    # Each term is weighted by the prevalence for the positive label.
    pair_scores = [average_score_01, average_score_02, average_score_12]
    prevalence = [0.75, 0.75, 0.50]
    ovo_weighted_score = np.average(pair_scores, weights=prevalence)
    assert_almost_equal(
        roc_auc_score(
            y_true, y_scores, labels=labels, multi_class="ovo", average="weighted"
        ),
        ovo_weighted_score,
    )

    # Check that average=None raises NotImplemented error
    error_message = "average=None is not implemented for multi_class='ovo'."
    with pytest.raises(NotImplementedError, match=error_message):
        roc_auc_score(y_true, y_scores, labels=labels, multi_class="ovo", average=None)


@pytest.mark.parametrize(
    "y_true, labels",
    [
        (np.array([0, 2, 0, 2]), [0, 1, 2]),
        (np.array(["a", "d", "a", "d"]), ["a", "b", "d"]),
    ],
)
def test_multiclass_ovo_roc_auc_toydata_binary(y_true, labels):
    # Tests the one-vs-one multiclass ROC AUC algorithm for binary y_true
    #
    # on a small example, representative of an expected use case.
    y_scores = np.array(
        [[0.2, 0.0, 0.8], [0.6, 0.0, 0.4], [0.55, 0.0, 0.45], [0.4, 0.0, 0.6]]
    )

    # Used to compute the expected output.
    # Consider labels 0 and 1:
    # positive label is 0, negative label is 1
    score_01 = roc_auc_score([1, 0, 1, 0], [0.2, 0.6, 0.55, 0.4])
    # positive label is 1, negative label is 0
    score_10 = roc_auc_score([0, 1, 0, 1], [0.8, 0.4, 0.45, 0.6])
    ovo_score = (score_01 + score_10) / 2

    assert_almost_equal(
        roc_auc_score(y_true, y_scores, labels=labels, multi_class="ovo"), ovo_score
    )

    # Weighted, one-vs-one multiclass ROC AUC algorithm
    assert_almost_equal(
        roc_auc_score(
            y_true, y_scores, labels=labels, multi_class="ovo", average="weighted"
        ),
        ovo_score,
    )


@pytest.mark.parametrize(
    "y_true, labels",
    [
        (np.array([0, 1, 2, 2]), None),
        (["a", "b", "c", "c"], None),
        ([0, 1, 2, 2], [0, 1, 2]),
        (["a", "b", "c", "c"], ["a", "b", "c"]),
    ],
)
def test_multiclass_ovr_roc_auc_toydata(y_true, labels):
    # Tests the unweighted, one-vs-rest multiclass ROC AUC algorithm
    # on a small example, representative of an expected use case.
    y_scores = np.array(
        [[1.0, 0.0, 0.0], [0.1, 0.5, 0.4], [0.1, 0.1, 0.8], [0.3, 0.3, 0.4]]
    )
    # Compute the expected result by individually computing the 'one-vs-rest'
    # ROC AUC scores for classes 0, 1, and 2.
    out_0 = roc_auc_score([1, 0, 0, 0], y_scores[:, 0])
    out_1 = roc_auc_score([0, 1, 0, 0], y_scores[:, 1])
    out_2 = roc_auc_score([0, 0, 1, 1], y_scores[:, 2])
    assert_almost_equal(
        roc_auc_score(y_true, y_scores, multi_class="ovr", labels=labels, average=None),
        [out_0, out_1, out_2],
    )

    # Compute unweighted results (default behaviour is average="macro")
    result_unweighted = (out_0 + out_1 + out_2) / 3.0
    assert_almost_equal(
        roc_auc_score(y_true, y_scores, multi_class="ovr", labels=labels),
        result_unweighted,
    )

    # Tests the weighted, one-vs-rest multiclass ROC AUC algorithm
    # on the same input (Provost & Domingos, 2000)
    result_weighted = out_0 * 0.25 + out_1 * 0.25 + out_2 * 0.5
    assert_almost_equal(
        roc_auc_score(
            y_true, y_scores, multi_class="ovr", labels=labels, average="weighted"
        ),
        result_weighted,
    )


@pytest.mark.parametrize(
    "multi_class, average",
    [
        ("ovr", "macro"),
        ("ovr", "micro"),
        ("ovo", "macro"),
    ],
)
def test_perfect_imperfect_chance_multiclass_roc_auc(multi_class, average):
    y_true = np.array([3, 1, 2, 0])

    # Perfect classifier (from a ranking point of view) has roc_auc_score = 1.0
    y_perfect = [
        [0.0, 0.0, 0.0, 1.0],
        [0.0, 1.0, 0.0, 0.0],
        [0.0, 0.0, 1.0, 0.0],
        [0.75, 0.05, 0.05, 0.15],
    ]
    assert_almost_equal(
        roc_auc_score(y_true, y_perfect, multi_class=multi_class, average=average),
        1.0,
    )

    # Imperfect classifier has roc_auc_score < 1.0
    y_imperfect = [
        [0.0, 0.0, 0.0, 1.0],
        [0.0, 1.0, 0.0, 0.0],
        [0.0, 0.0, 1.0, 0.0],
        [0.0, 0.0, 0.0, 1.0],
    ]
    assert (
        roc_auc_score(y_true, y_imperfect, multi_class=multi_class, average=average)
        < 1.0
    )

    # Chance level classifier has roc_auc_score = 5.0
    y_chance = 0.25 * np.ones((4, 4))
    assert roc_auc_score(
        y_true, y_chance, multi_class=multi_class, average=average
    ) == pytest.approx(0.5)


def test_micro_averaged_ovr_roc_auc(global_random_seed):
    seed = global_random_seed
    # Let's generate a set of random predictions and matching true labels such
    # that the predictions are not perfect. To make the problem more interesting,
    # we use an imbalanced class distribution (by using different parameters
    # in the Dirichlet prior (conjugate prior of the multinomial distribution).
    y_pred = stats.dirichlet.rvs([2.0, 1.0, 0.5], size=1000, random_state=seed)
    y_true = np.asarray(
        [
            stats.multinomial.rvs(n=1, p=y_pred_i, random_state=seed).argmax()
            for y_pred_i in y_pred
        ]
    )
    y_onehot = label_binarize(y_true, classes=[0, 1, 2])
    fpr, tpr, _ = roc_curve(y_onehot.ravel(), y_pred.ravel())
    roc_auc_by_hand = auc(fpr, tpr)
    roc_auc_auto = roc_auc_score(y_true, y_pred, multi_class="ovr", average="micro")
    assert roc_auc_by_hand == pytest.approx(roc_auc_auto)


@pytest.mark.parametrize(
    "msg, y_true, labels",
    [
        ("Parameter 'labels' must be unique", np.array([0, 1, 2, 2]), [0, 2, 0]),
        (
            "Parameter 'labels' must be unique",
            np.array(["a", "b", "c", "c"]),
            ["a", "a", "b"],
        ),
        (
            "Number of classes in y_true not equal to the number of columns "
            "in 'y_score'",
            np.array([0, 2, 0, 2]),
            None,
        ),
        (
            "Parameter 'labels' must be ordered",
            np.array(["a", "b", "c", "c"]),
            ["a", "c", "b"],
        ),
        (
            "Number of given labels, 2, not equal to the number of columns in "
            "'y_score', 3",
            np.array([0, 1, 2, 2]),
            [0, 1],
        ),
        (
            "Number of given labels, 2, not equal to the number of columns in "
            "'y_score', 3",
            np.array(["a", "b", "c", "c"]),
            ["a", "b"],
        ),
        (
            "Number of given labels, 4, not equal to the number of columns in "
            "'y_score', 3",
            np.array([0, 1, 2, 2]),
            [0, 1, 2, 3],
        ),
        (
            "Number of given labels, 4, not equal to the number of columns in "
            "'y_score', 3",
            np.array(["a", "b", "c", "c"]),
            ["a", "b", "c", "d"],
        ),
        (
            "'y_true' contains labels not in parameter 'labels'",
            np.array(["a", "b", "c", "e"]),
            ["a", "b", "c"],
        ),
        (
            "'y_true' contains labels not in parameter 'labels'",
            np.array(["a", "b", "c", "d"]),
            ["a", "b", "c"],
        ),
        (
            "'y_true' contains labels not in parameter 'labels'",
            np.array([0, 1, 2, 3]),
            [0, 1, 2],
        ),
    ],
)
@pytest.mark.parametrize("multi_class", ["ovo", "ovr"])
def test_roc_auc_score_multiclass_labels_error(msg, y_true, labels, multi_class):
    y_scores = np.array(
        [[0.1, 0.8, 0.1], [0.3, 0.4, 0.3], [0.35, 0.5, 0.15], [0, 0.2, 0.8]]
    )

    with pytest.raises(ValueError, match=msg):
        roc_auc_score(y_true, y_scores, labels=labels, multi_class=multi_class)


@pytest.mark.parametrize(
    "msg, kwargs",
    [
        (
            (
                r"average must be one of \('macro', 'weighted', None\) for "
                r"multiclass problems"
            ),
            {"average": "samples", "multi_class": "ovo"},
        ),
        (
            (
                r"average must be one of \('micro', 'macro', 'weighted', None\) for "
                r"multiclass problems"
            ),
            {"average": "samples", "multi_class": "ovr"},
        ),
        (
            (
                r"sample_weight is not supported for multiclass one-vs-one "
                r"ROC AUC, 'sample_weight' must be None in this case"
            ),
            {"multi_class": "ovo", "sample_weight": []},
        ),
        (
            (
                r"Partial AUC computation not available in multiclass setting, "
                r"'max_fpr' must be set to `None`, received `max_fpr=0.5` "
                r"instead"
            ),
            {"multi_class": "ovo", "max_fpr": 0.5},
        ),
        (
            (
                r"multi_class='ovp' is not supported for multiclass ROC AUC, "
                r"multi_class must be in \('ovo', 'ovr'\)"
            ),
            {"multi_class": "ovp"},
        ),
        (r"multi_class must be in \('ovo', 'ovr'\)", {}),
    ],
)
def test_roc_auc_score_multiclass_error(msg, kwargs):
    # Test that roc_auc_score function returns an error when trying
    # to compute multiclass AUC for parameters where an output
    # is not defined.
    rng = check_random_state(404)
    y_score = rng.rand(20, 3)
    y_prob = softmax(y_score)
    y_true = rng.randint(0, 3, size=20)
    with pytest.raises(ValueError, match=msg):
        roc_auc_score(y_true, y_prob, **kwargs)


def test_auc_score_non_binary_class():
    # Test that roc_auc_score function returns an error when trying
    # to compute AUC for non-binary class values.
    rng = check_random_state(404)
    y_pred = rng.rand(10)
    # y_true contains only one class value
    y_true = np.zeros(10, dtype="int")
    err_msg = "ROC AUC score is not defined"
    with pytest.raises(ValueError, match=err_msg):
        roc_auc_score(y_true, y_pred)
    y_true = np.ones(10, dtype="int")
    with pytest.raises(ValueError, match=err_msg):
        roc_auc_score(y_true, y_pred)
    y_true = np.full(10, -1, dtype="int")
    with pytest.raises(ValueError, match=err_msg):
        roc_auc_score(y_true, y_pred)

    with warnings.catch_warnings(record=True):
        rng = check_random_state(404)
        y_pred = rng.rand(10)
        # y_true contains only one class value
        y_true = np.zeros(10, dtype="int")
        with pytest.raises(ValueError, match=err_msg):
            roc_auc_score(y_true, y_pred)
        y_true = np.ones(10, dtype="int")
        with pytest.raises(ValueError, match=err_msg):
            roc_auc_score(y_true, y_pred)
        y_true = np.full(10, -1, dtype="int")
        with pytest.raises(ValueError, match=err_msg):
            roc_auc_score(y_true, y_pred)


@pytest.mark.parametrize("curve_func", CURVE_FUNCS)
def test_binary_clf_curve_multiclass_error(curve_func):
    rng = check_random_state(404)
    y_true = rng.randint(0, 3, size=10)
    y_pred = rng.rand(10)
    msg = "multiclass format is not supported"
    with pytest.raises(ValueError, match=msg):
        curve_func(y_true, y_pred)


@pytest.mark.parametrize("curve_func", CURVE_FUNCS)
def test_binary_clf_curve_implicit_pos_label(curve_func):
    # Check that using string class labels raises an informative
    # error for any supported string dtype:
    msg = (
        "y_true takes value in {'a', 'b'} and pos_label is "
        "not specified: either make y_true take "
        "value in {0, 1} or {-1, 1} or pass pos_label "
        "explicitly."
    )
    with pytest.raises(ValueError, match=msg):
        curve_func(np.array(["a", "b"], dtype="<U1"), [0.0, 1.0])

    with pytest.raises(ValueError, match=msg):
        curve_func(np.array(["a", "b"], dtype=object), [0.0, 1.0])

    # The error message is slightly different for bytes-encoded
    # class labels, but otherwise the behavior is the same:
    msg = (
        "y_true takes value in {b'a', b'b'} and pos_label is "
        "not specified: either make y_true take "
        "value in {0, 1} or {-1, 1} or pass pos_label "
        "explicitly."
    )
    with pytest.raises(ValueError, match=msg):
        curve_func(np.array([b"a", b"b"], dtype="<S1"), [0.0, 1.0])

    # Check that it is possible to use floating point class labels
    # that are interpreted similarly to integer class labels:
    y_pred = [0.0, 1.0, 0.2, 0.42]
    int_curve = curve_func([0, 1, 1, 0], y_pred)
    float_curve = curve_func([0.0, 1.0, 1.0, 0.0], y_pred)
    for int_curve_part, float_curve_part in zip(int_curve, float_curve):
        np.testing.assert_allclose(int_curve_part, float_curve_part)


@pytest.mark.parametrize("curve_func", CURVE_FUNCS)
def test_binary_clf_curve_zero_sample_weight(curve_func):
    y_true = [0, 0, 1, 1, 1]
    y_score = [0.1, 0.2, 0.3, 0.4, 0.5]
    sample_weight = [1, 1, 1, 0.5, 0]

    result_1 = curve_func(y_true, y_score, sample_weight=sample_weight)
    result_2 = curve_func(y_true[:-1], y_score[:-1], sample_weight=sample_weight[:-1])

    for arr_1, arr_2 in zip(result_1, result_2):
        assert_allclose(arr_1, arr_2)


def test_precision_recall_curve():
    y_true, _, y_score = make_prediction(binary=True)
    _test_precision_recall_curve(y_true, y_score)

    # Make sure the first point of the Precision-Recall on the right is:
    # (p=1.0, r=class balance) on a non-balanced dataset [1:]
    p, r, t = precision_recall_curve(y_true[1:], y_score[1:])
    assert r[0] == 1.0
    assert p[0] == y_true[1:].mean()

    # Use {-1, 1} for labels; make sure original labels aren't modified
    y_true[np.where(y_true == 0)] = -1
    y_true_copy = y_true.copy()
    _test_precision_recall_curve(y_true, y_score)
    assert_array_equal(y_true_copy, y_true)

    labels = [1, 0, 0, 1]
    predict_probas = [1, 2, 3, 4]
    p, r, t = precision_recall_curve(labels, predict_probas)
    assert_array_almost_equal(p, np.array([0.5, 0.33333333, 0.5, 1.0, 1.0]))
    assert_array_almost_equal(r, np.array([1.0, 0.5, 0.5, 0.5, 0.0]))
    assert_array_almost_equal(t, np.array([1, 2, 3, 4]))
    assert p.size == r.size
    assert p.size == t.size + 1


def _test_precision_recall_curve(y_true, y_score):
    # Test Precision-Recall and area under PR curve
    p, r, thresholds = precision_recall_curve(y_true, y_score)
    precision_recall_auc = _average_precision_slow(y_true, y_score)
    assert_array_almost_equal(precision_recall_auc, 0.859, 3)
    assert_array_almost_equal(
        precision_recall_auc, average_precision_score(y_true, y_score)
    )
    # `_average_precision` is not very precise in case of 0.5 ties: be tolerant
    assert_almost_equal(
        _average_precision(y_true, y_score), precision_recall_auc, decimal=2
    )
    assert p.size == r.size
    assert p.size == thresholds.size + 1
    # Smoke test in the case of proba having only one value
    p, r, thresholds = precision_recall_curve(y_true, np.zeros_like(y_score))
    assert p.size == r.size
    assert p.size == thresholds.size + 1


def test_precision_recall_curve_toydata():
    with np.errstate(all="raise"):
        # Binary classification
        y_true = [0, 1]
        y_score = [0, 1]
        p, r, _ = precision_recall_curve(y_true, y_score)
        auc_prc = average_precision_score(y_true, y_score)
        assert_array_almost_equal(p, [0.5, 1, 1])
        assert_array_almost_equal(r, [1, 1, 0])
        assert_almost_equal(auc_prc, 1.0)

        y_true = [0, 1]
        y_score = [1, 0]
        p, r, _ = precision_recall_curve(y_true, y_score)
        auc_prc = average_precision_score(y_true, y_score)
        assert_array_almost_equal(p, [0.5, 0.0, 1.0])
        assert_array_almost_equal(r, [1.0, 0.0, 0.0])
        # Here we are doing a terrible prediction: we are always getting
        # it wrong, hence the average_precision_score is the accuracy at
        # chance: 50%
        assert_almost_equal(auc_prc, 0.5)

        y_true = [1, 0]
        y_score = [1, 1]
        p, r, _ = precision_recall_curve(y_true, y_score)
        auc_prc = average_precision_score(y_true, y_score)
        assert_array_almost_equal(p, [0.5, 1])
        assert_array_almost_equal(r, [1.0, 0])
        assert_almost_equal(auc_prc, 0.5)

        y_true = [1, 0]
        y_score = [1, 0]
        p, r, _ = precision_recall_curve(y_true, y_score)
        auc_prc = average_precision_score(y_true, y_score)
        assert_array_almost_equal(p, [0.5, 1, 1])
        assert_array_almost_equal(r, [1, 1, 0])
        assert_almost_equal(auc_prc, 1.0)

        y_true = [1, 0]
        y_score = [0.5, 0.5]
        p, r, _ = precision_recall_curve(y_true, y_score)
        auc_prc = average_precision_score(y_true, y_score)
        assert_array_almost_equal(p, [0.5, 1])
        assert_array_almost_equal(r, [1, 0.0])
        assert_almost_equal(auc_prc, 0.5)

        y_true = [0, 0]
        y_score = [0.25, 0.75]
        with pytest.warns(UserWarning, match="No positive class found in y_true"):
            p, r, _ = precision_recall_curve(y_true, y_score)
        with pytest.warns(UserWarning, match="No positive class found in y_true"):
            auc_prc = average_precision_score(y_true, y_score)
        assert_allclose(p, [0, 0, 1])
        assert_allclose(r, [1, 1, 0])
        assert_allclose(auc_prc, 0)

        y_true = [1, 1]
        y_score = [0.25, 0.75]
        p, r, _ = precision_recall_curve(y_true, y_score)
        assert_almost_equal(average_precision_score(y_true, y_score), 1.0)
        assert_array_almost_equal(p, [1.0, 1.0, 1.0])
        assert_array_almost_equal(r, [1, 0.5, 0.0])

        # Multi-label classification task
        y_true = np.array([[0, 1], [0, 1]])
        y_score = np.array([[0, 1], [0, 1]])
        with pytest.warns(UserWarning, match="No positive class found in y_true"):
            assert_allclose(
                average_precision_score(y_true, y_score, average="macro"), 0.5
            )
        with pytest.warns(UserWarning, match="No positive class found in y_true"):
            assert_allclose(
                average_precision_score(y_true, y_score, average="weighted"), 1.0
            )
        assert_allclose(
            average_precision_score(y_true, y_score, average="samples"), 1.0
        )
        assert_allclose(average_precision_score(y_true, y_score, average="micro"), 1.0)

        y_true = np.array([[0, 1], [0, 1]])
        y_score = np.array([[0, 1], [1, 0]])
        with pytest.warns(UserWarning, match="No positive class found in y_true"):
            assert_allclose(
                average_precision_score(y_true, y_score, average="macro"), 0.5
            )
        with pytest.warns(UserWarning, match="No positive class found in y_true"):
            assert_allclose(
                average_precision_score(y_true, y_score, average="weighted"), 1.0
            )
        assert_allclose(
            average_precision_score(y_true, y_score, average="samples"), 0.75
        )
        assert_allclose(average_precision_score(y_true, y_score, average="micro"), 0.5)

        y_true = np.array([[1, 0], [0, 1]])
        y_score = np.array([[0, 1], [1, 0]])
        assert_almost_equal(
            average_precision_score(y_true, y_score, average="macro"), 0.5
        )
        assert_almost_equal(
            average_precision_score(y_true, y_score, average="weighted"), 0.5
        )
        assert_almost_equal(
            average_precision_score(y_true, y_score, average="samples"), 0.5
        )
        assert_almost_equal(
            average_precision_score(y_true, y_score, average="micro"), 0.5
        )

        y_true = np.array([[0, 0], [0, 0]])
        y_score = np.array([[0, 1], [0, 1]])
        with pytest.warns(UserWarning, match="No positive class found in y_true"):
            assert_allclose(
                average_precision_score(y_true, y_score, average="macro"), 0.0
            )
        assert_allclose(
            average_precision_score(y_true, y_score, average="weighted"), 0.0
        )
        with pytest.warns(UserWarning, match="No positive class found in y_true"):
            assert_allclose(
                average_precision_score(y_true, y_score, average="samples"), 0.0
            )
        with pytest.warns(UserWarning, match="No positive class found in y_true"):
            assert_allclose(
                average_precision_score(y_true, y_score, average="micro"), 0.0
            )

        y_true = np.array([[1, 1], [1, 1]])
        y_score = np.array([[0, 1], [0, 1]])
        assert_allclose(average_precision_score(y_true, y_score, average="macro"), 1.0)
        assert_allclose(
            average_precision_score(y_true, y_score, average="weighted"), 1.0
        )
        assert_allclose(
            average_precision_score(y_true, y_score, average="samples"), 1.0
        )
        assert_allclose(average_precision_score(y_true, y_score, average="micro"), 1.0)

        y_true = np.array([[1, 0], [0, 1]])
        y_score = np.array([[0.5, 0.5], [0.5, 0.5]])
        assert_almost_equal(
            average_precision_score(y_true, y_score, average="macro"), 0.5
        )
        assert_almost_equal(
            average_precision_score(y_true, y_score, average="weighted"), 0.5
        )
        assert_almost_equal(
            average_precision_score(y_true, y_score, average="samples"), 0.5
        )
        assert_almost_equal(
            average_precision_score(y_true, y_score, average="micro"), 0.5
        )

    with np.errstate(all="ignore"):
        # if one class is never present weighted should not be NaN
        y_true = np.array([[0, 0], [0, 1]])
        y_score = np.array([[0, 0], [0, 1]])
        with pytest.warns(UserWarning, match="No positive class found in y_true"):
            assert_allclose(
                average_precision_score(y_true, y_score, average="weighted"), 1
            )


def test_average_precision_constant_values():
    # Check the average_precision_score of a constant predictor is
    # the TPR

    # Generate a dataset with 25% of positives
    y_true = np.zeros(100, dtype=int)
    y_true[::4] = 1
    # And a constant score
    y_score = np.ones(100)
    # The precision is then the fraction of positive whatever the recall
    # is, as there is only one threshold:
    assert average_precision_score(y_true, y_score) == 0.25


def test_average_precision_score_pos_label_errors():
    # Raise an error when pos_label is not in binary y_true
    y_true = np.array([0, 1])
    y_pred = np.array([0, 1])
    err_msg = r"pos_label=2 is not a valid label. It should be one of \[0, 1\]"
    with pytest.raises(ValueError, match=err_msg):
        average_precision_score(y_true, y_pred, pos_label=2)
    # Raise an error for multilabel-indicator y_true with
    # pos_label other than 1
    y_true = np.array([[1, 0], [0, 1], [0, 1], [1, 0]])
    y_pred = np.array([[0.9, 0.1], [0.1, 0.9], [0.8, 0.2], [0.2, 0.8]])
    err_msg = (
        "Parameter pos_label is fixed to 1 for multiclass or "
        "multilabel-indicator y_true. Do not set pos_label or set pos_label "
        "to 1."
    )
    with pytest.raises(ValueError, match=err_msg):
        average_precision_score(y_true, y_pred, pos_label=0)


def test_score_scale_invariance():
    # Test that average_precision_score and roc_auc_score are invariant by
    # the scaling or shifting of probabilities
    # This test was expanded (added scaled_down) in response to github
    # issue #3864 (and others), where overly aggressive rounding was causing
    # problems for users with very small y_score values
    y_true, _, y_score = make_prediction(binary=True)

    roc_auc = roc_auc_score(y_true, y_score)
    roc_auc_scaled_up = roc_auc_score(y_true, 100 * y_score)
    roc_auc_scaled_down = roc_auc_score(y_true, 1e-6 * y_score)
    roc_auc_shifted = roc_auc_score(y_true, y_score - 10)
    assert roc_auc == roc_auc_scaled_up
    assert roc_auc == roc_auc_scaled_down
    assert roc_auc == roc_auc_shifted

    pr_auc = average_precision_score(y_true, y_score)
    pr_auc_scaled_up = average_precision_score(y_true, 100 * y_score)
    pr_auc_scaled_down = average_precision_score(y_true, 1e-6 * y_score)
    pr_auc_shifted = average_precision_score(y_true, y_score - 10)
    assert pr_auc == pr_auc_scaled_up
    assert pr_auc == pr_auc_scaled_down
    assert pr_auc == pr_auc_shifted


@pytest.mark.parametrize(
    "y_true,y_score,expected_fpr,expected_fnr",
    [
        ([0, 0, 1], [0, 0.5, 1], [0], [0]),
        ([0, 0, 1], [0, 0.25, 0.5], [0], [0]),
        ([0, 0, 1], [0.5, 0.75, 1], [0], [0]),
        ([0, 0, 1], [0.25, 0.5, 0.75], [0], [0]),
        ([0, 1, 0], [0, 0.5, 1], [0.5], [0]),
        ([0, 1, 0], [0, 0.25, 0.5], [0.5], [0]),
        ([0, 1, 0], [0.5, 0.75, 1], [0.5], [0]),
        ([0, 1, 0], [0.25, 0.5, 0.75], [0.5], [0]),
        ([0, 1, 1], [0, 0.5, 1], [0.0], [0]),
        ([0, 1, 1], [0, 0.25, 0.5], [0], [0]),
        ([0, 1, 1], [0.5, 0.75, 1], [0], [0]),
        ([0, 1, 1], [0.25, 0.5, 0.75], [0], [0]),
        ([1, 0, 0], [0, 0.5, 1], [1, 1, 0.5], [0, 1, 1]),
        ([1, 0, 0], [0, 0.25, 0.5], [1, 1, 0.5], [0, 1, 1]),
        ([1, 0, 0], [0.5, 0.75, 1], [1, 1, 0.5], [0, 1, 1]),
        ([1, 0, 0], [0.25, 0.5, 0.75], [1, 1, 0.5], [0, 1, 1]),
        ([1, 0, 1], [0, 0.5, 1], [1, 1, 0], [0, 0.5, 0.5]),
        ([1, 0, 1], [0, 0.25, 0.5], [1, 1, 0], [0, 0.5, 0.5]),
        ([1, 0, 1], [0.5, 0.75, 1], [1, 1, 0], [0, 0.5, 0.5]),
        ([1, 0, 1], [0.25, 0.5, 0.75], [1, 1, 0], [0, 0.5, 0.5]),
    ],
)
def test_det_curve_toydata(y_true, y_score, expected_fpr, expected_fnr):
    # Check on a batch of small examples.
    fpr, fnr, _ = det_curve(y_true, y_score)

    assert_allclose(fpr, expected_fpr)
    assert_allclose(fnr, expected_fnr)


<<<<<<< HEAD
@pytest.mark.parametrize("y_true,y_score,expected_fpr,expected_fnr", [
    ([1, 0], [0.5, 0.5], [1], [0]),
    ([0, 1], [0.5, 0.5], [1], [0]),
    ([0, 0, 1], [0.25, 0.5, 0.5], [0.5], [0]),
    ([0, 1, 0], [0.25, 0.5, 0.5], [0.5], [0]),
    ([0, 1, 1], [0.25, 0.5, 0.5], [0], [0]),
    ([1, 0, 0], [0.25, 0.5, 0.5], [1], [0]),
    ([1, 0, 1], [0.25, 0.5, 0.5], [1], [0]),
    ([1, 1, 0], [0.25, 0.5, 0.5], [1], [0]),
])
=======
@pytest.mark.parametrize(
    "y_true,y_score,expected_fpr,expected_fnr",
    [
        ([1, 0], [0.5, 0.5], [1], [0]),
        ([0, 1], [0.5, 0.5], [1], [0]),
        ([0, 0, 1], [0.25, 0.5, 0.5], [0.5], [0]),
        ([0, 1, 0], [0.25, 0.5, 0.5], [0.5], [0]),
        ([0, 1, 1], [0.25, 0.5, 0.5], [0], [0]),
        ([1, 0, 0], [0.25, 0.5, 0.5], [1], [0]),
        ([1, 0, 1], [0.25, 0.5, 0.5], [1], [0]),
        ([1, 1, 0], [0.25, 0.5, 0.5], [1], [0]),
    ],
)
>>>>>>> 0a481167
def test_det_curve_tie_handling(y_true, y_score, expected_fpr, expected_fnr):
    fpr, fnr, _ = det_curve(y_true, y_score)

    assert_allclose(fpr, expected_fpr)
    assert_allclose(fnr, expected_fnr)


def test_det_curve_sanity_check():
    # Exactly duplicated inputs yield the same result.
    assert_allclose(
        det_curve([0, 0, 1], [0, 0.5, 1]),
        det_curve([0, 0, 0, 0, 1, 1], [0, 0, 0.5, 0.5, 1, 1]),
    )


@pytest.mark.parametrize("y_score", [(0), (0.25), (0.5), (0.75), (1)])
def test_det_curve_constant_scores(y_score):
    fpr, fnr, threshold = det_curve(
        y_true=[0, 1, 0, 1, 0, 1], y_score=np.full(6, y_score)
    )

    assert_allclose(fpr, [1])
    assert_allclose(fnr, [0])
    assert_allclose(threshold, [y_score])


@pytest.mark.parametrize(
    "y_true",
    [
        ([0, 0, 0, 0, 0, 1]),
        ([0, 0, 0, 0, 1, 1]),
        ([0, 0, 0, 1, 1, 1]),
        ([0, 0, 1, 1, 1, 1]),
        ([0, 1, 1, 1, 1, 1]),
    ],
)
def test_det_curve_perfect_scores(y_true):
    fpr, fnr, _ = det_curve(y_true=y_true, y_score=y_true)

    assert_allclose(fpr, [0])
    assert_allclose(fnr, [0])


@pytest.mark.parametrize(
    "y_true, y_pred, err_msg",
    [
        ([0, 1], [0, 0.5, 1], "inconsistent numbers of samples"),
        ([0, 1, 1], [0, 0.5], "inconsistent numbers of samples"),
        ([0, 0, 0], [0, 0.5, 1], "Only one class present in y_true"),
        ([1, 1, 1], [0, 0.5, 1], "Only one class present in y_true"),
        (
            ["cancer", "cancer", "not cancer"],
            [0.2, 0.3, 0.8],
            "pos_label is not specified",
        ),
    ],
)
def test_det_curve_bad_input(y_true, y_pred, err_msg):
    # input variables with inconsistent numbers of samples
    with pytest.raises(ValueError, match=err_msg):
        det_curve(y_true, y_pred)


def test_det_curve_pos_label():
    y_true = ["cancer"] * 3 + ["not cancer"] * 7
    y_pred_pos_not_cancer = np.array([0.1, 0.4, 0.6, 0.2, 0.3, 0.4, 0.5, 0.6, 0.7, 0.9])
    y_pred_pos_cancer = 1 - y_pred_pos_not_cancer

    fpr_pos_cancer, fnr_pos_cancer, th_pos_cancer = det_curve(
        y_true,
        y_pred_pos_cancer,
        pos_label="cancer",
    )
    fpr_pos_not_cancer, fnr_pos_not_cancer, th_pos_not_cancer = det_curve(
        y_true,
        y_pred_pos_not_cancer,
        pos_label="not cancer",
    )

    # check that the first threshold will change depending which label we
    # consider positive
    assert th_pos_cancer[0] == pytest.approx(0.4)
    assert th_pos_not_cancer[0] == pytest.approx(0.2)

    # check for the symmetry of the fpr and fnr
    assert_allclose(fpr_pos_cancer, fnr_pos_not_cancer[::-1])
    assert_allclose(fnr_pos_cancer, fpr_pos_not_cancer[::-1])


def check_lrap_toy(lrap_score):
    # Check on several small example that it works
    assert_almost_equal(lrap_score([[0, 1]], [[0.25, 0.75]]), 1)
    assert_almost_equal(lrap_score([[0, 1]], [[0.75, 0.25]]), 1 / 2)
    assert_almost_equal(lrap_score([[1, 1]], [[0.75, 0.25]]), 1)

    assert_almost_equal(lrap_score([[0, 0, 1]], [[0.25, 0.5, 0.75]]), 1)
    assert_almost_equal(lrap_score([[0, 1, 0]], [[0.25, 0.5, 0.75]]), 1 / 2)
    assert_almost_equal(lrap_score([[0, 1, 1]], [[0.25, 0.5, 0.75]]), 1)
    assert_almost_equal(lrap_score([[1, 0, 0]], [[0.25, 0.5, 0.75]]), 1 / 3)
    assert_almost_equal(
        lrap_score([[1, 0, 1]], [[0.25, 0.5, 0.75]]), (2 / 3 + 1 / 1) / 2
    )
    assert_almost_equal(
        lrap_score([[1, 1, 0]], [[0.25, 0.5, 0.75]]), (2 / 3 + 1 / 2) / 2
    )

    assert_almost_equal(lrap_score([[0, 0, 1]], [[0.75, 0.5, 0.25]]), 1 / 3)
    assert_almost_equal(lrap_score([[0, 1, 0]], [[0.75, 0.5, 0.25]]), 1 / 2)
    assert_almost_equal(
        lrap_score([[0, 1, 1]], [[0.75, 0.5, 0.25]]), (1 / 2 + 2 / 3) / 2
    )
    assert_almost_equal(lrap_score([[1, 0, 0]], [[0.75, 0.5, 0.25]]), 1)
    assert_almost_equal(lrap_score([[1, 0, 1]], [[0.75, 0.5, 0.25]]), (1 + 2 / 3) / 2)
    assert_almost_equal(lrap_score([[1, 1, 0]], [[0.75, 0.5, 0.25]]), 1)
    assert_almost_equal(lrap_score([[1, 1, 1]], [[0.75, 0.5, 0.25]]), 1)

    assert_almost_equal(lrap_score([[0, 0, 1]], [[0.5, 0.75, 0.25]]), 1 / 3)
    assert_almost_equal(lrap_score([[0, 1, 0]], [[0.5, 0.75, 0.25]]), 1)
    assert_almost_equal(lrap_score([[0, 1, 1]], [[0.5, 0.75, 0.25]]), (1 + 2 / 3) / 2)
    assert_almost_equal(lrap_score([[1, 0, 0]], [[0.5, 0.75, 0.25]]), 1 / 2)
    assert_almost_equal(
        lrap_score([[1, 0, 1]], [[0.5, 0.75, 0.25]]), (1 / 2 + 2 / 3) / 2
    )
    assert_almost_equal(lrap_score([[1, 1, 0]], [[0.5, 0.75, 0.25]]), 1)
    assert_almost_equal(lrap_score([[1, 1, 1]], [[0.5, 0.75, 0.25]]), 1)

    # Tie handling
    assert_almost_equal(lrap_score([[1, 0]], [[0.5, 0.5]]), 0.5)
    assert_almost_equal(lrap_score([[0, 1]], [[0.5, 0.5]]), 0.5)
    assert_almost_equal(lrap_score([[1, 1]], [[0.5, 0.5]]), 1)

    assert_almost_equal(lrap_score([[0, 0, 1]], [[0.25, 0.5, 0.5]]), 0.5)
    assert_almost_equal(lrap_score([[0, 1, 0]], [[0.25, 0.5, 0.5]]), 0.5)
    assert_almost_equal(lrap_score([[0, 1, 1]], [[0.25, 0.5, 0.5]]), 1)
    assert_almost_equal(lrap_score([[1, 0, 0]], [[0.25, 0.5, 0.5]]), 1 / 3)
    assert_almost_equal(
        lrap_score([[1, 0, 1]], [[0.25, 0.5, 0.5]]), (2 / 3 + 1 / 2) / 2
    )
    assert_almost_equal(
        lrap_score([[1, 1, 0]], [[0.25, 0.5, 0.5]]), (2 / 3 + 1 / 2) / 2
    )
    assert_almost_equal(lrap_score([[1, 1, 1]], [[0.25, 0.5, 0.5]]), 1)

    assert_almost_equal(lrap_score([[1, 1, 0]], [[0.5, 0.5, 0.5]]), 2 / 3)

    assert_almost_equal(lrap_score([[1, 1, 1, 0]], [[0.5, 0.5, 0.5, 0.5]]), 3 / 4)


def check_zero_or_all_relevant_labels(lrap_score):
    random_state = check_random_state(0)

    for n_labels in range(2, 5):
        y_score = random_state.uniform(size=(1, n_labels))
        y_score_ties = np.zeros_like(y_score)

        # No relevant labels
        y_true = np.zeros((1, n_labels))
        assert lrap_score(y_true, y_score) == 1.0
        assert lrap_score(y_true, y_score_ties) == 1.0

        # Only relevant labels
        y_true = np.ones((1, n_labels))
        assert lrap_score(y_true, y_score) == 1.0
        assert lrap_score(y_true, y_score_ties) == 1.0

    # Degenerate case: only one label
    assert_almost_equal(
        lrap_score([[1], [0], [1], [0]], [[0.5], [0.5], [0.5], [0.5]]), 1.0
    )


def check_lrap_error_raised(lrap_score):
    # Raise value error if not appropriate format
    with pytest.raises(ValueError):
        lrap_score([0, 1, 0], [0.25, 0.3, 0.2])
    with pytest.raises(ValueError):
        lrap_score([0, 1, 2], [[0.25, 0.75, 0.0], [0.7, 0.3, 0.0], [0.8, 0.2, 0.0]])
    with pytest.raises(ValueError):
        lrap_score(
            [(0), (1), (2)], [[0.25, 0.75, 0.0], [0.7, 0.3, 0.0], [0.8, 0.2, 0.0]]
        )

    # Check that y_true.shape != y_score.shape raise the proper exception
    with pytest.raises(ValueError):
        lrap_score([[0, 1], [0, 1]], [0, 1])
    with pytest.raises(ValueError):
        lrap_score([[0, 1], [0, 1]], [[0, 1]])
    with pytest.raises(ValueError):
        lrap_score([[0, 1], [0, 1]], [[0], [1]])
    with pytest.raises(ValueError):
        lrap_score([[0, 1]], [[0, 1], [0, 1]])
    with pytest.raises(ValueError):
        lrap_score([[0], [1]], [[0, 1], [0, 1]])
    with pytest.raises(ValueError):
        lrap_score([[0, 1], [0, 1]], [[0], [1]])


def check_lrap_only_ties(lrap_score):
    # Check tie handling in score
    # Basic check with only ties and increasing label space
    for n_labels in range(2, 10):
        y_score = np.ones((1, n_labels))

        # Check for growing number of consecutive relevant
        for n_relevant in range(1, n_labels):
            # Check for a bunch of positions
            for pos in range(n_labels - n_relevant):
                y_true = np.zeros((1, n_labels))
                y_true[0, pos : pos + n_relevant] = 1
                assert_almost_equal(lrap_score(y_true, y_score), n_relevant / n_labels)


def check_lrap_without_tie_and_increasing_score(lrap_score):
    # Check that Label ranking average precision works for various
    # Basic check with increasing label space size and decreasing score
    for n_labels in range(2, 10):
        y_score = n_labels - (np.arange(n_labels).reshape((1, n_labels)) + 1)

        # First and last
        y_true = np.zeros((1, n_labels))
        y_true[0, 0] = 1
        y_true[0, -1] = 1
        assert_almost_equal(lrap_score(y_true, y_score), (2 / n_labels + 1) / 2)

        # Check for growing number of consecutive relevant label
        for n_relevant in range(1, n_labels):
            # Check for a bunch of position
            for pos in range(n_labels - n_relevant):
                y_true = np.zeros((1, n_labels))
                y_true[0, pos : pos + n_relevant] = 1
                assert_almost_equal(
                    lrap_score(y_true, y_score),
                    sum(
                        (r + 1) / ((pos + r + 1) * n_relevant)
                        for r in range(n_relevant)
                    ),
                )


def _my_lrap(y_true, y_score):
    """Simple implementation of label ranking average precision"""
    check_consistent_length(y_true, y_score)
    y_true = check_array(y_true)
    y_score = check_array(y_score)
    n_samples, n_labels = y_true.shape
    score = np.empty((n_samples,))
    for i in range(n_samples):
        # The best rank correspond to 1. Rank higher than 1 are worse.
        # The best inverse ranking correspond to n_labels.
        unique_rank, inv_rank = np.unique(y_score[i], return_inverse=True)
        n_ranks = unique_rank.size
        rank = n_ranks - inv_rank

        # Rank need to be corrected to take into account ties
        # ex: rank 1 ex aequo means that both label are rank 2.
        corr_rank = np.bincount(rank, minlength=n_ranks + 1).cumsum()
        rank = corr_rank[rank]

        relevant = y_true[i].nonzero()[0]
        if relevant.size == 0 or relevant.size == n_labels:
            score[i] = 1
            continue

        score[i] = 0.0
        for label in relevant:
            # Let's count the number of relevant label with better rank
            # (smaller rank).
            n_ranked_above = sum(rank[r] <= rank[label] for r in relevant)

            # Weight by the rank of the actual label
            score[i] += n_ranked_above / rank[label]

        score[i] /= relevant.size

    return score.mean()


def check_alternative_lrap_implementation(
    lrap_score, n_classes=5, n_samples=20, random_state=0
):
    _, y_true = make_multilabel_classification(
        n_features=1,
        allow_unlabeled=False,
        random_state=random_state,
        n_classes=n_classes,
        n_samples=n_samples,
    )

    # Score with ties
    y_score = _sparse_random_matrix(
        n_components=y_true.shape[0],
        n_features=y_true.shape[1],
        random_state=random_state,
    )

    if hasattr(y_score, "toarray"):
        y_score = y_score.toarray()
    score_lrap = label_ranking_average_precision_score(y_true, y_score)
    score_my_lrap = _my_lrap(y_true, y_score)
    assert_almost_equal(score_lrap, score_my_lrap)

    # Uniform score
    random_state = check_random_state(random_state)
    y_score = random_state.uniform(size=(n_samples, n_classes))
    score_lrap = label_ranking_average_precision_score(y_true, y_score)
    score_my_lrap = _my_lrap(y_true, y_score)
    assert_almost_equal(score_lrap, score_my_lrap)


@pytest.mark.parametrize(
    "check",
    (
        check_lrap_toy,
        check_lrap_without_tie_and_increasing_score,
        check_lrap_only_ties,
        check_zero_or_all_relevant_labels,
    ),
)
@pytest.mark.parametrize("func", (label_ranking_average_precision_score, _my_lrap))
def test_label_ranking_avp(check, func):
    check(func)


def test_lrap_error_raised():
    check_lrap_error_raised(label_ranking_average_precision_score)


@pytest.mark.parametrize("n_samples", (1, 2, 8, 20))
@pytest.mark.parametrize("n_classes", (2, 5, 10))
@pytest.mark.parametrize("random_state", range(1))
def test_alternative_lrap_implementation(n_samples, n_classes, random_state):

    check_alternative_lrap_implementation(
        label_ranking_average_precision_score, n_classes, n_samples, random_state
    )


def test_lrap_sample_weighting_zero_labels():
    # Degenerate sample labeling (e.g., zero labels for a sample) is a valid
    # special case for lrap (the sample is considered to achieve perfect
    # precision), but this case is not tested in test_common.
    # For these test samples, the APs are 0.5, 0.75, and 1.0 (default for zero
    # labels).
    y_true = np.array([[1, 0, 0, 0], [1, 0, 0, 1], [0, 0, 0, 0]], dtype=bool)
    y_score = np.array(
        [[0.3, 0.4, 0.2, 0.1], [0.1, 0.2, 0.3, 0.4], [0.4, 0.3, 0.2, 0.1]]
    )
    samplewise_lraps = np.array([0.5, 0.75, 1.0])
    sample_weight = np.array([1.0, 1.0, 0.0])

    assert_almost_equal(
        label_ranking_average_precision_score(
            y_true, y_score, sample_weight=sample_weight
        ),
        np.sum(sample_weight * samplewise_lraps) / np.sum(sample_weight),
    )


def test_coverage_error():
    # Toy case
    assert_almost_equal(coverage_error([[0, 1]], [[0.25, 0.75]]), 1)
    assert_almost_equal(coverage_error([[0, 1]], [[0.75, 0.25]]), 2)
    assert_almost_equal(coverage_error([[1, 1]], [[0.75, 0.25]]), 2)
    assert_almost_equal(coverage_error([[0, 0]], [[0.75, 0.25]]), 0)

    assert_almost_equal(coverage_error([[0, 0, 0]], [[0.25, 0.5, 0.75]]), 0)
    assert_almost_equal(coverage_error([[0, 0, 1]], [[0.25, 0.5, 0.75]]), 1)
    assert_almost_equal(coverage_error([[0, 1, 0]], [[0.25, 0.5, 0.75]]), 2)
    assert_almost_equal(coverage_error([[0, 1, 1]], [[0.25, 0.5, 0.75]]), 2)
    assert_almost_equal(coverage_error([[1, 0, 0]], [[0.25, 0.5, 0.75]]), 3)
    assert_almost_equal(coverage_error([[1, 0, 1]], [[0.25, 0.5, 0.75]]), 3)
    assert_almost_equal(coverage_error([[1, 1, 0]], [[0.25, 0.5, 0.75]]), 3)
    assert_almost_equal(coverage_error([[1, 1, 1]], [[0.25, 0.5, 0.75]]), 3)

    assert_almost_equal(coverage_error([[0, 0, 0]], [[0.75, 0.5, 0.25]]), 0)
    assert_almost_equal(coverage_error([[0, 0, 1]], [[0.75, 0.5, 0.25]]), 3)
    assert_almost_equal(coverage_error([[0, 1, 0]], [[0.75, 0.5, 0.25]]), 2)
    assert_almost_equal(coverage_error([[0, 1, 1]], [[0.75, 0.5, 0.25]]), 3)
    assert_almost_equal(coverage_error([[1, 0, 0]], [[0.75, 0.5, 0.25]]), 1)
    assert_almost_equal(coverage_error([[1, 0, 1]], [[0.75, 0.5, 0.25]]), 3)
    assert_almost_equal(coverage_error([[1, 1, 0]], [[0.75, 0.5, 0.25]]), 2)
    assert_almost_equal(coverage_error([[1, 1, 1]], [[0.75, 0.5, 0.25]]), 3)

    assert_almost_equal(coverage_error([[0, 0, 0]], [[0.5, 0.75, 0.25]]), 0)
    assert_almost_equal(coverage_error([[0, 0, 1]], [[0.5, 0.75, 0.25]]), 3)
    assert_almost_equal(coverage_error([[0, 1, 0]], [[0.5, 0.75, 0.25]]), 1)
    assert_almost_equal(coverage_error([[0, 1, 1]], [[0.5, 0.75, 0.25]]), 3)
    assert_almost_equal(coverage_error([[1, 0, 0]], [[0.5, 0.75, 0.25]]), 2)
    assert_almost_equal(coverage_error([[1, 0, 1]], [[0.5, 0.75, 0.25]]), 3)
    assert_almost_equal(coverage_error([[1, 1, 0]], [[0.5, 0.75, 0.25]]), 2)
    assert_almost_equal(coverage_error([[1, 1, 1]], [[0.5, 0.75, 0.25]]), 3)

    # Non trivial case
    assert_almost_equal(
        coverage_error([[0, 1, 0], [1, 1, 0]], [[0.1, 10.0, -3], [0, 1, 3]]),
        (1 + 3) / 2.0,
    )

    assert_almost_equal(
        coverage_error(
            [[0, 1, 0], [1, 1, 0], [0, 1, 1]], [[0.1, 10, -3], [0, 1, 3], [0, 2, 0]]
        ),
        (1 + 3 + 3) / 3.0,
    )

    assert_almost_equal(
        coverage_error(
            [[0, 1, 0], [1, 1, 0], [0, 1, 1]], [[0.1, 10, -3], [3, 1, 3], [0, 2, 0]]
        ),
        (1 + 3 + 3) / 3.0,
    )


def test_coverage_tie_handling():
    assert_almost_equal(coverage_error([[0, 0]], [[0.5, 0.5]]), 0)
    assert_almost_equal(coverage_error([[1, 0]], [[0.5, 0.5]]), 2)
    assert_almost_equal(coverage_error([[0, 1]], [[0.5, 0.5]]), 2)
    assert_almost_equal(coverage_error([[1, 1]], [[0.5, 0.5]]), 2)

    assert_almost_equal(coverage_error([[0, 0, 0]], [[0.25, 0.5, 0.5]]), 0)
    assert_almost_equal(coverage_error([[0, 0, 1]], [[0.25, 0.5, 0.5]]), 2)
    assert_almost_equal(coverage_error([[0, 1, 0]], [[0.25, 0.5, 0.5]]), 2)
    assert_almost_equal(coverage_error([[0, 1, 1]], [[0.25, 0.5, 0.5]]), 2)
    assert_almost_equal(coverage_error([[1, 0, 0]], [[0.25, 0.5, 0.5]]), 3)
    assert_almost_equal(coverage_error([[1, 0, 1]], [[0.25, 0.5, 0.5]]), 3)
    assert_almost_equal(coverage_error([[1, 1, 0]], [[0.25, 0.5, 0.5]]), 3)
    assert_almost_equal(coverage_error([[1, 1, 1]], [[0.25, 0.5, 0.5]]), 3)


@pytest.mark.parametrize(
    "y_true, y_score",
    [
        ([1, 0, 1], [0.25, 0.5, 0.5]),
        ([1, 0, 1], [[0.25, 0.5, 0.5]]),
        ([[1, 0, 1]], [0.25, 0.5, 0.5]),
    ],
)
def test_coverage_1d_error_message(y_true, y_score):
    # Non-regression test for:
    # https://github.com/scikit-learn/scikit-learn/issues/23368
    with pytest.raises(ValueError, match=r"Expected 2D array, got 1D array instead"):
        coverage_error(y_true, y_score)


def test_label_ranking_loss():
    assert_almost_equal(label_ranking_loss([[0, 1]], [[0.25, 0.75]]), 0)
    assert_almost_equal(label_ranking_loss([[0, 1]], [[0.75, 0.25]]), 1)

    assert_almost_equal(label_ranking_loss([[0, 0, 1]], [[0.25, 0.5, 0.75]]), 0)
    assert_almost_equal(label_ranking_loss([[0, 1, 0]], [[0.25, 0.5, 0.75]]), 1 / 2)
    assert_almost_equal(label_ranking_loss([[0, 1, 1]], [[0.25, 0.5, 0.75]]), 0)
    assert_almost_equal(label_ranking_loss([[1, 0, 0]], [[0.25, 0.5, 0.75]]), 2 / 2)
    assert_almost_equal(label_ranking_loss([[1, 0, 1]], [[0.25, 0.5, 0.75]]), 1 / 2)
    assert_almost_equal(label_ranking_loss([[1, 1, 0]], [[0.25, 0.5, 0.75]]), 2 / 2)

    # Undefined metrics -  the ranking doesn't matter
    assert_almost_equal(label_ranking_loss([[0, 0]], [[0.75, 0.25]]), 0)
    assert_almost_equal(label_ranking_loss([[1, 1]], [[0.75, 0.25]]), 0)
    assert_almost_equal(label_ranking_loss([[0, 0]], [[0.5, 0.5]]), 0)
    assert_almost_equal(label_ranking_loss([[1, 1]], [[0.5, 0.5]]), 0)

    assert_almost_equal(label_ranking_loss([[0, 0, 0]], [[0.5, 0.75, 0.25]]), 0)
    assert_almost_equal(label_ranking_loss([[1, 1, 1]], [[0.5, 0.75, 0.25]]), 0)
    assert_almost_equal(label_ranking_loss([[0, 0, 0]], [[0.25, 0.5, 0.5]]), 0)
    assert_almost_equal(label_ranking_loss([[1, 1, 1]], [[0.25, 0.5, 0.5]]), 0)

    # Non trivial case
    assert_almost_equal(
        label_ranking_loss([[0, 1, 0], [1, 1, 0]], [[0.1, 10.0, -3], [0, 1, 3]]),
        (0 + 2 / 2) / 2.0,
    )

    assert_almost_equal(
        label_ranking_loss(
            [[0, 1, 0], [1, 1, 0], [0, 1, 1]], [[0.1, 10, -3], [0, 1, 3], [0, 2, 0]]
        ),
        (0 + 2 / 2 + 1 / 2) / 3.0,
    )

    assert_almost_equal(
        label_ranking_loss(
            [[0, 1, 0], [1, 1, 0], [0, 1, 1]], [[0.1, 10, -3], [3, 1, 3], [0, 2, 0]]
        ),
        (0 + 2 / 2 + 1 / 2) / 3.0,
    )

    # Sparse csr matrices
    assert_almost_equal(
        label_ranking_loss(
            csr_matrix(np.array([[0, 1, 0], [1, 1, 0]])), [[0.1, 10, -3], [3, 1, 3]]
        ),
        (0 + 2 / 2) / 2.0,
    )


def test_ranking_appropriate_input_shape():
    # Check that y_true.shape != y_score.shape raise the proper exception
    with pytest.raises(ValueError):
        label_ranking_loss([[0, 1], [0, 1]], [0, 1])
    with pytest.raises(ValueError):
        label_ranking_loss([[0, 1], [0, 1]], [[0, 1]])
    with pytest.raises(ValueError):
        label_ranking_loss([[0, 1], [0, 1]], [[0], [1]])
    with pytest.raises(ValueError):
        label_ranking_loss([[0, 1]], [[0, 1], [0, 1]])
    with pytest.raises(ValueError):
        label_ranking_loss([[0], [1]], [[0, 1], [0, 1]])
    with pytest.raises(ValueError):
        label_ranking_loss([[0, 1], [0, 1]], [[0], [1]])


def test_ranking_loss_ties_handling():
    # Tie handling
    assert_almost_equal(label_ranking_loss([[1, 0]], [[0.5, 0.5]]), 1)
    assert_almost_equal(label_ranking_loss([[0, 1]], [[0.5, 0.5]]), 1)
    assert_almost_equal(label_ranking_loss([[0, 0, 1]], [[0.25, 0.5, 0.5]]), 1 / 2)
    assert_almost_equal(label_ranking_loss([[0, 1, 0]], [[0.25, 0.5, 0.5]]), 1 / 2)
    assert_almost_equal(label_ranking_loss([[0, 1, 1]], [[0.25, 0.5, 0.5]]), 0)
    assert_almost_equal(label_ranking_loss([[1, 0, 0]], [[0.25, 0.5, 0.5]]), 1)
    assert_almost_equal(label_ranking_loss([[1, 0, 1]], [[0.25, 0.5, 0.5]]), 1)
    assert_almost_equal(label_ranking_loss([[1, 1, 0]], [[0.25, 0.5, 0.5]]), 1)


def test_dcg_score():
    _, y_true = make_multilabel_classification(random_state=0, n_classes=10)
    y_score = -y_true + 1
    _test_dcg_score_for(y_true, y_score)
    y_true, y_score = np.random.RandomState(0).random_sample((2, 100, 10))
    _test_dcg_score_for(y_true, y_score)


def _test_dcg_score_for(y_true, y_score):
    discount = np.log2(np.arange(y_true.shape[1]) + 2)
    ideal = _dcg_sample_scores(y_true, y_true)
    score = _dcg_sample_scores(y_true, y_score)
    assert (score <= ideal).all()
    assert (_dcg_sample_scores(y_true, y_true, k=5) <= ideal).all()
    assert ideal.shape == (y_true.shape[0],)
    assert score.shape == (y_true.shape[0],)
    assert ideal == pytest.approx((np.sort(y_true)[:, ::-1] / discount).sum(axis=1))


def test_dcg_ties():
    y_true = np.asarray([np.arange(5)])
    y_score = np.zeros(y_true.shape)
    dcg = _dcg_sample_scores(y_true, y_score)
    dcg_ignore_ties = _dcg_sample_scores(y_true, y_score, ignore_ties=True)
    discounts = 1 / np.log2(np.arange(2, 7))
    assert dcg == pytest.approx([discounts.sum() * y_true.mean()])
    assert dcg_ignore_ties == pytest.approx([(discounts * y_true[:, ::-1]).sum()])
    y_score[0, 3:] = 1
    dcg = _dcg_sample_scores(y_true, y_score)
    dcg_ignore_ties = _dcg_sample_scores(y_true, y_score, ignore_ties=True)
    assert dcg_ignore_ties == pytest.approx([(discounts * y_true[:, ::-1]).sum()])
    assert dcg == pytest.approx(
        [
            discounts[:2].sum() * y_true[0, 3:].mean()
            + discounts[2:].sum() * y_true[0, :3].mean()
        ]
    )


def test_ndcg_ignore_ties_with_k():
    a = np.arange(12).reshape((2, 6))
    assert ndcg_score(a, a, k=3, ignore_ties=True) == pytest.approx(
        ndcg_score(a, a, k=3, ignore_ties=True)
    )


# TODO(1.4): Replace warning w/ ValueError
def test_ndcg_negative_ndarray_warn():
    y_true = np.array([[-0.89, -0.53, -0.47, 0.39, 0.56]])
    y_score = np.array([[0.07, 0.31, 0.75, 0.33, 0.27]])
    expected_message = (
        "ndcg_score should not be used on negative y_true values. ndcg_score will raise"
        " a ValueError on negative y_true values starting from version 1.4."
    )
    with pytest.warns(FutureWarning, match=expected_message):
        assert ndcg_score(y_true, y_score) == pytest.approx(396.0329)


def test_ndcg_invariant():
    y_true = np.arange(70).reshape(7, 10)
    y_score = y_true + np.random.RandomState(0).uniform(-0.2, 0.2, size=y_true.shape)
    ndcg = ndcg_score(y_true, y_score)
    ndcg_no_ties = ndcg_score(y_true, y_score, ignore_ties=True)
    assert ndcg == pytest.approx(ndcg_no_ties)
    assert ndcg == pytest.approx(1.0)
    y_score += 1000
    assert ndcg_score(y_true, y_score) == pytest.approx(1.0)


@pytest.mark.parametrize("ignore_ties", [True, False])
def test_ndcg_toy_examples(ignore_ties):
    y_true = 3 * np.eye(7)[:5]
    y_score = np.tile(np.arange(6, -1, -1), (5, 1))
    y_score_noisy = y_score + np.random.RandomState(0).uniform(
        -0.2, 0.2, size=y_score.shape
    )
    assert _dcg_sample_scores(
        y_true, y_score, ignore_ties=ignore_ties
    ) == pytest.approx(3 / np.log2(np.arange(2, 7)))
    assert _dcg_sample_scores(
        y_true, y_score_noisy, ignore_ties=ignore_ties
    ) == pytest.approx(3 / np.log2(np.arange(2, 7)))
    assert _ndcg_sample_scores(
        y_true, y_score, ignore_ties=ignore_ties
    ) == pytest.approx(1 / np.log2(np.arange(2, 7)))
    assert _dcg_sample_scores(
        y_true, y_score, log_base=10, ignore_ties=ignore_ties
    ) == pytest.approx(3 / np.log10(np.arange(2, 7)))
    assert ndcg_score(y_true, y_score, ignore_ties=ignore_ties) == pytest.approx(
        (1 / np.log2(np.arange(2, 7))).mean()
    )
    assert dcg_score(y_true, y_score, ignore_ties=ignore_ties) == pytest.approx(
        (3 / np.log2(np.arange(2, 7))).mean()
    )
    y_true = 3 * np.ones((5, 7))
    expected_dcg_score = (3 / np.log2(np.arange(2, 9))).sum()
    assert _dcg_sample_scores(
        y_true, y_score, ignore_ties=ignore_ties
    ) == pytest.approx(expected_dcg_score * np.ones(5))
    assert _ndcg_sample_scores(
        y_true, y_score, ignore_ties=ignore_ties
    ) == pytest.approx(np.ones(5))
    assert dcg_score(y_true, y_score, ignore_ties=ignore_ties) == pytest.approx(
        expected_dcg_score
    )
    assert ndcg_score(y_true, y_score, ignore_ties=ignore_ties) == pytest.approx(1.0)


def test_ndcg_score():
    _, y_true = make_multilabel_classification(random_state=0, n_classes=10)
    y_score = -y_true + 1
    _test_ndcg_score_for(y_true, y_score)
    y_true, y_score = np.random.RandomState(0).random_sample((2, 100, 10))
    _test_ndcg_score_for(y_true, y_score)


def _test_ndcg_score_for(y_true, y_score):
    ideal = _ndcg_sample_scores(y_true, y_true)
    score = _ndcg_sample_scores(y_true, y_score)
    assert (score <= ideal).all()
    all_zero = (y_true == 0).all(axis=1)
    assert ideal[~all_zero] == pytest.approx(np.ones((~all_zero).sum()))
    assert ideal[all_zero] == pytest.approx(np.zeros(all_zero.sum()))
    assert score[~all_zero] == pytest.approx(
        _dcg_sample_scores(y_true, y_score)[~all_zero]
        / _dcg_sample_scores(y_true, y_true)[~all_zero]
    )
    assert score[all_zero] == pytest.approx(np.zeros(all_zero.sum()))
    assert ideal.shape == (y_true.shape[0],)
    assert score.shape == (y_true.shape[0],)


def test_partial_roc_auc_score():
    # Check `roc_auc_score` for max_fpr != `None`
    y_true = np.array([0, 0, 1, 1])
    assert roc_auc_score(y_true, y_true, max_fpr=1) == 1
    assert roc_auc_score(y_true, y_true, max_fpr=0.001) == 1
    with pytest.raises(ValueError):
        assert roc_auc_score(y_true, y_true, max_fpr=-0.1)
    with pytest.raises(ValueError):
        assert roc_auc_score(y_true, y_true, max_fpr=1.1)
    with pytest.raises(ValueError):
        assert roc_auc_score(y_true, y_true, max_fpr=0)

    y_scores = np.array([0.1, 0, 0.1, 0.01])
    roc_auc_with_max_fpr_one = roc_auc_score(y_true, y_scores, max_fpr=1)
    unconstrained_roc_auc = roc_auc_score(y_true, y_scores)
    assert roc_auc_with_max_fpr_one == unconstrained_roc_auc
    assert roc_auc_score(y_true, y_scores, max_fpr=0.3) == 0.5

    y_true, y_pred, _ = make_prediction(binary=True)
    for max_fpr in np.linspace(1e-4, 1, 5):
        assert_almost_equal(
            roc_auc_score(y_true, y_pred, max_fpr=max_fpr),
            _partial_roc_auc_score(y_true, y_pred, max_fpr),
        )


@pytest.mark.parametrize(
    "y_true, k, true_score",
    [
        ([0, 1, 2, 3], 1, 0.25),
        ([0, 1, 2, 3], 2, 0.5),
        ([0, 1, 2, 3], 3, 0.75),
    ],
)
def test_top_k_accuracy_score(y_true, k, true_score):
    y_score = np.array(
        [
            [0.4, 0.3, 0.2, 0.1],
            [0.1, 0.3, 0.4, 0.2],
            [0.4, 0.1, 0.2, 0.3],
            [0.3, 0.2, 0.4, 0.1],
        ]
    )
    score = top_k_accuracy_score(y_true, y_score, k=k)
    assert score == pytest.approx(true_score)


@pytest.mark.parametrize(
    "y_score, k, true_score",
    [
        (np.array([-1, -1, 1, 1]), 1, 1),
        (np.array([-1, 1, -1, 1]), 1, 0.5),
        (np.array([-1, 1, -1, 1]), 2, 1),
        (np.array([0.2, 0.2, 0.7, 0.7]), 1, 1),
        (np.array([0.2, 0.7, 0.2, 0.7]), 1, 0.5),
        (np.array([0.2, 0.7, 0.2, 0.7]), 2, 1),
    ],
)
def test_top_k_accuracy_score_binary(y_score, k, true_score):
    y_true = [0, 0, 1, 1]

    threshold = 0.5 if y_score.min() >= 0 and y_score.max() <= 1 else 0
    y_pred = (y_score > threshold).astype(np.int64) if k == 1 else y_true

    score = top_k_accuracy_score(y_true, y_score, k=k)
    score_acc = accuracy_score(y_true, y_pred)

    assert score == score_acc == pytest.approx(true_score)


@pytest.mark.parametrize(
    "y_true, true_score, labels",
    [
        (np.array([0, 1, 1, 2]), 0.75, [0, 1, 2, 3]),
        (np.array([0, 1, 1, 1]), 0.5, [0, 1, 2, 3]),
        (np.array([1, 1, 1, 1]), 0.5, [0, 1, 2, 3]),
        (np.array(["a", "e", "e", "a"]), 0.75, ["a", "b", "d", "e"]),
    ],
)
@pytest.mark.parametrize("labels_as_ndarray", [True, False])
def test_top_k_accuracy_score_multiclass_with_labels(
    y_true, true_score, labels, labels_as_ndarray
):
    """Test when labels and y_score are multiclass."""
    if labels_as_ndarray:
        labels = np.asarray(labels)
    y_score = np.array(
        [
            [0.4, 0.3, 0.2, 0.1],
            [0.1, 0.3, 0.4, 0.2],
            [0.4, 0.1, 0.2, 0.3],
            [0.3, 0.2, 0.4, 0.1],
        ]
    )

    score = top_k_accuracy_score(y_true, y_score, k=2, labels=labels)
    assert score == pytest.approx(true_score)


def test_top_k_accuracy_score_increasing():
    # Make sure increasing k leads to a higher score
    X, y = datasets.make_classification(
        n_classes=10, n_samples=1000, n_informative=10, random_state=0
    )

    X_train, X_test, y_train, y_test = train_test_split(X, y, random_state=0)

    clf = LogisticRegression(random_state=0)
    clf.fit(X_train, y_train)

    for X, y in zip((X_train, X_test), (y_train, y_test)):
        scores = [
            top_k_accuracy_score(y, clf.predict_proba(X), k=k) for k in range(2, 10)
        ]

        assert np.all(np.diff(scores) > 0)


@pytest.mark.parametrize(
    "y_true, k, true_score",
    [
        ([0, 1, 2, 3], 1, 0.25),
        ([0, 1, 2, 3], 2, 0.5),
        ([0, 1, 2, 3], 3, 1),
    ],
)
def test_top_k_accuracy_score_ties(y_true, k, true_score):
    # Make sure highest indices labels are chosen first in case of ties
    y_score = np.array(
        [
            [5, 5, 7, 0],
            [1, 5, 5, 5],
            [0, 0, 3, 3],
            [1, 1, 1, 1],
        ]
    )
    assert top_k_accuracy_score(y_true, y_score, k=k) == pytest.approx(true_score)


@pytest.mark.parametrize(
    "y_true, k",
    [
        ([0, 1, 2, 3], 4),
        ([0, 1, 2, 3], 5),
    ],
)
def test_top_k_accuracy_score_warning(y_true, k):
    y_score = np.array(
        [
            [0.4, 0.3, 0.2, 0.1],
            [0.1, 0.4, 0.3, 0.2],
            [0.2, 0.1, 0.4, 0.3],
            [0.3, 0.2, 0.1, 0.4],
        ]
    )
    expected_message = (
        r"'k' \(\d+\) greater than or equal to 'n_classes' \(\d+\) will result in a "
        "perfect score and is therefore meaningless."
    )
    with pytest.warns(UndefinedMetricWarning, match=expected_message):
        score = top_k_accuracy_score(y_true, y_score, k=k)
    assert score == 1


@pytest.mark.parametrize(
    "y_true, y_score, labels, msg",
    [
        (
            [0, 0.57, 1, 2],
            [
                [0.2, 0.1, 0.7],
                [0.4, 0.3, 0.3],
                [0.3, 0.4, 0.3],
                [0.4, 0.5, 0.1],
            ],
            None,
            "y type must be 'binary' or 'multiclass', got 'continuous'",
        ),
        (
            [0, 1, 2, 3],
            [
                [0.2, 0.1, 0.7],
                [0.4, 0.3, 0.3],
                [0.3, 0.4, 0.3],
                [0.4, 0.5, 0.1],
            ],
            None,
            r"Number of classes in 'y_true' \(4\) not equal to the number of "
            r"classes in 'y_score' \(3\).",
        ),
        (
            ["c", "c", "a", "b"],
            [
                [0.2, 0.1, 0.7],
                [0.4, 0.3, 0.3],
                [0.3, 0.4, 0.3],
                [0.4, 0.5, 0.1],
            ],
            ["a", "b", "c", "c"],
            "Parameter 'labels' must be unique.",
        ),
        (
            ["c", "c", "a", "b"],
            [
                [0.2, 0.1, 0.7],
                [0.4, 0.3, 0.3],
                [0.3, 0.4, 0.3],
                [0.4, 0.5, 0.1],
            ],
            ["a", "c", "b"],
            "Parameter 'labels' must be ordered.",
        ),
        (
            [0, 0, 1, 2],
            [
                [0.2, 0.1, 0.7],
                [0.4, 0.3, 0.3],
                [0.3, 0.4, 0.3],
                [0.4, 0.5, 0.1],
            ],
            [0, 1, 2, 3],
            r"Number of given labels \(4\) not equal to the number of classes in "
            r"'y_score' \(3\).",
        ),
        (
            [0, 0, 1, 2],
            [
                [0.2, 0.1, 0.7],
                [0.4, 0.3, 0.3],
                [0.3, 0.4, 0.3],
                [0.4, 0.5, 0.1],
            ],
            [0, 1, 3],
            "'y_true' contains labels not in parameter 'labels'.",
        ),
        (
            [0, 1],
            [[0.5, 0.2, 0.2], [0.3, 0.4, 0.2]],
            None,
            "`y_true` is binary while y_score is 2d with 3 classes. If"
            " `y_true` does not contain all the labels, `labels` must be provided",
        ),
    ],
)
def test_top_k_accuracy_score_error(y_true, y_score, labels, msg):
    with pytest.raises(ValueError, match=msg):
        top_k_accuracy_score(y_true, y_score, k=2, labels=labels)


def test_label_ranking_avg_precision_score_should_allow_csr_matrix_for_y_true_input():
    # Test that label_ranking_avg_precision_score accept sparse y_true.
    # Non-regression test for #22575
    y_true = csr_matrix([[1, 0, 0], [0, 0, 1]])
    y_score = np.array([[0.5, 0.9, 0.6], [0, 0, 1]])
    result = label_ranking_average_precision_score(y_true, y_score)
    assert result == pytest.approx(2 / 3)<|MERGE_RESOLUTION|>--- conflicted
+++ resolved
@@ -1192,18 +1192,6 @@
     assert_allclose(fnr, expected_fnr)
 
 
-<<<<<<< HEAD
-@pytest.mark.parametrize("y_true,y_score,expected_fpr,expected_fnr", [
-    ([1, 0], [0.5, 0.5], [1], [0]),
-    ([0, 1], [0.5, 0.5], [1], [0]),
-    ([0, 0, 1], [0.25, 0.5, 0.5], [0.5], [0]),
-    ([0, 1, 0], [0.25, 0.5, 0.5], [0.5], [0]),
-    ([0, 1, 1], [0.25, 0.5, 0.5], [0], [0]),
-    ([1, 0, 0], [0.25, 0.5, 0.5], [1], [0]),
-    ([1, 0, 1], [0.25, 0.5, 0.5], [1], [0]),
-    ([1, 1, 0], [0.25, 0.5, 0.5], [1], [0]),
-])
-=======
 @pytest.mark.parametrize(
     "y_true,y_score,expected_fpr,expected_fnr",
     [
@@ -1217,7 +1205,6 @@
         ([1, 1, 0], [0.25, 0.5, 0.5], [1], [0]),
     ],
 )
->>>>>>> 0a481167
 def test_det_curve_tie_handling(y_true, y_score, expected_fpr, expected_fnr):
     fpr, fnr, _ = det_curve(y_true, y_score)
 

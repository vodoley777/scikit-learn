import re
import pytest
import numpy as np
import warnings
from scipy.sparse import csr_matrix

from sklearn import datasets
from sklearn import svm

from sklearn.utils.extmath import softmax
from sklearn.datasets import make_multilabel_classification
from sklearn.random_projection import _sparse_random_matrix
from sklearn.utils.validation import check_array, check_consistent_length
from sklearn.utils.validation import check_random_state

from sklearn.utils._testing import _convert_container
from sklearn.utils._testing import assert_allclose
from sklearn.utils._testing import assert_almost_equal
from sklearn.utils._testing import assert_array_equal
from sklearn.utils._testing import assert_array_almost_equal
from sklearn.utils._testing import assert_warns

from sklearn.metrics import accuracy_score
from sklearn.metrics import auc
from sklearn.metrics import average_precision_score
from sklearn.metrics import coverage_error
from sklearn.metrics import det_curve
from sklearn.metrics import label_ranking_average_precision_score
from sklearn.metrics import precision_recall_curve
from sklearn.metrics import label_ranking_loss
from sklearn.metrics import roc_auc_score
from sklearn.metrics import roc_curve
from sklearn.metrics._ranking import _ndcg_sample_scores, _dcg_sample_scores
from sklearn.metrics import ndcg_score, dcg_score
from sklearn.metrics import top_k_accuracy_score

from sklearn.exceptions import UndefinedMetricWarning
from sklearn.model_selection import train_test_split
from sklearn.linear_model import LogisticRegression


###############################################################################
# Utilities for testing

CURVE_FUNCS = [
    det_curve,
    precision_recall_curve,
    roc_curve,
]


def make_prediction(dataset=None, binary=False):
    """Make some classification predictions on a toy dataset using a SVC

    If binary is True restrict to a binary classification problem instead of a
    multiclass classification problem
    """

    if dataset is None:
        # import some data to play with
        dataset = datasets.load_iris()

    X = dataset.data
    y = dataset.target

    if binary:
        # restrict to a binary classification task
        X, y = X[y < 2], y[y < 2]

    n_samples, n_features = X.shape
    p = np.arange(n_samples)

    rng = check_random_state(37)
    rng.shuffle(p)
    X, y = X[p], y[p]
    half = int(n_samples / 2)

    # add noisy features to make the problem harder and avoid perfect results
    rng = np.random.RandomState(0)
    X = np.c_[X, rng.randn(n_samples, 200 * n_features)]

    # run classifier, get class probabilities and label predictions
    clf = svm.SVC(kernel='linear', probability=True, random_state=0)
    y_score = clf.fit(X[:half], y[:half]).predict_proba(X[half:])

    if binary:
        # only interested in probabilities of the positive case
        # XXX: do we really want a special API for the binary case?
        y_score = y_score[:, 1]

    y_pred = clf.predict(X[half:])
    y_true = y[half:]
    return y_true, y_pred, y_score


###############################################################################
# Tests

def _auc(y_true, y_score):
    """Alternative implementation to check for correctness of
    `roc_auc_score`."""
    pos_label = np.unique(y_true)[1]

    # Count the number of times positive samples are correctly ranked above
    # negative samples.
    pos = y_score[y_true == pos_label]
    neg = y_score[y_true != pos_label]
    diff_matrix = pos.reshape(1, -1) - neg.reshape(-1, 1)
    n_correct = np.sum(diff_matrix > 0)

    return n_correct / float(len(pos) * len(neg))


def _average_precision(y_true, y_score):
    """Alternative implementation to check for correctness of
    `average_precision_score`.

    Note that this implementation fails on some edge cases.
    For example, for constant predictions e.g. [0.5, 0.5, 0.5],
    y_true = [1, 0, 0] returns an average precision of 0.33...
    but y_true = [0, 0, 1] returns 1.0.
    """
    pos_label = np.unique(y_true)[1]
    n_pos = np.sum(y_true == pos_label)
    order = np.argsort(y_score)[::-1]
    y_score = y_score[order]
    y_true = y_true[order]

    score = 0
    for i in range(len(y_score)):
        if y_true[i] == pos_label:
            # Compute precision up to document i
            # i.e, percentage of relevant documents up to document i.
            prec = 0
            for j in range(0, i + 1):
                if y_true[j] == pos_label:
                    prec += 1.0
            prec /= (i + 1.0)
            score += prec

    return score / n_pos


def _average_precision_slow(y_true, y_score):
    """A second alternative implementation of average precision that closely
    follows the Wikipedia article's definition (see References). This should
    give identical results as `average_precision_score` for all inputs.

    References
    ----------
    .. [1] `Wikipedia entry for the Average precision
       <https://en.wikipedia.org/wiki/Average_precision>`_
    """
    precision, recall, threshold = precision_recall_curve(y_true, y_score)
    precision = list(reversed(precision))
    recall = list(reversed(recall))
    average_precision = 0
    for i in range(1, len(precision)):
        average_precision += precision[i] * (recall[i] - recall[i - 1])
    return average_precision


def _partial_roc_auc_score(y_true, y_predict, max_fpr):
    """Alternative implementation to check for correctness of `roc_auc_score`
    with `max_fpr` set.
    """

    def _partial_roc(y_true, y_predict, max_fpr):
        fpr, tpr, _ = roc_curve(y_true, y_predict)
        new_fpr = fpr[fpr <= max_fpr]
        new_fpr = np.append(new_fpr, max_fpr)
        new_tpr = tpr[fpr <= max_fpr]
        idx_out = np.argmax(fpr > max_fpr)
        idx_in = idx_out - 1
        x_interp = [fpr[idx_in], fpr[idx_out]]
        y_interp = [tpr[idx_in], tpr[idx_out]]
        new_tpr = np.append(new_tpr, np.interp(max_fpr, x_interp, y_interp))
        return (new_fpr, new_tpr)

    new_fpr, new_tpr = _partial_roc(y_true, y_predict, max_fpr)
    partial_auc = auc(new_fpr, new_tpr)

    # Formula (5) from McClish 1989
    fpr1 = 0
    fpr2 = max_fpr
    min_area = 0.5 * (fpr2 - fpr1) * (fpr2 + fpr1)
    max_area = fpr2 - fpr1
    return 0.5 * (1 + (partial_auc - min_area) / (max_area - min_area))


@pytest.mark.parametrize('drop', [True, False])
def test_roc_curve(drop):
    # Test Area under Receiver Operating Characteristic (ROC) curve
    y_true, _, y_score = make_prediction(binary=True)
    expected_auc = _auc(y_true, y_score)

    fpr, tpr, thresholds = roc_curve(y_true, y_score,
                                     drop_intermediate=drop)
    roc_auc = auc(fpr, tpr)
    assert_array_almost_equal(roc_auc, expected_auc, decimal=2)
    assert_almost_equal(roc_auc, roc_auc_score(y_true, y_score))
    assert fpr.shape == tpr.shape
    assert fpr.shape == thresholds.shape


def test_roc_curve_end_points():
    # Make sure that roc_curve returns a curve start at 0 and ending and
    # 1 even in corner cases
    rng = np.random.RandomState(0)
    y_true = np.array([0] * 50 + [1] * 50)
    y_pred = rng.randint(3, size=100)
    fpr, tpr, thr = roc_curve(y_true, y_pred, drop_intermediate=True)
    assert fpr[0] == 0
    assert fpr[-1] == 1
    assert fpr.shape == tpr.shape
    assert fpr.shape == thr.shape


def test_roc_returns_consistency():
    # Test whether the returned threshold matches up with tpr
    # make small toy dataset
    y_true, _, y_score = make_prediction(binary=True)
    fpr, tpr, thresholds = roc_curve(y_true, y_score)

    # use the given thresholds to determine the tpr
    tpr_correct = []
    for t in thresholds:
        tp = np.sum((y_score >= t) & y_true)
        p = np.sum(y_true)
        tpr_correct.append(1.0 * tp / p)

    # compare tpr and tpr_correct to see if the thresholds' order was correct
    assert_array_almost_equal(tpr, tpr_correct, decimal=2)
    assert fpr.shape == tpr.shape
    assert fpr.shape == thresholds.shape


def test_roc_curve_multi():
    # roc_curve not applicable for multi-class problems
    y_true, _, y_score = make_prediction(binary=False)

    with pytest.raises(ValueError):
        roc_curve(y_true, y_score)


def test_roc_curve_confidence():
    # roc_curve for confidence scores
    y_true, _, y_score = make_prediction(binary=True)

    fpr, tpr, thresholds = roc_curve(y_true, y_score - 0.5)
    roc_auc = auc(fpr, tpr)
    assert_array_almost_equal(roc_auc, 0.90, decimal=2)
    assert fpr.shape == tpr.shape
    assert fpr.shape == thresholds.shape


def test_roc_curve_hard():
    # roc_curve for hard decisions
    y_true, pred, y_score = make_prediction(binary=True)

    # always predict one
    trivial_pred = np.ones(y_true.shape)
    fpr, tpr, thresholds = roc_curve(y_true, trivial_pred)
    roc_auc = auc(fpr, tpr)
    assert_array_almost_equal(roc_auc, 0.50, decimal=2)
    assert fpr.shape == tpr.shape
    assert fpr.shape == thresholds.shape

    # always predict zero
    trivial_pred = np.zeros(y_true.shape)
    fpr, tpr, thresholds = roc_curve(y_true, trivial_pred)
    roc_auc = auc(fpr, tpr)
    assert_array_almost_equal(roc_auc, 0.50, decimal=2)
    assert fpr.shape == tpr.shape
    assert fpr.shape == thresholds.shape

    # hard decisions
    fpr, tpr, thresholds = roc_curve(y_true, pred)
    roc_auc = auc(fpr, tpr)
    assert_array_almost_equal(roc_auc, 0.78, decimal=2)
    assert fpr.shape == tpr.shape
    assert fpr.shape == thresholds.shape


def test_roc_curve_one_label():
    y_true = [1, 1, 1, 1, 1, 1, 1, 1, 1, 1]
    y_pred = [0, 1, 0, 1, 0, 1, 0, 1, 0, 1]
    # assert there are warnings
    w = UndefinedMetricWarning
    fpr, tpr, thresholds = assert_warns(w, roc_curve, y_true, y_pred)
    # all true labels, all fpr should be nan
    assert_array_equal(fpr, np.full(len(thresholds), np.nan))
    assert fpr.shape == tpr.shape
    assert fpr.shape == thresholds.shape

    # assert there are warnings
    fpr, tpr, thresholds = assert_warns(w, roc_curve,
                                        [1 - x for x in y_true],
                                        y_pred)
    # all negative labels, all tpr should be nan
    assert_array_equal(tpr, np.full(len(thresholds), np.nan))
    assert fpr.shape == tpr.shape
    assert fpr.shape == thresholds.shape


def test_roc_curve_toydata():
    # Binary classification
    y_true = [0, 1]
    y_score = [0, 1]
    tpr, fpr, _ = roc_curve(y_true, y_score)
    roc_auc = roc_auc_score(y_true, y_score)
    assert_array_almost_equal(tpr, [0, 0, 1])
    assert_array_almost_equal(fpr, [0, 1, 1])
    assert_almost_equal(roc_auc, 1.)

    y_true = [0, 1]
    y_score = [1, 0]
    tpr, fpr, _ = roc_curve(y_true, y_score)
    roc_auc = roc_auc_score(y_true, y_score)
    assert_array_almost_equal(tpr, [0, 1, 1])
    assert_array_almost_equal(fpr, [0, 0, 1])
    assert_almost_equal(roc_auc, 0.)

    y_true = [1, 0]
    y_score = [1, 1]
    tpr, fpr, _ = roc_curve(y_true, y_score)
    roc_auc = roc_auc_score(y_true, y_score)
    assert_array_almost_equal(tpr, [0, 1])
    assert_array_almost_equal(fpr, [0, 1])
    assert_almost_equal(roc_auc, 0.5)

    y_true = [1, 0]
    y_score = [1, 0]
    tpr, fpr, _ = roc_curve(y_true, y_score)
    roc_auc = roc_auc_score(y_true, y_score)
    assert_array_almost_equal(tpr, [0, 0, 1])
    assert_array_almost_equal(fpr, [0, 1, 1])
    assert_almost_equal(roc_auc, 1.)

    y_true = [1, 0]
    y_score = [0.5, 0.5]
    tpr, fpr, _ = roc_curve(y_true, y_score)
    roc_auc = roc_auc_score(y_true, y_score)
    assert_array_almost_equal(tpr, [0, 1])
    assert_array_almost_equal(fpr, [0, 1])
    assert_almost_equal(roc_auc, .5)

    y_true = [0, 0]
    y_score = [0.25, 0.75]
    # assert UndefinedMetricWarning because of no positive sample in y_true
    tpr, fpr, _ = assert_warns(UndefinedMetricWarning, roc_curve, y_true,
                               y_score)
    with pytest.raises(ValueError):
        roc_auc_score(y_true, y_score)
    assert_array_almost_equal(tpr, [0., 0.5, 1.])
    assert_array_almost_equal(fpr, [np.nan, np.nan, np.nan])

    y_true = [1, 1]
    y_score = [0.25, 0.75]
    # assert UndefinedMetricWarning because of no negative sample in y_true
    tpr, fpr, _ = assert_warns(UndefinedMetricWarning, roc_curve, y_true,
                               y_score)
    with pytest.raises(ValueError):
        roc_auc_score(y_true, y_score)
    assert_array_almost_equal(tpr, [np.nan, np.nan, np.nan])
    assert_array_almost_equal(fpr, [0., 0.5, 1.])

    # Multi-label classification task
    y_true = np.array([[0, 1], [0, 1]])
    y_score = np.array([[0, 1], [0, 1]])
    with pytest.raises(ValueError):
        roc_auc_score(y_true, y_score, average="macro")
    with pytest.raises(ValueError):
        roc_auc_score(y_true, y_score, average="weighted")
    assert_almost_equal(roc_auc_score(y_true, y_score, average="samples"), 1.)
    assert_almost_equal(roc_auc_score(y_true, y_score, average="micro"), 1.)

    y_true = np.array([[0, 1], [0, 1]])
    y_score = np.array([[0, 1], [1, 0]])
    with pytest.raises(ValueError):
        roc_auc_score(y_true, y_score, average="macro")
    with pytest.raises(ValueError):
        roc_auc_score(y_true, y_score, average="weighted")
    assert_almost_equal(roc_auc_score(y_true, y_score, average="samples"), 0.5)
    assert_almost_equal(roc_auc_score(y_true, y_score, average="micro"), 0.5)

    y_true = np.array([[1, 0], [0, 1]])
    y_score = np.array([[0, 1], [1, 0]])
    assert_almost_equal(roc_auc_score(y_true, y_score, average="macro"), 0)
    assert_almost_equal(roc_auc_score(y_true, y_score, average="weighted"), 0)
    assert_almost_equal(roc_auc_score(y_true, y_score, average="samples"), 0)
    assert_almost_equal(roc_auc_score(y_true, y_score, average="micro"), 0)

    y_true = np.array([[1, 0], [0, 1]])
    y_score = np.array([[0.5, 0.5], [0.5, 0.5]])
    assert_almost_equal(roc_auc_score(y_true, y_score, average="macro"), .5)
    assert_almost_equal(roc_auc_score(y_true, y_score, average="weighted"), .5)
    assert_almost_equal(roc_auc_score(y_true, y_score, average="samples"), .5)
    assert_almost_equal(roc_auc_score(y_true, y_score, average="micro"), .5)


def test_roc_curve_drop_intermediate():
    # Test that drop_intermediate drops the correct thresholds
    y_true = [0, 0, 0, 0, 1, 1]
    y_score = [0., 0.2, 0.5, 0.6, 0.7, 1.0]
    tpr, fpr, thresholds = roc_curve(y_true, y_score, drop_intermediate=True)
    assert_array_almost_equal(thresholds, [2., 1., 0.7, 0.])

    # Test dropping thresholds with repeating scores
    y_true = [0, 0, 0, 0, 0, 0, 0,
              1, 1, 1, 1, 1, 1]
    y_score = [0., 0.1, 0.6, 0.6, 0.7, 0.8, 0.9,
               0.6, 0.7, 0.8, 0.9, 0.9, 1.0]
    tpr, fpr, thresholds = roc_curve(y_true, y_score, drop_intermediate=True)
    assert_array_almost_equal(thresholds,
                              [2.0, 1.0, 0.9, 0.7, 0.6, 0.])


def test_roc_curve_fpr_tpr_increasing():
    # Ensure that fpr and tpr returned by roc_curve are increasing.
    # Construct an edge case with float y_score and sample_weight
    # when some adjacent values of fpr and tpr are actually the same.
    y_true = [0, 0, 1, 1, 1]
    y_score = [0.1, 0.7, 0.3, 0.4, 0.5]
    sample_weight = np.repeat(0.2, 5)
    fpr, tpr, _ = roc_curve(y_true, y_score, sample_weight=sample_weight)
    assert (np.diff(fpr) < 0).sum() == 0
    assert (np.diff(tpr) < 0).sum() == 0


def test_auc():
    # Test Area Under Curve (AUC) computation
    x = [0, 1]
    y = [0, 1]
    assert_array_almost_equal(auc(x, y), 0.5)
    x = [1, 0]
    y = [0, 1]
    assert_array_almost_equal(auc(x, y), 0.5)
    x = [1, 0, 0]
    y = [0, 1, 1]
    assert_array_almost_equal(auc(x, y), 0.5)
    x = [0, 1]
    y = [1, 1]
    assert_array_almost_equal(auc(x, y), 1)
    x = [0, 0.5, 1]
    y = [0, 0.5, 1]
    assert_array_almost_equal(auc(x, y), 0.5)


def test_auc_errors():
    # Incompatible shapes
    with pytest.raises(ValueError):
        auc([0.0, 0.5, 1.0], [0.1, 0.2])

    # Too few x values
    with pytest.raises(ValueError):
        auc([0.0], [0.1])

    # x is not in order
    x = [2, 1, 3, 4]
    y = [5, 6, 7, 8]
    error_message = ("x is neither increasing nor decreasing : "
                     "{}".format(np.array(x)))
    with pytest.raises(ValueError, match=re.escape(error_message)):
        auc(x, y)


@pytest.mark.parametrize(
    "y_true, labels",
    [(np.array([0, 1, 0, 2]), [0, 1, 2]),
     (np.array([0, 1, 0, 2]), None),
     (["a", "b", "a", "c"], ["a", "b", "c"]),
     (["a", "b", "a", "c"], None)]
)
def test_multiclass_ovo_roc_auc_toydata(y_true, labels):
    # Tests the one-vs-one multiclass ROC AUC algorithm
    # on a small example, representative of an expected use case.
    y_scores = np.array(
        [[0.1, 0.8, 0.1], [0.3, 0.4, 0.3], [0.35, 0.5, 0.15], [0, 0.2, 0.8]])

    # Used to compute the expected output.
    # Consider labels 0 and 1:
    # positive label is 0, negative label is 1
    score_01 = roc_auc_score([1, 0, 1], [0.1, 0.3, 0.35])
    # positive label is 1, negative label is 0
    score_10 = roc_auc_score([0, 1, 0], [0.8, 0.4, 0.5])
    average_score_01 = (score_01 + score_10) / 2

    # Consider labels 0 and 2:
    score_02 = roc_auc_score([1, 1, 0], [0.1, 0.35, 0])
    score_20 = roc_auc_score([0, 0, 1], [0.1, 0.15, 0.8])
    average_score_02 = (score_02 + score_20) / 2

    # Consider labels 1 and 2:
    score_12 = roc_auc_score([1, 0], [0.4, 0.2])
    score_21 = roc_auc_score([0, 1], [0.3, 0.8])
    average_score_12 = (score_12 + score_21) / 2

    # Unweighted, one-vs-one multiclass ROC AUC algorithm
    ovo_unweighted_score = (
        average_score_01 + average_score_02 + average_score_12) / 3
    assert_almost_equal(
        roc_auc_score(y_true, y_scores, labels=labels, multi_class="ovo"),
        ovo_unweighted_score)

    # Weighted, one-vs-one multiclass ROC AUC algorithm
    # Each term is weighted by the prevalence for the positive label.
    pair_scores = [average_score_01, average_score_02, average_score_12]
    prevalence = [0.75, 0.75, 0.50]
    ovo_weighted_score = np.average(pair_scores, weights=prevalence)
    assert_almost_equal(
        roc_auc_score(
            y_true,
            y_scores,
            labels=labels,
            multi_class="ovo",
            average="weighted"), ovo_weighted_score)


@pytest.mark.parametrize("y_true, labels",
                         [(np.array([0, 2, 0, 2]), [0, 1, 2]),
                          (np.array(['a', 'd', 'a', 'd']), ['a', 'b', 'd'])])
def test_multiclass_ovo_roc_auc_toydata_binary(y_true, labels):
    # Tests the one-vs-one multiclass ROC AUC algorithm for binary y_true
    #
    # on a small example, representative of an expected use case.
    y_scores = np.array(
        [[0.2, 0.0, 0.8], [0.6, 0.0, 0.4], [0.55, 0.0, 0.45], [0.4, 0.0, 0.6]])

    # Used to compute the expected output.
    # Consider labels 0 and 1:
    # positive label is 0, negative label is 1
    score_01 = roc_auc_score([1, 0, 1, 0], [0.2, 0.6, 0.55, 0.4])
    # positive label is 1, negative label is 0
    score_10 = roc_auc_score([0, 1, 0, 1], [0.8, 0.4, 0.45, 0.6])
    ovo_score = (score_01 + score_10) / 2

    assert_almost_equal(
        roc_auc_score(y_true, y_scores, labels=labels, multi_class='ovo'),
        ovo_score)

    # Weighted, one-vs-one multiclass ROC AUC algorithm
    assert_almost_equal(
        roc_auc_score(y_true, y_scores, labels=labels, multi_class='ovo',
                      average="weighted"), ovo_score)


@pytest.mark.parametrize(
    "y_true, labels",
    [(np.array([0, 1, 2, 2]), None),
     (["a", "b", "c", "c"], None),
     ([0, 1, 2, 2], [0, 1, 2]),
     (["a", "b", "c", "c"], ["a", "b", "c"])])
def test_multiclass_ovr_roc_auc_toydata(y_true, labels):
    # Tests the unweighted, one-vs-rest multiclass ROC AUC algorithm
    # on a small example, representative of an expected use case.
    y_scores = np.array(
        [[1.0, 0.0, 0.0], [0.1, 0.5, 0.4], [0.1, 0.1, 0.8], [0.3, 0.3, 0.4]])
    # Compute the expected result by individually computing the 'one-vs-rest'
    # ROC AUC scores for classes 0, 1, and 2.
    out_0 = roc_auc_score([1, 0, 0, 0], y_scores[:, 0])
    out_1 = roc_auc_score([0, 1, 0, 0], y_scores[:, 1])
    out_2 = roc_auc_score([0, 0, 1, 1], y_scores[:, 2])
    result_unweighted = (out_0 + out_1 + out_2) / 3.

    assert_almost_equal(
        roc_auc_score(y_true, y_scores, multi_class="ovr", labels=labels),
        result_unweighted)

    # Tests the weighted, one-vs-rest multiclass ROC AUC algorithm
    # on the same input (Provost & Domingos, 2000)
    result_weighted = out_0 * 0.25 + out_1 * 0.25 + out_2 * 0.5
    assert_almost_equal(
        roc_auc_score(
            y_true,
            y_scores,
            multi_class="ovr",
            labels=labels,
            average="weighted"), result_weighted)


@pytest.mark.parametrize(
    "msg, y_true, labels",
    [("Parameter 'labels' must be unique", np.array([0, 1, 2, 2]), [0, 2, 0]),
     ("Parameter 'labels' must be unique", np.array(["a", "b", "c", "c"]),
      ["a", "a", "b"]),
     ("Number of classes in y_true not equal to the number of columns "
      "in 'y_score'", np.array([0, 2, 0, 2]), None),
     ("Parameter 'labels' must be ordered", np.array(["a", "b", "c", "c"]),
      ["a", "c", "b"]),
     ("Number of given labels, 2, not equal to the number of columns in "
      "'y_score', 3",
      np.array([0, 1, 2, 2]), [0, 1]),
     ("Number of given labels, 2, not equal to the number of columns in "
      "'y_score', 3",
      np.array(["a", "b", "c", "c"]), ["a", "b"]),
     ("Number of given labels, 4, not equal to the number of columns in "
      "'y_score', 3",
      np.array([0, 1, 2, 2]), [0, 1, 2, 3]),
     ("Number of given labels, 4, not equal to the number of columns in "
      "'y_score', 3",
      np.array(["a", "b", "c", "c"]), ["a", "b", "c", "d"]),
     ("'y_true' contains labels not in parameter 'labels'",
      np.array(["a", "b", "c", "e"]), ["a", "b", "c"]),
     ("'y_true' contains labels not in parameter 'labels'",
      np.array(["a", "b", "c", "d"]), ["a", "b", "c"]),
     ("'y_true' contains labels not in parameter 'labels'",
      np.array([0, 1, 2, 3]), [0, 1, 2])])
@pytest.mark.parametrize("multi_class", ["ovo", "ovr"])
def test_roc_auc_score_multiclass_labels_error(
        msg, y_true, labels, multi_class):
    y_scores = np.array(
        [[0.1, 0.8, 0.1], [0.3, 0.4, 0.3], [0.35, 0.5, 0.15], [0, 0.2, 0.8]])

    with pytest.raises(ValueError, match=msg):
        roc_auc_score(y_true, y_scores, labels=labels, multi_class=multi_class)


@pytest.mark.parametrize("msg, kwargs", [
    ((r"average must be one of \('macro', 'weighted'\) for "
      r"multiclass problems"), {"average": "samples", "multi_class": "ovo"}),
    ((r"average must be one of \('macro', 'weighted'\) for "
      r"multiclass problems"), {"average": "micro", "multi_class": "ovr"}),
    ((r"sample_weight is not supported for multiclass one-vs-one "
      r"ROC AUC, 'sample_weight' must be None in this case"),
     {"multi_class": "ovo", "sample_weight": []}),
    ((r"Partial AUC computation not available in multiclass setting, "
      r"'max_fpr' must be set to `None`, received `max_fpr=0.5` "
      r"instead"), {"multi_class": "ovo", "max_fpr": 0.5}),
    ((r"multi_class='ovp' is not supported for multiclass ROC AUC, "
      r"multi_class must be in \('ovo', 'ovr'\)"),
     {"multi_class": "ovp"}),
    (r"multi_class must be in \('ovo', 'ovr'\)", {})
])
def test_roc_auc_score_multiclass_error(msg, kwargs):
    # Test that roc_auc_score function returns an error when trying
    # to compute multiclass AUC for parameters where an output
    # is not defined.
    rng = check_random_state(404)
    y_score = rng.rand(20, 3)
    y_prob = softmax(y_score)
    y_true = rng.randint(0, 3, size=20)
    with pytest.raises(ValueError, match=msg):
        roc_auc_score(y_true, y_prob, **kwargs)


def test_auc_score_non_binary_class():
    # Test that roc_auc_score function returns an error when trying
    # to compute AUC for non-binary class values.
    rng = check_random_state(404)
    y_pred = rng.rand(10)
    # y_true contains only one class value
    y_true = np.zeros(10, dtype="int")
    err_msg = "ROC AUC score is not defined"
    with pytest.raises(ValueError, match=err_msg):
        roc_auc_score(y_true, y_pred)
    y_true = np.ones(10, dtype="int")
    with pytest.raises(ValueError, match=err_msg):
        roc_auc_score(y_true, y_pred)
    y_true = np.full(10, -1, dtype="int")
    with pytest.raises(ValueError, match=err_msg):
        roc_auc_score(y_true, y_pred)

    with warnings.catch_warnings(record=True):
        rng = check_random_state(404)
        y_pred = rng.rand(10)
        # y_true contains only one class value
        y_true = np.zeros(10, dtype="int")
        with pytest.raises(ValueError, match=err_msg):
            roc_auc_score(y_true, y_pred)
        y_true = np.ones(10, dtype="int")
        with pytest.raises(ValueError, match=err_msg):
            roc_auc_score(y_true, y_pred)
        y_true = np.full(10, -1, dtype="int")
        with pytest.raises(ValueError, match=err_msg):
            roc_auc_score(y_true, y_pred)


@pytest.mark.parametrize("curve_func", CURVE_FUNCS)
def test_binary_clf_curve_multiclass_error(curve_func):
    rng = check_random_state(404)
    y_true = rng.randint(0, 3, size=10)
    y_pred = rng.rand(10)
    msg = "multiclass format is not supported"
    with pytest.raises(ValueError, match=msg):
        curve_func(y_true, y_pred)


@pytest.mark.parametrize("curve_func", CURVE_FUNCS)
def test_binary_clf_curve_implicit_pos_label(curve_func):
    # Check that using string class labels raises an informative
    # error for any supported string dtype:
    msg = ("y_true takes value in {'a', 'b'} and pos_label is "
           "not specified: either make y_true take "
           "value in {0, 1} or {-1, 1} or pass pos_label "
           "explicitly.")
    with pytest.raises(ValueError, match=msg):
        curve_func(np.array(["a", "b"], dtype='<U1'), [0., 1.])

    with pytest.raises(ValueError, match=msg):
        curve_func(np.array(["a", "b"], dtype=object), [0., 1.])

<<<<<<< HEAD
=======
    # The error message is slightly different for bytes-encoded
    # class labels, but otherwise the behavior is the same:
    msg = ("y_true takes value in {b'a', b'b'} and pos_label is "
           "not specified: either make y_true take "
           "value in {0, 1} or {-1, 1} or pass pos_label "
           "explicitly.")
    with pytest.raises(ValueError, match=msg):
        curve_func(np.array([b"a", b"b"], dtype='<S1'), [0., 1.])

>>>>>>> 3ff1267a
    # Check that it is possible to use floating point class labels
    # that are interpreted similarly to integer class labels:
    y_pred = [0., 1., 0.2, 0.42]
    int_curve = curve_func([0, 1, 1, 0], y_pred)
    float_curve = curve_func([0., 1., 1., 0.], y_pred)
    for int_curve_part, float_curve_part in zip(int_curve, float_curve):
        np.testing.assert_allclose(int_curve_part, float_curve_part)


<<<<<<< HEAD
@pytest.mark.parametrize("curve_func", [
    precision_recall_curve,
    roc_curve
])
@pytest.mark.parametrize("labels_type", ['list', 'array'])
def test_binary_clf_curve_implicit_bytes_pos_label(curve_func, labels_type):
    # Check that using bytes class labels raises an informative
    # error for any supported string dtype:
    labels = _convert_container([b'a', b'b'], labels_type)
    msg = ('Labels are represented as bytes and are not supported. '
           'Convert the labels to Python string or integral format.')
    with pytest.raises(ValueError, match=msg):
        curve_func(labels, [0., 1.])
=======
@pytest.mark.parametrize("curve_func", CURVE_FUNCS)
def test_binary_clf_curve_zero_sample_weight(curve_func):
    y_true = [0, 0, 1, 1, 1]
    y_score = [0.1, 0.2, 0.3, 0.4, 0.5]
    sample_weight = [1, 1, 1, 0.5, 0]

    result_1 = curve_func(y_true, y_score, sample_weight=sample_weight)
    result_2 = curve_func(y_true[:-1], y_score[:-1],
                          sample_weight=sample_weight[:-1])

    for arr_1, arr_2 in zip(result_1, result_2):
        assert_allclose(arr_1, arr_2)
>>>>>>> 3ff1267a


def test_precision_recall_curve():
    y_true, _, y_score = make_prediction(binary=True)
    _test_precision_recall_curve(y_true, y_score)

    # Use {-1, 1} for labels; make sure original labels aren't modified
    y_true[np.where(y_true == 0)] = -1
    y_true_copy = y_true.copy()
    _test_precision_recall_curve(y_true, y_score)
    assert_array_equal(y_true_copy, y_true)

    labels = [1, 0, 0, 1]
    predict_probas = [1, 2, 3, 4]
    p, r, t = precision_recall_curve(labels, predict_probas)
    assert_array_almost_equal(p, np.array([0.5, 0.33333333, 0.5, 1., 1.]))
    assert_array_almost_equal(r, np.array([1., 0.5, 0.5, 0.5, 0.]))
    assert_array_almost_equal(t, np.array([1, 2, 3, 4]))
    assert p.size == r.size
    assert p.size == t.size + 1


def _test_precision_recall_curve(y_true, y_score):
    # Test Precision-Recall and aread under PR curve
    p, r, thresholds = precision_recall_curve(y_true, y_score)
    precision_recall_auc = _average_precision_slow(y_true, y_score)
    assert_array_almost_equal(precision_recall_auc, 0.859, 3)
    assert_array_almost_equal(precision_recall_auc,
                              average_precision_score(y_true, y_score))
    # `_average_precision` is not very precise in case of 0.5 ties: be tolerant
    assert_almost_equal(_average_precision(y_true, y_score),
                        precision_recall_auc, decimal=2)
    assert p.size == r.size
    assert p.size == thresholds.size + 1
    # Smoke test in the case of proba having only one value
    p, r, thresholds = precision_recall_curve(y_true, np.zeros_like(y_score))
    assert p.size == r.size
    assert p.size == thresholds.size + 1


def test_precision_recall_curve_toydata():
    with np.errstate(all="raise"):
        # Binary classification
        y_true = [0, 1]
        y_score = [0, 1]
        p, r, _ = precision_recall_curve(y_true, y_score)
        auc_prc = average_precision_score(y_true, y_score)
        assert_array_almost_equal(p, [1, 1])
        assert_array_almost_equal(r, [1, 0])
        assert_almost_equal(auc_prc, 1.)

        y_true = [0, 1]
        y_score = [1, 0]
        p, r, _ = precision_recall_curve(y_true, y_score)
        auc_prc = average_precision_score(y_true, y_score)
        assert_array_almost_equal(p, [0.5, 0., 1.])
        assert_array_almost_equal(r, [1., 0.,  0.])
        # Here we are doing a terrible prediction: we are always getting
        # it wrong, hence the average_precision_score is the accuracy at
        # chance: 50%
        assert_almost_equal(auc_prc, 0.5)

        y_true = [1, 0]
        y_score = [1, 1]
        p, r, _ = precision_recall_curve(y_true, y_score)
        auc_prc = average_precision_score(y_true, y_score)
        assert_array_almost_equal(p, [0.5, 1])
        assert_array_almost_equal(r, [1., 0])
        assert_almost_equal(auc_prc, .5)

        y_true = [1, 0]
        y_score = [1, 0]
        p, r, _ = precision_recall_curve(y_true, y_score)
        auc_prc = average_precision_score(y_true, y_score)
        assert_array_almost_equal(p, [1, 1])
        assert_array_almost_equal(r, [1, 0])
        assert_almost_equal(auc_prc, 1.)

        y_true = [1, 0]
        y_score = [0.5, 0.5]
        p, r, _ = precision_recall_curve(y_true, y_score)
        auc_prc = average_precision_score(y_true, y_score)
        assert_array_almost_equal(p, [0.5, 1])
        assert_array_almost_equal(r, [1, 0.])
        assert_almost_equal(auc_prc, .5)

        y_true = [0, 0]
        y_score = [0.25, 0.75]
        with pytest.raises(Exception):
            precision_recall_curve(y_true, y_score)
        with pytest.raises(Exception):
            average_precision_score(y_true, y_score)

        y_true = [1, 1]
        y_score = [0.25, 0.75]
        p, r, _ = precision_recall_curve(y_true, y_score)
        assert_almost_equal(average_precision_score(y_true, y_score), 1.)
        assert_array_almost_equal(p, [1., 1., 1.])
        assert_array_almost_equal(r, [1, 0.5, 0.])

        # Multi-label classification task
        y_true = np.array([[0, 1], [0, 1]])
        y_score = np.array([[0, 1], [0, 1]])
        with pytest.raises(Exception):
            average_precision_score(y_true, y_score, average="macro")
        with pytest.raises(Exception):
            average_precision_score(y_true, y_score, average="weighted")
        assert_almost_equal(average_precision_score(y_true, y_score,
                            average="samples"), 1.)
        assert_almost_equal(average_precision_score(y_true, y_score,
                            average="micro"), 1.)

        y_true = np.array([[0, 1], [0, 1]])
        y_score = np.array([[0, 1], [1, 0]])
        with pytest.raises(Exception):
            average_precision_score(y_true, y_score, average="macro")
        with pytest.raises(Exception):
            average_precision_score(y_true, y_score, average="weighted")
        assert_almost_equal(average_precision_score(y_true, y_score,
                            average="samples"), 0.75)
        assert_almost_equal(average_precision_score(y_true, y_score,
                            average="micro"), 0.5)

        y_true = np.array([[1, 0], [0, 1]])
        y_score = np.array([[0, 1], [1, 0]])
        assert_almost_equal(average_precision_score(y_true, y_score,
                            average="macro"), 0.5)
        assert_almost_equal(average_precision_score(y_true, y_score,
                            average="weighted"), 0.5)
        assert_almost_equal(average_precision_score(y_true, y_score,
                            average="samples"), 0.5)
        assert_almost_equal(average_precision_score(y_true, y_score,
                            average="micro"), 0.5)

        y_true = np.array([[1, 0], [0, 1]])
        y_score = np.array([[0.5, 0.5], [0.5, 0.5]])
        assert_almost_equal(average_precision_score(y_true, y_score,
                            average="macro"), 0.5)
        assert_almost_equal(average_precision_score(y_true, y_score,
                            average="weighted"), 0.5)
        assert_almost_equal(average_precision_score(y_true, y_score,
                            average="samples"), 0.5)
        assert_almost_equal(average_precision_score(y_true, y_score,
                            average="micro"), 0.5)

    with np.errstate(all="ignore"):
        # if one class is never present weighted should not be NaN
        y_true = np.array([[0, 0], [0, 1]])
        y_score = np.array([[0, 0], [0, 1]])
        assert_almost_equal(average_precision_score(y_true, y_score,
                            average="weighted"), 1)


def test_average_precision_constant_values():
    # Check the average_precision_score of a constant predictor is
    # the TPR

    # Generate a dataset with 25% of positives
    y_true = np.zeros(100, dtype=int)
    y_true[::4] = 1
    # And a constant score
    y_score = np.ones(100)
    # The precision is then the fraction of positive whatever the recall
    # is, as there is only one threshold:
    assert average_precision_score(y_true, y_score) == .25


def test_average_precision_score_pos_label_errors():
    # Raise an error when pos_label is not in binary y_true
    y_true = np.array([0, 1])
    y_pred = np.array([0, 1])
    err_msg = r"pos_label=2 is not a valid label. It should be one of \[0, 1\]"
    with pytest.raises(ValueError, match=err_msg):
        average_precision_score(y_true, y_pred, pos_label=2)
    # Raise an error for multilabel-indicator y_true with
    # pos_label other than 1
    y_true = np.array([[1, 0], [0, 1], [0, 1], [1, 0]])
    y_pred = np.array([[0.9, 0.1], [0.1, 0.9], [0.8, 0.2], [0.2, 0.8]])
    err_msg = (
        "Parameter pos_label is fixed to 1 for multilabel-indicator y_true. "
        "Do not set pos_label or set pos_label to 1."
    )
    with pytest.raises(ValueError, match=err_msg):
        average_precision_score(y_true, y_pred, pos_label=0)


def test_score_scale_invariance():
    # Test that average_precision_score and roc_auc_score are invariant by
    # the scaling or shifting of probabilities
    # This test was expanded (added scaled_down) in response to github
    # issue #3864 (and others), where overly aggressive rounding was causing
    # problems for users with very small y_score values
    y_true, _, y_score = make_prediction(binary=True)

    roc_auc = roc_auc_score(y_true, y_score)
    roc_auc_scaled_up = roc_auc_score(y_true, 100 * y_score)
    roc_auc_scaled_down = roc_auc_score(y_true, 1e-6 * y_score)
    roc_auc_shifted = roc_auc_score(y_true, y_score - 10)
    assert roc_auc == roc_auc_scaled_up
    assert roc_auc == roc_auc_scaled_down
    assert roc_auc == roc_auc_shifted

    pr_auc = average_precision_score(y_true, y_score)
    pr_auc_scaled_up = average_precision_score(y_true, 100 * y_score)
    pr_auc_scaled_down = average_precision_score(y_true, 1e-6 * y_score)
    pr_auc_shifted = average_precision_score(y_true, y_score - 10)
    assert pr_auc == pr_auc_scaled_up
    assert pr_auc == pr_auc_scaled_down
    assert pr_auc == pr_auc_shifted


@pytest.mark.parametrize("y_true,y_score,expected_fpr,expected_fnr", [
    ([0, 0, 1], [0, 0.5, 1], [0], [0]),
    ([0, 0, 1], [0, 0.25, 0.5], [0], [0]),
    ([0, 0, 1], [0.5, 0.75, 1], [0], [0]),
    ([0, 0, 1], [0.25, 0.5, 0.75], [0], [0]),
    ([0, 1, 0], [0, 0.5, 1], [0.5], [0]),
    ([0, 1, 0], [0, 0.25, 0.5], [0.5], [0]),
    ([0, 1, 0], [0.5, 0.75, 1], [0.5], [0]),
    ([0, 1, 0], [0.25, 0.5, 0.75], [0.5], [0]),
    ([0, 1, 1], [0, 0.5, 1], [0.0], [0]),
    ([0, 1, 1], [0, 0.25, 0.5], [0], [0]),
    ([0, 1, 1], [0.5, 0.75, 1], [0], [0]),
    ([0, 1, 1], [0.25, 0.5, 0.75], [0], [0]),
    ([1, 0, 0], [0, 0.5, 1], [1, 1, 0.5], [0, 1, 1]),
    ([1, 0, 0], [0, 0.25, 0.5], [1, 1, 0.5], [0, 1, 1]),
    ([1, 0, 0], [0.5, 0.75, 1], [1, 1, 0.5], [0, 1, 1]),
    ([1, 0, 0], [0.25, 0.5, 0.75], [1, 1, 0.5], [0, 1, 1]),
    ([1, 0, 1], [0, 0.5, 1], [1, 1, 0], [0, 0.5, 0.5]),
    ([1, 0, 1], [0, 0.25, 0.5], [1, 1, 0], [0, 0.5, 0.5]),
    ([1, 0, 1], [0.5, 0.75, 1], [1, 1, 0], [0, 0.5, 0.5]),
    ([1, 0, 1], [0.25, 0.5, 0.75], [1, 1, 0], [0, 0.5, 0.5]),
])
def test_det_curve_toydata(y_true, y_score, expected_fpr, expected_fnr):
    # Check on a batch of small examples.
    fpr, fnr, _ = det_curve(y_true, y_score)

    assert_allclose(fpr, expected_fpr)
    assert_allclose(fnr, expected_fnr)


@pytest.mark.parametrize("y_true,y_score,expected_fpr,expected_fnr", [
    ([1, 0], [0.5, 0.5], [1], [0]),
    ([0, 1], [0.5, 0.5], [1], [0]),
    ([0, 0, 1], [0.25, 0.5, 0.5], [0.5], [0]),
    ([0, 1, 0], [0.25, 0.5, 0.5], [0.5], [0]),
    ([0, 1, 1], [0.25, 0.5, 0.5], [0], [0]),
    ([1, 0, 0], [0.25, 0.5, 0.5], [1], [0]),
    ([1, 0, 1], [0.25, 0.5, 0.5], [1], [0]),
    ([1, 1, 0], [0.25, 0.5, 0.5], [1], [0]),
])
def test_det_curve_tie_handling(y_true, y_score, expected_fpr, expected_fnr):
    fpr, fnr, _ = det_curve(y_true, y_score)

    assert_allclose(fpr, expected_fpr)
    assert_allclose(fnr, expected_fnr)


def test_det_curve_sanity_check():
    # Exactly duplicated inputs yield the same result.
    assert_allclose(
        det_curve([0, 0, 1], [0, 0.5, 1]),
        det_curve(
            [0, 0, 0, 0, 1, 1], [0, 0, 0.5, 0.5, 1, 1])
    )


@pytest.mark.parametrize("y_score", [
    (0), (0.25), (0.5), (0.75), (1)
])
def test_det_curve_constant_scores(y_score):
    fpr, fnr, threshold = det_curve(
        y_true=[0, 1, 0, 1, 0, 1],
        y_score=np.full(6, y_score)
    )

    assert_allclose(fpr, [1])
    assert_allclose(fnr, [0])
    assert_allclose(threshold, [y_score])


@pytest.mark.parametrize("y_true", [
    ([0, 0, 0, 0, 0, 1]),
    ([0, 0, 0, 0, 1, 1]),
    ([0, 0, 0, 1, 1, 1]),
    ([0, 0, 1, 1, 1, 1]),
    ([0, 1, 1, 1, 1, 1]),
])
def test_det_curve_perfect_scores(y_true):
    fpr, fnr, _ = det_curve(
        y_true=y_true,
        y_score=y_true
    )

    assert_allclose(fpr, [0])
    assert_allclose(fnr, [0])


@pytest.mark.parametrize(
    "y_true, y_pred, err_msg",
    [
        ([0, 1], [0, 0.5, 1], "inconsistent numbers of samples"),
        ([0, 1, 1], [0, 0.5], "inconsistent numbers of samples"),
        ([0, 0, 0], [0, 0.5, 1], "Only one class present in y_true"),
        ([1, 1, 1], [0, 0.5, 1], "Only one class present in y_true"),
        (
            ["cancer", "cancer", "not cancer"],
            [0.2, 0.3, 0.8],
            "pos_label is not specified",
        ),
    ],
)
def test_det_curve_bad_input(y_true, y_pred, err_msg):
    # input variables with inconsistent numbers of samples
    with pytest.raises(ValueError, match=err_msg):
        det_curve(y_true, y_pred)


def test_det_curve_pos_label():
    y_true = ["cancer"] * 3 + ["not cancer"] * 7
    y_pred_pos_not_cancer = np.array(
        [0.1, 0.4, 0.6, 0.2, 0.3, 0.4, 0.5, 0.6, 0.7, 0.9]
    )
    y_pred_pos_cancer = 1 - y_pred_pos_not_cancer

    fpr_pos_cancer, fnr_pos_cancer, th_pos_cancer = \
        det_curve(
            y_true, y_pred_pos_cancer, pos_label="cancer",
        )
    fpr_pos_not_cancer, fnr_pos_not_cancer, th_pos_not_cancer = \
        det_curve(
            y_true, y_pred_pos_not_cancer, pos_label="not cancer",
        )

    # check that the first threshold will change depending which label we
    # consider positive
    assert th_pos_cancer[0] == pytest.approx(0.4)
    assert th_pos_not_cancer[0] == pytest.approx(0.2)

    # check for the symmetry of the fpr and fnr
    assert_allclose(fpr_pos_cancer, fnr_pos_not_cancer[::-1])
    assert_allclose(fnr_pos_cancer, fpr_pos_not_cancer[::-1])


def check_lrap_toy(lrap_score):
    # Check on several small example that it works
    assert_almost_equal(lrap_score([[0, 1]], [[0.25, 0.75]]), 1)
    assert_almost_equal(lrap_score([[0, 1]], [[0.75, 0.25]]), 1 / 2)
    assert_almost_equal(lrap_score([[1, 1]], [[0.75, 0.25]]), 1)

    assert_almost_equal(lrap_score([[0, 0, 1]], [[0.25, 0.5, 0.75]]), 1)
    assert_almost_equal(lrap_score([[0, 1, 0]], [[0.25, 0.5, 0.75]]), 1 / 2)
    assert_almost_equal(lrap_score([[0, 1, 1]], [[0.25, 0.5, 0.75]]), 1)
    assert_almost_equal(lrap_score([[1, 0, 0]], [[0.25, 0.5, 0.75]]), 1 / 3)
    assert_almost_equal(lrap_score([[1, 0, 1]], [[0.25, 0.5, 0.75]]),
                        (2 / 3 + 1 / 1) / 2)
    assert_almost_equal(lrap_score([[1, 1, 0]], [[0.25, 0.5, 0.75]]),
                        (2 / 3 + 1 / 2) / 2)

    assert_almost_equal(lrap_score([[0, 0, 1]], [[0.75, 0.5, 0.25]]), 1 / 3)
    assert_almost_equal(lrap_score([[0, 1, 0]], [[0.75, 0.5, 0.25]]), 1 / 2)
    assert_almost_equal(lrap_score([[0, 1, 1]], [[0.75, 0.5, 0.25]]),
                        (1 / 2 + 2 / 3) / 2)
    assert_almost_equal(lrap_score([[1, 0, 0]], [[0.75, 0.5, 0.25]]), 1)
    assert_almost_equal(lrap_score([[1, 0, 1]], [[0.75, 0.5, 0.25]]),
                        (1 + 2 / 3) / 2)
    assert_almost_equal(lrap_score([[1, 1, 0]], [[0.75, 0.5, 0.25]]), 1)
    assert_almost_equal(lrap_score([[1, 1, 1]], [[0.75, 0.5, 0.25]]), 1)

    assert_almost_equal(lrap_score([[0, 0, 1]], [[0.5, 0.75, 0.25]]), 1 / 3)
    assert_almost_equal(lrap_score([[0, 1, 0]], [[0.5, 0.75, 0.25]]), 1)
    assert_almost_equal(lrap_score([[0, 1, 1]], [[0.5, 0.75, 0.25]]),
                        (1 + 2 / 3) / 2)
    assert_almost_equal(lrap_score([[1, 0, 0]], [[0.5, 0.75, 0.25]]), 1 / 2)
    assert_almost_equal(lrap_score([[1, 0, 1]], [[0.5, 0.75, 0.25]]),
                        (1 / 2 + 2 / 3) / 2)
    assert_almost_equal(lrap_score([[1, 1, 0]], [[0.5, 0.75, 0.25]]), 1)
    assert_almost_equal(lrap_score([[1, 1, 1]], [[0.5, 0.75, 0.25]]), 1)

    # Tie handling
    assert_almost_equal(lrap_score([[1, 0]], [[0.5, 0.5]]), 0.5)
    assert_almost_equal(lrap_score([[0, 1]], [[0.5, 0.5]]), 0.5)
    assert_almost_equal(lrap_score([[1, 1]], [[0.5, 0.5]]), 1)

    assert_almost_equal(lrap_score([[0, 0, 1]], [[0.25, 0.5, 0.5]]), 0.5)
    assert_almost_equal(lrap_score([[0, 1, 0]], [[0.25, 0.5, 0.5]]), 0.5)
    assert_almost_equal(lrap_score([[0, 1, 1]], [[0.25, 0.5, 0.5]]), 1)
    assert_almost_equal(lrap_score([[1, 0, 0]], [[0.25, 0.5, 0.5]]), 1 / 3)
    assert_almost_equal(lrap_score([[1, 0, 1]], [[0.25, 0.5, 0.5]]),
                        (2 / 3 + 1 / 2) / 2)
    assert_almost_equal(lrap_score([[1, 1, 0]], [[0.25, 0.5, 0.5]]),
                        (2 / 3 + 1 / 2) / 2)
    assert_almost_equal(lrap_score([[1, 1, 1]], [[0.25, 0.5, 0.5]]), 1)

    assert_almost_equal(lrap_score([[1, 1, 0]], [[0.5, 0.5, 0.5]]), 2 / 3)

    assert_almost_equal(lrap_score([[1, 1, 1, 0]], [[0.5, 0.5, 0.5, 0.5]]),
                        3 / 4)


def check_zero_or_all_relevant_labels(lrap_score):
    random_state = check_random_state(0)

    for n_labels in range(2, 5):
        y_score = random_state.uniform(size=(1, n_labels))
        y_score_ties = np.zeros_like(y_score)

        # No relevant labels
        y_true = np.zeros((1, n_labels))
        assert lrap_score(y_true, y_score) == 1.
        assert lrap_score(y_true, y_score_ties) == 1.

        # Only relevant labels
        y_true = np.ones((1, n_labels))
        assert lrap_score(y_true, y_score) == 1.
        assert lrap_score(y_true, y_score_ties) == 1.

    # Degenerate case: only one label
    assert_almost_equal(lrap_score([[1], [0], [1], [0]],
                                   [[0.5], [0.5], [0.5], [0.5]]), 1.)


def check_lrap_error_raised(lrap_score):
    # Raise value error if not appropriate format
    with pytest.raises(ValueError):
        lrap_score([0, 1, 0], [0.25, 0.3, 0.2])
    with pytest.raises(ValueError):
        lrap_score([0, 1, 2],
                   [[0.25, 0.75, 0.0], [0.7, 0.3, 0.0], [0.8, 0.2, 0.0]])
    with pytest.raises(ValueError):
        lrap_score([(0), (1), (2)],
                   [[0.25, 0.75, 0.0], [0.7, 0.3, 0.0], [0.8, 0.2, 0.0]])

    # Check that y_true.shape != y_score.shape raise the proper exception
    with pytest.raises(ValueError):
        lrap_score([[0, 1], [0, 1]], [0, 1])
    with pytest.raises(ValueError):
        lrap_score([[0, 1], [0, 1]], [[0, 1]])
    with pytest.raises(ValueError):
        lrap_score([[0, 1], [0, 1]], [[0], [1]])
    with pytest.raises(ValueError):
        lrap_score([[0, 1]], [[0, 1], [0, 1]])
    with pytest.raises(ValueError):
        lrap_score([[0], [1]], [[0, 1], [0, 1]])
    with pytest.raises(ValueError):
        lrap_score([[0, 1], [0, 1]], [[0], [1]])


def check_lrap_only_ties(lrap_score):
    # Check tie handling in score
    # Basic check with only ties and increasing label space
    for n_labels in range(2, 10):
        y_score = np.ones((1, n_labels))

        # Check for growing number of consecutive relevant
        for n_relevant in range(1, n_labels):
            # Check for a bunch of positions
            for pos in range(n_labels - n_relevant):
                y_true = np.zeros((1, n_labels))
                y_true[0, pos:pos + n_relevant] = 1
                assert_almost_equal(lrap_score(y_true, y_score),
                                    n_relevant / n_labels)


def check_lrap_without_tie_and_increasing_score(lrap_score):
    # Check that Label ranking average precision works for various
    # Basic check with increasing label space size and decreasing score
    for n_labels in range(2, 10):
        y_score = n_labels - (np.arange(n_labels).reshape((1, n_labels)) + 1)

        # First and last
        y_true = np.zeros((1, n_labels))
        y_true[0, 0] = 1
        y_true[0, -1] = 1
        assert_almost_equal(lrap_score(y_true, y_score),
                            (2 / n_labels + 1) / 2)

        # Check for growing number of consecutive relevant label
        for n_relevant in range(1, n_labels):
            # Check for a bunch of position
            for pos in range(n_labels - n_relevant):
                y_true = np.zeros((1, n_labels))
                y_true[0, pos:pos + n_relevant] = 1
                assert_almost_equal(lrap_score(y_true, y_score),
                                    sum((r + 1) / ((pos + r + 1) * n_relevant)
                                        for r in range(n_relevant)))


def _my_lrap(y_true, y_score):
    """Simple implementation of label ranking average precision"""
    check_consistent_length(y_true, y_score)
    y_true = check_array(y_true)
    y_score = check_array(y_score)
    n_samples, n_labels = y_true.shape
    score = np.empty((n_samples, ))
    for i in range(n_samples):
        # The best rank correspond to 1. Rank higher than 1 are worse.
        # The best inverse ranking correspond to n_labels.
        unique_rank, inv_rank = np.unique(y_score[i], return_inverse=True)
        n_ranks = unique_rank.size
        rank = n_ranks - inv_rank

        # Rank need to be corrected to take into account ties
        # ex: rank 1 ex aequo means that both label are rank 2.
        corr_rank = np.bincount(rank, minlength=n_ranks + 1).cumsum()
        rank = corr_rank[rank]

        relevant = y_true[i].nonzero()[0]
        if relevant.size == 0 or relevant.size == n_labels:
            score[i] = 1
            continue

        score[i] = 0.
        for label in relevant:
            # Let's count the number of relevant label with better rank
            # (smaller rank).
            n_ranked_above = sum(rank[r] <= rank[label] for r in relevant)

            # Weight by the rank of the actual label
            score[i] += n_ranked_above / rank[label]

        score[i] /= relevant.size

    return score.mean()


def check_alternative_lrap_implementation(lrap_score, n_classes=5,
                                          n_samples=20, random_state=0):
    _, y_true = make_multilabel_classification(n_features=1,
                                               allow_unlabeled=False,
                                               random_state=random_state,
                                               n_classes=n_classes,
                                               n_samples=n_samples)

    # Score with ties
    y_score = _sparse_random_matrix(n_components=y_true.shape[0],
                                    n_features=y_true.shape[1],
                                    random_state=random_state)

    if hasattr(y_score, "toarray"):
        y_score = y_score.toarray()
    score_lrap = label_ranking_average_precision_score(y_true, y_score)
    score_my_lrap = _my_lrap(y_true, y_score)
    assert_almost_equal(score_lrap, score_my_lrap)

    # Uniform score
    random_state = check_random_state(random_state)
    y_score = random_state.uniform(size=(n_samples, n_classes))
    score_lrap = label_ranking_average_precision_score(y_true, y_score)
    score_my_lrap = _my_lrap(y_true, y_score)
    assert_almost_equal(score_lrap, score_my_lrap)


@pytest.mark.parametrize(
        'check',
        (check_lrap_toy,
         check_lrap_without_tie_and_increasing_score,
         check_lrap_only_ties,
         check_zero_or_all_relevant_labels))
@pytest.mark.parametrize(
        'func',
        (label_ranking_average_precision_score, _my_lrap))
def test_label_ranking_avp(check, func):
    check(func)


def test_lrap_error_raised():
    check_lrap_error_raised(label_ranking_average_precision_score)


@pytest.mark.parametrize('n_samples', (1, 2, 8, 20))
@pytest.mark.parametrize('n_classes', (2, 5, 10))
@pytest.mark.parametrize('random_state', range(1))
def test_alternative_lrap_implementation(n_samples, n_classes, random_state):

    check_alternative_lrap_implementation(
               label_ranking_average_precision_score,
               n_classes, n_samples, random_state)


def test_lrap_sample_weighting_zero_labels():
    # Degenerate sample labeling (e.g., zero labels for a sample) is a valid
    # special case for lrap (the sample is considered to achieve perfect
    # precision), but this case is not tested in test_common.
    # For these test samples, the APs are 0.5, 0.75, and 1.0 (default for zero
    # labels).
    y_true = np.array([[1, 0, 0, 0], [1, 0, 0, 1], [0, 0, 0, 0]],
                      dtype=bool)
    y_score = np.array([[0.3, 0.4, 0.2, 0.1], [0.1, 0.2, 0.3, 0.4],
                        [0.4, 0.3, 0.2, 0.1]])
    samplewise_lraps = np.array([0.5, 0.75, 1.0])
    sample_weight = np.array([1.0, 1.0, 0.0])

    assert_almost_equal(
        label_ranking_average_precision_score(y_true, y_score,
                                              sample_weight=sample_weight),
        np.sum(sample_weight * samplewise_lraps) / np.sum(sample_weight))


def test_coverage_error():
    # Toy case
    assert_almost_equal(coverage_error([[0, 1]], [[0.25, 0.75]]), 1)
    assert_almost_equal(coverage_error([[0, 1]], [[0.75, 0.25]]), 2)
    assert_almost_equal(coverage_error([[1, 1]], [[0.75, 0.25]]), 2)
    assert_almost_equal(coverage_error([[0, 0]], [[0.75, 0.25]]), 0)

    assert_almost_equal(coverage_error([[0, 0, 0]], [[0.25, 0.5, 0.75]]), 0)
    assert_almost_equal(coverage_error([[0, 0, 1]], [[0.25, 0.5, 0.75]]), 1)
    assert_almost_equal(coverage_error([[0, 1, 0]], [[0.25, 0.5, 0.75]]), 2)
    assert_almost_equal(coverage_error([[0, 1, 1]], [[0.25, 0.5, 0.75]]), 2)
    assert_almost_equal(coverage_error([[1, 0, 0]], [[0.25, 0.5, 0.75]]), 3)
    assert_almost_equal(coverage_error([[1, 0, 1]], [[0.25, 0.5, 0.75]]), 3)
    assert_almost_equal(coverage_error([[1, 1, 0]], [[0.25, 0.5, 0.75]]), 3)
    assert_almost_equal(coverage_error([[1, 1, 1]], [[0.25, 0.5, 0.75]]), 3)

    assert_almost_equal(coverage_error([[0, 0, 0]], [[0.75, 0.5, 0.25]]), 0)
    assert_almost_equal(coverage_error([[0, 0, 1]], [[0.75, 0.5, 0.25]]), 3)
    assert_almost_equal(coverage_error([[0, 1, 0]], [[0.75, 0.5, 0.25]]), 2)
    assert_almost_equal(coverage_error([[0, 1, 1]], [[0.75, 0.5, 0.25]]), 3)
    assert_almost_equal(coverage_error([[1, 0, 0]], [[0.75, 0.5, 0.25]]), 1)
    assert_almost_equal(coverage_error([[1, 0, 1]], [[0.75, 0.5, 0.25]]), 3)
    assert_almost_equal(coverage_error([[1, 1, 0]], [[0.75, 0.5, 0.25]]), 2)
    assert_almost_equal(coverage_error([[1, 1, 1]], [[0.75, 0.5, 0.25]]), 3)

    assert_almost_equal(coverage_error([[0, 0, 0]], [[0.5, 0.75, 0.25]]), 0)
    assert_almost_equal(coverage_error([[0, 0, 1]], [[0.5, 0.75, 0.25]]), 3)
    assert_almost_equal(coverage_error([[0, 1, 0]], [[0.5, 0.75, 0.25]]), 1)
    assert_almost_equal(coverage_error([[0, 1, 1]], [[0.5, 0.75, 0.25]]), 3)
    assert_almost_equal(coverage_error([[1, 0, 0]], [[0.5, 0.75, 0.25]]), 2)
    assert_almost_equal(coverage_error([[1, 0, 1]], [[0.5, 0.75, 0.25]]), 3)
    assert_almost_equal(coverage_error([[1, 1, 0]], [[0.5, 0.75, 0.25]]), 2)
    assert_almost_equal(coverage_error([[1, 1, 1]], [[0.5, 0.75, 0.25]]), 3)

    # Non trival case
    assert_almost_equal(coverage_error([[0, 1, 0], [1, 1, 0]],
                                       [[0.1, 10., -3], [0, 1, 3]]),
                        (1 + 3) / 2.)

    assert_almost_equal(coverage_error([[0, 1, 0], [1, 1, 0], [0, 1, 1]],
                                       [[0.1, 10, -3], [0, 1, 3], [0, 2, 0]]),
                        (1 + 3 + 3) / 3.)

    assert_almost_equal(coverage_error([[0, 1, 0], [1, 1, 0], [0, 1, 1]],
                                       [[0.1, 10, -3], [3, 1, 3], [0, 2, 0]]),
                        (1 + 3 + 3) / 3.)


def test_coverage_tie_handling():
    assert_almost_equal(coverage_error([[0, 0]], [[0.5, 0.5]]), 0)
    assert_almost_equal(coverage_error([[1, 0]], [[0.5, 0.5]]), 2)
    assert_almost_equal(coverage_error([[0, 1]], [[0.5, 0.5]]), 2)
    assert_almost_equal(coverage_error([[1, 1]], [[0.5, 0.5]]), 2)

    assert_almost_equal(coverage_error([[0, 0, 0]], [[0.25, 0.5, 0.5]]), 0)
    assert_almost_equal(coverage_error([[0, 0, 1]], [[0.25, 0.5, 0.5]]), 2)
    assert_almost_equal(coverage_error([[0, 1, 0]], [[0.25, 0.5, 0.5]]), 2)
    assert_almost_equal(coverage_error([[0, 1, 1]], [[0.25, 0.5, 0.5]]), 2)
    assert_almost_equal(coverage_error([[1, 0, 0]], [[0.25, 0.5, 0.5]]), 3)
    assert_almost_equal(coverage_error([[1, 0, 1]], [[0.25, 0.5, 0.5]]), 3)
    assert_almost_equal(coverage_error([[1, 1, 0]], [[0.25, 0.5, 0.5]]), 3)
    assert_almost_equal(coverage_error([[1, 1, 1]], [[0.25, 0.5, 0.5]]), 3)


def test_label_ranking_loss():
    assert_almost_equal(label_ranking_loss([[0, 1]], [[0.25, 0.75]]), 0)
    assert_almost_equal(label_ranking_loss([[0, 1]], [[0.75, 0.25]]), 1)

    assert_almost_equal(label_ranking_loss([[0, 0, 1]], [[0.25, 0.5, 0.75]]),
                        0)
    assert_almost_equal(label_ranking_loss([[0, 1, 0]], [[0.25, 0.5, 0.75]]),
                        1 / 2)
    assert_almost_equal(label_ranking_loss([[0, 1, 1]], [[0.25, 0.5, 0.75]]),
                        0)
    assert_almost_equal(label_ranking_loss([[1, 0, 0]], [[0.25, 0.5, 0.75]]),
                        2 / 2)
    assert_almost_equal(label_ranking_loss([[1, 0, 1]], [[0.25, 0.5, 0.75]]),
                        1 / 2)
    assert_almost_equal(label_ranking_loss([[1, 1, 0]], [[0.25, 0.5, 0.75]]),
                        2 / 2)

    # Undefined metrics -  the ranking doesn't matter
    assert_almost_equal(label_ranking_loss([[0, 0]], [[0.75, 0.25]]), 0)
    assert_almost_equal(label_ranking_loss([[1, 1]], [[0.75, 0.25]]), 0)
    assert_almost_equal(label_ranking_loss([[0, 0]], [[0.5, 0.5]]), 0)
    assert_almost_equal(label_ranking_loss([[1, 1]], [[0.5, 0.5]]), 0)

    assert_almost_equal(label_ranking_loss([[0, 0, 0]], [[0.5, 0.75, 0.25]]),
                        0)
    assert_almost_equal(label_ranking_loss([[1, 1, 1]], [[0.5, 0.75, 0.25]]),
                        0)
    assert_almost_equal(label_ranking_loss([[0, 0, 0]], [[0.25, 0.5, 0.5]]),
                        0)
    assert_almost_equal(label_ranking_loss([[1, 1, 1]], [[0.25, 0.5, 0.5]]), 0)

    # Non trival case
    assert_almost_equal(label_ranking_loss([[0, 1, 0], [1, 1, 0]],
                                           [[0.1, 10., -3], [0, 1, 3]]),
                        (0 + 2 / 2) / 2.)

    assert_almost_equal(label_ranking_loss(
        [[0, 1, 0], [1, 1, 0], [0, 1, 1]],
        [[0.1, 10, -3], [0, 1, 3], [0, 2, 0]]),
        (0 + 2 / 2 + 1 / 2) / 3.)

    assert_almost_equal(label_ranking_loss(
        [[0, 1, 0], [1, 1, 0], [0, 1, 1]],
        [[0.1, 10, -3], [3, 1, 3], [0, 2, 0]]),
        (0 + 2 / 2 + 1 / 2) / 3.)

    # Sparse csr matrices
    assert_almost_equal(label_ranking_loss(
        csr_matrix(np.array([[0, 1, 0], [1, 1, 0]])),
        [[0.1, 10, -3], [3, 1, 3]]),
        (0 + 2 / 2) / 2.)


def test_ranking_appropriate_input_shape():
    # Check that y_true.shape != y_score.shape raise the proper exception
    with pytest.raises(ValueError):
        label_ranking_loss([[0, 1], [0, 1]], [0, 1])
    with pytest.raises(ValueError):
        label_ranking_loss([[0, 1], [0, 1]], [[0, 1]])
    with pytest.raises(ValueError):
        label_ranking_loss([[0, 1], [0, 1]], [[0], [1]])
    with pytest.raises(ValueError):
        label_ranking_loss([[0, 1]], [[0, 1], [0, 1]])
    with pytest.raises(ValueError):
        label_ranking_loss([[0], [1]], [[0, 1], [0, 1]])
    with pytest.raises(ValueError):
        label_ranking_loss([[0, 1], [0, 1]], [[0], [1]])


def test_ranking_loss_ties_handling():
    # Tie handling
    assert_almost_equal(label_ranking_loss([[1, 0]], [[0.5, 0.5]]), 1)
    assert_almost_equal(label_ranking_loss([[0, 1]], [[0.5, 0.5]]), 1)
    assert_almost_equal(label_ranking_loss([[0, 0, 1]], [[0.25, 0.5, 0.5]]),
                        1 / 2)
    assert_almost_equal(label_ranking_loss([[0, 1, 0]], [[0.25, 0.5, 0.5]]),
                        1 / 2)
    assert_almost_equal(label_ranking_loss([[0, 1, 1]], [[0.25, 0.5, 0.5]]), 0)
    assert_almost_equal(label_ranking_loss([[1, 0, 0]], [[0.25, 0.5, 0.5]]), 1)
    assert_almost_equal(label_ranking_loss([[1, 0, 1]], [[0.25, 0.5, 0.5]]), 1)
    assert_almost_equal(label_ranking_loss([[1, 1, 0]], [[0.25, 0.5, 0.5]]), 1)


def test_dcg_score():
    _, y_true = make_multilabel_classification(random_state=0, n_classes=10)
    y_score = - y_true + 1
    _test_dcg_score_for(y_true, y_score)
    y_true, y_score = np.random.RandomState(0).random_sample((2, 100, 10))
    _test_dcg_score_for(y_true, y_score)


def _test_dcg_score_for(y_true, y_score):
    discount = np.log2(np.arange(y_true.shape[1]) + 2)
    ideal = _dcg_sample_scores(y_true, y_true)
    score = _dcg_sample_scores(y_true, y_score)
    assert (score <= ideal).all()
    assert (_dcg_sample_scores(y_true, y_true, k=5) <= ideal).all()
    assert ideal.shape == (y_true.shape[0], )
    assert score.shape == (y_true.shape[0], )
    assert ideal == pytest.approx(
        (np.sort(y_true)[:, ::-1] / discount).sum(axis=1))


def test_dcg_ties():
    y_true = np.asarray([np.arange(5)])
    y_score = np.zeros(y_true.shape)
    dcg = _dcg_sample_scores(y_true, y_score)
    dcg_ignore_ties = _dcg_sample_scores(y_true, y_score, ignore_ties=True)
    discounts = 1 / np.log2(np.arange(2, 7))
    assert dcg == pytest.approx([discounts.sum() * y_true.mean()])
    assert dcg_ignore_ties == pytest.approx(
        [(discounts * y_true[:, ::-1]).sum()])
    y_score[0, 3:] = 1
    dcg = _dcg_sample_scores(y_true, y_score)
    dcg_ignore_ties = _dcg_sample_scores(y_true, y_score, ignore_ties=True)
    assert dcg_ignore_ties == pytest.approx(
        [(discounts * y_true[:, ::-1]).sum()])
    assert dcg == pytest.approx([
        discounts[:2].sum() * y_true[0, 3:].mean() +
        discounts[2:].sum() * y_true[0, :3].mean()
    ])


def test_ndcg_ignore_ties_with_k():
    a = np.arange(12).reshape((2, 6))
    assert ndcg_score(a, a, k=3, ignore_ties=True) == pytest.approx(
        ndcg_score(a, a, k=3, ignore_ties=True))


def test_ndcg_invariant():
    y_true = np.arange(70).reshape(7, 10)
    y_score = y_true + np.random.RandomState(0).uniform(
        -.2, .2, size=y_true.shape)
    ndcg = ndcg_score(y_true, y_score)
    ndcg_no_ties = ndcg_score(y_true, y_score, ignore_ties=True)
    assert ndcg == pytest.approx(ndcg_no_ties)
    assert ndcg == pytest.approx(1.)
    y_score += 1000
    assert ndcg_score(y_true, y_score) == pytest.approx(1.)


@pytest.mark.parametrize('ignore_ties', [True, False])
def test_ndcg_toy_examples(ignore_ties):
    y_true = 3 * np.eye(7)[:5]
    y_score = np.tile(np.arange(6, -1, -1), (5, 1))
    y_score_noisy = y_score + np.random.RandomState(0).uniform(
        -.2, .2, size=y_score.shape)
    assert _dcg_sample_scores(
        y_true, y_score, ignore_ties=ignore_ties) == pytest.approx(
            3 / np.log2(np.arange(2, 7)))
    assert _dcg_sample_scores(
        y_true, y_score_noisy, ignore_ties=ignore_ties) == pytest.approx(
            3 / np.log2(np.arange(2, 7)))
    assert _ndcg_sample_scores(
        y_true, y_score, ignore_ties=ignore_ties) == pytest.approx(
            1 / np.log2(np.arange(2, 7)))
    assert _dcg_sample_scores(y_true, y_score, log_base=10,
                              ignore_ties=ignore_ties) == pytest.approx(
                                  3 / np.log10(np.arange(2, 7)))
    assert ndcg_score(
        y_true, y_score, ignore_ties=ignore_ties) == pytest.approx(
            (1 / np.log2(np.arange(2, 7))).mean())
    assert dcg_score(
        y_true, y_score, ignore_ties=ignore_ties) == pytest.approx(
            (3 / np.log2(np.arange(2, 7))).mean())
    y_true = 3 * np.ones((5, 7))
    expected_dcg_score = (3 / np.log2(np.arange(2, 9))).sum()
    assert _dcg_sample_scores(
        y_true, y_score, ignore_ties=ignore_ties) == pytest.approx(
            expected_dcg_score * np.ones(5))
    assert _ndcg_sample_scores(
        y_true, y_score, ignore_ties=ignore_ties) == pytest.approx(np.ones(5))
    assert dcg_score(
        y_true, y_score, ignore_ties=ignore_ties) == pytest.approx(
            expected_dcg_score)
    assert ndcg_score(
        y_true, y_score, ignore_ties=ignore_ties) == pytest.approx(1.)


def test_ndcg_score():
    _, y_true = make_multilabel_classification(random_state=0, n_classes=10)
    y_score = - y_true + 1
    _test_ndcg_score_for(y_true, y_score)
    y_true, y_score = np.random.RandomState(0).random_sample((2, 100, 10))
    _test_ndcg_score_for(y_true, y_score)


def _test_ndcg_score_for(y_true, y_score):
    ideal = _ndcg_sample_scores(y_true, y_true)
    score = _ndcg_sample_scores(y_true, y_score)
    assert (score <= ideal).all()
    all_zero = (y_true == 0).all(axis=1)
    assert ideal[~all_zero] == pytest.approx(np.ones((~all_zero).sum()))
    assert ideal[all_zero] == pytest.approx(np.zeros(all_zero.sum()))
    assert score[~all_zero] == pytest.approx(
        _dcg_sample_scores(y_true, y_score)[~all_zero] /
        _dcg_sample_scores(y_true, y_true)[~all_zero])
    assert score[all_zero] == pytest.approx(np.zeros(all_zero.sum()))
    assert ideal.shape == (y_true.shape[0], )
    assert score.shape == (y_true.shape[0], )


def test_partial_roc_auc_score():
    # Check `roc_auc_score` for max_fpr != `None`
    y_true = np.array([0, 0, 1, 1])
    assert roc_auc_score(y_true, y_true, max_fpr=1) == 1
    assert roc_auc_score(y_true, y_true, max_fpr=0.001) == 1
    with pytest.raises(ValueError):
        assert roc_auc_score(y_true, y_true, max_fpr=-0.1)
    with pytest.raises(ValueError):
        assert roc_auc_score(y_true, y_true, max_fpr=1.1)
    with pytest.raises(ValueError):
        assert roc_auc_score(y_true, y_true, max_fpr=0)

    y_scores = np.array([0.1,  0,  0.1, 0.01])
    roc_auc_with_max_fpr_one = roc_auc_score(y_true, y_scores, max_fpr=1)
    unconstrained_roc_auc = roc_auc_score(y_true, y_scores)
    assert roc_auc_with_max_fpr_one == unconstrained_roc_auc
    assert roc_auc_score(y_true, y_scores, max_fpr=0.3) == 0.5

    y_true, y_pred, _ = make_prediction(binary=True)
    for max_fpr in np.linspace(1e-4, 1, 5):
        assert_almost_equal(
            roc_auc_score(y_true, y_pred, max_fpr=max_fpr),
            _partial_roc_auc_score(y_true, y_pred, max_fpr))


@pytest.mark.parametrize('y_true, k, true_score', [
    ([0, 1, 2, 3], 1, 0.25),
    ([0, 1, 2, 3], 2, 0.5),
    ([0, 1, 2, 3], 3, 0.75),
])
def test_top_k_accuracy_score(y_true, k, true_score):
    y_score = np.array([
        [0.4, 0.3, 0.2, 0.1],
        [0.1, 0.3, 0.4, 0.2],
        [0.4, 0.1, 0.2, 0.3],
        [0.3, 0.2, 0.4, 0.1],
    ])
    score = top_k_accuracy_score(y_true, y_score, k=k)
    assert score == pytest.approx(true_score)


@pytest.mark.parametrize('y_score, k, true_score', [
    (np.array([-1, -1, 1, 1]), 1, 1),
    (np.array([-1, 1, -1, 1]), 1, 0.5),
    (np.array([-1, 1, -1, 1]), 2, 1),
    (np.array([.2, .2, .7, .7]), 1, 1),
    (np.array([.2, .7, .2, .7]), 1, 0.5),
    (np.array([.2, .7, .2, .7]), 2, 1),
])
def test_top_k_accuracy_score_binary(y_score, k, true_score):
    y_true = [0, 0, 1, 1]

    threshold = .5 if y_score.min() >= 0 and y_score.max() <= 1 else 0
    y_pred = (y_score > threshold).astype(np.int64) if k == 1 else y_true

    score = top_k_accuracy_score(y_true, y_score, k=k)
    score_acc = accuracy_score(y_true, y_pred)

    assert score == score_acc == pytest.approx(true_score)


def test_top_k_accuracy_score_increasing():
    # Make sure increasing k leads to a higher score
    X, y = datasets.make_classification(n_classes=10, n_samples=1000,
                                        n_informative=10, random_state=0)

    X_train, X_test, y_train, y_test = train_test_split(X, y, random_state=0)

    clf = LogisticRegression(random_state=0)
    clf.fit(X_train, y_train)

    for X, y in zip((X_train, X_test), (y_train, y_test)):
        scores = [
            top_k_accuracy_score(y, clf.predict_proba(X), k=k)
            for k in range(2, 10)
        ]

        assert np.all(np.diff(scores) > 0)


@pytest.mark.parametrize('y_true, k, true_score', [
    ([0, 1, 2, 3], 1, 0.25),
    ([0, 1, 2, 3], 2, 0.5),
    ([0, 1, 2, 3], 3, 1),
])
def test_top_k_accuracy_score_ties(y_true, k, true_score):
    # Make sure highest indices labels are chosen first in case of ties
    y_score = np.array([
        [5, 5, 7, 0],
        [1, 5, 5, 5],
        [0, 0, 3, 3],
        [1, 1, 1, 1],
    ])
    assert top_k_accuracy_score(y_true, y_score,
                                k=k) == pytest.approx(true_score)


@pytest.mark.parametrize('y_true, k', [
    ([0, 1, 2, 3], 4),
    ([0, 1, 2, 3], 5),
])
def test_top_k_accuracy_score_warning(y_true, k):
    y_score = np.array([
        [0.4, 0.3, 0.2, 0.1],
        [0.1, 0.4, 0.3, 0.2],
        [0.2, 0.1, 0.4, 0.3],
        [0.3, 0.2, 0.1, 0.4],
    ])
    w = UndefinedMetricWarning
    score = assert_warns(w, top_k_accuracy_score, y_true, y_score, k=k)
    assert score == 1


@pytest.mark.parametrize('y_true, labels, msg', [
    (
        [0, .57, 1, 2],
        None,
        "y type must be 'binary' or 'multiclass', got 'continuous'"
    ),
    (
        [0, 1, 2, 3],
        None,
        r"Number of classes in 'y_true' \(4\) not equal to the number of "
        r"classes in 'y_score' \(3\)."
    ),
    (
        ['c', 'c', 'a', 'b'],
        ['a', 'b', 'c', 'c'],
        "Parameter 'labels' must be unique."
    ),
    (
        ['c', 'c', 'a', 'b'],
        ['a', 'c', 'b'],
        "Parameter 'labels' must be ordered."
    ),
    (
        [0, 0, 1, 2],
        [0, 1, 2, 3],
        r"Number of given labels \(4\) not equal to the number of classes in "
        r"'y_score' \(3\)."
    ),
    (
        [0, 0, 1, 2],
        [0, 1, 3],
        "'y_true' contains labels not in parameter 'labels'."
    ),
])
def test_top_k_accuracy_score_error(y_true, labels, msg):
    y_score = np.array([
        [0.2, 0.1, 0.7],
        [0.4, 0.3, 0.3],
        [0.3, 0.4, 0.3],
        [0.4, 0.5, 0.1],
    ])
    with pytest.raises(ValueError, match=msg):
        top_k_accuracy_score(y_true, y_score, k=2, labels=labels)<|MERGE_RESOLUTION|>--- conflicted
+++ resolved
@@ -700,8 +700,7 @@
     with pytest.raises(ValueError, match=msg):
         curve_func(np.array(["a", "b"], dtype=object), [0., 1.])
 
-<<<<<<< HEAD
-=======
+
     # The error message is slightly different for bytes-encoded
     # class labels, but otherwise the behavior is the same:
     msg = ("y_true takes value in {b'a', b'b'} and pos_label is "
@@ -711,7 +710,6 @@
     with pytest.raises(ValueError, match=msg):
         curve_func(np.array([b"a", b"b"], dtype='<S1'), [0., 1.])
 
->>>>>>> 3ff1267a
     # Check that it is possible to use floating point class labels
     # that are interpreted similarly to integer class labels:
     y_pred = [0., 1., 0.2, 0.42]
@@ -721,7 +719,6 @@
         np.testing.assert_allclose(int_curve_part, float_curve_part)
 
 
-<<<<<<< HEAD
 @pytest.mark.parametrize("curve_func", [
     precision_recall_curve,
     roc_curve
@@ -735,7 +732,8 @@
            'Convert the labels to Python string or integral format.')
     with pytest.raises(ValueError, match=msg):
         curve_func(labels, [0., 1.])
-=======
+
+
 @pytest.mark.parametrize("curve_func", CURVE_FUNCS)
 def test_binary_clf_curve_zero_sample_weight(curve_func):
     y_true = [0, 0, 1, 1, 1]
@@ -748,7 +746,6 @@
 
     for arr_1, arr_2 in zip(result_1, result_2):
         assert_allclose(arr_1, arr_2)
->>>>>>> 3ff1267a
 
 
 def test_precision_recall_curve():

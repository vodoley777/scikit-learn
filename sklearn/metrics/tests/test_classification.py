from functools import partial
from itertools import product
from itertools import chain
from itertools import permutations
import warnings
import re

import numpy as np
from scipy import linalg
from scipy.stats import bernoulli
import pytest

from sklearn import datasets
from sklearn import svm

from sklearn.datasets import make_multilabel_classification
from sklearn.preprocessing import label_binarize, LabelBinarizer
from sklearn.utils.validation import check_random_state
from sklearn.utils._testing import assert_almost_equal
from sklearn.utils._testing import assert_array_equal
from sklearn.utils._testing import assert_array_almost_equal
from sklearn.utils._testing import assert_allclose
from sklearn.utils._testing import assert_no_warnings
from sklearn.utils._testing import ignore_warnings
from sklearn.utils._mocking import MockDataFrame

from sklearn.metrics import accuracy_score
from sklearn.metrics import average_precision_score
from sklearn.metrics import balanced_accuracy_score
from sklearn.metrics import class_likelihood_ratios
from sklearn.metrics import classification_report
from sklearn.metrics import cohen_kappa_score
from sklearn.metrics import confusion_matrix
from sklearn.metrics import f1_score
from sklearn.metrics import fbeta_score
from sklearn.metrics import hamming_loss
from sklearn.metrics import hinge_loss
from sklearn.metrics import jaccard_score
from sklearn.metrics import log_loss
from sklearn.metrics import matthews_corrcoef
from sklearn.metrics import precision_recall_fscore_support
from sklearn.metrics import precision_score
from sklearn.metrics import recall_score
from sklearn.metrics import tpr_fpr_tnr_fnr_score
from sklearn.metrics import specificity_score
from sklearn.metrics import npv_score
from sklearn.metrics import zero_one_loss
from sklearn.metrics import brier_score_loss
from sklearn.metrics import multilabel_confusion_matrix

from sklearn.metrics._classification import _check_targets
from sklearn.exceptions import UndefinedMetricWarning
from sklearn.utils.extmath import _nanaverage

from scipy.spatial.distance import hamming as sp_hamming

###############################################################################
# Utilities for testing


def make_prediction(dataset=None, binary=False):
    """Make some classification predictions on a toy dataset using a SVC

    If binary is True restrict to a binary classification problem instead of a
    multiclass classification problem
    """

    if dataset is None:
        # import some data to play with
        dataset = datasets.load_iris()

    X = dataset.data
    y = dataset.target

    if binary:
        # restrict to a binary classification task
        X, y = X[y < 2], y[y < 2]

    n_samples, n_features = X.shape
    p = np.arange(n_samples)

    rng = check_random_state(37)
    rng.shuffle(p)
    X, y = X[p], y[p]
    half = int(n_samples / 2)

    # add noisy features to make the problem harder and avoid perfect results
    rng = np.random.RandomState(0)
    X = np.c_[X, rng.randn(n_samples, 200 * n_features)]

    # run classifier, get class probabilities and label predictions
    clf = svm.SVC(kernel="linear", probability=True, random_state=0)
    probas_pred = clf.fit(X[:half], y[:half]).predict_proba(X[half:])

    if binary:
        # only interested in probabilities of the positive case
        # XXX: do we really want a special API for the binary case?
        probas_pred = probas_pred[:, 1]

    y_pred = clf.predict(X[half:])
    y_true = y[half:]
    return y_true, y_pred, probas_pred


###############################################################################
# Tests


def test_classification_report_dictionary_output():
    # Test performance report with dictionary output
    iris = datasets.load_iris()
    y_true, y_pred, _ = make_prediction(dataset=iris, binary=False)

    # print classification report with class names
    expected_report = {
        "setosa": {
            "precision": 0.82608695652173914,
            "recall": 0.79166666666666663,
            "f1-score": 0.8085106382978724,
            "support": 24,
        },
        "versicolor": {
            "precision": 0.33333333333333331,
            "recall": 0.096774193548387094,
            "f1-score": 0.15000000000000002,
            "support": 31,
        },
        "virginica": {
            "precision": 0.41860465116279072,
            "recall": 0.90000000000000002,
            "f1-score": 0.57142857142857151,
            "support": 20,
        },
        "macro avg": {
            "f1-score": 0.5099797365754813,
            "precision": 0.5260083136726211,
            "recall": 0.596146953405018,
            "support": 75,
        },
        "accuracy": 0.5333333333333333,
        "weighted avg": {
            "f1-score": 0.47310435663627154,
            "precision": 0.5137535108414785,
            "recall": 0.5333333333333333,
            "support": 75,
        },
    }

    report = classification_report(
        y_true,
        y_pred,
        labels=np.arange(len(iris.target_names)),
        target_names=iris.target_names,
        output_dict=True,
    )

    # assert the 2 dicts are equal.
    assert report.keys() == expected_report.keys()
    for key in expected_report:
        if key == "accuracy":
            assert isinstance(report[key], float)
            assert report[key] == expected_report[key]
        else:
            assert report[key].keys() == expected_report[key].keys()
            for metric in expected_report[key]:
                assert_almost_equal(expected_report[key][metric], report[key][metric])

    assert type(expected_report["setosa"]["precision"]) == float
    assert type(expected_report["macro avg"]["precision"]) == float
    assert type(expected_report["setosa"]["support"]) == int
    assert type(expected_report["macro avg"]["support"]) == int


def test_classification_report_output_dict_empty_input():
    report = classification_report(y_true=[], y_pred=[], output_dict=True)
    expected_report = {
        "accuracy": 0.0,
        "macro avg": {
            "f1-score": np.nan,
            "precision": np.nan,
            "recall": np.nan,
            "support": 0,
        },
        "weighted avg": {
            "f1-score": np.nan,
            "precision": np.nan,
            "recall": np.nan,
            "support": 0,
        },
    }
    assert isinstance(report, dict)
    # assert the 2 dicts are equal.
    assert report.keys() == expected_report.keys()
    for key in expected_report:
        if key == "accuracy":
            assert isinstance(report[key], float)
            assert report[key] == expected_report[key]
        else:
            assert report[key].keys() == expected_report[key].keys()
            for metric in expected_report[key]:
                assert_almost_equal(expected_report[key][metric], report[key][metric])


@pytest.mark.parametrize("zero_division", ["warn", 0, 1, np.nan])
def test_classification_report_zero_division_warning(zero_division):
    y_true, y_pred = ["a", "b", "c"], ["a", "b", "d"]
    with warnings.catch_warnings(record=True) as record:
        classification_report(
            y_true, y_pred, zero_division=zero_division, output_dict=True
        )
        if zero_division == "warn":
            assert len(record) > 1
            for item in record:
                msg = "Use `zero_division` parameter to control this behavior."
                assert msg in str(item.message)
        else:
            assert not record


def test_multilabel_accuracy_score_subset_accuracy():
    # Dense label indicator matrix format
    y1 = np.array([[0, 1, 1], [1, 0, 1]])
    y2 = np.array([[0, 0, 1], [1, 0, 1]])

    assert accuracy_score(y1, y2) == 0.5
    assert accuracy_score(y1, y1) == 1
    assert accuracy_score(y2, y2) == 1
    assert accuracy_score(y2, np.logical_not(y2)) == 0
    assert accuracy_score(y1, np.logical_not(y1)) == 0
    assert accuracy_score(y1, np.zeros(y1.shape)) == 0
    assert accuracy_score(y2, np.zeros(y1.shape)) == 0


def test_precision_recall_f1_score_binary():
    # Test Precision Recall and F1 Score for binary classification task
    y_true, y_pred, _ = make_prediction(binary=True)

    # detailed measures for each class
    p, r, f, s = precision_recall_fscore_support(y_true, y_pred, average=None)
    assert_array_almost_equal(p, [0.73, 0.85], 2)
    assert_array_almost_equal(r, [0.88, 0.68], 2)
    assert_array_almost_equal(f, [0.80, 0.76], 2)
    assert_array_equal(s, [25, 25])

    # individual scoring function that can be used for grid search: in the
    # binary class case the score is the value of the measure for the positive
    # class (e.g. label == 1). This is deprecated for average != 'binary'.
    for kwargs, my_assert in [
        ({}, assert_no_warnings),
        ({"average": "binary"}, assert_no_warnings),
    ]:
        ps = my_assert(precision_score, y_true, y_pred, **kwargs)
        assert_array_almost_equal(ps, 0.85, 2)

        rs = my_assert(recall_score, y_true, y_pred, **kwargs)
        assert_array_almost_equal(rs, 0.68, 2)

        fs = my_assert(f1_score, y_true, y_pred, **kwargs)
        assert_array_almost_equal(fs, 0.76, 2)

        assert_almost_equal(
            my_assert(fbeta_score, y_true, y_pred, beta=2, **kwargs),
            (1 + 2**2) * ps * rs / (2**2 * ps + rs),
            2,
        )


@ignore_warnings
def test_precision_recall_f_binary_single_class():
    # Test precision, recall and F-scores behave with a single positive or
    # negative class
    # Such a case may occur with non-stratified cross-validation
    assert 1.0 == precision_score([1, 1], [1, 1])
    assert 1.0 == recall_score([1, 1], [1, 1])
    assert 1.0 == f1_score([1, 1], [1, 1])
    assert 1.0 == fbeta_score([1, 1], [1, 1], beta=0)

    assert 0.0 == precision_score([-1, -1], [-1, -1])
    assert 0.0 == recall_score([-1, -1], [-1, -1])
    assert 0.0 == f1_score([-1, -1], [-1, -1])
    assert 0.0 == fbeta_score([-1, -1], [-1, -1], beta=float("inf"))
    assert fbeta_score([-1, -1], [-1, -1], beta=float("inf")) == pytest.approx(
        fbeta_score([-1, -1], [-1, -1], beta=1e5)
    )


@ignore_warnings
def test_precision_recall_f_extra_labels():
    # Test handling of explicit additional (not in input) labels to PRF
    y_true = [1, 3, 3, 2]
    y_pred = [1, 1, 3, 2]
    y_true_bin = label_binarize(y_true, classes=np.arange(5))
    y_pred_bin = label_binarize(y_pred, classes=np.arange(5))
    data = [(y_true, y_pred), (y_true_bin, y_pred_bin)]

    for i, (y_true, y_pred) in enumerate(data):
        # No average: zeros in array
        actual = recall_score(y_true, y_pred, labels=[0, 1, 2, 3, 4], average=None)
        assert_array_almost_equal([0.0, 1.0, 1.0, 0.5, 0.0], actual)

        # Macro average is changed
        actual = recall_score(y_true, y_pred, labels=[0, 1, 2, 3, 4], average="macro")
        assert_array_almost_equal(np.mean([0.0, 1.0, 1.0, 0.5, 0.0]), actual)

        # No effect otherwise
        for average in ["micro", "weighted", "samples"]:
            if average == "samples" and i == 0:
                continue
            assert_almost_equal(
                recall_score(y_true, y_pred, labels=[0, 1, 2, 3, 4], average=average),
                recall_score(y_true, y_pred, labels=None, average=average),
            )

    # Error when introducing invalid label in multilabel case
    # (although it would only affect performance if average='macro'/None)
    for average in [None, "macro", "micro", "samples"]:
        with pytest.raises(ValueError):
            recall_score(y_true_bin, y_pred_bin, labels=np.arange(6), average=average)
        with pytest.raises(ValueError):
            recall_score(
                y_true_bin, y_pred_bin, labels=np.arange(-1, 4), average=average
            )

    # tests non-regression on issue #10307
    y_true = np.array([[0, 1, 1], [1, 0, 0]])
    y_pred = np.array([[1, 1, 1], [1, 0, 1]])
    p, r, f, _ = precision_recall_fscore_support(
        y_true, y_pred, average="samples", labels=[0, 1]
    )
    assert_almost_equal(np.array([p, r, f]), np.array([3 / 4, 1, 5 / 6]))


@ignore_warnings
def test_precision_recall_f_ignored_labels():
    # Test a subset of labels may be requested for PRF
    y_true = [1, 1, 2, 3]
    y_pred = [1, 3, 3, 3]
    y_true_bin = label_binarize(y_true, classes=np.arange(5))
    y_pred_bin = label_binarize(y_pred, classes=np.arange(5))
    data = [(y_true, y_pred), (y_true_bin, y_pred_bin)]

    for i, (y_true, y_pred) in enumerate(data):
        recall_13 = partial(recall_score, y_true, y_pred, labels=[1, 3])
        recall_all = partial(recall_score, y_true, y_pred, labels=None)

        assert_array_almost_equal([0.5, 1.0], recall_13(average=None))
        assert_almost_equal((0.5 + 1.0) / 2, recall_13(average="macro"))
        assert_almost_equal((0.5 * 2 + 1.0 * 1) / 3, recall_13(average="weighted"))
        assert_almost_equal(2.0 / 3, recall_13(average="micro"))

        # ensure the above were meaningful tests:
        for average in ["macro", "weighted", "micro"]:
            assert recall_13(average=average) != recall_all(average=average)


<<<<<<< HEAD
def test_tpr_fpr_tnr_fnr_score_binary_averaged():
    # Test TPR, FPR, TNR, FNR scores for binary classification task
    y_true, y_pred, _ = make_prediction(binary=True)

    # compute scores with default labels introspection
    tprs, fprs, tnrs, fnrs = tpr_fpr_tnr_fnr_score(y_true, y_pred, average=None)
    assert_array_almost_equal(tprs, [0.88, 0.68], 2)
    assert_array_almost_equal(fprs, [0.32, 0.12], 2)
    assert_array_almost_equal(tnrs, [0.68, 0.88], 2)
    assert_array_almost_equal(fnrs, [0.12, 0.32], 2)

    tn, fp, fn, tp = assert_no_warnings(confusion_matrix, y_true, y_pred).ravel()
    assert_array_almost_equal(tp / (tp + fn), 0.68, 2)
    assert_array_almost_equal(fp / (tn + fp), 0.12, 2)
    assert_array_almost_equal(tn / (tn + fp), 0.88, 2)
    assert_array_almost_equal(fn / (tp + fn), 0.32, 2)

    tpr, fpr, tnr, fnr = tpr_fpr_tnr_fnr_score(y_true, y_pred, average="macro")
    assert tpr == np.mean(tprs)
    assert fpr == np.mean(fprs)
    assert tnr == np.mean(tnrs)
    assert fnr == np.mean(fnrs)

    tpr, fpr, tnr, fnr = tpr_fpr_tnr_fnr_score(y_true, y_pred, average="weighted")
    support = np.bincount(y_true)
    assert tpr == np.average(tprs, weights=support)
    assert fpr == np.average(fprs, weights=support)
    assert tnr == np.average(tnrs, weights=support)
    assert fnr == np.average(fnrs, weights=support)


@ignore_warnings
def test_tpr_fpr_tnr_fnr_score_binary_single_class():
    # Test how the scores behave with a single positive or
    # negative class
    # Such a case may occur with non-stratified cross-validation
    tprs, fprs, tnrs, fnrs = tpr_fpr_tnr_fnr_score([1, 1], [1, 1])
    assert 1.0 == tprs[0]
    assert 0.0 == fprs[0]
    assert 0.0 == tnrs[0]
    assert 0.0 == fnrs[0]

    tprs, fprs, tnrs, fnrs = tpr_fpr_tnr_fnr_score([-1, -1], [-1, -1])
    assert 1.0 == tprs[0]
    assert 0.0 == fprs[0]
    assert 0.0 == tnrs[0]
    assert 0.0 == fnrs[0]


@ignore_warnings
def test_tpr_fpr_tnr_fnr_score_extra_labels():
    # Test TPR, FPR, TNR, FNR handling of explicit additional (not in input)
    # labels
    y_true = [1, 3, 3, 2]
    y_pred = [1, 1, 3, 2]
    y_true_bin = label_binarize(y_true, classes=np.arange(5))
    y_pred_bin = label_binarize(y_pred, classes=np.arange(5))
    data = [(y_true, y_pred), (y_true_bin, y_pred_bin)]

    for i, (y_true, y_pred) in enumerate(data):
        # No averaging
        tprs, fprs, tnrs, fnrs = tpr_fpr_tnr_fnr_score(
            y_true, y_pred, labels=[0, 1, 2, 3, 4], average=None
        )
        assert_array_almost_equal(tprs, [0.0, 1.0, 1.0, 0.5, 0.0], 2)
        assert_array_almost_equal(fprs, [0.0, 0.33, 0.0, 0.0, 0.0], 2)
        assert_array_almost_equal(tnrs, [1.0, 0.67, 1.0, 1.0, 1.0], 2)
        assert_array_almost_equal(fnrs, [0.0, 0.0, 0.0, 0.5, 0.0], 2)

        # Macro average
        scores = tpr_fpr_tnr_fnr_score(
            y_true, y_pred, labels=[0, 1, 2, 3, 4], average="macro"
        )
        assert_array_almost_equal(scores, [0.5, 0.07, 0.93, 0.1], 2)

        # Micro average
        scores = tpr_fpr_tnr_fnr_score(
            y_true, y_pred, labels=[0, 1, 2, 3, 4], average="micro"
        )
        assert_array_almost_equal(scores, [0.75, 0.0625, 0.9375, 0.25], 4)

        # Further tests
        for average in ["macro", "micro", "weighted", "samples"]:
            if average in ["macro", "micro", "samples"] and i == 0:
                continue
            assert_almost_equal(
                tpr_fpr_tnr_fnr_score(
                    y_true, y_pred, labels=[0, 1, 2, 3, 4], average=average
                ),
                tpr_fpr_tnr_fnr_score(y_true, y_pred, labels=None, average=average),
            )

    # Error when introducing invalid label in multilabel case
    for average in [None, "macro", "micro", "samples"]:
        err_msg = (
            r"All labels must be in \[0, n labels\) for multilabel targets\."
            " Got 5 > 4"
        )
        with pytest.raises(ValueError, match=err_msg):
            tpr_fpr_tnr_fnr_score(
                y_true_bin, y_pred_bin, labels=np.arange(6), average=average
            )
        err_msg = (
            r"All labels must be in \[0, n labels\) for multilabel targets\."
            " Got -1 < 0"
        )
        with pytest.raises(ValueError, match=err_msg):
            tpr_fpr_tnr_fnr_score(
                y_true_bin, y_pred_bin, labels=np.arange(-1, 4), average=average
            )


@ignore_warnings
def test_tpr_fpr_tnr_fnr_score_ignored_labels():
    # Test TPR, FPR, TNR, FNR handling of a subset of labels
    y_true = [1, 1, 2, 3]
    y_pred = [1, 3, 3, 3]
    y_true_bin = label_binarize(y_true, classes=np.arange(5))
    y_pred_bin = label_binarize(y_pred, classes=np.arange(5))
    data = [(y_true, y_pred), (y_true_bin, y_pred_bin)]

    for i, (y_true, y_pred) in enumerate(data):
        scores_13 = partial(tpr_fpr_tnr_fnr_score, y_true, y_pred, labels=[1, 3])
        scores_all = partial(tpr_fpr_tnr_fnr_score, y_true, y_pred, labels=None)

        assert_array_almost_equal(
            ([0.5, 1.0], [0.0, 0.67], [1.0, 0.33], [0.5, 0.0]),
            scores_13(average=None),
            2,
        )
        assert_almost_equal([0.75, 0.33, 0.67, 0.25], scores_13(average="macro"), 2)
        assert_almost_equal([0.67, 0.4, 0.6, 0.33], scores_13(average="micro"), 2)
        assert_almost_equal([0.67, 0.22, 0.78, 0.33], scores_13(average="weighted"), 2)

        # ensure the above were meaningful tests:
        for average in ["macro", "weighted", "micro"]:
            assert scores_13(average=average) != scores_all(average=average)


def test_tpr_fpr_tnr_fnr_score_multiclass():
    # Test TPR, FPR, TNR, FNR scores for multiclass classification task
    y_true, y_pred, _ = make_prediction(binary=False)

    # compute scores with default labels introspection
    tprs, fprs, tnrs, fnrs = tpr_fpr_tnr_fnr_score(y_true, y_pred, average=None)
    assert_array_almost_equal(tprs, [0.79, 0.1, 0.9], 2)
    assert_array_almost_equal(fprs, [0.08, 0.14, 0.45], 2)
    assert_array_almost_equal(tnrs, [0.92, 0.86, 0.55], 2)
    assert_array_almost_equal(fnrs, [0.21, 0.9, 0.1], 2)

    # averaging tests
    tpr, fpr, tnr, fnr = tpr_fpr_tnr_fnr_score(y_true, y_pred, average="micro")
    assert_almost_equal(tpr, 0.53, 2)
    assert_almost_equal(fpr, 0.23, 2)
    assert_almost_equal(tnr, 0.77, 2)
    assert_almost_equal(fnr, 0.47, 2)

    tpr, fpr, tnr, fnr = tpr_fpr_tnr_fnr_score(y_true, y_pred, average="macro")
    assert_almost_equal(tpr, 0.6, 2)
    assert_almost_equal(fpr, 0.22, 2)
    assert_almost_equal(tnr, 0.78, 2)
    assert_almost_equal(fnr, 0.4, 2)

    tpr, fpr, tnr, fnr = tpr_fpr_tnr_fnr_score(y_true, y_pred, average="weighted")
    assert_almost_equal(tpr, 0.53, 2)
    assert_almost_equal(fpr, 0.2, 2)
    assert_almost_equal(tnr, 0.8, 2)
    assert_almost_equal(fnr, 0.47, 2)

    err_msg = (
        "Samplewise metrics are not available outside of multilabel"
        r" classification\."
    )
    with pytest.raises(ValueError, match=err_msg):
        tpr_fpr_tnr_fnr_score(y_true, y_pred, average="samples")

    # same prediction but with explicit label ordering
    tpr, fpr, tnr, fnr = tpr_fpr_tnr_fnr_score(
        y_true, y_pred, labels=[0, 2, 1], average=None
    )
    assert_array_almost_equal(tpr, [0.79, 0.9, 0.1], 2)
    assert_array_almost_equal(fpr, [0.08, 0.45, 0.14], 2)
    assert_array_almost_equal(tnr, [0.92, 0.55, 0.86], 2)
    assert_array_almost_equal(fnr, [0.21, 0.1, 0.9], 2)


@pytest.mark.parametrize("zero_division", ["warn", 0, 1])
def test_tpr_fpr_tnr_fnr_score_with_an_empty_prediction(zero_division):
    y_true = np.array([[0, 1, 0, 0], [1, 0, 0, 0], [0, 1, 1, 0]])
    y_pred = np.array([[0, 0, 0, 0], [0, 0, 0, 1], [0, 1, 1, 0]])

    msg = (
        "Fnr is ill-defined and being set to 0.0 in labels with no positives samples."
        " Use `zero_division` parameter to control this behavior."
    )

    zero_division_value = 1.0 if zero_division == 1.0 else 0.0

    with warnings.catch_warnings(record=True) as record:
        warnings.simplefilter("always")
        tpr, fpr, tnr, fnr = tpr_fpr_tnr_fnr_score(
            y_true, y_pred, average=None, zero_division=zero_division
        )
        if zero_division == "warn":
            assert str(record.pop().message) == msg
        else:
            assert len(record) == 0
    assert_array_almost_equal(tpr, [0.0, 0.5, 1.0, zero_division_value], 2)
    assert_array_almost_equal(fpr, [0.0, 0.0, 0.0, 1 / 3.0], 2)
    assert_array_almost_equal(tnr, [1.0, 1.0, 1.0, 2 / 3.0], 2)
    assert_array_almost_equal(fnr, [1.0, 0.5, 0.0, zero_division_value], 2)

    with warnings.catch_warnings(record=True) as record:
        warnings.simplefilter("always")
        tpr, fpr, tnr, fnr = tpr_fpr_tnr_fnr_score(
            y_true, y_pred, average="macro", zero_division=zero_division
        )
        if zero_division == "warn":
            assert str(record.pop().message) == msg
        else:
            assert len(record) == 0
    assert_almost_equal(tpr, 0.625 if zero_division_value else 0.375)
    assert_almost_equal(fpr, 1 / 3.0 / 4.0)
    assert_almost_equal(tnr, 0.91666, 5)
    assert_almost_equal(fnr, 0.625 if zero_division_value else 0.375)

    with warnings.catch_warnings():
        warnings.simplefilter("error")
        tpr, fpr, tnr, fnr = tpr_fpr_tnr_fnr_score(
            y_true, y_pred, average="micro", zero_division=zero_division
        )
    assert_almost_equal(tpr, 0.5)
    assert_almost_equal(fpr, 0.125)
    assert_almost_equal(tnr, 0.875)
    assert_almost_equal(fnr, 0.5)

    with warnings.catch_warnings(record=True) as record:
        warnings.simplefilter("always")
        tpr, fpr, tnr, fnr = tpr_fpr_tnr_fnr_score(
            y_true, y_pred, average="weighted", zero_division=zero_division
        )
        if zero_division == "warn":
            assert str(record.pop().message) == msg
        else:
            assert len(record) == 0
    assert_almost_equal(tpr, 0.5)
    assert_almost_equal(fpr, 0)
    assert_almost_equal(tnr, 1.0)
    assert_almost_equal(fnr, 0.5)

    with warnings.catch_warnings():
        warnings.simplefilter("error")
        tpr, fpr, tnr, fnr = tpr_fpr_tnr_fnr_score(
            y_true,
            y_pred,
            average="samples",
            sample_weight=[1, 1, 2],
            zero_division=zero_division,
        )
    assert_almost_equal(tpr, 0.5)
    assert_almost_equal(fpr, 0.08333, 5)
    assert_almost_equal(tnr, 0.91666, 5)
    assert_almost_equal(fnr, 0.5)


def test_average_precision_score_score_non_binary_class():
    # Test that average_precision_score function returns an error when trying
    # to compute average_precision_score for multiclass task.
    rng = check_random_state(404)
    y_pred = rng.rand(10)

    # y_true contains three different class values
    y_true = rng.randint(0, 3, size=10)
    err_msg = "multiclass format is not supported"
=======
def test_average_precision_score_non_binary_class():
    """Test multiclass-multiouptut for `average_precision_score`."""
    y_true = np.array(
        [
            [2, 2, 1],
            [1, 2, 0],
            [0, 1, 2],
            [1, 2, 1],
            [2, 0, 1],
            [1, 2, 1],
        ]
    )
    y_score = np.array(
        [
            [0.7, 0.2, 0.1],
            [0.4, 0.3, 0.3],
            [0.1, 0.8, 0.1],
            [0.2, 0.3, 0.5],
            [0.4, 0.4, 0.2],
            [0.1, 0.2, 0.7],
        ]
    )
    err_msg = "multiclass-multioutput format is not supported"
>>>>>>> 42d23592
    with pytest.raises(ValueError, match=err_msg):
        average_precision_score(y_true, y_score, pos_label=2)


@pytest.mark.parametrize(
    "y_true, y_score",
    [
        (
            [0, 0, 1, 2],
            np.array(
                [
                    [0.7, 0.2, 0.1],
                    [0.4, 0.3, 0.3],
                    [0.1, 0.8, 0.1],
                    [0.2, 0.3, 0.5],
                ]
            ),
        ),
        (
            [0, 0, 0, 0, 1, 1, 1, 1, 1, 1, 1],
            [0, 0.1, 0.1, 0.4, 0.5, 0.6, 0.6, 0.9, 0.9, 1, 1],
        ),
    ],
)
def test_average_precision_score_duplicate_values(y_true, y_score):
    """
    Duplicate values with precision-recall require a different
    processing than when computing the AUC of a ROC, because the
    precision-recall curve is a decreasing curve
    The following situation corresponds to a perfect
    test statistic, the average_precision_score should be 1.
    """
    assert average_precision_score(y_true, y_score) == 1


@pytest.mark.parametrize(
    "y_true, y_score",
    [
        (
            [2, 2, 1, 1, 0],
            np.array(
                [
                    [0.2, 0.3, 0.5],
                    [0.2, 0.3, 0.5],
                    [0.4, 0.5, 0.3],
                    [0.4, 0.5, 0.3],
                    [0.8, 0.5, 0.3],
                ]
            ),
        ),
        (
            [0, 1, 1],
            [0.5, 0.5, 0.6],
        ),
    ],
)
def test_average_precision_score_tied_values(y_true, y_score):
    # Here if we go from left to right in y_true, the 0 values are
    # separated from the 1 values, so it appears that we've
    # correctly sorted our classifications. But in fact the first two
    # values have the same score (0.5) and so the first two values
    # could be swapped around, creating an imperfect sorting. This
    # imperfection should come through in the end score, making it less
    # than one.
    assert average_precision_score(y_true, y_score) != 1.0


def test_precision_recall_f_unused_pos_label():
    # Check warning that pos_label unused when set to non-default value
    # but average != 'binary'; even if data is binary.

    msg = (
        r"Note that pos_label \(set to 2\) is "
        r"ignored when average != 'binary' \(got 'macro'\). You "
        r"may use labels=\[pos_label\] to specify a single "
        "positive class."
    )
    with pytest.warns(UserWarning, match=msg):
        precision_recall_fscore_support(
            [1, 2, 1], [1, 2, 2], pos_label=2, average="macro"
        )


def test_confusion_matrix_binary():
    # Test confusion matrix - binary classification case
    y_true, y_pred, _ = make_prediction(binary=True)

    def test(y_true, y_pred):
        cm = confusion_matrix(y_true, y_pred)
        assert_array_equal(cm, [[22, 3], [8, 17]])

        tp, fp, fn, tn = cm.flatten()
        num = tp * tn - fp * fn
        den = np.sqrt((tp + fp) * (tp + fn) * (tn + fp) * (tn + fn))

        true_mcc = 0 if den == 0 else num / den
        mcc = matthews_corrcoef(y_true, y_pred)
        assert_array_almost_equal(mcc, true_mcc, decimal=2)
        assert_array_almost_equal(mcc, 0.57, decimal=2)

    test(y_true, y_pred)
    test([str(y) for y in y_true], [str(y) for y in y_pred])


def test_multilabel_confusion_matrix_binary():
    # Test multilabel confusion matrix - binary classification case
    y_true, y_pred, _ = make_prediction(binary=True)

    def test(y_true, y_pred):
        cm = multilabel_confusion_matrix(y_true, y_pred)
        assert_array_equal(cm, [[[17, 8], [3, 22]], [[22, 3], [8, 17]]])

    test(y_true, y_pred)
    test([str(y) for y in y_true], [str(y) for y in y_pred])


def test_multilabel_confusion_matrix_multiclass():
    # Test multilabel confusion matrix - multi-class case
    y_true, y_pred, _ = make_prediction(binary=False)

    def test(y_true, y_pred, string_type=False):
        # compute confusion matrix with default labels introspection
        cm = multilabel_confusion_matrix(y_true, y_pred)
        assert_array_equal(
            cm, [[[47, 4], [5, 19]], [[38, 6], [28, 3]], [[30, 25], [2, 18]]]
        )

        # compute confusion matrix with explicit label ordering
        labels = ["0", "2", "1"] if string_type else [0, 2, 1]
        cm = multilabel_confusion_matrix(y_true, y_pred, labels=labels)
        assert_array_equal(
            cm, [[[47, 4], [5, 19]], [[30, 25], [2, 18]], [[38, 6], [28, 3]]]
        )

        # compute confusion matrix with super set of present labels
        labels = ["0", "2", "1", "3"] if string_type else [0, 2, 1, 3]
        cm = multilabel_confusion_matrix(y_true, y_pred, labels=labels)
        assert_array_equal(
            cm,
            [
                [[47, 4], [5, 19]],
                [[30, 25], [2, 18]],
                [[38, 6], [28, 3]],
                [[75, 0], [0, 0]],
            ],
        )

    test(y_true, y_pred)
    test([str(y) for y in y_true], [str(y) for y in y_pred], string_type=True)


def test_multilabel_confusion_matrix_multilabel():
    # Test multilabel confusion matrix - multilabel-indicator case
    from scipy.sparse import csc_matrix, csr_matrix

    y_true = np.array([[1, 0, 1], [0, 1, 0], [1, 1, 0]])
    y_pred = np.array([[1, 0, 0], [0, 1, 1], [0, 0, 1]])
    y_true_csr = csr_matrix(y_true)
    y_pred_csr = csr_matrix(y_pred)
    y_true_csc = csc_matrix(y_true)
    y_pred_csc = csc_matrix(y_pred)

    # cross test different types
    sample_weight = np.array([2, 1, 3])
    real_cm = [[[1, 0], [1, 1]], [[1, 0], [1, 1]], [[0, 2], [1, 0]]]
    trues = [y_true, y_true_csr, y_true_csc]
    preds = [y_pred, y_pred_csr, y_pred_csc]

    for y_true_tmp in trues:
        for y_pred_tmp in preds:
            cm = multilabel_confusion_matrix(y_true_tmp, y_pred_tmp)
            assert_array_equal(cm, real_cm)

    # test support for samplewise
    cm = multilabel_confusion_matrix(y_true, y_pred, samplewise=True)
    assert_array_equal(cm, [[[1, 0], [1, 1]], [[1, 1], [0, 1]], [[0, 1], [2, 0]]])

    # test support for labels
    cm = multilabel_confusion_matrix(y_true, y_pred, labels=[2, 0])
    assert_array_equal(cm, [[[0, 2], [1, 0]], [[1, 0], [1, 1]]])

    # test support for labels with samplewise
    cm = multilabel_confusion_matrix(y_true, y_pred, labels=[2, 0], samplewise=True)
    assert_array_equal(cm, [[[0, 0], [1, 1]], [[1, 1], [0, 0]], [[0, 1], [1, 0]]])

    # test support for sample_weight with sample_wise
    cm = multilabel_confusion_matrix(
        y_true, y_pred, sample_weight=sample_weight, samplewise=True
    )
    assert_array_equal(cm, [[[2, 0], [2, 2]], [[1, 1], [0, 1]], [[0, 3], [6, 0]]])


def test_multilabel_confusion_matrix_errors():
    y_true = np.array([[1, 0, 1], [0, 1, 0], [1, 1, 0]])
    y_pred = np.array([[1, 0, 0], [0, 1, 1], [0, 0, 1]])

    # Bad sample_weight
    with pytest.raises(ValueError, match="inconsistent numbers of samples"):
        multilabel_confusion_matrix(y_true, y_pred, sample_weight=[1, 2])
    with pytest.raises(ValueError, match="should be a 1d array"):
        multilabel_confusion_matrix(
            y_true, y_pred, sample_weight=[[1, 2, 3], [2, 3, 4], [3, 4, 5]]
        )

    # Bad labels
    err_msg = r"All labels must be in \[0, n labels\)"
    with pytest.raises(ValueError, match=err_msg):
        multilabel_confusion_matrix(y_true, y_pred, labels=[-1])
    err_msg = r"All labels must be in \[0, n labels\)"
    with pytest.raises(ValueError, match=err_msg):
        multilabel_confusion_matrix(y_true, y_pred, labels=[3])

    # Using samplewise outside multilabel
    with pytest.raises(ValueError, match="Samplewise metrics"):
        multilabel_confusion_matrix([0, 1, 2], [1, 2, 0], samplewise=True)

    # Bad y_type
    err_msg = "multiclass-multioutput is not supported"
    with pytest.raises(ValueError, match=err_msg):
        multilabel_confusion_matrix([[0, 1, 2], [2, 1, 0]], [[1, 2, 0], [1, 0, 2]])


@pytest.mark.parametrize(
    "normalize, cm_dtype, expected_results",
    [
        ("true", "f", 0.333333333),
        ("pred", "f", 0.333333333),
        ("all", "f", 0.1111111111),
        (None, "i", 2),
    ],
)
def test_confusion_matrix_normalize(normalize, cm_dtype, expected_results):
    y_test = [0, 1, 2] * 6
    y_pred = list(chain(*permutations([0, 1, 2])))
    cm = confusion_matrix(y_test, y_pred, normalize=normalize)
    assert_allclose(cm, expected_results)
    assert cm.dtype.kind == cm_dtype


def test_confusion_matrix_normalize_single_class():
    y_test = [0, 0, 0, 0, 1, 1, 1, 1]
    y_pred = [0, 0, 0, 0, 0, 0, 0, 0]

    cm_true = confusion_matrix(y_test, y_pred, normalize="true")
    assert cm_true.sum() == pytest.approx(2.0)

    # additionally check that no warnings are raised due to a division by zero
    with warnings.catch_warnings():
        warnings.simplefilter("error", RuntimeWarning)
        cm_pred = confusion_matrix(y_test, y_pred, normalize="pred")

    assert cm_pred.sum() == pytest.approx(1.0)

    with warnings.catch_warnings():
        warnings.simplefilter("error", RuntimeWarning)
        confusion_matrix(y_pred, y_test, normalize="true")


@pytest.mark.parametrize(
    "params, warn_msg",
    [
        # When y_test contains one class only and y_test==y_pred, LR+ is undefined
        (
            {
                "y_true": np.array([0, 0, 0, 0, 0, 0]),
                "y_pred": np.array([0, 0, 0, 0, 0, 0]),
            },
            "samples of only one class were seen during testing",
        ),
        # When `fp == 0` and `tp != 0`, LR+ is undefined
        (
            {
                "y_true": np.array([1, 1, 1, 0, 0, 0]),
                "y_pred": np.array([1, 1, 1, 0, 0, 0]),
            },
            "positive_likelihood_ratio ill-defined and being set to nan",
        ),
        # When `fp == 0` and `tp == 0`, LR+ is undefined
        (
            {
                "y_true": np.array([1, 1, 1, 0, 0, 0]),
                "y_pred": np.array([0, 0, 0, 0, 0, 0]),
            },
            "no samples predicted for the positive class",
        ),
        # When `tn == 0`, LR- is undefined
        (
            {
                "y_true": np.array([1, 1, 1, 0, 0, 0]),
                "y_pred": np.array([0, 0, 0, 1, 1, 1]),
            },
            "negative_likelihood_ratio ill-defined and being set to nan",
        ),
        # When `tp + fn == 0` both ratios are undefined
        (
            {
                "y_true": np.array([0, 0, 0, 0, 0, 0]),
                "y_pred": np.array([1, 1, 1, 0, 0, 0]),
            },
            "no samples of the positive class were present in the testing set",
        ),
    ],
)
def test_likelihood_ratios_warnings(params, warn_msg):
    # likelihood_ratios must raise warnings when at
    # least one of the ratios is ill-defined.

    with pytest.warns(UserWarning, match=warn_msg):
        class_likelihood_ratios(**params)


@pytest.mark.parametrize(
    "params, err_msg",
    [
        (
            {
                "y_true": np.array([0, 1, 0, 1, 0]),
                "y_pred": np.array([1, 1, 0, 0, 2]),
            },
            (
                "class_likelihood_ratios only supports binary classification "
                "problems, got targets of type: multiclass"
            ),
        ),
    ],
)
def test_likelihood_ratios_errors(params, err_msg):
    # likelihood_ratios must raise error when attempting
    # non-binary classes to avoid Simpson's paradox
    with pytest.raises(ValueError, match=err_msg):
        class_likelihood_ratios(**params)


def test_likelihood_ratios():
    # Build confusion matrix with tn=9, fp=8, fn=1, tp=2,
    # sensitivity=2/3, specificity=9/17, prevalence=3/20,
    # LR+=34/24, LR-=17/27
    y_true = np.array([1] * 3 + [0] * 17)
    y_pred = np.array([1] * 2 + [0] * 10 + [1] * 8)

    pos, neg = class_likelihood_ratios(y_true, y_pred)
    assert_allclose(pos, 34 / 24)
    assert_allclose(neg, 17 / 27)

    # Build limit case with y_pred = y_true
    pos, neg = class_likelihood_ratios(y_true, y_true)
    assert_array_equal(pos, np.nan * 2)
    assert_allclose(neg, np.zeros(2), rtol=1e-12)

    # Ignore last 5 samples to get tn=9, fp=3, fn=1, tp=2,
    # sensitivity=2/3, specificity=9/12, prevalence=3/20,
    # LR+=24/9, LR-=12/27
    sample_weight = np.array([1.0] * 15 + [0.0] * 5)
    pos, neg = class_likelihood_ratios(y_true, y_pred, sample_weight=sample_weight)
    assert_allclose(pos, 24 / 9)
    assert_allclose(neg, 12 / 27)


def test_cohen_kappa():
    # These label vectors reproduce the contingency matrix from Artstein and
    # Poesio (2008), Table 1: np.array([[20, 20], [10, 50]]).
    y1 = np.array([0] * 40 + [1] * 60)
    y2 = np.array([0] * 20 + [1] * 20 + [0] * 10 + [1] * 50)
    kappa = cohen_kappa_score(y1, y2)
    assert_almost_equal(kappa, 0.348, decimal=3)
    assert kappa == cohen_kappa_score(y2, y1)

    # Add spurious labels and ignore them.
    y1 = np.append(y1, [2] * 4)
    y2 = np.append(y2, [2] * 4)
    assert cohen_kappa_score(y1, y2, labels=[0, 1]) == kappa

    assert_almost_equal(cohen_kappa_score(y1, y1), 1.0)

    # Multiclass example: Artstein and Poesio, Table 4.
    y1 = np.array([0] * 46 + [1] * 44 + [2] * 10)
    y2 = np.array([0] * 52 + [1] * 32 + [2] * 16)
    assert_almost_equal(cohen_kappa_score(y1, y2), 0.8013, decimal=4)

    # Weighting example: none, linear, quadratic.
    y1 = np.array([0] * 46 + [1] * 44 + [2] * 10)
    y2 = np.array([0] * 50 + [1] * 40 + [2] * 10)
    assert_almost_equal(cohen_kappa_score(y1, y2), 0.9315, decimal=4)
    assert_almost_equal(cohen_kappa_score(y1, y2, weights="linear"), 0.9412, decimal=4)
    assert_almost_equal(
        cohen_kappa_score(y1, y2, weights="quadratic"), 0.9541, decimal=4
    )


def test_matthews_corrcoef_nan():
    assert matthews_corrcoef([0], [1]) == 0.0
    assert matthews_corrcoef([0, 0], [0, 1]) == 0.0


@pytest.mark.parametrize("zero_division", [0, 1, np.nan])
@pytest.mark.parametrize("y_true, y_pred", [([0], [0]), ([], [])])
@pytest.mark.parametrize(
    "metric",
    [
        f1_score,
        partial(fbeta_score, beta=1),
        precision_score,
        recall_score,
    ],
)
def test_zero_division_nan_no_warning(metric, y_true, y_pred, zero_division):
    """Check the behaviour of `zero_division` when setting to 0, 1 or np.nan.
    No warnings should be raised.
    """
    with warnings.catch_warnings():
        warnings.simplefilter("error")
        result = metric(y_true, y_pred, zero_division=zero_division)

    if np.isnan(zero_division):
        assert np.isnan(result)
    else:
        assert result == zero_division


@pytest.mark.parametrize("y_true, y_pred", [([0], [0]), ([], [])])
@pytest.mark.parametrize(
    "metric",
    [
        f1_score,
        partial(fbeta_score, beta=1),
        precision_score,
        recall_score,
    ],
)
def test_zero_division_nan_warning(metric, y_true, y_pred):
    """Check the behaviour of `zero_division` when setting to "warn".
    A `UndefinedMetricWarning` should be raised.
    """
    with pytest.warns(UndefinedMetricWarning):
        result = metric(y_true, y_pred, zero_division="warn")
    assert result == 0.0


def test_matthews_corrcoef_against_numpy_corrcoef():
    rng = np.random.RandomState(0)
    y_true = rng.randint(0, 2, size=20)
    y_pred = rng.randint(0, 2, size=20)

    assert_almost_equal(
        matthews_corrcoef(y_true, y_pred), np.corrcoef(y_true, y_pred)[0, 1], 10
    )


def test_matthews_corrcoef_against_jurman():
    # Check that the multiclass matthews_corrcoef agrees with the definition
    # presented in Jurman, Riccadonna, Furlanello, (2012). A Comparison of MCC
    # and CEN Error Measures in MultiClass Prediction
    rng = np.random.RandomState(0)
    y_true = rng.randint(0, 2, size=20)
    y_pred = rng.randint(0, 2, size=20)
    sample_weight = rng.rand(20)

    C = confusion_matrix(y_true, y_pred, sample_weight=sample_weight)
    N = len(C)
    cov_ytyp = sum(
        [
            C[k, k] * C[m, l] - C[l, k] * C[k, m]
            for k in range(N)
            for m in range(N)
            for l in range(N)
        ]
    )
    cov_ytyt = sum(
        [
            C[:, k].sum()
            * np.sum([C[g, f] for f in range(N) for g in range(N) if f != k])
            for k in range(N)
        ]
    )
    cov_ypyp = np.sum(
        [
            C[k, :].sum()
            * np.sum([C[f, g] for f in range(N) for g in range(N) if f != k])
            for k in range(N)
        ]
    )
    mcc_jurman = cov_ytyp / np.sqrt(cov_ytyt * cov_ypyp)
    mcc_ours = matthews_corrcoef(y_true, y_pred, sample_weight=sample_weight)

    assert_almost_equal(mcc_ours, mcc_jurman, 10)


def test_matthews_corrcoef():
    rng = np.random.RandomState(0)
    y_true = ["a" if i == 0 else "b" for i in rng.randint(0, 2, size=20)]

    # corrcoef of same vectors must be 1
    assert_almost_equal(matthews_corrcoef(y_true, y_true), 1.0)

    # corrcoef, when the two vectors are opposites of each other, should be -1
    y_true_inv = ["b" if i == "a" else "a" for i in y_true]
    assert_almost_equal(matthews_corrcoef(y_true, y_true_inv), -1)

    y_true_inv2 = label_binarize(y_true, classes=["a", "b"])
    y_true_inv2 = np.where(y_true_inv2, "a", "b")
    assert_almost_equal(matthews_corrcoef(y_true, y_true_inv2), -1)

    # For the zero vector case, the corrcoef cannot be calculated and should
    # output 0
    assert_almost_equal(matthews_corrcoef([0, 0, 0, 0], [0, 0, 0, 0]), 0.0)

    # And also for any other vector with 0 variance
    assert_almost_equal(matthews_corrcoef(y_true, ["a"] * len(y_true)), 0.0)

    # These two vectors have 0 correlation and hence mcc should be 0
    y_1 = [1, 0, 1, 1, 0, 1, 1, 1, 0, 1, 1, 1, 1, 1, 1, 1, 0, 1, 1, 1]
    y_2 = [1, 1, 1, 0, 0, 1, 1, 1, 1, 0, 1, 1, 1, 0, 1, 1, 1, 0, 1, 1]
    assert_almost_equal(matthews_corrcoef(y_1, y_2), 0.0)

    # Check that sample weight is able to selectively exclude
    mask = [1] * 10 + [0] * 10
    # Now the first half of the vector elements are alone given a weight of 1
    # and hence the mcc will not be a perfect 0 as in the previous case
    with pytest.raises(AssertionError):
        assert_almost_equal(matthews_corrcoef(y_1, y_2, sample_weight=mask), 0.0)


def test_matthews_corrcoef_multiclass():
    rng = np.random.RandomState(0)
    ord_a = ord("a")
    n_classes = 4
    y_true = [chr(ord_a + i) for i in rng.randint(0, n_classes, size=20)]

    # corrcoef of same vectors must be 1
    assert_almost_equal(matthews_corrcoef(y_true, y_true), 1.0)

    # with multiclass > 2 it is not possible to achieve -1
    y_true = [0, 0, 1, 1, 2, 2]
    y_pred_bad = [2, 2, 0, 0, 1, 1]
    assert_almost_equal(matthews_corrcoef(y_true, y_pred_bad), -0.5)

    # Maximizing false positives and negatives minimizes the MCC
    # The minimum will be different for depending on the input
    y_true = [0, 0, 1, 1, 2, 2]
    y_pred_min = [1, 1, 0, 0, 0, 0]
    assert_almost_equal(matthews_corrcoef(y_true, y_pred_min), -12 / np.sqrt(24 * 16))

    # Zero variance will result in an mcc of zero
    y_true = [0, 1, 2]
    y_pred = [3, 3, 3]
    assert_almost_equal(matthews_corrcoef(y_true, y_pred), 0.0)

    # Also for ground truth with zero variance
    y_true = [3, 3, 3]
    y_pred = [0, 1, 2]
    assert_almost_equal(matthews_corrcoef(y_true, y_pred), 0.0)

    # These two vectors have 0 correlation and hence mcc should be 0
    y_1 = [0, 1, 2, 0, 1, 2, 0, 1, 2]
    y_2 = [1, 1, 1, 2, 2, 2, 0, 0, 0]
    assert_almost_equal(matthews_corrcoef(y_1, y_2), 0.0)

    # We can test that binary assumptions hold using the multiclass computation
    # by masking the weight of samples not in the first two classes

    # Masking the last label should let us get an MCC of -1
    y_true = [0, 0, 1, 1, 2]
    y_pred = [1, 1, 0, 0, 2]
    sample_weight = [1, 1, 1, 1, 0]
    assert_almost_equal(
        matthews_corrcoef(y_true, y_pred, sample_weight=sample_weight), -1
    )

    # For the zero vector case, the corrcoef cannot be calculated and should
    # output 0
    y_true = [0, 0, 1, 2]
    y_pred = [0, 0, 1, 2]
    sample_weight = [1, 1, 0, 0]
    assert_almost_equal(
        matthews_corrcoef(y_true, y_pred, sample_weight=sample_weight), 0.0
    )


@pytest.mark.parametrize("n_points", [100, 10000])
def test_matthews_corrcoef_overflow(n_points):
    # https://github.com/scikit-learn/scikit-learn/issues/9622
    rng = np.random.RandomState(20170906)

    def mcc_safe(y_true, y_pred):
        conf_matrix = confusion_matrix(y_true, y_pred)
        true_pos = conf_matrix[1, 1]
        false_pos = conf_matrix[1, 0]
        false_neg = conf_matrix[0, 1]
        n_points = len(y_true)
        pos_rate = (true_pos + false_neg) / n_points
        activity = (true_pos + false_pos) / n_points
        mcc_numerator = true_pos / n_points - pos_rate * activity
        mcc_denominator = activity * pos_rate * (1 - activity) * (1 - pos_rate)
        return mcc_numerator / np.sqrt(mcc_denominator)

    def random_ys(n_points):  # binary
        x_true = rng.random_sample(n_points)
        x_pred = x_true + 0.2 * (rng.random_sample(n_points) - 0.5)
        y_true = x_true > 0.5
        y_pred = x_pred > 0.5
        return y_true, y_pred

    arr = np.repeat([0.0, 1.0], n_points)  # binary
    assert_almost_equal(matthews_corrcoef(arr, arr), 1.0)
    arr = np.repeat([0.0, 1.0, 2.0], n_points)  # multiclass
    assert_almost_equal(matthews_corrcoef(arr, arr), 1.0)

    y_true, y_pred = random_ys(n_points)
    assert_almost_equal(matthews_corrcoef(y_true, y_true), 1.0)
    assert_almost_equal(matthews_corrcoef(y_true, y_pred), mcc_safe(y_true, y_pred))


def test_precision_recall_f1_score_multiclass():
    # Test Precision Recall and F1 Score for multiclass classification task
    y_true, y_pred, _ = make_prediction(binary=False)

    # compute scores with default labels introspection
    p, r, f, s = precision_recall_fscore_support(y_true, y_pred, average=None)
    assert_array_almost_equal(p, [0.83, 0.33, 0.42], 2)
    assert_array_almost_equal(r, [0.79, 0.09, 0.90], 2)
    assert_array_almost_equal(f, [0.81, 0.15, 0.57], 2)
    assert_array_equal(s, [24, 31, 20])

    # averaging tests
    ps = precision_score(y_true, y_pred, pos_label=1, average="micro")
    assert_array_almost_equal(ps, 0.53, 2)

    rs = recall_score(y_true, y_pred, average="micro")
    assert_array_almost_equal(rs, 0.53, 2)

    fs = f1_score(y_true, y_pred, average="micro")
    assert_array_almost_equal(fs, 0.53, 2)

    ps = precision_score(y_true, y_pred, average="macro")
    assert_array_almost_equal(ps, 0.53, 2)

    rs = recall_score(y_true, y_pred, average="macro")
    assert_array_almost_equal(rs, 0.60, 2)

    fs = f1_score(y_true, y_pred, average="macro")
    assert_array_almost_equal(fs, 0.51, 2)

    ps = precision_score(y_true, y_pred, average="weighted")
    assert_array_almost_equal(ps, 0.51, 2)

    rs = recall_score(y_true, y_pred, average="weighted")
    assert_array_almost_equal(rs, 0.53, 2)

    fs = f1_score(y_true, y_pred, average="weighted")
    assert_array_almost_equal(fs, 0.47, 2)

    with pytest.raises(ValueError):
        precision_score(y_true, y_pred, average="samples")
    with pytest.raises(ValueError):
        recall_score(y_true, y_pred, average="samples")
    with pytest.raises(ValueError):
        f1_score(y_true, y_pred, average="samples")
    with pytest.raises(ValueError):
        fbeta_score(y_true, y_pred, average="samples", beta=0.5)

    # same prediction but with and explicit label ordering
    p, r, f, s = precision_recall_fscore_support(
        y_true, y_pred, labels=[0, 2, 1], average=None
    )
    assert_array_almost_equal(p, [0.83, 0.41, 0.33], 2)
    assert_array_almost_equal(r, [0.79, 0.90, 0.10], 2)
    assert_array_almost_equal(f, [0.81, 0.57, 0.15], 2)
    assert_array_equal(s, [24, 20, 31])


@pytest.mark.parametrize("average", ["samples", "micro", "macro", "weighted", None])
def test_precision_refcall_f1_score_multilabel_unordered_labels(average):
    # test that labels need not be sorted in the multilabel case
    y_true = np.array([[1, 1, 0, 0]])
    y_pred = np.array([[0, 0, 1, 1]])
    p, r, f, s = precision_recall_fscore_support(
        y_true, y_pred, labels=[3, 0, 1, 2], warn_for=[], average=average
    )
    assert_array_equal(p, 0)
    assert_array_equal(r, 0)
    assert_array_equal(f, 0)
    if average is None:
        assert_array_equal(s, [0, 1, 1, 0])


def test_precision_recall_f1_score_binary_averaged():
    y_true = np.array([0, 1, 0, 0, 1, 1, 0, 1, 0, 0, 1, 0, 1, 0, 1])
    y_pred = np.array([1, 1, 0, 1, 0, 1, 1, 1, 1, 0, 1, 0, 1, 0, 1])

    # compute scores with default labels introspection
    ps, rs, fs, _ = precision_recall_fscore_support(y_true, y_pred, average=None)
    p, r, f, _ = precision_recall_fscore_support(y_true, y_pred, average="macro")
    assert p == np.mean(ps)
    assert r == np.mean(rs)
    assert f == np.mean(fs)
    p, r, f, _ = precision_recall_fscore_support(y_true, y_pred, average="weighted")
    support = np.bincount(y_true)
    assert p == np.average(ps, weights=support)
    assert r == np.average(rs, weights=support)
    assert f == np.average(fs, weights=support)


def test_zero_precision_recall():
    # Check that pathological cases do not bring NaNs

    old_error_settings = np.seterr(all="raise")

    try:
        y_true = np.array([0, 1, 2, 0, 1, 2])
        y_pred = np.array([2, 0, 1, 1, 2, 0])

        assert_almost_equal(precision_score(y_true, y_pred, average="macro"), 0.0, 2)
        assert_almost_equal(recall_score(y_true, y_pred, average="macro"), 0.0, 2)
        assert_almost_equal(f1_score(y_true, y_pred, average="macro"), 0.0, 2)
        assert_almost_equal(specificity_score(y_true, y_pred, average="macro"), 0.5, 2)

    finally:
        np.seterr(**old_error_settings)


def test_confusion_matrix_multiclass_subset_labels():
    # Test confusion matrix - multi-class case with subset of labels
    y_true, y_pred, _ = make_prediction(binary=False)

    # compute confusion matrix with only first two labels considered
    cm = confusion_matrix(y_true, y_pred, labels=[0, 1])
    assert_array_equal(cm, [[19, 4], [4, 3]])

    # compute confusion matrix with explicit label ordering for only subset
    # of labels
    cm = confusion_matrix(y_true, y_pred, labels=[2, 1])
    assert_array_equal(cm, [[18, 2], [24, 3]])

    # a label not in y_true should result in zeros for that row/column
    extra_label = np.max(y_true) + 1
    cm = confusion_matrix(y_true, y_pred, labels=[2, extra_label])
    assert_array_equal(cm, [[18, 0], [0, 0]])


@pytest.mark.parametrize(
    "labels, err_msg",
    [
        ([], "'labels' should contains at least one label."),
        ([3, 4], "At least one label specified must be in y_true"),
    ],
    ids=["empty list", "unknown labels"],
)
def test_confusion_matrix_error(labels, err_msg):
    y_true, y_pred, _ = make_prediction(binary=False)
    with pytest.raises(ValueError, match=err_msg):
        confusion_matrix(y_true, y_pred, labels=labels)


@pytest.mark.parametrize(
    "labels", (None, [0, 1], [0, 1, 2]), ids=["None", "binary", "multiclass"]
)
def test_confusion_matrix_on_zero_length_input(labels):
    expected_n_classes = len(labels) if labels else 0
    expected = np.zeros((expected_n_classes, expected_n_classes), dtype=int)
    cm = confusion_matrix([], [], labels=labels)
    assert_array_equal(cm, expected)


def test_confusion_matrix_dtype():
    y = [0, 1, 1]
    weight = np.ones(len(y))
    # confusion_matrix returns int64 by default
    cm = confusion_matrix(y, y)
    assert cm.dtype == np.int64
    # The dtype of confusion_matrix is always 64 bit
    for dtype in [np.bool_, np.int32, np.uint64]:
        cm = confusion_matrix(y, y, sample_weight=weight.astype(dtype, copy=False))
        assert cm.dtype == np.int64
    for dtype in [np.float32, np.float64, None, object]:
        cm = confusion_matrix(y, y, sample_weight=weight.astype(dtype, copy=False))
        assert cm.dtype == np.float64

    # np.iinfo(np.uint32).max should be accumulated correctly
    weight = np.full(len(y), 4294967295, dtype=np.uint32)
    cm = confusion_matrix(y, y, sample_weight=weight)
    assert cm[0, 0] == 4294967295
    assert cm[1, 1] == 8589934590

    # np.iinfo(np.int64).max should cause an overflow
    weight = np.full(len(y), 9223372036854775807, dtype=np.int64)
    cm = confusion_matrix(y, y, sample_weight=weight)
    assert cm[0, 0] == 9223372036854775807
    assert cm[1, 1] == -2


@pytest.mark.parametrize("dtype", ["Int64", "Float64", "boolean"])
def test_confusion_matrix_pandas_nullable(dtype):
    """Checks that confusion_matrix works with pandas nullable dtypes.

    Non-regression test for gh-25635.
    """
    pd = pytest.importorskip("pandas")

    y_ndarray = np.array([1, 0, 0, 1, 0, 1, 1, 0, 1])
    y_true = pd.Series(y_ndarray, dtype=dtype)
    y_predicted = pd.Series([0, 0, 1, 1, 0, 1, 1, 1, 1], dtype="int64")

    output = confusion_matrix(y_true, y_predicted)
    expected_output = confusion_matrix(y_ndarray, y_predicted)

    assert_array_equal(output, expected_output)


def test_classification_report_multiclass():
    # Test performance report
    iris = datasets.load_iris()
    y_true, y_pred, _ = make_prediction(dataset=iris, binary=False)

    # print classification report with class names
    expected_report = """\
              precision    recall  f1-score   support

      setosa       0.83      0.79      0.81        24
  versicolor       0.33      0.10      0.15        31
   virginica       0.42      0.90      0.57        20

    accuracy                           0.53        75
   macro avg       0.53      0.60      0.51        75
weighted avg       0.51      0.53      0.47        75
"""
    report = classification_report(
        y_true,
        y_pred,
        labels=np.arange(len(iris.target_names)),
        target_names=iris.target_names,
    )
    assert report == expected_report


def test_classification_report_multiclass_balanced():
    y_true, y_pred = [0, 0, 0, 1, 1, 1, 2, 2, 2], [0, 1, 2, 0, 1, 2, 0, 1, 2]

    expected_report = """\
              precision    recall  f1-score   support

           0       0.33      0.33      0.33         3
           1       0.33      0.33      0.33         3
           2       0.33      0.33      0.33         3

    accuracy                           0.33         9
   macro avg       0.33      0.33      0.33         9
weighted avg       0.33      0.33      0.33         9
"""
    report = classification_report(y_true, y_pred)
    assert report == expected_report


def test_classification_report_multiclass_with_label_detection():
    iris = datasets.load_iris()
    y_true, y_pred, _ = make_prediction(dataset=iris, binary=False)

    # print classification report with label detection
    expected_report = """\
              precision    recall  f1-score   support

           0       0.83      0.79      0.81        24
           1       0.33      0.10      0.15        31
           2       0.42      0.90      0.57        20

    accuracy                           0.53        75
   macro avg       0.53      0.60      0.51        75
weighted avg       0.51      0.53      0.47        75
"""
    report = classification_report(y_true, y_pred)
    assert report == expected_report


def test_classification_report_multiclass_with_digits():
    # Test performance report with added digits in floating point values
    iris = datasets.load_iris()
    y_true, y_pred, _ = make_prediction(dataset=iris, binary=False)

    # print classification report with class names
    expected_report = """\
              precision    recall  f1-score   support

      setosa    0.82609   0.79167   0.80851        24
  versicolor    0.33333   0.09677   0.15000        31
   virginica    0.41860   0.90000   0.57143        20

    accuracy                        0.53333        75
   macro avg    0.52601   0.59615   0.50998        75
weighted avg    0.51375   0.53333   0.47310        75
"""
    report = classification_report(
        y_true,
        y_pred,
        labels=np.arange(len(iris.target_names)),
        target_names=iris.target_names,
        digits=5,
    )
    assert report == expected_report


def test_classification_report_multiclass_with_string_label():
    y_true, y_pred, _ = make_prediction(binary=False)

    y_true = np.array(["blue", "green", "red"])[y_true]
    y_pred = np.array(["blue", "green", "red"])[y_pred]

    expected_report = """\
              precision    recall  f1-score   support

        blue       0.83      0.79      0.81        24
       green       0.33      0.10      0.15        31
         red       0.42      0.90      0.57        20

    accuracy                           0.53        75
   macro avg       0.53      0.60      0.51        75
weighted avg       0.51      0.53      0.47        75
"""
    report = classification_report(y_true, y_pred)
    assert report == expected_report

    expected_report = """\
              precision    recall  f1-score   support

           a       0.83      0.79      0.81        24
           b       0.33      0.10      0.15        31
           c       0.42      0.90      0.57        20

    accuracy                           0.53        75
   macro avg       0.53      0.60      0.51        75
weighted avg       0.51      0.53      0.47        75
"""
    report = classification_report(y_true, y_pred, target_names=["a", "b", "c"])
    assert report == expected_report


def test_classification_report_multiclass_with_unicode_label():
    y_true, y_pred, _ = make_prediction(binary=False)

    labels = np.array(["blue\xa2", "green\xa2", "red\xa2"])
    y_true = labels[y_true]
    y_pred = labels[y_pred]

    expected_report = """\
              precision    recall  f1-score   support

       blue\xa2       0.83      0.79      0.81        24
      green\xa2       0.33      0.10      0.15        31
        red\xa2       0.42      0.90      0.57        20

    accuracy                           0.53        75
   macro avg       0.53      0.60      0.51        75
weighted avg       0.51      0.53      0.47        75
"""
    report = classification_report(y_true, y_pred)
    assert report == expected_report


def test_classification_report_multiclass_with_long_string_label():
    y_true, y_pred, _ = make_prediction(binary=False)

    labels = np.array(["blue", "green" * 5, "red"])
    y_true = labels[y_true]
    y_pred = labels[y_pred]

    expected_report = """\
                           precision    recall  f1-score   support

                     blue       0.83      0.79      0.81        24
greengreengreengreengreen       0.33      0.10      0.15        31
                      red       0.42      0.90      0.57        20

                 accuracy                           0.53        75
                macro avg       0.53      0.60      0.51        75
             weighted avg       0.51      0.53      0.47        75
"""

    report = classification_report(y_true, y_pred)
    assert report == expected_report


def test_classification_report_labels_target_names_unequal_length():
    y_true = [0, 0, 2, 0, 0]
    y_pred = [0, 2, 2, 0, 0]
    target_names = ["class 0", "class 1", "class 2"]

    msg = "labels size, 2, does not match size of target_names, 3"
    with pytest.warns(UserWarning, match=msg):
        classification_report(y_true, y_pred, labels=[0, 2], target_names=target_names)


def test_classification_report_no_labels_target_names_unequal_length():
    y_true = [0, 0, 2, 0, 0]
    y_pred = [0, 2, 2, 0, 0]
    target_names = ["class 0", "class 1", "class 2"]

    err_msg = (
        "Number of classes, 2, does not "
        "match size of target_names, 3. "
        "Try specifying the labels parameter"
    )
    with pytest.raises(ValueError, match=err_msg):
        classification_report(y_true, y_pred, target_names=target_names)


@ignore_warnings
def test_multilabel_classification_report():
    n_classes = 4
    n_samples = 50

    _, y_true = make_multilabel_classification(
        n_features=1, n_samples=n_samples, n_classes=n_classes, random_state=0
    )

    _, y_pred = make_multilabel_classification(
        n_features=1, n_samples=n_samples, n_classes=n_classes, random_state=1
    )

    expected_report = """\
              precision    recall  f1-score   support

           0       0.50      0.67      0.57        24
           1       0.51      0.74      0.61        27
           2       0.29      0.08      0.12        26
           3       0.52      0.56      0.54        27

   micro avg       0.50      0.51      0.50       104
   macro avg       0.45      0.51      0.46       104
weighted avg       0.45      0.51      0.46       104
 samples avg       0.46      0.42      0.40       104
"""

    report = classification_report(y_true, y_pred)
    assert report == expected_report


def test_multilabel_zero_one_loss_subset():
    # Dense label indicator matrix format
    y1 = np.array([[0, 1, 1], [1, 0, 1]])
    y2 = np.array([[0, 0, 1], [1, 0, 1]])

    assert zero_one_loss(y1, y2) == 0.5
    assert zero_one_loss(y1, y1) == 0
    assert zero_one_loss(y2, y2) == 0
    assert zero_one_loss(y2, np.logical_not(y2)) == 1
    assert zero_one_loss(y1, np.logical_not(y1)) == 1
    assert zero_one_loss(y1, np.zeros(y1.shape)) == 1
    assert zero_one_loss(y2, np.zeros(y1.shape)) == 1


def test_multilabel_hamming_loss():
    # Dense label indicator matrix format
    y1 = np.array([[0, 1, 1], [1, 0, 1]])
    y2 = np.array([[0, 0, 1], [1, 0, 1]])
    w = np.array([1, 3])

    assert hamming_loss(y1, y2) == 1 / 6
    assert hamming_loss(y1, y1) == 0
    assert hamming_loss(y2, y2) == 0
    assert hamming_loss(y2, 1 - y2) == 1
    assert hamming_loss(y1, 1 - y1) == 1
    assert hamming_loss(y1, np.zeros(y1.shape)) == 4 / 6
    assert hamming_loss(y2, np.zeros(y1.shape)) == 0.5
    assert hamming_loss(y1, y2, sample_weight=w) == 1.0 / 12
    assert hamming_loss(y1, 1 - y2, sample_weight=w) == 11.0 / 12
    assert hamming_loss(y1, np.zeros_like(y1), sample_weight=w) == 2.0 / 3
    # sp_hamming only works with 1-D arrays
    assert hamming_loss(y1[0], y2[0]) == sp_hamming(y1[0], y2[0])


def test_jaccard_score_validation():
    y_true = np.array([0, 1, 0, 1, 1])
    y_pred = np.array([0, 1, 0, 1, 1])
    err_msg = r"pos_label=2 is not a valid label. It should be one of \[0, 1\]"
    with pytest.raises(ValueError, match=err_msg):
        jaccard_score(y_true, y_pred, average="binary", pos_label=2)

    y_true = np.array([[0, 1, 1], [1, 0, 0]])
    y_pred = np.array([[1, 1, 1], [1, 0, 1]])
    msg1 = (
        r"Target is multilabel-indicator but average='binary'. "
        r"Please choose another average setting, one of \[None, "
        r"'micro', 'macro', 'weighted', 'samples'\]."
    )
    with pytest.raises(ValueError, match=msg1):
        jaccard_score(y_true, y_pred, average="binary", pos_label=-1)

    y_true = np.array([0, 1, 1, 0, 2])
    y_pred = np.array([1, 1, 1, 1, 0])
    msg2 = (
        r"Target is multiclass but average='binary'. Please choose "
        r"another average setting, one of \[None, 'micro', 'macro', "
        r"'weighted'\]."
    )
    with pytest.raises(ValueError, match=msg2):
        jaccard_score(y_true, y_pred, average="binary")
    msg3 = "Samplewise metrics are not available outside of multilabel classification."
    with pytest.raises(ValueError, match=msg3):
        jaccard_score(y_true, y_pred, average="samples")

    msg = (
        r"Note that pos_label \(set to 3\) is ignored when "
        r"average != 'binary' \(got 'micro'\). You may use "
        r"labels=\[pos_label\] to specify a single positive "
        "class."
    )
    with pytest.warns(UserWarning, match=msg):
        jaccard_score(y_true, y_pred, average="micro", pos_label=3)


def test_multilabel_jaccard_score(recwarn):
    # Dense label indicator matrix format
    y1 = np.array([[0, 1, 1], [1, 0, 1]])
    y2 = np.array([[0, 0, 1], [1, 0, 1]])

    # size(y1 \inter y2) = [1, 2]
    # size(y1 \union y2) = [2, 2]

    assert jaccard_score(y1, y2, average="samples") == 0.75
    assert jaccard_score(y1, y1, average="samples") == 1
    assert jaccard_score(y2, y2, average="samples") == 1
    assert jaccard_score(y2, np.logical_not(y2), average="samples") == 0
    assert jaccard_score(y1, np.logical_not(y1), average="samples") == 0
    assert jaccard_score(y1, np.zeros(y1.shape), average="samples") == 0
    assert jaccard_score(y2, np.zeros(y1.shape), average="samples") == 0

    y_true = np.array([[0, 1, 1], [1, 0, 0]])
    y_pred = np.array([[1, 1, 1], [1, 0, 1]])
    # average='macro'
    assert_almost_equal(jaccard_score(y_true, y_pred, average="macro"), 2.0 / 3)
    # average='micro'
    assert_almost_equal(jaccard_score(y_true, y_pred, average="micro"), 3.0 / 5)
    # average='samples'
    assert_almost_equal(jaccard_score(y_true, y_pred, average="samples"), 7.0 / 12)
    assert_almost_equal(
        jaccard_score(y_true, y_pred, average="samples", labels=[0, 2]), 1.0 / 2
    )
    assert_almost_equal(
        jaccard_score(y_true, y_pred, average="samples", labels=[1, 2]), 1.0 / 2
    )
    # average=None
    assert_array_equal(
        jaccard_score(y_true, y_pred, average=None), np.array([1.0 / 2, 1.0, 1.0 / 2])
    )

    y_true = np.array([[0, 1, 1], [1, 0, 1]])
    y_pred = np.array([[1, 1, 1], [1, 0, 1]])
    assert_almost_equal(jaccard_score(y_true, y_pred, average="macro"), 5.0 / 6)
    # average='weighted'
    assert_almost_equal(jaccard_score(y_true, y_pred, average="weighted"), 7.0 / 8)

    msg2 = "Got 4 > 2"
    with pytest.raises(ValueError, match=msg2):
        jaccard_score(y_true, y_pred, labels=[4], average="macro")
    msg3 = "Got -1 < 0"
    with pytest.raises(ValueError, match=msg3):
        jaccard_score(y_true, y_pred, labels=[-1], average="macro")

    msg = (
        "Jaccard is ill-defined and being set to 0.0 in labels "
        "with no true or predicted samples."
    )

    with pytest.warns(UndefinedMetricWarning, match=msg):
        assert (
            jaccard_score(np.array([[0, 1]]), np.array([[0, 1]]), average="macro")
            == 0.5
        )

    msg = (
        "Jaccard is ill-defined and being set to 0.0 in samples "
        "with no true or predicted labels."
    )

    with pytest.warns(UndefinedMetricWarning, match=msg):
        assert (
            jaccard_score(
                np.array([[0, 0], [1, 1]]),
                np.array([[0, 0], [1, 1]]),
                average="samples",
            )
            == 0.5
        )

    assert not list(recwarn)


def test_multiclass_jaccard_score(recwarn):
    y_true = ["ant", "ant", "cat", "cat", "ant", "cat", "bird", "bird"]
    y_pred = ["cat", "ant", "cat", "cat", "ant", "bird", "bird", "cat"]
    labels = ["ant", "bird", "cat"]
    lb = LabelBinarizer()
    lb.fit(labels)
    y_true_bin = lb.transform(y_true)
    y_pred_bin = lb.transform(y_pred)
    multi_jaccard_score = partial(jaccard_score, y_true, y_pred)
    bin_jaccard_score = partial(jaccard_score, y_true_bin, y_pred_bin)
    multi_labels_list = [
        ["ant", "bird"],
        ["ant", "cat"],
        ["cat", "bird"],
        ["ant"],
        ["bird"],
        ["cat"],
        None,
    ]
    bin_labels_list = [[0, 1], [0, 2], [2, 1], [0], [1], [2], None]

    # other than average='samples'/'none-samples', test everything else here
    for average in ("macro", "weighted", "micro", None):
        for m_label, b_label in zip(multi_labels_list, bin_labels_list):
            assert_almost_equal(
                multi_jaccard_score(average=average, labels=m_label),
                bin_jaccard_score(average=average, labels=b_label),
            )

    y_true = np.array([[0, 0], [0, 0], [0, 0]])
    y_pred = np.array([[0, 0], [0, 0], [0, 0]])
    with ignore_warnings():
        assert jaccard_score(y_true, y_pred, average="weighted") == 0

    assert not list(recwarn)


def test_average_binary_jaccard_score(recwarn):
    # tp=0, fp=0, fn=1, tn=0
    assert jaccard_score([1], [0], average="binary") == 0.0
    # tp=0, fp=0, fn=0, tn=1
    msg = (
        "Jaccard is ill-defined and being set to 0.0 due to "
        "no true or predicted samples"
    )
    with pytest.warns(UndefinedMetricWarning, match=msg):
        assert jaccard_score([0, 0], [0, 0], average="binary") == 0.0

    # tp=1, fp=0, fn=0, tn=0 (pos_label=0)
    assert jaccard_score([0], [0], pos_label=0, average="binary") == 1.0
    y_true = np.array([1, 0, 1, 1, 0])
    y_pred = np.array([1, 0, 1, 1, 1])
    assert_almost_equal(jaccard_score(y_true, y_pred, average="binary"), 3.0 / 4)
    assert_almost_equal(
        jaccard_score(y_true, y_pred, average="binary", pos_label=0), 1.0 / 2
    )

    assert not list(recwarn)


def test_jaccard_score_zero_division_warning():
    # check that we raised a warning with default behavior if a zero division
    # happens
    y_true = np.array([[1, 0, 1], [0, 0, 0]])
    y_pred = np.array([[0, 0, 0], [0, 0, 0]])
    msg = (
        "Jaccard is ill-defined and being set to 0.0 in "
        "samples with no true or predicted labels."
        " Use `zero_division` parameter to control this behavior."
    )
    with pytest.warns(UndefinedMetricWarning, match=msg):
        score = jaccard_score(y_true, y_pred, average="samples", zero_division="warn")
        assert score == pytest.approx(0.0)


@pytest.mark.parametrize("zero_division, expected_score", [(0, 0), (1, 0.5)])
def test_jaccard_score_zero_division_set_value(zero_division, expected_score):
    # check that we don't issue warning by passing the zero_division parameter
    y_true = np.array([[1, 0, 1], [0, 0, 0]])
    y_pred = np.array([[0, 0, 0], [0, 0, 0]])
    with warnings.catch_warnings():
        warnings.simplefilter("error", UndefinedMetricWarning)
        score = jaccard_score(
            y_true, y_pred, average="samples", zero_division=zero_division
        )
    assert score == pytest.approx(expected_score)


@ignore_warnings
def test_precision_recall_f1_score_multilabel_1():
    # Test precision_recall_f1_score on a crafted multilabel example
    # First crafted example

    y_true = np.array([[1, 0, 0, 0], [0, 1, 0, 0], [0, 0, 1, 1]])
    y_pred = np.array([[0, 1, 0, 0], [0, 1, 0, 0], [1, 0, 1, 0]])

    p, r, f, s = precision_recall_fscore_support(y_true, y_pred, average=None)

    # tp = [0, 1, 1, 0]
    # fn = [1, 0, 0, 1]
    # fp = [1, 1, 0, 0]
    # Check per class

    assert_array_almost_equal(p, [0.0, 0.5, 1.0, 0.0], 2)
    assert_array_almost_equal(r, [0.0, 1.0, 1.0, 0.0], 2)
    assert_array_almost_equal(f, [0.0, 1 / 1.5, 1, 0.0], 2)
    assert_array_almost_equal(s, [1, 1, 1, 1], 2)

    f2 = fbeta_score(y_true, y_pred, beta=2, average=None)
    support = s
    assert_array_almost_equal(f2, [0, 0.83, 1, 0], 2)

    # Check macro
    p, r, f, s = precision_recall_fscore_support(y_true, y_pred, average="macro")
    assert_almost_equal(p, 1.5 / 4)
    assert_almost_equal(r, 0.5)
    assert_almost_equal(f, 2.5 / 1.5 * 0.25)
    assert s is None
    assert_almost_equal(
        fbeta_score(y_true, y_pred, beta=2, average="macro"), np.mean(f2)
    )

    # Check micro
    p, r, f, s = precision_recall_fscore_support(y_true, y_pred, average="micro")
    assert_almost_equal(p, 0.5)
    assert_almost_equal(r, 0.5)
    assert_almost_equal(f, 0.5)
    assert s is None
    assert_almost_equal(
        fbeta_score(y_true, y_pred, beta=2, average="micro"),
        (1 + 4) * p * r / (4 * p + r),
    )

    # Check weighted
    p, r, f, s = precision_recall_fscore_support(y_true, y_pred, average="weighted")
    assert_almost_equal(p, 1.5 / 4)
    assert_almost_equal(r, 0.5)
    assert_almost_equal(f, 2.5 / 1.5 * 0.25)
    assert s is None
    assert_almost_equal(
        fbeta_score(y_true, y_pred, beta=2, average="weighted"),
        np.average(f2, weights=support),
    )
    # Check samples
    # |h(x_i) inter y_i | = [0, 1, 1]
    # |y_i| = [1, 1, 2]
    # |h(x_i)| = [1, 1, 2]
    p, r, f, s = precision_recall_fscore_support(y_true, y_pred, average="samples")
    assert_almost_equal(p, 0.5)
    assert_almost_equal(r, 0.5)
    assert_almost_equal(f, 0.5)
    assert s is None
    assert_almost_equal(fbeta_score(y_true, y_pred, beta=2, average="samples"), 0.5)


@ignore_warnings
def test_precision_recall_f1_score_multilabel_2():
    # Test precision_recall_f1_score on a crafted multilabel example 2
    # Second crafted example
    y_true = np.array([[1, 0, 0, 0], [0, 1, 0, 0], [0, 1, 1, 0]])
    y_pred = np.array([[0, 0, 0, 1], [0, 0, 0, 1], [1, 1, 0, 0]])

    # tp = [ 0.  1.  0.  0.]
    # fp = [ 1.  0.  0.  2.]
    # fn = [ 1.  1.  1.  0.]

    p, r, f, s = precision_recall_fscore_support(y_true, y_pred, average=None)
    assert_array_almost_equal(p, [0.0, 1.0, 0.0, 0.0], 2)
    assert_array_almost_equal(r, [0.0, 0.5, 0.0, 0.0], 2)
    assert_array_almost_equal(f, [0.0, 0.66, 0.0, 0.0], 2)
    assert_array_almost_equal(s, [1, 2, 1, 0], 2)

    f2 = fbeta_score(y_true, y_pred, beta=2, average=None)
    support = s
    assert_array_almost_equal(f2, [0, 0.55, 0, 0], 2)

    p, r, f, s = precision_recall_fscore_support(y_true, y_pred, average="micro")
    assert_almost_equal(p, 0.25)
    assert_almost_equal(r, 0.25)
    assert_almost_equal(f, 2 * 0.25 * 0.25 / 0.5)
    assert s is None
    assert_almost_equal(
        fbeta_score(y_true, y_pred, beta=2, average="micro"),
        (1 + 4) * p * r / (4 * p + r),
    )

    p, r, f, s = precision_recall_fscore_support(y_true, y_pred, average="macro")
    assert_almost_equal(p, 0.25)
    assert_almost_equal(r, 0.125)
    assert_almost_equal(f, 2 / 12)
    assert s is None
    assert_almost_equal(
        fbeta_score(y_true, y_pred, beta=2, average="macro"), np.mean(f2)
    )

    p, r, f, s = precision_recall_fscore_support(y_true, y_pred, average="weighted")
    assert_almost_equal(p, 2 / 4)
    assert_almost_equal(r, 1 / 4)
    assert_almost_equal(f, 2 / 3 * 2 / 4)
    assert s is None
    assert_almost_equal(
        fbeta_score(y_true, y_pred, beta=2, average="weighted"),
        np.average(f2, weights=support),
    )

    p, r, f, s = precision_recall_fscore_support(y_true, y_pred, average="samples")
    # Check samples
    # |h(x_i) inter y_i | = [0, 0, 1]
    # |y_i| = [1, 1, 2]
    # |h(x_i)| = [1, 1, 2]

    assert_almost_equal(p, 1 / 6)
    assert_almost_equal(r, 1 / 6)
    assert_almost_equal(f, 2 / 4 * 1 / 3)
    assert s is None
    assert_almost_equal(
        fbeta_score(y_true, y_pred, beta=2, average="samples"), 0.1666, 2
    )


@ignore_warnings
@pytest.mark.parametrize(
    "zero_division, zero_division_expected",
    [("warn", 0), (0, 0), (1, 1), (np.nan, np.nan)],
)
def test_precision_recall_f1_score_with_an_empty_prediction(
    zero_division, zero_division_expected
):
    y_true = np.array([[0, 1, 0, 0], [1, 0, 0, 0], [0, 1, 1, 0]])
    y_pred = np.array([[0, 0, 0, 0], [0, 0, 0, 1], [0, 1, 1, 0]])

    # true_pos = [ 0.  1.  1.  0.]
    # false_pos = [ 0.  0.  0.  1.]
    # false_neg = [ 1.  1.  0.  0.]

    p, r, f, s = precision_recall_fscore_support(
        y_true, y_pred, average=None, zero_division=zero_division
    )

    assert_array_almost_equal(p, [zero_division_expected, 1.0, 1.0, 0.0], 2)
    assert_array_almost_equal(r, [0.0, 0.5, 1.0, zero_division_expected], 2)
    expected_f = 0 if not np.isnan(zero_division_expected) else np.nan
    assert_array_almost_equal(f, [expected_f, 1 / 1.5, 1, expected_f], 2)
    assert_array_almost_equal(s, [1, 2, 1, 0], 2)

    f2 = fbeta_score(y_true, y_pred, beta=2, average=None, zero_division=zero_division)
    support = s
    assert_array_almost_equal(f2, [expected_f, 0.55, 1, expected_f], 2)

    p, r, f, s = precision_recall_fscore_support(
        y_true, y_pred, average="macro", zero_division=zero_division
    )

    value_to_sum = 0 if np.isnan(zero_division_expected) else zero_division_expected
    values_to_average = 3 + (not np.isnan(zero_division_expected))

    assert_almost_equal(p, (2 + value_to_sum) / values_to_average)
    assert_almost_equal(r, (1.5 + value_to_sum) / values_to_average)
    expected_f = (2 / 3 + 1) / (4 if not np.isnan(zero_division_expected) else 2)
    assert_almost_equal(f, expected_f)
    assert s is None
    assert_almost_equal(
        fbeta_score(
            y_true,
            y_pred,
            beta=2,
            average="macro",
            zero_division=zero_division,
        ),
        _nanaverage(f2, weights=None),
    )

    p, r, f, s = precision_recall_fscore_support(
        y_true, y_pred, average="micro", zero_division=zero_division
    )
    assert_almost_equal(p, 2 / 3)
    assert_almost_equal(r, 0.5)
    assert_almost_equal(f, 2 / 3 / (2 / 3 + 0.5))
    assert s is None
    assert_almost_equal(
        fbeta_score(
            y_true, y_pred, beta=2, average="micro", zero_division=zero_division
        ),
        (1 + 4) * p * r / (4 * p + r),
    )

    p, r, f, s = precision_recall_fscore_support(
        y_true, y_pred, average="weighted", zero_division=zero_division
    )
    assert_almost_equal(p, 3 / 4 if zero_division_expected == 0 else 1.0)
    assert_almost_equal(r, 0.5)
    values_to_average = 4 if not np.isnan(zero_division_expected) else 3
    assert_almost_equal(f, (2 * 2 / 3 + 1) / values_to_average)
    assert s is None
    assert_almost_equal(
        fbeta_score(
            y_true, y_pred, beta=2, average="weighted", zero_division=zero_division
        ),
        _nanaverage(f2, weights=support),
    )

    p, r, f, s = precision_recall_fscore_support(y_true, y_pred, average="samples")
    # |h(x_i) inter y_i | = [0, 0, 2]
    # |y_i| = [1, 1, 2]
    # |h(x_i)| = [0, 1, 2]
    assert_almost_equal(p, 1 / 3)
    assert_almost_equal(r, 1 / 3)
    assert_almost_equal(f, 1 / 3)
    assert s is None
    expected_result = {1: 0.666, np.nan: 1.0}
    assert_almost_equal(
        fbeta_score(
            y_true, y_pred, beta=2, average="samples", zero_division=zero_division
        ),
        expected_result.get(zero_division, 0.333),
        2,
    )


@pytest.mark.parametrize("beta", [1])
@pytest.mark.parametrize("average", ["macro", "micro", "weighted", "samples"])
@pytest.mark.parametrize("zero_division", [0, 1, np.nan])
def test_precision_recall_f1_no_labels(beta, average, zero_division):
    y_true = np.zeros((20, 3))
    y_pred = np.zeros_like(y_true)

    p, r, f, s = assert_no_warnings(
        precision_recall_fscore_support,
        y_true,
        y_pred,
        average=average,
        beta=beta,
        zero_division=zero_division,
    )
    fbeta = assert_no_warnings(
        fbeta_score,
        y_true,
        y_pred,
        beta=beta,
        average=average,
        zero_division=zero_division,
    )
    assert s is None

    # if zero_division = nan, check that all metrics are nan and exit
    if np.isnan(zero_division):
        for metric in [p, r, f, fbeta]:
            assert np.isnan(metric)
        return

    zero_division = float(zero_division)
    assert_almost_equal(p, zero_division)
    assert_almost_equal(r, zero_division)
    assert_almost_equal(f, zero_division)

    assert_almost_equal(fbeta, float(zero_division))


@pytest.mark.parametrize("average", ["macro", "micro", "weighted", "samples"])
def test_precision_recall_f1_no_labels_check_warnings(average):
    y_true = np.zeros((20, 3))
    y_pred = np.zeros_like(y_true)

    func = precision_recall_fscore_support
    with pytest.warns(UndefinedMetricWarning):
        p, r, f, s = func(y_true, y_pred, average=average, beta=1.0)

    assert_almost_equal(p, 0)
    assert_almost_equal(r, 0)
    assert_almost_equal(f, 0)
    assert s is None

    with pytest.warns(UndefinedMetricWarning):
        fbeta = fbeta_score(y_true, y_pred, average=average, beta=1.0)

    assert_almost_equal(fbeta, 0)


@pytest.mark.parametrize("zero_division", [0, 1, np.nan])
def test_precision_recall_f1_no_labels_average_none(zero_division):
    y_true = np.zeros((20, 3))
    y_pred = np.zeros_like(y_true)

    # tp = [0, 0, 0]
    # fn = [0, 0, 0]
    # fp = [0, 0, 0]
    # support = [0, 0, 0]
    # |y_hat_i inter y_i | = [0, 0, 0]
    # |y_i| = [0, 0, 0]
    # |y_hat_i| = [0, 0, 0]

    p, r, f, s = assert_no_warnings(
        precision_recall_fscore_support,
        y_true,
        y_pred,
        average=None,
        beta=1.0,
        zero_division=zero_division,
    )
    fbeta = assert_no_warnings(
        fbeta_score, y_true, y_pred, beta=1.0, average=None, zero_division=zero_division
    )
    zero_division = np.float64(zero_division)
    assert_array_almost_equal(p, [zero_division, zero_division, zero_division], 2)
    assert_array_almost_equal(r, [zero_division, zero_division, zero_division], 2)
    assert_array_almost_equal(f, [zero_division, zero_division, zero_division], 2)
    assert_array_almost_equal(s, [0, 0, 0], 2)

    assert_array_almost_equal(fbeta, [zero_division, zero_division, zero_division], 2)


def test_precision_recall_f1_no_labels_average_none_warn():
    y_true = np.zeros((20, 3))
    y_pred = np.zeros_like(y_true)

    # tp = [0, 0, 0]
    # fn = [0, 0, 0]
    # fp = [0, 0, 0]
    # support = [0, 0, 0]
    # |y_hat_i inter y_i | = [0, 0, 0]
    # |y_i| = [0, 0, 0]
    # |y_hat_i| = [0, 0, 0]

    with pytest.warns(UndefinedMetricWarning):
        p, r, f, s = precision_recall_fscore_support(
            y_true, y_pred, average=None, beta=1
        )

    assert_array_almost_equal(p, [0, 0, 0], 2)
    assert_array_almost_equal(r, [0, 0, 0], 2)
    assert_array_almost_equal(f, [0, 0, 0], 2)
    assert_array_almost_equal(s, [0, 0, 0], 2)

    with pytest.warns(UndefinedMetricWarning):
        fbeta = fbeta_score(y_true, y_pred, beta=1, average=None)

    assert_array_almost_equal(fbeta, [0, 0, 0], 2)


def test_prf_warnings():
    # average of per-label scores
    f, w = precision_recall_fscore_support, UndefinedMetricWarning
    for average in [None, "weighted", "macro"]:
        msg = (
            "Precision and F-score are ill-defined and "
            "being set to 0.0 in labels with no predicted samples."
            " Use `zero_division` parameter to control"
            " this behavior."
        )
        with pytest.warns(w, match=msg):
            f([0, 1, 2], [1, 1, 2], average=average)

        msg = (
            "Recall and F-score are ill-defined and "
            "being set to 0.0 in labels with no true samples."
            " Use `zero_division` parameter to control"
            " this behavior."
        )
        with pytest.warns(w, match=msg):
            f([1, 1, 2], [0, 1, 2], average=average)

    # average of per-sample scores
    msg = (
        "Precision and F-score are ill-defined and "
        "being set to 0.0 in samples with no predicted labels."
        " Use `zero_division` parameter to control"
        " this behavior."
    )
    with pytest.warns(w, match=msg):
        f(np.array([[1, 0], [1, 0]]), np.array([[1, 0], [0, 0]]), average="samples")

    msg = (
        "Recall and F-score are ill-defined and "
        "being set to 0.0 in samples with no true labels."
        " Use `zero_division` parameter to control"
        " this behavior."
    )
    with pytest.warns(w, match=msg):
        f(np.array([[1, 0], [0, 0]]), np.array([[1, 0], [1, 0]]), average="samples")

    # single score: micro-average
    msg = (
        "Precision and F-score are ill-defined and "
        "being set to 0.0 due to no predicted samples."
        " Use `zero_division` parameter to control"
        " this behavior."
    )
    with pytest.warns(w, match=msg):
        f(np.array([[1, 1], [1, 1]]), np.array([[0, 0], [0, 0]]), average="micro")

    msg = (
        "Recall and F-score are ill-defined and "
        "being set to 0.0 due to no true samples."
        " Use `zero_division` parameter to control"
        " this behavior."
    )
    with pytest.warns(w, match=msg):
        f(np.array([[0, 0], [0, 0]]), np.array([[1, 1], [1, 1]]), average="micro")

    # single positive label
    msg = (
        "Precision and F-score are ill-defined and "
        "being set to 0.0 due to no predicted samples."
        " Use `zero_division` parameter to control"
        " this behavior."
    )
    with pytest.warns(w, match=msg):
        f([1, 1], [-1, -1], average="binary")

    msg = (
        "Recall and F-score are ill-defined and "
        "being set to 0.0 due to no true samples."
        " Use `zero_division` parameter to control"
        " this behavior."
    )
    with pytest.warns(w, match=msg):
        f([-1, -1], [1, 1], average="binary")

    with warnings.catch_warnings(record=True) as record:
        warnings.simplefilter("always")
        precision_recall_fscore_support([0, 0], [0, 0], average="binary")
        msg = (
            "Recall and F-score are ill-defined and "
            "being set to 0.0 due to no true samples."
            " Use `zero_division` parameter to control"
            " this behavior."
        )
        assert str(record.pop().message) == msg
        msg = (
            "Precision and F-score are ill-defined and "
            "being set to 0.0 due to no predicted samples."
            " Use `zero_division` parameter to control"
            " this behavior."
        )
        assert str(record.pop().message) == msg


@pytest.mark.parametrize("zero_division", [0, 1, np.nan])
def test_prf_no_warnings_if_zero_division_set(zero_division):
    # average of per-label scores
    f = precision_recall_fscore_support
    for average in [None, "weighted", "macro"]:
        assert_no_warnings(
            f, [0, 1, 2], [1, 1, 2], average=average, zero_division=zero_division
        )

        assert_no_warnings(
            f, [1, 1, 2], [0, 1, 2], average=average, zero_division=zero_division
        )

    # average of per-sample scores
    assert_no_warnings(
        f,
        np.array([[1, 0], [1, 0]]),
        np.array([[1, 0], [0, 0]]),
        average="samples",
        zero_division=zero_division,
    )

    assert_no_warnings(
        f,
        np.array([[1, 0], [0, 0]]),
        np.array([[1, 0], [1, 0]]),
        average="samples",
        zero_division=zero_division,
    )

    # single score: micro-average
    assert_no_warnings(
        f,
        np.array([[1, 1], [1, 1]]),
        np.array([[0, 0], [0, 0]]),
        average="micro",
        zero_division=zero_division,
    )

    assert_no_warnings(
        f,
        np.array([[0, 0], [0, 0]]),
        np.array([[1, 1], [1, 1]]),
        average="micro",
        zero_division=zero_division,
    )

    # single positive label
    assert_no_warnings(
        f, [1, 1], [-1, -1], average="binary", zero_division=zero_division
    )

    assert_no_warnings(
        f, [-1, -1], [1, 1], average="binary", zero_division=zero_division
    )

    with warnings.catch_warnings(record=True) as record:
        warnings.simplefilter("always")
        precision_recall_fscore_support(
            [0, 0], [0, 0], average="binary", zero_division=zero_division
        )
        assert len(record) == 0


@pytest.mark.parametrize("zero_division", ["warn", 0, 1, np.nan])
def test_recall_warnings(zero_division):
    assert_no_warnings(
        recall_score,
        np.array([[1, 1], [1, 1]]),
        np.array([[0, 0], [0, 0]]),
        average="micro",
        zero_division=zero_division,
    )
    with warnings.catch_warnings(record=True) as record:
        warnings.simplefilter("always")
        recall_score(
            np.array([[0, 0], [0, 0]]),
            np.array([[1, 1], [1, 1]]),
            average="micro",
            zero_division=zero_division,
        )
        if zero_division == "warn":
            assert (
                str(record.pop().message)
                == "Recall is ill-defined and "
                "being set to 0.0 due to no true samples."
                " Use `zero_division` parameter to control"
                " this behavior."
            )
        else:
            assert len(record) == 0

        recall_score([0, 0], [0, 0])
        if zero_division == "warn":
            assert (
                str(record.pop().message)
                == "Recall is ill-defined and "
                "being set to 0.0 due to no true samples."
                " Use `zero_division` parameter to control"
                " this behavior."
            )


@pytest.mark.parametrize("zero_division", ["warn", 0, 1, np.nan])
def test_precision_warnings(zero_division):
    with warnings.catch_warnings(record=True) as record:
        warnings.simplefilter("always")
        precision_score(
            np.array([[1, 1], [1, 1]]),
            np.array([[0, 0], [0, 0]]),
            average="micro",
            zero_division=zero_division,
        )
        if zero_division == "warn":
            assert (
                str(record.pop().message)
                == "Precision is ill-defined and "
                "being set to 0.0 due to no predicted samples."
                " Use `zero_division` parameter to control"
                " this behavior."
            )
        else:
            assert len(record) == 0

        precision_score([0, 0], [0, 0])
        if zero_division == "warn":
            assert (
                str(record.pop().message)
                == "Precision is ill-defined and "
                "being set to 0.0 due to no predicted samples."
                " Use `zero_division` parameter to control"
                " this behavior."
            )

    assert_no_warnings(
        precision_score,
        np.array([[0, 0], [0, 0]]),
        np.array([[1, 1], [1, 1]]),
        average="micro",
        zero_division=zero_division,
    )


@pytest.mark.parametrize("zero_division", ["warn", 0, 1, np.nan])
def test_fscore_warnings(zero_division):
    with warnings.catch_warnings(record=True) as record:
        warnings.simplefilter("always")

        for score in [f1_score, partial(fbeta_score, beta=2)]:
            score(
                np.array([[1, 1], [1, 1]]),
                np.array([[0, 0], [0, 0]]),
                average="micro",
                zero_division=zero_division,
            )
            assert len(record) == 0

            score(
                np.array([[0, 0], [0, 0]]),
                np.array([[1, 1], [1, 1]]),
                average="micro",
                zero_division=zero_division,
            )
            assert len(record) == 0

            score(
                np.array([[0, 0], [0, 0]]),
                np.array([[0, 0], [0, 0]]),
                average="micro",
                zero_division=zero_division,
            )
            if zero_division == "warn":
                assert (
                    str(record.pop().message)
                    == "F-score is ill-defined and "
                    "being set to 0.0 due to no true nor predicted "
                    "samples. Use `zero_division` parameter to "
                    "control this behavior."
                )
            else:
                assert len(record) == 0


@pytest.mark.parametrize("zero_division", ["warn", 0, 1])
def test_specificity_warnings(zero_division):
    assert_no_warnings(
        specificity_score,
        np.array([[0, 0], [0, 0]]),
        np.array([[1, 1], [1, 1]]),
        average="micro",
        zero_division=zero_division,
    )
    with warnings.catch_warnings(record=True) as record:
        warnings.simplefilter("always")
        specificity_score(
            np.array([[1, 1], [1, 1]]),
            np.array([[0, 0], [0, 0]]),
            average="micro",
            zero_division=zero_division,
        )
        if zero_division == "warn":
            assert (
                str(record.pop().message)
                == "Tnr is ill-defined and "
                "being set to 0.0 due to no negatives samples."
                " Use `zero_division` parameter to control"
                " this behavior."
            )
        else:
            assert len(record) == 0

        specificity_score([1, 1], [1, 1])
        assert (
            str(record.pop().message)
            == "Tnr is ill-defined and "
            "being set to 0.0 due to no negatives samples."
            " Use `zero_division` parameter to control"
            " this behavior."
        )


def test_npv_binary_averaged():
    # Test NPV score for binary classification task
    y_true, y_pred, _ = make_prediction(binary=True)

    # compute scores with default labels
    npv_none = npv_score(y_true, y_pred, average=None)
    assert_array_almost_equal(npv_none, [0.85, 0.73], 2)

    npv_macro = npv_score(y_true, y_pred, average="macro")
    assert npv_macro == np.mean(npv_none)

    npw_weighted = npv_score(y_true, y_pred, average="weighted")
    support = np.bincount(y_true)
    assert npw_weighted == np.average(npv_none, weights=support)


@ignore_warnings
def test_npv_binary_single_class():
    # Test how the NPV score behaves with a single positive or
    # negative class
    # Such a case may occur with non-stratified cross-validation
    assert 0.0 == npv_score([1, 1], [1, 1])
    assert 1.0 == npv_score([-1, -1], [-1, -1])


@ignore_warnings
def test_npv_extra_labels():
    # Test NPV handling of explicit additional (not in input) labels
    y_true = [1, 3, 3, 2]
    y_pred = [1, 1, 3, 2]
    y_true_bin = label_binarize(y_true, classes=np.arange(5))
    y_pred_bin = label_binarize(y_pred, classes=np.arange(5))
    data = [(y_true, y_pred), (y_true_bin, y_pred_bin)]

    for i, (y_true, y_pred) in enumerate(data):
        print(i)
        # No averaging
        npvs = npv_score(y_true, y_pred, labels=[0, 1, 2, 3, 4], average=None)
        assert_array_almost_equal(npvs, [1.0, 1.0, 1.0, 0.67, 1.0], 2)

        # Macro average
        npv = npv_score(y_true, y_pred, labels=[0, 1, 2, 3, 4], average="macro")
        assert_almost_equal(npv, 0.93, 2)

        # Micro average
        npv = npv_score(y_true, y_pred, labels=[0, 1, 2, 3, 4], average="micro")
        assert_almost_equal(npv, 0.9375, 4)

        # Further tests
        for average in ["macro", "micro", "weighted", "samples"]:
            if average in ["macro", "micro", "samples"] and i == 0:
                continue
            assert_almost_equal(
                npv_score(y_true, y_pred, labels=[0, 1, 2, 3, 4], average=average),
                npv_score(y_true, y_pred, labels=None, average=average),
            )

    # Error when introducing invalid label in multilabel case
    for average in [None, "macro", "micro", "samples"]:
        err_msg = (
            r"All labels must be in \[0, n labels\) for multilabel targets\."
            " Got 5 > 4"
        )
        with pytest.raises(ValueError, match=err_msg):
            npv_score(y_true_bin, y_pred_bin, labels=np.arange(6), average=average)
        err_msg = (
            r"All labels must be in \[0, n labels\) for multilabel targets\."
            " Got -1 < 0"
        )
        with pytest.raises(ValueError, match=err_msg):
            npv_score(y_true_bin, y_pred_bin, labels=np.arange(-1, 4), average=average)


@ignore_warnings
def test_npv_ignored_labels():
    # Test NPV handling of a subset of labels
    y_true = [1, 1, 2, 3]
    y_pred = [1, 3, 3, 3]
    y_true_bin = label_binarize(y_true, classes=np.arange(5))
    y_pred_bin = label_binarize(y_pred, classes=np.arange(5))
    data = [(y_true, y_pred), (y_true_bin, y_pred_bin)]

    for i, (y_true, y_pred) in enumerate(data):
        npv_13 = partial(npv_score, y_true, y_pred, labels=[1, 3])
        npv_all = partial(npv_score, y_true, y_pred, labels=None)

        assert_almost_equal([0.67, 1.0], npv_13(average=None), 2)
        assert_almost_equal(0.83, npv_13(average="macro"), 2)
        assert_almost_equal(0.75, npv_13(average="micro"), 2)
        assert_almost_equal(0.78, npv_13(average="weighted"), 2)

        # ensure the above were meaningful tests:
        for average in ["macro", "weighted", "micro"]:
            if average == "micro" and i == 0:
                continue
            assert npv_13(average=average) != npv_all(average=average)


def test_npv_multiclass():
    # Test NPV score for multiclass classification task
    y_true, y_pred, _ = make_prediction(binary=False)

    # compute scores with default labels
    assert_array_almost_equal(
        npv_score(y_true, y_pred, average=None), [0.9, 0.58, 0.94], 2
    )

    # averaging tests
    assert_array_almost_equal(npv_score(y_true, y_pred, average="micro"), 0.77, 2)

    assert_array_almost_equal(npv_score(y_true, y_pred, average="macro"), 0.81, 2)

    assert_array_almost_equal(npv_score(y_true, y_pred, average="weighted"), 0.78, 2)

    err_msg = (
        "Samplewise metrics are not available outside of multilabel"
        r" classification\."
    )
    with pytest.raises(ValueError, match=err_msg):
        npv_score(y_true, y_pred, average="samples")

    # same prediction but with explicit label ordering
    assert_array_almost_equal(
        npv_score(y_true, y_pred, labels=[0, 2, 1], average=None), [0.9, 0.94, 0.58], 2
    )


@pytest.mark.parametrize("zero_division", ["warn", 0, 1])
def test_npv_warnings(zero_division):
    assert_no_warnings(
        npv_score,
        np.array([[1, 1], [1, 1]]),
        np.array([[0, 0], [0, 0]]),
        average="micro",
        zero_division=zero_division,
    )

    msg = (
        "Npv is ill-defined and being set to 0.0 due to no negative call samples."
        " Use `zero_division` parameter to control this behavior."
    )

    with warnings.catch_warnings(record=True) as record:
        warnings.simplefilter("always")
        npv_score(
            np.array([[0, 0], [0, 0]]),
            np.array([[1, 1], [1, 1]]),
            average="micro",
            zero_division=zero_division,
        )
        if zero_division == "warn":
            assert str(record[-1].message) == msg
        else:
            assert len(record) == 0

    with pytest.warns(UndefinedMetricWarning, match=msg):
        npv_score([1, 1], [1, 1])


def test_prf_average_binary_data_non_binary():
    # Error if user does not explicitly set non-binary average mode
    y_true_mc = [1, 2, 3, 3]
    y_pred_mc = [1, 2, 3, 1]
    msg_mc = (
        r"Target is multiclass but average='binary'. Please "
        r"choose another average setting, one of \["
        r"None, 'micro', 'macro', 'weighted'\]."
    )
    y_true_ind = np.array([[0, 1, 1], [1, 0, 0], [0, 0, 1]])
    y_pred_ind = np.array([[0, 1, 0], [1, 0, 0], [0, 0, 1]])
    msg_ind = (
        r"Target is multilabel-indicator but average='binary'. Please "
        r"choose another average setting, one of \["
        r"None, 'micro', 'macro', 'weighted', 'samples'\]."
    )

    for y_true, y_pred, msg in [
        (y_true_mc, y_pred_mc, msg_mc),
        (y_true_ind, y_pred_ind, msg_ind),
    ]:
        for metric in [
            precision_score,
            recall_score,
            f1_score,
            partial(fbeta_score, beta=2),
        ]:
            with pytest.raises(ValueError, match=msg):
                metric(y_true, y_pred)


def test__check_targets():
    # Check that _check_targets correctly merges target types, squeezes
    # output and fails if input lengths differ.
    IND = "multilabel-indicator"
    MC = "multiclass"
    BIN = "binary"
    CNT = "continuous"
    MMC = "multiclass-multioutput"
    MCN = "continuous-multioutput"
    # all of length 3
    EXAMPLES = [
        (IND, np.array([[0, 1, 1], [1, 0, 0], [0, 0, 1]])),
        # must not be considered binary
        (IND, np.array([[0, 1], [1, 0], [1, 1]])),
        (MC, [2, 3, 1]),
        (BIN, [0, 1, 1]),
        (CNT, [0.0, 1.5, 1.0]),
        (MC, np.array([[2], [3], [1]])),
        (BIN, np.array([[0], [1], [1]])),
        (CNT, np.array([[0.0], [1.5], [1.0]])),
        (MMC, np.array([[0, 2], [1, 3], [2, 3]])),
        (MCN, np.array([[0.5, 2.0], [1.1, 3.0], [2.0, 3.0]])),
    ]
    # expected type given input types, or None for error
    # (types will be tried in either order)
    EXPECTED = {
        (IND, IND): IND,
        (MC, MC): MC,
        (BIN, BIN): BIN,
        (MC, IND): None,
        (BIN, IND): None,
        (BIN, MC): MC,
        # Disallowed types
        (CNT, CNT): None,
        (MMC, MMC): None,
        (MCN, MCN): None,
        (IND, CNT): None,
        (MC, CNT): None,
        (BIN, CNT): None,
        (MMC, CNT): None,
        (MCN, CNT): None,
        (IND, MMC): None,
        (MC, MMC): None,
        (BIN, MMC): None,
        (MCN, MMC): None,
        (IND, MCN): None,
        (MC, MCN): None,
        (BIN, MCN): None,
    }

    for (type1, y1), (type2, y2) in product(EXAMPLES, repeat=2):
        try:
            expected = EXPECTED[type1, type2]
        except KeyError:
            expected = EXPECTED[type2, type1]
        if expected is None:
            with pytest.raises(ValueError):
                _check_targets(y1, y2)

            if type1 != type2:
                err_msg = (
                    "Classification metrics can't handle a mix "
                    "of {0} and {1} targets".format(type1, type2)
                )
                with pytest.raises(ValueError, match=err_msg):
                    _check_targets(y1, y2)

            else:
                if type1 not in (BIN, MC, IND):
                    err_msg = "{0} is not supported".format(type1)
                    with pytest.raises(ValueError, match=err_msg):
                        _check_targets(y1, y2)

        else:
            merged_type, y1out, y2out = _check_targets(y1, y2)
            assert merged_type == expected
            if merged_type.startswith("multilabel"):
                assert y1out.format == "csr"
                assert y2out.format == "csr"
            else:
                assert_array_equal(y1out, np.squeeze(y1))
                assert_array_equal(y2out, np.squeeze(y2))
            with pytest.raises(ValueError):
                _check_targets(y1[:-1], y2)

    # Make sure seq of seq is not supported
    y1 = [(1, 2), (0, 2, 3)]
    y2 = [(2,), (0, 2)]
    msg = (
        "You appear to be using a legacy multi-label data representation. "
        "Sequence of sequences are no longer supported; use a binary array"
        " or sparse matrix instead - the MultiLabelBinarizer"
        " transformer can convert to this format."
    )
    with pytest.raises(ValueError, match=msg):
        _check_targets(y1, y2)


def test__check_targets_multiclass_with_both_y_true_and_y_pred_binary():
    # https://github.com/scikit-learn/scikit-learn/issues/8098
    y_true = [0, 1]
    y_pred = [0, -1]
    assert _check_targets(y_true, y_pred)[0] == "multiclass"


def test_hinge_loss_binary():
    y_true = np.array([-1, 1, 1, -1])
    pred_decision = np.array([-8.5, 0.5, 1.5, -0.3])
    assert hinge_loss(y_true, pred_decision) == 1.2 / 4

    y_true = np.array([0, 2, 2, 0])
    pred_decision = np.array([-8.5, 0.5, 1.5, -0.3])
    assert hinge_loss(y_true, pred_decision) == 1.2 / 4


def test_hinge_loss_multiclass():
    pred_decision = np.array(
        [
            [+0.36, -0.17, -0.58, -0.99],
            [-0.54, -0.37, -0.48, -0.58],
            [-1.45, -0.58, -0.38, -0.17],
            [-0.54, -0.38, -0.48, -0.58],
            [-2.36, -0.79, -0.27, +0.24],
            [-1.45, -0.58, -0.38, -0.17],
        ]
    )
    y_true = np.array([0, 1, 2, 1, 3, 2])
    dummy_losses = np.array(
        [
            1 - pred_decision[0][0] + pred_decision[0][1],
            1 - pred_decision[1][1] + pred_decision[1][2],
            1 - pred_decision[2][2] + pred_decision[2][3],
            1 - pred_decision[3][1] + pred_decision[3][2],
            1 - pred_decision[4][3] + pred_decision[4][2],
            1 - pred_decision[5][2] + pred_decision[5][3],
        ]
    )
    np.clip(dummy_losses, 0, None, out=dummy_losses)
    dummy_hinge_loss = np.mean(dummy_losses)
    assert hinge_loss(y_true, pred_decision) == dummy_hinge_loss


def test_hinge_loss_multiclass_missing_labels_with_labels_none():
    y_true = np.array([0, 1, 2, 2])
    pred_decision = np.array(
        [
            [+1.27, 0.034, -0.68, -1.40],
            [-1.45, -0.58, -0.38, -0.17],
            [-2.36, -0.79, -0.27, +0.24],
            [-2.36, -0.79, -0.27, +0.24],
        ]
    )
    error_message = (
        "Please include all labels in y_true or pass labels as third argument"
    )
    with pytest.raises(ValueError, match=error_message):
        hinge_loss(y_true, pred_decision)


def test_hinge_loss_multiclass_no_consistent_pred_decision_shape():
    # test for inconsistency between multiclass problem and pred_decision
    # argument
    y_true = np.array([2, 1, 0, 1, 0, 1, 1])
    pred_decision = np.array([0, 1, 2, 1, 0, 2, 1])
    error_message = (
        "The shape of pred_decision cannot be 1d array"
        "with a multiclass target. pred_decision shape "
        "must be (n_samples, n_classes), that is "
        "(7, 3). Got: (7,)"
    )
    with pytest.raises(ValueError, match=re.escape(error_message)):
        hinge_loss(y_true=y_true, pred_decision=pred_decision)

    # test for inconsistency between pred_decision shape and labels number
    pred_decision = np.array([[0, 1], [0, 1], [0, 1], [0, 1], [2, 0], [0, 1], [1, 0]])
    labels = [0, 1, 2]
    error_message = (
        "The shape of pred_decision is not "
        "consistent with the number of classes. "
        "With a multiclass target, pred_decision "
        "shape must be (n_samples, n_classes), that is "
        "(7, 3). Got: (7, 2)"
    )
    with pytest.raises(ValueError, match=re.escape(error_message)):
        hinge_loss(y_true=y_true, pred_decision=pred_decision, labels=labels)


def test_hinge_loss_multiclass_with_missing_labels():
    pred_decision = np.array(
        [
            [+0.36, -0.17, -0.58, -0.99],
            [-0.55, -0.38, -0.48, -0.58],
            [-1.45, -0.58, -0.38, -0.17],
            [-0.55, -0.38, -0.48, -0.58],
            [-1.45, -0.58, -0.38, -0.17],
        ]
    )
    y_true = np.array([0, 1, 2, 1, 2])
    labels = np.array([0, 1, 2, 3])
    dummy_losses = np.array(
        [
            1 - pred_decision[0][0] + pred_decision[0][1],
            1 - pred_decision[1][1] + pred_decision[1][2],
            1 - pred_decision[2][2] + pred_decision[2][3],
            1 - pred_decision[3][1] + pred_decision[3][2],
            1 - pred_decision[4][2] + pred_decision[4][3],
        ]
    )
    np.clip(dummy_losses, 0, None, out=dummy_losses)
    dummy_hinge_loss = np.mean(dummy_losses)
    assert hinge_loss(y_true, pred_decision, labels=labels) == dummy_hinge_loss


def test_hinge_loss_multiclass_missing_labels_only_two_unq_in_y_true():
    # non-regression test for:
    # https://github.com/scikit-learn/scikit-learn/issues/17630
    # check that we can compute the hinge loss when providing an array
    # with labels allowing to not have all labels in y_true
    pred_decision = np.array(
        [
            [+0.36, -0.17, -0.58],
            [-0.15, -0.58, -0.48],
            [-1.45, -0.58, -0.38],
            [-0.55, -0.78, -0.42],
            [-1.45, -0.58, -0.38],
        ]
    )
    y_true = np.array([0, 2, 2, 0, 2])
    labels = np.array([0, 1, 2])
    dummy_losses = np.array(
        [
            1 - pred_decision[0][0] + pred_decision[0][1],
            1 - pred_decision[1][2] + pred_decision[1][0],
            1 - pred_decision[2][2] + pred_decision[2][1],
            1 - pred_decision[3][0] + pred_decision[3][2],
            1 - pred_decision[4][2] + pred_decision[4][1],
        ]
    )
    np.clip(dummy_losses, 0, None, out=dummy_losses)
    dummy_hinge_loss = np.mean(dummy_losses)
    assert_almost_equal(
        hinge_loss(y_true, pred_decision, labels=labels), dummy_hinge_loss
    )


def test_hinge_loss_multiclass_invariance_lists():
    # Currently, invariance of string and integer labels cannot be tested
    # in common invariance tests because invariance tests for multiclass
    # decision functions is not implemented yet.
    y_true = ["blue", "green", "red", "green", "white", "red"]
    pred_decision = [
        [+0.36, -0.17, -0.58, -0.99],
        [-0.55, -0.38, -0.48, -0.58],
        [-1.45, -0.58, -0.38, -0.17],
        [-0.55, -0.38, -0.48, -0.58],
        [-2.36, -0.79, -0.27, +0.24],
        [-1.45, -0.58, -0.38, -0.17],
    ]
    dummy_losses = np.array(
        [
            1 - pred_decision[0][0] + pred_decision[0][1],
            1 - pred_decision[1][1] + pred_decision[1][2],
            1 - pred_decision[2][2] + pred_decision[2][3],
            1 - pred_decision[3][1] + pred_decision[3][2],
            1 - pred_decision[4][3] + pred_decision[4][2],
            1 - pred_decision[5][2] + pred_decision[5][3],
        ]
    )
    np.clip(dummy_losses, 0, None, out=dummy_losses)
    dummy_hinge_loss = np.mean(dummy_losses)
    assert hinge_loss(y_true, pred_decision) == dummy_hinge_loss


def test_log_loss():
    # binary case with symbolic labels ("no" < "yes")
    y_true = ["no", "no", "no", "yes", "yes", "yes"]
    y_pred = np.array(
        [[0.5, 0.5], [0.1, 0.9], [0.01, 0.99], [0.9, 0.1], [0.75, 0.25], [0.001, 0.999]]
    )
    loss = log_loss(y_true, y_pred)
    loss_true = -np.mean(bernoulli.logpmf(np.array(y_true) == "yes", y_pred[:, 1]))
    assert_almost_equal(loss, loss_true)

    # multiclass case; adapted from http://bit.ly/RJJHWA
    y_true = [1, 0, 2]
    y_pred = [[0.2, 0.7, 0.1], [0.6, 0.2, 0.2], [0.6, 0.1, 0.3]]
    loss = log_loss(y_true, y_pred, normalize=True)
    assert_almost_equal(loss, 0.6904911)

    # check that we got all the shapes and axes right
    # by doubling the length of y_true and y_pred
    y_true *= 2
    y_pred *= 2
    loss = log_loss(y_true, y_pred, normalize=False)
    assert_almost_equal(loss, 0.6904911 * 6, decimal=6)

    user_warning_msg = "y_pred values do not sum to one"
    # check eps and handling of absolute zero and one probabilities
    y_pred = np.asarray(y_pred) > 0.5
    with pytest.warns(FutureWarning):
        loss = log_loss(y_true, y_pred, normalize=True, eps=0.1)
    with pytest.warns(UserWarning, match=user_warning_msg):
        assert_almost_equal(loss, log_loss(y_true, np.clip(y_pred, 0.1, 0.9)))

    # binary case: check correct boundary values for eps = 0
    with pytest.warns(FutureWarning):
        assert log_loss([0, 1], [0, 1], eps=0) == 0
    with pytest.warns(FutureWarning):
        assert log_loss([0, 1], [0, 0], eps=0) == np.inf
    with pytest.warns(FutureWarning):
        assert log_loss([0, 1], [1, 1], eps=0) == np.inf

    # multiclass case: check correct boundary values for eps = 0
    with pytest.warns(FutureWarning):
        assert log_loss([0, 1, 2], [[1, 0, 0], [0, 1, 0], [0, 0, 1]], eps=0) == 0
    with pytest.warns(FutureWarning):
        assert (
            log_loss([0, 1, 2], [[0, 0.5, 0.5], [0, 1, 0], [0, 0, 1]], eps=0) == np.inf
        )

    # raise error if number of classes are not equal.
    y_true = [1, 0, 2]
    y_pred = [[0.2, 0.7], [0.6, 0.5], [0.4, 0.1]]
    with pytest.raises(ValueError):
        log_loss(y_true, y_pred)

    # case when y_true is a string array object
    y_true = ["ham", "spam", "spam", "ham"]
    y_pred = [[0.2, 0.7], [0.6, 0.5], [0.4, 0.1], [0.7, 0.2]]
    with pytest.warns(UserWarning, match=user_warning_msg):
        loss = log_loss(y_true, y_pred)
    assert_almost_equal(loss, 1.0383217, decimal=6)

    # test labels option

    y_true = [2, 2]
    y_pred = [[0.2, 0.7], [0.6, 0.5]]
    y_score = np.array([[0.1, 0.9], [0.1, 0.9]])
    error_str = (
        r"y_true contains only one label \(2\). Please provide "
        r"the true labels explicitly through the labels argument."
    )
    with pytest.raises(ValueError, match=error_str):
        log_loss(y_true, y_pred)

    y_pred = [[0.2, 0.7], [0.6, 0.5], [0.2, 0.3]]
    error_str = "Found input variables with inconsistent numbers of samples: [3, 2]"
    (ValueError, error_str, log_loss, y_true, y_pred)

    # works when the labels argument is used

    true_log_loss = -np.mean(np.log(y_score[:, 1]))
    calculated_log_loss = log_loss(y_true, y_score, labels=[1, 2])
    assert_almost_equal(calculated_log_loss, true_log_loss)

    # ensure labels work when len(np.unique(y_true)) != y_pred.shape[1]
    y_true = [1, 2, 2]
    y_score2 = [[0.2, 0.7, 0.3], [0.6, 0.5, 0.3], [0.3, 0.9, 0.1]]
    with pytest.warns(UserWarning, match=user_warning_msg):
        loss = log_loss(y_true, y_score2, labels=[1, 2, 3])
    assert_almost_equal(loss, 1.0630345, decimal=6)


def test_log_loss_eps_auto(global_dtype):
    """Check the behaviour of `eps="auto"` that changes depending on the input
    array dtype.
    Non-regression test for:
    https://github.com/scikit-learn/scikit-learn/issues/24315
    """
    y_true = np.array([0, 1], dtype=global_dtype)
    y_pred = y_true.copy()

    loss = log_loss(y_true, y_pred, eps="auto")
    assert np.isfinite(loss)


def test_log_loss_eps_auto_float16():
    """Check the behaviour of `eps="auto"` for np.float16"""
    y_true = np.array([0, 1], dtype=np.float16)
    y_pred = y_true.copy()

    loss = log_loss(y_true, y_pred, eps="auto")
    assert np.isfinite(loss)


def test_log_loss_pandas_input():
    # case when input is a pandas series and dataframe gh-5715
    y_tr = np.array(["ham", "spam", "spam", "ham"])
    y_pr = np.array([[0.2, 0.7], [0.6, 0.5], [0.4, 0.1], [0.7, 0.2]])
    types = [(MockDataFrame, MockDataFrame)]
    try:
        from pandas import Series, DataFrame

        types.append((Series, DataFrame))
    except ImportError:
        pass
    for TrueInputType, PredInputType in types:
        # y_pred dataframe, y_true series
        y_true, y_pred = TrueInputType(y_tr), PredInputType(y_pr)
        with pytest.warns(UserWarning, match="y_pred values do not sum to one"):
            loss = log_loss(y_true, y_pred)
        assert_almost_equal(loss, 1.0383217, decimal=6)


def test_brier_score_loss():
    # Check brier_score_loss function
    y_true = np.array([0, 1, 1, 0, 1, 1])
    y_pred = np.array([0.1, 0.8, 0.9, 0.3, 1.0, 0.95])
    true_score = linalg.norm(y_true - y_pred) ** 2 / len(y_true)

    assert_almost_equal(brier_score_loss(y_true, y_true), 0.0)
    assert_almost_equal(brier_score_loss(y_true, y_pred), true_score)
    assert_almost_equal(brier_score_loss(1.0 + y_true, y_pred), true_score)
    assert_almost_equal(brier_score_loss(2 * y_true - 1, y_pred), true_score)
    with pytest.raises(ValueError):
        brier_score_loss(y_true, y_pred[1:])
    with pytest.raises(ValueError):
        brier_score_loss(y_true, y_pred + 1.0)
    with pytest.raises(ValueError):
        brier_score_loss(y_true, y_pred - 1.0)

    # ensure to raise an error for multiclass y_true
    y_true = np.array([0, 1, 2, 0])
    y_pred = np.array([0.8, 0.6, 0.4, 0.2])
    error_message = (
        "Only binary classification is supported. The type of the target is multiclass"
    )

    with pytest.raises(ValueError, match=error_message):
        brier_score_loss(y_true, y_pred)

    # calculate correctly when there's only one class in y_true
    assert_almost_equal(brier_score_loss([-1], [0.4]), 0.16)
    assert_almost_equal(brier_score_loss([0], [0.4]), 0.16)
    assert_almost_equal(brier_score_loss([1], [0.4]), 0.36)
    assert_almost_equal(brier_score_loss(["foo"], [0.4], pos_label="bar"), 0.16)
    assert_almost_equal(brier_score_loss(["foo"], [0.4], pos_label="foo"), 0.36)


def test_balanced_accuracy_score_unseen():
    msg = "y_pred contains classes not in y_true"
    with pytest.warns(UserWarning, match=msg):
        balanced_accuracy_score([0, 0, 0], [0, 0, 1])


@pytest.mark.parametrize(
    "y_true,y_pred",
    [
        (["a", "b", "a", "b"], ["a", "a", "a", "b"]),
        (["a", "b", "c", "b"], ["a", "a", "a", "b"]),
        (["a", "a", "a", "b"], ["a", "b", "c", "b"]),
    ],
)
def test_balanced_accuracy_score(y_true, y_pred):
    macro_recall = recall_score(
        y_true, y_pred, average="macro", labels=np.unique(y_true)
    )
    with ignore_warnings():
        # Warnings are tested in test_balanced_accuracy_score_unseen
        balanced = balanced_accuracy_score(y_true, y_pred)
    assert balanced == pytest.approx(macro_recall)
    adjusted = balanced_accuracy_score(y_true, y_pred, adjusted=True)
    chance = balanced_accuracy_score(y_true, np.full_like(y_true, y_true[0]))
    assert adjusted == (balanced - chance) / (1 - chance)


@pytest.mark.parametrize(
    "metric",
    [
        jaccard_score,
        f1_score,
        partial(fbeta_score, beta=0.5),
        precision_recall_fscore_support,
        precision_score,
        recall_score,
        brier_score_loss,
    ],
)
@pytest.mark.parametrize(
    "classes", [(False, True), (0, 1), (0.0, 1.0), ("zero", "one")]
)
def test_classification_metric_pos_label_types(metric, classes):
    """Check that the metric works with different types of `pos_label`.

    We can expect `pos_label` to be a bool, an integer, a float, a string.
    No error should be raised for those types.
    """
    rng = np.random.RandomState(42)
    n_samples, pos_label = 10, classes[-1]
    y_true = rng.choice(classes, size=n_samples, replace=True)
    if metric is brier_score_loss:
        # brier score loss requires probabilities
        y_pred = rng.uniform(size=n_samples)
    else:
        y_pred = y_true.copy()
    result = metric(y_true, y_pred, pos_label=pos_label)
    assert not np.any(np.isnan(result))<|MERGE_RESOLUTION|>--- conflicted
+++ resolved
@@ -353,7 +353,6 @@
             assert recall_13(average=average) != recall_all(average=average)
 
 
-<<<<<<< HEAD
 def test_tpr_fpr_tnr_fnr_score_binary_averaged():
     # Test TPR, FPR, TNR, FNR scores for binary classification task
     y_true, y_pred, _ = make_prediction(binary=True)
@@ -628,7 +627,8 @@
     # y_true contains three different class values
     y_true = rng.randint(0, 3, size=10)
     err_msg = "multiclass format is not supported"
-=======
+
+
 def test_average_precision_score_non_binary_class():
     """Test multiclass-multiouptut for `average_precision_score`."""
     y_true = np.array(
@@ -652,7 +652,6 @@
         ]
     )
     err_msg = "multiclass-multioutput format is not supported"
->>>>>>> 42d23592
     with pytest.raises(ValueError, match=err_msg):
         average_precision_score(y_true, y_score, pos_label=2)
 

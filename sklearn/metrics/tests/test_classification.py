from __future__ import division, print_function

import numpy as np
from scipy import linalg
from functools import partial
from itertools import product
import warnings

from sklearn import datasets
from sklearn import svm

from sklearn.datasets import make_multilabel_classification
from sklearn.preprocessing import label_binarize
from sklearn.utils.fixes import np_version
from sklearn.utils.validation import check_random_state

from sklearn.utils.testing import assert_raises, clean_warning_registry
from sklearn.utils.testing import assert_raise_message
from sklearn.utils.testing import assert_equal
from sklearn.utils.testing import assert_almost_equal
from sklearn.utils.testing import assert_array_equal
from sklearn.utils.testing import assert_array_almost_equal
from sklearn.utils.testing import assert_warns
from sklearn.utils.testing import assert_no_warnings
from sklearn.utils.testing import assert_warns_message
from sklearn.utils.testing import assert_not_equal
from sklearn.utils.testing import ignore_warnings
from sklearn.utils.mocking import MockDataFrame

from sklearn.metrics import accuracy_score
from sklearn.metrics import average_precision_score
from sklearn.metrics import classification_report
from sklearn.metrics import cohen_kappa_score
from sklearn.metrics import confusion_matrix
from sklearn.metrics import f1_score
from sklearn.metrics import fbeta_score
from sklearn.metrics import hamming_loss
from sklearn.metrics import hinge_loss
from sklearn.metrics import jaccard_similarity_score
from sklearn.metrics import log_loss
from sklearn.metrics import matthews_corrcoef
from sklearn.metrics import precision_recall_fscore_support
from sklearn.metrics import precision_score
from sklearn.metrics import recall_score
from sklearn.metrics import zero_one_loss
from sklearn.metrics import brier_score_loss

from sklearn.metrics.classification import _check_targets
from sklearn.exceptions import UndefinedMetricWarning

from scipy.spatial.distance import hamming as sp_hamming

###############################################################################
# Utilities for testing


def make_prediction(dataset=None, binary=False):
    """Make some classification predictions on a toy dataset using a SVC

    If binary is True restrict to a binary classification problem instead of a
    multiclass classification problem
    """

    if dataset is None:
        # import some data to play with
        dataset = datasets.load_iris()

    X = dataset.data
    y = dataset.target

    if binary:
        # restrict to a binary classification task
        X, y = X[y < 2], y[y < 2]

    n_samples, n_features = X.shape
    p = np.arange(n_samples)

    rng = check_random_state(37)
    rng.shuffle(p)
    X, y = X[p], y[p]
    half = int(n_samples / 2)

    # add noisy features to make the problem harder and avoid perfect results
    rng = np.random.RandomState(0)
    X = np.c_[X, rng.randn(n_samples, 200 * n_features)]

    # run classifier, get class probabilities and label predictions
    clf = svm.SVC(kernel='linear', probability=True, random_state=0)
    probas_pred = clf.fit(X[:half], y[:half]).predict_proba(X[half:])

    if binary:
        # only interested in probabilities of the positive case
        # XXX: do we really want a special API for the binary case?
        probas_pred = probas_pred[:, 1]

    y_pred = clf.predict(X[half:])
    y_true = y[half:]
    return y_true, y_pred, probas_pred


###############################################################################
# Tests


def test_multilabel_accuracy_score_subset_accuracy():
    # Dense label indicator matrix format
    y1 = np.array([[0, 1, 1], [1, 0, 1]])
    y2 = np.array([[0, 0, 1], [1, 0, 1]])

    assert_equal(accuracy_score(y1, y2), 0.5)
    assert_equal(accuracy_score(y1, y1), 1)
    assert_equal(accuracy_score(y2, y2), 1)
    assert_equal(accuracy_score(y2, np.logical_not(y2)), 0)
    assert_equal(accuracy_score(y1, np.logical_not(y1)), 0)
    assert_equal(accuracy_score(y1, np.zeros(y1.shape)), 0)
    assert_equal(accuracy_score(y2, np.zeros(y1.shape)), 0)


def test_precision_recall_f1_score_binary():
    # Test Precision Recall and F1 Score for binary classification task
    y_true, y_pred, _ = make_prediction(binary=True)

    # detailed measures for each class
    p, r, f, s = precision_recall_fscore_support(y_true, y_pred, average=None)
    assert_array_almost_equal(p, [0.73, 0.85], 2)
    assert_array_almost_equal(r, [0.88, 0.68], 2)
    assert_array_almost_equal(f, [0.80, 0.76], 2)
    assert_array_equal(s, [25, 25])

    # individual scoring function that can be used for grid search: in the
    # binary class case the score is the value of the measure for the positive
    # class (e.g. label == 1). This is deprecated for average != 'binary'.
    for kwargs, my_assert in [({}, assert_no_warnings),
                              ({'average': 'binary'}, assert_no_warnings)]:
        ps = my_assert(precision_score, y_true, y_pred, **kwargs)
        assert_array_almost_equal(ps, 0.85, 2)

        rs = my_assert(recall_score, y_true, y_pred, **kwargs)
        assert_array_almost_equal(rs, 0.68, 2)

        fs = my_assert(f1_score, y_true, y_pred, **kwargs)
        assert_array_almost_equal(fs, 0.76, 2)

        assert_almost_equal(my_assert(fbeta_score, y_true, y_pred, beta=2,
                                      **kwargs),
                            (1 + 2 ** 2) * ps * rs / (2 ** 2 * ps + rs), 2)


def test_precision_recall_f_binary_single_class():
    # Test precision, recall and F1 score behave with a single positive or
    # negative class
    # Such a case may occur with non-stratified cross-validation
    assert_equal(1., precision_score([1, 1], [1, 1]))
    assert_equal(1., recall_score([1, 1], [1, 1]))
    assert_equal(1., f1_score([1, 1], [1, 1]))

    assert_equal(0., precision_score([-1, -1], [-1, -1]))
    assert_equal(0., recall_score([-1, -1], [-1, -1]))
    assert_equal(0., f1_score([-1, -1], [-1, -1]))


@ignore_warnings
def test_precision_recall_f_extra_labels():
    # Test handling of explicit additional (not in input) labels to PRF
    y_true = [1, 3, 3, 2]
    y_pred = [1, 1, 3, 2]
    y_true_bin = label_binarize(y_true, classes=np.arange(5))
    y_pred_bin = label_binarize(y_pred, classes=np.arange(5))
    data = [(y_true, y_pred),
            (y_true_bin, y_pred_bin)]

    for i, (y_true, y_pred) in enumerate(data):
        # No average: zeros in array
        actual = recall_score(y_true, y_pred, labels=[0, 1, 2, 3, 4],
                              average=None)
        assert_array_almost_equal([0., 1., 1., .5, 0.], actual)

        # Macro average is changed
        actual = recall_score(y_true, y_pred, labels=[0, 1, 2, 3, 4],
                              average='macro')
        assert_array_almost_equal(np.mean([0., 1., 1., .5, 0.]), actual)

        # No effect otheriwse
        for average in ['micro', 'weighted', 'samples']:
            if average == 'samples' and i == 0:
                continue
            assert_almost_equal(recall_score(y_true, y_pred,
                                             labels=[0, 1, 2, 3, 4],
                                             average=average),
                                recall_score(y_true, y_pred, labels=None,
                                             average=average))

    # Error when introducing invalid label in multilabel case
    # (although it would only affect performance if average='macro'/None)
    for average in [None, 'macro', 'micro', 'samples']:
        assert_raises(ValueError, recall_score, y_true_bin, y_pred_bin,
                      labels=np.arange(6), average=average)
        assert_raises(ValueError, recall_score, y_true_bin, y_pred_bin,
                      labels=np.arange(-1, 4), average=average)


@ignore_warnings
def test_precision_recall_f_ignored_labels():
    # Test a subset of labels may be requested for PRF
    y_true = [1, 1, 2, 3]
    y_pred = [1, 3, 3, 3]
    y_true_bin = label_binarize(y_true, classes=np.arange(5))
    y_pred_bin = label_binarize(y_pred, classes=np.arange(5))
    data = [(y_true, y_pred),
            (y_true_bin, y_pred_bin)]

    for i, (y_true, y_pred) in enumerate(data):
        recall_13 = partial(recall_score, y_true, y_pred, labels=[1, 3])
        recall_all = partial(recall_score, y_true, y_pred, labels=None)

        assert_array_almost_equal([.5, 1.], recall_13(average=None))
        assert_almost_equal((.5 + 1.) / 2, recall_13(average='macro'))
        assert_almost_equal((.5 * 2 + 1. * 1) / 3,
                            recall_13(average='weighted'))
        assert_almost_equal(2. / 3, recall_13(average='micro'))

        # ensure the above were meaningful tests:
        for average in ['macro', 'weighted', 'micro']:
            assert_not_equal(recall_13(average=average),
                             recall_all(average=average))


def test_average_precision_score_score_non_binary_class():
    # Test that average_precision_score function returns an error when trying
    # to compute average_precision_score for multiclass task.
    rng = check_random_state(404)
    y_pred = rng.rand(10)

    # y_true contains three different class values
    y_true = rng.randint(0, 3, size=10)
    assert_raise_message(ValueError, "multiclass format is not supported",
                         average_precision_score, y_true, y_pred)


def test_average_precision_score_duplicate_values():
    # Duplicate values with precision-recall require a different
    # processing than when computing the AUC of a ROC, because the
    # precision-recall curve is a decreasing curve
    # The following situation corresponds to a perfect
    # test statistic, the average_precision_score should be 1
    y_true = [0, 0, 0, 0, 1, 1, 1, 1, 1, 1, 1]
    y_score = [0, .1, .1, .4, .5, .6, .6, .9, .9, 1, 1]
    assert_equal(average_precision_score(y_true, y_score), 1)


def test_average_precision_score_tied_values():
    # Here if we go from left to right in y_true, the 0 values are
    # are separated from the 1 values, so it appears that we've
    # Correctly sorted our classifications. But in fact the first two
    # values have the same score (0.5) and so the first two values
    # could be swapped around, creating an imperfect sorting. This
    # imperfection should come through in the end score, making it less
    # than one.
    y_true = [0, 1, 1]
    y_score = [.5, .5, .6]
    assert_not_equal(average_precision_score(y_true, y_score), 1.)


@ignore_warnings
def test_precision_recall_fscore_support_errors():
    y_true, y_pred, _ = make_prediction(binary=True)

    # Bad beta
    assert_raises(ValueError, precision_recall_fscore_support,
                  y_true, y_pred, beta=0.0)

    # Bad pos_label
    assert_raises(ValueError, precision_recall_fscore_support,
                  y_true, y_pred, pos_label=2, average='binary')

    # Bad average option
    assert_raises(ValueError, precision_recall_fscore_support,
                  [0, 1, 2], [1, 2, 0], average='mega')


def test_precision_recall_f_unused_pos_label():
    # Check warning that pos_label unused when set to non-default value
    # but average != 'binary'; even if data is binary.
    assert_warns_message(UserWarning,
                         "Note that pos_label (set to 2) is "
                         "ignored when average != 'binary' (got 'macro'). You "
                         "may use labels=[pos_label] to specify a single "
                         "positive class.", precision_recall_fscore_support,
                         [1, 2, 1], [1, 2, 2], pos_label=2, average='macro')


def test_confusion_matrix_binary():
    # Test confusion matrix - binary classification case
    y_true, y_pred, _ = make_prediction(binary=True)

    def test(y_true, y_pred):
        cm = confusion_matrix(y_true, y_pred)
        assert_array_equal(cm, [[22, 3], [8, 17]])

        tp, fp, fn, tn = cm.flatten()
        num = (tp * tn - fp * fn)
        den = np.sqrt((tp + fp) * (tp + fn) * (tn + fp) * (tn + fn))

        true_mcc = 0 if den == 0 else num / den
        mcc = matthews_corrcoef(y_true, y_pred)
        assert_array_almost_equal(mcc, true_mcc, decimal=2)
        assert_array_almost_equal(mcc, 0.57, decimal=2)

    test(y_true, y_pred)
    test([str(y) for y in y_true],
         [str(y) for y in y_pred])


def test_cohen_kappa():
    # These label vectors reproduce the contingency matrix from Artstein and
    # Poesio (2008), Table 1: np.array([[20, 20], [10, 50]]).
    y1 = np.array([0] * 40 + [1] * 60)
    y2 = np.array([0] * 20 + [1] * 20 + [0] * 10 + [1] * 50)
    kappa = cohen_kappa_score(y1, y2)
    assert_almost_equal(kappa, .348, decimal=3)
    assert_equal(kappa, cohen_kappa_score(y2, y1))

    # Add spurious labels and ignore them.
    y1 = np.append(y1, [2] * 4)
    y2 = np.append(y2, [2] * 4)
    assert_equal(cohen_kappa_score(y1, y2, labels=[0, 1]), kappa)

    assert_almost_equal(cohen_kappa_score(y1, y1), 1.)

    # Multiclass example: Artstein and Poesio, Table 4.
    y1 = np.array([0] * 46 + [1] * 44 + [2] * 10)
    y2 = np.array([0] * 52 + [1] * 32 + [2] * 16)
    assert_almost_equal(cohen_kappa_score(y1, y2), .8013, decimal=4)

    # Weighting example: none, linear, quadratic.
    y1 = np.array([0] * 46 + [1] * 44 + [2] * 10)
    y2 = np.array([0] * 50 + [1] * 40 + [2] * 10)
    assert_almost_equal(cohen_kappa_score(y1, y2), .9315, decimal=4)
    assert_almost_equal(cohen_kappa_score(y1, y2, weights="linear"), .9412, decimal=4)
    assert_almost_equal(cohen_kappa_score(y1, y2, weights="quadratic"), .9541, decimal=4)


@ignore_warnings
def test_matthews_corrcoef_nan():
    assert_equal(matthews_corrcoef([0], [1]), 0.0)
    assert_equal(matthews_corrcoef([0, 0], [0, 1]), 0.0)


def test_matthews_corrcoef_against_numpy_corrcoef():
    rng = np.random.RandomState(0)
    y_true = rng.randint(0, 2, size=20)
    y_pred = rng.randint(0, 2, size=20)

    assert_almost_equal(matthews_corrcoef(y_true, y_pred),
                        np.corrcoef(y_true, y_pred)[0, 1], 10)


def test_matthews_corrcoef_against_jurman():
    # Check that the multiclass matthews_corrcoef agrees with the definition
    # presented in Jurman, Riccadonna, Furlanello, (2012). A Comparison of MCC
    # and CEN Error Measures in MultiClass Prediction
    rng = np.random.RandomState(0)
    y_true = rng.randint(0, 2, size=20)
    y_pred = rng.randint(0, 2, size=20)
    sample_weight = rng.rand(20)

    C = confusion_matrix(y_true, y_pred, sample_weight=sample_weight)
    N = len(C)
    cov_ytyp = sum([
        C[k, k] * C[m, l] - C[l, k] * C[k, m]
        for k in range(N) for m in range(N) for l in range(N)
    ])
    cov_ytyt = sum([
        C[:, k].sum() *
        np.sum([C[g, f] for f in range(N) for g in range(N) if f != k])
        for k in range(N)
    ])
    cov_ypyp = np.sum([
        C[k, :].sum() *
        np.sum([C[f, g] for f in range(N) for g in range(N) if f != k])
        for k in range(N)
    ])
    mcc_jurman = cov_ytyp / np.sqrt(cov_ytyt * cov_ypyp)
    mcc_ours = matthews_corrcoef(y_true, y_pred, sample_weight)

    assert_almost_equal(mcc_ours, mcc_jurman, 10)


def test_matthews_corrcoef():
    rng = np.random.RandomState(0)
    y_true = ["a" if i == 0 else "b" for i in rng.randint(0, 2, size=20)]

    # corrcoef of same vectors must be 1
    assert_almost_equal(matthews_corrcoef(y_true, y_true), 1.0)

    # corrcoef, when the two vectors are opposites of each other, should be -1
    y_true_inv = ["b" if i == "a" else "a" for i in y_true]

    assert_almost_equal(matthews_corrcoef(y_true, y_true_inv), -1)
<<<<<<< HEAD
=======
    y_true_inv2 = label_binarize(y_true, ["a", "b"])
    y_true_inv2 = np.where(y_true_inv2, 'a', 'b')
    assert_almost_equal(matthews_corrcoef(y_true, y_true_inv2), -1)
>>>>>>> 834608ec

    # For the zero vector case, the corrcoef cannot be calculated and should
    # result in a RuntimeWarning
    mcc = assert_warns_message(RuntimeWarning, 'invalid value encountered',
                               matthews_corrcoef, [0, 0, 0, 0], [0, 0, 0, 0])

    # But will output 0
    assert_almost_equal(mcc, 0.)

    # And also for any other vector with 0 variance
    mcc = assert_warns_message(RuntimeWarning, 'invalid value encountered',
                               matthews_corrcoef, y_true, ['a'] * len(y_true))

    # But will output 0
    assert_almost_equal(mcc, 0.)

    # These two vectors have 0 correlation and hence mcc should be 0
    y_1 = [1, 0, 1, 1, 0, 1, 1, 1, 0, 1, 1, 1, 1, 1, 1, 1, 0, 1, 1, 1]
    y_2 = [1, 1, 1, 0, 0, 1, 1, 1, 1, 0, 1, 1, 1, 0, 1, 1, 1, 0, 1, 1]
    assert_almost_equal(matthews_corrcoef(y_1, y_2), 0.)

    # Check that sample weight is able to selectively exclude
    mask = [1] * 10 + [0] * 10
    # Now the first half of the vector elements are alone given a weight of 1
    # and hence the mcc will not be a perfect 0 as in the previous case
    assert_raises(AssertionError, assert_almost_equal,
                  matthews_corrcoef(y_1, y_2, sample_weight=mask), 0.)


def test_matthews_corrcoef_multiclass():
    rng = np.random.RandomState(0)
    ord_a = ord('a')
    n_classes = 4
    y_true = [chr(ord_a + i) for i in rng.randint(0, n_classes, size=20)]

    # corrcoef of same vectors must be 1
    assert_almost_equal(matthews_corrcoef(y_true, y_true), 1.0)

    # with multiclass > 2 it is not possible to achieve -1
    y_true = [0, 0, 1, 1, 2, 2]
    y_pred_bad = [2, 2, 0, 0, 1, 1]
    assert_almost_equal(matthews_corrcoef(y_true, y_pred_bad), -.5)

    # Maximizing false positives and negatives minimizes the MCC
    # The minimum will be different for depending on the input
    y_true = [0, 0, 1, 1, 2, 2]
    y_pred_min = [1, 1, 0, 0, 0, 0]
    assert_almost_equal(matthews_corrcoef(y_true, y_pred_min),
                        -12 / np.sqrt(24 * 16))

    # Zero variance will result in an mcc of zero and a Runtime Warning
    y_true = [0, 1, 2]
    y_pred = [3, 3, 3]
    mcc = assert_warns_message(RuntimeWarning, 'invalid value encountered',
                               matthews_corrcoef, y_true, y_pred)
    assert_almost_equal(mcc, 0.0)

    # These two vectors have 0 correlation and hence mcc should be 0
    y_1 = [0, 1, 2, 0, 1, 2, 0, 1, 2]
    y_2 = [1, 1, 1, 2, 2, 2, 0, 0, 0]
    assert_almost_equal(matthews_corrcoef(y_1, y_2), 0.)

    # We can test that binary assumptions hold using the multiclass computation
    # by masking the weight of samples not in the first two classes

    # Masking the last label should let us get an MCC of -1
    y_true = [0, 0, 1, 1, 2]
    y_pred = [1, 1, 0, 0, 2]
    sample_weight = [1, 1, 1, 1, 0]
    assert_almost_equal(matthews_corrcoef(y_true, y_pred, sample_weight), -1)

    # For the zero vector case, the corrcoef cannot be calculated and should
    # result in a RuntimeWarning
    y_true = [0, 0, 1, 2]
    y_pred = [0, 0, 1, 2]
    sample_weight = [1, 1, 0, 0]
    mcc = assert_warns_message(RuntimeWarning, 'invalid value encountered',
                               matthews_corrcoef, y_true, y_pred,
                               sample_weight)

    # But will output 0
    assert_almost_equal(mcc, 0.)


def test_precision_recall_f1_score_multiclass():
    # Test Precision Recall and F1 Score for multiclass classification task
    y_true, y_pred, _ = make_prediction(binary=False)

    # compute scores with default labels introspection
    p, r, f, s = precision_recall_fscore_support(y_true, y_pred, average=None)
    assert_array_almost_equal(p, [0.83, 0.33, 0.42], 2)
    assert_array_almost_equal(r, [0.79, 0.09, 0.90], 2)
    assert_array_almost_equal(f, [0.81, 0.15, 0.57], 2)
    assert_array_equal(s, [24, 31, 20])

    # averaging tests
    ps = precision_score(y_true, y_pred, pos_label=1, average='micro')
    assert_array_almost_equal(ps, 0.53, 2)

    rs = recall_score(y_true, y_pred, average='micro')
    assert_array_almost_equal(rs, 0.53, 2)

    fs = f1_score(y_true, y_pred, average='micro')
    assert_array_almost_equal(fs, 0.53, 2)

    ps = precision_score(y_true, y_pred, average='macro')
    assert_array_almost_equal(ps, 0.53, 2)

    rs = recall_score(y_true, y_pred, average='macro')
    assert_array_almost_equal(rs, 0.60, 2)

    fs = f1_score(y_true, y_pred, average='macro')
    assert_array_almost_equal(fs, 0.51, 2)

    ps = precision_score(y_true, y_pred, average='weighted')
    assert_array_almost_equal(ps, 0.51, 2)

    rs = recall_score(y_true, y_pred, average='weighted')
    assert_array_almost_equal(rs, 0.53, 2)

    fs = f1_score(y_true, y_pred, average='weighted')
    assert_array_almost_equal(fs, 0.47, 2)

    assert_raises(ValueError, precision_score, y_true, y_pred,
                  average="samples")
    assert_raises(ValueError, recall_score, y_true, y_pred, average="samples")
    assert_raises(ValueError, f1_score, y_true, y_pred, average="samples")
    assert_raises(ValueError, fbeta_score, y_true, y_pred, average="samples",
                  beta=0.5)

    # same prediction but with and explicit label ordering
    p, r, f, s = precision_recall_fscore_support(
        y_true, y_pred, labels=[0, 2, 1], average=None)
    assert_array_almost_equal(p, [0.83, 0.41, 0.33], 2)
    assert_array_almost_equal(r, [0.79, 0.90, 0.10], 2)
    assert_array_almost_equal(f, [0.81, 0.57, 0.15], 2)
    assert_array_equal(s, [24, 20, 31])


def test_precision_refcall_f1_score_multilabel_unordered_labels():
    # test that labels need not be sorted in the multilabel case
    y_true = np.array([[1, 1, 0, 0]])
    y_pred = np.array([[0, 0, 1, 1]])
    for average in ['samples', 'micro', 'macro', 'weighted', None]:
        p, r, f, s = precision_recall_fscore_support(
            y_true, y_pred, labels=[3, 0, 1, 2], warn_for=[], average=average)
        assert_array_equal(p, 0)
        assert_array_equal(r, 0)
        assert_array_equal(f, 0)
        if average is None:
            assert_array_equal(s, [0, 1, 1, 0])


def test_precision_recall_f1_score_binary_averaged():
    y_true = np.array([0, 1, 0, 0, 1, 1, 0, 1, 0, 0, 1, 0, 1, 0, 1])
    y_pred = np.array([1, 1, 0, 1, 0, 1, 1, 1, 1, 0, 1, 0, 1, 0, 1])

    # compute scores with default labels introspection
    ps, rs, fs, _ = precision_recall_fscore_support(y_true, y_pred,
                                                    average=None)
    p, r, f, _ = precision_recall_fscore_support(y_true, y_pred,
                                                 average='macro')
    assert_equal(p, np.mean(ps))
    assert_equal(r, np.mean(rs))
    assert_equal(f, np.mean(fs))
    p, r, f, _ = precision_recall_fscore_support(y_true, y_pred,
                                                 average='weighted')
    support = np.bincount(y_true)
    assert_equal(p, np.average(ps, weights=support))
    assert_equal(r, np.average(rs, weights=support))
    assert_equal(f, np.average(fs, weights=support))


def test_zero_precision_recall():
    # Check that pathological cases do not bring NaNs

    old_error_settings = np.seterr(all='raise')

    try:
        y_true = np.array([0, 1, 2, 0, 1, 2])
        y_pred = np.array([2, 0, 1, 1, 2, 0])

        assert_almost_equal(precision_score(y_true, y_pred,
                                            average='macro'), 0.0, 2)
        assert_almost_equal(recall_score(y_true, y_pred, average='macro'),
                            0.0, 2)
        assert_almost_equal(f1_score(y_true, y_pred, average='macro'),
                            0.0, 2)

    finally:
        np.seterr(**old_error_settings)


def test_confusion_matrix_multiclass():
    # Test confusion matrix - multi-class case
    y_true, y_pred, _ = make_prediction(binary=False)

    def test(y_true, y_pred, string_type=False):
        # compute confusion matrix with default labels introspection
        cm = confusion_matrix(y_true, y_pred)
        assert_array_equal(cm, [[19, 4, 1],
                                [4, 3, 24],
                                [0, 2, 18]])

        # compute confusion matrix with explicit label ordering
        labels = ['0', '2', '1'] if string_type else [0, 2, 1]
        cm = confusion_matrix(y_true,
                              y_pred,
                              labels=labels)
        assert_array_equal(cm, [[19, 1, 4],
                                [0, 18, 2],
                                [4, 24, 3]])

    test(y_true, y_pred)
    test(list(str(y) for y in y_true),
         list(str(y) for y in y_pred),
         string_type=True)


def test_confusion_matrix_sample_weight():
    """Test confusion matrix - case with sample_weight"""
    y_true, y_pred, _ = make_prediction(binary=False)

    weights = [.1] * 25 + [.2] * 25 + [.3] * 25

    cm = confusion_matrix(y_true, y_pred, sample_weight=weights)

    true_cm = (.1 * confusion_matrix(y_true[:25], y_pred[:25]) +
               .2 * confusion_matrix(y_true[25:50], y_pred[25:50]) +
               .3 * confusion_matrix(y_true[50:], y_pred[50:]))

    assert_array_almost_equal(cm, true_cm)
    assert_raises(
        ValueError, confusion_matrix, y_true, y_pred,
        sample_weight=weights[:-1])


def test_confusion_matrix_multiclass_subset_labels():
    # Test confusion matrix - multi-class case with subset of labels
    y_true, y_pred, _ = make_prediction(binary=False)

    # compute confusion matrix with only first two labels considered
    cm = confusion_matrix(y_true, y_pred, labels=[0, 1])
    assert_array_equal(cm, [[19, 4],
                            [4, 3]])

    # compute confusion matrix with explicit label ordering for only subset
    # of labels
    cm = confusion_matrix(y_true, y_pred, labels=[2, 1])
    assert_array_equal(cm, [[18, 2],
                            [24, 3]])

    # a label not in y_true should result in zeros for that row/column
    extra_label = np.max(y_true) + 1
    cm = confusion_matrix(y_true, y_pred, labels=[2, extra_label])
    assert_array_equal(cm, [[18, 0],
                            [0, 0]])

    # check for exception when none of the specified labels are in y_true
    assert_raises(ValueError, confusion_matrix, y_true, y_pred,
                  labels=[extra_label, extra_label + 1])


def test_confusion_matrix_dtype():
    y = [0, 1, 1]
    weight = np.ones(len(y))
    # confusion_matrix returns int64 by default
    cm = confusion_matrix(y, y)
    assert_equal(cm.dtype, np.int64)
    # The dtype of confusion_matrix is always 64 bit
    for dtype in [np.bool_, np.int32, np.uint64]:
        cm = confusion_matrix(y, y, sample_weight=weight.astype(dtype))
        assert_equal(cm.dtype, np.int64)
    for dtype in [np.float32, np.float64, None, object]:
        cm = confusion_matrix(y, y, sample_weight=weight.astype(dtype))
        assert_equal(cm.dtype, np.float64)

    # np.iinfo(np.uint32).max should be accumulated correctly
    weight = np.ones(len(y), dtype=np.uint32) * 4294967295
    cm = confusion_matrix(y, y, sample_weight=weight)
    assert_equal(cm[0, 0], 4294967295)
    assert_equal(cm[1, 1], 8589934590)

    # np.iinfo(np.int64).max should cause an overflow
    weight = np.ones(len(y), dtype=np.int64) * 9223372036854775807
    cm = confusion_matrix(y, y, sample_weight=weight)
    assert_equal(cm[0, 0], 9223372036854775807)
    assert_equal(cm[1, 1], -2)


def test_classification_report_multiclass():
    # Test performance report
    iris = datasets.load_iris()
    y_true, y_pred, _ = make_prediction(dataset=iris, binary=False)

    # print classification report with class names
    expected_report = """\
             precision    recall  f1-score   support

     setosa       0.83      0.79      0.81        24
 versicolor       0.33      0.10      0.15        31
  virginica       0.42      0.90      0.57        20

avg / total       0.51      0.53      0.47        75
"""
    report = classification_report(
        y_true, y_pred, labels=np.arange(len(iris.target_names)),
        target_names=iris.target_names)
    assert_equal(report, expected_report)
    # print classification report with label detection
    expected_report = """\
             precision    recall  f1-score   support

          0       0.83      0.79      0.81        24
          1       0.33      0.10      0.15        31
          2       0.42      0.90      0.57        20

avg / total       0.51      0.53      0.47        75
"""
    report = classification_report(y_true, y_pred)
    assert_equal(report, expected_report)


def test_classification_report_multiclass_with_digits():
    # Test performance report with added digits in floating point values
    iris = datasets.load_iris()
    y_true, y_pred, _ = make_prediction(dataset=iris, binary=False)

    # print classification report with class names
    expected_report = """\
             precision    recall  f1-score   support

     setosa    0.82609   0.79167   0.80851        24
 versicolor    0.33333   0.09677   0.15000        31
  virginica    0.41860   0.90000   0.57143        20

avg / total    0.51375   0.53333   0.47310        75
"""
    report = classification_report(
        y_true, y_pred, labels=np.arange(len(iris.target_names)),
        target_names=iris.target_names, digits=5)
    assert_equal(report, expected_report)
    # print classification report with label detection
    expected_report = """\
             precision    recall  f1-score   support

          0       0.83      0.79      0.81        24
          1       0.33      0.10      0.15        31
          2       0.42      0.90      0.57        20

avg / total       0.51      0.53      0.47        75
"""
    report = classification_report(y_true, y_pred)
    assert_equal(report, expected_report)


def test_classification_report_multiclass_with_string_label():
    y_true, y_pred, _ = make_prediction(binary=False)

    y_true = np.array(["blue", "green", "red"])[y_true]
    y_pred = np.array(["blue", "green", "red"])[y_pred]

    expected_report = """\
             precision    recall  f1-score   support

       blue       0.83      0.79      0.81        24
      green       0.33      0.10      0.15        31
        red       0.42      0.90      0.57        20

avg / total       0.51      0.53      0.47        75
"""
    report = classification_report(y_true, y_pred)
    assert_equal(report, expected_report)

    expected_report = """\
             precision    recall  f1-score   support

          a       0.83      0.79      0.81        24
          b       0.33      0.10      0.15        31
          c       0.42      0.90      0.57        20

avg / total       0.51      0.53      0.47        75
"""
    report = classification_report(y_true, y_pred,
                                   target_names=["a", "b", "c"])
    assert_equal(report, expected_report)


def test_classification_report_multiclass_with_unicode_label():
    y_true, y_pred, _ = make_prediction(binary=False)

    labels = np.array([u"blue\xa2", u"green\xa2", u"red\xa2"])
    y_true = labels[y_true]
    y_pred = labels[y_pred]

    expected_report = u"""\
             precision    recall  f1-score   support

      blue\xa2       0.83      0.79      0.81        24
     green\xa2       0.33      0.10      0.15        31
       red\xa2       0.42      0.90      0.57        20

avg / total       0.51      0.53      0.47        75
"""
    if np_version[:3] < (1, 7, 0):
        expected_message = ("NumPy < 1.7.0 does not implement"
                            " searchsorted on unicode data correctly.")
        assert_raise_message(RuntimeError, expected_message,
                             classification_report, y_true, y_pred)
    else:
        report = classification_report(y_true, y_pred)
        assert_equal(report, expected_report)


def test_classification_report_multiclass_with_long_string_label():
    y_true, y_pred, _ = make_prediction(binary=False)

    labels = np.array(["blue", "green"*5, "red"])
    y_true = labels[y_true]
    y_pred = labels[y_pred]

    expected_report = """\
                           precision    recall  f1-score   support

                     blue       0.83      0.79      0.81        24
greengreengreengreengreen       0.33      0.10      0.15        31
                      red       0.42      0.90      0.57        20

              avg / total       0.51      0.53      0.47        75
"""

    report = classification_report(y_true, y_pred)
    assert_equal(report, expected_report)


def test_classification_report_labels_target_names_unequal_length():
    y_true = [0, 0, 2, 0, 0]
    y_pred = [0, 2, 2, 0, 0]
    target_names = ['class 0', 'class 1', 'class 2']

    assert_warns_message(UserWarning,
                         "labels size, 2, does not "
                         "match size of target_names, 3",
                         classification_report,
                         y_true, y_pred, target_names=target_names)


def test_multilabel_classification_report():
    n_classes = 4
    n_samples = 50

    _, y_true = make_multilabel_classification(n_features=1,
                                               n_samples=n_samples,
                                               n_classes=n_classes,
                                               random_state=0)

    _, y_pred = make_multilabel_classification(n_features=1,
                                               n_samples=n_samples,
                                               n_classes=n_classes,
                                               random_state=1)

    expected_report = """\
             precision    recall  f1-score   support

          0       0.50      0.67      0.57        24
          1       0.51      0.74      0.61        27
          2       0.29      0.08      0.12        26
          3       0.52      0.56      0.54        27

avg / total       0.45      0.51      0.46       104
"""

    report = classification_report(y_true, y_pred)
    assert_equal(report, expected_report)


def test_multilabel_zero_one_loss_subset():
    # Dense label indicator matrix format
    y1 = np.array([[0, 1, 1], [1, 0, 1]])
    y2 = np.array([[0, 0, 1], [1, 0, 1]])

    assert_equal(zero_one_loss(y1, y2), 0.5)
    assert_equal(zero_one_loss(y1, y1), 0)
    assert_equal(zero_one_loss(y2, y2), 0)
    assert_equal(zero_one_loss(y2, np.logical_not(y2)), 1)
    assert_equal(zero_one_loss(y1, np.logical_not(y1)), 1)
    assert_equal(zero_one_loss(y1, np.zeros(y1.shape)), 1)
    assert_equal(zero_one_loss(y2, np.zeros(y1.shape)), 1)


def test_multilabel_hamming_loss():
    # Dense label indicator matrix format
    y1 = np.array([[0, 1, 1], [1, 0, 1]])
    y2 = np.array([[0, 0, 1], [1, 0, 1]])
    w = np.array([1, 3])

    assert_equal(hamming_loss(y1, y2), 1 / 6)
    assert_equal(hamming_loss(y1, y1), 0)
    assert_equal(hamming_loss(y2, y2), 0)
    assert_equal(hamming_loss(y2, 1 - y2), 1)
    assert_equal(hamming_loss(y1, 1 - y1), 1)
    assert_equal(hamming_loss(y1, np.zeros(y1.shape)), 4 / 6)
    assert_equal(hamming_loss(y2, np.zeros(y1.shape)), 0.5)
    assert_equal(hamming_loss(y1, y2, sample_weight=w), 1. / 12)
    assert_equal(hamming_loss(y1, 1-y2, sample_weight=w), 11. / 12)
    assert_equal(hamming_loss(y1, np.zeros_like(y1), sample_weight=w), 2. / 3)
    # sp_hamming only works with 1-D arrays
    assert_equal(hamming_loss(y1[0], y2[0]), sp_hamming(y1[0], y2[0]))
    assert_warns(DeprecationWarning, hamming_loss, y1, y2, classes=[0, 1])


def test_multilabel_jaccard_similarity_score():
    # Dense label indicator matrix format
    y1 = np.array([[0, 1, 1], [1, 0, 1]])
    y2 = np.array([[0, 0, 1], [1, 0, 1]])

    # size(y1 \inter y2) = [1, 2]
    # size(y1 \union y2) = [2, 2]

    assert_equal(jaccard_similarity_score(y1, y2), 0.75)
    assert_equal(jaccard_similarity_score(y1, y1), 1)
    assert_equal(jaccard_similarity_score(y2, y2), 1)
    assert_equal(jaccard_similarity_score(y2, np.logical_not(y2)), 0)
    assert_equal(jaccard_similarity_score(y1, np.logical_not(y1)), 0)
    assert_equal(jaccard_similarity_score(y1, np.zeros(y1.shape)), 0)
    assert_equal(jaccard_similarity_score(y2, np.zeros(y1.shape)), 0)


@ignore_warnings
def test_precision_recall_f1_score_multilabel_1():
    # Test precision_recall_f1_score on a crafted multilabel example
    # First crafted example

    y_true = np.array([[1, 0, 0, 0], [0, 1, 0, 0], [0, 0, 1, 1]])
    y_pred = np.array([[0, 1, 0, 0], [0, 1, 0, 0], [1, 0, 1, 0]])

    p, r, f, s = precision_recall_fscore_support(y_true, y_pred, average=None)

    # tp = [0, 1, 1, 0]
    # fn = [1, 0, 0, 1]
    # fp = [1, 1, 0, 0]
    # Check per class

    assert_array_almost_equal(p, [0.0, 0.5, 1.0, 0.0], 2)
    assert_array_almost_equal(r, [0.0, 1.0, 1.0, 0.0], 2)
    assert_array_almost_equal(f, [0.0, 1 / 1.5, 1, 0.0], 2)
    assert_array_almost_equal(s, [1, 1, 1, 1], 2)

    f2 = fbeta_score(y_true, y_pred, beta=2, average=None)
    support = s
    assert_array_almost_equal(f2, [0, 0.83, 1, 0], 2)

    # Check macro
    p, r, f, s = precision_recall_fscore_support(y_true, y_pred,
                                                 average="macro")
    assert_almost_equal(p, 1.5 / 4)
    assert_almost_equal(r, 0.5)
    assert_almost_equal(f, 2.5 / 1.5 * 0.25)
    assert_equal(s, None)
    assert_almost_equal(fbeta_score(y_true, y_pred, beta=2, average="macro"),
                        np.mean(f2))

    # Check micro
    p, r, f, s = precision_recall_fscore_support(y_true, y_pred,
                                                 average="micro")
    assert_almost_equal(p, 0.5)
    assert_almost_equal(r, 0.5)
    assert_almost_equal(f, 0.5)
    assert_equal(s, None)
    assert_almost_equal(fbeta_score(y_true, y_pred, beta=2,
                                    average="micro"),
                        (1 + 4) * p * r / (4 * p + r))

    # Check weighted
    p, r, f, s = precision_recall_fscore_support(y_true, y_pred,
                                                 average="weighted")
    assert_almost_equal(p, 1.5 / 4)
    assert_almost_equal(r, 0.5)
    assert_almost_equal(f, 2.5 / 1.5 * 0.25)
    assert_equal(s, None)
    assert_almost_equal(fbeta_score(y_true, y_pred, beta=2,
                                    average="weighted"),
                        np.average(f2, weights=support))
    # Check samples
    # |h(x_i) inter y_i | = [0, 1, 1]
    # |y_i| = [1, 1, 2]
    # |h(x_i)| = [1, 1, 2]
    p, r, f, s = precision_recall_fscore_support(y_true, y_pred,
                                                 average="samples")
    assert_almost_equal(p, 0.5)
    assert_almost_equal(r, 0.5)
    assert_almost_equal(f, 0.5)
    assert_equal(s, None)
    assert_almost_equal(fbeta_score(y_true, y_pred, beta=2, average="samples"),
                        0.5)


@ignore_warnings
def test_precision_recall_f1_score_multilabel_2():
    # Test precision_recall_f1_score on a crafted multilabel example 2
    # Second crafted example
    y_true = np.array([[1, 0, 0, 0], [0, 1, 0, 0], [0, 1, 1, 0]])
    y_pred = np.array([[0, 0, 0, 1], [0, 0, 0, 1], [1, 1, 0, 0]])

    # tp = [ 0.  1.  0.  0.]
    # fp = [ 1.  0.  0.  2.]
    # fn = [ 1.  1.  1.  0.]

    p, r, f, s = precision_recall_fscore_support(y_true, y_pred,
                                                 average=None)
    assert_array_almost_equal(p, [0.0, 1.0, 0.0, 0.0], 2)
    assert_array_almost_equal(r, [0.0, 0.5, 0.0, 0.0], 2)
    assert_array_almost_equal(f, [0.0, 0.66, 0.0, 0.0], 2)
    assert_array_almost_equal(s, [1, 2, 1, 0], 2)

    f2 = fbeta_score(y_true, y_pred, beta=2, average=None)
    support = s
    assert_array_almost_equal(f2, [0, 0.55, 0, 0], 2)

    p, r, f, s = precision_recall_fscore_support(y_true, y_pred,
                                                 average="micro")
    assert_almost_equal(p, 0.25)
    assert_almost_equal(r, 0.25)
    assert_almost_equal(f, 2 * 0.25 * 0.25 / 0.5)
    assert_equal(s, None)
    assert_almost_equal(fbeta_score(y_true, y_pred, beta=2,
                                    average="micro"),
                        (1 + 4) * p * r / (4 * p + r))

    p, r, f, s = precision_recall_fscore_support(y_true, y_pred,
                                                 average="macro")
    assert_almost_equal(p, 0.25)
    assert_almost_equal(r, 0.125)
    assert_almost_equal(f, 2 / 12)
    assert_equal(s, None)
    assert_almost_equal(fbeta_score(y_true, y_pred, beta=2,
                                    average="macro"),
                        np.mean(f2))

    p, r, f, s = precision_recall_fscore_support(y_true, y_pred,
                                                 average="weighted")
    assert_almost_equal(p, 2 / 4)
    assert_almost_equal(r, 1 / 4)
    assert_almost_equal(f, 2 / 3 * 2 / 4)
    assert_equal(s, None)
    assert_almost_equal(fbeta_score(y_true, y_pred, beta=2,
                                    average="weighted"),
                        np.average(f2, weights=support))

    p, r, f, s = precision_recall_fscore_support(y_true, y_pred,
                                                 average="samples")
    # Check samples
    # |h(x_i) inter y_i | = [0, 0, 1]
    # |y_i| = [1, 1, 2]
    # |h(x_i)| = [1, 1, 2]

    assert_almost_equal(p, 1 / 6)
    assert_almost_equal(r, 1 / 6)
    assert_almost_equal(f, 2 / 4 * 1 / 3)
    assert_equal(s, None)
    assert_almost_equal(fbeta_score(y_true, y_pred, beta=2,
                                    average="samples"),
                        0.1666, 2)


@ignore_warnings
def test_precision_recall_f1_score_with_an_empty_prediction():
    y_true = np.array([[0, 1, 0, 0], [1, 0, 0, 0], [0, 1, 1, 0]])
    y_pred = np.array([[0, 0, 0, 0], [0, 0, 0, 1], [0, 1, 1, 0]])

    # true_pos = [ 0.  1.  1.  0.]
    # false_pos = [ 0.  0.  0.  1.]
    # false_neg = [ 1.  1.  0.  0.]
    p, r, f, s = precision_recall_fscore_support(y_true, y_pred,
                                                 average=None)
    assert_array_almost_equal(p, [0.0, 1.0, 1.0, 0.0], 2)
    assert_array_almost_equal(r, [0.0, 0.5, 1.0, 0.0], 2)
    assert_array_almost_equal(f, [0.0, 1 / 1.5, 1, 0.0], 2)
    assert_array_almost_equal(s, [1, 2, 1, 0], 2)

    f2 = fbeta_score(y_true, y_pred, beta=2, average=None)
    support = s
    assert_array_almost_equal(f2, [0, 0.55, 1, 0], 2)

    p, r, f, s = precision_recall_fscore_support(y_true, y_pred,
                                                 average="macro")
    assert_almost_equal(p, 0.5)
    assert_almost_equal(r, 1.5 / 4)
    assert_almost_equal(f, 2.5 / (4 * 1.5))
    assert_equal(s, None)
    assert_almost_equal(fbeta_score(y_true, y_pred, beta=2,
                                    average="macro"),
                        np.mean(f2))

    p, r, f, s = precision_recall_fscore_support(y_true, y_pred,
                                                 average="micro")
    assert_almost_equal(p, 2 / 3)
    assert_almost_equal(r, 0.5)
    assert_almost_equal(f, 2 / 3 / (2 / 3 + 0.5))
    assert_equal(s, None)
    assert_almost_equal(fbeta_score(y_true, y_pred, beta=2,
                                    average="micro"),
                        (1 + 4) * p * r / (4 * p + r))

    p, r, f, s = precision_recall_fscore_support(y_true, y_pred,
                                                 average="weighted")
    assert_almost_equal(p, 3 / 4)
    assert_almost_equal(r, 0.5)
    assert_almost_equal(f, (2 / 1.5 + 1) / 4)
    assert_equal(s, None)
    assert_almost_equal(fbeta_score(y_true, y_pred, beta=2,
                                    average="weighted"),
                        np.average(f2, weights=support))

    p, r, f, s = precision_recall_fscore_support(y_true, y_pred,
                                                 average="samples")
    # |h(x_i) inter y_i | = [0, 0, 2]
    # |y_i| = [1, 1, 2]
    # |h(x_i)| = [0, 1, 2]
    assert_almost_equal(p, 1 / 3)
    assert_almost_equal(r, 1 / 3)
    assert_almost_equal(f, 1 / 3)
    assert_equal(s, None)
    assert_almost_equal(fbeta_score(y_true, y_pred, beta=2,
                                    average="samples"),
                        0.333, 2)


def test_precision_recall_f1_no_labels():
    y_true = np.zeros((20, 3))
    y_pred = np.zeros_like(y_true)

    # tp = [0, 0, 0]
    # fn = [0, 0, 0]
    # fp = [0, 0, 0]
    # support = [0, 0, 0]
    # |y_hat_i inter y_i | = [0, 0, 0]
    # |y_i| = [0, 0, 0]
    # |y_hat_i| = [0, 0, 0]

    for beta in [1]:
        p, r, f, s = assert_warns(UndefinedMetricWarning,
                                  precision_recall_fscore_support,
                                  y_true, y_pred, average=None, beta=beta)
        assert_array_almost_equal(p, [0, 0, 0], 2)
        assert_array_almost_equal(r, [0, 0, 0], 2)
        assert_array_almost_equal(f, [0, 0, 0], 2)
        assert_array_almost_equal(s, [0, 0, 0], 2)

        fbeta = assert_warns(UndefinedMetricWarning, fbeta_score,
                             y_true, y_pred, beta=beta, average=None)
        assert_array_almost_equal(fbeta, [0, 0, 0], 2)

        for average in ["macro", "micro", "weighted", "samples"]:
            p, r, f, s = assert_warns(UndefinedMetricWarning,
                                      precision_recall_fscore_support,
                                      y_true, y_pred, average=average,
                                      beta=beta)
            assert_almost_equal(p, 0)
            assert_almost_equal(r, 0)
            assert_almost_equal(f, 0)
            assert_equal(s, None)

            fbeta = assert_warns(UndefinedMetricWarning, fbeta_score,
                                 y_true, y_pred,
                                 beta=beta, average=average)
            assert_almost_equal(fbeta, 0)


def test_prf_warnings():
    # average of per-label scores
    f, w = precision_recall_fscore_support, UndefinedMetricWarning
    my_assert = assert_warns_message
    for average in [None, 'weighted', 'macro']:
        msg = ('Precision and F-score are ill-defined and '
               'being set to 0.0 in labels with no predicted samples.')
        my_assert(w, msg, f, [0, 1, 2], [1, 1, 2], average=average)

        msg = ('Recall and F-score are ill-defined and '
               'being set to 0.0 in labels with no true samples.')
        my_assert(w, msg, f, [1, 1, 2], [0, 1, 2], average=average)

    # average of per-sample scores
    msg = ('Precision and F-score are ill-defined and '
           'being set to 0.0 in samples with no predicted labels.')
    my_assert(w, msg, f, np.array([[1, 0], [1, 0]]),
              np.array([[1, 0], [0, 0]]), average='samples')

    msg = ('Recall and F-score are ill-defined and '
           'being set to 0.0 in samples with no true labels.')
    my_assert(w, msg, f, np.array([[1, 0], [0, 0]]),
              np.array([[1, 0], [1, 0]]),
              average='samples')

    # single score: micro-average
    msg = ('Precision and F-score are ill-defined and '
           'being set to 0.0 due to no predicted samples.')
    my_assert(w, msg, f, np.array([[1, 1], [1, 1]]),
              np.array([[0, 0], [0, 0]]), average='micro')

    msg = ('Recall and F-score are ill-defined and '
           'being set to 0.0 due to no true samples.')
    my_assert(w, msg, f, np.array([[0, 0], [0, 0]]),
              np.array([[1, 1], [1, 1]]), average='micro')

    # single postive label
    msg = ('Precision and F-score are ill-defined and '
           'being set to 0.0 due to no predicted samples.')
    my_assert(w, msg, f, [1, 1], [-1, -1], average='binary')

    msg = ('Recall and F-score are ill-defined and '
           'being set to 0.0 due to no true samples.')
    my_assert(w, msg, f, [-1, -1], [1, 1], average='binary')


def test_recall_warnings():
    assert_no_warnings(recall_score,
                       np.array([[1, 1], [1, 1]]),
                       np.array([[0, 0], [0, 0]]),
                       average='micro')
    clean_warning_registry()
    with warnings.catch_warnings(record=True) as record:
        warnings.simplefilter('always')
        recall_score(np.array([[0, 0], [0, 0]]),
                     np.array([[1, 1], [1, 1]]),
                     average='micro')
        assert_equal(str(record.pop().message),
                     'Recall is ill-defined and '
                     'being set to 0.0 due to no true samples.')


def test_precision_warnings():
    clean_warning_registry()
    with warnings.catch_warnings(record=True) as record:
        warnings.simplefilter('always')

        precision_score(np.array([[1, 1], [1, 1]]),
                        np.array([[0, 0], [0, 0]]),
                        average='micro')
        assert_equal(str(record.pop().message),
                     'Precision is ill-defined and '
                     'being set to 0.0 due to no predicted samples.')

    assert_no_warnings(precision_score,
                       np.array([[0, 0], [0, 0]]),
                       np.array([[1, 1], [1, 1]]),
                       average='micro')


def test_fscore_warnings():
    clean_warning_registry()
    with warnings.catch_warnings(record=True) as record:
        warnings.simplefilter('always')

        for score in [f1_score, partial(fbeta_score, beta=2)]:
            score(np.array([[1, 1], [1, 1]]),
                  np.array([[0, 0], [0, 0]]),
                  average='micro')
            assert_equal(str(record.pop().message),
                         'F-score is ill-defined and '
                         'being set to 0.0 due to no predicted samples.')
            score(np.array([[0, 0], [0, 0]]),
                  np.array([[1, 1], [1, 1]]),
                  average='micro')
            assert_equal(str(record.pop().message),
                         'F-score is ill-defined and '
                         'being set to 0.0 due to no true samples.')


def test_prf_average_binary_data_non_binary():
    # Error if user does not explicitly set non-binary average mode
    y_true_mc = [1, 2, 3, 3]
    y_pred_mc = [1, 2, 3, 1]
    y_true_ind = np.array([[0, 1, 1], [1, 0, 0], [0, 0, 1]])
    y_pred_ind = np.array([[0, 1, 0], [1, 0, 0], [0, 0, 1]])

    for y_true, y_pred, y_type in [
        (y_true_mc, y_pred_mc, 'multiclass'),
        (y_true_ind, y_pred_ind, 'multilabel-indicator'),
    ]:
        for metric in [precision_score, recall_score, f1_score,
                       partial(fbeta_score, beta=2)]:
            assert_raise_message(ValueError,
                                 "Target is %s but average='binary'. Please "
                                 "choose another average setting." % y_type,
                                 metric, y_true, y_pred)


def test__check_targets():
    # Check that _check_targets correctly merges target types, squeezes
    # output and fails if input lengths differ.
    IND = 'multilabel-indicator'
    MC = 'multiclass'
    BIN = 'binary'
    CNT = 'continuous'
    MMC = 'multiclass-multioutput'
    MCN = 'continuous-multioutput'
    # all of length 3
    EXAMPLES = [
        (IND, np.array([[0, 1, 1], [1, 0, 0], [0, 0, 1]])),
        # must not be considered binary
        (IND, np.array([[0, 1], [1, 0], [1, 1]])),
        (MC, [2, 3, 1]),
        (BIN, [0, 1, 1]),
        (CNT, [0., 1.5, 1.]),
        (MC, np.array([[2], [3], [1]])),
        (BIN, np.array([[0], [1], [1]])),
        (CNT, np.array([[0.], [1.5], [1.]])),
        (MMC, np.array([[0, 2], [1, 3], [2, 3]])),
        (MCN, np.array([[0.5, 2.], [1.1, 3.], [2., 3.]])),
    ]
    # expected type given input types, or None for error
    # (types will be tried in either order)
    EXPECTED = {
        (IND, IND): IND,
        (MC, MC): MC,
        (BIN, BIN): BIN,

        (MC, IND): None,
        (BIN, IND): None,
        (BIN, MC): MC,

        # Disallowed types
        (CNT, CNT): None,
        (MMC, MMC): None,
        (MCN, MCN): None,
        (IND, CNT): None,
        (MC, CNT): None,
        (BIN, CNT): None,
        (MMC, CNT): None,
        (MCN, CNT): None,
        (IND, MMC): None,
        (MC, MMC): None,
        (BIN, MMC): None,
        (MCN, MMC): None,
        (IND, MCN): None,
        (MC, MCN): None,
        (BIN, MCN): None,
    }

    for (type1, y1), (type2, y2) in product(EXAMPLES, repeat=2):
        try:
            expected = EXPECTED[type1, type2]
        except KeyError:
            expected = EXPECTED[type2, type1]
        if expected is None:
            assert_raises(ValueError, _check_targets, y1, y2)

            if type1 != type2:
                assert_raise_message(
                    ValueError,
                    "Can't handle mix of {0} and {1}".format(type1, type2),
                    _check_targets, y1, y2)

            else:
                if type1 not in (BIN, MC, IND):
                    assert_raise_message(ValueError,
                                         "{0} is not supported".format(type1),
                                         _check_targets, y1, y2)

        else:
            merged_type, y1out, y2out = _check_targets(y1, y2)
            assert_equal(merged_type, expected)
            if merged_type.startswith('multilabel'):
                assert_equal(y1out.format, 'csr')
                assert_equal(y2out.format, 'csr')
            else:
                assert_array_equal(y1out, np.squeeze(y1))
                assert_array_equal(y2out, np.squeeze(y2))
            assert_raises(ValueError, _check_targets, y1[:-1], y2)

    # Make sure seq of seq is not supported
    y1 = [(1, 2,), (0, 2, 3)]
    y2 = [(2,), (0, 2,)]
    msg = ('You appear to be using a legacy multi-label data representation. '
           'Sequence of sequences are no longer supported; use a binary array'
           ' or sparse matrix instead.')
    assert_raise_message(ValueError, msg, _check_targets, y1, y2)


def test__check_targets_multiclass_with_both_y_true_and_y_pred_binary():
    # https://github.com/scikit-learn/scikit-learn/issues/8098
    y_true = [0, 1]
    y_pred = [0, -1]
    assert_equal(_check_targets(y_true, y_pred)[0], 'multiclass')


def test_hinge_loss_binary():
    y_true = np.array([-1, 1, 1, -1])
    pred_decision = np.array([-8.5, 0.5, 1.5, -0.3])
    assert_equal(hinge_loss(y_true, pred_decision), 1.2 / 4)

    y_true = np.array([0, 2, 2, 0])
    pred_decision = np.array([-8.5, 0.5, 1.5, -0.3])
    assert_equal(hinge_loss(y_true, pred_decision), 1.2 / 4)


def test_hinge_loss_multiclass():
    pred_decision = np.array([
        [+0.36, -0.17, -0.58, -0.99],
        [-0.54, -0.37, -0.48, -0.58],
        [-1.45, -0.58, -0.38, -0.17],
        [-0.54, -0.38, -0.48, -0.58],
        [-2.36, -0.79, -0.27, +0.24],
        [-1.45, -0.58, -0.38, -0.17]
    ])
    y_true = np.array([0, 1, 2, 1, 3, 2])
    dummy_losses = np.array([
        1 - pred_decision[0][0] + pred_decision[0][1],
        1 - pred_decision[1][1] + pred_decision[1][2],
        1 - pred_decision[2][2] + pred_decision[2][3],
        1 - pred_decision[3][1] + pred_decision[3][2],
        1 - pred_decision[4][3] + pred_decision[4][2],
        1 - pred_decision[5][2] + pred_decision[5][3]
    ])
    dummy_losses[dummy_losses <= 0] = 0
    dummy_hinge_loss = np.mean(dummy_losses)
    assert_equal(hinge_loss(y_true, pred_decision),
                 dummy_hinge_loss)


def test_hinge_loss_multiclass_missing_labels_with_labels_none():
    y_true = np.array([0, 1, 2, 2])
    pred_decision = np.array([
        [+1.27, 0.034, -0.68, -1.40],
        [-1.45, -0.58, -0.38, -0.17],
        [-2.36, -0.79, -0.27, +0.24],
        [-2.36, -0.79, -0.27, +0.24]
    ])
    error_message = ("Please include all labels in y_true "
                     "or pass labels as third argument")
    assert_raise_message(ValueError,
                         error_message,
                         hinge_loss, y_true, pred_decision)


def test_hinge_loss_multiclass_with_missing_labels():
    pred_decision = np.array([
        [+0.36, -0.17, -0.58, -0.99],
        [-0.55, -0.38, -0.48, -0.58],
        [-1.45, -0.58, -0.38, -0.17],
        [-0.55, -0.38, -0.48, -0.58],
        [-1.45, -0.58, -0.38, -0.17]
    ])
    y_true = np.array([0, 1, 2, 1, 2])
    labels = np.array([0, 1, 2, 3])
    dummy_losses = np.array([
        1 - pred_decision[0][0] + pred_decision[0][1],
        1 - pred_decision[1][1] + pred_decision[1][2],
        1 - pred_decision[2][2] + pred_decision[2][3],
        1 - pred_decision[3][1] + pred_decision[3][2],
        1 - pred_decision[4][2] + pred_decision[4][3]
    ])
    dummy_losses[dummy_losses <= 0] = 0
    dummy_hinge_loss = np.mean(dummy_losses)
    assert_equal(hinge_loss(y_true, pred_decision, labels=labels),
                 dummy_hinge_loss)


def test_hinge_loss_multiclass_invariance_lists():
    # Currently, invariance of string and integer labels cannot be tested
    # in common invariance tests because invariance tests for multiclass
    # decision functions is not implemented yet.
    y_true = ['blue', 'green', 'red',
              'green', 'white', 'red']
    pred_decision = [
        [+0.36, -0.17, -0.58, -0.99],
        [-0.55, -0.38, -0.48, -0.58],
        [-1.45, -0.58, -0.38, -0.17],
        [-0.55, -0.38, -0.48, -0.58],
        [-2.36, -0.79, -0.27, +0.24],
        [-1.45, -0.58, -0.38, -0.17]]
    dummy_losses = np.array([
        1 - pred_decision[0][0] + pred_decision[0][1],
        1 - pred_decision[1][1] + pred_decision[1][2],
        1 - pred_decision[2][2] + pred_decision[2][3],
        1 - pred_decision[3][1] + pred_decision[3][2],
        1 - pred_decision[4][3] + pred_decision[4][2],
        1 - pred_decision[5][2] + pred_decision[5][3]
    ])
    dummy_losses[dummy_losses <= 0] = 0
    dummy_hinge_loss = np.mean(dummy_losses)
    assert_equal(hinge_loss(y_true, pred_decision),
                 dummy_hinge_loss)


def test_log_loss():
    # binary case with symbolic labels ("no" < "yes")
    y_true = ["no", "no", "no", "yes", "yes", "yes"]
    y_pred = np.array([[0.5, 0.5], [0.1, 0.9], [0.01, 0.99],
                       [0.9, 0.1], [0.75, 0.25], [0.001, 0.999]])
    loss = log_loss(y_true, y_pred)
    assert_almost_equal(loss, 1.8817971)

    # multiclass case; adapted from http://bit.ly/RJJHWA
    y_true = [1, 0, 2]
    y_pred = [[0.2, 0.7, 0.1], [0.6, 0.2, 0.2], [0.6, 0.1, 0.3]]
    loss = log_loss(y_true, y_pred, normalize=True)
    assert_almost_equal(loss, 0.6904911)

    # check that we got all the shapes and axes right
    # by doubling the length of y_true and y_pred
    y_true *= 2
    y_pred *= 2
    loss = log_loss(y_true, y_pred, normalize=False)
    assert_almost_equal(loss, 0.6904911 * 6, decimal=6)

    # check eps and handling of absolute zero and one probabilities
    y_pred = np.asarray(y_pred) > .5
    loss = log_loss(y_true, y_pred, normalize=True, eps=.1)
    assert_almost_equal(loss, log_loss(y_true, np.clip(y_pred, .1, .9)))

    # raise error if number of classes are not equal.
    y_true = [1, 0, 2]
    y_pred = [[0.2, 0.7], [0.6, 0.5], [0.4, 0.1]]
    assert_raises(ValueError, log_loss, y_true, y_pred)

    # case when y_true is a string array object
    y_true = ["ham", "spam", "spam", "ham"]
    y_pred = [[0.2, 0.7], [0.6, 0.5], [0.4, 0.1], [0.7, 0.2]]
    loss = log_loss(y_true, y_pred)
    assert_almost_equal(loss, 1.0383217, decimal=6)

    # test labels option

    y_true = [2, 2]
    y_pred = [[0.2, 0.7], [0.6, 0.5]]
    y_score = np.array([[0.1, 0.9], [0.1, 0.9]])
    error_str = ('y_true contains only one label (2). Please provide '
                 'the true labels explicitly through the labels argument.')
    assert_raise_message(ValueError, error_str, log_loss, y_true, y_pred)

    y_pred = [[0.2, 0.7], [0.6, 0.5], [0.2, 0.3]]
    error_str = ('Found input variables with inconsistent numbers of samples: '
                 '[3, 2]')
    assert_raise_message(ValueError, error_str, log_loss, y_true, y_pred)

    # works when the labels argument is used

    true_log_loss = -np.mean(np.log(y_score[:, 1]))
    calculated_log_loss = log_loss(y_true, y_score, labels=[1, 2])
    assert_almost_equal(calculated_log_loss, true_log_loss)

    # ensure labels work when len(np.unique(y_true)) != y_pred.shape[1]
    y_true = [1, 2, 2]
    y_score2 = [[0.2, 0.7, 0.3], [0.6, 0.5, 0.3], [0.3, 0.9, 0.1]]
    loss = log_loss(y_true, y_score2, labels=[1, 2, 3])
    assert_almost_equal(loss, 1.0630345, decimal=6)


def test_log_loss_pandas_input():
    # case when input is a pandas series and dataframe gh-5715
    y_tr = np.array(["ham", "spam", "spam", "ham"])
    y_pr = np.array([[0.2, 0.7], [0.6, 0.5], [0.4, 0.1], [0.7, 0.2]])
    types = [(MockDataFrame, MockDataFrame)]
    try:
        from pandas import Series, DataFrame
        types.append((Series, DataFrame))
    except ImportError:
        pass
    for TrueInputType, PredInputType in types:
        # y_pred dataframe, y_true series
        y_true, y_pred = TrueInputType(y_tr), PredInputType(y_pr)
        loss = log_loss(y_true, y_pred)
        assert_almost_equal(loss, 1.0383217, decimal=6)


def test_brier_score_loss():
    # Check brier_score_loss function
    y_true = np.array([0, 1, 1, 0, 1, 1])
    y_pred = np.array([0.1, 0.8, 0.9, 0.3, 1., 0.95])
    true_score = linalg.norm(y_true - y_pred) ** 2 / len(y_true)

    assert_almost_equal(brier_score_loss(y_true, y_true), 0.0)
    assert_almost_equal(brier_score_loss(y_true, y_pred), true_score)
    assert_almost_equal(brier_score_loss(1. + y_true, y_pred),
                        true_score)
    assert_almost_equal(brier_score_loss(2 * y_true - 1, y_pred),
                        true_score)
    assert_raises(ValueError, brier_score_loss, y_true, y_pred[1:])
    assert_raises(ValueError, brier_score_loss, y_true, y_pred + 1.)
    assert_raises(ValueError, brier_score_loss, y_true, y_pred - 1.)
    # calculate even if only single class in y_true (#6980)
    assert_almost_equal(brier_score_loss([0], [0.5]), 0.25)
    assert_almost_equal(brier_score_loss([1], [0.5]), 0.25)<|MERGE_RESOLUTION|>--- conflicted
+++ resolved
@@ -395,14 +395,11 @@
 
     # corrcoef, when the two vectors are opposites of each other, should be -1
     y_true_inv = ["b" if i == "a" else "a" for i in y_true]
-
     assert_almost_equal(matthews_corrcoef(y_true, y_true_inv), -1)
-<<<<<<< HEAD
-=======
+
     y_true_inv2 = label_binarize(y_true, ["a", "b"])
     y_true_inv2 = np.where(y_true_inv2, 'a', 'b')
     assert_almost_equal(matthews_corrcoef(y_true, y_true_inv2), -1)
->>>>>>> 834608ec
 
     # For the zero vector case, the corrcoef cannot be calculated and should
     # result in a RuntimeWarning

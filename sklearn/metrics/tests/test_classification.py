--- conflicted
+++ resolved
@@ -2408,15 +2408,10 @@
     y_true = [2, 2]
     y_pred = [[0.2, 0.7], [0.6, 0.5]]
     y_score = np.array([[0.1, 0.9], [0.1, 0.9]])
-<<<<<<< HEAD
-    error_str = (r'y_true contains only one label: 2. Please provide '
-                 r'the true labels explicitly through the labels argument.')
-=======
     error_str = (
-        r"y_true contains only one label \(2\). Please provide "
+        r"y_true contains only one label: 2. Please provide "
         r"the true labels explicitly through the labels argument."
     )
->>>>>>> 1a7cdbf0
     with pytest.raises(ValueError, match=error_str):
         log_loss(y_true, y_pred)
 
@@ -2456,18 +2451,18 @@
 
 
 def test_log_loss_warnings():
-    assert_warns_message(
-        UserWarning,
+    expected_message = re.escape(
         "Labels passed were ['spam', 'eggs', 'ham']. But this function "
         "assumes labels are ordered lexicographically. "
         "Ensure that labels in y_prob are ordered as "
-        "['eggs' 'ham' 'spam'].",
-        log_loss,
-        ['eggs', 'spam', 'ham'],
-        [[1, 0, 0],
-         [0, 1, 0],
-         [0, 0, 1]],
-        labels=['spam', 'eggs', 'ham'])
+        "['eggs' 'ham' 'spam']."
+    )
+    with pytest.warns(UserWarning, match=expected_message):
+        log_loss(
+            ["eggs", "spam", "ham"],
+            [[1, 0, 0], [0, 1, 0], [0, 0, 1]],
+            labels=["spam", "eggs", "ham"],
+        )
 
 
 def test_brier_score_loss():
@@ -2490,18 +2485,12 @@
     # ensure to raise an error for multiclass y_true
     y_true = np.array([0, 1, 2, 0])
     y_pred = np.array([0.8, 0.6, 0.4, 0.2])
-<<<<<<< HEAD
-    error_message = ("Only binary classification is supported. The type of "
-                     "the target is multiclass. For the multiclass case, use "
-                     "multiclass_brier_score_loss instead")
-    with pytest.raises(ValueError, match=re.escape(error_message)):
-=======
-    error_message = (
-        "Only binary classification is supported. The type of the target is multiclass"
+    error_message = re.escape(
+        "Only binary classification is supported. The type of the target is multiclass."
+        " For the multiclass case, use multiclass_brier_score_loss instead"
     )
 
     with pytest.raises(ValueError, match=error_message):
->>>>>>> 1a7cdbf0
         brier_score_loss(y_true, y_pred)
 
     # calculate correctly when there's only one class in y_true
@@ -2515,119 +2504,131 @@
 def test_multiclass_brier_score_loss():
     # test cases for binary case
     y_true = np.array([0, 1, 1, 0, 1, 1])
-    y_pred = np.array([0.1, 0.8, 0.9, 0.3, 1., 0.95])
-
-    assert_almost_equal(multiclass_brier_score_loss(y_true, y_pred),
-                        .05083333)
+    y_pred = np.array([0.1, 0.8, 0.9, 0.3, 1.0, 0.95])
+
+    assert_almost_equal(multiclass_brier_score_loss(y_true, y_pred), 0.05083333)
     # Check brier_score_loss and multiclass_brier_score_loss are consistent
-    assert_almost_equal(multiclass_brier_score_loss(y_true, y_pred),
-                        brier_score_loss(y_true, y_pred) * 2)
+    assert_almost_equal(
+        multiclass_brier_score_loss(y_true, y_pred),
+        brier_score_loss(y_true, y_pred) * 2,
+    )
 
     # test cases for multi-class
     assert_almost_equal(
-        multiclass_brier_score_loss(['eggs', 'spam', 'ham'],
-                                    [[1, 0, 0, 0],
-                                     [0, 1, 0, 0],
-                                     [0, 1, 0, 0]],
-                                    labels=['eggs', 'ham', 'spam', 'yams']),
-        2/3)
+        multiclass_brier_score_loss(
+            ["eggs", "spam", "ham"],
+            [[1, 0, 0, 0], [0, 1, 0, 0], [0, 1, 0, 0]],
+            labels=["eggs", "ham", "spam", "yams"],
+        ),
+        2 / 3,
+    )
 
     assert_almost_equal(
-        multiclass_brier_score_loss([1, 0, 2],
-                                    [[0.2, 0.7, 0.1],
-                                     [0.6, 0.2, 0.2],
-                                     [0.6, 0.1, 0.3]]),
-        .41333333)
+        multiclass_brier_score_loss(
+            [1, 0, 2], [[0.2, 0.7, 0.1], [0.6, 0.2, 0.2], [0.6, 0.1, 0.3]]
+        ),
+        0.41333333,
+    )
 
     # check perfect predictions for 2 classes
-    assert_almost_equal(multiclass_brier_score_loss([0, 0, 1, 1],
-                                                    [0., 0., 1., 1.]),
-                        0)
+    assert_almost_equal(
+        multiclass_brier_score_loss([0, 0, 1, 1], [0.0, 0.0, 1.0, 1.0]), 0
+    )
 
     # check perfect predictions for 3 classes
-    assert_almost_equal(multiclass_brier_score_loss([0, 1, 2],
-                                                    [[1., 0., 0.],
-                                                     [0., 1., 0.],
-                                                     [0., 0., 1.]]),
-                        0)
+    assert_almost_equal(
+        multiclass_brier_score_loss(
+            [0, 1, 2], [[1.0, 0.0, 0.0], [0.0, 1.0, 0.0], [0.0, 0.0, 1.0]]
+        ),
+        0,
+    )
 
     # check perfectly incorrect predictions for 2 classes
-    assert_almost_equal(multiclass_brier_score_loss([0, 0, 1, 1],
-                                                    [1., 1., 0., 0.]),
-                        2)
+    assert_almost_equal(
+        multiclass_brier_score_loss([0, 0, 1, 1], [1.0, 1.0, 0.0, 0.0]), 2
+    )
 
     # check perfectly incorrect predictions for 3 classes
-    assert_almost_equal(multiclass_brier_score_loss([0, 1, 2],
-                                                    [[0., 1., 0.],
-                                                     [1., 0., 0.],
-                                                     [1., 0., 0.]]),
-                        2)
+    assert_almost_equal(
+        multiclass_brier_score_loss(
+            [0, 1, 2], [[0.0, 1.0, 0.0], [1.0, 0.0, 0.0], [1.0, 0.0, 0.0]]
+        ),
+        2,
+    )
 
 
 def test_multiclass_brier_score_loss_invalid_inputs():
     y_true = np.array([0, 1, 1, 0, 1, 1])
-    y_pred = np.array([0.1, 0.8, 0.9, 0.3, 1., 0.95])
+    y_pred = np.array([0.1, 0.8, 0.9, 0.3, 1.0, 0.95])
 
     with pytest.raises(ValueError):
         # bad length of y_pred
         multiclass_brier_score_loss(y_true, y_pred[1:])
     with pytest.raises(ValueError):
         # y_pred has value greater than 1
-        multiclass_brier_score_loss(y_true, y_pred + 1.)
+        multiclass_brier_score_loss(y_true, y_pred + 1.0)
     with pytest.raises(ValueError):
         # y_pred has value less than 1
-        multiclass_brier_score_loss(y_true, y_pred - 1.)
+        multiclass_brier_score_loss(y_true, y_pred - 1.0)
 
     # ensure to raise an error for wrong number of classes
     y_true = np.array([0, 1, 2, 0])
     y_pred = np.array([0.8, 0.6, 0.4, 0.2])
-    error_message = ("y_true and y_prob contain different number of "
-                     "classes 3, 2. Please provide the true "
-                     "labels explicitly through the labels argument. "
-                     "Classes found in "
-                     "y_true: [0 1 2]")
+    error_message = (
+        "y_true and y_prob contain different number of "
+        "classes 3, 2. Please provide the true "
+        "labels explicitly through the labels argument. "
+        "Classes found in "
+        "y_true: [0 1 2]"
+    )
     with pytest.raises(ValueError, match=re.escape(error_message)):
         multiclass_brier_score_loss(y_true, y_pred)
 
-    y_true = ['eggs', 'spam', 'ham']
-    y_pred = [[1, 0, 0],
-              [0, 1, 0],
-              [0, 1, 0]]
-    labels = ['eggs', 'spam', 'ham', 'yams']
-    error_message = ("The number of classes in labels is different "
-                     "from that in y_prob. Classes found in "
-                     "labels: ['eggs' 'ham' 'spam' 'yams']")
+    y_true = ["eggs", "spam", "ham"]
+    y_pred = [[1, 0, 0], [0, 1, 0], [0, 1, 0]]
+    labels = ["eggs", "spam", "ham", "yams"]
+    error_message = (
+        "The number of classes in labels is different "
+        "from that in y_prob. Classes found in "
+        "labels: ['eggs' 'ham' 'spam' 'yams']"
+    )
     with pytest.raises(ValueError, match=re.escape(error_message)):
         multiclass_brier_score_loss(y_true, y_pred, labels=labels)
 
     # raise error message when there's only one class in y_true
-    y_true = ['eggs']
-    y_pred = [.1]
-    error_message = (f'y_true contains only one label: {y_true[0]}. Please '
-                     f'provide the true labels explicitly through the '
-                     f'labels argument.')
+    y_true = ["eggs"]
+    y_pred = [0.1]
+    error_message = (
+        f"y_true contains only one label: {y_true[0]}. Please "
+        "provide the true labels explicitly through the "
+        "labels argument."
+    )
     with pytest.raises(ValueError, match=re.escape(error_message)):
         multiclass_brier_score_loss(y_true, y_pred)
 
     # error is fixed when labels is specified
-    assert_almost_equal(multiclass_brier_score_loss(y_true, y_pred,
-                                                    labels=['eggs', 'ham']),
-                        .02)
+    assert_almost_equal(
+        multiclass_brier_score_loss(y_true, y_pred, labels=["eggs", "ham"]), 0.02
+    )
 
 
 def test_multiclass_brier_score_loss_warnings():
-    assert_warns_message(
-        UserWarning,
+    expected_message = re.escape(
         "Labels passed were ['spam', 'eggs', 'ham']. But this function "
         "assumes labels are ordered lexicographically. "
         "Ensure that labels in y_prob are ordered as "
-        "['eggs' 'ham' 'spam'].",
-        multiclass_brier_score_loss,
-        ['eggs', 'spam', 'ham'],
-        [[1, 0, 0],
-         [0, 1, 0],
-         [0, 0, 1]],
-        labels=['spam', 'eggs', 'ham'])
+        "['eggs' 'ham' 'spam']."
+    )
+    with pytest.warns(UserWarning, match=expected_message):
+        multiclass_brier_score_loss(
+            ["eggs", "spam", "ham"],
+            [
+                [1, 0, 0],
+                [0, 1, 0],
+                [0, 0, 1],
+            ],
+            labels=["spam", "eggs", "ham"],
+        )
 
 
 def test_balanced_accuracy_score_unseen():

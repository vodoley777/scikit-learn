
from functools import partial
from inspect import signature
from itertools import product
from itertools import chain
from itertools import permutations

import numpy as np
import scipy.sparse as sp

import pytest

from sklearn.datasets import make_multilabel_classification
from sklearn.preprocessing import LabelBinarizer
from sklearn.utils.multiclass import type_of_target
from sklearn.utils.validation import _num_samples
from sklearn.utils.validation import check_random_state
from sklearn.utils import shuffle

from sklearn.utils._testing import assert_allclose
from sklearn.utils._testing import assert_almost_equal
from sklearn.utils._testing import assert_array_equal
from sklearn.utils._testing import assert_array_less
from sklearn.utils._testing import ignore_warnings

from sklearn.metrics import accuracy_score
from sklearn.metrics import average_precision_score
from sklearn.metrics import balanced_accuracy_score
from sklearn.metrics import brier_score_loss
from sklearn.metrics import cohen_kappa_score
from sklearn.metrics import confusion_matrix
from sklearn.metrics import coverage_error
from sklearn.metrics import det_curve
from sklearn.metrics import explained_variance_score
from sklearn.metrics import f1_score
from sklearn.metrics import fbeta_score
from sklearn.metrics import hamming_loss
from sklearn.metrics import hinge_loss
from sklearn.metrics import jaccard_score
from sklearn.metrics import label_ranking_average_precision_score
from sklearn.metrics import label_ranking_loss
from sklearn.metrics import log_loss
from sklearn.metrics import max_error
from sklearn.metrics import matthews_corrcoef
from sklearn.metrics import mean_absolute_error
from sklearn.metrics import mean_absolute_percentage_error
from sklearn.metrics import mean_squared_error
from sklearn.metrics import mean_tweedie_deviance
from sklearn.metrics import mean_poisson_deviance
from sklearn.metrics import mean_gamma_deviance
from sklearn.metrics import median_absolute_error
from sklearn.metrics import multilabel_confusion_matrix
from sklearn.metrics import precision_recall_curve
from sklearn.metrics import precision_score
from sklearn.metrics import r2_score
from sklearn.metrics import recall_score
from sklearn.metrics import roc_auc_score
from sklearn.metrics import roc_curve
from sklearn.metrics import zero_one_loss
from sklearn.metrics import ndcg_score
from sklearn.metrics import dcg_score

from sklearn.metrics._base import _average_binary_score


# Note toward developers about metric testing
# -------------------------------------------
# It is often possible to write one general test for several metrics:
#
#   - invariance properties, e.g. invariance to sample order
#   - common behavior for an argument, e.g. the "normalize" with value True
#     will return the mean of the metrics and with value False will return
#     the sum of the metrics.
#
# In order to improve the overall metric testing, it is a good idea to write
# first a specific test for the given metric and then add a general test for
# all metrics that have the same behavior.
#
# Two types of datastructures are used in order to implement this system:
# dictionaries of metrics and lists of metrics wit common properties.
#
# Dictionaries of metrics
# ------------------------
# The goal of having those dictionaries is to have an easy way to call a
# particular metric and associate a name to each function:
#
#   - REGRESSION_METRICS: all regression metrics.
#   - CLASSIFICATION_METRICS: all classification metrics
#     which compare a ground truth and the estimated targets as returned by a
#     classifier.
#   - THRESHOLDED_METRICS: all classification metrics which
#     compare a ground truth and a score, e.g. estimated probabilities or
#     decision function (format might vary)
#
# Those dictionaries will be used to test systematically some invariance
# properties, e.g. invariance toward several input layout.
#

REGRESSION_METRICS = {
    "max_error": max_error,
    "mean_absolute_error": mean_absolute_error,
    "mean_squared_error": mean_squared_error,
    "median_absolute_error": median_absolute_error,
    "mean_absolute_percentage_error": mean_absolute_percentage_error,
    "explained_variance_score": explained_variance_score,
    "r2_score": partial(r2_score, multioutput='variance_weighted'),
    "mean_normal_deviance": partial(mean_tweedie_deviance, power=0),
    "mean_poisson_deviance": mean_poisson_deviance,
    "mean_gamma_deviance": mean_gamma_deviance,
    "mean_compound_poisson_deviance":
    partial(mean_tweedie_deviance, power=1.4),
}

CLASSIFICATION_METRICS = {
    "accuracy_score": accuracy_score,
    "balanced_accuracy_score": balanced_accuracy_score,
    "adjusted_balanced_accuracy_score": partial(balanced_accuracy_score,
                                                adjusted=True),
    "unnormalized_accuracy_score": partial(accuracy_score, normalize=False),

    # `confusion_matrix` returns absolute values and hence behaves unnormalized
    # . Naming it with an unnormalized_ prefix is necessary for this module to
    # skip sample_weight scaling checks which will fail for unnormalized
    # metrics.
    "unnormalized_confusion_matrix": confusion_matrix,
    "normalized_confusion_matrix": lambda *args, **kwargs: (
        confusion_matrix(*args, **kwargs).astype('float') / confusion_matrix(
            *args, **kwargs).sum(axis=1)[:, np.newaxis]
    ),

    "unnormalized_multilabel_confusion_matrix": multilabel_confusion_matrix,
    "unnormalized_multilabel_confusion_matrix_sample":
        partial(multilabel_confusion_matrix, samplewise=True),
    "hamming_loss": hamming_loss,

    "zero_one_loss": zero_one_loss,
    "unnormalized_zero_one_loss": partial(zero_one_loss, normalize=False),

    # These are needed to test averaging
    "jaccard_score": jaccard_score,
    "precision_score": precision_score,
    "recall_score": recall_score,
    "f1_score": f1_score,
    "f2_score": partial(fbeta_score, beta=2),
    "f0.5_score": partial(fbeta_score, beta=0.5),
    "matthews_corrcoef_score": matthews_corrcoef,

    "weighted_f0.5_score": partial(fbeta_score, average="weighted", beta=0.5),
    "weighted_f1_score": partial(f1_score, average="weighted"),
    "weighted_f2_score": partial(fbeta_score, average="weighted", beta=2),
    "weighted_precision_score": partial(precision_score, average="weighted"),
    "weighted_recall_score": partial(recall_score, average="weighted"),
    "weighted_jaccard_score": partial(jaccard_score, average="weighted"),

    "micro_f0.5_score": partial(fbeta_score, average="micro", beta=0.5),
    "micro_f1_score": partial(f1_score, average="micro"),
    "micro_f2_score": partial(fbeta_score, average="micro", beta=2),
    "micro_precision_score": partial(precision_score, average="micro"),
    "micro_recall_score": partial(recall_score, average="micro"),
    "micro_jaccard_score": partial(jaccard_score, average="micro"),

    "macro_f0.5_score": partial(fbeta_score, average="macro", beta=0.5),
    "macro_f1_score": partial(f1_score, average="macro"),
    "macro_f2_score": partial(fbeta_score, average="macro", beta=2),
    "macro_precision_score": partial(precision_score, average="macro"),
    "macro_recall_score": partial(recall_score, average="macro"),
    "macro_jaccard_score": partial(jaccard_score, average="macro"),

    "samples_f0.5_score": partial(fbeta_score, average="samples", beta=0.5),
    "samples_f1_score": partial(f1_score, average="samples"),
    "samples_f2_score": partial(fbeta_score, average="samples", beta=2),
    "samples_precision_score": partial(precision_score, average="samples"),
    "samples_recall_score": partial(recall_score, average="samples"),
    "samples_jaccard_score": partial(jaccard_score, average="samples"),

    "cohen_kappa_score": cohen_kappa_score,
}


def precision_recall_curve_padded_thresholds(*args, **kwargs):
    """
    The dimensions of precision-recall pairs and the threshold array as
    returned by the precision_recall_curve do not match. See
    func:`sklearn.metrics.precision_recall_curve`

    This prevents implicit conversion of return value triple to an higher
    dimensional np.array of dtype('float64') (it will be of dtype('object)
    instead). This again is needed for assert_array_equal to work correctly.

    As a workaround we pad the threshold array with NaN values to match
    the dimension of precision and recall arrays respectively.
    """
    precision, recall, thresholds = precision_recall_curve(*args, **kwargs)

    pad_threshholds = len(precision) - len(thresholds)

    return np.array([
        precision,
        recall,
        np.pad(thresholds,
               pad_width=(0, pad_threshholds),
               mode='constant',
               constant_values=[np.nan])
    ])


CURVE_METRICS = {
    "roc_curve": roc_curve,
    "precision_recall_curve": precision_recall_curve_padded_thresholds,
    "det_curve": det_curve,
}

THRESHOLDED_METRICS = {
    "coverage_error": coverage_error,
    "label_ranking_loss": label_ranking_loss,
    "log_loss": log_loss,
    "unnormalized_log_loss": partial(log_loss, normalize=False),

    "hinge_loss": hinge_loss,

    "brier_score_loss": brier_score_loss,

    "roc_auc_score": roc_auc_score,  # default: average="macro"
    "weighted_roc_auc": partial(roc_auc_score, average="weighted"),
    "samples_roc_auc": partial(roc_auc_score, average="samples"),
    "micro_roc_auc": partial(roc_auc_score, average="micro"),
    "ovr_roc_auc": partial(roc_auc_score, average="macro", multi_class='ovr'),
    "weighted_ovr_roc_auc": partial(roc_auc_score, average="weighted",
                                    multi_class='ovr'),
    "ovo_roc_auc": partial(roc_auc_score, average="macro", multi_class='ovo'),
    "weighted_ovo_roc_auc": partial(roc_auc_score, average="weighted",
                                    multi_class='ovo'),
    "partial_roc_auc": partial(roc_auc_score, max_fpr=0.5),

    "average_precision_score":
    average_precision_score,  # default: average="macro"
    "weighted_average_precision_score":
    partial(average_precision_score, average="weighted"),
    "samples_average_precision_score":
    partial(average_precision_score, average="samples"),
    "micro_average_precision_score":
    partial(average_precision_score, average="micro"),
    "label_ranking_average_precision_score":
    label_ranking_average_precision_score,
    "ndcg_score": ndcg_score,
    "dcg_score": dcg_score
}

ALL_METRICS = dict()
ALL_METRICS.update(THRESHOLDED_METRICS)
ALL_METRICS.update(CLASSIFICATION_METRICS)
ALL_METRICS.update(REGRESSION_METRICS)
ALL_METRICS.update(CURVE_METRICS)

# Lists of metrics with common properties
# ---------------------------------------
# Lists of metrics with common properties are used to test systematically some
# functionalities and invariance, e.g. SYMMETRIC_METRICS lists all metrics that
# are symmetric with respect to their input argument y_true and y_pred.
#
# When you add a new metric or functionality, check if a general test
# is already written.

# Those metrics don't support binary inputs
METRIC_UNDEFINED_BINARY = {
    "samples_f0.5_score",
    "samples_f1_score",
    "samples_f2_score",
    "samples_precision_score",
    "samples_recall_score",
    "samples_jaccard_score",
    "coverage_error",
    "unnormalized_multilabel_confusion_matrix_sample",
    "label_ranking_loss",
    "label_ranking_average_precision_score",
    "dcg_score",
    "ndcg_score"
}

# Those metrics don't support multiclass inputs
METRIC_UNDEFINED_MULTICLASS = {
    "brier_score_loss",

    "micro_roc_auc",
    "samples_roc_auc",
    "partial_roc_auc",
    "roc_auc_score",
    "weighted_roc_auc",

    "average_precision_score",
    "weighted_average_precision_score",
    "micro_average_precision_score",
    "samples_average_precision_score",

    "jaccard_score",

    # with default average='binary', multiclass is prohibited
    "precision_score",
    "recall_score",
    "f1_score",
    "f2_score",
    "f0.5_score",

    # curves
    "roc_curve",
    "precision_recall_curve",
    "det_curve",
}

# Metric undefined with "binary" or "multiclass" input
METRIC_UNDEFINED_BINARY_MULTICLASS = METRIC_UNDEFINED_BINARY.union(
    METRIC_UNDEFINED_MULTICLASS)

# Metrics with an "average" argument
METRICS_WITH_AVERAGING = {
    "precision_score", "recall_score", "f1_score", "f2_score", "f0.5_score",
    "jaccard_score"
}

# Threshold-based metrics with an "average" argument
THRESHOLDED_METRICS_WITH_AVERAGING = {
    "roc_auc_score", "average_precision_score", "partial_roc_auc",
}

# Metrics with a "pos_label" argument
METRICS_WITH_POS_LABEL = {
    "roc_curve",
    "precision_recall_curve",
    "det_curve",

    "brier_score_loss",

    "precision_score", "recall_score", "f1_score", "f2_score", "f0.5_score",
    "jaccard_score",

    "average_precision_score",
    "weighted_average_precision_score",
    "micro_average_precision_score",
    "samples_average_precision_score",

    # pos_label support deprecated; to be removed in 0.18:
    "weighted_f0.5_score", "weighted_f1_score", "weighted_f2_score",
    "weighted_precision_score", "weighted_recall_score",

    "micro_f0.5_score", "micro_f1_score", "micro_f2_score",
    "micro_precision_score", "micro_recall_score",

    "macro_f0.5_score", "macro_f1_score", "macro_f2_score",
    "macro_precision_score", "macro_recall_score",
}

# Metrics with a "labels" argument
# TODO: Handle multi_class metrics that has a labels argument as well as a
# decision function argument. e.g hinge_loss
METRICS_WITH_LABELS = {
    "unnormalized_confusion_matrix",
    "normalized_confusion_matrix",
    "roc_curve",
    "precision_recall_curve",
    "det_curve",

    "precision_score", "recall_score", "f1_score", "f2_score", "f0.5_score",
    "jaccard_score",

    "weighted_f0.5_score", "weighted_f1_score", "weighted_f2_score",
    "weighted_precision_score", "weighted_recall_score",
    "weighted_jaccard_score",

    "micro_f0.5_score", "micro_f1_score", "micro_f2_score",
    "micro_precision_score", "micro_recall_score",
    "micro_jaccard_score",

    "macro_f0.5_score", "macro_f1_score", "macro_f2_score",
    "macro_precision_score", "macro_recall_score",
    "macro_jaccard_score",

    "unnormalized_multilabel_confusion_matrix",
    "unnormalized_multilabel_confusion_matrix_sample",

    "cohen_kappa_score",
}

# Metrics with a "normalize" option
METRICS_WITH_NORMALIZE_OPTION = {
    "accuracy_score",
    "zero_one_loss",
}

# Threshold-based metrics with "multilabel-indicator" format support
THRESHOLDED_MULTILABEL_METRICS = {
    "log_loss",
    "unnormalized_log_loss",

    "roc_auc_score", "weighted_roc_auc", "samples_roc_auc",
    "micro_roc_auc", "partial_roc_auc",

    "average_precision_score", "weighted_average_precision_score",
    "samples_average_precision_score", "micro_average_precision_score",

    "coverage_error", "label_ranking_loss",

    "ndcg_score",
    "dcg_score",

    "label_ranking_average_precision_score",
}

# Classification metrics with  "multilabel-indicator" format
MULTILABELS_METRICS = {
    "accuracy_score", "unnormalized_accuracy_score",
    "hamming_loss",
    "zero_one_loss", "unnormalized_zero_one_loss",

    "weighted_f0.5_score", "weighted_f1_score", "weighted_f2_score",
    "weighted_precision_score", "weighted_recall_score",
    "weighted_jaccard_score",

    "macro_f0.5_score", "macro_f1_score", "macro_f2_score",
    "macro_precision_score", "macro_recall_score",
    "macro_jaccard_score",

    "micro_f0.5_score", "micro_f1_score", "micro_f2_score",
    "micro_precision_score", "micro_recall_score",
    "micro_jaccard_score",

    "unnormalized_multilabel_confusion_matrix",

    "samples_f0.5_score", "samples_f1_score", "samples_f2_score",
    "samples_precision_score", "samples_recall_score",
    "samples_jaccard_score",
}

# Regression metrics with "multioutput-continuous" format support
MULTIOUTPUT_METRICS = {
    "mean_absolute_error", "median_absolute_error", "mean_squared_error",
    "r2_score", "explained_variance_score", "mean_absolute_percentage_error"
}

# Symmetric with respect to their input arguments y_true and y_pred
# metric(y_true, y_pred) == metric(y_pred, y_true).
SYMMETRIC_METRICS = {
    "accuracy_score", "unnormalized_accuracy_score",
    "hamming_loss",
    "zero_one_loss", "unnormalized_zero_one_loss",

    "micro_jaccard_score", "macro_jaccard_score",
    "jaccard_score",
    "samples_jaccard_score",

    "f1_score", "micro_f1_score", "macro_f1_score",
    "weighted_recall_score",
    # P = R = F = accuracy in multiclass case
    "micro_f0.5_score", "micro_f1_score", "micro_f2_score",
    "micro_precision_score", "micro_recall_score",

    "matthews_corrcoef_score", "mean_absolute_error", "mean_squared_error",
    "median_absolute_error", "max_error",

    "cohen_kappa_score", "mean_normal_deviance"
}

# Asymmetric with respect to their input arguments y_true and y_pred
# metric(y_true, y_pred) != metric(y_pred, y_true).
NOT_SYMMETRIC_METRICS = {
    "balanced_accuracy_score",
    "adjusted_balanced_accuracy_score",
    "explained_variance_score",
    "r2_score",
    "unnormalized_confusion_matrix",
    "normalized_confusion_matrix",
    "roc_curve",
    "precision_recall_curve",
    "det_curve",

    "precision_score", "recall_score", "f2_score", "f0.5_score",

    "weighted_f0.5_score", "weighted_f1_score", "weighted_f2_score",
    "weighted_precision_score", "weighted_jaccard_score",
    "unnormalized_multilabel_confusion_matrix",

    "macro_f0.5_score", "macro_f2_score", "macro_precision_score",
    "macro_recall_score", "log_loss", "hinge_loss",
    "mean_gamma_deviance", "mean_poisson_deviance",
    "mean_compound_poisson_deviance", "mean_absolute_percentage_error"
}


# No Sample weight support
METRICS_WITHOUT_SAMPLE_WEIGHT = {
    "median_absolute_error",
    "max_error",
    "ovo_roc_auc",
    "weighted_ovo_roc_auc"
}

METRICS_REQUIRE_POSITIVE_Y = {
    "mean_poisson_deviance",
    "mean_gamma_deviance",
    "mean_compound_poisson_deviance",
}


def _require_positive_targets(y1, y2):
    """Make targets strictly positive"""
    offset = abs(min(y1.min(), y2.min())) + 1
    y1 += offset
    y2 += offset
    return y1, y2


def test_symmetry_consistency():

    # We shouldn't forget any metrics
    assert (SYMMETRIC_METRICS.union(
        NOT_SYMMETRIC_METRICS, set(THRESHOLDED_METRICS),
        METRIC_UNDEFINED_BINARY_MULTICLASS) ==
        set(ALL_METRICS))

    assert (
        SYMMETRIC_METRICS.intersection(NOT_SYMMETRIC_METRICS) ==
        set())


@pytest.mark.parametrize("name", sorted(SYMMETRIC_METRICS))
def test_symmetric_metric(name):
    # Test the symmetry of score and loss functions
    random_state = check_random_state(0)
    y_true = random_state.randint(0, 2, size=(20, ))
    y_pred = random_state.randint(0, 2, size=(20, ))

    if name in METRICS_REQUIRE_POSITIVE_Y:
        y_true, y_pred = _require_positive_targets(y_true, y_pred)

    y_true_bin = random_state.randint(0, 2, size=(20, 25))
    y_pred_bin = random_state.randint(0, 2, size=(20, 25))

    metric = ALL_METRICS[name]
    if name in METRIC_UNDEFINED_BINARY:
        if name in MULTILABELS_METRICS:
            assert_allclose(metric(y_true_bin, y_pred_bin),
                            metric(y_pred_bin, y_true_bin),
                            err_msg="%s is not symmetric" % name)
        else:
            assert False, "This case is currently unhandled"
    else:
        assert_allclose(metric(y_true, y_pred),
                        metric(y_pred, y_true),
                        err_msg="%s is not symmetric" % name)


@pytest.mark.parametrize("name", sorted(NOT_SYMMETRIC_METRICS))
def test_not_symmetric_metric(name):
    # Test the symmetry of score and loss functions
    random_state = check_random_state(0)
    y_true = random_state.randint(0, 2, size=(20, ))
    y_pred = random_state.randint(0, 2, size=(20, ))

    if name in METRICS_REQUIRE_POSITIVE_Y:
        y_true, y_pred = _require_positive_targets(y_true, y_pred)

    metric = ALL_METRICS[name]

    # use context manager to supply custom error message
    with pytest.raises(AssertionError):
        assert_array_equal(metric(y_true, y_pred), metric(y_pred, y_true))
        raise ValueError("%s seems to be symmetric" % name)


@pytest.mark.parametrize(
        'name',
        sorted(set(ALL_METRICS) - METRIC_UNDEFINED_BINARY_MULTICLASS))
def test_sample_order_invariance(name):
    random_state = check_random_state(0)
    y_true = random_state.randint(0, 2, size=(20, ))
    y_pred = random_state.randint(0, 2, size=(20, ))
    if name in METRICS_REQUIRE_POSITIVE_Y:
        y_true, y_pred = _require_positive_targets(y_true, y_pred)

    y_true_shuffle, y_pred_shuffle = shuffle(y_true, y_pred, random_state=0)

    with ignore_warnings():
        metric = ALL_METRICS[name]
        assert_allclose(metric(y_true, y_pred),
                        metric(y_true_shuffle, y_pred_shuffle),
                        err_msg="%s is not sample order invariant" % name)


@ignore_warnings
def test_sample_order_invariance_multilabel_and_multioutput():
    random_state = check_random_state(0)

    # Generate some data
    y_true = random_state.randint(0, 2, size=(20, 25))
    y_pred = random_state.randint(0, 2, size=(20, 25))
    y_score = random_state.normal(size=y_true.shape)

    y_true_shuffle, y_pred_shuffle, y_score_shuffle = shuffle(y_true,
                                                              y_pred,
                                                              y_score,
                                                              random_state=0)

    for name in MULTILABELS_METRICS:
        metric = ALL_METRICS[name]
        assert_allclose(metric(y_true, y_pred),
                        metric(y_true_shuffle, y_pred_shuffle),
                        err_msg="%s is not sample order invariant" % name)

    for name in THRESHOLDED_MULTILABEL_METRICS:
        metric = ALL_METRICS[name]
        assert_allclose(metric(y_true, y_score),
                        metric(y_true_shuffle, y_score_shuffle),
                        err_msg="%s is not sample order invariant" % name)

    for name in MULTIOUTPUT_METRICS:
        metric = ALL_METRICS[name]
        assert_allclose(metric(y_true, y_score),
                        metric(y_true_shuffle, y_score_shuffle),
                        err_msg="%s is not sample order invariant" % name)
        assert_allclose(metric(y_true, y_pred),
                        metric(y_true_shuffle, y_pred_shuffle),
                        err_msg="%s is not sample order invariant" % name)


@pytest.mark.parametrize(
        'name',
        sorted(set(ALL_METRICS) - METRIC_UNDEFINED_BINARY_MULTICLASS))
def test_format_invariance_with_1d_vectors(name):
    random_state = check_random_state(0)
    y1 = random_state.randint(0, 2, size=(20, ))
    y2 = random_state.randint(0, 2, size=(20, ))

    if name in METRICS_REQUIRE_POSITIVE_Y:
        y1, y2 = _require_positive_targets(y1, y2)

    y1_list = list(y1)
    y2_list = list(y2)

    y1_1d, y2_1d = np.array(y1), np.array(y2)
    assert_array_equal(y1_1d.ndim, 1)
    assert_array_equal(y2_1d.ndim, 1)
    y1_column = np.reshape(y1_1d, (-1, 1))
    y2_column = np.reshape(y2_1d, (-1, 1))
    y1_row = np.reshape(y1_1d, (1, -1))
    y2_row = np.reshape(y2_1d, (1, -1))

    with ignore_warnings():
        metric = ALL_METRICS[name]

        measure = metric(y1, y2)

        assert_allclose(metric(y1_list, y2_list), measure,
                        err_msg="%s is not representation invariant with list"
                                "" % name)

        assert_allclose(metric(y1_1d, y2_1d), measure,
                        err_msg="%s is not representation invariant with "
                                "np-array-1d" % name)

        assert_allclose(metric(y1_column, y2_column), measure,
                        err_msg="%s is not representation invariant with "
                                "np-array-column" % name)

        # Mix format support
        assert_allclose(metric(y1_1d, y2_list), measure,
                        err_msg="%s is not representation invariant with mix "
                                "np-array-1d and list" % name)

        assert_allclose(metric(y1_list, y2_1d), measure,
                        err_msg="%s is not representation invariant with mix "
                                "np-array-1d and list" % name)

        assert_allclose(metric(y1_1d, y2_column), measure,
                        err_msg="%s is not representation invariant with mix "
                                "np-array-1d and np-array-column" % name)

        assert_allclose(metric(y1_column, y2_1d), measure,
                        err_msg="%s is not representation invariant with mix "
                                "np-array-1d and np-array-column" % name)

        assert_allclose(metric(y1_list, y2_column), measure,
                        err_msg="%s is not representation invariant with mix "
                                "list and np-array-column" % name)

        assert_allclose(metric(y1_column, y2_list), measure,
                        err_msg="%s is not representation invariant with mix "
                                "list and np-array-column" % name)

        # These mix representations aren't allowed
        with pytest.raises(ValueError):
            metric(y1_1d, y2_row)
        with pytest.raises(ValueError):
            metric(y1_row, y2_1d)
        with pytest.raises(ValueError):
            metric(y1_list, y2_row)
        with pytest.raises(ValueError):
            metric(y1_row, y2_list)
        with pytest.raises(ValueError):
            metric(y1_column, y2_row)
        with pytest.raises(ValueError):
            metric(y1_row, y2_column)

        # NB: We do not test for y1_row, y2_row as these may be
        # interpreted as multilabel or multioutput data.
        if (name not in (MULTIOUTPUT_METRICS | THRESHOLDED_MULTILABEL_METRICS |
                         MULTILABELS_METRICS)):
            with pytest.raises(ValueError):
                metric(y1_row, y2_row)


@pytest.mark.parametrize(
    'name',
    sorted(set(CLASSIFICATION_METRICS) - METRIC_UNDEFINED_BINARY_MULTICLASS))
def test_classification_invariance_string_vs_numbers_labels(name):
    # Ensure that classification metrics with string labels are invariant
    random_state = check_random_state(0)
    y1 = random_state.randint(0, 2, size=(20, ))
    y2 = random_state.randint(0, 2, size=(20, ))

    y1_str = np.array(["eggs", "spam"])[y1]
    y2_str = np.array(["eggs", "spam"])[y2]

    pos_label_str = "spam"
    labels_str = ["eggs", "spam"]

    with ignore_warnings():
        metric = CLASSIFICATION_METRICS[name]
        measure_with_number = metric(y1, y2)

        # Ugly, but handle case with a pos_label and label
        metric_str = metric
        if name in METRICS_WITH_POS_LABEL:
            metric_str = partial(metric_str, pos_label=pos_label_str)

        measure_with_str = metric_str(y1_str, y2_str)

        assert_array_equal(measure_with_number, measure_with_str,
                           err_msg="{0} failed string vs number invariance "
                                   "test".format(name))

        measure_with_strobj = metric_str(y1_str.astype('O'),
                                         y2_str.astype('O'))
        assert_array_equal(measure_with_number, measure_with_strobj,
                           err_msg="{0} failed string object vs number "
                                   "invariance test".format(name))

        if name in METRICS_WITH_LABELS:
            metric_str = partial(metric_str, labels=labels_str)
            measure_with_str = metric_str(y1_str, y2_str)
            assert_array_equal(measure_with_number, measure_with_str,
                               err_msg="{0} failed string vs number  "
                                       "invariance test".format(name))

            measure_with_strobj = metric_str(y1_str.astype('O'),
                                             y2_str.astype('O'))
            assert_array_equal(measure_with_number, measure_with_strobj,
                               err_msg="{0} failed string vs number  "
                                       "invariance test".format(name))


@pytest.mark.parametrize('name', THRESHOLDED_METRICS)
def test_thresholded_invariance_string_vs_numbers_labels(name):
    # Ensure that thresholded metrics with string labels are invariant
    random_state = check_random_state(0)
    y1 = random_state.randint(0, 2, size=(20, ))
    y2 = random_state.randint(0, 2, size=(20, ))

    y1_str = np.array(["eggs", "spam"])[y1]

    pos_label_str = "spam"

    with ignore_warnings():
        metric = THRESHOLDED_METRICS[name]
        if name not in METRIC_UNDEFINED_BINARY:
            # Ugly, but handle case with a pos_label and label
            metric_str = metric
            if name in METRICS_WITH_POS_LABEL:
                metric_str = partial(metric_str, pos_label=pos_label_str)

            measure_with_number = metric(y1, y2)
            measure_with_str = metric_str(y1_str, y2)
            assert_array_equal(measure_with_number, measure_with_str,
                               err_msg="{0} failed string vs number "
                                       "invariance test".format(name))

            measure_with_strobj = metric_str(y1_str.astype('O'), y2)
            assert_array_equal(measure_with_number, measure_with_strobj,
                               err_msg="{0} failed string object vs number "
                                       "invariance test".format(name))
        else:
            # TODO those metrics doesn't support string label yet
            with pytest.raises(ValueError):
                metric(y1_str, y2)
            with pytest.raises(ValueError):
                metric(y1_str.astype('O'), y2)


invalids = [([0, 1], [np.inf, np.inf]),
            ([0, 1], [np.nan, np.nan]),
            ([0, 1], [np.nan, np.inf])]


@pytest.mark.parametrize(
        'metric',
        chain(THRESHOLDED_METRICS.values(), REGRESSION_METRICS.values()))
def test_regression_thresholded_inf_nan_input(metric):

    for y_true, y_score in invalids:
        with pytest.raises(ValueError, match="contains NaN, infinity"):
            metric(y_true, y_score)


@pytest.mark.parametrize('metric', CLASSIFICATION_METRICS.values())
def test_classification_inf_nan_input(metric):
    # Classification metrics all raise a mixed input exception
    for y_true, y_score in invalids:
        err_msg = "Input contains NaN, infinity or a value too large"
        with pytest.raises(ValueError, match=err_msg):
            metric(y_true, y_score)


@ignore_warnings
def check_single_sample(name):
    # Non-regression test: scores should work with a single sample.
    # This is important for leave-one-out cross validation.
    # Score functions tested are those that formerly called np.squeeze,
    # which turns an array of size 1 into a 0-d array (!).
    metric = ALL_METRICS[name]

    # assert that no exception is thrown
    if name in METRICS_REQUIRE_POSITIVE_Y:
        values = [1, 2]
    else:
        values = [0, 1]
    for i, j in product(values, repeat=2):
        metric([i], [j])


@ignore_warnings
def check_single_sample_multioutput(name):
    metric = ALL_METRICS[name]
    for i, j, k, l in product([0, 1], repeat=4):
        metric(np.array([[i, j]]), np.array([[k, l]]))


@pytest.mark.parametrize(
    'name',
    sorted(
        set(ALL_METRICS)
        # Those metrics are not always defined with one sample
        # or in multiclass classification
        - METRIC_UNDEFINED_BINARY_MULTICLASS - set(THRESHOLDED_METRICS)))
def test_single_sample(name):
    check_single_sample(name)


@pytest.mark.parametrize('name',
                         sorted(MULTIOUTPUT_METRICS | MULTILABELS_METRICS))
def test_single_sample_multioutput(name):
    check_single_sample_multioutput(name)


@pytest.mark.parametrize('name', sorted(MULTIOUTPUT_METRICS))
def test_multioutput_number_of_output_differ(name):
    y_true = np.array([[1, 0, 0, 1], [0, 1, 1, 1], [1, 1, 0, 1]])
    y_pred = np.array([[0, 0], [1, 0], [0, 0]])

    metric = ALL_METRICS[name]
    with pytest.raises(ValueError):
        metric(y_true, y_pred)


@pytest.mark.parametrize('name', sorted(MULTIOUTPUT_METRICS))
def test_multioutput_regression_invariance_to_dimension_shuffling(name):
    # test invariance to dimension shuffling
    random_state = check_random_state(0)
    y_true = random_state.uniform(0, 2, size=(20, 5))
    y_pred = random_state.uniform(0, 2, size=(20, 5))

    metric = ALL_METRICS[name]
    error = metric(y_true, y_pred)

    for _ in range(3):
        perm = random_state.permutation(y_true.shape[1])
        assert_allclose(metric(y_true[:, perm], y_pred[:, perm]),
                        error,
                        err_msg="%s is not dimension shuffling invariant" % (
                            name))


@ignore_warnings
def test_multilabel_representation_invariance():
    # Generate some data
    n_classes = 4
    n_samples = 50

    _, y1 = make_multilabel_classification(n_features=1, n_classes=n_classes,
                                           random_state=0, n_samples=n_samples,
                                           allow_unlabeled=True)
    _, y2 = make_multilabel_classification(n_features=1, n_classes=n_classes,
                                           random_state=1, n_samples=n_samples,
                                           allow_unlabeled=True)

    # To make sure at least one empty label is present
    y1 = np.vstack([y1, [[0] * n_classes]])
    y2 = np.vstack([y2, [[0] * n_classes]])

    y1_sparse_indicator = sp.coo_matrix(y1)
    y2_sparse_indicator = sp.coo_matrix(y2)

    y1_list_array_indicator = list(y1)
    y2_list_array_indicator = list(y2)

    y1_list_list_indicator = [list(a) for a in y1_list_array_indicator]
    y2_list_list_indicator = [list(a) for a in y2_list_array_indicator]

    for name in MULTILABELS_METRICS:
        metric = ALL_METRICS[name]

        # XXX cruel hack to work with partial functions
        if isinstance(metric, partial):
            metric.__module__ = 'tmp'
            metric.__name__ = name

        measure = metric(y1, y2)

        # Check representation invariance
        assert_allclose(metric(y1_sparse_indicator, y2_sparse_indicator),
                        measure,
                        err_msg="%s failed representation invariance between "
                                "dense and sparse indicator formats." % name)
        assert_almost_equal(metric(y1_list_list_indicator,
                                   y2_list_list_indicator),
                            measure,
                            err_msg="%s failed representation invariance  "
                                    "between dense array and list of list "
                                    "indicator formats." % name)
        assert_almost_equal(metric(y1_list_array_indicator,
                                   y2_list_array_indicator),
                            measure,
                            err_msg="%s failed representation invariance  "
                                    "between dense and list of array "
                                    "indicator formats." % name)


@pytest.mark.parametrize('name', sorted(MULTILABELS_METRICS))
def test_raise_value_error_multilabel_sequences(name):
    # make sure the multilabel-sequence format raises ValueError
    multilabel_sequences = [
        [[1], [2], [0, 1]],
        [(), (2), (0, 1)],
        [[]],
        [()],
        np.array([[], [1, 2]], dtype='object')]

    metric = ALL_METRICS[name]
    for seq in multilabel_sequences:
        with pytest.raises(ValueError):
            metric(seq, seq)


@pytest.mark.parametrize('name', sorted(METRICS_WITH_NORMALIZE_OPTION))
def test_normalize_option_binary_classification(name):
    # Test in the binary case
    n_samples = 20
    random_state = check_random_state(0)
    y_true = random_state.randint(0, 2, size=(n_samples, ))
    y_pred = random_state.randint(0, 2, size=(n_samples, ))

    metrics = ALL_METRICS[name]
    measure = metrics(y_true, y_pred, normalize=True)
    assert_array_less(-1.0 * measure, 0,
                      err_msg="We failed to test correctly the normalize "
                              "option")
    assert_allclose(metrics(y_true, y_pred, normalize=False) / n_samples,
                    measure)


@pytest.mark.parametrize('name', sorted(METRICS_WITH_NORMALIZE_OPTION))
def test_normalize_option_multiclass_classification(name):
    # Test in the multiclass case
    random_state = check_random_state(0)
    y_true = random_state.randint(0, 4, size=(20, ))
    y_pred = random_state.randint(0, 4, size=(20, ))
    n_samples = y_true.shape[0]

    metrics = ALL_METRICS[name]
    measure = metrics(y_true, y_pred, normalize=True)
    assert_array_less(-1.0 * measure, 0,
                      err_msg="We failed to test correctly the normalize "
                              "option")
    assert_allclose(metrics(y_true, y_pred, normalize=False) / n_samples,
                    measure)


def test_normalize_option_multilabel_classification():
    # Test in the multilabel case
    n_classes = 4
    n_samples = 100

    # for both random_state 0 and 1, y_true and y_pred has at least one
    # unlabelled entry
    _, y_true = make_multilabel_classification(n_features=1,
                                               n_classes=n_classes,
                                               random_state=0,
                                               allow_unlabeled=True,
                                               n_samples=n_samples)
    _, y_pred = make_multilabel_classification(n_features=1,
                                               n_classes=n_classes,
                                               random_state=1,
                                               allow_unlabeled=True,
                                               n_samples=n_samples)

    # To make sure at least one empty label is present
    y_true += [0]*n_classes
    y_pred += [0]*n_classes

    for name in METRICS_WITH_NORMALIZE_OPTION:
        metrics = ALL_METRICS[name]
        measure = metrics(y_true, y_pred, normalize=True)
        assert_array_less(-1.0 * measure, 0,
                          err_msg="We failed to test correctly the normalize "
                                  "option")
        assert_allclose(metrics(y_true, y_pred, normalize=False) / n_samples,
                        measure, err_msg="Failed with %s" % name)


@ignore_warnings
def _check_averaging(metric, y_true, y_pred, y_true_binarize, y_pred_binarize,
                     is_multilabel):
    n_samples, n_classes = y_true_binarize.shape

    # No averaging
    label_measure = metric(y_true, y_pred, average=None)
    assert_allclose(label_measure,
                    [metric(y_true_binarize[:, i], y_pred_binarize[:, i])
                     for i in range(n_classes)])

    # Micro measure
    micro_measure = metric(y_true, y_pred, average="micro")
    assert_allclose(micro_measure,
                    metric(y_true_binarize.ravel(), y_pred_binarize.ravel()))

    # Macro measure
    macro_measure = metric(y_true, y_pred, average="macro")
    assert_allclose(macro_measure, np.mean(label_measure))

    # Weighted measure
    weights = np.sum(y_true_binarize, axis=0, dtype=int)

    if np.sum(weights) != 0:
        weighted_measure = metric(y_true, y_pred, average="weighted")
        assert_allclose(weighted_measure,
                        np.average(label_measure, weights=weights))
    else:
        weighted_measure = metric(y_true, y_pred, average="weighted")
        assert_allclose(weighted_measure, 0)

    # Sample measure
    if is_multilabel:
        sample_measure = metric(y_true, y_pred, average="samples")
        assert_allclose(sample_measure,
                        np.mean([metric(y_true_binarize[i], y_pred_binarize[i])
                                 for i in range(n_samples)]))

    with pytest.raises(ValueError):
        metric(y_true, y_pred, average="unknown")
    with pytest.raises(ValueError):
        metric(y_true, y_pred, average="garbage")


def check_averaging(name, y_true, y_true_binarize, y_pred, y_pred_binarize,
                    y_score):
    is_multilabel = type_of_target(y_true).startswith("multilabel")

    metric = ALL_METRICS[name]

    if name in METRICS_WITH_AVERAGING:
        _check_averaging(metric, y_true, y_pred, y_true_binarize,
                         y_pred_binarize, is_multilabel)
    elif name in THRESHOLDED_METRICS_WITH_AVERAGING:
        _check_averaging(metric, y_true, y_score, y_true_binarize,
                         y_score, is_multilabel)
    else:
        raise ValueError("Metric is not recorded as having an average option")


@pytest.mark.parametrize('name', sorted(METRICS_WITH_AVERAGING))
def test_averaging_multiclass(name):
    n_samples, n_classes = 50, 3
    random_state = check_random_state(0)
    y_true = random_state.randint(0, n_classes, size=(n_samples, ))
    y_pred = random_state.randint(0, n_classes, size=(n_samples, ))
    y_score = random_state.uniform(size=(n_samples, n_classes))

    lb = LabelBinarizer().fit(y_true)
    y_true_binarize = lb.transform(y_true)
    y_pred_binarize = lb.transform(y_pred)

    check_averaging(name, y_true, y_true_binarize,
                    y_pred, y_pred_binarize, y_score)


@pytest.mark.parametrize(
    'name',
    sorted(METRICS_WITH_AVERAGING | THRESHOLDED_METRICS_WITH_AVERAGING))
def test_averaging_multilabel(name):
    n_samples, n_classes = 40, 5
    _, y = make_multilabel_classification(n_features=1, n_classes=n_classes,
                                          random_state=5, n_samples=n_samples,
                                          allow_unlabeled=False)
    y_true = y[:20]
    y_pred = y[20:]
    y_score = check_random_state(0).normal(size=(20, n_classes))
    y_true_binarize = y_true
    y_pred_binarize = y_pred

    check_averaging(name, y_true, y_true_binarize,
                    y_pred, y_pred_binarize, y_score)


@pytest.mark.parametrize('name', sorted(METRICS_WITH_AVERAGING))
def test_averaging_multilabel_all_zeroes(name):
    y_true = np.zeros((20, 3))
    y_pred = np.zeros((20, 3))
    y_score = np.zeros((20, 3))
    y_true_binarize = y_true
    y_pred_binarize = y_pred

    check_averaging(name, y_true, y_true_binarize,
                    y_pred, y_pred_binarize, y_score)


def test_averaging_binary_multilabel_all_zeroes():
    y_true = np.zeros((20, 3))
    y_pred = np.zeros((20, 3))
    y_true_binarize = y_true
    y_pred_binarize = y_pred
    # Test _average_binary_score for weight.sum() == 0
    binary_metric = (lambda y_true, y_score, average="macro":
                     _average_binary_score(
                         precision_score, y_true, y_score, average))
    _check_averaging(binary_metric, y_true, y_pred, y_true_binarize,
                     y_pred_binarize, is_multilabel=True)


@pytest.mark.parametrize('name', sorted(METRICS_WITH_AVERAGING))
def test_averaging_multilabel_all_ones(name):
    y_true = np.ones((20, 3))
    y_pred = np.ones((20, 3))
    y_score = np.ones((20, 3))
    y_true_binarize = y_true
    y_pred_binarize = y_pred

    check_averaging(name, y_true, y_true_binarize,
                    y_pred, y_pred_binarize, y_score)


@ignore_warnings
def check_sample_weight_invariance(name, metric, y1, y2):
    rng = np.random.RandomState(0)
    sample_weight = rng.randint(1, 10, size=len(y1))

    # check that unit weights gives the same score as no weight
    unweighted_score = metric(y1, y2, sample_weight=None)

    assert_allclose(
        unweighted_score,
        metric(y1, y2, sample_weight=np.ones(shape=len(y1))),
        err_msg="For %s sample_weight=None is not equivalent to "
                "sample_weight=ones" % name)

    # check that the weighted and unweighted scores are unequal
    weighted_score = metric(y1, y2, sample_weight=sample_weight)

    # use context manager to supply custom error message
    with pytest.raises(AssertionError):
        assert_allclose(unweighted_score, weighted_score)
        raise ValueError("Unweighted and weighted scores are unexpectedly "
                         "almost equal (%s) and (%s) "
                         "for %s" % (unweighted_score, weighted_score, name))

    # check that sample_weight can be a list
    weighted_score_list = metric(y1, y2,
                                 sample_weight=sample_weight.tolist())
    assert_allclose(
        weighted_score, weighted_score_list,
        err_msg=("Weighted scores for array and list "
                 "sample_weight input are not equal (%s != %s) for %s") % (
                     weighted_score, weighted_score_list, name))

    # check that integer weights is the same as repeated samples
    repeat_weighted_score = metric(
        np.repeat(y1, sample_weight, axis=0),
        np.repeat(y2, sample_weight, axis=0), sample_weight=None)
    assert_allclose(
        weighted_score, repeat_weighted_score,
        err_msg="Weighting %s is not equal to repeating samples" % name)

    # check that ignoring a fraction of the samples is equivalent to setting
    # the corresponding weights to zero
    sample_weight_subset = sample_weight[1::2]
    sample_weight_zeroed = np.copy(sample_weight)
    sample_weight_zeroed[::2] = 0
    y1_subset = y1[1::2]
    y2_subset = y2[1::2]
    weighted_score_subset = metric(y1_subset, y2_subset,
                                   sample_weight=sample_weight_subset)
    weighted_score_zeroed = metric(y1, y2,
                                   sample_weight=sample_weight_zeroed)
    assert_allclose(
        weighted_score_subset, weighted_score_zeroed,
        err_msg=("Zeroing weights does not give the same result as "
                 "removing the corresponding samples (%s != %s) for %s" %
                 (weighted_score_zeroed, weighted_score_subset, name)))

    if not name.startswith('unnormalized'):
        # check that the score is invariant under scaling of the weights by a
        # common factor
        for scaling in [2, 0.3]:
            assert_allclose(
                weighted_score,
                metric(y1, y2, sample_weight=sample_weight * scaling),
                err_msg="%s sample_weight is not invariant "
                        "under scaling" % name)

    # Check that if number of samples in y_true and sample_weight are not
    # equal, meaningful error is raised.
    error_message = (r"Found input variables with inconsistent numbers of "
                     r"samples: \[{}, {}, {}\]".format(
                         _num_samples(y1), _num_samples(y2),
                         _num_samples(sample_weight) * 2))
    with pytest.raises(ValueError, match=error_message):
        metric(y1, y2, sample_weight=np.hstack([sample_weight,
                                                sample_weight]))


@pytest.mark.parametrize(
    'name',
    sorted(
        set(ALL_METRICS).intersection(set(REGRESSION_METRICS)) -
        METRICS_WITHOUT_SAMPLE_WEIGHT))
def test_regression_sample_weight_invariance(name):
    n_samples = 50
    random_state = check_random_state(0)
    # regression
    y_true = random_state.random_sample(size=(n_samples,))
    y_pred = random_state.random_sample(size=(n_samples,))
    metric = ALL_METRICS[name]
    check_sample_weight_invariance(name, metric, y_true, y_pred)


@pytest.mark.parametrize(
    'name',
    sorted(
        set(ALL_METRICS) - set(REGRESSION_METRICS) -
        METRICS_WITHOUT_SAMPLE_WEIGHT - METRIC_UNDEFINED_BINARY))
def test_binary_sample_weight_invariance(name):
    # binary
    n_samples = 50
    random_state = check_random_state(0)
    y_true = random_state.randint(0, 2, size=(n_samples, ))
    y_pred = random_state.randint(0, 2, size=(n_samples, ))
    y_score = random_state.random_sample(size=(n_samples,))
    metric = ALL_METRICS[name]
    if name in THRESHOLDED_METRICS:
        check_sample_weight_invariance(name, metric, y_true, y_score)
    else:
        check_sample_weight_invariance(name, metric, y_true, y_pred)


@pytest.mark.parametrize(
    'name',
    sorted(
        set(ALL_METRICS) - set(REGRESSION_METRICS) -
        METRICS_WITHOUT_SAMPLE_WEIGHT - METRIC_UNDEFINED_BINARY_MULTICLASS))
def test_multiclass_sample_weight_invariance(name):
    # multiclass
    n_samples = 50
    random_state = check_random_state(0)
    y_true = random_state.randint(0, 5, size=(n_samples, ))
    y_pred = random_state.randint(0, 5, size=(n_samples, ))
    y_score = random_state.random_sample(size=(n_samples, 5))
    metric = ALL_METRICS[name]
    if name in THRESHOLDED_METRICS:
        # softmax
        temp = np.exp(-y_score)
        y_score_norm = temp / temp.sum(axis=-1).reshape(-1, 1)
        check_sample_weight_invariance(name, metric, y_true, y_score_norm)
    else:
        check_sample_weight_invariance(name, metric, y_true, y_pred)


@pytest.mark.parametrize(
    'name',
    sorted((MULTILABELS_METRICS | THRESHOLDED_MULTILABEL_METRICS
            | MULTIOUTPUT_METRICS) - METRICS_WITHOUT_SAMPLE_WEIGHT))
def test_multilabel_sample_weight_invariance(name):
    # multilabel indicator
    random_state = check_random_state(0)
    _, ya = make_multilabel_classification(n_features=1, n_classes=10,
                                           random_state=0, n_samples=50,
                                           allow_unlabeled=False)
    _, yb = make_multilabel_classification(n_features=1, n_classes=10,
                                           random_state=1, n_samples=50,
                                           allow_unlabeled=False)
    y_true = np.vstack([ya, yb])
    y_pred = np.vstack([ya, ya])
    y_score = random_state.randint(1, 4, size=y_true.shape)

    metric = ALL_METRICS[name]
    if name in THRESHOLDED_METRICS:
        check_sample_weight_invariance(name, metric, y_true, y_score)
    else:
        check_sample_weight_invariance(name, metric, y_true, y_pred)


@ignore_warnings
def test_no_averaging_labels():
    # test labels argument when not using averaging
    # in multi-class and multi-label cases
    y_true_multilabel = np.array([[1, 1, 0, 0], [1, 1, 0, 0]])
    y_pred_multilabel = np.array([[0, 0, 1, 1], [0, 1, 1, 0]])
    y_true_multiclass = np.array([0, 1, 2])
    y_pred_multiclass = np.array([0, 2, 3])
    labels = np.array([3, 0, 1, 2])
    _, inverse_labels = np.unique(labels, return_inverse=True)

    for name in METRICS_WITH_AVERAGING:
        for y_true, y_pred in [[y_true_multiclass, y_pred_multiclass],
                               [y_true_multilabel, y_pred_multilabel]]:
            if name not in MULTILABELS_METRICS and y_pred.ndim > 1:
                continue

            metric = ALL_METRICS[name]

            score_labels = metric(y_true, y_pred, labels=labels, average=None)
            score = metric(y_true, y_pred, average=None)
            assert_array_equal(score_labels, score[inverse_labels])


@pytest.mark.parametrize(
    'name',
    sorted(MULTILABELS_METRICS - {"unnormalized_multilabel_confusion_matrix"}))
def test_multilabel_label_permutations_invariance(name):
    random_state = check_random_state(0)
    n_samples, n_classes = 20, 4

    y_true = random_state.randint(0, 2, size=(n_samples, n_classes))
    y_score = random_state.randint(0, 2, size=(n_samples, n_classes))

    metric = ALL_METRICS[name]
    score = metric(y_true, y_score)

    for perm in permutations(range(n_classes), n_classes):
        y_score_perm = y_score[:, perm]
        y_true_perm = y_true[:, perm]

        current_score = metric(y_true_perm, y_score_perm)
        assert_almost_equal(score, current_score)


@pytest.mark.parametrize(
    'name', sorted(THRESHOLDED_MULTILABEL_METRICS | MULTIOUTPUT_METRICS))
def test_thresholded_multilabel_multioutput_permutations_invariance(name):
    random_state = check_random_state(0)
    n_samples, n_classes = 20, 4
    y_true = random_state.randint(0, 2, size=(n_samples, n_classes))
    y_score = random_state.normal(size=y_true.shape)

    # Makes sure all samples have at least one label. This works around errors
    # when running metrics where average="sample"
    y_true[y_true.sum(1) == 4, 0] = 0
    y_true[y_true.sum(1) == 0, 0] = 1

    metric = ALL_METRICS[name]
    score = metric(y_true, y_score)

    for perm in permutations(range(n_classes), n_classes):
        y_score_perm = y_score[:, perm]
        y_true_perm = y_true[:, perm]

        current_score = metric(y_true_perm, y_score_perm)
        if metric == mean_absolute_percentage_error:
            assert np.isfinite(current_score)
            assert current_score > 1e6
            # Here we are not comparing the values in case of MAPE because
            # whenever y_true value is exactly zero, the MAPE value doesn't
            # signify anything. Thus, in this case we are just expecting
            # very large finite value.
        else:
            assert_almost_equal(score, current_score)


@pytest.mark.parametrize(
    'name',
    sorted(set(THRESHOLDED_METRICS) - METRIC_UNDEFINED_BINARY_MULTICLASS))
def test_thresholded_metric_permutation_invariance(name):
    n_samples, n_classes = 100, 3
    random_state = check_random_state(0)

    y_score = random_state.rand(n_samples, n_classes)
    temp = np.exp(-y_score)
    y_score = temp / temp.sum(axis=-1).reshape(-1, 1)
    y_true = random_state.randint(0, n_classes, size=n_samples)

    metric = ALL_METRICS[name]
    score = metric(y_true, y_score)
    for perm in permutations(range(n_classes), n_classes):
        inverse_perm = np.zeros(n_classes, dtype=int)
        inverse_perm[list(perm)] = np.arange(n_classes)
        y_score_perm = y_score[:, inverse_perm]
        y_true_perm = np.take(perm, y_true)

        current_score = metric(y_true_perm, y_score_perm)
        assert_almost_equal(score, current_score)


<<<<<<< HEAD
@pytest.mark.parametrize(
    "metric",
    [
        roc_curve,
        precision_recall_curve,
        brier_score_loss,
    ],
)
@pytest.mark.parametrize("dtype", [str, object])
def test_classification_pos_label_error_with_string(metric, dtype):
    # check that we raise a consistent error if pos_label is not provided
    # when the target is composed of strings
    random_state = check_random_state(0)
    y1 = np.array(["eggs"] * 2 + ["spam"] * 3, dtype=dtype)
    y2 = random_state.randint(0, 2, size=(5,))

    err_msg = (
=======
@pytest.mark.parametrize("metric_name", CLASSIFICATION_METRICS)
def test_metrics_consistent_type_error(metric_name):
    # check that an understable message is raised when the type between y_true
    # and y_pred mismatch
    rng = np.random.RandomState(42)
    y1 = np.array(["spam"] * 3 + ["eggs"] * 2, dtype=object)
    y2 = rng.randint(0, 2, size=y1.size)

    err_msg = "Labels in y_true and y_pred should be of the same type."
    with pytest.raises(TypeError, match=err_msg):
        CLASSIFICATION_METRICS[metric_name](y1, y2)


@pytest.mark.parametrize(
    "metric, y_pred_threshold",
    [
        (average_precision_score, True),
        # FIXME: `brier_score_loss` does not follow this convention.
        # See discussion in:
        # https://github.com/scikit-learn/scikit-learn/issues/18307
        pytest.param(
            brier_score_loss, True, marks=pytest.mark.xfail(reason="#18307")
        ),
        (f1_score, False),
        (partial(fbeta_score, beta=1), False),
        (jaccard_score, False),
        (precision_recall_curve, True),
        (precision_score, False),
        (recall_score, False),
        (roc_curve, True),
    ],
)
@pytest.mark.parametrize("dtype_y_str", [str, object])
def test_metrics_pos_label_error_str(metric, y_pred_threshold, dtype_y_str):
    # check that the error message if `pos_label` is not specified and the
    # targets is made of strings.
    rng = np.random.RandomState(42)
    y1 = np.array(["spam"] * 3 + ["eggs"] * 2, dtype=dtype_y_str)
    y2 = rng.randint(0, 2, size=y1.size)

    if not y_pred_threshold:
        y2 = np.array(["spam", "eggs"], dtype=dtype_y_str)[y2]

    err_msg_pos_label_None = (
>>>>>>> 31c74271
        "y_true takes value in {'eggs', 'spam'} and pos_label is not "
        "specified: either make y_true take value in {0, 1} or {-1, 1} or "
        "pass pos_label explicit"
    )
<<<<<<< HEAD
=======
    err_msg_pos_label_1 = (
        r"pos_label=1 is not a valid label. It should be one of "
        r"\['eggs', 'spam'\]"
    )

    pos_label_default = signature(metric).parameters["pos_label"].default

    err_msg = (
        err_msg_pos_label_1
        if pos_label_default == 1
        else err_msg_pos_label_None
    )
>>>>>>> 31c74271
    with pytest.raises(ValueError, match=err_msg):
        metric(y1, y2)<|MERGE_RESOLUTION|>--- conflicted
+++ resolved
@@ -1392,31 +1392,6 @@
 
 
 @pytest.mark.parametrize(
-    'name',
-    sorted(set(THRESHOLDED_METRICS) - METRIC_UNDEFINED_BINARY_MULTICLASS))
-def test_thresholded_metric_permutation_invariance(name):
-    n_samples, n_classes = 100, 3
-    random_state = check_random_state(0)
-
-    y_score = random_state.rand(n_samples, n_classes)
-    temp = np.exp(-y_score)
-    y_score = temp / temp.sum(axis=-1).reshape(-1, 1)
-    y_true = random_state.randint(0, n_classes, size=n_samples)
-
-    metric = ALL_METRICS[name]
-    score = metric(y_true, y_score)
-    for perm in permutations(range(n_classes), n_classes):
-        inverse_perm = np.zeros(n_classes, dtype=int)
-        inverse_perm[list(perm)] = np.arange(n_classes)
-        y_score_perm = y_score[:, inverse_perm]
-        y_true_perm = np.take(perm, y_true)
-
-        current_score = metric(y_true_perm, y_score_perm)
-        assert_almost_equal(score, current_score)
-
-
-<<<<<<< HEAD
-@pytest.mark.parametrize(
     "metric",
     [
         roc_curve,
@@ -1433,70 +1408,9 @@
     y2 = random_state.randint(0, 2, size=(5,))
 
     err_msg = (
-=======
-@pytest.mark.parametrize("metric_name", CLASSIFICATION_METRICS)
-def test_metrics_consistent_type_error(metric_name):
-    # check that an understable message is raised when the type between y_true
-    # and y_pred mismatch
-    rng = np.random.RandomState(42)
-    y1 = np.array(["spam"] * 3 + ["eggs"] * 2, dtype=object)
-    y2 = rng.randint(0, 2, size=y1.size)
-
-    err_msg = "Labels in y_true and y_pred should be of the same type."
-    with pytest.raises(TypeError, match=err_msg):
-        CLASSIFICATION_METRICS[metric_name](y1, y2)
-
-
-@pytest.mark.parametrize(
-    "metric, y_pred_threshold",
-    [
-        (average_precision_score, True),
-        # FIXME: `brier_score_loss` does not follow this convention.
-        # See discussion in:
-        # https://github.com/scikit-learn/scikit-learn/issues/18307
-        pytest.param(
-            brier_score_loss, True, marks=pytest.mark.xfail(reason="#18307")
-        ),
-        (f1_score, False),
-        (partial(fbeta_score, beta=1), False),
-        (jaccard_score, False),
-        (precision_recall_curve, True),
-        (precision_score, False),
-        (recall_score, False),
-        (roc_curve, True),
-    ],
-)
-@pytest.mark.parametrize("dtype_y_str", [str, object])
-def test_metrics_pos_label_error_str(metric, y_pred_threshold, dtype_y_str):
-    # check that the error message if `pos_label` is not specified and the
-    # targets is made of strings.
-    rng = np.random.RandomState(42)
-    y1 = np.array(["spam"] * 3 + ["eggs"] * 2, dtype=dtype_y_str)
-    y2 = rng.randint(0, 2, size=y1.size)
-
-    if not y_pred_threshold:
-        y2 = np.array(["spam", "eggs"], dtype=dtype_y_str)[y2]
-
-    err_msg_pos_label_None = (
->>>>>>> 31c74271
         "y_true takes value in {'eggs', 'spam'} and pos_label is not "
         "specified: either make y_true take value in {0, 1} or {-1, 1} or "
         "pass pos_label explicit"
     )
-<<<<<<< HEAD
-=======
-    err_msg_pos_label_1 = (
-        r"pos_label=1 is not a valid label. It should be one of "
-        r"\['eggs', 'spam'\]"
-    )
-
-    pos_label_default = signature(metric).parameters["pos_label"].default
-
-    err_msg = (
-        err_msg_pos_label_1
-        if pos_label_default == 1
-        else err_msg_pos_label_None
-    )
->>>>>>> 31c74271
     with pytest.raises(ValueError, match=err_msg):
         metric(y1, y2)
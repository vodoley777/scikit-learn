--- conflicted
+++ resolved
@@ -2022,11 +2022,8 @@
         check_array_api_regression_metric_multioutput,
     ],
     chi2_kernel: [check_array_api_metric_pairwise],
-<<<<<<< HEAD
     paired_euclidean_distances: [check_array_api_metric_pairwise],
-=======
     cosine_distances: [check_array_api_metric_pairwise],
->>>>>>> 211a7f16
     euclidean_distances: [check_array_api_metric_pairwise],
     rbf_kernel: [check_array_api_metric_pairwise],
 }

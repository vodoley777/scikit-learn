from functools import partial
from inspect import signature
from itertools import chain, permutations, product

import numpy as np
import pytest

from sklearn._config import config_context
from sklearn.datasets import make_multilabel_classification
from sklearn.metrics import (
    accuracy_score,
    average_precision_score,
    balanced_accuracy_score,
    brier_score_loss,
    cohen_kappa_score,
    confusion_matrix,
    coverage_error,
    d2_absolute_error_score,
    d2_pinball_score,
    d2_tweedie_score,
    dcg_score,
    det_curve,
    explained_variance_score,
    f1_score,
    fbeta_score,
    hamming_loss,
    hinge_loss,
    jaccard_score,
    label_ranking_average_precision_score,
    label_ranking_loss,
    log_loss,
    matthews_corrcoef,
    max_error,
    mean_absolute_error,
    mean_absolute_percentage_error,
    mean_gamma_deviance,
    mean_pinball_loss,
    mean_poisson_deviance,
    mean_squared_error,
    mean_tweedie_deviance,
    median_absolute_error,
    multilabel_confusion_matrix,
    ndcg_score,
    precision_recall_curve,
    precision_score,
    r2_score,
    recall_score,
    roc_auc_score,
    roc_curve,
    top_k_accuracy_score,
    zero_one_loss,
)
from sklearn.metrics._base import _average_binary_score
<<<<<<< HEAD
from sklearn.metrics.pairwise import additive_chi2_kernel, cosine_similarity
=======
from sklearn.metrics.pairwise import cosine_similarity, paired_cosine_distances
>>>>>>> 5bc86b88
from sklearn.preprocessing import LabelBinarizer
from sklearn.utils import shuffle
from sklearn.utils._array_api import (
    _atol_for_type,
    _convert_to_numpy,
    yield_namespace_device_dtype_combinations,
)
from sklearn.utils._testing import (
    _array_api_for_tests,
    assert_allclose,
    assert_almost_equal,
    assert_array_equal,
    assert_array_less,
    ignore_warnings,
)
from sklearn.utils.fixes import COO_CONTAINERS
from sklearn.utils.multiclass import type_of_target
from sklearn.utils.validation import _num_samples, check_random_state

# Note toward developers about metric testing
# -------------------------------------------
# It is often possible to write one general test for several metrics:
#
#   - invariance properties, e.g. invariance to sample order
#   - common behavior for an argument, e.g. the "normalize" with value True
#     will return the mean of the metrics and with value False will return
#     the sum of the metrics.
#
# In order to improve the overall metric testing, it is a good idea to write
# first a specific test for the given metric and then add a general test for
# all metrics that have the same behavior.
#
# Two types of datastructures are used in order to implement this system:
# dictionaries of metrics and lists of metrics with common properties.
#
# Dictionaries of metrics
# ------------------------
# The goal of having those dictionaries is to have an easy way to call a
# particular metric and associate a name to each function:
#
#   - REGRESSION_METRICS: all regression metrics.
#   - CLASSIFICATION_METRICS: all classification metrics
#     which compare a ground truth and the estimated targets as returned by a
#     classifier.
#   - THRESHOLDED_METRICS: all classification metrics which
#     compare a ground truth and a score, e.g. estimated probabilities or
#     decision function (format might vary)
#
# Those dictionaries will be used to test systematically some invariance
# properties, e.g. invariance toward several input layout.
#

REGRESSION_METRICS = {
    "max_error": max_error,
    "mean_absolute_error": mean_absolute_error,
    "mean_squared_error": mean_squared_error,
    "mean_pinball_loss": mean_pinball_loss,
    "median_absolute_error": median_absolute_error,
    "mean_absolute_percentage_error": mean_absolute_percentage_error,
    "explained_variance_score": explained_variance_score,
    "r2_score": partial(r2_score, multioutput="variance_weighted"),
    "mean_normal_deviance": partial(mean_tweedie_deviance, power=0),
    "mean_poisson_deviance": mean_poisson_deviance,
    "mean_gamma_deviance": mean_gamma_deviance,
    "mean_compound_poisson_deviance": partial(mean_tweedie_deviance, power=1.4),
    "d2_tweedie_score": partial(d2_tweedie_score, power=1.4),
    "d2_pinball_score": d2_pinball_score,
    "d2_absolute_error_score": d2_absolute_error_score,
}

CLASSIFICATION_METRICS = {
    "accuracy_score": accuracy_score,
    "balanced_accuracy_score": balanced_accuracy_score,
    "adjusted_balanced_accuracy_score": partial(balanced_accuracy_score, adjusted=True),
    "unnormalized_accuracy_score": partial(accuracy_score, normalize=False),
    # `confusion_matrix` returns absolute values and hence behaves unnormalized
    # . Naming it with an unnormalized_ prefix is necessary for this module to
    # skip sample_weight scaling checks which will fail for unnormalized
    # metrics.
    "unnormalized_confusion_matrix": confusion_matrix,
    "normalized_confusion_matrix": lambda *args, **kwargs: (
        confusion_matrix(*args, **kwargs).astype("float")
        / confusion_matrix(*args, **kwargs).sum(axis=1)[:, np.newaxis]
    ),
    "unnormalized_multilabel_confusion_matrix": multilabel_confusion_matrix,
    "unnormalized_multilabel_confusion_matrix_sample": partial(
        multilabel_confusion_matrix, samplewise=True
    ),
    "hamming_loss": hamming_loss,
    "zero_one_loss": zero_one_loss,
    "unnormalized_zero_one_loss": partial(zero_one_loss, normalize=False),
    # These are needed to test averaging
    "jaccard_score": jaccard_score,
    "precision_score": precision_score,
    "recall_score": recall_score,
    "f1_score": f1_score,
    "f2_score": partial(fbeta_score, beta=2),
    "f0.5_score": partial(fbeta_score, beta=0.5),
    "matthews_corrcoef_score": matthews_corrcoef,
    "weighted_f0.5_score": partial(fbeta_score, average="weighted", beta=0.5),
    "weighted_f1_score": partial(f1_score, average="weighted"),
    "weighted_f2_score": partial(fbeta_score, average="weighted", beta=2),
    "weighted_precision_score": partial(precision_score, average="weighted"),
    "weighted_recall_score": partial(recall_score, average="weighted"),
    "weighted_jaccard_score": partial(jaccard_score, average="weighted"),
    "micro_f0.5_score": partial(fbeta_score, average="micro", beta=0.5),
    "micro_f1_score": partial(f1_score, average="micro"),
    "micro_f2_score": partial(fbeta_score, average="micro", beta=2),
    "micro_precision_score": partial(precision_score, average="micro"),
    "micro_recall_score": partial(recall_score, average="micro"),
    "micro_jaccard_score": partial(jaccard_score, average="micro"),
    "macro_f0.5_score": partial(fbeta_score, average="macro", beta=0.5),
    "macro_f1_score": partial(f1_score, average="macro"),
    "macro_f2_score": partial(fbeta_score, average="macro", beta=2),
    "macro_precision_score": partial(precision_score, average="macro"),
    "macro_recall_score": partial(recall_score, average="macro"),
    "macro_jaccard_score": partial(jaccard_score, average="macro"),
    "samples_f0.5_score": partial(fbeta_score, average="samples", beta=0.5),
    "samples_f1_score": partial(f1_score, average="samples"),
    "samples_f2_score": partial(fbeta_score, average="samples", beta=2),
    "samples_precision_score": partial(precision_score, average="samples"),
    "samples_recall_score": partial(recall_score, average="samples"),
    "samples_jaccard_score": partial(jaccard_score, average="samples"),
    "cohen_kappa_score": cohen_kappa_score,
}


def precision_recall_curve_padded_thresholds(*args, **kwargs):
    """
    The dimensions of precision-recall pairs and the threshold array as
    returned by the precision_recall_curve do not match. See
    func:`sklearn.metrics.precision_recall_curve`

    This prevents implicit conversion of return value triple to an higher
    dimensional np.array of dtype('float64') (it will be of dtype('object)
    instead). This again is needed for assert_array_equal to work correctly.

    As a workaround we pad the threshold array with NaN values to match
    the dimension of precision and recall arrays respectively.
    """
    precision, recall, thresholds = precision_recall_curve(*args, **kwargs)

    pad_threshholds = len(precision) - len(thresholds)

    return np.array(
        [
            precision,
            recall,
            np.pad(
                thresholds.astype(np.float64),
                pad_width=(0, pad_threshholds),
                mode="constant",
                constant_values=[np.nan],
            ),
        ]
    )


CURVE_METRICS = {
    "roc_curve": roc_curve,
    "precision_recall_curve": precision_recall_curve_padded_thresholds,
    "det_curve": det_curve,
}

THRESHOLDED_METRICS = {
    "coverage_error": coverage_error,
    "label_ranking_loss": label_ranking_loss,
    "log_loss": log_loss,
    "unnormalized_log_loss": partial(log_loss, normalize=False),
    "hinge_loss": hinge_loss,
    "brier_score_loss": brier_score_loss,
    "roc_auc_score": roc_auc_score,  # default: average="macro"
    "weighted_roc_auc": partial(roc_auc_score, average="weighted"),
    "samples_roc_auc": partial(roc_auc_score, average="samples"),
    "micro_roc_auc": partial(roc_auc_score, average="micro"),
    "ovr_roc_auc": partial(roc_auc_score, average="macro", multi_class="ovr"),
    "weighted_ovr_roc_auc": partial(
        roc_auc_score, average="weighted", multi_class="ovr"
    ),
    "ovo_roc_auc": partial(roc_auc_score, average="macro", multi_class="ovo"),
    "weighted_ovo_roc_auc": partial(
        roc_auc_score, average="weighted", multi_class="ovo"
    ),
    "partial_roc_auc": partial(roc_auc_score, max_fpr=0.5),
    "average_precision_score": average_precision_score,  # default: average="macro"
    "weighted_average_precision_score": partial(
        average_precision_score, average="weighted"
    ),
    "samples_average_precision_score": partial(
        average_precision_score, average="samples"
    ),
    "micro_average_precision_score": partial(average_precision_score, average="micro"),
    "label_ranking_average_precision_score": label_ranking_average_precision_score,
    "ndcg_score": ndcg_score,
    "dcg_score": dcg_score,
    "top_k_accuracy_score": top_k_accuracy_score,
}

ALL_METRICS = dict()
ALL_METRICS.update(THRESHOLDED_METRICS)
ALL_METRICS.update(CLASSIFICATION_METRICS)
ALL_METRICS.update(REGRESSION_METRICS)
ALL_METRICS.update(CURVE_METRICS)

# Lists of metrics with common properties
# ---------------------------------------
# Lists of metrics with common properties are used to test systematically some
# functionalities and invariance, e.g. SYMMETRIC_METRICS lists all metrics that
# are symmetric with respect to their input argument y_true and y_pred.
#
# When you add a new metric or functionality, check if a general test
# is already written.

# Those metrics don't support binary inputs
METRIC_UNDEFINED_BINARY = {
    "samples_f0.5_score",
    "samples_f1_score",
    "samples_f2_score",
    "samples_precision_score",
    "samples_recall_score",
    "samples_jaccard_score",
    "coverage_error",
    "unnormalized_multilabel_confusion_matrix_sample",
    "label_ranking_loss",
    "label_ranking_average_precision_score",
    "dcg_score",
    "ndcg_score",
}

# Those metrics don't support multiclass inputs
METRIC_UNDEFINED_MULTICLASS = {
    "brier_score_loss",
    "micro_roc_auc",
    "samples_roc_auc",
    "partial_roc_auc",
    "roc_auc_score",
    "weighted_roc_auc",
    "jaccard_score",
    # with default average='binary', multiclass is prohibited
    "precision_score",
    "recall_score",
    "f1_score",
    "f2_score",
    "f0.5_score",
    # curves
    "roc_curve",
    "precision_recall_curve",
    "det_curve",
}

# Metric undefined with "binary" or "multiclass" input
METRIC_UNDEFINED_BINARY_MULTICLASS = METRIC_UNDEFINED_BINARY.union(
    METRIC_UNDEFINED_MULTICLASS
)

# Metrics with an "average" argument
METRICS_WITH_AVERAGING = {
    "precision_score",
    "recall_score",
    "f1_score",
    "f2_score",
    "f0.5_score",
    "jaccard_score",
}

# Threshold-based metrics with an "average" argument
THRESHOLDED_METRICS_WITH_AVERAGING = {
    "roc_auc_score",
    "average_precision_score",
    "partial_roc_auc",
}

# Metrics with a "pos_label" argument
METRICS_WITH_POS_LABEL = {
    "roc_curve",
    "precision_recall_curve",
    "det_curve",
    "brier_score_loss",
    "precision_score",
    "recall_score",
    "f1_score",
    "f2_score",
    "f0.5_score",
    "jaccard_score",
    "average_precision_score",
    "weighted_average_precision_score",
    "micro_average_precision_score",
    "samples_average_precision_score",
}

# Metrics with a "labels" argument
# TODO: Handle multi_class metrics that has a labels argument as well as a
# decision function argument. e.g hinge_loss
METRICS_WITH_LABELS = {
    "unnormalized_confusion_matrix",
    "normalized_confusion_matrix",
    "roc_curve",
    "precision_recall_curve",
    "det_curve",
    "precision_score",
    "recall_score",
    "f1_score",
    "f2_score",
    "f0.5_score",
    "jaccard_score",
    "weighted_f0.5_score",
    "weighted_f1_score",
    "weighted_f2_score",
    "weighted_precision_score",
    "weighted_recall_score",
    "weighted_jaccard_score",
    "micro_f0.5_score",
    "micro_f1_score",
    "micro_f2_score",
    "micro_precision_score",
    "micro_recall_score",
    "micro_jaccard_score",
    "macro_f0.5_score",
    "macro_f1_score",
    "macro_f2_score",
    "macro_precision_score",
    "macro_recall_score",
    "macro_jaccard_score",
    "unnormalized_multilabel_confusion_matrix",
    "unnormalized_multilabel_confusion_matrix_sample",
    "cohen_kappa_score",
}

# Metrics with a "normalize" option
METRICS_WITH_NORMALIZE_OPTION = {
    "accuracy_score",
    "top_k_accuracy_score",
    "zero_one_loss",
}

# Threshold-based metrics with "multilabel-indicator" format support
THRESHOLDED_MULTILABEL_METRICS = {
    "log_loss",
    "unnormalized_log_loss",
    "roc_auc_score",
    "weighted_roc_auc",
    "samples_roc_auc",
    "micro_roc_auc",
    "partial_roc_auc",
    "average_precision_score",
    "weighted_average_precision_score",
    "samples_average_precision_score",
    "micro_average_precision_score",
    "coverage_error",
    "label_ranking_loss",
    "ndcg_score",
    "dcg_score",
    "label_ranking_average_precision_score",
}

# Classification metrics with  "multilabel-indicator" format
MULTILABELS_METRICS = {
    "accuracy_score",
    "unnormalized_accuracy_score",
    "hamming_loss",
    "zero_one_loss",
    "unnormalized_zero_one_loss",
    "weighted_f0.5_score",
    "weighted_f1_score",
    "weighted_f2_score",
    "weighted_precision_score",
    "weighted_recall_score",
    "weighted_jaccard_score",
    "macro_f0.5_score",
    "macro_f1_score",
    "macro_f2_score",
    "macro_precision_score",
    "macro_recall_score",
    "macro_jaccard_score",
    "micro_f0.5_score",
    "micro_f1_score",
    "micro_f2_score",
    "micro_precision_score",
    "micro_recall_score",
    "micro_jaccard_score",
    "unnormalized_multilabel_confusion_matrix",
    "samples_f0.5_score",
    "samples_f1_score",
    "samples_f2_score",
    "samples_precision_score",
    "samples_recall_score",
    "samples_jaccard_score",
}

# Regression metrics with "multioutput-continuous" format support
MULTIOUTPUT_METRICS = {
    "mean_absolute_error",
    "median_absolute_error",
    "mean_squared_error",
    "r2_score",
    "explained_variance_score",
    "mean_absolute_percentage_error",
    "mean_pinball_loss",
    "d2_pinball_score",
    "d2_absolute_error_score",
}

# Symmetric with respect to their input arguments y_true and y_pred
# metric(y_true, y_pred) == metric(y_pred, y_true).
SYMMETRIC_METRICS = {
    "accuracy_score",
    "unnormalized_accuracy_score",
    "hamming_loss",
    "zero_one_loss",
    "unnormalized_zero_one_loss",
    "micro_jaccard_score",
    "macro_jaccard_score",
    "jaccard_score",
    "samples_jaccard_score",
    "f1_score",
    "micro_f1_score",
    "macro_f1_score",
    "weighted_recall_score",
    # P = R = F = accuracy in multiclass case
    "micro_f0.5_score",
    "micro_f1_score",
    "micro_f2_score",
    "micro_precision_score",
    "micro_recall_score",
    "matthews_corrcoef_score",
    "mean_absolute_error",
    "mean_squared_error",
    "median_absolute_error",
    "max_error",
    # Pinball loss is only symmetric for alpha=0.5 which is the default.
    "mean_pinball_loss",
    "cohen_kappa_score",
    "mean_normal_deviance",
}

# Asymmetric with respect to their input arguments y_true and y_pred
# metric(y_true, y_pred) != metric(y_pred, y_true).
NOT_SYMMETRIC_METRICS = {
    "balanced_accuracy_score",
    "adjusted_balanced_accuracy_score",
    "explained_variance_score",
    "r2_score",
    "unnormalized_confusion_matrix",
    "normalized_confusion_matrix",
    "roc_curve",
    "precision_recall_curve",
    "det_curve",
    "precision_score",
    "recall_score",
    "f2_score",
    "f0.5_score",
    "weighted_f0.5_score",
    "weighted_f1_score",
    "weighted_f2_score",
    "weighted_precision_score",
    "weighted_jaccard_score",
    "unnormalized_multilabel_confusion_matrix",
    "macro_f0.5_score",
    "macro_f2_score",
    "macro_precision_score",
    "macro_recall_score",
    "hinge_loss",
    "mean_gamma_deviance",
    "mean_poisson_deviance",
    "mean_compound_poisson_deviance",
    "d2_tweedie_score",
    "d2_pinball_score",
    "d2_absolute_error_score",
    "mean_absolute_percentage_error",
}


# No Sample weight support
METRICS_WITHOUT_SAMPLE_WEIGHT = {
    "median_absolute_error",
    "max_error",
    "ovo_roc_auc",
    "weighted_ovo_roc_auc",
}

METRICS_REQUIRE_POSITIVE_Y = {
    "mean_poisson_deviance",
    "mean_gamma_deviance",
    "mean_compound_poisson_deviance",
    "d2_tweedie_score",
}


def _require_positive_targets(y1, y2):
    """Make targets strictly positive"""
    offset = abs(min(y1.min(), y2.min())) + 1
    y1 += offset
    y2 += offset
    return y1, y2


def test_symmetry_consistency():
    # We shouldn't forget any metrics
    assert (
        SYMMETRIC_METRICS
        | NOT_SYMMETRIC_METRICS
        | set(THRESHOLDED_METRICS)
        | METRIC_UNDEFINED_BINARY_MULTICLASS
    ) == set(ALL_METRICS)

    assert (SYMMETRIC_METRICS & NOT_SYMMETRIC_METRICS) == set()


@pytest.mark.parametrize("name", sorted(SYMMETRIC_METRICS))
def test_symmetric_metric(name):
    # Test the symmetry of score and loss functions
    random_state = check_random_state(0)
    y_true = random_state.randint(0, 2, size=(20,))
    y_pred = random_state.randint(0, 2, size=(20,))

    if name in METRICS_REQUIRE_POSITIVE_Y:
        y_true, y_pred = _require_positive_targets(y_true, y_pred)

    y_true_bin = random_state.randint(0, 2, size=(20, 25))
    y_pred_bin = random_state.randint(0, 2, size=(20, 25))

    metric = ALL_METRICS[name]
    if name in METRIC_UNDEFINED_BINARY:
        if name in MULTILABELS_METRICS:
            assert_allclose(
                metric(y_true_bin, y_pred_bin),
                metric(y_pred_bin, y_true_bin),
                err_msg="%s is not symmetric" % name,
            )
        else:
            assert False, "This case is currently unhandled"
    else:
        assert_allclose(
            metric(y_true, y_pred),
            metric(y_pred, y_true),
            err_msg="%s is not symmetric" % name,
        )


@pytest.mark.parametrize("name", sorted(NOT_SYMMETRIC_METRICS))
def test_not_symmetric_metric(name):
    # Test the symmetry of score and loss functions
    random_state = check_random_state(0)
    y_true = random_state.randint(0, 2, size=(20,))
    y_pred = random_state.randint(0, 2, size=(20,))

    if name in METRICS_REQUIRE_POSITIVE_Y:
        y_true, y_pred = _require_positive_targets(y_true, y_pred)

    metric = ALL_METRICS[name]

    # use context manager to supply custom error message
    with pytest.raises(AssertionError):
        assert_array_equal(metric(y_true, y_pred), metric(y_pred, y_true))
        raise ValueError("%s seems to be symmetric" % name)


@pytest.mark.parametrize(
    "name", sorted(set(ALL_METRICS) - METRIC_UNDEFINED_BINARY_MULTICLASS)
)
def test_sample_order_invariance(name):
    random_state = check_random_state(0)
    y_true = random_state.randint(0, 2, size=(20,))
    y_pred = random_state.randint(0, 2, size=(20,))

    if name in METRICS_REQUIRE_POSITIVE_Y:
        y_true, y_pred = _require_positive_targets(y_true, y_pred)

    y_true_shuffle, y_pred_shuffle = shuffle(y_true, y_pred, random_state=0)

    with ignore_warnings():
        metric = ALL_METRICS[name]
        assert_allclose(
            metric(y_true, y_pred),
            metric(y_true_shuffle, y_pred_shuffle),
            err_msg="%s is not sample order invariant" % name,
        )


@ignore_warnings
def test_sample_order_invariance_multilabel_and_multioutput():
    random_state = check_random_state(0)

    # Generate some data
    y_true = random_state.randint(0, 2, size=(20, 25))
    y_pred = random_state.randint(0, 2, size=(20, 25))
    y_score = random_state.uniform(size=y_true.shape)

    # Some metrics (e.g. log_loss) require y_score to be probabilities (sum to 1)
    y_score /= y_score.sum(axis=1, keepdims=True)

    y_true_shuffle, y_pred_shuffle, y_score_shuffle = shuffle(
        y_true, y_pred, y_score, random_state=0
    )

    for name in MULTILABELS_METRICS:
        metric = ALL_METRICS[name]
        assert_allclose(
            metric(y_true, y_pred),
            metric(y_true_shuffle, y_pred_shuffle),
            err_msg="%s is not sample order invariant" % name,
        )

    for name in THRESHOLDED_MULTILABEL_METRICS:
        metric = ALL_METRICS[name]
        assert_allclose(
            metric(y_true, y_score),
            metric(y_true_shuffle, y_score_shuffle),
            err_msg="%s is not sample order invariant" % name,
        )

    for name in MULTIOUTPUT_METRICS:
        metric = ALL_METRICS[name]
        assert_allclose(
            metric(y_true, y_score),
            metric(y_true_shuffle, y_score_shuffle),
            err_msg="%s is not sample order invariant" % name,
        )
        assert_allclose(
            metric(y_true, y_pred),
            metric(y_true_shuffle, y_pred_shuffle),
            err_msg="%s is not sample order invariant" % name,
        )


@pytest.mark.parametrize(
    "name", sorted(set(ALL_METRICS) - METRIC_UNDEFINED_BINARY_MULTICLASS)
)
def test_format_invariance_with_1d_vectors(name):
    random_state = check_random_state(0)
    y1 = random_state.randint(0, 2, size=(20,))
    y2 = random_state.randint(0, 2, size=(20,))

    if name in METRICS_REQUIRE_POSITIVE_Y:
        y1, y2 = _require_positive_targets(y1, y2)

    y1_list = list(y1)
    y2_list = list(y2)

    y1_1d, y2_1d = np.array(y1), np.array(y2)
    assert_array_equal(y1_1d.ndim, 1)
    assert_array_equal(y2_1d.ndim, 1)
    y1_column = np.reshape(y1_1d, (-1, 1))
    y2_column = np.reshape(y2_1d, (-1, 1))
    y1_row = np.reshape(y1_1d, (1, -1))
    y2_row = np.reshape(y2_1d, (1, -1))

    with ignore_warnings():
        metric = ALL_METRICS[name]

        measure = metric(y1, y2)

        assert_allclose(
            metric(y1_list, y2_list),
            measure,
            err_msg="%s is not representation invariant with list" % name,
        )

        assert_allclose(
            metric(y1_1d, y2_1d),
            measure,
            err_msg="%s is not representation invariant with np-array-1d" % name,
        )

        assert_allclose(
            metric(y1_column, y2_column),
            measure,
            err_msg="%s is not representation invariant with np-array-column" % name,
        )

        # Mix format support
        assert_allclose(
            metric(y1_1d, y2_list),
            measure,
            err_msg="%s is not representation invariant with mix np-array-1d and list"
            % name,
        )

        assert_allclose(
            metric(y1_list, y2_1d),
            measure,
            err_msg="%s is not representation invariant with mix np-array-1d and list"
            % name,
        )

        assert_allclose(
            metric(y1_1d, y2_column),
            measure,
            err_msg=(
                "%s is not representation invariant with mix "
                "np-array-1d and np-array-column"
            )
            % name,
        )

        assert_allclose(
            metric(y1_column, y2_1d),
            measure,
            err_msg=(
                "%s is not representation invariant with mix "
                "np-array-1d and np-array-column"
            )
            % name,
        )

        assert_allclose(
            metric(y1_list, y2_column),
            measure,
            err_msg=(
                "%s is not representation invariant with mix list and np-array-column"
            )
            % name,
        )

        assert_allclose(
            metric(y1_column, y2_list),
            measure,
            err_msg=(
                "%s is not representation invariant with mix list and np-array-column"
            )
            % name,
        )

        # These mix representations aren't allowed
        with pytest.raises(ValueError):
            metric(y1_1d, y2_row)
        with pytest.raises(ValueError):
            metric(y1_row, y2_1d)
        with pytest.raises(ValueError):
            metric(y1_list, y2_row)
        with pytest.raises(ValueError):
            metric(y1_row, y2_list)
        with pytest.raises(ValueError):
            metric(y1_column, y2_row)
        with pytest.raises(ValueError):
            metric(y1_row, y2_column)

        # NB: We do not test for y1_row, y2_row as these may be
        # interpreted as multilabel or multioutput data.
        if name not in (
            MULTIOUTPUT_METRICS | THRESHOLDED_MULTILABEL_METRICS | MULTILABELS_METRICS
        ):
            with pytest.raises(ValueError):
                metric(y1_row, y2_row)


@pytest.mark.parametrize(
    "name", sorted(set(CLASSIFICATION_METRICS) - METRIC_UNDEFINED_BINARY_MULTICLASS)
)
def test_classification_invariance_string_vs_numbers_labels(name):
    # Ensure that classification metrics with string labels are invariant
    random_state = check_random_state(0)
    y1 = random_state.randint(0, 2, size=(20,))
    y2 = random_state.randint(0, 2, size=(20,))

    y1_str = np.array(["eggs", "spam"])[y1]
    y2_str = np.array(["eggs", "spam"])[y2]

    pos_label_str = "spam"
    labels_str = ["eggs", "spam"]

    with ignore_warnings():
        metric = CLASSIFICATION_METRICS[name]
        measure_with_number = metric(y1, y2)

        # Ugly, but handle case with a pos_label and label
        metric_str = metric
        if name in METRICS_WITH_POS_LABEL:
            metric_str = partial(metric_str, pos_label=pos_label_str)

        measure_with_str = metric_str(y1_str, y2_str)

        assert_array_equal(
            measure_with_number,
            measure_with_str,
            err_msg="{0} failed string vs number invariance test".format(name),
        )

        measure_with_strobj = metric_str(y1_str.astype("O"), y2_str.astype("O"))
        assert_array_equal(
            measure_with_number,
            measure_with_strobj,
            err_msg="{0} failed string object vs number invariance test".format(name),
        )

        if name in METRICS_WITH_LABELS:
            metric_str = partial(metric_str, labels=labels_str)
            measure_with_str = metric_str(y1_str, y2_str)
            assert_array_equal(
                measure_with_number,
                measure_with_str,
                err_msg="{0} failed string vs number  invariance test".format(name),
            )

            measure_with_strobj = metric_str(y1_str.astype("O"), y2_str.astype("O"))
            assert_array_equal(
                measure_with_number,
                measure_with_strobj,
                err_msg="{0} failed string vs number  invariance test".format(name),
            )


@pytest.mark.parametrize("name", THRESHOLDED_METRICS)
def test_thresholded_invariance_string_vs_numbers_labels(name):
    # Ensure that thresholded metrics with string labels are invariant
    random_state = check_random_state(0)
    y1 = random_state.randint(0, 2, size=(20,))
    y2 = random_state.randint(0, 2, size=(20,))

    y1_str = np.array(["eggs", "spam"])[y1]

    pos_label_str = "spam"

    with ignore_warnings():
        metric = THRESHOLDED_METRICS[name]
        if name not in METRIC_UNDEFINED_BINARY:
            # Ugly, but handle case with a pos_label and label
            metric_str = metric
            if name in METRICS_WITH_POS_LABEL:
                metric_str = partial(metric_str, pos_label=pos_label_str)

            measure_with_number = metric(y1, y2)
            measure_with_str = metric_str(y1_str, y2)
            assert_array_equal(
                measure_with_number,
                measure_with_str,
                err_msg="{0} failed string vs number invariance test".format(name),
            )

            measure_with_strobj = metric_str(y1_str.astype("O"), y2)
            assert_array_equal(
                measure_with_number,
                measure_with_strobj,
                err_msg="{0} failed string object vs number invariance test".format(
                    name
                ),
            )
        else:
            # TODO those metrics doesn't support string label yet
            with pytest.raises(ValueError):
                metric(y1_str, y2)
            with pytest.raises(ValueError):
                metric(y1_str.astype("O"), y2)


invalids_nan_inf = [
    ([0, 1], [np.inf, np.inf]),
    ([0, 1], [np.nan, np.nan]),
    ([0, 1], [np.nan, np.inf]),
    ([0, 1], [np.inf, 1]),
    ([0, 1], [np.nan, 1]),
]


@pytest.mark.parametrize(
    "metric", chain(THRESHOLDED_METRICS.values(), REGRESSION_METRICS.values())
)
@pytest.mark.parametrize("y_true, y_score", invalids_nan_inf)
def test_regression_thresholded_inf_nan_input(metric, y_true, y_score):
    # Reshape since coverage_error only accepts 2D arrays.
    if metric == coverage_error:
        y_true = [y_true]
        y_score = [y_score]
    with pytest.raises(ValueError, match=r"contains (NaN|infinity)"):
        metric(y_true, y_score)


@pytest.mark.parametrize("metric", CLASSIFICATION_METRICS.values())
@pytest.mark.parametrize(
    "y_true, y_score",
    invalids_nan_inf +
    # Add an additional case for classification only
    # non-regression test for:
    # https://github.com/scikit-learn/scikit-learn/issues/6809
    [
        ([np.nan, 1, 2], [1, 2, 3]),
        ([np.inf, 1, 2], [1, 2, 3]),
    ],  # type: ignore
)
def test_classification_inf_nan_input(metric, y_true, y_score):
    """check that classification metrics raise a message mentioning the
    occurrence of non-finite values in the target vectors."""
    if not np.isfinite(y_true).all():
        input_name = "y_true"
        if np.isnan(y_true).any():
            unexpected_value = "NaN"
        else:
            unexpected_value = "infinity or a value too large"
    else:
        input_name = "y_pred"
        if np.isnan(y_score).any():
            unexpected_value = "NaN"
        else:
            unexpected_value = "infinity or a value too large"

    err_msg = f"Input {input_name} contains {unexpected_value}"

    with pytest.raises(ValueError, match=err_msg):
        metric(y_true, y_score)


@pytest.mark.parametrize("metric", CLASSIFICATION_METRICS.values())
def test_classification_binary_continuous_input(metric):
    """check that classification metrics raise a message of mixed type data
    with continuous/binary target vectors."""
    y_true, y_score = ["a", "b", "a"], [0.1, 0.2, 0.3]
    err_msg = (
        "Classification metrics can't handle a mix of binary and continuous targets"
    )
    with pytest.raises(ValueError, match=err_msg):
        metric(y_true, y_score)


@ignore_warnings
def check_single_sample(name):
    # Non-regression test: scores should work with a single sample.
    # This is important for leave-one-out cross validation.
    # Score functions tested are those that formerly called np.squeeze,
    # which turns an array of size 1 into a 0-d array (!).
    metric = ALL_METRICS[name]

    # assert that no exception is thrown
    if name in METRICS_REQUIRE_POSITIVE_Y:
        values = [1, 2]
    else:
        values = [0, 1]
    for i, j in product(values, repeat=2):
        metric([i], [j])


@ignore_warnings
def check_single_sample_multioutput(name):
    metric = ALL_METRICS[name]
    for i, j, k, l in product([0, 1], repeat=4):
        metric(np.array([[i, j]]), np.array([[k, l]]))


@pytest.mark.parametrize(
    "name",
    sorted(
        set(ALL_METRICS)
        # Those metrics are not always defined with one sample
        # or in multiclass classification
        - METRIC_UNDEFINED_BINARY_MULTICLASS
        - set(THRESHOLDED_METRICS)
    ),
)
def test_single_sample(name):
    check_single_sample(name)


@pytest.mark.parametrize("name", sorted(MULTIOUTPUT_METRICS | MULTILABELS_METRICS))
def test_single_sample_multioutput(name):
    check_single_sample_multioutput(name)


@pytest.mark.parametrize("name", sorted(MULTIOUTPUT_METRICS))
def test_multioutput_number_of_output_differ(name):
    y_true = np.array([[1, 0, 0, 1], [0, 1, 1, 1], [1, 1, 0, 1]])
    y_pred = np.array([[0, 0], [1, 0], [0, 0]])

    metric = ALL_METRICS[name]
    with pytest.raises(ValueError):
        metric(y_true, y_pred)


@pytest.mark.parametrize("name", sorted(MULTIOUTPUT_METRICS))
def test_multioutput_regression_invariance_to_dimension_shuffling(name):
    # test invariance to dimension shuffling
    random_state = check_random_state(0)
    y_true = random_state.uniform(0, 2, size=(20, 5))
    y_pred = random_state.uniform(0, 2, size=(20, 5))

    metric = ALL_METRICS[name]
    error = metric(y_true, y_pred)

    for _ in range(3):
        perm = random_state.permutation(y_true.shape[1])
        assert_allclose(
            metric(y_true[:, perm], y_pred[:, perm]),
            error,
            err_msg="%s is not dimension shuffling invariant" % (name),
        )


@ignore_warnings
@pytest.mark.parametrize("coo_container", COO_CONTAINERS)
def test_multilabel_representation_invariance(coo_container):
    # Generate some data
    n_classes = 4
    n_samples = 50

    _, y1 = make_multilabel_classification(
        n_features=1,
        n_classes=n_classes,
        random_state=0,
        n_samples=n_samples,
        allow_unlabeled=True,
    )
    _, y2 = make_multilabel_classification(
        n_features=1,
        n_classes=n_classes,
        random_state=1,
        n_samples=n_samples,
        allow_unlabeled=True,
    )

    # To make sure at least one empty label is present
    y1 = np.vstack([y1, [[0] * n_classes]])
    y2 = np.vstack([y2, [[0] * n_classes]])

    y1_sparse_indicator = coo_container(y1)
    y2_sparse_indicator = coo_container(y2)

    y1_list_array_indicator = list(y1)
    y2_list_array_indicator = list(y2)

    y1_list_list_indicator = [list(a) for a in y1_list_array_indicator]
    y2_list_list_indicator = [list(a) for a in y2_list_array_indicator]

    for name in MULTILABELS_METRICS:
        metric = ALL_METRICS[name]

        # XXX cruel hack to work with partial functions
        if isinstance(metric, partial):
            metric.__module__ = "tmp"
            metric.__name__ = name

        measure = metric(y1, y2)

        # Check representation invariance
        assert_allclose(
            metric(y1_sparse_indicator, y2_sparse_indicator),
            measure,
            err_msg=(
                "%s failed representation invariance between "
                "dense and sparse indicator formats."
            )
            % name,
        )
        assert_almost_equal(
            metric(y1_list_list_indicator, y2_list_list_indicator),
            measure,
            err_msg=(
                "%s failed representation invariance  "
                "between dense array and list of list "
                "indicator formats."
            )
            % name,
        )
        assert_almost_equal(
            metric(y1_list_array_indicator, y2_list_array_indicator),
            measure,
            err_msg=(
                "%s failed representation invariance  "
                "between dense and list of array "
                "indicator formats."
            )
            % name,
        )


@pytest.mark.parametrize("name", sorted(MULTILABELS_METRICS))
def test_raise_value_error_multilabel_sequences(name):
    # make sure the multilabel-sequence format raises ValueError
    multilabel_sequences = [
        [[1], [2], [0, 1]],
        [(), (2), (0, 1)],
        [[]],
        [()],
        np.array([[], [1, 2]], dtype="object"),
    ]

    metric = ALL_METRICS[name]
    for seq in multilabel_sequences:
        with pytest.raises(ValueError):
            metric(seq, seq)


@pytest.mark.parametrize("name", sorted(METRICS_WITH_NORMALIZE_OPTION))
def test_normalize_option_binary_classification(name):
    # Test in the binary case
    n_classes = 2
    n_samples = 20
    random_state = check_random_state(0)

    y_true = random_state.randint(0, n_classes, size=(n_samples,))
    y_pred = random_state.randint(0, n_classes, size=(n_samples,))
    y_score = random_state.normal(size=y_true.shape)

    metrics = ALL_METRICS[name]
    pred = y_score if name in THRESHOLDED_METRICS else y_pred
    measure_normalized = metrics(y_true, pred, normalize=True)
    measure_not_normalized = metrics(y_true, pred, normalize=False)

    assert_array_less(
        -1.0 * measure_normalized,
        0,
        err_msg="We failed to test correctly the normalize option",
    )

    assert_allclose(
        measure_normalized,
        measure_not_normalized / n_samples,
        err_msg=f"Failed with {name}",
    )


@pytest.mark.parametrize("name", sorted(METRICS_WITH_NORMALIZE_OPTION))
def test_normalize_option_multiclass_classification(name):
    # Test in the multiclass case
    n_classes = 4
    n_samples = 20
    random_state = check_random_state(0)

    y_true = random_state.randint(0, n_classes, size=(n_samples,))
    y_pred = random_state.randint(0, n_classes, size=(n_samples,))
    y_score = random_state.uniform(size=(n_samples, n_classes))

    metrics = ALL_METRICS[name]
    pred = y_score if name in THRESHOLDED_METRICS else y_pred
    measure_normalized = metrics(y_true, pred, normalize=True)
    measure_not_normalized = metrics(y_true, pred, normalize=False)

    assert_array_less(
        -1.0 * measure_normalized,
        0,
        err_msg="We failed to test correctly the normalize option",
    )

    assert_allclose(
        measure_normalized,
        measure_not_normalized / n_samples,
        err_msg=f"Failed with {name}",
    )


@pytest.mark.parametrize(
    "name", sorted(METRICS_WITH_NORMALIZE_OPTION.intersection(MULTILABELS_METRICS))
)
def test_normalize_option_multilabel_classification(name):
    # Test in the multilabel case
    n_classes = 4
    n_samples = 100
    random_state = check_random_state(0)

    # for both random_state 0 and 1, y_true and y_pred has at least one
    # unlabelled entry
    _, y_true = make_multilabel_classification(
        n_features=1,
        n_classes=n_classes,
        random_state=0,
        allow_unlabeled=True,
        n_samples=n_samples,
    )
    _, y_pred = make_multilabel_classification(
        n_features=1,
        n_classes=n_classes,
        random_state=1,
        allow_unlabeled=True,
        n_samples=n_samples,
    )

    y_score = random_state.uniform(size=y_true.shape)

    # To make sure at least one empty label is present
    y_true += [0] * n_classes
    y_pred += [0] * n_classes

    metrics = ALL_METRICS[name]
    pred = y_score if name in THRESHOLDED_METRICS else y_pred
    measure_normalized = metrics(y_true, pred, normalize=True)
    measure_not_normalized = metrics(y_true, pred, normalize=False)

    assert_array_less(
        -1.0 * measure_normalized,
        0,
        err_msg="We failed to test correctly the normalize option",
    )

    assert_allclose(
        measure_normalized,
        measure_not_normalized / n_samples,
        err_msg=f"Failed with {name}",
    )


@ignore_warnings
def _check_averaging(
    metric, y_true, y_pred, y_true_binarize, y_pred_binarize, is_multilabel
):
    n_samples, n_classes = y_true_binarize.shape

    # No averaging
    label_measure = metric(y_true, y_pred, average=None)
    assert_allclose(
        label_measure,
        [
            metric(y_true_binarize[:, i], y_pred_binarize[:, i])
            for i in range(n_classes)
        ],
    )

    # Micro measure
    micro_measure = metric(y_true, y_pred, average="micro")
    assert_allclose(
        micro_measure, metric(y_true_binarize.ravel(), y_pred_binarize.ravel())
    )

    # Macro measure
    macro_measure = metric(y_true, y_pred, average="macro")
    assert_allclose(macro_measure, np.mean(label_measure))

    # Weighted measure
    weights = np.sum(y_true_binarize, axis=0, dtype=int)

    if np.sum(weights) != 0:
        weighted_measure = metric(y_true, y_pred, average="weighted")
        assert_allclose(weighted_measure, np.average(label_measure, weights=weights))
    else:
        weighted_measure = metric(y_true, y_pred, average="weighted")
        assert_allclose(weighted_measure, 0)

    # Sample measure
    if is_multilabel:
        sample_measure = metric(y_true, y_pred, average="samples")
        assert_allclose(
            sample_measure,
            np.mean(
                [
                    metric(y_true_binarize[i], y_pred_binarize[i])
                    for i in range(n_samples)
                ]
            ),
        )

    with pytest.raises(ValueError):
        metric(y_true, y_pred, average="unknown")
    with pytest.raises(ValueError):
        metric(y_true, y_pred, average="garbage")


def check_averaging(name, y_true, y_true_binarize, y_pred, y_pred_binarize, y_score):
    is_multilabel = type_of_target(y_true).startswith("multilabel")

    metric = ALL_METRICS[name]

    if name in METRICS_WITH_AVERAGING:
        _check_averaging(
            metric, y_true, y_pred, y_true_binarize, y_pred_binarize, is_multilabel
        )
    elif name in THRESHOLDED_METRICS_WITH_AVERAGING:
        _check_averaging(
            metric, y_true, y_score, y_true_binarize, y_score, is_multilabel
        )
    else:
        raise ValueError("Metric is not recorded as having an average option")


@pytest.mark.parametrize("name", sorted(METRICS_WITH_AVERAGING))
def test_averaging_multiclass(name):
    n_samples, n_classes = 50, 3
    random_state = check_random_state(0)
    y_true = random_state.randint(0, n_classes, size=(n_samples,))
    y_pred = random_state.randint(0, n_classes, size=(n_samples,))
    y_score = random_state.uniform(size=(n_samples, n_classes))

    lb = LabelBinarizer().fit(y_true)
    y_true_binarize = lb.transform(y_true)
    y_pred_binarize = lb.transform(y_pred)

    check_averaging(name, y_true, y_true_binarize, y_pred, y_pred_binarize, y_score)


@pytest.mark.parametrize(
    "name", sorted(METRICS_WITH_AVERAGING | THRESHOLDED_METRICS_WITH_AVERAGING)
)
def test_averaging_multilabel(name):
    n_samples, n_classes = 40, 5
    _, y = make_multilabel_classification(
        n_features=1,
        n_classes=n_classes,
        random_state=5,
        n_samples=n_samples,
        allow_unlabeled=False,
    )
    y_true = y[:20]
    y_pred = y[20:]
    y_score = check_random_state(0).normal(size=(20, n_classes))
    y_true_binarize = y_true
    y_pred_binarize = y_pred

    check_averaging(name, y_true, y_true_binarize, y_pred, y_pred_binarize, y_score)


@pytest.mark.parametrize("name", sorted(METRICS_WITH_AVERAGING))
def test_averaging_multilabel_all_zeroes(name):
    y_true = np.zeros((20, 3))
    y_pred = np.zeros((20, 3))
    y_score = np.zeros((20, 3))
    y_true_binarize = y_true
    y_pred_binarize = y_pred

    check_averaging(name, y_true, y_true_binarize, y_pred, y_pred_binarize, y_score)


def test_averaging_binary_multilabel_all_zeroes():
    y_true = np.zeros((20, 3))
    y_pred = np.zeros((20, 3))
    y_true_binarize = y_true
    y_pred_binarize = y_pred
    # Test _average_binary_score for weight.sum() == 0
    binary_metric = lambda y_true, y_score, average="macro": _average_binary_score(
        precision_score, y_true, y_score, average
    )
    _check_averaging(
        binary_metric,
        y_true,
        y_pred,
        y_true_binarize,
        y_pred_binarize,
        is_multilabel=True,
    )


@pytest.mark.parametrize("name", sorted(METRICS_WITH_AVERAGING))
def test_averaging_multilabel_all_ones(name):
    y_true = np.ones((20, 3))
    y_pred = np.ones((20, 3))
    y_score = np.ones((20, 3))
    y_true_binarize = y_true
    y_pred_binarize = y_pred

    check_averaging(name, y_true, y_true_binarize, y_pred, y_pred_binarize, y_score)


@ignore_warnings
def check_sample_weight_invariance(name, metric, y1, y2):
    rng = np.random.RandomState(0)
    sample_weight = rng.randint(1, 10, size=len(y1))

    # top_k_accuracy_score always lead to a perfect score for k > 1 in the
    # binary case
    metric = partial(metric, k=1) if name == "top_k_accuracy_score" else metric

    # check that unit weights gives the same score as no weight
    unweighted_score = metric(y1, y2, sample_weight=None)

    assert_allclose(
        unweighted_score,
        metric(y1, y2, sample_weight=np.ones(shape=len(y1))),
        err_msg="For %s sample_weight=None is not equivalent to sample_weight=ones"
        % name,
    )

    # check that the weighted and unweighted scores are unequal
    weighted_score = metric(y1, y2, sample_weight=sample_weight)

    # use context manager to supply custom error message
    with pytest.raises(AssertionError):
        assert_allclose(unweighted_score, weighted_score)
        raise ValueError(
            "Unweighted and weighted scores are unexpectedly "
            "almost equal (%s) and (%s) "
            "for %s" % (unweighted_score, weighted_score, name)
        )

    # check that sample_weight can be a list
    weighted_score_list = metric(y1, y2, sample_weight=sample_weight.tolist())
    assert_allclose(
        weighted_score,
        weighted_score_list,
        err_msg=(
            "Weighted scores for array and list "
            "sample_weight input are not equal (%s != %s) for %s"
        )
        % (weighted_score, weighted_score_list, name),
    )

    # check that integer weights is the same as repeated samples
    repeat_weighted_score = metric(
        np.repeat(y1, sample_weight, axis=0),
        np.repeat(y2, sample_weight, axis=0),
        sample_weight=None,
    )
    assert_allclose(
        weighted_score,
        repeat_weighted_score,
        err_msg="Weighting %s is not equal to repeating samples" % name,
    )

    # check that ignoring a fraction of the samples is equivalent to setting
    # the corresponding weights to zero
    sample_weight_subset = sample_weight[1::2]
    sample_weight_zeroed = np.copy(sample_weight)
    sample_weight_zeroed[::2] = 0
    y1_subset = y1[1::2]
    y2_subset = y2[1::2]
    weighted_score_subset = metric(
        y1_subset, y2_subset, sample_weight=sample_weight_subset
    )
    weighted_score_zeroed = metric(y1, y2, sample_weight=sample_weight_zeroed)
    assert_allclose(
        weighted_score_subset,
        weighted_score_zeroed,
        err_msg=(
            "Zeroing weights does not give the same result as "
            "removing the corresponding samples (%s != %s) for %s"
        )
        % (weighted_score_zeroed, weighted_score_subset, name),
    )

    if not name.startswith("unnormalized"):
        # check that the score is invariant under scaling of the weights by a
        # common factor
        for scaling in [2, 0.3]:
            assert_allclose(
                weighted_score,
                metric(y1, y2, sample_weight=sample_weight * scaling),
                err_msg="%s sample_weight is not invariant under scaling" % name,
            )

    # Check that if number of samples in y_true and sample_weight are not
    # equal, meaningful error is raised.
    error_message = (
        r"Found input variables with inconsistent numbers of "
        r"samples: \[{}, {}, {}\]".format(
            _num_samples(y1), _num_samples(y2), _num_samples(sample_weight) * 2
        )
    )
    with pytest.raises(ValueError, match=error_message):
        metric(y1, y2, sample_weight=np.hstack([sample_weight, sample_weight]))


@pytest.mark.parametrize(
    "name",
    sorted(
        set(ALL_METRICS).intersection(set(REGRESSION_METRICS))
        - METRICS_WITHOUT_SAMPLE_WEIGHT
    ),
)
def test_regression_sample_weight_invariance(name):
    n_samples = 50
    random_state = check_random_state(0)
    # regression
    y_true = random_state.random_sample(size=(n_samples,))
    y_pred = random_state.random_sample(size=(n_samples,))
    metric = ALL_METRICS[name]
    check_sample_weight_invariance(name, metric, y_true, y_pred)


@pytest.mark.parametrize(
    "name",
    sorted(
        set(ALL_METRICS)
        - set(REGRESSION_METRICS)
        - METRICS_WITHOUT_SAMPLE_WEIGHT
        - METRIC_UNDEFINED_BINARY
    ),
)
def test_binary_sample_weight_invariance(name):
    # binary
    n_samples = 50
    random_state = check_random_state(0)
    y_true = random_state.randint(0, 2, size=(n_samples,))
    y_pred = random_state.randint(0, 2, size=(n_samples,))
    y_score = random_state.random_sample(size=(n_samples,))
    metric = ALL_METRICS[name]
    if name in THRESHOLDED_METRICS:
        check_sample_weight_invariance(name, metric, y_true, y_score)
    else:
        check_sample_weight_invariance(name, metric, y_true, y_pred)


@pytest.mark.parametrize(
    "name",
    sorted(
        set(ALL_METRICS)
        - set(REGRESSION_METRICS)
        - METRICS_WITHOUT_SAMPLE_WEIGHT
        - METRIC_UNDEFINED_BINARY_MULTICLASS
    ),
)
def test_multiclass_sample_weight_invariance(name):
    # multiclass
    n_samples = 50
    random_state = check_random_state(0)
    y_true = random_state.randint(0, 5, size=(n_samples,))
    y_pred = random_state.randint(0, 5, size=(n_samples,))
    y_score = random_state.random_sample(size=(n_samples, 5))
    metric = ALL_METRICS[name]
    if name in THRESHOLDED_METRICS:
        # softmax
        temp = np.exp(-y_score)
        y_score_norm = temp / temp.sum(axis=-1).reshape(-1, 1)
        check_sample_weight_invariance(name, metric, y_true, y_score_norm)
    else:
        check_sample_weight_invariance(name, metric, y_true, y_pred)


@pytest.mark.parametrize(
    "name",
    sorted(
        (MULTILABELS_METRICS | THRESHOLDED_MULTILABEL_METRICS | MULTIOUTPUT_METRICS)
        - METRICS_WITHOUT_SAMPLE_WEIGHT
    ),
)
def test_multilabel_sample_weight_invariance(name):
    # multilabel indicator
    random_state = check_random_state(0)
    _, ya = make_multilabel_classification(
        n_features=1, n_classes=10, random_state=0, n_samples=50, allow_unlabeled=False
    )
    _, yb = make_multilabel_classification(
        n_features=1, n_classes=10, random_state=1, n_samples=50, allow_unlabeled=False
    )
    y_true = np.vstack([ya, yb])
    y_pred = np.vstack([ya, ya])
    y_score = random_state.uniform(size=y_true.shape)

    # Some metrics (e.g. log_loss) require y_score to be probabilities (sum to 1)
    y_score /= y_score.sum(axis=1, keepdims=True)

    metric = ALL_METRICS[name]
    if name in THRESHOLDED_METRICS:
        check_sample_weight_invariance(name, metric, y_true, y_score)
    else:
        check_sample_weight_invariance(name, metric, y_true, y_pred)


@ignore_warnings
def test_no_averaging_labels():
    # test labels argument when not using averaging
    # in multi-class and multi-label cases
    y_true_multilabel = np.array([[1, 1, 0, 0], [1, 1, 0, 0]])
    y_pred_multilabel = np.array([[0, 0, 1, 1], [0, 1, 1, 0]])
    y_true_multiclass = np.array([0, 1, 2])
    y_pred_multiclass = np.array([0, 2, 3])
    labels = np.array([3, 0, 1, 2])
    _, inverse_labels = np.unique(labels, return_inverse=True)

    for name in METRICS_WITH_AVERAGING:
        for y_true, y_pred in [
            [y_true_multiclass, y_pred_multiclass],
            [y_true_multilabel, y_pred_multilabel],
        ]:
            if name not in MULTILABELS_METRICS and y_pred.ndim > 1:
                continue

            metric = ALL_METRICS[name]

            score_labels = metric(y_true, y_pred, labels=labels, average=None)
            score = metric(y_true, y_pred, average=None)
            assert_array_equal(score_labels, score[inverse_labels])


@pytest.mark.parametrize(
    "name", sorted(MULTILABELS_METRICS - {"unnormalized_multilabel_confusion_matrix"})
)
def test_multilabel_label_permutations_invariance(name):
    random_state = check_random_state(0)
    n_samples, n_classes = 20, 4

    y_true = random_state.randint(0, 2, size=(n_samples, n_classes))
    y_score = random_state.randint(0, 2, size=(n_samples, n_classes))

    metric = ALL_METRICS[name]
    score = metric(y_true, y_score)

    for perm in permutations(range(n_classes), n_classes):
        y_score_perm = y_score[:, perm]
        y_true_perm = y_true[:, perm]

        current_score = metric(y_true_perm, y_score_perm)
        assert_almost_equal(score, current_score)


@pytest.mark.parametrize(
    "name", sorted(THRESHOLDED_MULTILABEL_METRICS | MULTIOUTPUT_METRICS)
)
def test_thresholded_multilabel_multioutput_permutations_invariance(name):
    random_state = check_random_state(0)
    n_samples, n_classes = 20, 4
    y_true = random_state.randint(0, 2, size=(n_samples, n_classes))
    y_score = random_state.uniform(size=y_true.shape)

    # Some metrics (e.g. log_loss) require y_score to be probabilities (sum to 1)
    y_score /= y_score.sum(axis=1, keepdims=True)

    # Makes sure all samples have at least one label. This works around errors
    # when running metrics where average="sample"
    y_true[y_true.sum(1) == 4, 0] = 0
    y_true[y_true.sum(1) == 0, 0] = 1

    metric = ALL_METRICS[name]
    score = metric(y_true, y_score)

    for perm in permutations(range(n_classes), n_classes):
        y_score_perm = y_score[:, perm]
        y_true_perm = y_true[:, perm]

        current_score = metric(y_true_perm, y_score_perm)
        if metric == mean_absolute_percentage_error:
            assert np.isfinite(current_score)
            assert current_score > 1e6
            # Here we are not comparing the values in case of MAPE because
            # whenever y_true value is exactly zero, the MAPE value doesn't
            # signify anything. Thus, in this case we are just expecting
            # very large finite value.
        else:
            assert_almost_equal(score, current_score)


@pytest.mark.parametrize(
    "name", sorted(set(THRESHOLDED_METRICS) - METRIC_UNDEFINED_BINARY_MULTICLASS)
)
def test_thresholded_metric_permutation_invariance(name):
    n_samples, n_classes = 100, 3
    random_state = check_random_state(0)

    y_score = random_state.rand(n_samples, n_classes)
    temp = np.exp(-y_score)
    y_score = temp / temp.sum(axis=-1).reshape(-1, 1)
    y_true = random_state.randint(0, n_classes, size=n_samples)

    metric = ALL_METRICS[name]
    score = metric(y_true, y_score)
    for perm in permutations(range(n_classes), n_classes):
        inverse_perm = np.zeros(n_classes, dtype=int)
        inverse_perm[list(perm)] = np.arange(n_classes)
        y_score_perm = y_score[:, inverse_perm]
        y_true_perm = np.take(perm, y_true)

        current_score = metric(y_true_perm, y_score_perm)
        assert_almost_equal(score, current_score)


@pytest.mark.parametrize("metric_name", CLASSIFICATION_METRICS)
def test_metrics_consistent_type_error(metric_name):
    # check that an understable message is raised when the type between y_true
    # and y_pred mismatch
    rng = np.random.RandomState(42)
    y1 = np.array(["spam"] * 3 + ["eggs"] * 2, dtype=object)
    y2 = rng.randint(0, 2, size=y1.size)

    err_msg = "Labels in y_true and y_pred should be of the same type."
    with pytest.raises(TypeError, match=err_msg):
        CLASSIFICATION_METRICS[metric_name](y1, y2)


@pytest.mark.parametrize(
    "metric, y_pred_threshold",
    [
        (average_precision_score, True),
        (brier_score_loss, True),
        (f1_score, False),
        (partial(fbeta_score, beta=1), False),
        (jaccard_score, False),
        (precision_recall_curve, True),
        (precision_score, False),
        (recall_score, False),
        (roc_curve, True),
    ],
)
@pytest.mark.parametrize("dtype_y_str", [str, object])
def test_metrics_pos_label_error_str(metric, y_pred_threshold, dtype_y_str):
    # check that the error message if `pos_label` is not specified and the
    # targets is made of strings.
    rng = np.random.RandomState(42)
    y1 = np.array(["spam"] * 3 + ["eggs"] * 2, dtype=dtype_y_str)
    y2 = rng.randint(0, 2, size=y1.size)

    if not y_pred_threshold:
        y2 = np.array(["spam", "eggs"], dtype=dtype_y_str)[y2]

    err_msg_pos_label_None = (
        "y_true takes value in {'eggs', 'spam'} and pos_label is not "
        "specified: either make y_true take value in {0, 1} or {-1, 1} or "
        "pass pos_label explicit"
    )
    err_msg_pos_label_1 = (
        r"pos_label=1 is not a valid label. It should be one of " r"\['eggs', 'spam'\]"
    )

    pos_label_default = signature(metric).parameters["pos_label"].default

    err_msg = err_msg_pos_label_1 if pos_label_default == 1 else err_msg_pos_label_None
    with pytest.raises(ValueError, match=err_msg):
        metric(y1, y2)


def check_array_api_metric(
    metric, array_namespace, device, dtype_name, a_np, b_np, **metric_kwargs
):
    xp = _array_api_for_tests(array_namespace, device)

    a_xp = xp.asarray(a_np, device=device)
    b_xp = xp.asarray(b_np, device=device)

    metric_np = metric(a_np, b_np, **metric_kwargs)

    if metric_kwargs.get("sample_weight") is not None:
        metric_kwargs["sample_weight"] = xp.asarray(
            metric_kwargs["sample_weight"], device=device
        )

    with config_context(array_api_dispatch=True):
        metric_xp = metric(a_xp, b_xp, **metric_kwargs)

        assert_allclose(
            _convert_to_numpy(xp.asarray(metric_xp), xp),
            metric_np,
            atol=_atol_for_type(dtype_name),
        )


def check_array_api_binary_classification_metric(
    metric, array_namespace, device, dtype_name
):
    y_true_np = np.array([0, 0, 1, 1])
    y_pred_np = np.array([0, 1, 0, 1])

    check_array_api_metric(
        metric,
        array_namespace,
        device,
        dtype_name,
        a_np=y_true_np,
        b_np=y_pred_np,
        sample_weight=None,
    )

    sample_weight = np.array([0.0, 0.1, 2.0, 1.0], dtype=dtype_name)

    check_array_api_metric(
        metric,
        array_namespace,
        device,
        dtype_name,
        a_np=y_true_np,
        b_np=y_pred_np,
        sample_weight=sample_weight,
    )


def check_array_api_multiclass_classification_metric(
    metric, array_namespace, device, dtype_name
):
    y_true_np = np.array([0, 1, 2, 3])
    y_pred_np = np.array([0, 1, 0, 2])

    check_array_api_metric(
        metric,
        array_namespace,
        device,
        dtype_name,
        a_np=y_true_np,
        b_np=y_pred_np,
        sample_weight=None,
    )

    sample_weight = np.array([0.0, 0.1, 2.0, 1.0], dtype=dtype_name)

    check_array_api_metric(
        metric,
        array_namespace,
        device,
        dtype_name,
        a_np=y_true_np,
        b_np=y_pred_np,
        sample_weight=sample_weight,
    )


def check_array_api_regression_metric(metric, array_namespace, device, dtype_name):
    y_true_np = np.array([2, 0, 1, 4], dtype=dtype_name)
    y_pred_np = np.array([0.5, 0.5, 2, 2], dtype=dtype_name)

    check_array_api_metric(
        metric,
        array_namespace,
        device,
        dtype_name,
        a_np=y_true_np,
        b_np=y_pred_np,
        sample_weight=None,
    )

    sample_weight = np.array([0.1, 2.0, 1.5, 0.5], dtype=dtype_name)

    check_array_api_metric(
        metric,
        array_namespace,
        device,
        dtype_name,
        a_np=y_true_np,
        b_np=y_pred_np,
        sample_weight=sample_weight,
    )


def check_array_api_regression_metric_multioutput(
    metric, array_namespace, device, dtype_name
):
    y_true_np = np.array([[1, 3], [1, 2]], dtype=dtype_name)
    y_pred_np = np.array([[1, 4], [1, 1]], dtype=dtype_name)

    check_array_api_metric(
        metric,
        array_namespace,
        device,
        dtype_name,
        a_np=y_true_np,
        b_np=y_pred_np,
        sample_weight=None,
    )

    sample_weight = np.array([0.1, 2.0], dtype=dtype_name)

    check_array_api_metric(
        metric,
        array_namespace,
        device,
        dtype_name,
        a_np=y_true_np,
        b_np=y_pred_np,
        sample_weight=sample_weight,
    )


def check_array_api_multioutput_regression_metric(
    metric, array_namespace, device, dtype_name
):
    metric = partial(metric, multioutput="raw_values")
    check_array_api_regression_metric(metric, array_namespace, device, dtype_name)


def check_array_api_metric_pairwise(metric, array_namespace, device, dtype_name):

    X_np = np.array([[0.1, 0.2, 0.3], [0.4, 0.5, 0.6]], dtype=dtype_name)
    Y_np = np.array([[0.2, 0.3, 0.4], [0.5, 0.6, 0.7]], dtype=dtype_name)

    metric_kwargs = {}
    if "dense_output" in signature(metric).parameters:
        metric_kwargs["dense_output"] = False
        check_array_api_metric(
            metric,
            array_namespace,
            device,
            dtype_name,
            a_np=X_np,
            b_np=Y_np,
            **metric_kwargs,
        )
        metric_kwargs["dense_output"] = True

    check_array_api_metric(
        metric,
        array_namespace,
        device,
        dtype_name,
        a_np=X_np,
        b_np=Y_np,
        **metric_kwargs,
    )


array_api_metric_checkers = {
    accuracy_score: [
        check_array_api_binary_classification_metric,
        check_array_api_multiclass_classification_metric,
    ],
    zero_one_loss: [
        check_array_api_binary_classification_metric,
        check_array_api_multiclass_classification_metric,
    ],
    mean_tweedie_deviance: [check_array_api_regression_metric],
    r2_score: [
        check_array_api_regression_metric,
        check_array_api_regression_metric_multioutput,
    ],
    cosine_similarity: [check_array_api_metric_pairwise],
    mean_absolute_error: [
        check_array_api_regression_metric,
        check_array_api_multioutput_regression_metric,
    ],
<<<<<<< HEAD
    additive_chi2_kernel: [check_array_api_metric_pairwise],
=======
    mean_squared_error: [
        check_array_api_regression_metric,
        check_array_api_multioutput_regression_metric,
    ],
    d2_tweedie_score: [
        check_array_api_regression_metric,
    ],
    paired_cosine_distances: [check_array_api_metric_pairwise],
>>>>>>> 5bc86b88
}


def yield_metric_checker_combinations(metric_checkers=array_api_metric_checkers):
    for metric, checkers in metric_checkers.items():
        for checker in checkers:
            yield metric, checker


@pytest.mark.parametrize(
    "array_namespace, device, dtype_name", yield_namespace_device_dtype_combinations()
)
@pytest.mark.parametrize("metric, check_func", yield_metric_checker_combinations())
def test_array_api_compliance(metric, array_namespace, device, dtype_name, check_func):
    check_func(metric, array_namespace, device, dtype_name)<|MERGE_RESOLUTION|>--- conflicted
+++ resolved
@@ -51,11 +51,11 @@
     zero_one_loss,
 )
 from sklearn.metrics._base import _average_binary_score
-<<<<<<< HEAD
-from sklearn.metrics.pairwise import additive_chi2_kernel, cosine_similarity
-=======
-from sklearn.metrics.pairwise import cosine_similarity, paired_cosine_distances
->>>>>>> 5bc86b88
+from sklearn.metrics.pairwise import (
+    additive_chi2_kernel,
+    cosine_similarity,
+    paired_cosine_distances,
+)
 from sklearn.preprocessing import LabelBinarizer
 from sklearn.utils import shuffle
 from sklearn.utils._array_api import (
@@ -1942,9 +1942,6 @@
         check_array_api_regression_metric,
         check_array_api_multioutput_regression_metric,
     ],
-<<<<<<< HEAD
-    additive_chi2_kernel: [check_array_api_metric_pairwise],
-=======
     mean_squared_error: [
         check_array_api_regression_metric,
         check_array_api_multioutput_regression_metric,
@@ -1953,7 +1950,7 @@
         check_array_api_regression_metric,
     ],
     paired_cosine_distances: [check_array_api_metric_pairwise],
->>>>>>> 5bc86b88
+    additive_chi2_kernel: [check_array_api_metric_pairwise],
 }
 
 


from functools import partial
from itertools import product
from itertools import chain
from itertools import permutations

import numpy as np
import scipy.sparse as sp

import pytest

from sklearn.datasets import make_multilabel_classification
from sklearn.preprocessing import LabelBinarizer
from sklearn.utils.multiclass import type_of_target
from sklearn.utils.validation import check_random_state
from sklearn.utils import shuffle

from sklearn.utils.testing import assert_allclose
from sklearn.utils.testing import assert_almost_equal
from sklearn.utils.testing import assert_array_equal
from sklearn.utils.testing import assert_array_less
from sklearn.utils.testing import ignore_warnings
from sklearn.utils.testing import check_sample_weight_invariance

from sklearn.metrics import accuracy_score
from sklearn.metrics import average_precision_score
from sklearn.metrics import balanced_accuracy_score
from sklearn.metrics import brier_score_loss
from sklearn.metrics import cohen_kappa_score
from sklearn.metrics import confusion_matrix
from sklearn.metrics import coverage_error
from sklearn.metrics import explained_variance_score
from sklearn.metrics import f1_score
from sklearn.metrics import fbeta_score
from sklearn.metrics import hamming_loss
from sklearn.metrics import hinge_loss
from sklearn.metrics import jaccard_score
from sklearn.metrics import label_ranking_average_precision_score
from sklearn.metrics import label_ranking_loss
from sklearn.metrics import log_loss
from sklearn.metrics import max_error
from sklearn.metrics import matthews_corrcoef
from sklearn.metrics import mean_absolute_error
from sklearn.metrics import mean_squared_error
from sklearn.metrics import mean_tweedie_deviance
from sklearn.metrics import mean_poisson_deviance
from sklearn.metrics import mean_gamma_deviance
from sklearn.metrics import median_absolute_error
from sklearn.metrics import multilabel_confusion_matrix
from sklearn.metrics import precision_recall_curve
from sklearn.metrics import precision_score
from sklearn.metrics import r2_score
from sklearn.metrics import recall_score
from sklearn.metrics import roc_auc_score
from sklearn.metrics import roc_curve
from sklearn.metrics import zero_one_loss
from sklearn.metrics import ndcg_score
from sklearn.metrics import dcg_score

from sklearn.metrics.base import _average_binary_score


# Note toward developers about metric testing
# -------------------------------------------
# It is often possible to write one general test for several metrics:
#
#   - invariance properties, e.g. invariance to sample order
#   - common behavior for an argument, e.g. the "normalize" with value True
#     will return the mean of the metrics and with value False will return
#     the sum of the metrics.
#
# In order to improve the overall metric testing, it is a good idea to write
# first a specific test for the given metric and then add a general test for
# all metrics that have the same behavior.
#
# Two types of datastructures are used in order to implement this system:
# dictionaries of metrics and lists of metrics wit common properties.
#
# Dictionaries of metrics
# ------------------------
# The goal of having those dictionaries is to have an easy way to call a
# particular metric and associate a name to each function:
#
#   - REGRESSION_METRICS: all regression metrics.
#   - CLASSIFICATION_METRICS: all classification metrics
#     which compare a ground truth and the estimated targets as returned by a
#     classifier.
#   - THRESHOLDED_METRICS: all classification metrics which
#     compare a ground truth and a score, e.g. estimated probabilities or
#     decision function (format might vary)
#
# Those dictionaries will be used to test systematically some invariance
# properties, e.g. invariance toward several input layout.
#

REGRESSION_METRICS = {
    "max_error": max_error,
    "mean_absolute_error": mean_absolute_error,
    "mean_squared_error": mean_squared_error,
    "median_absolute_error": median_absolute_error,
    "explained_variance_score": explained_variance_score,
    "r2_score": partial(r2_score, multioutput='variance_weighted'),
    "mean_normal_deviance": partial(mean_tweedie_deviance, power=0),
    "mean_poisson_deviance": mean_poisson_deviance,
    "mean_gamma_deviance": mean_gamma_deviance,
    "mean_compound_poisson_deviance":
    partial(mean_tweedie_deviance, power=1.4),
}

CLASSIFICATION_METRICS = {
    "accuracy_score": accuracy_score,
    "balanced_accuracy_score": balanced_accuracy_score,
    "adjusted_balanced_accuracy_score": partial(balanced_accuracy_score,
                                                adjusted=True),
    "unnormalized_accuracy_score": partial(accuracy_score, normalize=False),

    # `confusion_matrix` returns absolute values and hence behaves unnormalized
    # . Naming it with an unnormalized_ prefix is neccessary for this module to
    # skip sample_weight scaling checks which will fail for unnormalized
    # metrics.
    "unnormalized_confusion_matrix": confusion_matrix,
    "normalized_confusion_matrix": lambda *args, **kwargs: (
        confusion_matrix(*args, **kwargs).astype('float') / confusion_matrix(
            *args, **kwargs).sum(axis=1)[:, np.newaxis]
    ),

    "unnormalized_multilabel_confusion_matrix": multilabel_confusion_matrix,
    "unnormalized_multilabel_confusion_matrix_sample":
        partial(multilabel_confusion_matrix, samplewise=True),
    "hamming_loss": hamming_loss,

    "zero_one_loss": zero_one_loss,
    "unnormalized_zero_one_loss": partial(zero_one_loss, normalize=False),

    # These are needed to test averaging
    "jaccard_score": jaccard_score,
    "precision_score": precision_score,
    "recall_score": recall_score,
    "f1_score": f1_score,
    "f2_score": partial(fbeta_score, beta=2),
    "f0.5_score": partial(fbeta_score, beta=0.5),
    "matthews_corrcoef_score": matthews_corrcoef,

    "weighted_f0.5_score": partial(fbeta_score, average="weighted", beta=0.5),
    "weighted_f1_score": partial(f1_score, average="weighted"),
    "weighted_f2_score": partial(fbeta_score, average="weighted", beta=2),
    "weighted_precision_score": partial(precision_score, average="weighted"),
    "weighted_recall_score": partial(recall_score, average="weighted"),
    "weighted_jaccard_score": partial(jaccard_score, average="weighted"),

    "micro_f0.5_score": partial(fbeta_score, average="micro", beta=0.5),
    "micro_f1_score": partial(f1_score, average="micro"),
    "micro_f2_score": partial(fbeta_score, average="micro", beta=2),
    "micro_precision_score": partial(precision_score, average="micro"),
    "micro_recall_score": partial(recall_score, average="micro"),
    "micro_jaccard_score": partial(jaccard_score, average="micro"),

    "macro_f0.5_score": partial(fbeta_score, average="macro", beta=0.5),
    "macro_f1_score": partial(f1_score, average="macro"),
    "macro_f2_score": partial(fbeta_score, average="macro", beta=2),
    "macro_precision_score": partial(precision_score, average="macro"),
    "macro_recall_score": partial(recall_score, average="macro"),
    "macro_jaccard_score": partial(jaccard_score, average="macro"),

    "samples_f0.5_score": partial(fbeta_score, average="samples", beta=0.5),
    "samples_f1_score": partial(f1_score, average="samples"),
    "samples_f2_score": partial(fbeta_score, average="samples", beta=2),
    "samples_precision_score": partial(precision_score, average="samples"),
    "samples_recall_score": partial(recall_score, average="samples"),
    "samples_jaccard_score": partial(jaccard_score, average="samples"),

    "cohen_kappa_score": cohen_kappa_score,
}


def precision_recall_curve_padded_thresholds(*args, **kwargs):
    """
    The dimensions of precision-recall pairs and the threshold array as
    returned by the precision_recall_curve do not match. See
    func:`sklearn.metrics.precision_recall_curve`

    This prevents implicit conversion of return value triple to an higher
    dimensional np.array of dtype('float64') (it will be of dtype('object)
    instead). This again is needed for assert_array_equal to work correctly.

    As a workaround we pad the threshold array with NaN values to match
    the dimension of precision and recall arrays respectively.
    """
    precision, recall, thresholds = precision_recall_curve(*args, **kwargs)

    pad_threshholds = len(precision) - len(thresholds)

    return np.array([
        precision,
        recall,
        np.pad(thresholds,
               pad_width=(0, pad_threshholds),
               mode='constant',
               constant_values=[np.nan])
    ])


CURVE_METRICS = {
    "roc_curve": roc_curve,
    "precision_recall_curve": precision_recall_curve_padded_thresholds,
}

THRESHOLDED_METRICS = {
    "coverage_error": coverage_error,
    "label_ranking_loss": label_ranking_loss,
    "log_loss": log_loss,
    "unnormalized_log_loss": partial(log_loss, normalize=False),

    "hinge_loss": hinge_loss,

    "brier_score_loss": brier_score_loss,

    "roc_auc_score": roc_auc_score,  # default: average="macro"
    "weighted_roc_auc": partial(roc_auc_score, average="weighted"),
    "samples_roc_auc": partial(roc_auc_score, average="samples"),
    "micro_roc_auc": partial(roc_auc_score, average="micro"),
    "ovr_roc_auc": partial(roc_auc_score, average="macro", multi_class='ovr'),
    "weighted_ovr_roc_auc": partial(roc_auc_score, average="weighted",
                                    multi_class='ovr'),
    "ovo_roc_auc": partial(roc_auc_score, average="macro", multi_class='ovo'),
    "weighted_ovo_roc_auc": partial(roc_auc_score, average="weighted",
                                    multi_class='ovo'),
    "partial_roc_auc": partial(roc_auc_score, max_fpr=0.5),

    "average_precision_score":
    average_precision_score,  # default: average="macro"
    "weighted_average_precision_score":
    partial(average_precision_score, average="weighted"),
    "samples_average_precision_score":
    partial(average_precision_score, average="samples"),
    "micro_average_precision_score":
    partial(average_precision_score, average="micro"),
    "label_ranking_average_precision_score":
    label_ranking_average_precision_score,
    "ndcg_score": ndcg_score,
    "dcg_score": dcg_score
}

ALL_METRICS = dict()
ALL_METRICS.update(THRESHOLDED_METRICS)
ALL_METRICS.update(CLASSIFICATION_METRICS)
ALL_METRICS.update(REGRESSION_METRICS)
ALL_METRICS.update(CURVE_METRICS)

# Lists of metrics with common properties
# ---------------------------------------
# Lists of metrics with common properties are used to test systematically some
# functionalities and invariance, e.g. SYMMETRIC_METRICS lists all metrics that
# are symmetric with respect to their input argument y_true and y_pred.
#
# When you add a new metric or functionality, check if a general test
# is already written.

# Those metrics don't support binary inputs
METRIC_UNDEFINED_BINARY = {
    "samples_f0.5_score",
    "samples_f1_score",
    "samples_f2_score",
    "samples_precision_score",
    "samples_recall_score",
    "samples_jaccard_score",
    "coverage_error",
    "unnormalized_multilabel_confusion_matrix_sample",
    "label_ranking_loss",
    "label_ranking_average_precision_score",
    "dcg_score",
    "ndcg_score"
}

# Those metrics don't support multiclass inputs
METRIC_UNDEFINED_MULTICLASS = {
    "brier_score_loss",

    "micro_roc_auc",
    "samples_roc_auc",
    "partial_roc_auc",
    "roc_auc_score",
    "weighted_roc_auc",

    "average_precision_score",
    "weighted_average_precision_score",
    "micro_average_precision_score",
    "samples_average_precision_score",

    "jaccard_score",

    # with default average='binary', multiclass is prohibited
    "precision_score",
    "recall_score",
    "f1_score",
    "f2_score",
    "f0.5_score",

    # curves
    "roc_curve",
    "precision_recall_curve",
}

# Metric undefined with "binary" or "multiclass" input
METRIC_UNDEFINED_BINARY_MULTICLASS = METRIC_UNDEFINED_BINARY.union(
    METRIC_UNDEFINED_MULTICLASS)

# Metrics with an "average" argument
METRICS_WITH_AVERAGING = {
    "precision_score", "recall_score", "f1_score", "f2_score", "f0.5_score",
    "jaccard_score"
}

# Threshold-based metrics with an "average" argument
THRESHOLDED_METRICS_WITH_AVERAGING = {
    "roc_auc_score", "average_precision_score", "partial_roc_auc",
}

# Metrics with a "pos_label" argument
METRICS_WITH_POS_LABEL = {
    "roc_curve",
    "precision_recall_curve",

    "brier_score_loss",

    "precision_score", "recall_score", "f1_score", "f2_score", "f0.5_score",
    "jaccard_score",

    "average_precision_score",
    "weighted_average_precision_score",
    "micro_average_precision_score",
    "samples_average_precision_score",

    # pos_label support deprecated; to be removed in 0.18:
    "weighted_f0.5_score", "weighted_f1_score", "weighted_f2_score",
    "weighted_precision_score", "weighted_recall_score",

    "micro_f0.5_score", "micro_f1_score", "micro_f2_score",
    "micro_precision_score", "micro_recall_score",

    "macro_f0.5_score", "macro_f1_score", "macro_f2_score",
    "macro_precision_score", "macro_recall_score",
}

# Metrics with a "labels" argument
# TODO: Handle multi_class metrics that has a labels argument as well as a
# decision function argument. e.g hinge_loss
METRICS_WITH_LABELS = {
    "unnormalized_confusion_matrix",
    "normalized_confusion_matrix",
    "roc_curve",
    "precision_recall_curve",

    "hamming_loss",

    "precision_score", "recall_score", "f1_score", "f2_score", "f0.5_score",
    "jaccard_score",

    "weighted_f0.5_score", "weighted_f1_score", "weighted_f2_score",
    "weighted_precision_score", "weighted_recall_score",
    "weighted_jaccard_score",

    "micro_f0.5_score", "micro_f1_score", "micro_f2_score",
    "micro_precision_score", "micro_recall_score",
    "micro_jaccard_score",

    "macro_f0.5_score", "macro_f1_score", "macro_f2_score",
    "macro_precision_score", "macro_recall_score",
    "macro_jaccard_score",

    "unnormalized_multilabel_confusion_matrix",
    "unnormalized_multilabel_confusion_matrix_sample",

    "cohen_kappa_score",
}

# Metrics with a "normalize" option
METRICS_WITH_NORMALIZE_OPTION = {
    "accuracy_score",
    "zero_one_loss",
}

# Threshold-based metrics with "multilabel-indicator" format support
THRESHOLDED_MULTILABEL_METRICS = {
    "log_loss",
    "unnormalized_log_loss",

    "roc_auc_score", "weighted_roc_auc", "samples_roc_auc",
    "micro_roc_auc", "partial_roc_auc",

    "average_precision_score", "weighted_average_precision_score",
    "samples_average_precision_score", "micro_average_precision_score",

    "coverage_error", "label_ranking_loss",

    "ndcg_score",
    "dcg_score",

    "label_ranking_average_precision_score",
}

# Classification metrics with  "multilabel-indicator" format
MULTILABELS_METRICS = {
    "accuracy_score", "unnormalized_accuracy_score",
    "hamming_loss",
    "zero_one_loss", "unnormalized_zero_one_loss",

    "weighted_f0.5_score", "weighted_f1_score", "weighted_f2_score",
    "weighted_precision_score", "weighted_recall_score",
    "weighted_jaccard_score",

    "macro_f0.5_score", "macro_f1_score", "macro_f2_score",
    "macro_precision_score", "macro_recall_score",
    "macro_jaccard_score",

    "micro_f0.5_score", "micro_f1_score", "micro_f2_score",
    "micro_precision_score", "micro_recall_score",
    "micro_jaccard_score",

    "unnormalized_multilabel_confusion_matrix",

    "samples_f0.5_score", "samples_f1_score", "samples_f2_score",
    "samples_precision_score", "samples_recall_score",
    "samples_jaccard_score",
}

# Regression metrics with "multioutput-continuous" format support
MULTIOUTPUT_METRICS = {
    "mean_absolute_error", "mean_squared_error", "r2_score",
    "explained_variance_score"
}

# Symmetric with respect to their input arguments y_true and y_pred
# metric(y_true, y_pred) == metric(y_pred, y_true).
SYMMETRIC_METRICS = {
    "accuracy_score", "unnormalized_accuracy_score",
    "hamming_loss",
    "zero_one_loss", "unnormalized_zero_one_loss",

    "micro_jaccard_score", "macro_jaccard_score",
    "jaccard_score",
    "samples_jaccard_score",

    "f1_score", "micro_f1_score", "macro_f1_score",
    "weighted_recall_score",
    # P = R = F = accuracy in multiclass case
    "micro_f0.5_score", "micro_f1_score", "micro_f2_score",
    "micro_precision_score", "micro_recall_score",

    "matthews_corrcoef_score", "mean_absolute_error", "mean_squared_error",
    "median_absolute_error", "max_error",

    "cohen_kappa_score", "mean_normal_deviance"
}

# Asymmetric with respect to their input arguments y_true and y_pred
# metric(y_true, y_pred) != metric(y_pred, y_true).
NOT_SYMMETRIC_METRICS = {
    "balanced_accuracy_score",
    "adjusted_balanced_accuracy_score",
    "explained_variance_score",
    "r2_score",
    "unnormalized_confusion_matrix",
    "normalized_confusion_matrix",
    "roc_curve",
    "precision_recall_curve",

    "precision_score", "recall_score", "f2_score", "f0.5_score",

    "weighted_f0.5_score", "weighted_f1_score", "weighted_f2_score",
    "weighted_precision_score", "weighted_jaccard_score",
    "unnormalized_multilabel_confusion_matrix",

    "macro_f0.5_score", "macro_f2_score", "macro_precision_score",
    "macro_recall_score", "log_loss", "hinge_loss",
    "mean_gamma_deviance", "mean_poisson_deviance",
    "mean_compound_poisson_deviance"
}


# No Sample weight support
METRICS_WITHOUT_SAMPLE_WEIGHT = {
    "median_absolute_error",
    "max_error",
    "ovo_roc_auc",
    "weighted_ovo_roc_auc"
}

METRICS_REQUIRE_POSITIVE_Y = {
    "mean_poisson_deviance",
    "mean_gamma_deviance",
    "mean_compound_poisson_deviance",
}


def _require_positive_targets(y1, y2):
    """Make targets strictly positive"""
    offset = abs(min(y1.min(), y2.min())) + 1
    y1 += offset
    y2 += offset
    return y1, y2


def test_symmetry_consistency():

    # We shouldn't forget any metrics
    assert (SYMMETRIC_METRICS.union(
        NOT_SYMMETRIC_METRICS, set(THRESHOLDED_METRICS),
        METRIC_UNDEFINED_BINARY_MULTICLASS) ==
        set(ALL_METRICS))

    assert (
        SYMMETRIC_METRICS.intersection(NOT_SYMMETRIC_METRICS) ==
        set())


@pytest.mark.parametrize("name", sorted(SYMMETRIC_METRICS))
def test_symmetric_metric(name):
    # Test the symmetry of score and loss functions
    random_state = check_random_state(0)
    y_true = random_state.randint(0, 2, size=(20, ))
    y_pred = random_state.randint(0, 2, size=(20, ))

    if name in METRICS_REQUIRE_POSITIVE_Y:
        y_true, y_pred = _require_positive_targets(y_true, y_pred)

    y_true_bin = random_state.randint(0, 2, size=(20, 25))
    y_pred_bin = random_state.randint(0, 2, size=(20, 25))

    metric = ALL_METRICS[name]
    if name in METRIC_UNDEFINED_BINARY:
        if name in MULTILABELS_METRICS:
            assert_allclose(metric(y_true_bin, y_pred_bin),
                            metric(y_pred_bin, y_true_bin),
                            err_msg="%s is not symmetric" % name)
        else:
            assert False, "This case is currently unhandled"
    else:
        assert_allclose(metric(y_true, y_pred),
                        metric(y_pred, y_true),
                        err_msg="%s is not symmetric" % name)


@pytest.mark.parametrize("name", sorted(NOT_SYMMETRIC_METRICS))
def test_not_symmetric_metric(name):
    # Test the symmetry of score and loss functions
    random_state = check_random_state(0)
    y_true = random_state.randint(0, 2, size=(20, ))
    y_pred = random_state.randint(0, 2, size=(20, ))

    if name in METRICS_REQUIRE_POSITIVE_Y:
        y_true, y_pred = _require_positive_targets(y_true, y_pred)

    metric = ALL_METRICS[name]

    # use context manager to supply custom error message
    with pytest.raises(AssertionError):
        assert_array_equal(metric(y_true, y_pred), metric(y_pred, y_true))
        raise ValueError("%s seems to be symmetric" % name)


@pytest.mark.parametrize(
        'name',
        sorted(set(ALL_METRICS) - METRIC_UNDEFINED_BINARY_MULTICLASS))
def test_sample_order_invariance(name):
    random_state = check_random_state(0)
    y_true = random_state.randint(0, 2, size=(20, ))
    y_pred = random_state.randint(0, 2, size=(20, ))
    if name in METRICS_REQUIRE_POSITIVE_Y:
        y_true, y_pred = _require_positive_targets(y_true, y_pred)

    y_true_shuffle, y_pred_shuffle = shuffle(y_true, y_pred, random_state=0)

    with ignore_warnings():
        metric = ALL_METRICS[name]
        assert_allclose(metric(y_true, y_pred),
                        metric(y_true_shuffle, y_pred_shuffle),
                        err_msg="%s is not sample order invariant" % name)


@ignore_warnings
def test_sample_order_invariance_multilabel_and_multioutput():
    random_state = check_random_state(0)

    # Generate some data
    y_true = random_state.randint(0, 2, size=(20, 25))
    y_pred = random_state.randint(0, 2, size=(20, 25))
    y_score = random_state.normal(size=y_true.shape)

    y_true_shuffle, y_pred_shuffle, y_score_shuffle = shuffle(y_true,
                                                              y_pred,
                                                              y_score,
                                                              random_state=0)

    for name in MULTILABELS_METRICS:
        metric = ALL_METRICS[name]
        assert_allclose(metric(y_true, y_pred),
                        metric(y_true_shuffle, y_pred_shuffle),
                        err_msg="%s is not sample order invariant" % name)

    for name in THRESHOLDED_MULTILABEL_METRICS:
        metric = ALL_METRICS[name]
        assert_allclose(metric(y_true, y_score),
                        metric(y_true_shuffle, y_score_shuffle),
                        err_msg="%s is not sample order invariant" % name)

    for name in MULTIOUTPUT_METRICS:
        metric = ALL_METRICS[name]
        assert_allclose(metric(y_true, y_score),
                        metric(y_true_shuffle, y_score_shuffle),
                        err_msg="%s is not sample order invariant" % name)
        assert_allclose(metric(y_true, y_pred),
                        metric(y_true_shuffle, y_pred_shuffle),
                        err_msg="%s is not sample order invariant" % name)


@pytest.mark.parametrize(
        'name',
        sorted(set(ALL_METRICS) - METRIC_UNDEFINED_BINARY_MULTICLASS))
def test_format_invariance_with_1d_vectors(name):
    random_state = check_random_state(0)
    y1 = random_state.randint(0, 2, size=(20, ))
    y2 = random_state.randint(0, 2, size=(20, ))

    if name in METRICS_REQUIRE_POSITIVE_Y:
        y1, y2 = _require_positive_targets(y1, y2)

    y1_list = list(y1)
    y2_list = list(y2)

    y1_1d, y2_1d = np.array(y1), np.array(y2)
    assert_array_equal(y1_1d.ndim, 1)
    assert_array_equal(y2_1d.ndim, 1)
    y1_column = np.reshape(y1_1d, (-1, 1))
    y2_column = np.reshape(y2_1d, (-1, 1))
    y1_row = np.reshape(y1_1d, (1, -1))
    y2_row = np.reshape(y2_1d, (1, -1))

    with ignore_warnings():
        metric = ALL_METRICS[name]

        measure = metric(y1, y2)

        assert_allclose(metric(y1_list, y2_list), measure,
                        err_msg="%s is not representation invariant with list"
                                "" % name)

        assert_allclose(metric(y1_1d, y2_1d), measure,
                        err_msg="%s is not representation invariant with "
                                "np-array-1d" % name)

        assert_allclose(metric(y1_column, y2_column), measure,
                        err_msg="%s is not representation invariant with "
                                "np-array-column" % name)

        # Mix format support
        assert_allclose(metric(y1_1d, y2_list), measure,
                        err_msg="%s is not representation invariant with mix "
                                "np-array-1d and list" % name)

        assert_allclose(metric(y1_list, y2_1d), measure,
                        err_msg="%s is not representation invariant with mix "
                                "np-array-1d and list" % name)

        assert_allclose(metric(y1_1d, y2_column), measure,
                        err_msg="%s is not representation invariant with mix "
                                "np-array-1d and np-array-column" % name)

        assert_allclose(metric(y1_column, y2_1d), measure,
                        err_msg="%s is not representation invariant with mix "
                                "np-array-1d and np-array-column" % name)

        assert_allclose(metric(y1_list, y2_column), measure,
                        err_msg="%s is not representation invariant with mix "
                                "list and np-array-column" % name)

        assert_allclose(metric(y1_column, y2_list), measure,
                        err_msg="%s is not representation invariant with mix "
                                "list and np-array-column" % name)

        # These mix representations aren't allowed
        with pytest.raises(ValueError):
            metric(y1_1d, y2_row)
        with pytest.raises(ValueError):
            metric(y1_row, y2_1d)
        with pytest.raises(ValueError):
            metric(y1_list, y2_row)
        with pytest.raises(ValueError):
            metric(y1_row, y2_list)
        with pytest.raises(ValueError):
            metric(y1_column, y2_row)
        with pytest.raises(ValueError):
            metric(y1_row, y2_column)

        # NB: We do not test for y1_row, y2_row as these may be
        # interpreted as multilabel or multioutput data.
        if (name not in (MULTIOUTPUT_METRICS | THRESHOLDED_MULTILABEL_METRICS |
                         MULTILABELS_METRICS)):
            with pytest.raises(ValueError):
                metric(y1_row, y2_row)


@pytest.mark.parametrize(
    'name',
    sorted(set(CLASSIFICATION_METRICS) - METRIC_UNDEFINED_BINARY_MULTICLASS))
def test_classification_invariance_string_vs_numbers_labels(name):
    # Ensure that classification metrics with string labels are invariant
    random_state = check_random_state(0)
    y1 = random_state.randint(0, 2, size=(20, ))
    y2 = random_state.randint(0, 2, size=(20, ))

    y1_str = np.array(["eggs", "spam"])[y1]
    y2_str = np.array(["eggs", "spam"])[y2]

    pos_label_str = "spam"
    labels_str = ["eggs", "spam"]

    with ignore_warnings():
        metric = CLASSIFICATION_METRICS[name]
        measure_with_number = metric(y1, y2)

        # Ugly, but handle case with a pos_label and label
        metric_str = metric
        if name in METRICS_WITH_POS_LABEL:
            metric_str = partial(metric_str, pos_label=pos_label_str)

        measure_with_str = metric_str(y1_str, y2_str)

        assert_array_equal(measure_with_number, measure_with_str,
                           err_msg="{0} failed string vs number invariance "
                                   "test".format(name))

        measure_with_strobj = metric_str(y1_str.astype('O'),
                                         y2_str.astype('O'))
        assert_array_equal(measure_with_number, measure_with_strobj,
                           err_msg="{0} failed string object vs number "
                                   "invariance test".format(name))

        if name in METRICS_WITH_LABELS:
            metric_str = partial(metric_str, labels=labels_str)
            measure_with_str = metric_str(y1_str, y2_str)
            assert_array_equal(measure_with_number, measure_with_str,
                               err_msg="{0} failed string vs number  "
                                       "invariance test".format(name))

            measure_with_strobj = metric_str(y1_str.astype('O'),
                                             y2_str.astype('O'))
            assert_array_equal(measure_with_number, measure_with_strobj,
                               err_msg="{0} failed string vs number  "
                                       "invariance test".format(name))


@pytest.mark.parametrize('name', THRESHOLDED_METRICS)
def test_thresholded_invariance_string_vs_numbers_labels(name):
    # Ensure that thresholded metrics with string labels are invariant
    random_state = check_random_state(0)
    y1 = random_state.randint(0, 2, size=(20, ))
    y2 = random_state.randint(0, 2, size=(20, ))

    y1_str = np.array(["eggs", "spam"])[y1]

    pos_label_str = "spam"

    with ignore_warnings():
        metric = THRESHOLDED_METRICS[name]
        if name not in METRIC_UNDEFINED_BINARY:
            # Ugly, but handle case with a pos_label and label
            metric_str = metric
            if name in METRICS_WITH_POS_LABEL:
                metric_str = partial(metric_str, pos_label=pos_label_str)

            measure_with_number = metric(y1, y2)
            measure_with_str = metric_str(y1_str, y2)
            assert_array_equal(measure_with_number, measure_with_str,
                               err_msg="{0} failed string vs number "
                                       "invariance test".format(name))

            measure_with_strobj = metric_str(y1_str.astype('O'), y2)
            assert_array_equal(measure_with_number, measure_with_strobj,
                               err_msg="{0} failed string object vs number "
                                       "invariance test".format(name))
        else:
            # TODO those metrics doesn't support string label yet
            with pytest.raises(ValueError):
                metric(y1_str, y2)
            with pytest.raises(ValueError):
                metric(y1_str.astype('O'), y2)


invalids = [([0, 1], [np.inf, np.inf]),
            ([0, 1], [np.nan, np.nan]),
            ([0, 1], [np.nan, np.inf])]


@pytest.mark.parametrize(
        'metric',
        chain(THRESHOLDED_METRICS.values(), REGRESSION_METRICS.values()))
def test_regression_thresholded_inf_nan_input(metric):

    for y_true, y_score in invalids:
        with pytest.raises(ValueError, match="contains NaN, infinity"):
            metric(y_true, y_score)


@pytest.mark.parametrize('metric', CLASSIFICATION_METRICS.values())
def test_classification_inf_nan_input(metric):
    # Classification metrics all raise a mixed input exception
    for y_true, y_score in invalids:
        err_msg = "Input contains NaN, infinity or a value too large"
        with pytest.raises(ValueError, match=err_msg):
            metric(y_true, y_score)


@ignore_warnings
def check_single_sample(name):
    # Non-regression test: scores should work with a single sample.
    # This is important for leave-one-out cross validation.
    # Score functions tested are those that formerly called np.squeeze,
    # which turns an array of size 1 into a 0-d array (!).
    metric = ALL_METRICS[name]

    # assert that no exception is thrown
    if name in METRICS_REQUIRE_POSITIVE_Y:
        values = [1, 2]
    else:
        values = [0, 1]
    for i, j in product(values, repeat=2):
        metric([i], [j])


@ignore_warnings
def check_single_sample_multioutput(name):
    metric = ALL_METRICS[name]
    for i, j, k, l in product([0, 1], repeat=4):
        metric(np.array([[i, j]]), np.array([[k, l]]))


@pytest.mark.parametrize(
    'name',
    sorted(
        set(ALL_METRICS)
        # Those metrics are not always defined with one sample
        # or in multiclass classification
        - METRIC_UNDEFINED_BINARY_MULTICLASS - set(THRESHOLDED_METRICS)))
def test_single_sample(name):
    check_single_sample(name)


@pytest.mark.parametrize('name',
                         sorted(MULTIOUTPUT_METRICS | MULTILABELS_METRICS))
def test_single_sample_multioutput(name):
    check_single_sample_multioutput(name)


@pytest.mark.parametrize('name', sorted(MULTIOUTPUT_METRICS))
def test_multioutput_number_of_output_differ(name):
    y_true = np.array([[1, 0, 0, 1], [0, 1, 1, 1], [1, 1, 0, 1]])
    y_pred = np.array([[0, 0], [1, 0], [0, 0]])

    metric = ALL_METRICS[name]
    with pytest.raises(ValueError):
        metric(y_true, y_pred)


@pytest.mark.parametrize('name', sorted(MULTIOUTPUT_METRICS))
def test_multioutput_regression_invariance_to_dimension_shuffling(name):
    # test invariance to dimension shuffling
    random_state = check_random_state(0)
    y_true = random_state.uniform(0, 2, size=(20, 5))
    y_pred = random_state.uniform(0, 2, size=(20, 5))

    metric = ALL_METRICS[name]
    error = metric(y_true, y_pred)

    for _ in range(3):
        perm = random_state.permutation(y_true.shape[1])
        assert_allclose(metric(y_true[:, perm], y_pred[:, perm]),
                        error,
                        err_msg="%s is not dimension shuffling invariant" % (
                            name))


@ignore_warnings
def test_multilabel_representation_invariance():
    # Generate some data
    n_classes = 4
    n_samples = 50

    _, y1 = make_multilabel_classification(n_features=1, n_classes=n_classes,
                                           random_state=0, n_samples=n_samples,
                                           allow_unlabeled=True)
    _, y2 = make_multilabel_classification(n_features=1, n_classes=n_classes,
                                           random_state=1, n_samples=n_samples,
                                           allow_unlabeled=True)

    # To make sure at least one empty label is present
    y1 = np.vstack([y1, [[0] * n_classes]])
    y2 = np.vstack([y2, [[0] * n_classes]])

    y1_sparse_indicator = sp.coo_matrix(y1)
    y2_sparse_indicator = sp.coo_matrix(y2)

    for name in MULTILABELS_METRICS:
        metric = ALL_METRICS[name]

        # XXX cruel hack to work with partial functions
        if isinstance(metric, partial):
            metric.__module__ = 'tmp'
            metric.__name__ = name

        measure = metric(y1, y2)

        # Check representation invariance
        assert_allclose(metric(y1_sparse_indicator, y2_sparse_indicator),
                        measure,
                        err_msg="%s failed representation invariance between "
                                "dense and sparse indicator formats." % name)


@pytest.mark.parametrize('name', sorted(MULTILABELS_METRICS))
def test_raise_value_error_multilabel_sequences(name):
    # make sure the multilabel-sequence format raises ValueError
    multilabel_sequences = [
        [[0, 1]],
        [[1], [2], [0, 1]],
        [(), (2), (0, 1)],
        [[]],
        [()],
        np.array([[], [1, 2]], dtype='object')]

    metric = ALL_METRICS[name]
    for seq in multilabel_sequences:
        with pytest.raises(ValueError):
            metric(seq, seq)


@pytest.mark.parametrize('name', sorted(METRICS_WITH_NORMALIZE_OPTION))
def test_normalize_option_binary_classification(name):
    # Test in the binary case
    n_samples = 20
    random_state = check_random_state(0)
    y_true = random_state.randint(0, 2, size=(n_samples, ))
    y_pred = random_state.randint(0, 2, size=(n_samples, ))

    metrics = ALL_METRICS[name]
    measure = metrics(y_true, y_pred, normalize=True)
    assert_array_less(-1.0 * measure, 0,
                      err_msg="We failed to test correctly the normalize "
                              "option")
    assert_allclose(metrics(y_true, y_pred, normalize=False) / n_samples,
                    measure)


@pytest.mark.parametrize('name', sorted(METRICS_WITH_NORMALIZE_OPTION))
def test_normalize_option_multiclass_classification(name):
    # Test in the multiclass case
    random_state = check_random_state(0)
    y_true = random_state.randint(0, 4, size=(20, ))
    y_pred = random_state.randint(0, 4, size=(20, ))
    n_samples = y_true.shape[0]

    metrics = ALL_METRICS[name]
    measure = metrics(y_true, y_pred, normalize=True)
    assert_array_less(-1.0 * measure, 0,
                      err_msg="We failed to test correctly the normalize "
                              "option")
    assert_allclose(metrics(y_true, y_pred, normalize=False) / n_samples,
                    measure)


def test_normalize_option_multilabel_classification():
    # Test in the multilabel case
    n_classes = 4
    n_samples = 100

    # for both random_state 0 and 1, y_true and y_pred has at least one
    # unlabelled entry
    _, y_true = make_multilabel_classification(n_features=1,
                                               n_classes=n_classes,
                                               random_state=0,
                                               allow_unlabeled=True,
                                               n_samples=n_samples)
    _, y_pred = make_multilabel_classification(n_features=1,
                                               n_classes=n_classes,
                                               random_state=1,
                                               allow_unlabeled=True,
                                               n_samples=n_samples)

    # To make sure at least one empty label is present
    y_true += [0]*n_classes
    y_pred += [0]*n_classes

    for name in METRICS_WITH_NORMALIZE_OPTION:
        metrics = ALL_METRICS[name]
        measure = metrics(y_true, y_pred, normalize=True)
        assert_array_less(-1.0 * measure, 0,
                          err_msg="We failed to test correctly the normalize "
                                  "option")
        assert_allclose(metrics(y_true, y_pred, normalize=False) / n_samples,
                        measure, err_msg="Failed with %s" % name)


@ignore_warnings
def _check_averaging(metric, y_true, y_pred, y_true_binarize, y_pred_binarize,
                     is_multilabel):
    n_samples, n_classes = y_true_binarize.shape

    # No averaging
    label_measure = metric(y_true, y_pred, average=None)
    assert_allclose(label_measure,
                    [metric(y_true_binarize[:, i], y_pred_binarize[:, i])
                     for i in range(n_classes)])

    # Micro measure
    micro_measure = metric(y_true, y_pred, average="micro")
    assert_allclose(micro_measure,
                    metric(y_true_binarize.ravel(), y_pred_binarize.ravel()))

    # Macro measure
    macro_measure = metric(y_true, y_pred, average="macro")
    assert_allclose(macro_measure, np.mean(label_measure))

    # Weighted measure
    weights = np.sum(y_true_binarize, axis=0, dtype=int)

    if np.sum(weights) != 0:
        weighted_measure = metric(y_true, y_pred, average="weighted")
        assert_allclose(weighted_measure,
                        np.average(label_measure, weights=weights))
    else:
        weighted_measure = metric(y_true, y_pred, average="weighted")
        assert_allclose(weighted_measure, 0)

    # Sample measure
    if is_multilabel:
        sample_measure = metric(y_true, y_pred, average="samples")
        assert_allclose(sample_measure,
                        np.mean([metric(y_true_binarize[i], y_pred_binarize[i])
                                 for i in range(n_samples)]))

    with pytest.raises(ValueError):
        metric(y_true, y_pred, average="unknown")
    with pytest.raises(ValueError):
        metric(y_true, y_pred, average="garbage")


def check_averaging(name, y_true, y_true_binarize, y_pred, y_pred_binarize,
                    y_score):
    is_multilabel = type_of_target(y_true).startswith("multilabel")

    metric = ALL_METRICS[name]

    if name in METRICS_WITH_AVERAGING:
        _check_averaging(metric, y_true, y_pred, y_true_binarize,
                         y_pred_binarize, is_multilabel)
    elif name in THRESHOLDED_METRICS_WITH_AVERAGING:
        _check_averaging(metric, y_true, y_score, y_true_binarize,
                         y_score, is_multilabel)
    else:
        raise ValueError("Metric is not recorded as having an average option")


@pytest.mark.parametrize('name', sorted(METRICS_WITH_AVERAGING))
def test_averaging_multiclass(name):
    n_samples, n_classes = 50, 3
    random_state = check_random_state(0)
    y_true = random_state.randint(0, n_classes, size=(n_samples, ))
    y_pred = random_state.randint(0, n_classes, size=(n_samples, ))
    y_score = random_state.uniform(size=(n_samples, n_classes))

    lb = LabelBinarizer().fit(y_true)
    y_true_binarize = lb.transform(y_true)
    y_pred_binarize = lb.transform(y_pred)

    check_averaging(name, y_true, y_true_binarize,
                    y_pred, y_pred_binarize, y_score)


@pytest.mark.parametrize(
    'name',
    sorted(METRICS_WITH_AVERAGING | THRESHOLDED_METRICS_WITH_AVERAGING))
def test_averaging_multilabel(name):
    n_samples, n_classes = 40, 5
    _, y = make_multilabel_classification(n_features=1, n_classes=n_classes,
                                          random_state=5, n_samples=n_samples,
                                          allow_unlabeled=False)
    y_true = y[:20]
    y_pred = y[20:]
    y_score = check_random_state(0).normal(size=(20, n_classes))
    y_true_binarize = y_true
    y_pred_binarize = y_pred

    check_averaging(name, y_true, y_true_binarize,
                    y_pred, y_pred_binarize, y_score)


@pytest.mark.parametrize('name', sorted(METRICS_WITH_AVERAGING))
def test_averaging_multilabel_all_zeroes(name):
    y_true = np.zeros((20, 3))
    y_pred = np.zeros((20, 3))
    y_score = np.zeros((20, 3))
    y_true_binarize = y_true
    y_pred_binarize = y_pred

    check_averaging(name, y_true, y_true_binarize,
                    y_pred, y_pred_binarize, y_score)


def test_averaging_binary_multilabel_all_zeroes():
    y_true = np.zeros((20, 3))
    y_pred = np.zeros((20, 3))
    y_true_binarize = y_true
    y_pred_binarize = y_pred
    # Test _average_binary_score for weight.sum() == 0
    binary_metric = (lambda y_true, y_score, average="macro":
                     _average_binary_score(
                         precision_score, y_true, y_score, average))
    _check_averaging(binary_metric, y_true, y_pred, y_true_binarize,
                     y_pred_binarize, is_multilabel=True)


@pytest.mark.parametrize('name', sorted(METRICS_WITH_AVERAGING))
def test_averaging_multilabel_all_ones(name):
    y_true = np.ones((20, 3))
    y_pred = np.ones((20, 3))
    y_score = np.ones((20, 3))
    y_true_binarize = y_true
    y_pred_binarize = y_pred

    check_averaging(name, y_true, y_true_binarize,
                    y_pred, y_pred_binarize, y_score)


<<<<<<< HEAD
=======
@ignore_warnings
def check_sample_weight_invariance(name, metric, y1, y2):
    rng = np.random.RandomState(0)
    sample_weight = rng.randint(1, 10, size=len(y1))

    # check that unit weights gives the same score as no weight
    unweighted_score = metric(y1, y2, sample_weight=None)

    assert_allclose(
        unweighted_score,
        metric(y1, y2, sample_weight=np.ones(shape=len(y1))),
        err_msg="For %s sample_weight=None is not equivalent to "
                "sample_weight=ones" % name)

    # check that the weighted and unweighted scores are unequal
    weighted_score = metric(y1, y2, sample_weight=sample_weight)

    # use context manager to supply custom error message
    with pytest.raises(AssertionError):
        assert_allclose(unweighted_score, weighted_score)
        raise ValueError("Unweighted and weighted scores are unexpectedly "
                         "almost equal (%s) and (%s) "
                         "for %s" % (unweighted_score,
                                     weighted_score, name))

    # check that sample_weight can be a list
    weighted_score_list = metric(y1, y2,
                                 sample_weight=sample_weight.tolist())
    assert_allclose(
        weighted_score, weighted_score_list,
        err_msg=("Weighted scores for array and list "
                 "sample_weight input are not equal (%s != %s) for %s") % (
                     weighted_score, weighted_score_list, name))

    # check that integer weights is the same as repeated samples
    repeat_weighted_score = metric(
        np.repeat(y1, sample_weight, axis=0),
        np.repeat(y2, sample_weight, axis=0), sample_weight=None)
    assert_allclose(
        weighted_score, repeat_weighted_score,
        err_msg="Weighting %s is not equal to repeating samples" % name)

    # check that ignoring a fraction of the samples is equivalent to setting
    # the corresponding weights to zero
    sample_weight_subset = sample_weight[1::2]
    sample_weight_zeroed = np.copy(sample_weight)
    sample_weight_zeroed[::2] = 0
    y1_subset = y1[1::2]
    y2_subset = y2[1::2]
    weighted_score_subset = metric(y1_subset, y2_subset,
                                   sample_weight=sample_weight_subset)
    weighted_score_zeroed = metric(y1, y2,
                                   sample_weight=sample_weight_zeroed)
    assert_allclose(
        weighted_score_subset, weighted_score_zeroed,
        err_msg=("Zeroing weights does not give the same result as "
                 "removing the corresponding samples (%s != %s) for %s" %
                 (weighted_score_zeroed, weighted_score_subset, name)))

    if not name.startswith('unnormalized'):
        # check that the score is invariant under scaling of the weights by a
        # common factor
        for scaling in [2, 0.3]:
            assert_allclose(
                weighted_score,
                metric(y1, y2, sample_weight=sample_weight * scaling),
                err_msg="%s sample_weight is not invariant "
                        "under scaling" % name)

    # Check that if number of samples in y_true and sample_weight are not
    # equal, meaningful error is raised.
    error_message = (r"Found input variables with inconsistent numbers of "
                     r"samples: \[{}, {}, {}\]".format(
                         _num_samples(y1), _num_samples(y2),
                         _num_samples(sample_weight) * 2))
    with pytest.raises(ValueError, match=error_message):
        metric(y1, y2, sample_weight=np.hstack([sample_weight,
                                                sample_weight]))


>>>>>>> 14295f9c
@pytest.mark.parametrize(
    'name',
    sorted(
        set(ALL_METRICS).intersection(set(REGRESSION_METRICS)) -
        METRICS_WITHOUT_SAMPLE_WEIGHT))
def test_regression_sample_weight_invariance(name):
    n_samples = 50
    random_state = check_random_state(0)
    # regression
    y_true = random_state.random_sample(size=(n_samples,))
    y_pred = random_state.random_sample(size=(n_samples,))
    metric = ALL_METRICS[name]
    check_sample_weight_invariance(name, metric, y_true, y_pred)


@pytest.mark.parametrize(
    'name',
    sorted(
        set(ALL_METRICS) - set(REGRESSION_METRICS) -
        METRICS_WITHOUT_SAMPLE_WEIGHT - METRIC_UNDEFINED_BINARY))
def test_binary_sample_weight_invariance(name):
    # binary
    n_samples = 50
    random_state = check_random_state(0)
    y_true = random_state.randint(0, 2, size=(n_samples, ))
    y_pred = random_state.randint(0, 2, size=(n_samples, ))
    y_score = random_state.random_sample(size=(n_samples,))
    metric = ALL_METRICS[name]
    if name in THRESHOLDED_METRICS:
        check_sample_weight_invariance(name, metric, y_true, y_score)
    else:
        check_sample_weight_invariance(name, metric, y_true, y_pred)


@pytest.mark.parametrize(
    'name',
    sorted(
        set(ALL_METRICS) - set(REGRESSION_METRICS) -
        METRICS_WITHOUT_SAMPLE_WEIGHT - METRIC_UNDEFINED_BINARY_MULTICLASS))
def test_multiclass_sample_weight_invariance(name):
    # multiclass
    n_samples = 50
    random_state = check_random_state(0)
    y_true = random_state.randint(0, 5, size=(n_samples, ))
    y_pred = random_state.randint(0, 5, size=(n_samples, ))
    y_score = random_state.random_sample(size=(n_samples, 5))
    metric = ALL_METRICS[name]
    if name in THRESHOLDED_METRICS:
        # softmax
        temp = np.exp(-y_score)
        y_score_norm = temp / temp.sum(axis=-1).reshape(-1, 1)
        check_sample_weight_invariance(name, metric, y_true, y_score_norm)
    else:
        check_sample_weight_invariance(name, metric, y_true, y_pred)


@pytest.mark.parametrize(
    'name',
    sorted((MULTILABELS_METRICS | THRESHOLDED_MULTILABEL_METRICS
            | MULTIOUTPUT_METRICS) - METRICS_WITHOUT_SAMPLE_WEIGHT))
def test_multilabel_sample_weight_invariance(name):
    # multilabel indicator
    random_state = check_random_state(0)
    _, ya = make_multilabel_classification(n_features=1, n_classes=10,
                                           random_state=0, n_samples=50,
                                           allow_unlabeled=False)
    _, yb = make_multilabel_classification(n_features=1, n_classes=10,
                                           random_state=1, n_samples=50,
                                           allow_unlabeled=False)
    y_true = np.vstack([ya, yb])
    y_pred = np.vstack([ya, ya])
    y_score = random_state.randint(1, 4, size=y_true.shape)

    metric = ALL_METRICS[name]
    if name in THRESHOLDED_METRICS:
        check_sample_weight_invariance(name, metric, y_true, y_score)
    else:
        check_sample_weight_invariance(name, metric, y_true, y_pred)


@ignore_warnings
def test_no_averaging_labels():
    # test labels argument when not using averaging
    # in multi-class and multi-label cases
    y_true_multilabel = np.array([[1, 1, 0, 0], [1, 1, 0, 0]])
    y_pred_multilabel = np.array([[0, 0, 1, 1], [0, 1, 1, 0]])
    y_true_multiclass = np.array([0, 1, 2])
    y_pred_multiclass = np.array([0, 2, 3])
    labels = np.array([3, 0, 1, 2])
    _, inverse_labels = np.unique(labels, return_inverse=True)

    for name in METRICS_WITH_AVERAGING:
        for y_true, y_pred in [[y_true_multiclass, y_pred_multiclass],
                               [y_true_multilabel, y_pred_multilabel]]:
            if name not in MULTILABELS_METRICS and y_pred.ndim > 1:
                continue

            metric = ALL_METRICS[name]

            score_labels = metric(y_true, y_pred, labels=labels, average=None)
            score = metric(y_true, y_pred, average=None)
            assert_array_equal(score_labels, score[inverse_labels])


@pytest.mark.parametrize(
    'name',
    sorted(MULTILABELS_METRICS - {"unnormalized_multilabel_confusion_matrix"}))
def test_multilabel_label_permutations_invariance(name):
    random_state = check_random_state(0)
    n_samples, n_classes = 20, 4

    y_true = random_state.randint(0, 2, size=(n_samples, n_classes))
    y_score = random_state.randint(0, 2, size=(n_samples, n_classes))

    metric = ALL_METRICS[name]
    score = metric(y_true, y_score)

    for perm in permutations(range(n_classes), n_classes):
        y_score_perm = y_score[:, perm]
        y_true_perm = y_true[:, perm]

        current_score = metric(y_true_perm, y_score_perm)
        assert_almost_equal(score, current_score)


@pytest.mark.parametrize(
    'name', sorted(THRESHOLDED_MULTILABEL_METRICS | MULTIOUTPUT_METRICS))
def test_thresholded_multilabel_multioutput_permutations_invariance(name):
    random_state = check_random_state(0)
    n_samples, n_classes = 20, 4
    y_true = random_state.randint(0, 2, size=(n_samples, n_classes))
    y_score = random_state.normal(size=y_true.shape)

    # Makes sure all samples have at least one label. This works around errors
    # when running metrics where average="sample"
    y_true[y_true.sum(1) == 4, 0] = 0
    y_true[y_true.sum(1) == 0, 0] = 1

    metric = ALL_METRICS[name]
    score = metric(y_true, y_score)

    for perm in permutations(range(n_classes), n_classes):
        y_score_perm = y_score[:, perm]
        y_true_perm = y_true[:, perm]

        current_score = metric(y_true_perm, y_score_perm)
        assert_almost_equal(score, current_score)


@pytest.mark.parametrize(
    'name',
    sorted(set(THRESHOLDED_METRICS) - METRIC_UNDEFINED_BINARY_MULTICLASS))
def test_thresholded_metric_permutation_invariance(name):
    n_samples, n_classes = 100, 3
    random_state = check_random_state(0)

    y_score = random_state.rand(n_samples, n_classes)
    temp = np.exp(-y_score)
    y_score = temp / temp.sum(axis=-1).reshape(-1, 1)
    y_true = random_state.randint(0, n_classes, size=n_samples)

    metric = ALL_METRICS[name]
    score = metric(y_true, y_score)
    for perm in permutations(range(n_classes), n_classes):
        inverse_perm = np.zeros(n_classes, dtype=int)
        inverse_perm[list(perm)] = np.arange(n_classes)
        y_score_perm = y_score[:, inverse_perm]
        y_true_perm = np.take(perm, y_true)

        current_score = metric(y_true_perm, y_score_perm)
        assert_almost_equal(score, current_score)<|MERGE_RESOLUTION|>--- conflicted
+++ resolved
@@ -12,6 +12,7 @@
 from sklearn.datasets import make_multilabel_classification
 from sklearn.preprocessing import LabelBinarizer
 from sklearn.utils.multiclass import type_of_target
+from sklearn.utils.validation import _num_samples
 from sklearn.utils.validation import check_random_state
 from sklearn.utils import shuffle
 
@@ -20,7 +21,6 @@
 from sklearn.utils.testing import assert_array_equal
 from sklearn.utils.testing import assert_array_less
 from sklearn.utils.testing import ignore_warnings
-from sklearn.utils.testing import check_sample_weight_invariance
 
 from sklearn.metrics import accuracy_score
 from sklearn.metrics import average_precision_score
@@ -1131,8 +1131,6 @@
                     y_pred, y_pred_binarize, y_score)
 
 
-<<<<<<< HEAD
-=======
 @ignore_warnings
 def check_sample_weight_invariance(name, metric, y1, y2):
     rng = np.random.RandomState(0)
@@ -1213,7 +1211,6 @@
                                                 sample_weight]))
 
 
->>>>>>> 14295f9c
 @pytest.mark.parametrize(
     'name',
     sorted(

from functools import partial
from inspect import signature
from itertools import product
from itertools import chain
from itertools import permutations

import numpy as np
import scipy.sparse as sp

import pytest

from sklearn.datasets import make_multilabel_classification
from sklearn.preprocessing import LabelBinarizer
from sklearn.utils.multiclass import type_of_target
from sklearn.utils.validation import _num_samples
from sklearn.utils.validation import check_random_state
from sklearn.utils import shuffle

from sklearn.utils._testing import assert_allclose
from sklearn.utils._testing import assert_almost_equal
from sklearn.utils._testing import assert_array_equal
from sklearn.utils._testing import assert_array_less
from sklearn.utils._testing import ignore_warnings

from sklearn.metrics import accuracy_score
from sklearn.metrics import average_precision_score
from sklearn.metrics import balanced_accuracy_score
from sklearn.metrics import brier_score_loss
from sklearn.metrics import cohen_kappa_score
from sklearn.metrics import confusion_matrix
from sklearn.metrics import coverage_error
from sklearn.metrics import d2_tweedie_score
from sklearn.metrics import det_curve
from sklearn.metrics import explained_variance_score
from sklearn.metrics import f1_score
from sklearn.metrics import fbeta_score
from sklearn.metrics import hamming_loss
from sklearn.metrics import hinge_loss
from sklearn.metrics import jaccard_score
from sklearn.metrics import label_ranking_average_precision_score
from sklearn.metrics import label_ranking_loss
from sklearn.metrics import log_loss
from sklearn.metrics import max_error
from sklearn.metrics import matthews_corrcoef
from sklearn.metrics import mean_absolute_error
from sklearn.metrics import mean_absolute_percentage_error
from sklearn.metrics import mean_squared_error
from sklearn.metrics import mean_tweedie_deviance
from sklearn.metrics import mean_poisson_deviance
from sklearn.metrics import mean_gamma_deviance
from sklearn.metrics import median_absolute_error
from sklearn.metrics import multilabel_confusion_matrix
from sklearn.metrics import mean_pinball_loss
from sklearn.metrics import precision_recall_curve
from sklearn.metrics import precision_score
from sklearn.metrics import r2_score
from sklearn.metrics import recall_score
from sklearn.metrics import roc_auc_score
from sklearn.metrics import roc_curve
from sklearn.metrics import zero_one_loss
from sklearn.metrics import ndcg_score
from sklearn.metrics import dcg_score
from sklearn.metrics import top_k_accuracy_score

from sklearn.metrics._base import _average_binary_score


# Note toward developers about metric testing
# -------------------------------------------
# It is often possible to write one general test for several metrics:
#
#   - invariance properties, e.g. invariance to sample order
#   - common behavior for an argument, e.g. the "normalize" with value True
#     will return the mean of the metrics and with value False will return
#     the sum of the metrics.
#
# In order to improve the overall metric testing, it is a good idea to write
# first a specific test for the given metric and then add a general test for
# all metrics that have the same behavior.
#
# Two types of datastructures are used in order to implement this system:
# dictionaries of metrics and lists of metrics with common properties.
#
# Dictionaries of metrics
# ------------------------
# The goal of having those dictionaries is to have an easy way to call a
# particular metric and associate a name to each function:
#
#   - REGRESSION_METRICS: all regression metrics.
#   - CLASSIFICATION_METRICS: all classification metrics
#     which compare a ground truth and the estimated targets as returned by a
#     classifier.
#   - THRESHOLDED_METRICS: all classification metrics which
#     compare a ground truth and a score, e.g. estimated probabilities or
#     decision function (format might vary)
#
# Those dictionaries will be used to test systematically some invariance
# properties, e.g. invariance toward several input layout.
#

REGRESSION_METRICS = {
    "max_error": max_error,
    "mean_absolute_error": mean_absolute_error,
    "mean_squared_error": mean_squared_error,
    "mean_pinball_loss": mean_pinball_loss,
    "median_absolute_error": median_absolute_error,
    "mean_absolute_percentage_error": mean_absolute_percentage_error,
    "explained_variance_score": explained_variance_score,
    "r2_score": partial(r2_score, multioutput="variance_weighted"),
    "mean_normal_deviance": partial(mean_tweedie_deviance, power=0),
    "mean_poisson_deviance": mean_poisson_deviance,
    "mean_gamma_deviance": mean_gamma_deviance,
    "mean_compound_poisson_deviance": partial(mean_tweedie_deviance, power=1.4),
    "d2_tweedie_score": partial(d2_tweedie_score, power=1.4),
}

CLASSIFICATION_METRICS = {
    "accuracy_score": accuracy_score,
    "balanced_accuracy_score": balanced_accuracy_score,
    "adjusted_balanced_accuracy_score": partial(balanced_accuracy_score, adjusted=True),
    "unnormalized_accuracy_score": partial(accuracy_score, normalize=False),
    # `confusion_matrix` returns absolute values and hence behaves unnormalized
    # . Naming it with an unnormalized_ prefix is necessary for this module to
    # skip sample_weight scaling checks which will fail for unnormalized
    # metrics.
    "unnormalized_confusion_matrix": confusion_matrix,
    "normalized_confusion_matrix": lambda *args, **kwargs: (
        confusion_matrix(*args, **kwargs).astype("float")
        / confusion_matrix(*args, **kwargs).sum(axis=1)[:, np.newaxis]
    ),
    "unnormalized_multilabel_confusion_matrix": multilabel_confusion_matrix,
    "unnormalized_multilabel_confusion_matrix_sample": partial(
        multilabel_confusion_matrix, samplewise=True
    ),
    "hamming_loss": hamming_loss,
    "zero_one_loss": zero_one_loss,
    "unnormalized_zero_one_loss": partial(zero_one_loss, normalize=False),
    # These are needed to test averaging
    "jaccard_score": jaccard_score,
    "precision_score": precision_score,
    "recall_score": recall_score,
    "f1_score": f1_score,
    "f2_score": partial(fbeta_score, beta=2),
    "f0.5_score": partial(fbeta_score, beta=0.5),
    "matthews_corrcoef_score": matthews_corrcoef,
    "weighted_f0.5_score": partial(fbeta_score, average="weighted", beta=0.5),
    "weighted_f1_score": partial(f1_score, average="weighted"),
    "weighted_f2_score": partial(fbeta_score, average="weighted", beta=2),
    "weighted_precision_score": partial(precision_score, average="weighted"),
    "weighted_recall_score": partial(recall_score, average="weighted"),
    "weighted_jaccard_score": partial(jaccard_score, average="weighted"),
    "micro_f0.5_score": partial(fbeta_score, average="micro", beta=0.5),
    "micro_f1_score": partial(f1_score, average="micro"),
    "micro_f2_score": partial(fbeta_score, average="micro", beta=2),
    "micro_precision_score": partial(precision_score, average="micro"),
    "micro_recall_score": partial(recall_score, average="micro"),
    "micro_jaccard_score": partial(jaccard_score, average="micro"),
    "macro_f0.5_score": partial(fbeta_score, average="macro", beta=0.5),
    "macro_f1_score": partial(f1_score, average="macro"),
    "macro_f2_score": partial(fbeta_score, average="macro", beta=2),
    "macro_precision_score": partial(precision_score, average="macro"),
    "macro_recall_score": partial(recall_score, average="macro"),
    "macro_jaccard_score": partial(jaccard_score, average="macro"),
    "samples_f0.5_score": partial(fbeta_score, average="samples", beta=0.5),
    "samples_f1_score": partial(f1_score, average="samples"),
    "samples_f2_score": partial(fbeta_score, average="samples", beta=2),
    "samples_precision_score": partial(precision_score, average="samples"),
    "samples_recall_score": partial(recall_score, average="samples"),
    "samples_jaccard_score": partial(jaccard_score, average="samples"),
    "cohen_kappa_score": cohen_kappa_score,
}


def precision_recall_curve_padded_thresholds(*args, **kwargs):
    """
    The dimensions of precision-recall pairs and the threshold array as
    returned by the precision_recall_curve do not match. See
    func:`sklearn.metrics.precision_recall_curve`

    This prevents implicit conversion of return value triple to an higher
    dimensional np.array of dtype('float64') (it will be of dtype('object)
    instead). This again is needed for assert_array_equal to work correctly.

    As a workaround we pad the threshold array with NaN values to match
    the dimension of precision and recall arrays respectively.
    """
    precision, recall, thresholds = precision_recall_curve(*args, **kwargs)

    pad_threshholds = len(precision) - len(thresholds)

    return np.array(
        [
            precision,
            recall,
            np.pad(
                thresholds.astype(np.float64),
                pad_width=(0, pad_threshholds),
                mode="constant",
                constant_values=[np.nan],
            ),
        ]
    )


CURVE_METRICS = {
    "roc_curve": roc_curve,
    "precision_recall_curve": precision_recall_curve_padded_thresholds,
    "det_curve": det_curve,
}

THRESHOLDED_METRICS = {
    "coverage_error": coverage_error,
    "label_ranking_loss": label_ranking_loss,
    "log_loss": log_loss,
    "unnormalized_log_loss": partial(log_loss, normalize=False),
    "hinge_loss": hinge_loss,
    "brier_score_loss": brier_score_loss,
    "roc_auc_score": roc_auc_score,  # default: average="macro"
    "weighted_roc_auc": partial(roc_auc_score, average="weighted"),
    "samples_roc_auc": partial(roc_auc_score, average="samples"),
    "micro_roc_auc": partial(roc_auc_score, average="micro"),
    "ovr_roc_auc": partial(roc_auc_score, average="macro", multi_class="ovr"),
    "weighted_ovr_roc_auc": partial(
        roc_auc_score, average="weighted", multi_class="ovr"
    ),
    "ovo_roc_auc": partial(roc_auc_score, average="macro", multi_class="ovo"),
    "weighted_ovo_roc_auc": partial(
        roc_auc_score, average="weighted", multi_class="ovo"
    ),
    "partial_roc_auc": partial(roc_auc_score, max_fpr=0.5),
    "average_precision_score": average_precision_score,  # default: average="macro"
    "weighted_average_precision_score": partial(
        average_precision_score, average="weighted"
    ),
    "samples_average_precision_score": partial(
        average_precision_score, average="samples"
    ),
    "micro_average_precision_score": partial(average_precision_score, average="micro"),
    "label_ranking_average_precision_score": label_ranking_average_precision_score,
    "ndcg_score": ndcg_score,
    "dcg_score": dcg_score,
    "top_k_accuracy_score": top_k_accuracy_score,
}

ALL_METRICS = dict()
ALL_METRICS.update(THRESHOLDED_METRICS)
ALL_METRICS.update(CLASSIFICATION_METRICS)
ALL_METRICS.update(REGRESSION_METRICS)
ALL_METRICS.update(CURVE_METRICS)

# Lists of metrics with common properties
# ---------------------------------------
# Lists of metrics with common properties are used to test systematically some
# functionalities and invariance, e.g. SYMMETRIC_METRICS lists all metrics that
# are symmetric with respect to their input argument y_true and y_pred.
#
# When you add a new metric or functionality, check if a general test
# is already written.

# Those metrics don't support binary inputs
METRIC_UNDEFINED_BINARY = {
    "samples_f0.5_score",
    "samples_f1_score",
    "samples_f2_score",
    "samples_precision_score",
    "samples_recall_score",
    "samples_jaccard_score",
    "coverage_error",
    "unnormalized_multilabel_confusion_matrix_sample",
    "label_ranking_loss",
    "label_ranking_average_precision_score",
    "dcg_score",
    "ndcg_score",
}

# Those metrics don't support multiclass inputs
METRIC_UNDEFINED_MULTICLASS = {
    "brier_score_loss",
    "micro_roc_auc",
    "samples_roc_auc",
    "partial_roc_auc",
    "roc_auc_score",
    "weighted_roc_auc",
    "average_precision_score",
    "weighted_average_precision_score",
    "micro_average_precision_score",
    "samples_average_precision_score",
    "jaccard_score",
    # with default average='binary', multiclass is prohibited
    "precision_score",
    "recall_score",
    "f1_score",
    "f2_score",
    "f0.5_score",
    # curves
    "roc_curve",
    "precision_recall_curve",
    "det_curve",
}

# Metric undefined with "binary" or "multiclass" input
METRIC_UNDEFINED_BINARY_MULTICLASS = METRIC_UNDEFINED_BINARY.union(
    METRIC_UNDEFINED_MULTICLASS
)

# Metrics with an "average" argument
METRICS_WITH_AVERAGING = {
    "precision_score",
    "recall_score",
    "f1_score",
    "f2_score",
    "f0.5_score",
    "jaccard_score",
}

# Threshold-based metrics with an "average" argument
THRESHOLDED_METRICS_WITH_AVERAGING = {
    "roc_auc_score",
    "average_precision_score",
    "partial_roc_auc",
}

# Metrics with a "pos_label" argument
METRICS_WITH_POS_LABEL = {
    "roc_curve",
    "precision_recall_curve",
    "det_curve",
    "brier_score_loss",
    "precision_score",
    "recall_score",
    "f1_score",
    "f2_score",
    "f0.5_score",
    "jaccard_score",
    "average_precision_score",
    "weighted_average_precision_score",
    "micro_average_precision_score",
    "samples_average_precision_score",
}

# Metrics with a "labels" argument
# TODO: Handle multi_class metrics that has a labels argument as well as a
# decision function argument. e.g hinge_loss
METRICS_WITH_LABELS = {
    "unnormalized_confusion_matrix",
    "normalized_confusion_matrix",
    "roc_curve",
    "precision_recall_curve",
    "det_curve",
    "precision_score",
    "recall_score",
    "f1_score",
    "f2_score",
    "f0.5_score",
    "jaccard_score",
    "weighted_f0.5_score",
    "weighted_f1_score",
    "weighted_f2_score",
    "weighted_precision_score",
    "weighted_recall_score",
    "weighted_jaccard_score",
    "micro_f0.5_score",
    "micro_f1_score",
    "micro_f2_score",
    "micro_precision_score",
    "micro_recall_score",
    "micro_jaccard_score",
    "macro_f0.5_score",
    "macro_f1_score",
    "macro_f2_score",
    "macro_precision_score",
    "macro_recall_score",
    "macro_jaccard_score",
    "unnormalized_multilabel_confusion_matrix",
    "unnormalized_multilabel_confusion_matrix_sample",
    "cohen_kappa_score",
}

# Metrics with a "normalize" option
METRICS_WITH_NORMALIZE_OPTION = {
    "accuracy_score",
    "top_k_accuracy_score",
    "zero_one_loss",
}

# Threshold-based metrics with "multilabel-indicator" format support
THRESHOLDED_MULTILABEL_METRICS = {
    "log_loss",
    "unnormalized_log_loss",
    "roc_auc_score",
    "weighted_roc_auc",
    "samples_roc_auc",
    "micro_roc_auc",
    "partial_roc_auc",
    "average_precision_score",
    "weighted_average_precision_score",
    "samples_average_precision_score",
    "micro_average_precision_score",
    "coverage_error",
    "label_ranking_loss",
    "ndcg_score",
    "dcg_score",
    "label_ranking_average_precision_score",
}

# Classification metrics with  "multilabel-indicator" format
MULTILABELS_METRICS = {
    "accuracy_score",
    "unnormalized_accuracy_score",
    "hamming_loss",
    "zero_one_loss",
    "unnormalized_zero_one_loss",
    "weighted_f0.5_score",
    "weighted_f1_score",
    "weighted_f2_score",
    "weighted_precision_score",
    "weighted_recall_score",
    "weighted_jaccard_score",
    "macro_f0.5_score",
    "macro_f1_score",
    "macro_f2_score",
    "macro_precision_score",
    "macro_recall_score",
    "macro_jaccard_score",
    "micro_f0.5_score",
    "micro_f1_score",
    "micro_f2_score",
    "micro_precision_score",
    "micro_recall_score",
    "micro_jaccard_score",
    "unnormalized_multilabel_confusion_matrix",
    "samples_f0.5_score",
    "samples_f1_score",
    "samples_f2_score",
    "samples_precision_score",
    "samples_recall_score",
    "samples_jaccard_score",
}

# Regression metrics with "multioutput-continuous" format support
MULTIOUTPUT_METRICS = {
    "mean_absolute_error",
    "median_absolute_error",
    "mean_squared_error",
    "r2_score",
    "explained_variance_score",
    "mean_absolute_percentage_error",
    "mean_pinball_loss",
}

# Symmetric with respect to their input arguments y_true and y_pred
# metric(y_true, y_pred) == metric(y_pred, y_true).
SYMMETRIC_METRICS = {
    "accuracy_score",
    "unnormalized_accuracy_score",
    "hamming_loss",
    "zero_one_loss",
    "unnormalized_zero_one_loss",
    "micro_jaccard_score",
    "macro_jaccard_score",
    "jaccard_score",
    "samples_jaccard_score",
    "f1_score",
    "micro_f1_score",
    "macro_f1_score",
    "weighted_recall_score",
    # P = R = F = accuracy in multiclass case
    "micro_f0.5_score",
    "micro_f1_score",
    "micro_f2_score",
    "micro_precision_score",
    "micro_recall_score",
    "matthews_corrcoef_score",
    "mean_absolute_error",
    "mean_squared_error",
    "median_absolute_error",
    "max_error",
    # Pinball loss is only symmetric for alpha=0.5 which is the default.
    "mean_pinball_loss",
    "cohen_kappa_score",
    "mean_normal_deviance",
}

# Asymmetric with respect to their input arguments y_true and y_pred
# metric(y_true, y_pred) != metric(y_pred, y_true).
NOT_SYMMETRIC_METRICS = {
    "balanced_accuracy_score",
    "adjusted_balanced_accuracy_score",
    "explained_variance_score",
    "r2_score",
    "unnormalized_confusion_matrix",
    "normalized_confusion_matrix",
    "roc_curve",
    "precision_recall_curve",
    "det_curve",
    "precision_score",
    "recall_score",
    "f2_score",
    "f0.5_score",
    "weighted_f0.5_score",
    "weighted_f1_score",
    "weighted_f2_score",
    "weighted_precision_score",
    "weighted_jaccard_score",
    "unnormalized_multilabel_confusion_matrix",
<<<<<<< HEAD

    "macro_f0.5_score", "macro_f2_score", "macro_precision_score",
    "macro_recall_score", "hinge_loss",
    "mean_gamma_deviance", "mean_poisson_deviance",
    "mean_compound_poisson_deviance", "mean_absolute_percentage_error"
=======
    "macro_f0.5_score",
    "macro_f2_score",
    "macro_precision_score",
    "macro_recall_score",
    "log_loss",
    "hinge_loss",
    "mean_gamma_deviance",
    "mean_poisson_deviance",
    "mean_compound_poisson_deviance",
    "d2_tweedie_score",
    "mean_absolute_percentage_error",
>>>>>>> 1a7cdbf0
}


# No Sample weight support
METRICS_WITHOUT_SAMPLE_WEIGHT = {
    "median_absolute_error",
    "max_error",
    "ovo_roc_auc",
    "weighted_ovo_roc_auc",
}

METRICS_REQUIRE_POSITIVE_Y = {
    "mean_poisson_deviance",
    "mean_gamma_deviance",
    "mean_compound_poisson_deviance",
    "d2_tweedie_score",
}


def _require_positive_targets(y1, y2):
    """Make targets strictly positive"""
    offset = abs(min(y1.min(), y2.min())) + 1
    y1 += offset
    y2 += offset
    return y1, y2


def test_symmetry_consistency():

    # We shouldn't forget any metrics
    assert (
        SYMMETRIC_METRICS
        | NOT_SYMMETRIC_METRICS
        | set(THRESHOLDED_METRICS)
        | METRIC_UNDEFINED_BINARY_MULTICLASS
    ) == set(ALL_METRICS)

    assert (SYMMETRIC_METRICS & NOT_SYMMETRIC_METRICS) == set()


@pytest.mark.parametrize("name", sorted(SYMMETRIC_METRICS))
def test_symmetric_metric(name):
    # Test the symmetry of score and loss functions
    random_state = check_random_state(0)
    y_true = random_state.randint(0, 2, size=(20,))
    y_pred = random_state.randint(0, 2, size=(20,))

    if name in METRICS_REQUIRE_POSITIVE_Y:
        y_true, y_pred = _require_positive_targets(y_true, y_pred)

    y_true_bin = random_state.randint(0, 2, size=(20, 25))
    y_pred_bin = random_state.randint(0, 2, size=(20, 25))

    metric = ALL_METRICS[name]
    if name in METRIC_UNDEFINED_BINARY:
        if name in MULTILABELS_METRICS:
            assert_allclose(
                metric(y_true_bin, y_pred_bin),
                metric(y_pred_bin, y_true_bin),
                err_msg="%s is not symmetric" % name,
            )
        else:
            assert False, "This case is currently unhandled"
    else:
        assert_allclose(
            metric(y_true, y_pred),
            metric(y_pred, y_true),
            err_msg="%s is not symmetric" % name,
        )


@pytest.mark.parametrize("name", sorted(NOT_SYMMETRIC_METRICS))
def test_not_symmetric_metric(name):
    # Test the symmetry of score and loss functions
    random_state = check_random_state(0)
    y_true = random_state.randint(0, 2, size=(20,))
    y_pred = random_state.randint(0, 2, size=(20,))

    if name in METRICS_REQUIRE_POSITIVE_Y:
        y_true, y_pred = _require_positive_targets(y_true, y_pred)

    metric = ALL_METRICS[name]

    # use context manager to supply custom error message
    with pytest.raises(AssertionError):
        assert_array_equal(metric(y_true, y_pred), metric(y_pred, y_true))
        raise ValueError("%s seems to be symmetric" % name)


@pytest.mark.parametrize(
    "name", sorted(set(ALL_METRICS) - METRIC_UNDEFINED_BINARY_MULTICLASS)
)
def test_sample_order_invariance(name):
    random_state = check_random_state(0)
    y_true = random_state.randint(0, 2, size=(20,))
    y_pred = random_state.randint(0, 2, size=(20,))

    if name in METRICS_REQUIRE_POSITIVE_Y:
        y_true, y_pred = _require_positive_targets(y_true, y_pred)

    y_true_shuffle, y_pred_shuffle = shuffle(y_true, y_pred, random_state=0)

    with ignore_warnings():
        metric = ALL_METRICS[name]
        assert_allclose(
            metric(y_true, y_pred),
            metric(y_true_shuffle, y_pred_shuffle),
            err_msg="%s is not sample order invariant" % name,
        )


@ignore_warnings
def test_sample_order_invariance_multilabel_and_multioutput():
    random_state = check_random_state(0)

    # Generate some data
    y_true = random_state.randint(0, 2, size=(20, 25))
    y_pred = random_state.randint(0, 2, size=(20, 25))
    y_score = random_state.normal(size=y_true.shape)

    y_true_shuffle, y_pred_shuffle, y_score_shuffle = shuffle(
        y_true, y_pred, y_score, random_state=0
    )

    for name in MULTILABELS_METRICS:
        metric = ALL_METRICS[name]
        assert_allclose(
            metric(y_true, y_pred),
            metric(y_true_shuffle, y_pred_shuffle),
            err_msg="%s is not sample order invariant" % name,
        )

    for name in THRESHOLDED_MULTILABEL_METRICS:
        metric = ALL_METRICS[name]
        assert_allclose(
            metric(y_true, y_score),
            metric(y_true_shuffle, y_score_shuffle),
            err_msg="%s is not sample order invariant" % name,
        )

    for name in MULTIOUTPUT_METRICS:
        metric = ALL_METRICS[name]
        assert_allclose(
            metric(y_true, y_score),
            metric(y_true_shuffle, y_score_shuffle),
            err_msg="%s is not sample order invariant" % name,
        )
        assert_allclose(
            metric(y_true, y_pred),
            metric(y_true_shuffle, y_pred_shuffle),
            err_msg="%s is not sample order invariant" % name,
        )


@pytest.mark.parametrize(
    "name", sorted(set(ALL_METRICS) - METRIC_UNDEFINED_BINARY_MULTICLASS)
)
def test_format_invariance_with_1d_vectors(name):
    random_state = check_random_state(0)
    y1 = random_state.randint(0, 2, size=(20,))
    y2 = random_state.randint(0, 2, size=(20,))

    if name in METRICS_REQUIRE_POSITIVE_Y:
        y1, y2 = _require_positive_targets(y1, y2)

    y1_list = list(y1)
    y2_list = list(y2)

    y1_1d, y2_1d = np.array(y1), np.array(y2)
    assert_array_equal(y1_1d.ndim, 1)
    assert_array_equal(y2_1d.ndim, 1)
    y1_column = np.reshape(y1_1d, (-1, 1))
    y2_column = np.reshape(y2_1d, (-1, 1))
    y1_row = np.reshape(y1_1d, (1, -1))
    y2_row = np.reshape(y2_1d, (1, -1))

    with ignore_warnings():
        metric = ALL_METRICS[name]

        measure = metric(y1, y2)

        assert_allclose(
            metric(y1_list, y2_list),
            measure,
            err_msg="%s is not representation invariant with list" % name,
        )

        assert_allclose(
            metric(y1_1d, y2_1d),
            measure,
            err_msg="%s is not representation invariant with np-array-1d" % name,
        )

        assert_allclose(
            metric(y1_column, y2_column),
            measure,
            err_msg="%s is not representation invariant with np-array-column" % name,
        )

        # Mix format support
        assert_allclose(
            metric(y1_1d, y2_list),
            measure,
            err_msg="%s is not representation invariant with mix np-array-1d and list"
            % name,
        )

        assert_allclose(
            metric(y1_list, y2_1d),
            measure,
            err_msg="%s is not representation invariant with mix np-array-1d and list"
            % name,
        )

        assert_allclose(
            metric(y1_1d, y2_column),
            measure,
            err_msg=(
                "%s is not representation invariant with mix "
                "np-array-1d and np-array-column"
            )
            % name,
        )

        assert_allclose(
            metric(y1_column, y2_1d),
            measure,
            err_msg=(
                "%s is not representation invariant with mix "
                "np-array-1d and np-array-column"
            )
            % name,
        )

        assert_allclose(
            metric(y1_list, y2_column),
            measure,
            err_msg=(
                "%s is not representation invariant with mix list and np-array-column"
            )
            % name,
        )

        assert_allclose(
            metric(y1_column, y2_list),
            measure,
            err_msg=(
                "%s is not representation invariant with mix list and np-array-column"
            )
            % name,
        )

        # These mix representations aren't allowed
        with pytest.raises(ValueError):
            metric(y1_1d, y2_row)
        with pytest.raises(ValueError):
            metric(y1_row, y2_1d)
        with pytest.raises(ValueError):
            metric(y1_list, y2_row)
        with pytest.raises(ValueError):
            metric(y1_row, y2_list)
        with pytest.raises(ValueError):
            metric(y1_column, y2_row)
        with pytest.raises(ValueError):
            metric(y1_row, y2_column)

        # NB: We do not test for y1_row, y2_row as these may be
        # interpreted as multilabel or multioutput data.
        if name not in (
            MULTIOUTPUT_METRICS | THRESHOLDED_MULTILABEL_METRICS | MULTILABELS_METRICS
        ):
            with pytest.raises(ValueError):
                metric(y1_row, y2_row)


@pytest.mark.parametrize(
    "name", sorted(set(CLASSIFICATION_METRICS) - METRIC_UNDEFINED_BINARY_MULTICLASS)
)
def test_classification_invariance_string_vs_numbers_labels(name):
    # Ensure that classification metrics with string labels are invariant
    random_state = check_random_state(0)
    y1 = random_state.randint(0, 2, size=(20,))
    y2 = random_state.randint(0, 2, size=(20,))

    y1_str = np.array(["eggs", "spam"])[y1]
    y2_str = np.array(["eggs", "spam"])[y2]

    pos_label_str = "spam"
    labels_str = ["eggs", "spam"]

    with ignore_warnings():
        metric = CLASSIFICATION_METRICS[name]
        measure_with_number = metric(y1, y2)

        # Ugly, but handle case with a pos_label and label
        metric_str = metric
        if name in METRICS_WITH_POS_LABEL:
            metric_str = partial(metric_str, pos_label=pos_label_str)

        measure_with_str = metric_str(y1_str, y2_str)

        assert_array_equal(
            measure_with_number,
            measure_with_str,
            err_msg="{0} failed string vs number invariance test".format(name),
        )

        measure_with_strobj = metric_str(y1_str.astype("O"), y2_str.astype("O"))
        assert_array_equal(
            measure_with_number,
            measure_with_strobj,
            err_msg="{0} failed string object vs number invariance test".format(name),
        )

        if name in METRICS_WITH_LABELS:
            metric_str = partial(metric_str, labels=labels_str)
            measure_with_str = metric_str(y1_str, y2_str)
            assert_array_equal(
                measure_with_number,
                measure_with_str,
                err_msg="{0} failed string vs number  invariance test".format(name),
            )

            measure_with_strobj = metric_str(y1_str.astype("O"), y2_str.astype("O"))
            assert_array_equal(
                measure_with_number,
                measure_with_strobj,
                err_msg="{0} failed string vs number  invariance test".format(name),
            )


@pytest.mark.parametrize("name", THRESHOLDED_METRICS)
def test_thresholded_invariance_string_vs_numbers_labels(name):
    # Ensure that thresholded metrics with string labels are invariant
    random_state = check_random_state(0)
    y1 = random_state.randint(0, 2, size=(20,))
    y2 = random_state.randint(0, 2, size=(20,))

    y1_str = np.array(["eggs", "spam"])[y1]

    pos_label_str = "spam"

    with ignore_warnings():
        metric = THRESHOLDED_METRICS[name]
        if name not in METRIC_UNDEFINED_BINARY:
            # Ugly, but handle case with a pos_label and label
            metric_str = metric
            if name in METRICS_WITH_POS_LABEL:
                metric_str = partial(metric_str, pos_label=pos_label_str)

            measure_with_number = metric(y1, y2)
            measure_with_str = metric_str(y1_str, y2)
            assert_array_equal(
                measure_with_number,
                measure_with_str,
                err_msg="{0} failed string vs number invariance test".format(name),
            )

            measure_with_strobj = metric_str(y1_str.astype("O"), y2)
            assert_array_equal(
                measure_with_number,
                measure_with_strobj,
                err_msg="{0} failed string object vs number invariance test".format(
                    name
                ),
            )
        else:
            # TODO those metrics doesn't support string label yet
            with pytest.raises(ValueError):
                metric(y1_str, y2)
            with pytest.raises(ValueError):
                metric(y1_str.astype("O"), y2)


invalids_nan_inf = [
    ([0, 1], [np.inf, np.inf]),
    ([0, 1], [np.nan, np.nan]),
    ([0, 1], [np.nan, np.inf]),
    ([0, 1], [np.inf, 1]),
    ([0, 1], [np.nan, 1]),
]


@pytest.mark.parametrize(
    "metric", chain(THRESHOLDED_METRICS.values(), REGRESSION_METRICS.values())
)
@pytest.mark.parametrize("y_true, y_score", invalids_nan_inf)
def test_regression_thresholded_inf_nan_input(metric, y_true, y_score):
    with pytest.raises(ValueError, match=r"contains (NaN|infinity)"):
        metric(y_true, y_score)


@pytest.mark.parametrize("metric", CLASSIFICATION_METRICS.values())
@pytest.mark.parametrize(
    "y_true, y_score",
    invalids_nan_inf +
    # Add an additional case for classification only
    # non-regression test for:
    # https://github.com/scikit-learn/scikit-learn/issues/6809
    [
        ([np.nan, 1, 2], [1, 2, 3]),
        ([np.inf, 1, 2], [1, 2, 3]),
    ],  # type: ignore
)
def test_classification_inf_nan_input(metric, y_true, y_score):
    """check that classification metrics raise a message mentioning the
    occurrence of non-finite values in the target vectors."""
    if not np.isfinite(y_true).all():
        input_name = "y_true"
        if np.isnan(y_true).any():
            unexpected_value = "NaN"
        else:
            unexpected_value = "infinity or a value too large"
    else:
        input_name = "y_pred"
        if np.isnan(y_score).any():
            unexpected_value = "NaN"
        else:
            unexpected_value = "infinity or a value too large"

    err_msg = f"Input {input_name} contains {unexpected_value}"

    with pytest.raises(ValueError, match=err_msg):
        metric(y_true, y_score)


@pytest.mark.parametrize("metric", CLASSIFICATION_METRICS.values())
def test_classification_binary_continuous_input(metric):
    """check that classification metrics raise a message of mixed type data
    with continuous/binary target vectors."""
    y_true, y_score = ["a", "b", "a"], [0.1, 0.2, 0.3]
    err_msg = (
        "Classification metrics can't handle a mix of binary and continuous targets"
    )
    with pytest.raises(ValueError, match=err_msg):
        metric(y_true, y_score)


@ignore_warnings
def check_single_sample(name):
    # Non-regression test: scores should work with a single sample.
    # This is important for leave-one-out cross validation.
    # Score functions tested are those that formerly called np.squeeze,
    # which turns an array of size 1 into a 0-d array (!).
    metric = ALL_METRICS[name]

    # assert that no exception is thrown
    if name in METRICS_REQUIRE_POSITIVE_Y:
        values = [1, 2]
    else:
        values = [0, 1]
    for i, j in product(values, repeat=2):
        metric([i], [j])


@ignore_warnings
def check_single_sample_multioutput(name):
    metric = ALL_METRICS[name]
    for i, j, k, l in product([0, 1], repeat=4):
        metric(np.array([[i, j]]), np.array([[k, l]]))


@pytest.mark.parametrize(
    "name",
    sorted(
        set(ALL_METRICS)
        # Those metrics are not always defined with one sample
        # or in multiclass classification
        - METRIC_UNDEFINED_BINARY_MULTICLASS
        - set(THRESHOLDED_METRICS)
    ),
)
def test_single_sample(name):
    check_single_sample(name)


@pytest.mark.parametrize("name", sorted(MULTIOUTPUT_METRICS | MULTILABELS_METRICS))
def test_single_sample_multioutput(name):
    check_single_sample_multioutput(name)


@pytest.mark.parametrize("name", sorted(MULTIOUTPUT_METRICS))
def test_multioutput_number_of_output_differ(name):
    y_true = np.array([[1, 0, 0, 1], [0, 1, 1, 1], [1, 1, 0, 1]])
    y_pred = np.array([[0, 0], [1, 0], [0, 0]])

    metric = ALL_METRICS[name]
    with pytest.raises(ValueError):
        metric(y_true, y_pred)


@pytest.mark.parametrize("name", sorted(MULTIOUTPUT_METRICS))
def test_multioutput_regression_invariance_to_dimension_shuffling(name):
    # test invariance to dimension shuffling
    random_state = check_random_state(0)
    y_true = random_state.uniform(0, 2, size=(20, 5))
    y_pred = random_state.uniform(0, 2, size=(20, 5))

    metric = ALL_METRICS[name]
    error = metric(y_true, y_pred)

    for _ in range(3):
        perm = random_state.permutation(y_true.shape[1])
        assert_allclose(
            metric(y_true[:, perm], y_pred[:, perm]),
            error,
            err_msg="%s is not dimension shuffling invariant" % (name),
        )


@ignore_warnings
def test_multilabel_representation_invariance():
    # Generate some data
    n_classes = 4
    n_samples = 50

    _, y1 = make_multilabel_classification(
        n_features=1,
        n_classes=n_classes,
        random_state=0,
        n_samples=n_samples,
        allow_unlabeled=True,
    )
    _, y2 = make_multilabel_classification(
        n_features=1,
        n_classes=n_classes,
        random_state=1,
        n_samples=n_samples,
        allow_unlabeled=True,
    )

    # To make sure at least one empty label is present
    y1 = np.vstack([y1, [[0] * n_classes]])
    y2 = np.vstack([y2, [[0] * n_classes]])

    y1_sparse_indicator = sp.coo_matrix(y1)
    y2_sparse_indicator = sp.coo_matrix(y2)

    y1_list_array_indicator = list(y1)
    y2_list_array_indicator = list(y2)

    y1_list_list_indicator = [list(a) for a in y1_list_array_indicator]
    y2_list_list_indicator = [list(a) for a in y2_list_array_indicator]

    for name in MULTILABELS_METRICS:
        metric = ALL_METRICS[name]

        # XXX cruel hack to work with partial functions
        if isinstance(metric, partial):
            metric.__module__ = "tmp"
            metric.__name__ = name

        measure = metric(y1, y2)

        # Check representation invariance
        assert_allclose(
            metric(y1_sparse_indicator, y2_sparse_indicator),
            measure,
            err_msg=(
                "%s failed representation invariance between "
                "dense and sparse indicator formats."
            )
            % name,
        )
        assert_almost_equal(
            metric(y1_list_list_indicator, y2_list_list_indicator),
            measure,
            err_msg=(
                "%s failed representation invariance  "
                "between dense array and list of list "
                "indicator formats."
            )
            % name,
        )
        assert_almost_equal(
            metric(y1_list_array_indicator, y2_list_array_indicator),
            measure,
            err_msg=(
                "%s failed representation invariance  "
                "between dense and list of array "
                "indicator formats."
            )
            % name,
        )


@pytest.mark.parametrize("name", sorted(MULTILABELS_METRICS))
def test_raise_value_error_multilabel_sequences(name):
    # make sure the multilabel-sequence format raises ValueError
    multilabel_sequences = [
        [[1], [2], [0, 1]],
        [(), (2), (0, 1)],
        [[]],
        [()],
        np.array([[], [1, 2]], dtype="object"),
    ]

    metric = ALL_METRICS[name]
    for seq in multilabel_sequences:
        with pytest.raises(ValueError):
            metric(seq, seq)


@pytest.mark.parametrize("name", sorted(METRICS_WITH_NORMALIZE_OPTION))
def test_normalize_option_binary_classification(name):
    # Test in the binary case
    n_classes = 2
    n_samples = 20
    random_state = check_random_state(0)

    y_true = random_state.randint(0, n_classes, size=(n_samples,))
    y_pred = random_state.randint(0, n_classes, size=(n_samples,))
    y_score = random_state.normal(size=y_true.shape)

    metrics = ALL_METRICS[name]
    pred = y_score if name in THRESHOLDED_METRICS else y_pred
    measure_normalized = metrics(y_true, pred, normalize=True)
    measure_not_normalized = metrics(y_true, pred, normalize=False)

    assert_array_less(
        -1.0 * measure_normalized,
        0,
        err_msg="We failed to test correctly the normalize option",
    )

    assert_allclose(
        measure_normalized,
        measure_not_normalized / n_samples,
        err_msg=f"Failed with {name}",
    )


@pytest.mark.parametrize("name", sorted(METRICS_WITH_NORMALIZE_OPTION))
def test_normalize_option_multiclass_classification(name):
    # Test in the multiclass case
    n_classes = 4
    n_samples = 20
    random_state = check_random_state(0)

    y_true = random_state.randint(0, n_classes, size=(n_samples,))
    y_pred = random_state.randint(0, n_classes, size=(n_samples,))
    y_score = random_state.uniform(size=(n_samples, n_classes))

    metrics = ALL_METRICS[name]
    pred = y_score if name in THRESHOLDED_METRICS else y_pred
    measure_normalized = metrics(y_true, pred, normalize=True)
    measure_not_normalized = metrics(y_true, pred, normalize=False)

    assert_array_less(
        -1.0 * measure_normalized,
        0,
        err_msg="We failed to test correctly the normalize option",
    )

    assert_allclose(
        measure_normalized,
        measure_not_normalized / n_samples,
        err_msg=f"Failed with {name}",
    )


@pytest.mark.parametrize(
    "name", sorted(METRICS_WITH_NORMALIZE_OPTION.intersection(MULTILABELS_METRICS))
)
def test_normalize_option_multilabel_classification(name):
    # Test in the multilabel case
    n_classes = 4
    n_samples = 100
    random_state = check_random_state(0)

    # for both random_state 0 and 1, y_true and y_pred has at least one
    # unlabelled entry
    _, y_true = make_multilabel_classification(
        n_features=1,
        n_classes=n_classes,
        random_state=0,
        allow_unlabeled=True,
        n_samples=n_samples,
    )
    _, y_pred = make_multilabel_classification(
        n_features=1,
        n_classes=n_classes,
        random_state=1,
        allow_unlabeled=True,
        n_samples=n_samples,
    )

    y_score = random_state.uniform(size=y_true.shape)

    # To make sure at least one empty label is present
    y_true += [0] * n_classes
    y_pred += [0] * n_classes

    metrics = ALL_METRICS[name]
    pred = y_score if name in THRESHOLDED_METRICS else y_pred
    measure_normalized = metrics(y_true, pred, normalize=True)
    measure_not_normalized = metrics(y_true, pred, normalize=False)

    assert_array_less(
        -1.0 * measure_normalized,
        0,
        err_msg="We failed to test correctly the normalize option",
    )

    assert_allclose(
        measure_normalized,
        measure_not_normalized / n_samples,
        err_msg=f"Failed with {name}",
    )


@ignore_warnings
def _check_averaging(
    metric, y_true, y_pred, y_true_binarize, y_pred_binarize, is_multilabel
):
    n_samples, n_classes = y_true_binarize.shape

    # No averaging
    label_measure = metric(y_true, y_pred, average=None)
    assert_allclose(
        label_measure,
        [
            metric(y_true_binarize[:, i], y_pred_binarize[:, i])
            for i in range(n_classes)
        ],
    )

    # Micro measure
    micro_measure = metric(y_true, y_pred, average="micro")
    assert_allclose(
        micro_measure, metric(y_true_binarize.ravel(), y_pred_binarize.ravel())
    )

    # Macro measure
    macro_measure = metric(y_true, y_pred, average="macro")
    assert_allclose(macro_measure, np.mean(label_measure))

    # Weighted measure
    weights = np.sum(y_true_binarize, axis=0, dtype=int)

    if np.sum(weights) != 0:
        weighted_measure = metric(y_true, y_pred, average="weighted")
        assert_allclose(weighted_measure, np.average(label_measure, weights=weights))
    else:
        weighted_measure = metric(y_true, y_pred, average="weighted")
        assert_allclose(weighted_measure, 0)

    # Sample measure
    if is_multilabel:
        sample_measure = metric(y_true, y_pred, average="samples")
        assert_allclose(
            sample_measure,
            np.mean(
                [
                    metric(y_true_binarize[i], y_pred_binarize[i])
                    for i in range(n_samples)
                ]
            ),
        )

    with pytest.raises(ValueError):
        metric(y_true, y_pred, average="unknown")
    with pytest.raises(ValueError):
        metric(y_true, y_pred, average="garbage")


def check_averaging(name, y_true, y_true_binarize, y_pred, y_pred_binarize, y_score):
    is_multilabel = type_of_target(y_true).startswith("multilabel")

    metric = ALL_METRICS[name]

    if name in METRICS_WITH_AVERAGING:
        _check_averaging(
            metric, y_true, y_pred, y_true_binarize, y_pred_binarize, is_multilabel
        )
    elif name in THRESHOLDED_METRICS_WITH_AVERAGING:
        _check_averaging(
            metric, y_true, y_score, y_true_binarize, y_score, is_multilabel
        )
    else:
        raise ValueError("Metric is not recorded as having an average option")


@pytest.mark.parametrize("name", sorted(METRICS_WITH_AVERAGING))
def test_averaging_multiclass(name):
    n_samples, n_classes = 50, 3
    random_state = check_random_state(0)
    y_true = random_state.randint(0, n_classes, size=(n_samples,))
    y_pred = random_state.randint(0, n_classes, size=(n_samples,))
    y_score = random_state.uniform(size=(n_samples, n_classes))

    lb = LabelBinarizer().fit(y_true)
    y_true_binarize = lb.transform(y_true)
    y_pred_binarize = lb.transform(y_pred)

    check_averaging(name, y_true, y_true_binarize, y_pred, y_pred_binarize, y_score)


@pytest.mark.parametrize(
    "name", sorted(METRICS_WITH_AVERAGING | THRESHOLDED_METRICS_WITH_AVERAGING)
)
def test_averaging_multilabel(name):
    n_samples, n_classes = 40, 5
    _, y = make_multilabel_classification(
        n_features=1,
        n_classes=n_classes,
        random_state=5,
        n_samples=n_samples,
        allow_unlabeled=False,
    )
    y_true = y[:20]
    y_pred = y[20:]
    y_score = check_random_state(0).normal(size=(20, n_classes))
    y_true_binarize = y_true
    y_pred_binarize = y_pred

    check_averaging(name, y_true, y_true_binarize, y_pred, y_pred_binarize, y_score)


@pytest.mark.parametrize("name", sorted(METRICS_WITH_AVERAGING))
def test_averaging_multilabel_all_zeroes(name):
    y_true = np.zeros((20, 3))
    y_pred = np.zeros((20, 3))
    y_score = np.zeros((20, 3))
    y_true_binarize = y_true
    y_pred_binarize = y_pred

    check_averaging(name, y_true, y_true_binarize, y_pred, y_pred_binarize, y_score)


def test_averaging_binary_multilabel_all_zeroes():
    y_true = np.zeros((20, 3))
    y_pred = np.zeros((20, 3))
    y_true_binarize = y_true
    y_pred_binarize = y_pred
    # Test _average_binary_score for weight.sum() == 0
    binary_metric = lambda y_true, y_score, average="macro": _average_binary_score(
        precision_score, y_true, y_score, average
    )
    _check_averaging(
        binary_metric,
        y_true,
        y_pred,
        y_true_binarize,
        y_pred_binarize,
        is_multilabel=True,
    )


@pytest.mark.parametrize("name", sorted(METRICS_WITH_AVERAGING))
def test_averaging_multilabel_all_ones(name):
    y_true = np.ones((20, 3))
    y_pred = np.ones((20, 3))
    y_score = np.ones((20, 3))
    y_true_binarize = y_true
    y_pred_binarize = y_pred

    check_averaging(name, y_true, y_true_binarize, y_pred, y_pred_binarize, y_score)


@ignore_warnings
def check_sample_weight_invariance(name, metric, y1, y2):
    rng = np.random.RandomState(0)
    sample_weight = rng.randint(1, 10, size=len(y1))

    # top_k_accuracy_score always lead to a perfect score for k > 1 in the
    # binary case
    metric = partial(metric, k=1) if name == "top_k_accuracy_score" else metric

    # check that unit weights gives the same score as no weight
    unweighted_score = metric(y1, y2, sample_weight=None)

    assert_allclose(
        unweighted_score,
        metric(y1, y2, sample_weight=np.ones(shape=len(y1))),
        err_msg="For %s sample_weight=None is not equivalent to sample_weight=ones"
        % name,
    )

    # check that the weighted and unweighted scores are unequal
    weighted_score = metric(y1, y2, sample_weight=sample_weight)

    # use context manager to supply custom error message
    with pytest.raises(AssertionError):
        assert_allclose(unweighted_score, weighted_score)
        raise ValueError(
            "Unweighted and weighted scores are unexpectedly "
            "almost equal (%s) and (%s) "
            "for %s" % (unweighted_score, weighted_score, name)
        )

    # check that sample_weight can be a list
    weighted_score_list = metric(y1, y2, sample_weight=sample_weight.tolist())
    assert_allclose(
        weighted_score,
        weighted_score_list,
        err_msg=(
            "Weighted scores for array and list "
            "sample_weight input are not equal (%s != %s) for %s"
        )
        % (weighted_score, weighted_score_list, name),
    )

    # check that integer weights is the same as repeated samples
    repeat_weighted_score = metric(
        np.repeat(y1, sample_weight, axis=0),
        np.repeat(y2, sample_weight, axis=0),
        sample_weight=None,
    )
    assert_allclose(
        weighted_score,
        repeat_weighted_score,
        err_msg="Weighting %s is not equal to repeating samples" % name,
    )

    # check that ignoring a fraction of the samples is equivalent to setting
    # the corresponding weights to zero
    sample_weight_subset = sample_weight[1::2]
    sample_weight_zeroed = np.copy(sample_weight)
    sample_weight_zeroed[::2] = 0
    y1_subset = y1[1::2]
    y2_subset = y2[1::2]
    weighted_score_subset = metric(
        y1_subset, y2_subset, sample_weight=sample_weight_subset
    )
    weighted_score_zeroed = metric(y1, y2, sample_weight=sample_weight_zeroed)
    assert_allclose(
        weighted_score_subset,
        weighted_score_zeroed,
        err_msg=(
            "Zeroing weights does not give the same result as "
            "removing the corresponding samples (%s != %s) for %s"
        )
        % (weighted_score_zeroed, weighted_score_subset, name),
    )

    if not name.startswith("unnormalized"):
        # check that the score is invariant under scaling of the weights by a
        # common factor
        for scaling in [2, 0.3]:
            assert_allclose(
                weighted_score,
                metric(y1, y2, sample_weight=sample_weight * scaling),
                err_msg="%s sample_weight is not invariant under scaling" % name,
            )

    # Check that if number of samples in y_true and sample_weight are not
    # equal, meaningful error is raised.
    error_message = (
        r"Found input variables with inconsistent numbers of "
        r"samples: \[{}, {}, {}\]".format(
            _num_samples(y1), _num_samples(y2), _num_samples(sample_weight) * 2
        )
    )
    with pytest.raises(ValueError, match=error_message):
        metric(y1, y2, sample_weight=np.hstack([sample_weight, sample_weight]))


@pytest.mark.parametrize(
    "name",
    sorted(
        set(ALL_METRICS).intersection(set(REGRESSION_METRICS))
        - METRICS_WITHOUT_SAMPLE_WEIGHT
    ),
)
def test_regression_sample_weight_invariance(name):
    n_samples = 50
    random_state = check_random_state(0)
    # regression
    y_true = random_state.random_sample(size=(n_samples,))
    y_pred = random_state.random_sample(size=(n_samples,))
    metric = ALL_METRICS[name]
    check_sample_weight_invariance(name, metric, y_true, y_pred)


@pytest.mark.parametrize(
    "name",
    sorted(
        set(ALL_METRICS)
        - set(REGRESSION_METRICS)
        - METRICS_WITHOUT_SAMPLE_WEIGHT
        - METRIC_UNDEFINED_BINARY
    ),
)
def test_binary_sample_weight_invariance(name):
    # binary
    n_samples = 50
    random_state = check_random_state(0)
    y_true = random_state.randint(0, 2, size=(n_samples,))
    y_pred = random_state.randint(0, 2, size=(n_samples,))
    y_score = random_state.random_sample(size=(n_samples,))
    metric = ALL_METRICS[name]
    if name in THRESHOLDED_METRICS:
        check_sample_weight_invariance(name, metric, y_true, y_score)
    else:
        check_sample_weight_invariance(name, metric, y_true, y_pred)


@pytest.mark.parametrize(
    "name",
    sorted(
        set(ALL_METRICS)
        - set(REGRESSION_METRICS)
        - METRICS_WITHOUT_SAMPLE_WEIGHT
        - METRIC_UNDEFINED_BINARY_MULTICLASS
    ),
)
def test_multiclass_sample_weight_invariance(name):
    # multiclass
    n_samples = 50
    random_state = check_random_state(0)
    y_true = random_state.randint(0, 5, size=(n_samples,))
    y_pred = random_state.randint(0, 5, size=(n_samples,))
    y_score = random_state.random_sample(size=(n_samples, 5))
    metric = ALL_METRICS[name]
    if name in THRESHOLDED_METRICS:
        # softmax
        temp = np.exp(-y_score)
        y_score_norm = temp / temp.sum(axis=-1).reshape(-1, 1)
        check_sample_weight_invariance(name, metric, y_true, y_score_norm)
    else:
        check_sample_weight_invariance(name, metric, y_true, y_pred)


@pytest.mark.parametrize(
    "name",
    sorted(
        (MULTILABELS_METRICS | THRESHOLDED_MULTILABEL_METRICS | MULTIOUTPUT_METRICS)
        - METRICS_WITHOUT_SAMPLE_WEIGHT
    ),
)
def test_multilabel_sample_weight_invariance(name):
    # multilabel indicator
    random_state = check_random_state(0)
    _, ya = make_multilabel_classification(
        n_features=1, n_classes=10, random_state=0, n_samples=50, allow_unlabeled=False
    )
    _, yb = make_multilabel_classification(
        n_features=1, n_classes=10, random_state=1, n_samples=50, allow_unlabeled=False
    )
    y_true = np.vstack([ya, yb])
    y_pred = np.vstack([ya, ya])
    y_score = random_state.randint(1, 4, size=y_true.shape)

    metric = ALL_METRICS[name]
    if name in THRESHOLDED_METRICS:
        check_sample_weight_invariance(name, metric, y_true, y_score)
    else:
        check_sample_weight_invariance(name, metric, y_true, y_pred)


@ignore_warnings
def test_no_averaging_labels():
    # test labels argument when not using averaging
    # in multi-class and multi-label cases
    y_true_multilabel = np.array([[1, 1, 0, 0], [1, 1, 0, 0]])
    y_pred_multilabel = np.array([[0, 0, 1, 1], [0, 1, 1, 0]])
    y_true_multiclass = np.array([0, 1, 2])
    y_pred_multiclass = np.array([0, 2, 3])
    labels = np.array([3, 0, 1, 2])
    _, inverse_labels = np.unique(labels, return_inverse=True)

    for name in METRICS_WITH_AVERAGING:
        for y_true, y_pred in [
            [y_true_multiclass, y_pred_multiclass],
            [y_true_multilabel, y_pred_multilabel],
        ]:
            if name not in MULTILABELS_METRICS and y_pred.ndim > 1:
                continue

            metric = ALL_METRICS[name]

            score_labels = metric(y_true, y_pred, labels=labels, average=None)
            score = metric(y_true, y_pred, average=None)
            assert_array_equal(score_labels, score[inverse_labels])


@pytest.mark.parametrize(
    "name", sorted(MULTILABELS_METRICS - {"unnormalized_multilabel_confusion_matrix"})
)
def test_multilabel_label_permutations_invariance(name):
    random_state = check_random_state(0)
    n_samples, n_classes = 20, 4

    y_true = random_state.randint(0, 2, size=(n_samples, n_classes))
    y_score = random_state.randint(0, 2, size=(n_samples, n_classes))

    metric = ALL_METRICS[name]
    score = metric(y_true, y_score)

    for perm in permutations(range(n_classes), n_classes):
        y_score_perm = y_score[:, perm]
        y_true_perm = y_true[:, perm]

        current_score = metric(y_true_perm, y_score_perm)
        assert_almost_equal(score, current_score)


@pytest.mark.parametrize(
    "name", sorted(THRESHOLDED_MULTILABEL_METRICS | MULTIOUTPUT_METRICS)
)
def test_thresholded_multilabel_multioutput_permutations_invariance(name):
    random_state = check_random_state(0)
    n_samples, n_classes = 20, 4
    y_true = random_state.randint(0, 2, size=(n_samples, n_classes))
    y_score = random_state.normal(size=y_true.shape)

    # Makes sure all samples have at least one label. This works around errors
    # when running metrics where average="sample"
    y_true[y_true.sum(1) == 4, 0] = 0
    y_true[y_true.sum(1) == 0, 0] = 1

    metric = ALL_METRICS[name]
    score = metric(y_true, y_score)

    for perm in permutations(range(n_classes), n_classes):
        y_score_perm = y_score[:, perm]
        y_true_perm = y_true[:, perm]

        current_score = metric(y_true_perm, y_score_perm)
        if metric == mean_absolute_percentage_error:
            assert np.isfinite(current_score)
            assert current_score > 1e6
            # Here we are not comparing the values in case of MAPE because
            # whenever y_true value is exactly zero, the MAPE value doesn't
            # signify anything. Thus, in this case we are just expecting
            # very large finite value.
        else:
            assert_almost_equal(score, current_score)


@pytest.mark.parametrize(
    "name", sorted(set(THRESHOLDED_METRICS) - METRIC_UNDEFINED_BINARY_MULTICLASS)
)
def test_thresholded_metric_permutation_invariance(name):
    n_samples, n_classes = 100, 3
    random_state = check_random_state(0)

    y_score = random_state.rand(n_samples, n_classes)
    temp = np.exp(-y_score)
    y_score = temp / temp.sum(axis=-1).reshape(-1, 1)
    y_true = random_state.randint(0, n_classes, size=n_samples)

    metric = ALL_METRICS[name]
    score = metric(y_true, y_score)
    for perm in permutations(range(n_classes), n_classes):
        inverse_perm = np.zeros(n_classes, dtype=int)
        inverse_perm[list(perm)] = np.arange(n_classes)
        y_score_perm = y_score[:, inverse_perm]
        y_true_perm = np.take(perm, y_true)

        current_score = metric(y_true_perm, y_score_perm)
        assert_almost_equal(score, current_score)


@pytest.mark.parametrize("metric_name", CLASSIFICATION_METRICS)
def test_metrics_consistent_type_error(metric_name):
    # check that an understable message is raised when the type between y_true
    # and y_pred mismatch
    rng = np.random.RandomState(42)
    y1 = np.array(["spam"] * 3 + ["eggs"] * 2, dtype=object)
    y2 = rng.randint(0, 2, size=y1.size)

    err_msg = "Labels in y_true and y_pred should be of the same type."
    with pytest.raises(TypeError, match=err_msg):
        CLASSIFICATION_METRICS[metric_name](y1, y2)


@pytest.mark.parametrize(
    "metric, y_pred_threshold",
    [
        (average_precision_score, True),
        (brier_score_loss, True),
        (f1_score, False),
        (partial(fbeta_score, beta=1), False),
        (jaccard_score, False),
        (precision_recall_curve, True),
        (precision_score, False),
        (recall_score, False),
        (roc_curve, True),
    ],
)
@pytest.mark.parametrize("dtype_y_str", [str, object])
def test_metrics_pos_label_error_str(metric, y_pred_threshold, dtype_y_str):
    # check that the error message if `pos_label` is not specified and the
    # targets is made of strings.
    rng = np.random.RandomState(42)
    y1 = np.array(["spam"] * 3 + ["eggs"] * 2, dtype=dtype_y_str)
    y2 = rng.randint(0, 2, size=y1.size)

    if not y_pred_threshold:
        y2 = np.array(["spam", "eggs"], dtype=dtype_y_str)[y2]

    err_msg_pos_label_None = (
        "y_true takes value in {'eggs', 'spam'} and pos_label is not "
        "specified: either make y_true take value in {0, 1} or {-1, 1} or "
        "pass pos_label explicit"
    )
    err_msg_pos_label_1 = (
        r"pos_label=1 is not a valid label. It should be one of " r"\['eggs', 'spam'\]"
    )

    pos_label_default = signature(metric).parameters["pos_label"].default

    err_msg = err_msg_pos_label_1 if pos_label_default == 1 else err_msg_pos_label_None
    with pytest.raises(ValueError, match=err_msg):
        metric(y1, y2)<|MERGE_RESOLUTION|>--- conflicted
+++ resolved
@@ -503,13 +503,6 @@
     "weighted_precision_score",
     "weighted_jaccard_score",
     "unnormalized_multilabel_confusion_matrix",
-<<<<<<< HEAD
-
-    "macro_f0.5_score", "macro_f2_score", "macro_precision_score",
-    "macro_recall_score", "hinge_loss",
-    "mean_gamma_deviance", "mean_poisson_deviance",
-    "mean_compound_poisson_deviance", "mean_absolute_percentage_error"
-=======
     "macro_f0.5_score",
     "macro_f2_score",
     "macro_precision_score",
@@ -521,7 +514,6 @@
     "mean_compound_poisson_deviance",
     "d2_tweedie_score",
     "mean_absolute_percentage_error",
->>>>>>> 1a7cdbf0
 }
 
 
@@ -595,20 +587,33 @@
 
 @pytest.mark.parametrize("name", sorted(NOT_SYMMETRIC_METRICS))
 def test_not_symmetric_metric(name):
+    if name == "log_loss":
+        # XXX: is symmetric when y_pred has only edge case values in {0, 1} but
+        # not in the general case when y_pred is between 0 and 1. It's not
+        # clear what "symmetric" should mean for binary classification losses
+        # that are not valid regression losses.
+        pytest.xfail("log_loss lack of symmetry cannot be highlighted by this test.")
+
     # Test the symmetry of score and loss functions
     random_state = check_random_state(0)
-    y_true = random_state.randint(0, 2, size=(20,))
-    y_pred = random_state.randint(0, 2, size=(20,))
-
-    if name in METRICS_REQUIRE_POSITIVE_Y:
-        y_true, y_pred = _require_positive_targets(y_true, y_pred)
-
     metric = ALL_METRICS[name]
 
-    # use context manager to supply custom error message
-    with pytest.raises(AssertionError):
-        assert_array_equal(metric(y_true, y_pred), metric(y_pred, y_true))
-        raise ValueError("%s seems to be symmetric" % name)
+    always_symmetric = True
+    for _ in range(5):
+        y_true = random_state.randint(0, 2, size=(20,))
+        y_pred = random_state.randint(0, 2, size=(20,))
+
+        if name in METRICS_REQUIRE_POSITIVE_Y:
+            y_true, y_pred = _require_positive_targets(y_true, y_pred)
+
+        nominal = metric(y_true, y_pred)
+        swapped = metric(y_pred, y_true)
+        if not np.allclose(nominal, swapped):
+            always_symmetric = False
+            break
+
+    if always_symmetric:
+        raise ValueError(f"{name} seems to be symmetric")
 
 
 @pytest.mark.parametrize(

--- conflicted
+++ resolved
@@ -459,19 +459,12 @@
 
     S = paired_distances(X, Y, metric=metric)
     S2 = func(X, Y)
-<<<<<<< HEAD
-    assert_array_almost_equal(S, S2)
-
-    # doesn't work with Haversine because it needs exactly 2 columns
+    assert_allclose(S, S2)
+
     if metric != "haversine":
         S3 = func(csr_matrix(X), csr_matrix(Y))
-        assert_array_almost_equal(S, S3)
-
-=======
-    assert_allclose(S, S2)
-    S3 = func(csr_matrix(X), csr_matrix(Y))
-    assert_allclose(S, S3)
->>>>>>> ad14f919
+        assert_allclose(S, S3)
+
     if metric in PAIRWISE_DISTANCE_FUNCTIONS:
         # Check the pairwise_distances implementation
         # gives the same value

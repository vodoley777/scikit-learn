from types import GeneratorType

import numpy as np
from numpy import linalg

from scipy.sparse import dok_matrix, csr_matrix, issparse
from scipy.spatial.distance import cosine, cityblock, minkowski, wminkowski
from scipy.spatial.distance import cdist, pdist, squareform

import pytest

from sklearn import config_context

from sklearn.utils.testing import assert_greater
from sklearn.utils.testing import assert_array_almost_equal
from sklearn.utils.testing import assert_allclose
from sklearn.utils.testing import assert_almost_equal
from sklearn.utils.testing import assert_equal
from sklearn.utils.testing import assert_array_equal
from sklearn.utils.testing import assert_raises
from sklearn.utils.testing import assert_raises_regexp
from sklearn.utils.testing import ignore_warnings
from sklearn.utils.testing import assert_warns_message
from sklearn.utils.testing import assert_raise_message

from sklearn.metrics.pairwise import euclidean_distances
from sklearn.metrics.pairwise import manhattan_distances
from sklearn.metrics.pairwise import haversine_distances
from sklearn.metrics.pairwise import linear_kernel
from sklearn.metrics.pairwise import chi2_kernel, additive_chi2_kernel
from sklearn.metrics.pairwise import polynomial_kernel
from sklearn.metrics.pairwise import rbf_kernel
from sklearn.metrics.pairwise import laplacian_kernel
from sklearn.metrics.pairwise import sigmoid_kernel
from sklearn.metrics.pairwise import cosine_similarity
from sklearn.metrics.pairwise import cosine_distances
from sklearn.metrics.pairwise import gower_distances
from sklearn.metrics.pairwise import pairwise_distances
from sklearn.metrics.pairwise import pairwise_distances_chunked
from sklearn.metrics.pairwise import pairwise_distances_argmin_min
from sklearn.metrics.pairwise import pairwise_distances_argmin
from sklearn.metrics.pairwise import pairwise_kernels
from sklearn.metrics.pairwise import PAIRWISE_KERNEL_FUNCTIONS
from sklearn.metrics.pairwise import PAIRWISE_DISTANCE_FUNCTIONS
from sklearn.metrics.pairwise import PAIRWISE_BOOLEAN_FUNCTIONS
from sklearn.metrics.pairwise import PAIRED_DISTANCES
from sklearn.metrics.pairwise import check_pairwise_arrays
from sklearn.metrics.pairwise import check_paired_arrays
from sklearn.metrics.pairwise import paired_distances
from sklearn.metrics.pairwise import paired_euclidean_distances
from sklearn.metrics.pairwise import paired_manhattan_distances
from sklearn.preprocessing import normalize
from sklearn.exceptions import DataConversionWarning


def test_pairwise_distances():
    # Test the pairwise_distance helper function.
    rng = np.random.RandomState(0)

    # Euclidean distance should be equivalent to calling the function.
    X = rng.random_sample((5, 4))
    S = pairwise_distances(X, metric="euclidean")
    S2 = euclidean_distances(X)
    assert_array_almost_equal(S, S2)

    # Euclidean distance, with Y != X.
    Y = rng.random_sample((2, 4))
    S = pairwise_distances(X, Y, metric="euclidean")
    S2 = euclidean_distances(X, Y)
    assert_array_almost_equal(S, S2)

    # Test with tuples as X and Y
    X_tuples = tuple([tuple([v for v in row]) for row in X])
    Y_tuples = tuple([tuple([v for v in row]) for row in Y])
    S2 = pairwise_distances(X_tuples, Y_tuples, metric="euclidean")
    assert_array_almost_equal(S, S2)

    # Test haversine distance
    # The data should be valid latitude and longitude
    X = rng.random_sample((5, 2))
    X[:, 0] = (X[:, 0] - 0.5) * 2 * np.pi/2
    X[:, 1] = (X[:, 1] - 0.5) * 2 * np.pi
    S = pairwise_distances(X, metric="haversine")
    S2 = haversine_distances(X)
    assert_array_almost_equal(S, S2)

    # Test haversine distance, with Y != X
    Y = rng.random_sample((2, 2))
    Y[:, 0] = (Y[:, 0] - 0.5)*2*np.pi/2
    Y[:, 1] = (Y[:, 1] - 0.5)*2*np.pi
    S = pairwise_distances(X, Y, metric="haversine")
    S2 = haversine_distances(X, Y)
    assert_array_almost_equal(S, S2)

    # "cityblock" uses scikit-learn metric, cityblock (function) is
    # scipy.spatial.
    S = pairwise_distances(X, metric="cityblock")
    S2 = pairwise_distances(X, metric=cityblock)
    assert_equal(S.shape[0], S.shape[1])
    assert_equal(S.shape[0], X.shape[0])
    assert_array_almost_equal(S, S2)

    # The manhattan metric should be equivalent to cityblock.
    S = pairwise_distances(X, Y, metric="manhattan")
    S2 = pairwise_distances(X, Y, metric=cityblock)
    assert_equal(S.shape[0], X.shape[0])
    assert_equal(S.shape[1], Y.shape[0])
    assert_array_almost_equal(S, S2)

    # Test cosine as a string metric versus cosine callable
    # The string "cosine" uses sklearn.metric,
    # while the function cosine is scipy.spatial
    S = pairwise_distances(X, Y, metric="cosine")
    S2 = pairwise_distances(X, Y, metric=cosine)
    assert_equal(S.shape[0], X.shape[0])
    assert_equal(S.shape[1], Y.shape[0])
    assert_array_almost_equal(S, S2)

    # Test with sparse X and Y,
    # currently only supported for Euclidean, L1 and cosine.
    X_sparse = csr_matrix(X)
    Y_sparse = csr_matrix(Y)
    S = pairwise_distances(X_sparse, Y_sparse, metric="euclidean")
    S2 = euclidean_distances(X_sparse, Y_sparse)
    assert_array_almost_equal(S, S2)
    S = pairwise_distances(X_sparse, Y_sparse, metric="cosine")
    S2 = cosine_distances(X_sparse, Y_sparse)
    assert_array_almost_equal(S, S2)
    S = pairwise_distances(X_sparse, Y_sparse.tocsc(), metric="manhattan")
    S2 = manhattan_distances(X_sparse.tobsr(), Y_sparse.tocoo())
    assert_array_almost_equal(S, S2)
    S2 = manhattan_distances(X, Y)
    assert_array_almost_equal(S, S2)

    # Test with scipy.spatial.distance metric, with a kwd
    kwds = {"p": 2.0}
    S = pairwise_distances(X, Y, metric="minkowski", **kwds)
    S2 = pairwise_distances(X, Y, metric=minkowski, **kwds)
    assert_array_almost_equal(S, S2)

    # same with Y = None
    kwds = {"p": 2.0}
    S = pairwise_distances(X, metric="minkowski", **kwds)
    S2 = pairwise_distances(X, metric=minkowski, **kwds)
    assert_array_almost_equal(S, S2)

    # Test that scipy distance metrics throw an error if sparse matrix given
    assert_raises(TypeError, pairwise_distances, X_sparse, metric="minkowski")
    assert_raises(TypeError, pairwise_distances, X, Y_sparse,
                  metric="minkowski")

    # Test that a value error is raised if the metric is unknown
    assert_raises(ValueError, pairwise_distances, X, Y, metric="blah")


@pytest.mark.parametrize('metric', PAIRWISE_BOOLEAN_FUNCTIONS)
def test_pairwise_boolean_distance(metric):
    # test that we convert to boolean arrays for boolean distances
    rng = np.random.RandomState(0)
    X = rng.randn(5, 4)
    Y = X.copy()
    Y[0, 0] = 1 - Y[0, 0]

    # ignore conversion to boolean in pairwise_distances
    with ignore_warnings(category=DataConversionWarning):
        for Z in [Y, None]:
            res = pairwise_distances(X, Z, metric=metric)
            res[np.isnan(res)] = 0
            assert np.sum(res != 0) == 0

    # non-boolean arrays are converted to boolean for boolean
    # distance metrics with a data conversion warning
    msg = "Data was converted to boolean for metric %s" % metric
    with pytest.warns(DataConversionWarning, match=msg):
        pairwise_distances(X, metric=metric)


def test_no_data_conversion_warning():
    # No warnings issued if metric is not a boolean distance function
    rng = np.random.RandomState(0)
    X = rng.randn(5, 4)
    with pytest.warns(None) as records:
        pairwise_distances(X, metric="minkowski")
    assert len(records) == 0


@pytest.mark.parametrize('func', [pairwise_distances, pairwise_kernels])
def test_pairwise_precomputed(func):
    # Test correct shape
    assert_raises_regexp(ValueError, '.* shape .*',
                         func, np.zeros((5, 3)), metric='precomputed')
    # with two args
    assert_raises_regexp(ValueError, '.* shape .*',
                         func, np.zeros((5, 3)), np.zeros((4, 4)),
                         metric='precomputed')
    # even if shape[1] agrees (although thus second arg is spurious)
    assert_raises_regexp(ValueError, '.* shape .*',
                         func, np.zeros((5, 3)), np.zeros((4, 3)),
                         metric='precomputed')

    # Test not copied (if appropriate dtype)
    S = np.zeros((5, 5))
    S2 = func(S, metric="precomputed")
    assert S is S2
    # with two args
    S = np.zeros((5, 3))
    S2 = func(S, np.zeros((3, 3)), metric="precomputed")
    assert S is S2

    # Test always returns float dtype
    S = func(np.array([[1]], dtype='int'), metric='precomputed')
    assert_equal('f', S.dtype.kind)

    # Test converts list to array-like
    S = func([[1.]], metric='precomputed')
    assert isinstance(S, np.ndarray)


def test_pairwise_precomputed_non_negative():
    # Test non-negative values
    assert_raises_regexp(ValueError, '.* non-negative values.*',
                         pairwise_distances, np.full((5, 5), -1),
                         metric='precomputed')


def check_pairwise_parallel(func, metric, kwds):
    rng = np.random.RandomState(0)
    for make_data in (np.array, csr_matrix):
        X = make_data(rng.random_sample((5, 4)))
        Y = make_data(rng.random_sample((3, 4)))

        try:
            S = func(X, metric=metric, n_jobs=1, **kwds)
        except (TypeError, ValueError) as exc:
            # Not all metrics support sparse input
            # ValueError may be triggered by bad callable
            if make_data is csr_matrix:
                assert_raises(type(exc), func, X, metric=metric,
                              n_jobs=2, **kwds)
                continue
            else:
                raise
        S2 = func(X, metric=metric, n_jobs=2, **kwds)
        assert_array_almost_equal(S, S2)

        S = func(X, Y, metric=metric, n_jobs=1, **kwds)
        S2 = func(X, Y, metric=metric, n_jobs=2, **kwds)
        assert_array_almost_equal(S, S2)


_wminkowski_kwds = {'w': np.arange(1, 5).astype('double', copy=False), 'p': 1}


def callable_rbf_kernel(x, y, **kwds):
    # Callable version of pairwise.rbf_kernel.
    K = rbf_kernel(np.atleast_2d(x), np.atleast_2d(y), **kwds)
    return K


@pytest.mark.parametrize(
        'func, metric, kwds',
        [(pairwise_distances, 'euclidean', {}),
         (pairwise_distances, wminkowski, _wminkowski_kwds),
         (pairwise_distances, 'wminkowski', _wminkowski_kwds),
         (pairwise_kernels, 'polynomial', {'degree': 1}),
         (pairwise_kernels, callable_rbf_kernel, {'gamma': .1})])
def test_pairwise_parallel(func, metric, kwds):
    check_pairwise_parallel(func, metric, kwds)


def test_pairwise_callable_nonstrict_metric():
    # paired_distances should allow callable metric where metric(x, x) != 0
    # Knowing that the callable is a strict metric would allow the diagonal to
    # be left uncalculated and set to 0.
    assert_equal(pairwise_distances([[1.]], metric=lambda x, y: 5)[0, 0], 5)


# Test with all metrics that should be in PAIRWISE_KERNEL_FUNCTIONS.
@pytest.mark.parametrize(
        'metric',
        ["rbf", "laplacian", "sigmoid", "polynomial", "linear",
         "chi2", "additive_chi2"])
def test_pairwise_kernels(metric):
    # Test the pairwise_kernels helper function.

    rng = np.random.RandomState(0)
    X = rng.random_sample((5, 4))
    Y = rng.random_sample((2, 4))
    function = PAIRWISE_KERNEL_FUNCTIONS[metric]
    # Test with Y=None
    K1 = pairwise_kernels(X, metric=metric)
    K2 = function(X)
    assert_array_almost_equal(K1, K2)
    # Test with Y=Y
    K1 = pairwise_kernels(X, Y=Y, metric=metric)
    K2 = function(X, Y=Y)
    assert_array_almost_equal(K1, K2)
    # Test with tuples as X and Y
    X_tuples = tuple([tuple([v for v in row]) for row in X])
    Y_tuples = tuple([tuple([v for v in row]) for row in Y])
    K2 = pairwise_kernels(X_tuples, Y_tuples, metric=metric)
    assert_array_almost_equal(K1, K2)

    # Test with sparse X and Y
    X_sparse = csr_matrix(X)
    Y_sparse = csr_matrix(Y)
    if metric in ["chi2", "additive_chi2"]:
        # these don't support sparse matrices yet
        assert_raises(ValueError, pairwise_kernels,
                      X_sparse, Y=Y_sparse, metric=metric)
        return
    K1 = pairwise_kernels(X_sparse, Y=Y_sparse, metric=metric)
    assert_array_almost_equal(K1, K2)


def test_pairwise_kernels_callable():
    # Test the pairwise_kernels helper function
    # with a callable function, with given keywords.
    rng = np.random.RandomState(0)
    X = rng.random_sample((5, 4))
    Y = rng.random_sample((2, 4))

    metric = callable_rbf_kernel
    kwds = {'gamma': 0.1}
    K1 = pairwise_kernels(X, Y=Y, metric=metric, **kwds)
    K2 = rbf_kernel(X, Y=Y, **kwds)
    assert_array_almost_equal(K1, K2)

    # callable function, X=Y
    K1 = pairwise_kernels(X, Y=X, metric=metric, **kwds)
    K2 = rbf_kernel(X, Y=X, **kwds)
    assert_array_almost_equal(K1, K2)


def test_pairwise_kernels_filter_param():
    rng = np.random.RandomState(0)
    X = rng.random_sample((5, 4))
    Y = rng.random_sample((2, 4))
    K = rbf_kernel(X, Y, gamma=0.1)
    params = {"gamma": 0.1, "blabla": ":)"}
    K2 = pairwise_kernels(X, Y, metric="rbf", filter_params=True, **params)
    assert_array_almost_equal(K, K2)

    assert_raises(TypeError, pairwise_kernels, X, Y, "rbf", **params)


@pytest.mark.parametrize('metric, func', PAIRED_DISTANCES.items())
def test_paired_distances(metric, func):
    # Test the pairwise_distance helper function.
    rng = np.random.RandomState(0)
    # Euclidean distance should be equivalent to calling the function.
    X = rng.random_sample((5, 4))
    # Euclidean distance, with Y != X.
    Y = rng.random_sample((5, 4))

    S = paired_distances(X, Y, metric=metric)
    S2 = func(X, Y)
    assert_array_almost_equal(S, S2)
    S3 = func(csr_matrix(X), csr_matrix(Y))
    assert_array_almost_equal(S, S3)
    if metric in PAIRWISE_DISTANCE_FUNCTIONS:
        # Check the pairwise_distances implementation
        # gives the same value
        distances = PAIRWISE_DISTANCE_FUNCTIONS[metric](X, Y)
        distances = np.diag(distances)
        assert_array_almost_equal(distances, S)


def test_paired_distances_callable():
    # Test the pairwise_distance helper function
    # with the callable implementation
    rng = np.random.RandomState(0)
    # Euclidean distance should be equivalent to calling the function.
    X = rng.random_sample((5, 4))
    # Euclidean distance, with Y != X.
    Y = rng.random_sample((5, 4))

    S = paired_distances(X, Y, metric='manhattan')
    S2 = paired_distances(X, Y, metric=lambda x, y: np.abs(x - y).sum(axis=0))
    assert_array_almost_equal(S, S2)

    # Test that a value error is raised when the lengths of X and Y should not
    # differ
    Y = rng.random_sample((3, 4))
    assert_raises(ValueError, paired_distances, X, Y)


def test_pairwise_distances_argmin_min():
    # Check pairwise minimum distances computation for any metric
    X = [[0], [1]]
    Y = [[-2], [3]]

    Xsp = dok_matrix(X)
    Ysp = csr_matrix(Y, dtype=np.float32)

    expected_idx = [0, 1]
    expected_vals = [2, 2]
    expected_vals_sq = [4, 4]

    # euclidean metric
    idx, vals = pairwise_distances_argmin_min(X, Y, metric="euclidean")
    idx2 = pairwise_distances_argmin(X, Y, metric="euclidean")
    assert_array_almost_equal(idx, expected_idx)
    assert_array_almost_equal(idx2, expected_idx)
    assert_array_almost_equal(vals, expected_vals)
    # sparse matrix case
    idxsp, valssp = pairwise_distances_argmin_min(Xsp, Ysp, metric="euclidean")
    assert_array_almost_equal(idxsp, expected_idx)
    assert_array_almost_equal(valssp, expected_vals)
    # We don't want np.matrix here
    assert_equal(type(idxsp), np.ndarray)
    assert_equal(type(valssp), np.ndarray)

    # euclidean metric squared
    idx, vals = pairwise_distances_argmin_min(X, Y, metric="euclidean",
                                              metric_kwargs={"squared": True})
    assert_array_almost_equal(idx, expected_idx)
    assert_array_almost_equal(vals, expected_vals_sq)

    # Non-euclidean scikit-learn metric
    idx, vals = pairwise_distances_argmin_min(X, Y, metric="manhattan")
    idx2 = pairwise_distances_argmin(X, Y, metric="manhattan")
    assert_array_almost_equal(idx, expected_idx)
    assert_array_almost_equal(idx2, expected_idx)
    assert_array_almost_equal(vals, expected_vals)
    # sparse matrix case
    idxsp, valssp = pairwise_distances_argmin_min(Xsp, Ysp, metric="manhattan")
    assert_array_almost_equal(idxsp, expected_idx)
    assert_array_almost_equal(valssp, expected_vals)

    # Non-euclidean Scipy distance (callable)
    idx, vals = pairwise_distances_argmin_min(X, Y, metric=minkowski,
                                              metric_kwargs={"p": 2})
    assert_array_almost_equal(idx, expected_idx)
    assert_array_almost_equal(vals, expected_vals)

    # Non-euclidean Scipy distance (string)
    idx, vals = pairwise_distances_argmin_min(X, Y, metric="minkowski",
                                              metric_kwargs={"p": 2})
    assert_array_almost_equal(idx, expected_idx)
    assert_array_almost_equal(vals, expected_vals)

    # Compare with naive implementation
    rng = np.random.RandomState(0)
    X = rng.randn(97, 149)
    Y = rng.randn(111, 149)

    dist = pairwise_distances(X, Y, metric="manhattan")
    dist_orig_ind = dist.argmin(axis=0)
    dist_orig_val = dist[dist_orig_ind, range(len(dist_orig_ind))]

    dist_chunked_ind, dist_chunked_val = pairwise_distances_argmin_min(
        X, Y, axis=0, metric="manhattan")
    np.testing.assert_almost_equal(dist_orig_ind, dist_chunked_ind, decimal=7)
    np.testing.assert_almost_equal(dist_orig_val, dist_chunked_val, decimal=7)

    # Test batch_size deprecation warning
    assert_warns_message(DeprecationWarning, "version 0.22",
                         pairwise_distances_argmin_min, X, Y, batch_size=500,
                         metric='euclidean')


def _reduce_func(dist, start):
    return dist[:, :100]


def test_pairwise_distances_chunked_reduce():
    rng = np.random.RandomState(0)
    X = rng.random_sample((400, 4))
    # Reduced Euclidean distance
    S = pairwise_distances(X)[:, :100]
    S_chunks = pairwise_distances_chunked(X, None, reduce_func=_reduce_func,
                                          working_memory=2 ** -16)
    assert isinstance(S_chunks, GeneratorType)
    S_chunks = list(S_chunks)
    assert len(S_chunks) > 1
    # atol is for diagonal where S is explicitly zeroed on the diagonal
    assert_allclose(np.vstack(S_chunks), S, atol=1e-7)


@pytest.mark.parametrize('good_reduce', [
    lambda D, start: list(D),
    lambda D, start: np.array(D),
    lambda D, start: csr_matrix(D),
    lambda D, start: (list(D), list(D)),
    lambda D, start: (dok_matrix(D), np.array(D), list(D)),
    ])
def test_pairwise_distances_chunked_reduce_valid(good_reduce):
    X = np.arange(10).reshape(-1, 1)
    S_chunks = pairwise_distances_chunked(X, None, reduce_func=good_reduce,
                                          working_memory=64)
    next(S_chunks)


@pytest.mark.parametrize(('bad_reduce', 'err_type', 'message'), [
    (lambda D, s: np.concatenate([D, D[-1:]]), ValueError,
     r'length 11\..* input: 10\.'),
    (lambda D, s: (D, np.concatenate([D, D[-1:]])), ValueError,
     r'length \(10, 11\)\..* input: 10\.'),
    (lambda D, s: (D[:9], D), ValueError,
     r'length \(9, 10\)\..* input: 10\.'),
    (lambda D, s: 7, TypeError,
     r'returned 7\. Expected sequence\(s\) of length 10\.'),
    (lambda D, s: (7, 8), TypeError,
     r'returned \(7, 8\)\. Expected sequence\(s\) of length 10\.'),
    (lambda D, s: (np.arange(10), 9), TypeError,
     r', 9\)\. Expected sequence\(s\) of length 10\.'),
])
def test_pairwise_distances_chunked_reduce_invalid(bad_reduce, err_type,
                                                   message):
    X = np.arange(10).reshape(-1, 1)
    S_chunks = pairwise_distances_chunked(X, None, reduce_func=bad_reduce,
                                          working_memory=64)
    assert_raises_regexp(err_type, message, next, S_chunks)


def check_pairwise_distances_chunked(X, Y, working_memory, metric='euclidean'):
    gen = pairwise_distances_chunked(X, Y, working_memory=working_memory,
                                     metric=metric)
    assert isinstance(gen, GeneratorType)
    blockwise_distances = list(gen)
    Y = X if Y is None else Y
    min_block_mib = len(Y) * 8 * 2 ** -20

    for block in blockwise_distances:
        memory_used = block.nbytes
        assert memory_used <= max(working_memory, min_block_mib) * 2 ** 20

    blockwise_distances = np.vstack(blockwise_distances)
    S = pairwise_distances(X, Y, metric=metric)
    assert_array_almost_equal(blockwise_distances, S)


@pytest.mark.parametrize(
        'metric',
        ('euclidean', 'l2', 'sqeuclidean'))
def test_pairwise_distances_chunked_diagonal(metric):
    rng = np.random.RandomState(0)
    X = rng.normal(size=(1000, 10), scale=1e10)
    chunks = list(pairwise_distances_chunked(X, working_memory=1,
                                             metric=metric))
    assert len(chunks) > 1
    assert_array_almost_equal(np.diag(np.vstack(chunks)), 0, decimal=10)


@ignore_warnings
def test_pairwise_distances_chunked():
    # Test the pairwise_distance helper function.
    rng = np.random.RandomState(0)
    # Euclidean distance should be equivalent to calling the function.
    X = rng.random_sample((400, 4))
    check_pairwise_distances_chunked(X, None, working_memory=1,
                                     metric='euclidean')
    # Test small amounts of memory
    for power in range(-16, 0):
        check_pairwise_distances_chunked(X, None, working_memory=2 ** power,
                                         metric='euclidean')
    # X as list
    check_pairwise_distances_chunked(X.tolist(), None, working_memory=1,
                                     metric='euclidean')
    # Euclidean distance, with Y != X.
    Y = rng.random_sample((200, 4))
    check_pairwise_distances_chunked(X, Y, working_memory=1,
                                     metric='euclidean')
    check_pairwise_distances_chunked(X.tolist(), Y.tolist(), working_memory=1,
                                     metric='euclidean')
    # absurdly large working_memory
    check_pairwise_distances_chunked(X, Y, working_memory=10000,
                                     metric='euclidean')
    # "cityblock" uses scikit-learn metric, cityblock (function) is
    # scipy.spatial.
    check_pairwise_distances_chunked(X, Y, working_memory=1,
                                     metric='cityblock')
    # Test that a value error is raised if the metric is unknown
    assert_raises(ValueError, next,
                  pairwise_distances_chunked(X, Y, metric="blah"))

    # Test precomputed returns all at once
    D = pairwise_distances(X)
    gen = pairwise_distances_chunked(D,
                                     working_memory=2 ** -16,
                                     metric='precomputed')
    assert isinstance(gen, GeneratorType)
    assert next(gen) is D
    assert_raises(StopIteration, next, gen)


def test_euclidean_distances():
    # Check the pairwise Euclidean distances computation
    X = [[0]]
    Y = [[1], [2]]
    D = euclidean_distances(X, Y)
    assert_array_almost_equal(D, [[1., 2.]])

    X = csr_matrix(X)
    Y = csr_matrix(Y)
    D = euclidean_distances(X, Y)
    assert_array_almost_equal(D, [[1., 2.]])

    rng = np.random.RandomState(0)
    X = rng.random_sample((10, 4))
    Y = rng.random_sample((20, 4))
    X_norm_sq = (X ** 2).sum(axis=1).reshape(1, -1)
    Y_norm_sq = (Y ** 2).sum(axis=1).reshape(1, -1)

    # check that we still get the right answers with {X,Y}_norm_squared
    D1 = euclidean_distances(X, Y)
    D2 = euclidean_distances(X, Y, X_norm_squared=X_norm_sq)
    D3 = euclidean_distances(X, Y, Y_norm_squared=Y_norm_sq)
    D4 = euclidean_distances(X, Y, X_norm_squared=X_norm_sq,
                             Y_norm_squared=Y_norm_sq)
    assert_array_almost_equal(D2, D1)
    assert_array_almost_equal(D3, D1)
    assert_array_almost_equal(D4, D1)

    # check we get the wrong answer with wrong {X,Y}_norm_squared
    X_norm_sq *= 0.5
    Y_norm_sq *= 0.5
    wrong_D = euclidean_distances(X, Y,
                                  X_norm_squared=np.zeros_like(X_norm_sq),
                                  Y_norm_squared=np.zeros_like(Y_norm_sq))
    assert_greater(np.max(np.abs(wrong_D - D1)), .01)


def test_cosine_distances():
    # Check the pairwise Cosine distances computation
    rng = np.random.RandomState(1337)
    x = np.abs(rng.rand(910))
    XA = np.vstack([x, x])
    D = cosine_distances(XA)
    assert_array_almost_equal(D, [[0., 0.], [0., 0.]])
    # check that all elements are in [0, 2]
    assert np.all(D >= 0.)
    assert np.all(D <= 2.)
    # check that diagonal elements are equal to 0
    assert_array_almost_equal(D[np.diag_indices_from(D)], [0., 0.])

    XB = np.vstack([x, -x])
    D2 = cosine_distances(XB)
    # check that all elements are in [0, 2]
    assert np.all(D2 >= 0.)
    assert np.all(D2 <= 2.)
    # check that diagonal elements are equal to 0 and non diagonal to 2
    assert_array_almost_equal(D2, [[0., 2.], [2., 0.]])

    # check large random matrix
    X = np.abs(rng.rand(1000, 5000))
    D = cosine_distances(X)
    # check that diagonal elements are equal to 0
    assert_array_almost_equal(D[np.diag_indices_from(D)], [0.] * D.shape[0])
    assert np.all(D >= 0.)
    assert np.all(D <= 2.)


def test_gower_distances():
    # Test the pairwise Gower distances computation.
    # For each test, a set of (non optmized) simple python commands is
    # provided, to explain how those expected values are calculated,
    # and to provide proofs that the expected values are correct.
    #
    # The calculation formula for Gower similarity is available in the
    # user guide.

    with pytest.raises(TypeError):
        gower_distances(csr_matrix((2, 2)))

    with pytest.raises(ValueError):
        gower_distances(None)

    X = [['M', False, 222.22, 1],
         ['F', True, 333.22, 2],
         ['M', True, 1934.0, 4],
         [None, None, np.nan, np.nan]]

    D = gower_distances(X)

    # These are the normalized values for X above
    X = [['M', False, 0.0, 0.0],
         ['F', True, 0.06484477, 0.33333333],
         ['M', True, 1.0, 1.0],
         [None, None, np.nan, np.nan]]

    # Simplified calculation of Gower distance for expected values
    n_rows, n_cols = np.shape(X)
    D_expected = np.zeros((n_rows, n_rows))
    for i in range(0, n_rows):
        for j in range(0, n_rows):
            # The calculations below shows how it compares observation
            # by observation, attribute by attribute.
            D_expected[i][j] = ([1, 0][X[i][0] == X[j][0]] +
                                [1, 0][X[i][1] == X[j][1]] +
                                abs(X[i][2] - X[j][2]) +
                                abs(X[i][3] - X[j][3])) / n_cols

    assert_array_almost_equal(D_expected, D)

    # Calculates D with normalization, then results must be the same without
    # normalization
    assert_array_almost_equal(D, gower_distances(X, scale=False))

    # The values must be the same, when using the categorical_values
    # parameter
    D = gower_distances(X, categorical_features=[0, 1])

    assert_array_almost_equal(D_expected, D)

    D = gower_distances(X, categorical_features=[0, 1, 3])

    # These are the normalized values for the initial X above,
    # but the last column became categorical.
    X = [['M', False, 0.0, 1],
         ['F', True, 0.06484477, 2],
         ['M', True, 1.0, 4],
         [None, None, np.nan, np.nan]]

    # Simplified calculation of Gower distance for expected values
    n_rows, n_cols = np.shape(X)
    D_expected = np.zeros((n_rows, n_rows))
    for i in range(0, n_rows):
        for j in range(0, n_rows):
            D_expected[i][j] = ([1, 0][X[i][0] == X[j][0]] +
                                [1, 0][X[i][1] == X[j][1]] +
                                abs(X[i][2] - X[j][2]) +
                                [1, 0][X[i][3] == X[j][3]]) / n_cols

    D = gower_distances(X, categorical_features=[True, True, False, True],
                        scale=False)

    assert_array_almost_equal(D_expected, D)

    # Two observations with same value
    X = [[1, 4141.22, False, 'ABC'],
         [1, 4141.22, False, 'ABC']]

    D = gower_distances(X)
    D_expected = [[0.0, 0.0], [0.0, 0.0]]
    # An array of zeros is expected as distance, when comparing two
    # observations with same values.
    assert_array_almost_equal(D_expected, D)

    # Only categorical values
    X = [['M', False],
         ['F', True],
         ['M', True],
         ['F', False]]

    X = np.array(X, dtype=np.object)

    # Simplified calculation of Gower distance for expected values
    n_rows, n_cols = np.shape(X)
    D_expected = np.zeros((n_rows, n_rows))
    for i in range(0, n_rows):
        for j in range(0, n_rows):
            D_expected[i][j] = ([1, 0][X[i][0] == X[j][0]] +
                                [1, 0][X[i][1] == X[j][1]]) / n_cols

    D = gower_distances(X)

    assert_array_almost_equal(D_expected, D)

    # Gower results for categorical values must be similar to Hamming.
    # It is necessary to digest it for current Hamming implementation.
    X = np.asarray(X, dtype=np.object)
    np.place(X[:, 0], X[:, 0] == 'M', 0)
    np.place(X[:, 0], X[:, 0] == 'F', 1)
    X = X.astype(np.int)

    assert_array_almost_equal(D, pairwise_distances(X, metric="hamming"))

    # Categorical values, with boolean represented as number 1,0
    X = [['M', 0],
         ['F', 1],
         ['M', 1],
         ['F', 0]]

    D = gower_distances(X, categorical_features=[True, True])

    assert_array_almost_equal(D_expected, D)

    # Categorical values, with boolean represented as 1 and 0,
    # and missing values
    X = [['M', 0],
         ['F', 1],
         ['M', 1],
         [None, np.nan]]

    D = gower_distances(X, categorical_features=[True, True])

    n_rows, n_cols = np.shape(X)
    D_expected = np.zeros((n_rows, n_rows))
    for i in range(0, n_rows):
        for j in range(0, n_rows):
            D_expected[i][j] = ([1, 0][X[i][0] == X[j][0]] +
                                [1, 0][X[i][1] == X[j][1]]) / n_cols

    # Expected nans need to be put manually, because there is no missing
    # value treatment in the simplied Gower calculation above.
    D_expected[:, 3] = [np.nan, np.nan, np.nan, np.nan]
    D_expected[3, :] = [np.nan, np.nan, np.nan, np.nan]

    assert_array_almost_equal(D_expected, D)

    # Tests numeric arrays with np.nan
    X = [[0.0, 0.0],
         [0.06484477, 0.33333333],
         [1.0, 1.0],
         [np.nan, np.nan]]

    D = gower_distances(X)

    # Simplified calculation of Gower distance for expected values
    n_rows, n_cols = np.shape(X)
    D_expected = np.zeros((n_rows, n_rows))
    for i in range(0, n_rows):
        for j in range(0, n_rows):
            D_expected[i][j] = (abs(X[i][0] - X[j][0]) +
                                abs(X[i][1] - X[j][1])) / n_cols

    assert_array_almost_equal(D_expected, D)

    # Tests only numeric arrays, no missing values
    X = [[0.11444388, 0.0],
         [0.17186758, 0.33333334],
         [1.0, 1.0],
         [0.0, 0.0]]

    D = gower_distances(X)

    # Simplified calculation of Gower distance for expected values
    n_rows, n_cols = np.shape(X)
    D_expected = np.zeros((n_rows, n_rows))
    for i in range(0, n_rows):
        for j in range(0, n_rows):
            D_expected[i][j] = (abs(X[i][0] - X[j][0]) +
                                abs(X[i][1] - X[j][1])) / n_cols

    assert_array_almost_equal(D_expected, D)

    # Gower results for numerical values must be similar to Manhattan.
    assert_array_almost_equal(D * 2, manhattan_distances(X))

    # Test X and Y with diferent ranges of numeric values
    X = [[222.22, 1],
         [1934.0, 4],
         [1, 1]]

    Y = [[222.22, 1],
         [1934.0, 4],
         [3000, 3000]]

    D = gower_distances(X, Y)

    # The expected normalized values above are:
    X = [[0.073765, 0.0],
         [0.644548, 0.001],
         [0.0,      0.0]]

    Y = [[0.073765, 0.0],
         [0.644548, 0.001],
         [1.0,      1.0]]

    # Simplified calculation of Gower distance for expected values
    n_rows, n_cols = np.shape(X)
    D_expected = np.zeros((n_rows, n_rows))
    for i in range(0, n_rows):
        for j in range(0, n_rows):
            D_expected[i][j] = (abs(X[i][0] - Y[j][0]) +
                                abs(X[i][1] - Y[j][1])) / n_cols

    assert_array_almost_equal(D_expected, D)

    # Test to obtain a non-squared distance matrix
    X = np.array([['Syria', 1.0, 0.0, 0.0, True],
                  ['Ireland', 0.181818, 0.0, 1, False],
                  ['United Kingdom', 0.0, 0.0, 0.160377, False]],
                 dtype=object)

    Y = np.array([['United Kingdom', 0.090909, 0.0, 0.500109, True]],
                 dtype=object)

    D = gower_distances(X, Y)

    # Test to obtain a non-squared distance matrix with numeric data only
<<<<<<< HEAD
    X = np.array([[1.0, 0.0, 0.0], [0.181818, 0.0, 1], [0.0, 0.0, 0.160377]], dtype=object)
=======
    X = np.array([[1.0, 0.0, 0.0], [0.181818, 0.0, 1], [0.0, 0.0, 0.160377]],
                 dtype=object)
>>>>>>> 16b756ff
    Y = np.array([[0.090909, 0.0, 0.500109]], dtype=object)
    D = gower_distances(X, Y)


    # Simplified calculation of Gower distance for expected values
    n_rows, n_cols = X.shape[0], Y.shape[0]
    D_expected = np.zeros((n_rows, n_cols))
    for i in range(0, n_rows):
        for j in range(0, n_cols):
            D_expected[i][j] = \
                ([1, 0][X[i][0] == Y[j][0]] +
                 abs(X[i][1] - Y[j][1]) +
                 abs(X[i][2] - Y[j][2]) +
                 abs(X[i][3] - Y[j][3]) +
                 [1, 0][X[i][4] == Y[j][4]]) / X.shape[1]

    assert_array_almost_equal(D_expected, D)

    # Tests a range of negative and positive numeric values
    # Range starting with zero
    X = np.array([[0.0], [0.75], [1.0]])

    D = gower_distances(X)

    # Simplified calculation of Gower distance for expected values
    n_rows, n_cols = np.shape(X)
    D_expected = np.zeros((n_rows, n_rows))
    for i in range(0, n_rows):
        for j in range(0, n_rows):
            D_expected[i][j] = (abs(X[i][0] - X[j][0])) / n_cols

    assert_array_almost_equal(D_expected, D)

    # Range of positive and negative values
    X = X - 0.5
    D = gower_distances(X)
    assert_array_almost_equal(D_expected, D)

    # Range with positive values
    X = X + 10
    D = gower_distances(X)
    assert_array_almost_equal(D_expected, D)

    # Range of negative values
    X = X - 15
    D = gower_distances(X)
    assert_array_almost_equal(D_expected, D)

    # Test warnings for unexpected non-normalized data
    X = [[1, 20], [0, -10.0]]
    with pytest.warns(UserWarning) as record:
        gower_distances(X, scale=False)
        assert len(record) > 0
        assert record[0].message.args[0] == \
            "Input data is not scaled between 0 and 1."


def test_haversine_distances():
    # Check haversine distance with distances computation
    def slow_haversine_distances(x, y):
        diff_lat = y[0] - x[0]
        diff_lon = y[1] - x[1]
        a = np.sin(diff_lat / 2) ** 2 + (
            np.cos(x[0]) * np.cos(y[0]) * np.sin(diff_lon/2) ** 2
        )
        c = 2 * np.arcsin(np.sqrt(a))
        return c
    rng = np.random.RandomState(0)
    X = rng.random_sample((5, 2))
    Y = rng.random_sample((10, 2))
    D1 = np.array([[slow_haversine_distances(x, y) for y in Y] for x in X])
    D2 = haversine_distances(X, Y)
    assert_array_almost_equal(D1, D2)
    # Test haversine distance does not accept X where n_feature != 2
    X = rng.random_sample((10, 3))
    assert_raise_message(ValueError,
                         "Haversine distance only valid in 2 dimensions",
                         haversine_distances, X)



# Paired distances

def test_paired_euclidean_distances():
    # Check the paired Euclidean distances computation
    X = [[0], [0]]
    Y = [[1], [2]]
    D = paired_euclidean_distances(X, Y)
    assert_array_almost_equal(D, [1., 2.])


def test_paired_manhattan_distances():
    # Check the paired manhattan distances computation
    X = [[0], [0]]
    Y = [[1], [2]]
    D = paired_manhattan_distances(X, Y)
    assert_array_almost_equal(D, [1., 2.])


def test_chi_square_kernel():
    rng = np.random.RandomState(0)
    X = rng.random_sample((5, 4))
    Y = rng.random_sample((10, 4))
    K_add = additive_chi2_kernel(X, Y)
    gamma = 0.1
    K = chi2_kernel(X, Y, gamma=gamma)
    assert_equal(K.dtype, np.float)
    for i, x in enumerate(X):
        for j, y in enumerate(Y):
            chi2 = -np.sum((x - y) ** 2 / (x + y))
            chi2_exp = np.exp(gamma * chi2)
            assert_almost_equal(K_add[i, j], chi2)
            assert_almost_equal(K[i, j], chi2_exp)

    # check diagonal is ones for data with itself
    K = chi2_kernel(Y)
    assert_array_equal(np.diag(K), 1)
    # check off-diagonal is < 1 but > 0:
    assert np.all(K > 0)
    assert np.all(K - np.diag(np.diag(K)) < 1)
    # check that float32 is preserved
    X = rng.random_sample((5, 4)).astype(np.float32)
    Y = rng.random_sample((10, 4)).astype(np.float32)
    K = chi2_kernel(X, Y)
    assert_equal(K.dtype, np.float32)

    # check integer type gets converted,
    # check that zeros are handled
    X = rng.random_sample((10, 4)).astype(np.int32)
    K = chi2_kernel(X, X)
    assert np.isfinite(K).all()
    assert_equal(K.dtype, np.float)

    # check that kernel of similar things is greater than dissimilar ones
    X = [[.3, .7], [1., 0]]
    Y = [[0, 1], [.9, .1]]
    K = chi2_kernel(X, Y)
    assert_greater(K[0, 0], K[0, 1])
    assert_greater(K[1, 1], K[1, 0])

    # test negative input
    assert_raises(ValueError, chi2_kernel, [[0, -1]])
    assert_raises(ValueError, chi2_kernel, [[0, -1]], [[-1, -1]])
    assert_raises(ValueError, chi2_kernel, [[0, 1]], [[-1, -1]])

    # different n_features in X and Y
    assert_raises(ValueError, chi2_kernel, [[0, 1]], [[.2, .2, .6]])

    # sparse matrices
    assert_raises(ValueError, chi2_kernel, csr_matrix(X), csr_matrix(Y))
    assert_raises(ValueError, additive_chi2_kernel,
                  csr_matrix(X), csr_matrix(Y))


@pytest.mark.parametrize(
        'kernel',
        (linear_kernel, polynomial_kernel, rbf_kernel,
         laplacian_kernel, sigmoid_kernel, cosine_similarity))
def test_kernel_symmetry(kernel):
    # Valid kernels should be symmetric
    rng = np.random.RandomState(0)
    X = rng.random_sample((5, 4))
    K = kernel(X, X)
    assert_array_almost_equal(K, K.T, 15)


@pytest.mark.parametrize(
        'kernel',
        (linear_kernel, polynomial_kernel, rbf_kernel,
         laplacian_kernel, sigmoid_kernel, cosine_similarity))
def test_kernel_sparse(kernel):
    rng = np.random.RandomState(0)
    X = rng.random_sample((5, 4))
    X_sparse = csr_matrix(X)
    K = kernel(X, X)
    K2 = kernel(X_sparse, X_sparse)
    assert_array_almost_equal(K, K2)


def test_linear_kernel():
    rng = np.random.RandomState(0)
    X = rng.random_sample((5, 4))
    K = linear_kernel(X, X)
    # the diagonal elements of a linear kernel are their squared norm
    assert_array_almost_equal(K.flat[::6], [linalg.norm(x) ** 2 for x in X])


def test_rbf_kernel():
    rng = np.random.RandomState(0)
    X = rng.random_sample((5, 4))
    K = rbf_kernel(X, X)
    # the diagonal elements of a rbf kernel are 1
    assert_array_almost_equal(K.flat[::6], np.ones(5))


def test_laplacian_kernel():
    rng = np.random.RandomState(0)
    X = rng.random_sample((5, 4))
    K = laplacian_kernel(X, X)
    # the diagonal elements of a laplacian kernel are 1
    assert_array_almost_equal(np.diag(K), np.ones(5))

    # off-diagonal elements are < 1 but > 0:
    assert np.all(K > 0)
    assert np.all(K - np.diag(np.diag(K)) < 1)


@pytest.mark.parametrize('metric, pairwise_func',
                         [('linear', linear_kernel),
                          ('cosine', cosine_similarity)])
def test_pairwise_similarity_sparse_output(metric, pairwise_func):
    rng = np.random.RandomState(0)
    X = rng.random_sample((5, 4))
    Y = rng.random_sample((3, 4))
    Xcsr = csr_matrix(X)
    Ycsr = csr_matrix(Y)

    # should be sparse
    K1 = pairwise_func(Xcsr, Ycsr, dense_output=False)
    assert issparse(K1)

    # should be dense, and equal to K1
    K2 = pairwise_func(X, Y, dense_output=True)
    assert not issparse(K2)
    assert_array_almost_equal(K1.todense(), K2)

    # show the kernel output equal to the sparse.todense()
    K3 = pairwise_kernels(X, Y=Y, metric=metric)
    assert_array_almost_equal(K1.todense(), K3)


def test_cosine_similarity():
    # Test the cosine_similarity.

    rng = np.random.RandomState(0)
    X = rng.random_sample((5, 4))
    Y = rng.random_sample((3, 4))
    Xcsr = csr_matrix(X)
    Ycsr = csr_matrix(Y)

    for X_, Y_ in ((X, None), (X, Y),
                   (Xcsr, None), (Xcsr, Ycsr)):
        # Test that the cosine is kernel is equal to a linear kernel when data
        # has been previously normalized by L2-norm.
        K1 = pairwise_kernels(X_, Y=Y_, metric="cosine")
        X_ = normalize(X_)
        if Y_ is not None:
            Y_ = normalize(Y_)
        K2 = pairwise_kernels(X_, Y=Y_, metric="linear")
        assert_array_almost_equal(K1, K2)


def test_check_dense_matrices():
    # Ensure that pairwise array check works for dense matrices.
    # Check that if XB is None, XB is returned as reference to XA
    XA = np.resize(np.arange(40), (5, 8))
    XA_checked, XB_checked = check_pairwise_arrays(XA, None)
    assert XA_checked is XB_checked
    assert_array_equal(XA, XA_checked)


def test_check_XB_returned():
    # Ensure that if XA and XB are given correctly, they return as equal.
    # Check that if XB is not None, it is returned equal.
    # Note that the second dimension of XB is the same as XA.
    XA = np.resize(np.arange(40), (5, 8))
    XB = np.resize(np.arange(32), (4, 8))
    XA_checked, XB_checked = check_pairwise_arrays(XA, XB)
    assert_array_equal(XA, XA_checked)
    assert_array_equal(XB, XB_checked)

    XB = np.resize(np.arange(40), (5, 8))
    XA_checked, XB_checked = check_paired_arrays(XA, XB)
    assert_array_equal(XA, XA_checked)
    assert_array_equal(XB, XB_checked)


def test_check_different_dimensions():
    # Ensure an error is raised if the dimensions are different.
    XA = np.resize(np.arange(45), (5, 9))
    XB = np.resize(np.arange(32), (4, 8))
    assert_raises(ValueError, check_pairwise_arrays, XA, XB)

    XB = np.resize(np.arange(4 * 9), (4, 9))
    assert_raises(ValueError, check_paired_arrays, XA, XB)


def test_check_invalid_dimensions():
    # Ensure an error is raised on 1D input arrays.
    # The modified tests are not 1D. In the old test, the array was internally
    # converted to 2D anyways
    XA = np.arange(45).reshape(9, 5)
    XB = np.arange(32).reshape(4, 8)
    assert_raises(ValueError, check_pairwise_arrays, XA, XB)
    XA = np.arange(45).reshape(9, 5)
    XB = np.arange(32).reshape(4, 8)
    assert_raises(ValueError, check_pairwise_arrays, XA, XB)


def test_check_sparse_arrays():
    # Ensures that checks return valid sparse matrices.
    rng = np.random.RandomState(0)
    XA = rng.random_sample((5, 4))
    XA_sparse = csr_matrix(XA)
    XB = rng.random_sample((5, 4))
    XB_sparse = csr_matrix(XB)
    XA_checked, XB_checked = check_pairwise_arrays(XA_sparse, XB_sparse)
    # compare their difference because testing csr matrices for
    # equality with '==' does not work as expected.
    assert issparse(XA_checked)
    assert_equal(abs(XA_sparse - XA_checked).sum(), 0)
    assert issparse(XB_checked)
    assert_equal(abs(XB_sparse - XB_checked).sum(), 0)

    XA_checked, XA_2_checked = check_pairwise_arrays(XA_sparse, XA_sparse)
    assert issparse(XA_checked)
    assert_equal(abs(XA_sparse - XA_checked).sum(), 0)
    assert issparse(XA_2_checked)
    assert_equal(abs(XA_2_checked - XA_checked).sum(), 0)


def tuplify(X):
    # Turns a numpy matrix (any n-dimensional array) into tuples.
    s = X.shape
    if len(s) > 1:
        # Tuplify each sub-array in the input.
        return tuple(tuplify(row) for row in X)
    else:
        # Single dimension input, just return tuple of contents.
        return tuple(r for r in X)


def test_check_tuple_input():
    # Ensures that checks return valid tuples.
    rng = np.random.RandomState(0)
    XA = rng.random_sample((5, 4))
    XA_tuples = tuplify(XA)
    XB = rng.random_sample((5, 4))
    XB_tuples = tuplify(XB)
    XA_checked, XB_checked = check_pairwise_arrays(XA_tuples, XB_tuples)
    assert_array_equal(XA_tuples, XA_checked)
    assert_array_equal(XB_tuples, XB_checked)


def test_check_preserve_type():
    # Ensures that type float32 is preserved.
    XA = np.resize(np.arange(40), (5, 8)).astype(np.float32)
    XB = np.resize(np.arange(40), (5, 8)).astype(np.float32)

    XA_checked, XB_checked = check_pairwise_arrays(XA, None)
    assert_equal(XA_checked.dtype, np.float32)

    # both float32
    XA_checked, XB_checked = check_pairwise_arrays(XA, XB)
    assert_equal(XA_checked.dtype, np.float32)
    assert_equal(XB_checked.dtype, np.float32)

    # mismatched A
    XA_checked, XB_checked = check_pairwise_arrays(XA.astype(np.float),
                                                   XB)
    assert_equal(XA_checked.dtype, np.float)
    assert_equal(XB_checked.dtype, np.float)

    # mismatched B
    XA_checked, XB_checked = check_pairwise_arrays(XA,
                                                   XB.astype(np.float))
    assert_equal(XA_checked.dtype, np.float)
    assert_equal(XB_checked.dtype, np.float)


@pytest.mark.parametrize("n_jobs", [1, 2])
@pytest.mark.parametrize("metric", ["seuclidean", "mahalanobis"])
@pytest.mark.parametrize("dist_function",
                         [pairwise_distances, pairwise_distances_chunked])
@pytest.mark.parametrize("y_is_x", [True, False], ids=["Y is X", "Y is not X"])
def test_pairwise_distances_data_derived_params(n_jobs, metric, dist_function,
                                                y_is_x):
    # check that pairwise_distances give the same result in sequential and
    # parallel, when metric has data-derived parameters.
    with config_context(working_memory=1):  # to have more than 1 chunk
        rng = np.random.RandomState(0)
        X = rng.random_sample((1000, 10))

        if y_is_x:
            Y = X
            expected_dist_default_params = squareform(pdist(X, metric=metric))
            if metric == "seuclidean":
                params = {'V': np.var(X, axis=0, ddof=1)}
            else:
                params = {'VI': np.linalg.inv(np.cov(X.T)).T}
        else:
            Y = rng.random_sample((1000, 10))
            expected_dist_default_params = cdist(X, Y, metric=metric)
            if metric == "seuclidean":
                params = {'V': np.var(np.vstack([X, Y]), axis=0, ddof=1)}
            else:
                params = {'VI': np.linalg.inv(np.cov(np.vstack([X, Y]).T)).T}

        expected_dist_explicit_params = cdist(X, Y, metric=metric, **params)
        dist = np.vstack(tuple(dist_function(X, Y,
                                             metric=metric, n_jobs=n_jobs)))

        assert_allclose(dist, expected_dist_explicit_params)
        assert_allclose(dist, expected_dist_default_params)<|MERGE_RESOLUTION|>--- conflicted
+++ resolved
@@ -881,12 +881,8 @@
     D = gower_distances(X, Y)
 
     # Test to obtain a non-squared distance matrix with numeric data only
-<<<<<<< HEAD
-    X = np.array([[1.0, 0.0, 0.0], [0.181818, 0.0, 1], [0.0, 0.0, 0.160377]], dtype=object)
-=======
     X = np.array([[1.0, 0.0, 0.0], [0.181818, 0.0, 1], [0.0, 0.0, 0.160377]],
                  dtype=object)
->>>>>>> 16b756ff
     Y = np.array([[0.090909, 0.0, 0.500109]], dtype=object)
     D = gower_distances(X, Y)
 

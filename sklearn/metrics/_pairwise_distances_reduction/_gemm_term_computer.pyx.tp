--- conflicted
+++ resolved
@@ -14,13 +14,8 @@
 
 }}
 cimport numpy as cnp
-import numpy as np
 
 from libcpp.vector cimport vector
-
-from scipy.sparse import issparse, csr_matrix
-from ...utils._typedefs cimport DTYPE_t, ITYPE_t, SPARSE_INDEX_TYPE_t
-from ...utils._typedefs import DTYPE, SPARSE_INDEX_TYPE
 
 from ...utils._cython_blas cimport (
   BLAS_Order,
@@ -30,8 +25,13 @@
   Trans,
   _gemm,
 )
-
-# TODO: change for `libcpp.algorithm.move` once Cython 3 is used
+from ...utils._typedefs cimport DTYPE_t, ITYPE_t, SPARSE_INDEX_TYPE_t
+
+import numpy as np
+from scipy.sparse import issparse, csr_matrix
+from ...utils._typedefs import DTYPE, SPARSE_INDEX_TYPE
+
+# TODO: change for `libcpp.algorithm.fill` once Cython 3 is used
 # Introduction in Cython:
 # https://github.com/cython/cython/blob/05059e2a9b89bf6738a7750b905057e5b1e3fe2e/Cython/Includes/libcpp/algorithm.pxd#L50 #noqa
 cdef extern from "<algorithm>" namespace "std" nogil:
@@ -40,7 +40,6 @@
 
 {{for name_suffix, upcast_to_float64, INPUT_DTYPE_t, INPUT_DTYPE in implementation_specific_values}}
 
-<<<<<<< HEAD
 
 cdef void _middle_term_sparse_sparse_{{name_suffix}}(
     const {{INPUT_DTYPE_t}}[:] X_data,
@@ -73,11 +72,7 @@
 
 
 cdef class MiddleTermComputer{{name_suffix}}:
-    """Component for `FastEuclidean*` variant wrapping the logic for the call to GEMM.
-=======
-cdef class GEMMTermComputer{{name_suffix}}:
     """Component for `EuclideanDistance` specialisation wrapping the logic for the call to GEMM.
->>>>>>> 98a3fdf6
 
     `EuclideanDistance` subclasses internally compute the squared Euclidean distances
     between chunks of vectors X_c and Y_c using the following decomposition:
@@ -217,18 +212,15 @@
     ) nogil:
         return
 
-    cdef DTYPE_t * _compute_distances_on_chunks(
-        self,
-        ITYPE_t X_start,
-        ITYPE_t X_end,
-        ITYPE_t Y_start,
-        ITYPE_t Y_end,
-        ITYPE_t thread_num,
-    ) nogil:
-        cdef:
-            DTYPE_t *dist_middle_terms = vector[DTYPE_t](1).data()
-        return dist_middle_terms
-
+    cdef DTYPE_t * _compute_dist_middle_terms(
+        self,
+        ITYPE_t X_start,
+        ITYPE_t X_end,
+        ITYPE_t Y_start,
+        ITYPE_t Y_end,
+        ITYPE_t thread_num,
+    ) nogil:
+        return NULL
 
 
 cdef class DenseDenseMiddleTermComputer{{name_suffix}}(MiddleTermComputer{{name_suffix}}):
@@ -447,7 +439,7 @@
             val,
         )
 
-    cdef DTYPE_t * _compute_distances_on_chunks(
+    cdef DTYPE_t * _compute_dist_middle_terms(
         self,
         ITYPE_t X_start,
         ITYPE_t X_end,
@@ -459,7 +451,6 @@
             DTYPE_t *dist_middle_terms = (
                 self.dist_middle_terms_chunks[thread_num].data()
             )
-            vector[DTYPE_t] vec_to_inspect
 
         _middle_term_sparse_sparse_{{name_suffix}}(
             self.X_data,

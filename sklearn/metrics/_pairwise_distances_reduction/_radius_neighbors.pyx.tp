--- conflicted
+++ resolved
@@ -8,13 +8,8 @@
 from cython.operator cimport dereference as deref
 from cython.parallel cimport parallel, prange
 
-<<<<<<< HEAD
 from ...utils._sorting cimport simultaneous_quick_sort as simultaneous_sort
-from ...utils._typedefs cimport ITYPE_t, DTYPE_t
-=======
-from ...utils._sorting cimport simultaneous_sort
 from ...utils._typedefs cimport intp_t, float64_t
->>>>>>> 5d213c64
 from ...utils._vector_sentinel cimport vector_to_nd_array
 
 from numbers import Real

from libc.stdlib cimport free, malloc
from libc.float cimport DBL_MAX
from cython cimport final
from cython.parallel cimport parallel, prange

from ...utils._heap cimport heap_push
<<<<<<< HEAD
from ...utils._sorting cimport simultaneous_quick_sort as simultaneous_sort
from ...utils._typedefs cimport ITYPE_t, DTYPE_t
=======
from ...utils._sorting cimport simultaneous_sort
from ...utils._typedefs cimport intp_t, float64_t
>>>>>>> 5d213c64

import numpy as np
import warnings

from numbers import Integral
from scipy.sparse import issparse
from ...utils import check_array, check_scalar, _in_unstable_openblas_configuration
from ...utils.fixes import threadpool_limits

{{for name_suffix in ['64', '32']}}

from ._base cimport (
    BaseDistancesReduction{{name_suffix}},
    _sqeuclidean_row_norms{{name_suffix}},
)

from ._datasets_pair cimport DatasetsPair{{name_suffix}}

from ._middle_term_computer cimport MiddleTermComputer{{name_suffix}}


cdef class ArgKmin{{name_suffix}}(BaseDistancesReduction{{name_suffix}}):
    """float{{name_suffix}} implementation of the ArgKmin."""

    @classmethod
    def compute(
        cls,
        X,
        Y,
        intp_t k,
        str metric="euclidean",
        chunk_size=None,
        dict metric_kwargs=None,
        str strategy=None,
        bint return_distance=False,
    ):
        """Compute the argkmin reduction.

        This classmethod is responsible for introspecting the arguments
        values to dispatch to the most appropriate implementation of
        :class:`ArgKmin{{name_suffix}}`.

        This allows decoupling the API entirely from the implementation details
        whilst maintaining RAII: all temporarily allocated datastructures necessary
        for the concrete implementation are therefore freed when this classmethod
        returns.

        No instance should directly be created outside of this class method.
        """
        if metric in ("euclidean", "sqeuclidean"):
            # Specialized implementation of ArgKmin for the Euclidean distance
            # for the dense-dense and sparse-sparse cases.
            # This implementation computes the distances by chunk using
            # a decomposition of the Squared Euclidean distance.
            # This specialisation has an improved arithmetic intensity for both
            # the dense and sparse settings, allowing in most case speed-ups of
            # several orders of magnitude compared to the generic ArgKmin
            # implementation.
            # For more information see MiddleTermComputer.
            use_squared_distances = metric == "sqeuclidean"
            pda = EuclideanArgKmin{{name_suffix}}(
                X=X, Y=Y, k=k,
                use_squared_distances=use_squared_distances,
                chunk_size=chunk_size,
                strategy=strategy,
                metric_kwargs=metric_kwargs,
            )
        else:
            # Fall back on a generic implementation that handles most scipy
            # metrics by computing the distances between 2 vectors at a time.
            pda = ArgKmin{{name_suffix}}(
                datasets_pair=DatasetsPair{{name_suffix}}.get_for(X, Y, metric, metric_kwargs),
                k=k,
                chunk_size=chunk_size,
                strategy=strategy,
            )

        # Limit the number of threads in second level of nested parallelism for BLAS
        # to avoid threads over-subscription (in GEMM for instance).
        with threadpool_limits(limits=1, user_api="blas"):
            if pda.execute_in_parallel_on_Y:
                pda._parallel_on_Y()
            else:
                pda._parallel_on_X()

        return pda._finalize_results(return_distance)

    def __init__(
        self,
        DatasetsPair{{name_suffix}} datasets_pair,
        chunk_size=None,
        strategy=None,
        intp_t k=1,
    ):
        super().__init__(
            datasets_pair=datasets_pair,
            chunk_size=chunk_size,
            strategy=strategy,
        )
        self.k = check_scalar(k, "k", Integral, min_val=1)

        # Allocating pointers to datastructures but not the datastructures themselves.
        # There are as many pointers as effective threads.
        #
        # For the sake of explicitness:
        #   - when parallelizing on X, the pointers of those heaps are referencing
        #   (with proper offsets) addresses of the two main heaps (see below)
        #   - when parallelizing on Y, the pointers of those heaps are referencing
        #   small heaps which are thread-wise-allocated and whose content will be
        #   merged with the main heaps'.
        self.heaps_r_distances_chunks = <float64_t **> malloc(
            sizeof(float64_t *) * self.chunks_n_threads
        )
        self.heaps_indices_chunks = <intp_t **> malloc(
            sizeof(intp_t *) * self.chunks_n_threads
        )

        # Main heaps which will be returned as results by `ArgKmin{{name_suffix}}.compute`.
        self.argkmin_indices = np.full((self.n_samples_X, self.k), 0, dtype=np.intp)
        self.argkmin_distances = np.full((self.n_samples_X, self.k), DBL_MAX, dtype=np.float64)

    def __dealloc__(self):
        if self.heaps_indices_chunks is not NULL:
            free(self.heaps_indices_chunks)

        if self.heaps_r_distances_chunks is not NULL:
            free(self.heaps_r_distances_chunks)

    cdef void _compute_and_reduce_distances_on_chunks(
        self,
        intp_t X_start,
        intp_t X_end,
        intp_t Y_start,
        intp_t Y_end,
        intp_t thread_num,
    ) noexcept nogil:
        cdef:
            intp_t i, j
            intp_t n_samples_X = X_end - X_start
            intp_t n_samples_Y = Y_end - Y_start
            float64_t *heaps_r_distances = self.heaps_r_distances_chunks[thread_num]
            intp_t *heaps_indices = self.heaps_indices_chunks[thread_num]

        # Pushing the distances and their associated indices on a heap
        # which by construction will keep track of the argkmin.
        for i in range(n_samples_X):
            for j in range(n_samples_Y):
                heap_push(
                    values=heaps_r_distances + i * self.k,
                    indices=heaps_indices + i * self.k,
                    size=self.k,
                    val=self.datasets_pair.surrogate_dist(X_start + i, Y_start + j),
                    val_idx=Y_start + j,
                )

    cdef void _parallel_on_X_init_chunk(
        self,
        intp_t thread_num,
        intp_t X_start,
        intp_t X_end,
    ) noexcept nogil:
        # As this strategy is embarrassingly parallel, we can set each
        # thread's heaps pointer to the proper position on the main heaps.
        self.heaps_r_distances_chunks[thread_num] = &self.argkmin_distances[X_start, 0]
        self.heaps_indices_chunks[thread_num] = &self.argkmin_indices[X_start, 0]

    cdef void _parallel_on_X_prange_iter_finalize(
        self,
        intp_t thread_num,
        intp_t X_start,
        intp_t X_end,
    ) noexcept nogil:
        cdef:
            intp_t idx

        # Sorting the main heaps portion associated to `X[X_start:X_end]`
        # in ascending order w.r.t the distances.
        for idx in range(X_end - X_start):
            simultaneous_sort(
                self.heaps_r_distances_chunks[thread_num] + idx * self.k,
                self.heaps_indices_chunks[thread_num] + idx * self.k,
                self.k
            )

    cdef void _parallel_on_Y_init(
        self,
    ) noexcept nogil:
        cdef:
            # Maximum number of scalar elements (the last chunks can be smaller)
            intp_t heaps_size = self.X_n_samples_chunk * self.k
            intp_t thread_num

        # The allocation is done in parallel for data locality purposes: this way
        # the heaps used in each threads are allocated in pages which are closer
        # to the CPU core used by the thread.
        # See comments about First Touch Placement Policy:
        # https://www.openmp.org/wp-content/uploads/openmp-webinar-vanderPas-20210318.pdf #noqa
        for thread_num in prange(self.chunks_n_threads, schedule='static', nogil=True,
                                 num_threads=self.chunks_n_threads):
            # As chunks of X are shared across threads, so must their
            # heaps. To solve this, each thread has its own heaps
            # which are then synchronised back in the main ones.
            self.heaps_r_distances_chunks[thread_num] = <float64_t *> malloc(
                heaps_size * sizeof(float64_t)
            )
            self.heaps_indices_chunks[thread_num] = <intp_t *> malloc(
                heaps_size * sizeof(intp_t)
            )

    cdef void _parallel_on_Y_parallel_init(
        self,
        intp_t thread_num,
        intp_t X_start,
        intp_t X_end,
    ) noexcept nogil:
        # Initialising heaps (memset can't be used here)
        for idx in range(self.X_n_samples_chunk * self.k):
            self.heaps_r_distances_chunks[thread_num][idx] = DBL_MAX
            self.heaps_indices_chunks[thread_num][idx] = -1

    @final
    cdef void _parallel_on_Y_synchronize(
        self,
        intp_t X_start,
        intp_t X_end,
    ) noexcept nogil:
        cdef:
            intp_t idx, jdx, thread_num
        with nogil, parallel(num_threads=self.effective_n_threads):
            # Synchronising the thread heaps with the main heaps.
            # This is done in parallel sample-wise (no need for locks).
            #
            # This might break each thread's data locality as each heap which
            # was allocated in a thread is being now being used in several threads.
            #
            # Still, this parallel pattern has shown to be efficient in practice.
            for idx in prange(X_end - X_start, schedule="static"):
                for thread_num in range(self.chunks_n_threads):
                    for jdx in range(self.k):
                        heap_push(
                            values=&self.argkmin_distances[X_start + idx, 0],
                            indices=&self.argkmin_indices[X_start + idx, 0],
                            size=self.k,
                            val=self.heaps_r_distances_chunks[thread_num][idx * self.k + jdx],
                            val_idx=self.heaps_indices_chunks[thread_num][idx * self.k + jdx],
                        )

    cdef void _parallel_on_Y_finalize(
        self,
    ) noexcept nogil:
        cdef:
            intp_t idx, thread_num

        with nogil, parallel(num_threads=self.chunks_n_threads):
            # Deallocating temporary datastructures
            for thread_num in prange(self.chunks_n_threads, schedule='static'):
                free(self.heaps_r_distances_chunks[thread_num])
                free(self.heaps_indices_chunks[thread_num])

            # Sorting the main in ascending order w.r.t the distances.
            # This is done in parallel sample-wise (no need for locks).
            for idx in prange(self.n_samples_X, schedule='static'):
                simultaneous_sort(
                    &self.argkmin_distances[idx, 0],
                    &self.argkmin_indices[idx, 0],
                    self.k,
                )
        return

    cdef void compute_exact_distances(self) noexcept nogil:
        cdef:
            intp_t i, j
            float64_t[:, ::1] distances = self.argkmin_distances
        for i in prange(self.n_samples_X, schedule='static', nogil=True,
                        num_threads=self.effective_n_threads):
            for j in range(self.k):
                distances[i, j] = self.datasets_pair.distance_metric._rdist_to_dist(
                    # Guard against potential -0., causing nan production.
                    max(distances[i, j], 0.)
                )

    def _finalize_results(self, bint return_distance=False):
        if return_distance:
            # We need to recompute distances because we relied on
            # surrogate distances for the reduction.
            self.compute_exact_distances()

            # Values are returned identically to the way `KNeighborsMixin.kneighbors`
            # returns values. This is counter-intuitive but this allows not using
            # complex adaptations where `ArgKmin.compute` is called.
            return np.asarray(self.argkmin_distances), np.asarray(self.argkmin_indices)

        return np.asarray(self.argkmin_indices)


cdef class EuclideanArgKmin{{name_suffix}}(ArgKmin{{name_suffix}}):
    """EuclideanDistance-specialisation of ArgKmin{{name_suffix}}."""

    @classmethod
    def is_usable_for(cls, X, Y, metric) -> bool:
        return (ArgKmin{{name_suffix}}.is_usable_for(X, Y, metric) and
                not _in_unstable_openblas_configuration())

    def __init__(
        self,
        X,
        Y,
        intp_t k,
        bint use_squared_distances=False,
        chunk_size=None,
        strategy=None,
        metric_kwargs=None,
    ):
        if (
            isinstance(metric_kwargs, dict) and
            (metric_kwargs.keys() - {"X_norm_squared", "Y_norm_squared"})
        ):
            warnings.warn(
                f"Some metric_kwargs have been passed ({metric_kwargs}) but aren't "
                f"usable for this case (EuclideanArgKmin64) and will be ignored.",
                UserWarning,
                stacklevel=3,
            )

        super().__init__(
            # The datasets pair here is used for exact distances computations
            datasets_pair=DatasetsPair{{name_suffix}}.get_for(X, Y, metric="euclidean"),
            chunk_size=chunk_size,
            strategy=strategy,
            k=k,
        )
        cdef:
            intp_t dist_middle_terms_chunks_size = self.Y_n_samples_chunk * self.X_n_samples_chunk

        self.middle_term_computer = MiddleTermComputer{{name_suffix}}.get_for(
            X,
            Y,
            self.effective_n_threads,
            self.chunks_n_threads,
            dist_middle_terms_chunks_size,
            n_features=X.shape[1],
            chunk_size=self.chunk_size,
        )

        if metric_kwargs is not None and "Y_norm_squared" in metric_kwargs:
            self.Y_norm_squared = check_array(
                metric_kwargs.pop("Y_norm_squared"),
                ensure_2d=False,
                input_name="Y_norm_squared",
                dtype=np.float64,
            )
        else:
            self.Y_norm_squared = _sqeuclidean_row_norms{{name_suffix}}(
                Y,
                self.effective_n_threads,
            )

        if metric_kwargs is not None and "X_norm_squared" in metric_kwargs:
            self.X_norm_squared = check_array(
                metric_kwargs.pop("X_norm_squared"),
                ensure_2d=False,
                input_name="X_norm_squared",
                dtype=np.float64,
            )
        else:
            # Do not recompute norms if datasets are identical.
            self.X_norm_squared = (
                self.Y_norm_squared if X is Y else
                _sqeuclidean_row_norms{{name_suffix}}(
                    X,
                    self.effective_n_threads,
                )
            )

        self.use_squared_distances = use_squared_distances

    @final
    cdef void compute_exact_distances(self) noexcept nogil:
        if not self.use_squared_distances:
            ArgKmin{{name_suffix}}.compute_exact_distances(self)

    @final
    cdef void _parallel_on_X_parallel_init(
        self,
        intp_t thread_num,
    ) noexcept nogil:
        ArgKmin{{name_suffix}}._parallel_on_X_parallel_init(self, thread_num)
        self.middle_term_computer._parallel_on_X_parallel_init(thread_num)

    @final
    cdef void _parallel_on_X_init_chunk(
        self,
        intp_t thread_num,
        intp_t X_start,
        intp_t X_end,
    ) noexcept nogil:
        ArgKmin{{name_suffix}}._parallel_on_X_init_chunk(self, thread_num, X_start, X_end)
        self.middle_term_computer._parallel_on_X_init_chunk(thread_num, X_start, X_end)

    @final
    cdef void _parallel_on_X_pre_compute_and_reduce_distances_on_chunks(
        self,
        intp_t X_start,
        intp_t X_end,
        intp_t Y_start,
        intp_t Y_end,
        intp_t thread_num,
    ) noexcept nogil:
        ArgKmin{{name_suffix}}._parallel_on_X_pre_compute_and_reduce_distances_on_chunks(
            self,
            X_start, X_end,
            Y_start, Y_end,
            thread_num,
        )
        self.middle_term_computer._parallel_on_X_pre_compute_and_reduce_distances_on_chunks(
            X_start, X_end, Y_start, Y_end, thread_num,
        )

    @final
    cdef void _parallel_on_Y_init(
        self,
    ) noexcept nogil:
        ArgKmin{{name_suffix}}._parallel_on_Y_init(self)
        self.middle_term_computer._parallel_on_Y_init()

    @final
    cdef void _parallel_on_Y_parallel_init(
        self,
        intp_t thread_num,
        intp_t X_start,
        intp_t X_end,
    ) noexcept nogil:
        ArgKmin{{name_suffix}}._parallel_on_Y_parallel_init(self, thread_num, X_start, X_end)
        self.middle_term_computer._parallel_on_Y_parallel_init(thread_num, X_start, X_end)

    @final
    cdef void _parallel_on_Y_pre_compute_and_reduce_distances_on_chunks(
        self,
        intp_t X_start,
        intp_t X_end,
        intp_t Y_start,
        intp_t Y_end,
        intp_t thread_num,
    ) noexcept nogil:
        ArgKmin{{name_suffix}}._parallel_on_Y_pre_compute_and_reduce_distances_on_chunks(
            self,
            X_start, X_end,
            Y_start, Y_end,
            thread_num,
        )
        self.middle_term_computer._parallel_on_Y_pre_compute_and_reduce_distances_on_chunks(
            X_start, X_end, Y_start, Y_end, thread_num
        )

    @final
    cdef void _compute_and_reduce_distances_on_chunks(
        self,
        intp_t X_start,
        intp_t X_end,
        intp_t Y_start,
        intp_t Y_end,
        intp_t thread_num,
    ) noexcept nogil:
        cdef:
            intp_t i, j
            float64_t sqeuclidean_dist_i_j
            intp_t n_X = X_end - X_start
            intp_t n_Y = Y_end - Y_start
            float64_t * dist_middle_terms = self.middle_term_computer._compute_dist_middle_terms(
                X_start, X_end, Y_start, Y_end, thread_num
            )
            float64_t * heaps_r_distances = self.heaps_r_distances_chunks[thread_num]
            intp_t * heaps_indices = self.heaps_indices_chunks[thread_num]

        # Pushing the distance and their associated indices on heaps
        # which keep tracks of the argkmin.
        for i in range(n_X):
            for j in range(n_Y):
                sqeuclidean_dist_i_j = (
                    self.X_norm_squared[i + X_start] +
                    dist_middle_terms[i * n_Y + j] +
                    self.Y_norm_squared[j + Y_start]
                )

                # Catastrophic cancellation might cause -0. to be present,
                # e.g. when computing d(x_i, y_i) when X is Y.
                sqeuclidean_dist_i_j = max(0., sqeuclidean_dist_i_j)

                heap_push(
                    values=heaps_r_distances + i * self.k,
                    indices=heaps_indices + i * self.k,
                    size=self.k,
                    val=sqeuclidean_dist_i_j,
                    val_idx=j + Y_start,
                )

{{endfor}}<|MERGE_RESOLUTION|>--- conflicted
+++ resolved
@@ -4,13 +4,8 @@
 from cython.parallel cimport parallel, prange
 
 from ...utils._heap cimport heap_push
-<<<<<<< HEAD
 from ...utils._sorting cimport simultaneous_quick_sort as simultaneous_sort
-from ...utils._typedefs cimport ITYPE_t, DTYPE_t
-=======
-from ...utils._sorting cimport simultaneous_sort
 from ...utils._typedefs cimport intp_t, float64_t
->>>>>>> 5d213c64
 
 import numpy as np
 import warnings

--- conflicted
+++ resolved
@@ -1,37 +1,20 @@
 from abc import abstractmethod
 from typing import List
 
-<<<<<<< HEAD
-from scipy.sparse import isspmatrix_csr, issparse
-
-from .._dist_metrics import BOOL_METRICS, METRIC_MAPPING
-
-from ._base import _sqeuclidean_row_norms32, _sqeuclidean_row_norms64
-=======
 import numpy as np
 from scipy.sparse import issparse, isspmatrix_csr
 
 from ... import get_config
 from .._dist_metrics import BOOL_METRICS, METRIC_MAPPING64
->>>>>>> 2ab1d81e
 from ._argkmin import (
     ArgKmin32,
     ArgKmin64,
 )
-<<<<<<< HEAD
-
-from ._argkmin_classmode import (
-    ArgKminClassMode64,
-    ArgKminClassMode32,
-)
-
-=======
 from ._argkmin_classmode import (
     ArgKminClassMode32,
     ArgKminClassMode64,
 )
 from ._base import _sqeuclidean_row_norms32, _sqeuclidean_row_norms64
->>>>>>> 2ab1d81e
 from ._radius_neighbors import (
     RadiusNeighbors32,
     RadiusNeighbors64,
@@ -87,11 +70,7 @@
             "hamming",
             *BOOL_METRICS,
         }
-<<<<<<< HEAD
-        return sorted(({"sqeuclidean"} | set(METRIC_MAPPING.keys())) - excluded)
-=======
         return sorted(({"sqeuclidean"} | set(METRIC_MAPPING64.keys())) - excluded)
->>>>>>> 2ab1d81e
 
     @classmethod
     def is_usable_for(cls, X, Y, metric) -> bool:
@@ -461,11 +440,7 @@
     queries when the weighted mode of the labels for the k-nearest neighbors
     are required, such as in `predict` methods.
 
-<<<<<<< HEAD
-    This class is not meant to be instanciated, one should only use
-=======
     This class is not meant to be instantiated, one should only use
->>>>>>> 2ab1d81e
     its :meth:`compute` classmethod which handles allocation and
     deallocation consistently.
     """

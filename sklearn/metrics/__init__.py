--- conflicted
+++ resolved
@@ -30,11 +30,6 @@
 from ._plot.confusion_matrix import ConfusionMatrixDisplay
 from ._plot.det_curve import DetCurveDisplay
 from ._plot.precision_recall_curve import PrecisionRecallDisplay
-<<<<<<< HEAD
-from ._plot.confusion_matrix import ConfusionMatrixDisplay
-from ._plot.regression import PredictionErrorDisplay
-
-=======
 from ._plot.regression import PredictionErrorDisplay
 from ._plot.roc_curve import RocCurveDisplay
 from ._ranking import (
@@ -96,7 +91,6 @@
     pairwise_distances_chunked,
     pairwise_kernels,
 )
->>>>>>> 2ab1d81e
 
 __all__ = [
     "accuracy_score",

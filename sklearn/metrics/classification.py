--- conflicted
+++ resolved
@@ -1063,16 +1063,11 @@
     0.26...
     >>> f1_score(y_true, y_pred, average=None)
     array([0.8, 0. , 0. ])
-    >>> y_true = [0, 0, 0, 0, 0, 0]
+    >>> y_true = [0, 0, 0 0, 0, 0]
     >>> y_pred = [0, 0, 0, 0, 0, 0]
     >>> f1_score(y_true, y_pred, zero_division=1)
     1.0...
 
-    Notes
-    -----
-    When ``true positive + false positive == 0`` or
-    ``true positive + false negative == 0``, f-score returns 0 and raises
-    ``UndefinedMetricWarning``.
     """
     return fbeta_score(y_true, y_pred, 1, labels=labels,
                        pos_label=pos_label, average=average,
@@ -1190,11 +1185,6 @@
     >>> fbeta_score(y_true, y_pred, average=None, beta=0.5)
     array([0.71..., 0.        , 0.        ])
 
-    Notes
-    -----
-    When ``true positive + false positive == 0`` or
-    ``true positive + false negative == 0``, f-score returns 0 and raises
-    ``UndefinedMetricWarning``.
     """
     _, _, f, _ = precision_recall_fscore_support(y_true, y_pred,
                                                  beta=beta,
@@ -1212,19 +1202,22 @@
     """Performs division and handles divide-by-zero.
 
     On zero-division, sets the corresponding result elements equal to
-    ``zero_division`` and raises a warning.
+    0 or 1 (according to ``zero_division``). Plus, if
+    ``zero_division != "warn"`` raises a warning.
 
     The metric, modifier and average arguments are used only for determining
     an appropriate warning.
     """
+    # TODO: check new
+    # mask = denominator == 0.0
+    # denominator = denominator.copy()
+    # denominator[mask] = 1  # avoid infs/nans
+    # result = numerator / denominator
+    result = numerator / denominator
     mask = denominator == 0.0
-    denominator = denominator.copy()
-    denominator[mask] = 1  # avoid infs/nans
-    result = numerator / denominator
     if not np.any(mask):
         return result
 
-<<<<<<< HEAD
     # remove infs
     result[mask] = float(zero_division == 1)
 
@@ -1233,8 +1226,6 @@
     if zero_division != "warn":
         return result
 
-=======
->>>>>>> 96ef6b80
     # build appropriate warning
     # E.g. "Precision and F-score are ill-defined and being set to 0.0 in
     # labels with no predicted samples"
@@ -1440,7 +1431,7 @@
     (array([0.        , 0.        , 0.66...]),
      array([0., 0., 1.]), array([0. , 0. , 0.8]),
      array([2, 2, 2]))
-
+    TODO: add all these Notes and add Unless zero_division...
     Notes
     -----
     When ``true positive + false positive == 0``, precision is undefined;
@@ -1448,44 +1439,11 @@
     In such cases, the metric will be set to 0, as will f-score, and
     ``UndefinedMetricWarning`` will be raised.
     """
-<<<<<<< HEAD
     _check_zero_division(zero_division)
-    average_options = (None, 'micro', 'macro', 'weighted', 'samples')
-    if average not in average_options and average != 'binary':
-        raise ValueError('average has to be one of ' +
-                         str(average_options))
-    if beta <= 0:
-        raise ValueError("beta should be >0 in the F-beta score")
-
-    y_type, y_true, y_pred = _check_targets(y_true, y_pred)
-    check_consistent_length(y_true, y_pred, sample_weight)
-    present_labels = unique_labels(y_true, y_pred)
-
-    if average == 'binary':
-        if y_type == 'binary':
-            if pos_label not in present_labels:
-                if len(present_labels) < 2:
-                    # Only negative labels
-                    zero_division = float(zero_division == 1)
-                    return zero_division, zero_division, zero_division, None
-                else:
-                    raise ValueError("pos_label=%r is not a valid label: %r" %
-                                     (pos_label, present_labels))
-            labels = [pos_label]
-        else:
-            raise ValueError("Target is %s but average='binary'. Please "
-                             "choose another average setting." % y_type)
-    elif pos_label not in (None, 1):
-        warnings.warn("Note that pos_label (set to %r) is ignored when "
-                      "average != 'binary' (got %r). You may use "
-                      "labels=[pos_label] to specify a single positive class."
-                      % (pos_label, average), UserWarning)
-=======
     if beta < 0:
         raise ValueError("beta should be >=0 in the F-beta score")
     labels = _check_set_wise_labels(y_true, y_pred, average, labels,
                                     pos_label)
->>>>>>> 96ef6b80
 
     # Calculate tp_sum, pred_sum, true_sum ###
     samplewise = average == 'samples'
@@ -1503,39 +1461,32 @@
 
     # Finally, we have all our sufficient statistics. Divide! #
     beta2 = beta ** 2
-<<<<<<< HEAD
-    with np.errstate(divide='ignore', invalid='ignore'):
-        # Divide, and on zero-division, set scores to 0 and warn:
-
-        # Oddly, we may get an "invalid" rather than a "divide" error
-        # here.
-        precision = _prf_divide(tp_sum, pred_sum, 'precision',
-                                'predicted', average, warn_for, zero_division)
-        recall = _prf_divide(tp_sum, true_sum, 'recall',
-                             'true', average, warn_for, zero_division)
-        # Don't need to warn for F: either P or R warned, or tp == 0 where pos
-        # and true are nonzero, in which case, F is well-defined and zero
-        f_score = ((1 + beta2) * precision * recall /
-                   (beta2 * precision + recall))
-        f_score[tp_sum == 0] = 0.0
-        f_score[(true_sum == 0) & (pred_sum == 0)] = float(zero_division == 1)
-=======
 
     # Divide, and on zero-division, set scores to 0 and warn:
 
-    precision = _prf_divide(tp_sum, pred_sum,
-                            'precision', 'predicted', average, warn_for)
-    recall = _prf_divide(tp_sum, true_sum,
-                         'recall', 'true', average, warn_for)
-    if np.isposinf(beta):
-        f_score = recall
-    else:
-        # Don't need to warn for F: either P or R warned, or tp == 0 where pos
-        # and true are nonzero, in which case, F is well-defined and zero
-        denom = beta2 * precision + recall
-        denom[denom == 0.] = 1  # avoid division by 0
-        f_score = (1 + beta2) * precision * recall / denom
->>>>>>> 96ef6b80
+    precision = _prf_divide(tp_sum, pred_sum, 'precision',
+                            'predicted', average, warn_for, zero_division)
+    recall = _prf_divide(tp_sum, true_sum, 'recall',
+                         'true', average, warn_for, zero_division)
+
+
+    # TODO: check new version
+
+    # if np.isposinf(beta):
+    #     f_score = recall
+    # else:
+    #     # Don't need to warn for F: either P or R warned, or tp == 0 where pos
+    #     # and true are nonzero, in which case, F is well-defined and zero
+    #     denom = beta2 * precision + recall
+    #     denom[denom == 0.] = 1  # avoid division by 0
+    #     f_score = (1 + beta2) * precision * recall / denom
+
+    # Don't need to warn for F: either P or R warned, or tp == 0 where pos
+    # and true are nonzero, in which case, F is well-defined and zero
+    f_score = ((1 + beta2) * precision * recall /
+               (beta2 * precision + recall))
+    f_score[tp_sum == 0] = 0.0
+    f_score[(true_sum == 0) & (pred_sum == 0)] = float(zero_division == 1)
 
     # Average the results
     if average == 'weighted':
@@ -1662,19 +1613,17 @@
     0.22...
     >>> precision_score(y_true, y_pred, average=None)
     array([0.66..., 0.        , 0.        ])
-<<<<<<< HEAD
     >>> y_pred = [0, 0, 0, 0, 0, 0]
     >>> precision_score(y_true, y_pred)  # doctest: +ELLIPSIS
     0.0...
     >>> precision_score(y_true, y_pred, zero_division=1)  # doctest: +ELLIPSIS
     1.0...
-=======
-
+    TODO
     Notes
     -----
     When ``true positive + false positive == 0``, precision returns 0 and
     raises ``UndefinedMetricWarning``.
->>>>>>> 96ef6b80
+
     """
     p, _, _, _ = precision_recall_fscore_support(y_true, y_pred,
                                                  labels=labels,
@@ -1787,7 +1736,7 @@
     0.0...
     >>> recall_score(y_true, y_pred, zero_division=1)
     1.0...
-
+    TODO
     Notes
     -----
     When ``true positive + false negative == 0``, recall returns 0 and raises

"""Metrics to assess performance on classification task given class prediction

Functions named as ``*_score`` return a scalar value to maximize: the higher
the better

Function named as ``*_error`` or ``*_loss`` return a scalar value to minimize:
the lower the better
"""

# Authors: Alexandre Gramfort <alexandre.gramfort@inria.fr>
#          Mathieu Blondel <mathieu@mblondel.org>
#          Olivier Grisel <olivier.grisel@ensta.org>
#          Arnaud Joly <a.joly@ulg.ac.be>
#          Jochen Wersdorfer <jochen@wersdoerfer.de>
#          Lars Buitinck
#          Joel Nothman <joel.nothman@gmail.com>
#          Noel Dawe <noel@dawe.me>
#          Jatin Shah <jatindshah@gmail.com>
#          Saurabh Jha <saurabh.jhaa@gmail.com>
#          Bernardo Stein <bernardovstein@gmail.com>
#          Shangwu Yao <shangwuyao@gmail.com>
# License: BSD 3 clause

from __future__ import division

import warnings
import numpy as np

from scipy.sparse import coo_matrix
from scipy.sparse import csr_matrix

from ..preprocessing import LabelBinarizer, label_binarize
from ..preprocessing import LabelEncoder
from ..utils import assert_all_finite
from ..utils import check_array
from ..utils import check_consistent_length
from ..utils import column_or_1d
from ..utils.multiclass import unique_labels
from ..utils.multiclass import type_of_target
from ..utils.validation import _num_samples
from ..utils.sparsefuncs import count_nonzero
from ..exceptions import UndefinedMetricWarning


def _check_targets(y_true, y_pred):
    """Check that y_true and y_pred belong to the same classification task

    This converts multiclass or binary types to a common shape, and raises a
    ValueError for a mix of multilabel and multiclass targets, a mix of
    multilabel formats, for the presence of continuous-valued or multioutput
    targets, or for targets of different lengths.

    Column vectors are squeezed to 1d, while multilabel formats are returned
    as CSR sparse label indicators.

    Parameters
    ----------
    y_true : array-like

    y_pred : array-like

    Returns
    -------
    type_true : one of {'multilabel-indicator', 'multiclass', 'binary'}
        The type of the true target data, as output by
        ``utils.multiclass.type_of_target``

    y_true : array or indicator matrix

    y_pred : array or indicator matrix
    """
    check_consistent_length(y_true, y_pred)
    type_true = type_of_target(y_true)
    type_pred = type_of_target(y_pred)

    y_type = {type_true, type_pred}
    if y_type == {"binary", "multiclass"}:
        y_type = {"multiclass"}

    if len(y_type) > 1:
        raise ValueError("Classification metrics can't handle a mix of {0} "
                         "and {1} targets".format(type_true, type_pred))

    # We can't have more than one value on y_type => The set is no more needed
    y_type = y_type.pop()

    # No metrics support "multiclass-multioutput" format
    if (y_type not in ["binary", "multiclass", "multilabel-indicator"]):
        raise ValueError("{0} is not supported".format(y_type))

    if y_type in ["binary", "multiclass"]:
        y_true = column_or_1d(y_true)
        y_pred = column_or_1d(y_pred)
        if y_type == "binary":
            unique_values = np.union1d(y_true, y_pred)
            if len(unique_values) > 2:
                y_type = "multiclass"

    if y_type.startswith('multilabel'):
        y_true = csr_matrix(y_true)
        y_pred = csr_matrix(y_pred)
        y_type = 'multilabel-indicator'

    return y_type, y_true, y_pred


def _weighted_sum(sample_score, sample_weight, normalize=False):
    if normalize:
        return np.average(sample_score, weights=sample_weight)
    elif sample_weight is not None:
        return np.dot(sample_score, sample_weight)
    else:
        return sample_score.sum()


def accuracy_score(y_true, y_pred, normalize=True, sample_weight=None):
    """Accuracy classification score.

    In multilabel classification, this function computes subset accuracy:
    the set of labels predicted for a sample must *exactly* match the
    corresponding set of labels in y_true.

    Read more in the :ref:`User Guide <accuracy_score>`.

    Parameters
    ----------
    y_true : 1d array-like, or label indicator array / sparse matrix
        Ground truth (correct) labels.

    y_pred : 1d array-like, or label indicator array / sparse matrix
        Predicted labels, as returned by a classifier.

    normalize : bool, optional (default=True)
        If ``False``, return the number of correctly classified samples.
        Otherwise, return the fraction of correctly classified samples.

    sample_weight : array-like of shape = [n_samples], optional
        Sample weights.

    Returns
    -------
    score : float
        If ``normalize == True``, return the fraction of correctly
        classified samples (float), else returns the number of correctly
        classified samples (int).

        The best performance is 1 with ``normalize == True`` and the number
        of samples with ``normalize == False``.

    See also
    --------
    jaccard_similarity_score, hamming_loss, zero_one_loss

    Notes
    -----
    In binary and multiclass classification, this function is equal
    to the ``jaccard_similarity_score`` function.

    Examples
    --------
    >>> from sklearn.metrics import accuracy_score
    >>> y_pred = [0, 2, 1, 3]
    >>> y_true = [0, 1, 2, 3]
    >>> accuracy_score(y_true, y_pred)
    0.5
    >>> accuracy_score(y_true, y_pred, normalize=False)
    2

    In the multilabel case with binary label indicators:

    >>> import numpy as np
    >>> accuracy_score(np.array([[0, 1], [1, 1]]), np.ones((2, 2)))
    0.5
    """

    # Compute accuracy for each possible representation
    y_type, y_true, y_pred = _check_targets(y_true, y_pred)
    check_consistent_length(y_true, y_pred, sample_weight)
    if y_type.startswith('multilabel'):
        differing_labels = count_nonzero(y_true - y_pred, axis=1)
        score = differing_labels == 0
    else:
        score = y_true == y_pred

    return _weighted_sum(score, sample_weight, normalize)


def confusion_matrix(y_true, y_pred, labels=None, sample_weight=None):
    """Compute confusion matrix to evaluate the accuracy of a classification

    By definition a confusion matrix :math:`C` is such that :math:`C_{i, j}`
    is equal to the number of observations known to be in group :math:`i` but
    predicted to be in group :math:`j`.

    Thus in binary classification, the count of true negatives is
    :math:`C_{0,0}`, false negatives is :math:`C_{1,0}`, true positives is
    :math:`C_{1,1}` and false positives is :math:`C_{0,1}`.

    Read more in the :ref:`User Guide <confusion_matrix>`.

    Parameters
    ----------
    y_true : array, shape = [n_samples]
        Ground truth (correct) target values.

    y_pred : array, shape = [n_samples]
        Estimated targets as returned by a classifier.

    labels : array, shape = [n_classes], optional
        List of labels to index the matrix. This may be used to reorder
        or select a subset of labels.
        If none is given, those that appear at least once
        in ``y_true`` or ``y_pred`` are used in sorted order.

    sample_weight : array-like of shape = [n_samples], optional
        Sample weights.

    Returns
    -------
    C : array, shape = [n_classes, n_classes]
        Confusion matrix

    References
    ----------
    .. [1] `Wikipedia entry for the Confusion matrix
           <https://en.wikipedia.org/wiki/Confusion_matrix>`_
           (Wikipedia and other references may use a different
           convention for axes)

    Examples
    --------
    >>> from sklearn.metrics import confusion_matrix
    >>> y_true = [2, 0, 2, 2, 0, 1]
    >>> y_pred = [0, 0, 2, 2, 0, 2]
    >>> confusion_matrix(y_true, y_pred)
    array([[2, 0, 0],
           [0, 0, 1],
           [1, 0, 2]])

    >>> y_true = ["cat", "ant", "cat", "cat", "ant", "bird"]
    >>> y_pred = ["ant", "ant", "cat", "cat", "ant", "cat"]
    >>> confusion_matrix(y_true, y_pred, labels=["ant", "bird", "cat"])
    array([[2, 0, 0],
           [0, 0, 1],
           [1, 0, 2]])

    In the binary case, we can extract true positives, etc as follows:

    >>> tn, fp, fn, tp = confusion_matrix([0, 1, 0, 1], [1, 1, 1, 0]).ravel()
    >>> (tn, fp, fn, tp)
    (0, 2, 1, 1)

    """
    y_type, y_true, y_pred = _check_targets(y_true, y_pred)
    if y_type not in ("binary", "multiclass"):
        raise ValueError("%s is not supported" % y_type)

    if labels is None:
        labels = unique_labels(y_true, y_pred)
    else:
        labels = np.asarray(labels)
        if np.all([l not in y_true for l in labels]):
            raise ValueError("At least one label specified must be in y_true")

    if sample_weight is None:
        sample_weight = np.ones(y_true.shape[0], dtype=np.int64)
    else:
        sample_weight = np.asarray(sample_weight)

    check_consistent_length(y_true, y_pred, sample_weight)

    n_labels = labels.size
    label_to_ind = dict((y, x) for x, y in enumerate(labels))
    # convert yt, yp into index
    y_pred = np.array([label_to_ind.get(x, n_labels + 1) for x in y_pred])
    y_true = np.array([label_to_ind.get(x, n_labels + 1) for x in y_true])

    # intersect y_pred, y_true with labels, eliminate items not in labels
    ind = np.logical_and(y_pred < n_labels, y_true < n_labels)
    y_pred = y_pred[ind]
    y_true = y_true[ind]
    # also eliminate weights of eliminated items
    sample_weight = sample_weight[ind]

    # Choose the accumulator dtype to always have high precision
    if sample_weight.dtype.kind in {'i', 'u', 'b'}:
        dtype = np.int64
    else:
        dtype = np.float64

    CM = coo_matrix((sample_weight, (y_true, y_pred)),
                    shape=(n_labels, n_labels), dtype=dtype,
                    ).toarray()

    return CM


def multilabel_confusion_matrix(y_true, y_pred, sample_weight=None,
                                labels=None, samplewise=False):
    """Compute a confusion matrix for each class or sample

    .. versionadded:: 0.21

    Compute class-wise (default) or sample-wise (samplewise=True) multilabel
    confusion matrix to evaluate the accuracy of a classification, and output
    confusion matrices for each class or sample.

    In multilabel confusion matrix :math:`MCM`, the count of true negatives
    is :math:`MCM_{:,0,0}`, false negatives is :math:`MCM_{:,1,0}`,
    true positives is :math:`MCM_{:,1,1}` and false positives is
    :math:`MCM_{:,0,1}`.

    Multiclass data will be treated as if binarized under a one-vs-rest
    transformation. Returned confusion matrices will be in the order of
    sorted unique labels in the union of (y_true, y_pred).

    Read more in the :ref:`User Guide <multilabel_confusion_matrix>`.

    Parameters
    ----------
    y_true : 1d array-like, or label indicator array / sparse matrix
        of shape (n_samples, n_outputs) or (n_samples,)
        Ground truth (correct) target values.

    y_pred : 1d array-like, or label indicator array / sparse matrix
        of shape (n_samples, n_outputs) or (n_samples,)
        Estimated targets as returned by a classifier

    sample_weight : array-like of shape = (n_samples,), optional
        Sample weights

    labels : array-like
        A list of classes or column indices to select some (or to force
        inclusion of classes absent from the data)

    samplewise : bool, default=False
        In the multilabel case, this calculates a confusion matrix per sample

    Returns
    -------
    multi_confusion : array, shape (n_outputs, 2, 2)
        A 2x2 confusion matrix corresponding to each output in the input.
        When calculating class-wise multi_confusion (default), then
        n_outputs = n_labels; when calculating sample-wise multi_confusion
        (samplewise=True), n_outputs = n_samples. If ``labels`` is defined,
        the results will be returned in the order specified in ``labels``,
        otherwise the results will be returned in sorted order by default.

    See also
    --------
    confusion_matrix

    Notes
    -----
    The multilabel_confusion_matrix calculates class-wise or sample-wise
    multilabel confusion matrices, and in multiclass tasks, labels are
    binarized under a one-vs-rest way; while confusion_matrix calculates
    one confusion matrix for confusion between every two classes.

    Examples
    --------

    Multilabel-indicator case:

    >>> import numpy as np
    >>> from sklearn.metrics import multilabel_confusion_matrix
    >>> y_true = np.array([[1, 0, 1],
    ...                    [0, 1, 0]])
    >>> y_pred = np.array([[1, 0, 0],
    ...                    [0, 1, 1]])
    >>> multilabel_confusion_matrix(y_true, y_pred)
    array([[[1, 0],
            [0, 1]],
    <BLANKLINE>
           [[1, 0],
            [0, 1]],
    <BLANKLINE>
           [[0, 1],
            [1, 0]]])

    Multiclass case:

    >>> y_true = ["cat", "ant", "cat", "cat", "ant", "bird"]
    >>> y_pred = ["ant", "ant", "cat", "cat", "ant", "cat"]
    >>> multilabel_confusion_matrix(y_true, y_pred,
    ...                             labels=["ant", "bird", "cat"])
    array([[[3, 1],
            [0, 2]],
    <BLANKLINE>
           [[5, 0],
            [1, 0]],
    <BLANKLINE>
           [[2, 1],
            [1, 2]]])

    """
    y_type, y_true, y_pred = _check_targets(y_true, y_pred)
    if sample_weight is not None:
        sample_weight = column_or_1d(sample_weight)
    check_consistent_length(y_true, y_pred, sample_weight)

    if y_type not in ("binary", "multiclass", "multilabel-indicator"):
        raise ValueError("%s is not supported" % y_type)

    present_labels = unique_labels(y_true, y_pred)
    if labels is None:
        labels = present_labels
        n_labels = None
    else:
        n_labels = len(labels)
        labels = np.hstack([labels, np.setdiff1d(present_labels, labels,
                                                 assume_unique=True)])

    if y_true.ndim == 1:
        if samplewise:
            raise ValueError("Samplewise metrics are not available outside of "
                             "multilabel classification.")

        le = LabelEncoder()
        le.fit(labels)
        y_true = le.transform(y_true)
        y_pred = le.transform(y_pred)
        sorted_labels = le.classes_

        # labels are now from 0 to len(labels) - 1 -> use bincount
        tp = y_true == y_pred
        tp_bins = y_true[tp]
        if sample_weight is not None:
            tp_bins_weights = np.asarray(sample_weight)[tp]
        else:
            tp_bins_weights = None

        if len(tp_bins):
            tp_sum = np.bincount(tp_bins, weights=tp_bins_weights,
                                 minlength=len(labels))
        else:
            # Pathological case
            true_sum = pred_sum = tp_sum = np.zeros(len(labels))
        if len(y_pred):
            pred_sum = np.bincount(y_pred, weights=sample_weight,
                                   minlength=len(labels))
        if len(y_true):
            true_sum = np.bincount(y_true, weights=sample_weight,
                                   minlength=len(labels))

        # Retain only selected labels
        indices = np.searchsorted(sorted_labels, labels[:n_labels])
        tp_sum = tp_sum[indices]
        true_sum = true_sum[indices]
        pred_sum = pred_sum[indices]

    else:
        sum_axis = 1 if samplewise else 0

        # All labels are index integers for multilabel.
        # Select labels:
        if not np.array_equal(labels, present_labels):
            if np.max(labels) > np.max(present_labels):
                raise ValueError('All labels must be in [0, n labels) for '
                                 'multilabel targets. '
                                 'Got %d > %d' %
                                 (np.max(labels), np.max(present_labels)))
            if np.min(labels) < 0:
                raise ValueError('All labels must be in [0, n labels) for '
                                 'multilabel targets. '
                                 'Got %d < 0' % np.min(labels))

        if n_labels is not None:
            y_true = y_true[:, labels[:n_labels]]
            y_pred = y_pred[:, labels[:n_labels]]

        # calculate weighted counts
        true_and_pred = y_true.multiply(y_pred)
        tp_sum = count_nonzero(true_and_pred, axis=sum_axis,
                               sample_weight=sample_weight)
        pred_sum = count_nonzero(y_pred, axis=sum_axis,
                                 sample_weight=sample_weight)
        true_sum = count_nonzero(y_true, axis=sum_axis,
                                 sample_weight=sample_weight)

    fp = pred_sum - tp_sum
    fn = true_sum - tp_sum
    tp = tp_sum

    if sample_weight is not None and samplewise:
        sample_weight = np.array(sample_weight)
        tp = np.array(tp)
        fp = np.array(fp)
        fn = np.array(fn)
        tn = sample_weight * y_true.shape[1] - tp - fp - fn
    elif sample_weight is not None:
        tn = sum(sample_weight) - tp - fp - fn
    elif samplewise:
        tn = y_true.shape[1] - tp - fp - fn
    else:
        tn = y_true.shape[0] - tp - fp - fn

    return np.array([tn, fp, fn, tp]).T.reshape(-1, 2, 2)


def cohen_kappa_score(y1, y2, labels=None, weights=None, sample_weight=None):
    r"""Cohen's kappa: a statistic that measures inter-annotator agreement.

    This function computes Cohen's kappa [1]_, a score that expresses the level
    of agreement between two annotators on a classification problem. It is
    defined as

    .. math::
        \kappa = (p_o - p_e) / (1 - p_e)

    where :math:`p_o` is the empirical probability of agreement on the label
    assigned to any sample (the observed agreement ratio), and :math:`p_e` is
    the expected agreement when both annotators assign labels randomly.
    :math:`p_e` is estimated using a per-annotator empirical prior over the
    class labels [2]_.

    Read more in the :ref:`User Guide <cohen_kappa>`.

    Parameters
    ----------
    y1 : array, shape = [n_samples]
        Labels assigned by the first annotator.

    y2 : array, shape = [n_samples]
        Labels assigned by the second annotator. The kappa statistic is
        symmetric, so swapping ``y1`` and ``y2`` doesn't change the value.

    labels : array, shape = [n_classes], optional
        List of labels to index the matrix. This may be used to select a
        subset of labels. If None, all labels that appear at least once in
        ``y1`` or ``y2`` are used.

    weights : str, optional
        List of weighting type to calculate the score. None means no weighted;
        "linear" means linear weighted; "quadratic" means quadratic weighted.

    sample_weight : array-like of shape = [n_samples], optional
        Sample weights.

    Returns
    -------
    kappa : float
        The kappa statistic, which is a number between -1 and 1. The maximum
        value means complete agreement; zero or lower means chance agreement.

    References
    ----------
    .. [1] J. Cohen (1960). "A coefficient of agreement for nominal scales".
           Educational and Psychological Measurement 20(1):37-46.
           doi:10.1177/001316446002000104.
    .. [2] `R. Artstein and M. Poesio (2008). "Inter-coder agreement for
           computational linguistics". Computational Linguistics 34(4):555-596.
           <https://www.mitpressjournals.org/doi/pdf/10.1162/coli.07-034-R2>`_
    .. [3] `Wikipedia entry for the Cohen's kappa.
            <https://en.wikipedia.org/wiki/Cohen%27s_kappa>`_
    """
    confusion = confusion_matrix(y1, y2, labels=labels,
                                 sample_weight=sample_weight)
    n_classes = confusion.shape[0]
    sum0 = np.sum(confusion, axis=0)
    sum1 = np.sum(confusion, axis=1)
    expected = np.outer(sum0, sum1) / np.sum(sum0)

    if weights is None:
        w_mat = np.ones([n_classes, n_classes], dtype=np.int)
        w_mat.flat[:: n_classes + 1] = 0
    elif weights == "linear" or weights == "quadratic":
        w_mat = np.zeros([n_classes, n_classes], dtype=np.int)
        w_mat += np.arange(n_classes)
        if weights == "linear":
            w_mat = np.abs(w_mat - w_mat.T)
        else:
            w_mat = (w_mat - w_mat.T) ** 2
    else:
        raise ValueError("Unknown kappa weighting type.")

    k = np.sum(w_mat * confusion) / np.sum(w_mat * expected)
    return 1 - k


def jaccard_similarity_score(y_true, y_pred, labels=None, pos_label=1,
                             average='samples', normalize='true-if-samples',
                             sample_weight=None):
    """Jaccard similarity coefficient score

    The Jaccard index [1], or Jaccard similarity coefficient, defined as
    the size of the intersection divided by the size of the union of two label
    sets, is used to compare set of predicted labels for a sample to the
    corresponding set of labels in ``y_true``.

    Read more in the :ref:`User Guide <jaccard_similarity_score>`.

    Parameters
    ----------
    y_true : 1d array-like, or label indicator array / sparse matrix
        Ground truth (correct) labels.

    y_pred : 1d array-like, or label indicator array / sparse matrix
        Predicted labels, as returned by a classifier.

    labels : list, optional
        The set of labels to include when ``average != 'binary'``, and their
        order if ``average is None``. Labels present in the data can be
        excluded, for example to calculate a multiclass average ignoring a
        majority negative class, while labels not present in the data will
        result in 0 components in a macro average. For multilabel targets,
        labels are column indices. By default, all labels in ``y_true`` and
        ``y_pred`` are used in sorted order.

    pos_label : str or int, 1 by default
        The class to report if ``average='binary'`` and the data is binary.
        If the data are multiclass or multilabel, this will be ignored;
        setting ``labels=[pos_label]`` and ``average != 'binary'`` will report
        scores for that label only.

    average : string, ['samples' (default), 'binary', 'micro', 'macro', None, \
                       'weighted']
        If ``None``, the scores for each class are returned. Otherwise, this
        determines the type of averaging performed on the data:

        ``'binary'``:
            Only report results for the class specified by ``pos_label``.
            This is applicable only if targets (``y_{true,pred}``) are binary.
        ``'micro'``:
            Calculate metrics globally by counting the total true positives,
            false negatives and false positives.
        ``'macro'``:
            Calculate metrics for each label, and find their unweighted
            mean.  This does not take label imbalance into account.
        ``'weighted'``:
            Calculate metrics for each label, and find their average, weighted
            by support (the number of true instances for each label). This
            alters 'macro' to account for label imbalance.
        ``'samples'``:
            Calculate metrics for each instance, and find their average (only
            meaningful for multilabel classification).

    normalize : bool, optional (default=True)
        If ``False``, return the sum of the Jaccard similarity coefficient
        over the sample set. Otherwise, return the average of Jaccard
        similarity coefficient. ``normalize`` is only applicable when
        ``average='samples'``.

    sample_weight : array-like of shape = [n_samples], optional
        Sample weights.

    Returns
    -------
    score : float (if average is not None) or array of floats, shape =\
            [n_unique_labels]

    See also
    --------
    accuracy_score, hamming_loss, zero_one_loss

    Notes
    -----
    :func:`jaccard_similarity_score` may be a poor metric if there are no
    positives for some samples or classes.

    References
    ----------
    .. [1] `Wikipedia entry for the Jaccard index
           <https://en.wikipedia.org/wiki/Jaccard_index>`_

    Examples
    --------
    >>> from sklearn.metrics import jaccard_similarity_score

    In the multilabel case:

    >>> y_true = np.array([[1, 0, 1], [0, 0, 1], [1, 1, 1]])
    >>> y_pred = np.array([[0, 1, 1], [1, 1, 1], [0, 0, 1]])
    >>> jaccard_similarity_score(y_true, y_pred, average='samples')
    ... # doctest: +ELLIPSIS
    0.33...
    >>> jaccard_similarity_score(y_true, y_pred, average='micro')
    ... # doctest: +ELLIPSIS
    0.33...
    >>> jaccard_similarity_score(y_true, y_pred, average='weighted')
    0.5
    >>> jaccard_similarity_score(y_true, y_pred, average=None)
    array([0., 0., 1.])

    In the multiclass case:

    >>> jaccard_similarity_score(np.array([0, 1, 2, 3]),
    ...                          np.array([0, 2, 2, 3]), average='macro')
    0.625

<<<<<<< HEAD
=======
    >>> import numpy as np
    >>> jaccard_similarity_score(np.array([[0, 1], [1, 1]]),\
        np.ones((2, 2)))
    0.75
>>>>>>> fcec951b
    """
    print('!', y_true)
    if average != 'samples' and normalize != 'true-if-samples':
        raise ValueError("'normalize' is only meaningful with "
                         "`average='samples'`, got `average='%s'`."
                         % average)
    labels = _check_set_wise_labels(y_true, y_pred, average, labels,
                                    pos_label)
    if labels is _ALL_ZERO:
        return 0.
    samplewise = average == 'samples'
    MCM = multilabel_confusion_matrix(y_true, y_pred,
                                      sample_weight=sample_weight,
                                      labels=labels, samplewise=samplewise)
    numerator = MCM[:, 1, 1]
    denominator = MCM[:, 1, 1] + MCM[:, 0, 1] + MCM[:, 1, 0]

    if average == 'micro':
        numerator = np.array([numerator.sum()])
        denominator = np.array([denominator.sum()])

    print(locals())
    jaccard = _prf_divide(numerator, denominator, 'jaccard',
                          'true or predicted', average, ('jaccard',))
    if average is None:
        return jaccard
    if not normalize:
        return np.sum(jaccard * (1 if sample_weight is None
                                 else sample_weight))
    if average == 'weighted':
        weights = MCM[:, 1, 0] + MCM[:, 1, 1]
        if not np.any(weights):
            # numerator is 0, and warning should have already been issued
            weights = None
    elif average == 'samples' and sample_weight is not None:
        weights = sample_weight
    else:
        weights = None
    return np.average(jaccard, weights=weights)


def matthews_corrcoef(y_true, y_pred, sample_weight=None):
    """Compute the Matthews correlation coefficient (MCC)

    The Matthews correlation coefficient is used in machine learning as a
    measure of the quality of binary and multiclass classifications. It takes
    into account true and false positives and negatives and is generally
    regarded as a balanced measure which can be used even if the classes are of
    very different sizes. The MCC is in essence a correlation coefficient value
    between -1 and +1. A coefficient of +1 represents a perfect prediction, 0
    an average random prediction and -1 an inverse prediction.  The statistic
    is also known as the phi coefficient. [source: Wikipedia]

    Binary and multiclass labels are supported.  Only in the binary case does
    this relate to information about true and false positives and negatives.
    See references below.

    Read more in the :ref:`User Guide <matthews_corrcoef>`.

    Parameters
    ----------
    y_true : array, shape = [n_samples]
        Ground truth (correct) target values.

    y_pred : array, shape = [n_samples]
        Estimated targets as returned by a classifier.

    sample_weight : array-like of shape = [n_samples], default None
        Sample weights.

    Returns
    -------
    mcc : float
        The Matthews correlation coefficient (+1 represents a perfect
        prediction, 0 an average random prediction and -1 and inverse
        prediction).

    References
    ----------
    .. [1] `Baldi, Brunak, Chauvin, Andersen and Nielsen, (2000). Assessing the
       accuracy of prediction algorithms for classification: an overview
       <https://doi.org/10.1093/bioinformatics/16.5.412>`_

    .. [2] `Wikipedia entry for the Matthews Correlation Coefficient
       <https://en.wikipedia.org/wiki/Matthews_correlation_coefficient>`_

    .. [3] `Gorodkin, (2004). Comparing two K-category assignments by a
        K-category correlation coefficient
        <https://www.sciencedirect.com/science/article/pii/S1476927104000799>`_

    .. [4] `Jurman, Riccadonna, Furlanello, (2012). A Comparison of MCC and CEN
        Error Measures in MultiClass Prediction
        <https://journals.plos.org/plosone/article?id=10.1371/journal.pone.0041882>`_

    Examples
    --------
    >>> from sklearn.metrics import matthews_corrcoef
    >>> y_true = [+1, +1, +1, -1]
    >>> y_pred = [+1, -1, +1, +1]
    >>> matthews_corrcoef(y_true, y_pred)  # doctest: +ELLIPSIS
    -0.33...
    """
    y_type, y_true, y_pred = _check_targets(y_true, y_pred)
    check_consistent_length(y_true, y_pred, sample_weight)
    if y_type not in {"binary", "multiclass"}:
        raise ValueError("%s is not supported" % y_type)

    lb = LabelEncoder()
    lb.fit(np.hstack([y_true, y_pred]))
    y_true = lb.transform(y_true)
    y_pred = lb.transform(y_pred)

    C = confusion_matrix(y_true, y_pred, sample_weight=sample_weight)
    t_sum = C.sum(axis=1, dtype=np.float64)
    p_sum = C.sum(axis=0, dtype=np.float64)
    n_correct = np.trace(C, dtype=np.float64)
    n_samples = p_sum.sum()
    cov_ytyp = n_correct * n_samples - np.dot(t_sum, p_sum)
    cov_ypyp = n_samples ** 2 - np.dot(p_sum, p_sum)
    cov_ytyt = n_samples ** 2 - np.dot(t_sum, t_sum)
    mcc = cov_ytyp / np.sqrt(cov_ytyt * cov_ypyp)

    if np.isnan(mcc):
        return 0.
    else:
        return mcc


def zero_one_loss(y_true, y_pred, normalize=True, sample_weight=None):
    """Zero-one classification loss.

    If normalize is ``True``, return the fraction of misclassifications
    (float), else it returns the number of misclassifications (int). The best
    performance is 0.

    Read more in the :ref:`User Guide <zero_one_loss>`.

    Parameters
    ----------
    y_true : 1d array-like, or label indicator array / sparse matrix
        Ground truth (correct) labels.

    y_pred : 1d array-like, or label indicator array / sparse matrix
        Predicted labels, as returned by a classifier.

    normalize : bool, optional (default=True)
        If ``False``, return the number of misclassifications.
        Otherwise, return the fraction of misclassifications.

    sample_weight : array-like of shape = [n_samples], optional
        Sample weights.

    Returns
    -------
    loss : float or int,
        If ``normalize == True``, return the fraction of misclassifications
        (float), else it returns the number of misclassifications (int).

    Notes
    -----
    In multilabel classification, the zero_one_loss function corresponds to
    the subset zero-one loss: for each sample, the entire set of labels must be
    correctly predicted, otherwise the loss for that sample is equal to one.

    See also
    --------
    accuracy_score, hamming_loss, jaccard_similarity_score

    Examples
    --------
    >>> from sklearn.metrics import zero_one_loss
    >>> y_pred = [1, 2, 3, 4]
    >>> y_true = [2, 2, 3, 4]
    >>> zero_one_loss(y_true, y_pred)
    0.25
    >>> zero_one_loss(y_true, y_pred, normalize=False)
    1

    In the multilabel case with binary label indicators:

    >>> import numpy as np
    >>> zero_one_loss(np.array([[0, 1], [1, 1]]), np.ones((2, 2)))
    0.5
    """
    score = accuracy_score(y_true, y_pred,
                           normalize=normalize,
                           sample_weight=sample_weight)

    if normalize:
        return 1 - score
    else:
        if sample_weight is not None:
            n_samples = np.sum(sample_weight)
        else:
            n_samples = _num_samples(y_true)
        return n_samples - score


def f1_score(y_true, y_pred, labels=None, pos_label=1, average='binary',
             sample_weight=None):
    """Compute the F1 score, also known as balanced F-score or F-measure

    The F1 score can be interpreted as a weighted average of the precision and
    recall, where an F1 score reaches its best value at 1 and worst score at 0.
    The relative contribution of precision and recall to the F1 score are
    equal. The formula for the F1 score is::

        F1 = 2 * (precision * recall) / (precision + recall)

    In the multi-class and multi-label case, this is the average of
    the F1 score of each class with weighting depending on the ``average``
    parameter.

    Read more in the :ref:`User Guide <precision_recall_f_measure_metrics>`.

    Parameters
    ----------
    y_true : 1d array-like, or label indicator array / sparse matrix
        Ground truth (correct) target values.

    y_pred : 1d array-like, or label indicator array / sparse matrix
        Estimated targets as returned by a classifier.

    labels : list, optional
        The set of labels to include when ``average != 'binary'``, and their
        order if ``average is None``. Labels present in the data can be
        excluded, for example to calculate a multiclass average ignoring a
        majority negative class, while labels not present in the data will
        result in 0 components in a macro average. For multilabel targets,
        labels are column indices. By default, all labels in ``y_true`` and
        ``y_pred`` are used in sorted order.

        .. versionchanged:: 0.17
           parameter *labels* improved for multiclass problem.

    pos_label : str or int, 1 by default
        The class to report if ``average='binary'`` and the data is binary.
        If the data are multiclass or multilabel, this will be ignored;
        setting ``labels=[pos_label]`` and ``average != 'binary'`` will report
        scores for that label only.

    average : string, [None, 'binary' (default), 'micro', 'macro', 'samples', \
                       'weighted']
        This parameter is required for multiclass/multilabel targets.
        If ``None``, the scores for each class are returned. Otherwise, this
        determines the type of averaging performed on the data:

        ``'binary'``:
            Only report results for the class specified by ``pos_label``.
            This is applicable only if targets (``y_{true,pred}``) are binary.
        ``'micro'``:
            Calculate metrics globally by counting the total true positives,
            false negatives and false positives.
        ``'macro'``:
            Calculate metrics for each label, and find their unweighted
            mean.  This does not take label imbalance into account.
        ``'weighted'``:
            Calculate metrics for each label, and find their average weighted
            by support (the number of true instances for each label). This
            alters 'macro' to account for label imbalance; it can result in an
            F-score that is not between precision and recall.
        ``'samples'``:
            Calculate metrics for each instance, and find their average (only
            meaningful for multilabel classification where this differs from
            :func:`accuracy_score`).

    sample_weight : array-like of shape = [n_samples], optional
        Sample weights.

    Returns
    -------
    f1_score : float or array of float, shape = [n_unique_labels]
        F1 score of the positive class in binary classification or weighted
        average of the F1 scores of each class for the multiclass task.

    See also
    --------
    fbeta_score, precision_recall_fscore_support, jaccard_similarity_score,
    multilabel_confusion_matrix

    References
    ----------
    .. [1] `Wikipedia entry for the F1-score
           <https://en.wikipedia.org/wiki/F1_score>`_

    Examples
    --------
    >>> from sklearn.metrics import f1_score
    >>> y_true = [0, 1, 2, 0, 1, 2]
    >>> y_pred = [0, 2, 1, 0, 0, 1]
    >>> f1_score(y_true, y_pred, average='macro')  # doctest: +ELLIPSIS
    0.26...
    >>> f1_score(y_true, y_pred, average='micro')  # doctest: +ELLIPSIS
    0.33...
    >>> f1_score(y_true, y_pred, average='weighted')  # doctest: +ELLIPSIS
    0.26...
    >>> f1_score(y_true, y_pred, average=None)
    array([0.8, 0. , 0. ])

    """
    return fbeta_score(y_true, y_pred, 1, labels=labels,
                       pos_label=pos_label, average=average,
                       sample_weight=sample_weight)


def fbeta_score(y_true, y_pred, beta, labels=None, pos_label=1,
                average='binary', sample_weight=None):
    """Compute the F-beta score

    The F-beta score is the weighted harmonic mean of precision and recall,
    reaching its optimal value at 1 and its worst value at 0.

    The `beta` parameter determines the weight of precision in the combined
    score. ``beta < 1`` lends more weight to precision, while ``beta > 1``
    favors recall (``beta -> 0`` considers only precision, ``beta -> inf``
    only recall).

    Read more in the :ref:`User Guide <precision_recall_f_measure_metrics>`.

    Parameters
    ----------
    y_true : 1d array-like, or label indicator array / sparse matrix
        Ground truth (correct) target values.

    y_pred : 1d array-like, or label indicator array / sparse matrix
        Estimated targets as returned by a classifier.

    beta : float
        Weight of precision in harmonic mean.

    labels : list, optional
        The set of labels to include when ``average != 'binary'``, and their
        order if ``average is None``. Labels present in the data can be
        excluded, for example to calculate a multiclass average ignoring a
        majority negative class, while labels not present in the data will
        result in 0 components in a macro average. For multilabel targets,
        labels are column indices. By default, all labels in ``y_true`` and
        ``y_pred`` are used in sorted order.

        .. versionchanged:: 0.17
           parameter *labels* improved for multiclass problem.

    pos_label : str or int, 1 by default
        The class to report if ``average='binary'`` and the data is binary.
        If the data are multiclass or multilabel, this will be ignored;
        setting ``labels=[pos_label]`` and ``average != 'binary'`` will report
        scores for that label only.

    average : string, [None, 'binary' (default), 'micro', 'macro', 'samples', \
                       'weighted']
        This parameter is required for multiclass/multilabel targets.
        If ``None``, the scores for each class are returned. Otherwise, this
        determines the type of averaging performed on the data:

        ``'binary'``:
            Only report results for the class specified by ``pos_label``.
            This is applicable only if targets (``y_{true,pred}``) are binary.
        ``'micro'``:
            Calculate metrics globally by counting the total true positives,
            false negatives and false positives.
        ``'macro'``:
            Calculate metrics for each label, and find their unweighted
            mean.  This does not take label imbalance into account.
        ``'weighted'``:
            Calculate metrics for each label, and find their average weighted
            by support (the number of true instances for each label). This
            alters 'macro' to account for label imbalance; it can result in an
            F-score that is not between precision and recall.
        ``'samples'``:
            Calculate metrics for each instance, and find their average (only
            meaningful for multilabel classification where this differs from
            :func:`accuracy_score`).

    sample_weight : array-like of shape = [n_samples], optional
        Sample weights.

    Returns
    -------
    fbeta_score : float (if average is not None) or array of float, shape =\
        [n_unique_labels]
        F-beta score of the positive class in binary classification or weighted
        average of the F-beta score of each class for the multiclass task.

    See also
    --------
    precision_recall_fscore_support, multilabel_confusion_matrix

    References
    ----------
    .. [1] R. Baeza-Yates and B. Ribeiro-Neto (2011).
           Modern Information Retrieval. Addison Wesley, pp. 327-328.

    .. [2] `Wikipedia entry for the F1-score
           <https://en.wikipedia.org/wiki/F1_score>`_

    Examples
    --------
    >>> from sklearn.metrics import fbeta_score
    >>> y_true = [0, 1, 2, 0, 1, 2]
    >>> y_pred = [0, 2, 1, 0, 0, 1]
    >>> fbeta_score(y_true, y_pred, average='macro', beta=0.5)
    ... # doctest: +ELLIPSIS
    0.23...
    >>> fbeta_score(y_true, y_pred, average='micro', beta=0.5)
    ... # doctest: +ELLIPSIS
    0.33...
    >>> fbeta_score(y_true, y_pred, average='weighted', beta=0.5)
    ... # doctest: +ELLIPSIS
    0.23...
    >>> fbeta_score(y_true, y_pred, average=None, beta=0.5)
    ... # doctest: +ELLIPSIS
    array([0.71..., 0.        , 0.        ])

    """
    _, _, f, _ = precision_recall_fscore_support(y_true, y_pred,
                                                 beta=beta,
                                                 labels=labels,
                                                 pos_label=pos_label,
                                                 average=average,
                                                 warn_for=('f-score',),
                                                 sample_weight=sample_weight)
    return f


def _prf_divide(numerator, denominator, metric, modifier, average, warn_for):
    """Performs division and handles divide-by-zero.

    On zero-division, sets the corresponding result elements to zero
    and raises a warning.

    The metric, modifier and average arguments are used only for determining
    an appropriate warning.
    """
    result = numerator / denominator
    mask = denominator == 0.0
    if not np.any(mask):
        return result

    # remove infs
    result[mask] = 0.0

    # build appropriate warning
    # E.g. "Precision and F-score are ill-defined and being set to 0.0 in
    # labels with no predicted samples"
    axis0 = 'sample'
    axis1 = 'label'
    if average == 'samples':
        axis0, axis1 = axis1, axis0

    if metric in warn_for and 'f-score' in warn_for:
        msg_start = '{0} and F-score are'.format(metric.title())
    elif metric in warn_for:
        msg_start = '{0} is'.format(metric.title())
    elif 'f-score' in warn_for:
        msg_start = 'F-score is'
    else:
        return result

    msg = ('{0} ill-defined and being set to 0.0 {{0}} '
           'no {1} {2}s.'.format(msg_start, modifier, axis0))
    if len(mask) == 1:
        msg = msg.format('due to')
    else:
        msg = msg.format('in {0}s with'.format(axis1))
    warnings.warn(msg, UndefinedMetricWarning, stacklevel=2)
    return result


_ALL_ZERO = object()  # sentinel for special, degenerate case


def _check_set_wise_labels(y_true, y_pred, average, labels, pos_label):
    """Validation associated with set-wise metrics

    Returns identified labels or _ALL_ZERO sentinel
    """
    average_options = (None, 'micro', 'macro', 'weighted', 'samples')
    if average not in average_options and average != 'binary':
        raise ValueError('average has to be one of ' +
                         str(average_options))

    y_type, y_true, y_pred = _check_targets(y_true, y_pred)
    present_labels = unique_labels(y_true, y_pred)
    if average == 'binary':
        if y_type == 'binary':
            if pos_label not in present_labels:
                if len(present_labels) < 2:
                    return _ALL_ZERO
                else:
                    raise ValueError("pos_label=%r is not a valid label: "
                                     "%r" % (pos_label, present_labels))
            labels = [pos_label]
        else:
            raise ValueError("Target is %s but average='binary'. Please "
                             "choose another average setting." % y_type)
    elif pos_label not in (None, 1):
        warnings.warn("Note that pos_label (set to %r) is ignored when "
                      "average != 'binary' (got %r). You may use "
                      "labels=[pos_label] to specify a single positive class."
                      % (pos_label, average), UserWarning)
    return labels


def precision_recall_fscore_support(y_true, y_pred, beta=1.0, labels=None,
                                    pos_label=1, average=None,
                                    warn_for=('precision', 'recall',
                                              'f-score'),
                                    sample_weight=None):
    """Compute precision, recall, F-measure and support for each class

    The precision is the ratio ``tp / (tp + fp)`` where ``tp`` is the number of
    true positives and ``fp`` the number of false positives. The precision is
    intuitively the ability of the classifier not to label as positive a sample
    that is negative.

    The recall is the ratio ``tp / (tp + fn)`` where ``tp`` is the number of
    true positives and ``fn`` the number of false negatives. The recall is
    intuitively the ability of the classifier to find all the positive samples.

    The F-beta score can be interpreted as a weighted harmonic mean of
    the precision and recall, where an F-beta score reaches its best
    value at 1 and worst score at 0.

    The F-beta score weights recall more than precision by a factor of
    ``beta``. ``beta == 1.0`` means recall and precision are equally important.

    The support is the number of occurrences of each class in ``y_true``.

    If ``pos_label is None`` and in binary classification, this function
    returns the average precision, recall and F-measure if ``average``
    is one of ``'micro'``, ``'macro'``, ``'weighted'`` or ``'samples'``.

    Read more in the :ref:`User Guide <precision_recall_f_measure_metrics>`.

    Parameters
    ----------
    y_true : 1d array-like, or label indicator array / sparse matrix
        Ground truth (correct) target values.

    y_pred : 1d array-like, or label indicator array / sparse matrix
        Estimated targets as returned by a classifier.

    beta : float, 1.0 by default
        The strength of recall versus precision in the F-score.

    labels : list, optional
        The set of labels to include when ``average != 'binary'``, and their
        order if ``average is None``. Labels present in the data can be
        excluded, for example to calculate a multiclass average ignoring a
        majority negative class, while labels not present in the data will
        result in 0 components in a macro average. For multilabel targets,
        labels are column indices. By default, all labels in ``y_true`` and
        ``y_pred`` are used in sorted order.

    pos_label : str or int, 1 by default
        The class to report if ``average='binary'`` and the data is binary.
        If the data are multiclass or multilabel, this will be ignored;
        setting ``labels=[pos_label]`` and ``average != 'binary'`` will report
        scores for that label only.

    average : string, [None (default), 'binary', 'micro', 'macro', 'samples', \
                       'weighted']
        If ``None``, the scores for each class are returned. Otherwise, this
        determines the type of averaging performed on the data:

        ``'binary'``:
            Only report results for the class specified by ``pos_label``.
            This is applicable only if targets (``y_{true,pred}``) are binary.
        ``'micro'``:
            Calculate metrics globally by counting the total true positives,
            false negatives and false positives.
        ``'macro'``:
            Calculate metrics for each label, and find their unweighted
            mean.  This does not take label imbalance into account.
        ``'weighted'``:
            Calculate metrics for each label, and find their average weighted
            by support (the number of true instances for each label). This
            alters 'macro' to account for label imbalance; it can result in an
            F-score that is not between precision and recall.
        ``'samples'``:
            Calculate metrics for each instance, and find their average (only
            meaningful for multilabel classification where this differs from
            :func:`accuracy_score`).

    warn_for : tuple or set, for internal use
        This determines which warnings will be made in the case that this
        function is being used to return only one of its metrics.

    sample_weight : array-like of shape = [n_samples], optional
        Sample weights.

    Returns
    -------
    precision : float (if average is not None) or array of float, shape =\
        [n_unique_labels]

    recall : float (if average is not None) or array of float, , shape =\
        [n_unique_labels]

    fbeta_score : float (if average is not None) or array of float, shape =\
        [n_unique_labels]

    support : int (if average is not None) or array of int, shape =\
        [n_unique_labels]
        The number of occurrences of each label in ``y_true``.

    References
    ----------
    .. [1] `Wikipedia entry for the Precision and recall
           <https://en.wikipedia.org/wiki/Precision_and_recall>`_

    .. [2] `Wikipedia entry for the F1-score
           <https://en.wikipedia.org/wiki/F1_score>`_

    .. [3] `Discriminative Methods for Multi-labeled Classification Advances
           in Knowledge Discovery and Data Mining (2004), pp. 22-30 by Shantanu
           Godbole, Sunita Sarawagi
           <http://www.godbole.net/shantanu/pubs/multilabelsvm-pakdd04.pdf>`_

    Examples
    --------
    >>> import numpy as np
    >>> from sklearn.metrics import precision_recall_fscore_support
    >>> y_true = np.array(['cat', 'dog', 'pig', 'cat', 'dog', 'pig'])
    >>> y_pred = np.array(['cat', 'pig', 'dog', 'cat', 'cat', 'dog'])
    >>> precision_recall_fscore_support(y_true, y_pred, average='macro')
    ... # doctest: +ELLIPSIS
    (0.22..., 0.33..., 0.26..., None)
    >>> precision_recall_fscore_support(y_true, y_pred, average='micro')
    ... # doctest: +ELLIPSIS
    (0.33..., 0.33..., 0.33..., None)
    >>> precision_recall_fscore_support(y_true, y_pred, average='weighted')
    ... # doctest: +ELLIPSIS
    (0.22..., 0.33..., 0.26..., None)

    It is possible to compute per-label precisions, recalls, F1-scores and
    supports instead of averaging:

    >>> precision_recall_fscore_support(y_true, y_pred, average=None,
    ... labels=['pig', 'dog', 'cat'])
    ... # doctest: +ELLIPSIS,+NORMALIZE_WHITESPACE
    (array([0.        , 0.        , 0.66...]),
     array([0., 0., 1.]), array([0. , 0. , 0.8]),
     array([2, 2, 2]))

    """
    if beta <= 0:
        raise ValueError("beta should be >0 in the F-beta score")
    labels = _check_set_wise_labels(y_true, y_pred, average, labels,
                                    pos_label)
    if labels is _ALL_ZERO:
        return (0., 0., 0., 0)

    # Calculate tp_sum, pred_sum, true_sum ###
    samplewise = average == 'samples'
    MCM = multilabel_confusion_matrix(y_true, y_pred,
                                      sample_weight=sample_weight,
                                      labels=labels, samplewise=samplewise)
    tp_sum = MCM[:, 1, 1]
    pred_sum = tp_sum + MCM[:, 0, 1]
    true_sum = tp_sum + MCM[:, 1, 0]

    if average == 'micro':
        tp_sum = np.array([tp_sum.sum()])
        pred_sum = np.array([pred_sum.sum()])
        true_sum = np.array([true_sum.sum()])

    # Finally, we have all our sufficient statistics. Divide! #

    beta2 = beta ** 2
    with np.errstate(divide='ignore', invalid='ignore'):
        # Divide, and on zero-division, set scores to 0 and warn:

        # Oddly, we may get an "invalid" rather than a "divide" error
        # here.
        precision = _prf_divide(tp_sum, pred_sum,
                                'precision', 'predicted', average, warn_for)
        recall = _prf_divide(tp_sum, true_sum,
                             'recall', 'true', average, warn_for)
        # Don't need to warn for F: either P or R warned, or tp == 0 where pos
        # and true are nonzero, in which case, F is well-defined and zero
        f_score = ((1 + beta2) * precision * recall /
                   (beta2 * precision + recall))
        f_score[tp_sum == 0] = 0.0

    # Average the results

    if average == 'weighted':
        weights = true_sum
        if weights.sum() == 0:
            return 0, 0, 0, None
    elif average == 'samples':
        weights = sample_weight
    else:
        weights = None

    if average is not None:
        assert average != 'binary' or len(precision) == 1
        precision = np.average(precision, weights=weights)
        recall = np.average(recall, weights=weights)
        f_score = np.average(f_score, weights=weights)
        true_sum = None  # return no support

    return precision, recall, f_score, true_sum


def precision_score(y_true, y_pred, labels=None, pos_label=1,
                    average='binary', sample_weight=None):
    """Compute the precision

    The precision is the ratio ``tp / (tp + fp)`` where ``tp`` is the number of
    true positives and ``fp`` the number of false positives. The precision is
    intuitively the ability of the classifier not to label as positive a sample
    that is negative.

    The best value is 1 and the worst value is 0.

    Read more in the :ref:`User Guide <precision_recall_f_measure_metrics>`.

    Parameters
    ----------
    y_true : 1d array-like, or label indicator array / sparse matrix
        Ground truth (correct) target values.

    y_pred : 1d array-like, or label indicator array / sparse matrix
        Estimated targets as returned by a classifier.

    labels : list, optional
        The set of labels to include when ``average != 'binary'``, and their
        order if ``average is None``. Labels present in the data can be
        excluded, for example to calculate a multiclass average ignoring a
        majority negative class, while labels not present in the data will
        result in 0 components in a macro average. For multilabel targets,
        labels are column indices. By default, all labels in ``y_true`` and
        ``y_pred`` are used in sorted order.

        .. versionchanged:: 0.17
           parameter *labels* improved for multiclass problem.

    pos_label : str or int, 1 by default
        The class to report if ``average='binary'`` and the data is binary.
        If the data are multiclass or multilabel, this will be ignored;
        setting ``labels=[pos_label]`` and ``average != 'binary'`` will report
        scores for that label only.

    average : string, [None, 'binary' (default), 'micro', 'macro', 'samples', \
                       'weighted']
        This parameter is required for multiclass/multilabel targets.
        If ``None``, the scores for each class are returned. Otherwise, this
        determines the type of averaging performed on the data:

        ``'binary'``:
            Only report results for the class specified by ``pos_label``.
            This is applicable only if targets (``y_{true,pred}``) are binary.
        ``'micro'``:
            Calculate metrics globally by counting the total true positives,
            false negatives and false positives.
        ``'macro'``:
            Calculate metrics for each label, and find their unweighted
            mean.  This does not take label imbalance into account.
        ``'weighted'``:
            Calculate metrics for each label, and find their average weighted
            by support (the number of true instances for each label). This
            alters 'macro' to account for label imbalance; it can result in an
            F-score that is not between precision and recall.
        ``'samples'``:
            Calculate metrics for each instance, and find their average (only
            meaningful for multilabel classification where this differs from
            :func:`accuracy_score`).

    sample_weight : array-like of shape = [n_samples], optional
        Sample weights.

    Returns
    -------
    precision : float (if average is not None) or array of float, shape =\
        [n_unique_labels]
        Precision of the positive class in binary classification or weighted
        average of the precision of each class for the multiclass task.

    See also
    --------
    precision_recall_fscore_support, multilabel_confusion_matrix

    Examples
    --------
    >>> from sklearn.metrics import precision_score
    >>> y_true = [0, 1, 2, 0, 1, 2]
    >>> y_pred = [0, 2, 1, 0, 0, 1]
    >>> precision_score(y_true, y_pred, average='macro')  # doctest: +ELLIPSIS
    0.22...
    >>> precision_score(y_true, y_pred, average='micro')  # doctest: +ELLIPSIS
    0.33...
    >>> precision_score(y_true, y_pred, average='weighted')
    ... # doctest: +ELLIPSIS
    0.22...
    >>> precision_score(y_true, y_pred, average=None)  # doctest: +ELLIPSIS
    array([0.66..., 0.        , 0.        ])

    """
    p, _, _, _ = precision_recall_fscore_support(y_true, y_pred,
                                                 labels=labels,
                                                 pos_label=pos_label,
                                                 average=average,
                                                 warn_for=('precision',),
                                                 sample_weight=sample_weight)
    return p


def recall_score(y_true, y_pred, labels=None, pos_label=1, average='binary',
                 sample_weight=None):
    """Compute the recall

    The recall is the ratio ``tp / (tp + fn)`` where ``tp`` is the number of
    true positives and ``fn`` the number of false negatives. The recall is
    intuitively the ability of the classifier to find all the positive samples.

    The best value is 1 and the worst value is 0.

    Read more in the :ref:`User Guide <precision_recall_f_measure_metrics>`.

    Parameters
    ----------
    y_true : 1d array-like, or label indicator array / sparse matrix
        Ground truth (correct) target values.

    y_pred : 1d array-like, or label indicator array / sparse matrix
        Estimated targets as returned by a classifier.

    labels : list, optional
        The set of labels to include when ``average != 'binary'``, and their
        order if ``average is None``. Labels present in the data can be
        excluded, for example to calculate a multiclass average ignoring a
        majority negative class, while labels not present in the data will
        result in 0 components in a macro average. For multilabel targets,
        labels are column indices. By default, all labels in ``y_true`` and
        ``y_pred`` are used in sorted order.

        .. versionchanged:: 0.17
           parameter *labels* improved for multiclass problem.

    pos_label : str or int, 1 by default
        The class to report if ``average='binary'`` and the data is binary.
        If the data are multiclass or multilabel, this will be ignored;
        setting ``labels=[pos_label]`` and ``average != 'binary'`` will report
        scores for that label only.

    average : string, [None, 'binary' (default), 'micro', 'macro', 'samples', \
                       'weighted']
        This parameter is required for multiclass/multilabel targets.
        If ``None``, the scores for each class are returned. Otherwise, this
        determines the type of averaging performed on the data:

        ``'binary'``:
            Only report results for the class specified by ``pos_label``.
            This is applicable only if targets (``y_{true,pred}``) are binary.
        ``'micro'``:
            Calculate metrics globally by counting the total true positives,
            false negatives and false positives.
        ``'macro'``:
            Calculate metrics for each label, and find their unweighted
            mean.  This does not take label imbalance into account.
        ``'weighted'``:
            Calculate metrics for each label, and find their average weighted
            by support (the number of true instances for each label). This
            alters 'macro' to account for label imbalance; it can result in an
            F-score that is not between precision and recall.
        ``'samples'``:
            Calculate metrics for each instance, and find their average (only
            meaningful for multilabel classification where this differs from
            :func:`accuracy_score`).

    sample_weight : array-like of shape = [n_samples], optional
        Sample weights.

    Returns
    -------
    recall : float (if average is not None) or array of float, shape =\
        [n_unique_labels]
        Recall of the positive class in binary classification or weighted
        average of the recall of each class for the multiclass task.

    See also
    --------
    precision_recall_fscore_support, balanced_accuracy_score,
    multilabel_confusion_matrix

    Examples
    --------
    >>> from sklearn.metrics import recall_score
    >>> y_true = [0, 1, 2, 0, 1, 2]
    >>> y_pred = [0, 2, 1, 0, 0, 1]
    >>> recall_score(y_true, y_pred, average='macro')  # doctest: +ELLIPSIS
    0.33...
    >>> recall_score(y_true, y_pred, average='micro')  # doctest: +ELLIPSIS
    0.33...
    >>> recall_score(y_true, y_pred, average='weighted')  # doctest: +ELLIPSIS
    0.33...
    >>> recall_score(y_true, y_pred, average=None)
    array([1., 0., 0.])

    """
    _, r, _, _ = precision_recall_fscore_support(y_true, y_pred,
                                                 labels=labels,
                                                 pos_label=pos_label,
                                                 average=average,
                                                 warn_for=('recall',),
                                                 sample_weight=sample_weight)
    return r


def balanced_accuracy_score(y_true, y_pred, sample_weight=None,
                            adjusted=False):
    """Compute the balanced accuracy

    The balanced accuracy in binary and multiclass classification problems to
    deal with imbalanced datasets. It is defined as the average of recall
    obtained on each class.

    The best value is 1 and the worst value is 0 when ``adjusted=False``.

    Read more in the :ref:`User Guide <balanced_accuracy_score>`.

    Parameters
    ----------
    y_true : 1d array-like
        Ground truth (correct) target values.

    y_pred : 1d array-like
        Estimated targets as returned by a classifier.

    sample_weight : array-like of shape = [n_samples], optional
        Sample weights.

    adjusted : bool, default=False
        When true, the result is adjusted for chance, so that random
        performance would score 0, and perfect performance scores 1.

    Returns
    -------
    balanced_accuracy : float

    See also
    --------
    recall_score, roc_auc_score

    Notes
    -----
    Some literature promotes alternative definitions of balanced accuracy. Our
    definition is equivalent to :func:`accuracy_score` with class-balanced
    sample weights, and shares desirable properties with the binary case.
    See the :ref:`User Guide <balanced_accuracy_score>`.

    References
    ----------
    .. [1] Brodersen, K.H.; Ong, C.S.; Stephan, K.E.; Buhmann, J.M. (2010).
           The balanced accuracy and its posterior distribution.
           Proceedings of the 20th International Conference on Pattern
           Recognition, 3121-24.
    .. [2] John. D. Kelleher, Brian Mac Namee, Aoife D'Arcy, (2015).
           `Fundamentals of Machine Learning for Predictive Data Analytics:
           Algorithms, Worked Examples, and Case Studies
           <https://mitpress.mit.edu/books/fundamentals-machine-learning-predictive-data-analytics>`_.

    Examples
    --------
    >>> from sklearn.metrics import balanced_accuracy_score
    >>> y_true = [0, 1, 0, 0, 1, 0]
    >>> y_pred = [0, 1, 0, 0, 0, 1]
    >>> balanced_accuracy_score(y_true, y_pred)
    0.625

    """
    C = confusion_matrix(y_true, y_pred, sample_weight=sample_weight)
    with np.errstate(divide='ignore', invalid='ignore'):
        per_class = np.diag(C) / C.sum(axis=1)
    if np.any(np.isnan(per_class)):
        warnings.warn('y_pred contains classes not in y_true')
        per_class = per_class[~np.isnan(per_class)]
    score = np.mean(per_class)
    if adjusted:
        n_classes = len(per_class)
        chance = 1 / n_classes
        score -= chance
        score /= 1 - chance
    return score


def classification_report(y_true, y_pred, labels=None, target_names=None,
                          sample_weight=None, digits=2, output_dict=False):
    """Build a text report showing the main classification metrics

    Read more in the :ref:`User Guide <classification_report>`.

    Parameters
    ----------
    y_true : 1d array-like, or label indicator array / sparse matrix
        Ground truth (correct) target values.

    y_pred : 1d array-like, or label indicator array / sparse matrix
        Estimated targets as returned by a classifier.

    labels : array, shape = [n_labels]
        Optional list of label indices to include in the report.

    target_names : list of strings
        Optional display names matching the labels (same order).

    sample_weight : array-like of shape = [n_samples], optional
        Sample weights.

    digits : int
        Number of digits for formatting output floating point values.
        When ``output_dict`` is ``True``, this will be ignored and the
        returned values will not be rounded.

    output_dict : bool (default = False)
        If True, return output as dict

    Returns
    -------
    report : string / dict
        Text summary of the precision, recall, F1 score for each class.
        Dictionary returned if output_dict is True. Dictionary has the
        following structure::

            {'label 1': {'precision':0.5,
                         'recall':1.0,
                         'f1-score':0.67,
                         'support':1},
             'label 2': { ... },
              ...
            }

        The reported averages include macro average (averaging the unweighted
        mean per label), weighted average (averaging the support-weighted mean
        per label), sample average (only for multilabel classification) and
        micro average (averaging the total true positives, false negatives and
        false positives) it is only shown for multi-label or multi-class
        with a subset of classes because it is accuracy otherwise.
        See also:func:`precision_recall_fscore_support` for more details
        on averages.

        Note that in binary classification, recall of the positive class
        is also known as "sensitivity"; recall of the negative class is
        "specificity".

    See also
    --------
    precision_recall_fscore_support, confusion_matrix,
    multilabel_confusion_matrix

    Examples
    --------
    >>> from sklearn.metrics import classification_report
    >>> y_true = [0, 1, 2, 2, 2]
    >>> y_pred = [0, 0, 2, 2, 1]
    >>> target_names = ['class 0', 'class 1', 'class 2']
    >>> print(classification_report(y_true, y_pred, target_names=target_names))
                  precision    recall  f1-score   support
    <BLANKLINE>
         class 0       0.50      1.00      0.67         1
         class 1       0.00      0.00      0.00         1
         class 2       1.00      0.67      0.80         3
    <BLANKLINE>
        accuracy                           0.60         5
       macro avg       0.50      0.56      0.49         5
    weighted avg       0.70      0.60      0.61         5
    <BLANKLINE>
    >>> y_pred = [1, 1, 0]
    >>> y_true = [1, 1, 1]
    >>> print(classification_report(y_true, y_pred, labels=[1, 2, 3]))
                  precision    recall  f1-score   support
    <BLANKLINE>
               1       1.00      0.67      0.80         3
               2       0.00      0.00      0.00         0
               3       0.00      0.00      0.00         0
    <BLANKLINE>
       micro avg       1.00      0.67      0.80         3
       macro avg       0.33      0.22      0.27         3
    weighted avg       1.00      0.67      0.80         3
    <BLANKLINE>
    """

    y_type, y_true, y_pred = _check_targets(y_true, y_pred)

    labels_given = True
    if labels is None:
        labels = unique_labels(y_true, y_pred)
        labels_given = False
    else:
        labels = np.asarray(labels)

    # labelled micro average
    micro_is_accuracy = ((y_type == 'multiclass' or y_type == 'binary') and
                         (not labels_given or
                          (set(labels) == set(unique_labels(y_true, y_pred)))))

    if target_names is not None and len(labels) != len(target_names):
        if labels_given:
            warnings.warn(
                "labels size, {0}, does not match size of target_names, {1}"
                .format(len(labels), len(target_names))
            )
        else:
            raise ValueError(
                "Number of classes, {0}, does not match size of "
                "target_names, {1}. Try specifying the labels "
                "parameter".format(len(labels), len(target_names))
            )
    if target_names is None:
        target_names = [u'%s' % l for l in labels]

    headers = ["precision", "recall", "f1-score", "support"]
    # compute per-class results without averaging
    p, r, f1, s = precision_recall_fscore_support(y_true, y_pred,
                                                  labels=labels,
                                                  average=None,
                                                  sample_weight=sample_weight)
    rows = zip(target_names, p, r, f1, s)

    if y_type.startswith('multilabel'):
        average_options = ('micro', 'macro', 'weighted', 'samples')
    else:
        average_options = ('micro', 'macro', 'weighted')

    if output_dict:
        report_dict = {label[0]: label[1:] for label in rows}
        for label, scores in report_dict.items():
            report_dict[label] = dict(zip(headers,
                                          [i.item() for i in scores]))
    else:
        longest_last_line_heading = 'weighted avg'
        name_width = max(len(cn) for cn in target_names)
        width = max(name_width, len(longest_last_line_heading), digits)
        head_fmt = u'{:>{width}s} ' + u' {:>9}' * len(headers)
        report = head_fmt.format(u'', *headers, width=width)
        report += u'\n\n'
        row_fmt = u'{:>{width}s} ' + u' {:>9.{digits}f}' * 3 + u' {:>9}\n'
        for row in rows:
            report += row_fmt.format(*row, width=width, digits=digits)
        report += u'\n'

    # compute all applicable averages
    for average in average_options:
        if average.startswith('micro') and micro_is_accuracy:
            line_heading = 'accuracy'
        else:
            line_heading = average + ' avg'

        # compute averages with specified averaging method
        avg_p, avg_r, avg_f1, _ = precision_recall_fscore_support(
            y_true, y_pred, labels=labels,
            average=average, sample_weight=sample_weight)
        avg = [avg_p, avg_r, avg_f1, np.sum(s)]

        if output_dict:
            report_dict[line_heading] = dict(
                zip(headers, [i.item() for i in avg]))
        else:
            if line_heading == 'accuracy':
                row_fmt_accuracy = u'{:>{width}s} ' + \
                        u' {:>9.{digits}}' * 2 + u' {:>9.{digits}f}' + \
                        u' {:>9}\n'
                report += row_fmt_accuracy.format(line_heading, '', '',
                                                  *avg[2:], width=width,
                                                  digits=digits)
            else:
                report += row_fmt.format(line_heading, *avg,
                                         width=width, digits=digits)

    if output_dict:
        if 'accuracy' in report_dict.keys():
            report_dict['accuracy'] = report_dict['accuracy']['precision']
        return report_dict
    else:
        return report


def hamming_loss(y_true, y_pred, labels=None, sample_weight=None):
    """Compute the average Hamming loss.

    The Hamming loss is the fraction of labels that are incorrectly predicted.

    Read more in the :ref:`User Guide <hamming_loss>`.

    Parameters
    ----------
    y_true : 1d array-like, or label indicator array / sparse matrix
        Ground truth (correct) labels.

    y_pred : 1d array-like, or label indicator array / sparse matrix
        Predicted labels, as returned by a classifier.

    labels : array, shape = [n_labels], optional (default='deprecated')
        Integer array of labels. If not provided, labels will be inferred
        from y_true and y_pred.

        .. versionadded:: 0.18
        .. deprecated:: 0.21
           This parameter ``labels`` is deprecated in version 0.21 and will
           be removed in version 0.23. Hamming loss uses ``y_true.shape[1]``
           for the number of labels when y_true is binary label indicators,
           so it is unnecessary for the user to specify.

    sample_weight : array-like of shape = [n_samples], optional
        Sample weights.

        .. versionadded:: 0.18

    Returns
    -------
    loss : float or int,
        Return the average Hamming loss between element of ``y_true`` and
        ``y_pred``.

    See Also
    --------
    accuracy_score, jaccard_similarity_score, zero_one_loss

    Notes
    -----
    In multiclass classification, the Hamming loss corresponds to the Hamming
    distance between ``y_true`` and ``y_pred`` which is equivalent to the
    subset ``zero_one_loss`` function.

    In multilabel classification, the Hamming loss is different from the
    subset zero-one loss. The zero-one loss considers the entire set of labels
    for a given sample incorrect if it does entirely match the true set of
    labels. Hamming loss is more forgiving in that it penalizes the individual
    labels.

    The Hamming loss is upperbounded by the subset zero-one loss. When
    normalized over samples, the Hamming loss is always between 0 and 1.

    References
    ----------
    .. [1] Grigorios Tsoumakas, Ioannis Katakis. Multi-Label Classification:
           An Overview. International Journal of Data Warehousing & Mining,
           3(3), 1-13, July-September 2007.

    .. [2] `Wikipedia entry on the Hamming distance
           <https://en.wikipedia.org/wiki/Hamming_distance>`_

    Examples
    --------
    >>> from sklearn.metrics import hamming_loss
    >>> y_pred = [1, 2, 3, 4]
    >>> y_true = [2, 2, 3, 4]
    >>> hamming_loss(y_true, y_pred)
    0.25

    In the multilabel case with binary label indicators:

    >>> import numpy as np
    >>> hamming_loss(np.array([[0, 1], [1, 1]]), np.zeros((2, 2)))
    0.75
    """

    y_type, y_true, y_pred = _check_targets(y_true, y_pred)
    check_consistent_length(y_true, y_pred, sample_weight)

    if labels is not None:
        warnings.warn("The labels parameter is unused. It was"
                      " deprecated in version 0.21 and"
                      " will be removed in version 0.23",
                      DeprecationWarning)

    if sample_weight is None:
        weight_average = 1.
    else:
        weight_average = np.mean(sample_weight)

    if y_type.startswith('multilabel'):
        n_differences = count_nonzero(y_true - y_pred,
                                      sample_weight=sample_weight)
        return (n_differences /
                (y_true.shape[0] * y_true.shape[1] * weight_average))

    elif y_type in ["binary", "multiclass"]:
        return _weighted_sum(y_true != y_pred, sample_weight, normalize=True)
    else:
        raise ValueError("{0} is not supported".format(y_type))


def log_loss(y_true, y_pred, eps=1e-15, normalize=True, sample_weight=None,
             labels=None):
    """Log loss, aka logistic loss or cross-entropy loss.

    This is the loss function used in (multinomial) logistic regression
    and extensions of it such as neural networks, defined as the negative
    log-likelihood of the true labels given a probabilistic classifier's
    predictions. The log loss is only defined for two or more labels.
    For a single sample with true label yt in {0,1} and
    estimated probability yp that yt = 1, the log loss is

        -log P(yt|yp) = -(yt log(yp) + (1 - yt) log(1 - yp))

    Read more in the :ref:`User Guide <log_loss>`.

    Parameters
    ----------
    y_true : array-like or label indicator matrix
        Ground truth (correct) labels for n_samples samples.

    y_pred : array-like of float, shape = (n_samples, n_classes) or (n_samples,)
        Predicted probabilities, as returned by a classifier's
        predict_proba method. If ``y_pred.shape = (n_samples,)``
        the probabilities provided are assumed to be that of the
        positive class. The labels in ``y_pred`` are assumed to be
        ordered alphabetically, as done by
        :class:`preprocessing.LabelBinarizer`.

    eps : float
        Log loss is undefined for p=0 or p=1, so probabilities are
        clipped to max(eps, min(1 - eps, p)).

    normalize : bool, optional (default=True)
        If true, return the mean loss per sample.
        Otherwise, return the sum of the per-sample losses.

    sample_weight : array-like of shape = [n_samples], optional
        Sample weights.

    labels : array-like, optional (default=None)
        If not provided, labels will be inferred from y_true. If ``labels``
        is ``None`` and ``y_pred`` has shape (n_samples,) the labels are
        assumed to be binary and are inferred from ``y_true``.
        .. versionadded:: 0.18

    Returns
    -------
    loss : float

    Examples
    --------
    >>> from sklearn.metrics import log_loss
    >>> log_loss(["spam", "ham", "ham", "spam"],  # doctest: +ELLIPSIS
    ...          [[.1, .9], [.9, .1], [.8, .2], [.35, .65]])
    0.21616...

    References
    ----------
    C.M. Bishop (2006). Pattern Recognition and Machine Learning. Springer,
    p. 209.

    Notes
    -----
    The logarithm used is the natural logarithm (base-e).
    """
    y_pred = check_array(y_pred, ensure_2d=False)
    check_consistent_length(y_pred, y_true, sample_weight)

    lb = LabelBinarizer()

    if labels is not None:
        lb.fit(labels)
    else:
        lb.fit(y_true)

    if len(lb.classes_) == 1:
        if labels is None:
            raise ValueError('y_true contains only one label ({0}). Please '
                             'provide the true labels explicitly through the '
                             'labels argument.'.format(lb.classes_[0]))
        else:
            raise ValueError('The labels array needs to contain at least two '
                             'labels for log_loss, '
                             'got {0}.'.format(lb.classes_))

    transformed_labels = lb.transform(y_true)

    if transformed_labels.shape[1] == 1:
        transformed_labels = np.append(1 - transformed_labels,
                                       transformed_labels, axis=1)

    # Clipping
    y_pred = np.clip(y_pred, eps, 1 - eps)

    # If y_pred is of single dimension, assume y_true to be binary
    # and then check.
    if y_pred.ndim == 1:
        y_pred = y_pred[:, np.newaxis]
    if y_pred.shape[1] == 1:
        y_pred = np.append(1 - y_pred, y_pred, axis=1)

    # Check if dimensions are consistent.
    transformed_labels = check_array(transformed_labels)
    if len(lb.classes_) != y_pred.shape[1]:
        if labels is None:
            raise ValueError("y_true and y_pred contain different number of "
                             "classes {0}, {1}. Please provide the true "
                             "labels explicitly through the labels argument. "
                             "Classes found in "
                             "y_true: {2}".format(transformed_labels.shape[1],
                                                  y_pred.shape[1],
                                                  lb.classes_))
        else:
            raise ValueError('The number of classes in labels is different '
                             'from that in y_pred. Classes found in '
                             'labels: {0}'.format(lb.classes_))

    # Renormalize
    y_pred /= y_pred.sum(axis=1)[:, np.newaxis]
    loss = -(transformed_labels * np.log(y_pred)).sum(axis=1)

    return _weighted_sum(loss, sample_weight, normalize)


def hinge_loss(y_true, pred_decision, labels=None, sample_weight=None):
    """Average hinge loss (non-regularized)

    In binary class case, assuming labels in y_true are encoded with +1 and -1,
    when a prediction mistake is made, ``margin = y_true * pred_decision`` is
    always negative (since the signs disagree), implying ``1 - margin`` is
    always greater than 1.  The cumulated hinge loss is therefore an upper
    bound of the number of mistakes made by the classifier.

    In multiclass case, the function expects that either all the labels are
    included in y_true or an optional labels argument is provided which
    contains all the labels. The multilabel margin is calculated according
    to Crammer-Singer's method. As in the binary case, the cumulated hinge loss
    is an upper bound of the number of mistakes made by the classifier.

    Read more in the :ref:`User Guide <hinge_loss>`.

    Parameters
    ----------
    y_true : array, shape = [n_samples]
        True target, consisting of integers of two values. The positive label
        must be greater than the negative label.

    pred_decision : array, shape = [n_samples] or [n_samples, n_classes]
        Predicted decisions, as output by decision_function (floats).

    labels : array, optional, default None
        Contains all the labels for the problem. Used in multiclass hinge loss.

    sample_weight : array-like of shape = [n_samples], optional
        Sample weights.

    Returns
    -------
    loss : float

    References
    ----------
    .. [1] `Wikipedia entry on the Hinge loss
           <https://en.wikipedia.org/wiki/Hinge_loss>`_

    .. [2] Koby Crammer, Yoram Singer. On the Algorithmic
           Implementation of Multiclass Kernel-based Vector
           Machines. Journal of Machine Learning Research 2,
           (2001), 265-292

    .. [3] `L1 AND L2 Regularization for Multiclass Hinge Loss Models
           by Robert C. Moore, John DeNero.
           <http://www.ttic.edu/sigml/symposium2011/papers/
           Moore+DeNero_Regularization.pdf>`_

    Examples
    --------
    >>> from sklearn import svm
    >>> from sklearn.metrics import hinge_loss
    >>> X = [[0], [1]]
    >>> y = [-1, 1]
    >>> est = svm.LinearSVC(random_state=0)
    >>> est.fit(X, y)  # doctest: +NORMALIZE_WHITESPACE
    LinearSVC(C=1.0, class_weight=None, dual=True, fit_intercept=True,
         intercept_scaling=1, loss='squared_hinge', max_iter=1000,
         multi_class='ovr', penalty='l2', random_state=0, tol=0.0001,
         verbose=0)
    >>> pred_decision = est.decision_function([[-2], [3], [0.5]])
    >>> pred_decision  # doctest: +ELLIPSIS
    array([-2.18...,  2.36...,  0.09...])
    >>> hinge_loss([-1, 1, 1], pred_decision)  # doctest: +ELLIPSIS
    0.30...

    In the multiclass case:

    >>> import numpy as np
    >>> X = np.array([[0], [1], [2], [3]])
    >>> Y = np.array([0, 1, 2, 3])
    >>> labels = np.array([0, 1, 2, 3])
    >>> est = svm.LinearSVC()
    >>> est.fit(X, Y)  # doctest: +NORMALIZE_WHITESPACE
    LinearSVC(C=1.0, class_weight=None, dual=True, fit_intercept=True,
         intercept_scaling=1, loss='squared_hinge', max_iter=1000,
         multi_class='ovr', penalty='l2', random_state=None, tol=0.0001,
         verbose=0)
    >>> pred_decision = est.decision_function([[-1], [2], [3]])
    >>> y_true = [0, 2, 3]
    >>> hinge_loss(y_true, pred_decision, labels)  #doctest: +ELLIPSIS
    0.56...
    """
    check_consistent_length(y_true, pred_decision, sample_weight)
    pred_decision = check_array(pred_decision, ensure_2d=False)
    y_true = column_or_1d(y_true)
    y_true_unique = np.unique(y_true)
    if y_true_unique.size > 2:
        if (labels is None and pred_decision.ndim > 1 and
                (np.size(y_true_unique) != pred_decision.shape[1])):
            raise ValueError("Please include all labels in y_true "
                             "or pass labels as third argument")
        if labels is None:
            labels = y_true_unique
        le = LabelEncoder()
        le.fit(labels)
        y_true = le.transform(y_true)
        mask = np.ones_like(pred_decision, dtype=bool)
        mask[np.arange(y_true.shape[0]), y_true] = False
        margin = pred_decision[~mask]
        margin -= np.max(pred_decision[mask].reshape(y_true.shape[0], -1),
                         axis=1)

    else:
        # Handles binary class case
        # this code assumes that positive and negative labels
        # are encoded as +1 and -1 respectively
        pred_decision = column_or_1d(pred_decision)
        pred_decision = np.ravel(pred_decision)

        lbin = LabelBinarizer(neg_label=-1)
        y_true = lbin.fit_transform(y_true)[:, 0]

        try:
            margin = y_true * pred_decision
        except TypeError:
            raise TypeError("pred_decision should be an array of floats.")

    losses = 1 - margin
    # The hinge_loss doesn't penalize good enough predictions.
    np.clip(losses, 0, None, out=losses)
    return np.average(losses, weights=sample_weight)


def _check_binary_probabilistic_predictions(y_true, y_prob):
    """Check that y_true is binary and y_prob contains valid probabilities"""
    check_consistent_length(y_true, y_prob)

    labels = np.unique(y_true)

    if len(labels) > 2:
        raise ValueError("Only binary classification is supported. "
                         "Provided labels %s." % labels)

    if y_prob.max() > 1:
        raise ValueError("y_prob contains values greater than 1.")

    if y_prob.min() < 0:
        raise ValueError("y_prob contains values less than 0.")

    return label_binarize(y_true, labels)[:, 0]


def brier_score_loss(y_true, y_prob, sample_weight=None, pos_label=None):
    """Compute the Brier score.
    The smaller the Brier score, the better, hence the naming with "loss".
    Across all items in a set N predictions, the Brier score measures the
    mean squared difference between (1) the predicted probability assigned
    to the possible outcomes for item i, and (2) the actual outcome.
    Therefore, the lower the Brier score is for a set of predictions, the
    better the predictions are calibrated. Note that the Brier score always
    takes on a value between zero and one, since this is the largest
    possible difference between a predicted probability (which must be
    between zero and one) and the actual outcome (which can take on values
    of only 0 and 1). The Brier loss is composed of refinement loss and
    calibration loss.
    The Brier score is appropriate for binary and categorical outcomes that
    can be structured as true or false, but is inappropriate for ordinal
    variables which can take on three or more values (this is because the
    Brier score assumes that all possible outcomes are equivalently
    "distant" from one another). Which label is considered to be the positive
    label is controlled via the parameter pos_label, which defaults to 1.
    Read more in the :ref:`User Guide <calibration>`.

    Parameters
    ----------
    y_true : array, shape (n_samples,)
        True targets.

    y_prob : array, shape (n_samples,)
        Probabilities of the positive class.

    sample_weight : array-like of shape = [n_samples], optional
        Sample weights.

    pos_label : int or str, default=None
        Label of the positive class. If None, the maximum label is used as
        positive class

    Returns
    -------
    score : float
        Brier score

    Examples
    --------
    >>> import numpy as np
    >>> from sklearn.metrics import brier_score_loss
    >>> y_true = np.array([0, 1, 1, 0])
    >>> y_true_categorical = np.array(["spam", "ham", "ham", "spam"])
    >>> y_prob = np.array([0.1, 0.9, 0.8, 0.3])
    >>> brier_score_loss(y_true, y_prob)  # doctest: +ELLIPSIS
    0.037...
    >>> brier_score_loss(y_true, 1-y_prob, pos_label=0)  # doctest: +ELLIPSIS
    0.037...
    >>> brier_score_loss(y_true_categorical, y_prob, \
                         pos_label="ham")  # doctest: +ELLIPSIS
    0.037...
    >>> brier_score_loss(y_true, np.array(y_prob) > 0.5)
    0.0

    References
    ----------
    .. [1] `Wikipedia entry for the Brier score.
            <https://en.wikipedia.org/wiki/Brier_score>`_
    """
    y_true = column_or_1d(y_true)
    y_prob = column_or_1d(y_prob)
    assert_all_finite(y_true)
    assert_all_finite(y_prob)
    check_consistent_length(y_true, y_prob, sample_weight)

    if pos_label is None:
        pos_label = y_true.max()
    y_true = np.array(y_true == pos_label, int)
    y_true = _check_binary_probabilistic_predictions(y_true, y_prob)
    return np.average((y_true - y_prob) ** 2, weights=sample_weight)<|MERGE_RESOLUTION|>--- conflicted
+++ resolved
@@ -665,6 +665,7 @@
 
     Examples
     --------
+    >>> import numpy as np
     >>> from sklearn.metrics import jaccard_similarity_score
 
     In the multilabel case:
@@ -687,16 +688,7 @@
     >>> jaccard_similarity_score(np.array([0, 1, 2, 3]),
     ...                          np.array([0, 2, 2, 3]), average='macro')
     0.625
-
-<<<<<<< HEAD
-=======
-    >>> import numpy as np
-    >>> jaccard_similarity_score(np.array([[0, 1], [1, 1]]),\
-        np.ones((2, 2)))
-    0.75
->>>>>>> fcec951b
     """
-    print('!', y_true)
     if average != 'samples' and normalize != 'true-if-samples':
         raise ValueError("'normalize' is only meaningful with "
                          "`average='samples'`, got `average='%s'`."
@@ -716,7 +708,6 @@
         numerator = np.array([numerator.sum()])
         denominator = np.array([denominator.sum()])
 
-    print(locals())
     jaccard = _prf_divide(numerator, denominator, 'jaccard',
                           'true or predicted', average, ('jaccard',))
     if average is None:

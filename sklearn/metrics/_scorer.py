"""
The :mod:`sklearn.metrics.scorer` submodule implements a flexible
interface for model selection and evaluation using
arbitrary score functions.

A scorer object is a callable that can be passed to
:class:`~sklearn.model_selection.GridSearchCV` or
:func:`sklearn.model_selection.cross_val_score` as the ``scoring``
parameter, to specify how a model should be evaluated.

The signature of the call is ``(estimator, X, y)`` where ``estimator``
is the model to be evaluated, ``X`` is the test data and ``y`` is the
ground truth labeling (or ``None`` in the case of unsupervised models).
"""

# Authors: Andreas Mueller <amueller@ais.uni-bonn.de>
#          Lars Buitinck
#          Arnaud Joly <arnaud.v.joly@gmail.com>
# License: Simplified BSD

<<<<<<< HEAD
from collections import Counter
from inspect import signature
from functools import partial
=======
import copy
import warnings
from collections import Counter
from functools import partial
from inspect import signature
>>>>>>> 2ab1d81e
from traceback import format_exc

import numpy as np

from ..base import is_regressor
from ..utils import Bunch
from ..utils._param_validation import HasMethods, StrOptions, validate_params
from ..utils._response import _get_response_values
from ..utils.metadata_routing import (
    MetadataRequest,
    MetadataRouter,
    _MetadataRequester,
    _routing_enabled,
    get_routing_for_object,
    process_routing,
)
from ..utils.multiclass import type_of_target
from . import (
    accuracy_score,
    average_precision_score,
    balanced_accuracy_score,
    brier_score_loss,
    class_likelihood_ratios,
    explained_variance_score,
    f1_score,
    jaccard_score,
    log_loss,
    matthews_corrcoef,
    max_error,
    mean_absolute_error,
    mean_absolute_percentage_error,
    mean_gamma_deviance,
    mean_poisson_deviance,
    mean_squared_error,
    mean_squared_log_error,
    median_absolute_error,
    precision_score,
    r2_score,
    recall_score,
    roc_auc_score,
    top_k_accuracy_score,
)
from .cluster import (
    adjusted_mutual_info_score,
    adjusted_rand_score,
    completeness_score,
    fowlkes_mallows_score,
    homogeneity_score,
    mutual_info_score,
    normalized_mutual_info_score,
    rand_score,
    v_measure_score,
)


<<<<<<< HEAD
from ..utils.multiclass import type_of_target
from ..base import is_regressor
from ..utils._response import _get_response_values
from ..utils._param_validation import HasMethods, StrOptions, validate_params
=======
def _cached_call(cache, estimator, response_method, *args, **kwargs):
    """Call estimator with method and args and kwargs."""
    if cache is not None and response_method in cache:
        return cache[response_method]
>>>>>>> 2ab1d81e

    result, _ = _get_response_values(
        estimator, *args, response_method=response_method, **kwargs
    )

<<<<<<< HEAD
def _cached_call(cache, estimator, response_method, *args, **kwargs):
    """Call estimator with method and args and kwargs."""
    if cache is not None and response_method in cache:
        return cache[response_method]

    result, _ = _get_response_values(
        estimator, *args, response_method=response_method, **kwargs
    )

=======
>>>>>>> 2ab1d81e
    if cache is not None:
        cache[response_method] = result

    return result


class _MultimetricScorer:
    """Callable for multimetric scoring used to avoid repeated calls
    to `predict_proba`, `predict`, and `decision_function`.

    `_MultimetricScorer` will return a dictionary of scores corresponding to
    the scorers in the dictionary. Note that `_MultimetricScorer` can be
    created with a dictionary with one key  (i.e. only one actual scorer).

    Parameters
    ----------
    scorers : dict
        Dictionary mapping names to callable scorers.

    raise_exc : bool, default=True
        Whether to raise the exception in `__call__` or not. If set to `False`
        a formatted string of the exception details is passed as result of
        the failing scorer.
    """

    def __init__(self, *, scorers, raise_exc=True):
        self._scorers = scorers
        self._raise_exc = raise_exc

    def __call__(self, estimator, *args, **kwargs):
        """Evaluate predicted target values."""
        scores = {}
        cache = {} if self._use_cache(estimator) else None
        cached_call = partial(_cached_call, cache)

        if _routing_enabled():
            routed_params = process_routing(self, "score", kwargs)
        else:
            # they all get the same args, and they all get them all
            routed_params = Bunch(
                **{name: Bunch(score=kwargs) for name in self._scorers}
            )

        for name, scorer in self._scorers.items():
            try:
                if isinstance(scorer, _BaseScorer):
<<<<<<< HEAD
                    score = scorer._score(cached_call, estimator, *args, **kwargs)
                else:
                    score = scorer(estimator, *args, **kwargs)
=======
                    score = scorer._score(
                        cached_call, estimator, *args, **routed_params.get(name).score
                    )
                else:
                    score = scorer(estimator, *args, **routed_params.get(name).score)
>>>>>>> 2ab1d81e
                scores[name] = score
            except Exception as e:
                if self._raise_exc:
                    raise e
                else:
                    scores[name] = format_exc()
<<<<<<< HEAD

=======
>>>>>>> 2ab1d81e
        return scores

    def _use_cache(self, estimator):
        """Return True if using a cache is beneficial.

        Caching may be beneficial when one of these conditions holds:
          - `_ProbaScorer` will be called twice.
          - `_PredictScorer` will be called twice.
          - `_ThresholdScorer` will be called twice.
          - `_ThresholdScorer` and `_PredictScorer` are called and
             estimator is a regressor.
          - `_ThresholdScorer` and `_ProbaScorer` are called and
             estimator does not have a `decision_function` attribute.

        """
        if len(self._scorers) == 1:  # Only one scorer
            return False

        counter = Counter([type(v) for v in self._scorers.values()])

        if any(
            counter[known_type] > 1
            for known_type in [_PredictScorer, _ProbaScorer, _ThresholdScorer]
        ):
            return True

        if counter[_ThresholdScorer]:
            if is_regressor(estimator) and counter[_PredictScorer]:
                return True
            elif counter[_ProbaScorer] and not hasattr(estimator, "decision_function"):
                return True
        return False

    def get_metadata_routing(self):
        """Get metadata routing of this object.

<<<<<<< HEAD
class _BaseScorer:
=======
        Please check :ref:`User Guide <metadata_routing>` on how the routing
        mechanism works.

        .. versionadded:: 1.3

        Returns
        -------
        routing : MetadataRouter
            A :class:`~utils.metadata_routing.MetadataRouter` encapsulating
            routing information.
        """
        return MetadataRouter(owner=self.__class__.__name__).add(
            **self._scorers, method_mapping="score"
        )


class _BaseScorer(_MetadataRequester):
>>>>>>> 2ab1d81e
    def __init__(self, score_func, sign, kwargs):
        self._kwargs = kwargs
        self._score_func = score_func
        self._sign = sign

    def _get_pos_label(self):
        if "pos_label" in self._kwargs:
            return self._kwargs["pos_label"]
        score_func_params = signature(self._score_func).parameters
        if "pos_label" in score_func_params:
            return score_func_params["pos_label"].default
        return None

    def __repr__(self):
        kwargs_string = "".join(
            [", %s=%s" % (str(k), str(v)) for k, v in self._kwargs.items()]
        )
        return "make_scorer(%s%s%s%s)" % (
            self._score_func.__name__,
            "" if self._sign > 0 else ", greater_is_better=False",
            self._factory_args(),
            kwargs_string,
        )

    def __call__(self, estimator, X, y_true, sample_weight=None, **kwargs):
        """Evaluate predicted target values for X relative to y_true.

        Parameters
        ----------
        estimator : object
            Trained estimator to use for scoring. Must have a predict_proba
            method; the output of that is used to compute the score.

        X : {array-like, sparse matrix}
            Test data that will be fed to estimator.predict.

        y_true : array-like
            Gold standard target values for X.

        sample_weight : array-like of shape (n_samples,), default=None
            Sample weights.

        **kwargs : dict
            Other parameters passed to the scorer. Refer to
            :func:`set_score_request` for more details.

            Only available if `enable_metadata_routing=True`. See the
            :ref:`User Guide <metadata_routing>`.

            .. versionadded:: 1.3

        Returns
        -------
        score : float
            Score function applied to prediction of estimator on X.
        """
        if kwargs and not _routing_enabled():
            raise ValueError(
                "kwargs is only supported if enable_metadata_routing=True. See"
                " the User Guide for more information."
            )

        _kwargs = copy.deepcopy(kwargs)
        if sample_weight is not None:
            _kwargs["sample_weight"] = sample_weight

        return self._score(partial(_cached_call, None), estimator, X, y_true, **_kwargs)

    def _factory_args(self):
        """Return non-default make_scorer arguments for repr."""
        return ""

    def _warn_overlap(self, message, kwargs):
        """Warn if there is any overlap between ``self._kwargs`` and ``kwargs``.

        This method is intended to be used to check for overlap between
        ``self._kwargs`` and ``kwargs`` passed as metadata.
        """
        _kwargs = set() if self._kwargs is None else set(self._kwargs.keys())
        overlap = _kwargs.intersection(kwargs.keys())
        if overlap:
            warnings.warn(
                f"{message} Overlapping parameters are: {overlap}", UserWarning
            )

    def set_score_request(self, **kwargs):
        """Set requested parameters by the scorer.

        Please see :ref:`User Guide <metadata_routing>` on how the routing
        mechanism works.

        .. versionadded:: 1.3

        Parameters
        ----------
        kwargs : dict
            Arguments should be of the form ``param_name=alias``, and `alias`
            can be one of ``{True, False, None, str}``.
        """
        self._warn_overlap(
            message=(
                "You are setting metadata request for parameters which are "
                "already set as kwargs for this metric. These set values will be "
                "overridden by passed metadata if provided. Please pass them either "
                "as metadata or kwargs to `make_scorer`."
            ),
            kwargs=kwargs,
        )
        self._metadata_request = MetadataRequest(owner=self.__class__.__name__)
        for param, alias in kwargs.items():
            self._metadata_request.score.add_request(param=param, alias=alias)
        return self


class _PredictScorer(_BaseScorer):
    def _score(self, method_caller, estimator, X, y_true, **kwargs):
        """Evaluate predicted target values for X relative to y_true.

        Parameters
        ----------
        method_caller : callable
            Returns predictions given an estimator, method name, and other
            arguments, potentially caching results.

        estimator : object
            Trained estimator to use for scoring. Must have a `predict`
            method; the output of that is used to compute the score.

        X : {array-like, sparse matrix}
            Test data that will be fed to estimator.predict.

        y_true : array-like
            Gold standard target values for X.

        **kwargs : dict
            Other parameters passed to the scorer. Refer to
            :func:`set_score_request` for more details.

            .. versionadded:: 1.3

        Returns
        -------
        score : float
            Score function applied to prediction of estimator on X.
        """
        self._warn_overlap(
            message=(
                "There is an overlap between set kwargs of this scorer instance and"
                " passed metadata. Please pass them either as kwargs to `make_scorer`"
                " or metadata, but not both."
            ),
            kwargs=kwargs,
        )
        y_pred = method_caller(estimator, "predict", X)
        scoring_kwargs = {**self._kwargs, **kwargs}
        return self._sign * self._score_func(y_true, y_pred, **scoring_kwargs)


class _ProbaScorer(_BaseScorer):
    def _score(self, method_caller, clf, X, y, **kwargs):
        """Evaluate predicted probabilities for X relative to y_true.

        Parameters
        ----------
        method_caller : callable
            Returns predictions given an estimator, method name, and other
            arguments, potentially caching results.

        clf : object
            Trained classifier to use for scoring. Must have a `predict_proba`
            method; the output of that is used to compute the score.

        X : {array-like, sparse matrix}
            Test data that will be fed to clf.predict_proba.

        y : array-like
            Gold standard target values for X. These must be class labels,
            not probabilities.

        **kwargs : dict
            Other parameters passed to the scorer. Refer to
            :func:`set_score_request` for more details.

            .. versionadded:: 1.3

        Returns
        -------
        score : float
            Score function applied to prediction of estimator on X.
        """
<<<<<<< HEAD
        y_pred = method_caller(clf, "predict_proba", X, pos_label=self._get_pos_label())
        if sample_weight is not None:
            return self._sign * self._score_func(
                y, y_pred, sample_weight=sample_weight, **self._kwargs
            )
        else:
            return self._sign * self._score_func(y, y_pred, **self._kwargs)
=======
        self._warn_overlap(
            message=(
                "There is an overlap between set kwargs of this scorer instance and"
                " passed metadata. Please pass them either as kwargs to `make_scorer`"
                " or metadata, but not both."
            ),
            kwargs=kwargs,
        )

        y_pred = method_caller(clf, "predict_proba", X, pos_label=self._get_pos_label())
        scoring_kwargs = {**self._kwargs, **kwargs}
        return self._sign * self._score_func(y, y_pred, **scoring_kwargs)
>>>>>>> 2ab1d81e

    def _factory_args(self):
        return ", needs_proba=True"


class _ThresholdScorer(_BaseScorer):
    def _score(self, method_caller, clf, X, y, **kwargs):
        """Evaluate decision function output for X relative to y_true.

        Parameters
        ----------
        method_caller : callable
            Returns predictions given an estimator, method name, and other
            arguments, potentially caching results.

        clf : object
            Trained classifier to use for scoring. Must have either a
            decision_function method or a predict_proba method; the output of
            that is used to compute the score.

        X : {array-like, sparse matrix}
            Test data that will be fed to clf.decision_function or
            clf.predict_proba.

        y : array-like
            Gold standard target values for X. These must be class labels,
            not decision function values.

        **kwargs : dict
            Other parameters passed to the scorer. Refer to
            :func:`set_score_request` for more details.

            .. versionadded:: 1.3

        Returns
        -------
        score : float
            Score function applied to prediction of estimator on X.
        """
        self._warn_overlap(
            message=(
                "There is an overlap between set kwargs of this scorer instance and"
                " passed metadata. Please pass them either as kwargs to `make_scorer`"
                " or metadata, but not both."
            ),
            kwargs=kwargs,
        )

        y_type = type_of_target(y)
        if y_type not in ("binary", "multilabel-indicator"):
            raise ValueError("{0} format is not supported".format(y_type))

        if is_regressor(clf):
            y_pred = method_caller(clf, "predict", X)
        else:
            pos_label = self._get_pos_label()
            try:
                y_pred = method_caller(clf, "decision_function", X, pos_label=pos_label)

                if isinstance(y_pred, list):
                    # For multi-output multi-class estimator
                    y_pred = np.vstack([p for p in y_pred]).T

            except (NotImplementedError, AttributeError):
                y_pred = method_caller(clf, "predict_proba", X, pos_label=pos_label)
                if isinstance(y_pred, list):
                    y_pred = np.vstack([p[:, -1] for p in y_pred]).T

        scoring_kwargs = {**self._kwargs, **kwargs}
        return self._sign * self._score_func(y, y_pred, **scoring_kwargs)

    def _factory_args(self):
        return ", needs_threshold=True"


@validate_params(
    {
        "scoring": [str, callable, None],
<<<<<<< HEAD
    }
=======
    },
    prefer_skip_nested_validation=True,
>>>>>>> 2ab1d81e
)
def get_scorer(scoring):
    """Get a scorer from string.

    Read more in the :ref:`User Guide <scoring_parameter>`.
    :func:`~sklearn.metrics.get_scorer_names` can be used to retrieve the names
    of all available scorers.

    Parameters
    ----------
    scoring : str, callable or None
        Scoring method as string. If callable it is returned as is.
        If None, returns None.

    Returns
    -------
    scorer : callable
        The scorer.

    Notes
    -----
    When passed a string, this function always returns a copy of the scorer
    object. Calling `get_scorer` twice for the same scorer results in two
    separate scorer objects.
    """
    if isinstance(scoring, str):
        try:
            scorer = copy.deepcopy(_SCORERS[scoring])
        except KeyError:
            raise ValueError(
                "%r is not a valid scoring value. "
                "Use sklearn.metrics.get_scorer_names() "
                "to get valid options." % scoring
            )
    else:
        scorer = scoring
    return scorer


class _PassthroughScorer:
    def __init__(self, estimator):
        self._estimator = estimator

<<<<<<< HEAD
=======
    def __call__(self, estimator, *args, **kwargs):
        """Method that wraps estimator.score"""
        return estimator.score(*args, **kwargs)

    def get_metadata_routing(self):
        """Get requested data properties.

        Please check :ref:`User Guide <metadata_routing>` on how the routing
        mechanism works.

        .. versionadded:: 1.3

        Returns
        -------
        routing : MetadataRouter
            A :class:`~utils.metadata_routing.MetadataRouter` encapsulating
            routing information.
        """
        # This scorer doesn't do any validation or routing, it only exposes the
        # score requests to the parent object. This object behaves as a
        # consumer rather than a router.
        res = MetadataRequest(owner=self._estimator.__class__.__name__)
        res.score = get_routing_for_object(self._estimator).score
        return res


>>>>>>> 2ab1d81e
def _check_multimetric_scoring(estimator, scoring):
    """Check the scoring parameter in cases when multiple metrics are allowed.

    Parameters
    ----------
    estimator : sklearn estimator instance
        The estimator for which the scoring will be applied.

    scoring : list, tuple or dict
        Strategy to evaluate the performance of the cross-validated model on
        the test set.

        The possibilities are:

        - a list or tuple of unique strings;
        - a callable returning a dictionary where they keys are the metric
          names and the values are the metric scores;
        - a dictionary with metric names as keys and callables a values.

        See :ref:`multimetric_grid_search` for an example.

    Returns
    -------
    scorers_dict : dict
        A dict mapping each scorer name to its validated scorer.
    """
    err_msg_generic = (
        f"scoring is invalid (got {scoring!r}). Refer to the "
        "scoring glossary for details: "
        "https://scikit-learn.org/stable/glossary.html#term-scoring"
    )

    if isinstance(scoring, (list, tuple, set)):
        err_msg = (
            "The list/tuple elements must be unique strings of predefined scorers. "
        )
        try:
            keys = set(scoring)
        except TypeError as e:
            raise ValueError(err_msg) from e

        if len(keys) != len(scoring):
            raise ValueError(
                f"{err_msg} Duplicate elements were found in"
                f" the given list. {scoring!r}"
            )
        elif len(keys) > 0:
            if not all(isinstance(k, str) for k in keys):
                if any(callable(k) for k in keys):
                    raise ValueError(
                        f"{err_msg} One or more of the elements "
                        "were callables. Use a dict of score "
                        "name mapped to the scorer callable. "
                        f"Got {scoring!r}"
                    )
                else:
                    raise ValueError(
                        f"{err_msg} Non-string types were found "
                        f"in the given list. Got {scoring!r}"
                    )
            scorers = {
                scorer: check_scoring(estimator, scoring=scorer) for scorer in scoring
            }
        else:
            raise ValueError(f"{err_msg} Empty list was given. {scoring!r}")

    elif isinstance(scoring, dict):
        keys = set(scoring)
        if not all(isinstance(k, str) for k in keys):
            raise ValueError(
                "Non-string types were found in the keys of "
                f"the given dict. scoring={scoring!r}"
            )
        if len(keys) == 0:
            raise ValueError(f"An empty dict was passed. {scoring!r}")
        scorers = {
            key: check_scoring(estimator, scoring=scorer)
            for key, scorer in scoring.items()
        }
    else:
        raise ValueError(err_msg_generic)
    return scorers


@validate_params(
    {
        "score_func": [callable],
        "greater_is_better": ["boolean"],
        "needs_proba": ["boolean"],
        "needs_threshold": ["boolean"],
<<<<<<< HEAD
    }
=======
    },
    prefer_skip_nested_validation=True,
>>>>>>> 2ab1d81e
)
def make_scorer(
    score_func,
    *,
    greater_is_better=True,
    needs_proba=False,
    needs_threshold=False,
    **kwargs,
):
    """Make a scorer from a performance metric or loss function.

    This factory function wraps scoring functions for use in
    :class:`~sklearn.model_selection.GridSearchCV` and
    :func:`~sklearn.model_selection.cross_val_score`.
    It takes a score function, such as :func:`~sklearn.metrics.accuracy_score`,
    :func:`~sklearn.metrics.mean_squared_error`,
    :func:`~sklearn.metrics.adjusted_rand_score` or
    :func:`~sklearn.metrics.average_precision_score`
    and returns a callable that scores an estimator's output.
    The signature of the call is `(estimator, X, y)` where `estimator`
    is the model to be evaluated, `X` is the data and `y` is the
    ground truth labeling (or `None` in the case of unsupervised models).

    Read more in the :ref:`User Guide <scoring>`.

    Parameters
    ----------
    score_func : callable
        Score function (or loss function) with signature
        ``score_func(y, y_pred, **kwargs)``.

    greater_is_better : bool, default=True
        Whether `score_func` is a score function (default), meaning high is
        good, or a loss function, meaning low is good. In the latter case, the
        scorer object will sign-flip the outcome of the `score_func`.

    needs_proba : bool, default=False
        Whether `score_func` requires `predict_proba` to get probability
        estimates out of a classifier.

        If True, for binary `y_true`, the score function is supposed to accept
        a 1D `y_pred` (i.e., probability of the positive class, shape
        `(n_samples,)`).

    needs_threshold : bool, default=False
        Whether `score_func` takes a continuous decision certainty.
        This only works for binary classification using estimators that
        have either a `decision_function` or `predict_proba` method.

        If True, for binary `y_true`, the score function is supposed to accept
        a 1D `y_pred` (i.e., probability of the positive class or the decision
        function, shape `(n_samples,)`).

        For example `average_precision` or the area under the roc curve
        can not be computed using discrete predictions alone.

    **kwargs : additional arguments
        Additional parameters to be passed to `score_func`.

    Returns
    -------
    scorer : callable
        Callable object that returns a scalar score; greater is better.

    Notes
    -----
    If `needs_proba=False` and `needs_threshold=False`, the score
    function is supposed to accept the output of :term:`predict`. If
    `needs_proba=True`, the score function is supposed to accept the
    output of :term:`predict_proba` (For binary `y_true`, the score function is
    supposed to accept probability of the positive class). If
    `needs_threshold=True`, the score function is supposed to accept the
    output of :term:`decision_function` or :term:`predict_proba` when
    :term:`decision_function` is not present.

    Examples
    --------
    >>> from sklearn.metrics import fbeta_score, make_scorer
    >>> ftwo_scorer = make_scorer(fbeta_score, beta=2)
    >>> ftwo_scorer
    make_scorer(fbeta_score, beta=2)
    >>> from sklearn.model_selection import GridSearchCV
    >>> from sklearn.svm import LinearSVC
    >>> grid = GridSearchCV(LinearSVC(), param_grid={'C': [1, 10]},
    ...                     scoring=ftwo_scorer)
    """
    sign = 1 if greater_is_better else -1
    if needs_proba and needs_threshold:
        raise ValueError(
            "Set either needs_proba or needs_threshold to True, but not both."
        )
    if needs_proba:
        cls = _ProbaScorer
    elif needs_threshold:
        cls = _ThresholdScorer
    else:
        cls = _PredictScorer
    return cls(score_func, sign, kwargs)


# Standard regression scores
explained_variance_scorer = make_scorer(explained_variance_score)
r2_scorer = make_scorer(r2_score)
max_error_scorer = make_scorer(max_error, greater_is_better=False)
neg_mean_squared_error_scorer = make_scorer(mean_squared_error, greater_is_better=False)
neg_mean_squared_log_error_scorer = make_scorer(
    mean_squared_log_error, greater_is_better=False
)
neg_mean_absolute_error_scorer = make_scorer(
    mean_absolute_error, greater_is_better=False
)
neg_mean_absolute_percentage_error_scorer = make_scorer(
    mean_absolute_percentage_error, greater_is_better=False
)
neg_median_absolute_error_scorer = make_scorer(
    median_absolute_error, greater_is_better=False
)
neg_root_mean_squared_error_scorer = make_scorer(
    mean_squared_error, greater_is_better=False, squared=False
)
neg_mean_poisson_deviance_scorer = make_scorer(
    mean_poisson_deviance, greater_is_better=False
)

neg_mean_gamma_deviance_scorer = make_scorer(
    mean_gamma_deviance, greater_is_better=False
)

# Standard Classification Scores
accuracy_scorer = make_scorer(accuracy_score)
balanced_accuracy_scorer = make_scorer(balanced_accuracy_score)
matthews_corrcoef_scorer = make_scorer(matthews_corrcoef)


def positive_likelihood_ratio(y_true, y_pred):
    return class_likelihood_ratios(y_true, y_pred)[0]


def negative_likelihood_ratio(y_true, y_pred):
    return class_likelihood_ratios(y_true, y_pred)[1]


positive_likelihood_ratio_scorer = make_scorer(positive_likelihood_ratio)
neg_negative_likelihood_ratio_scorer = make_scorer(
    negative_likelihood_ratio, greater_is_better=False
)

# Score functions that need decision values
top_k_accuracy_scorer = make_scorer(
    top_k_accuracy_score, greater_is_better=True, needs_threshold=True
)
roc_auc_scorer = make_scorer(
    roc_auc_score, greater_is_better=True, needs_threshold=True
)
average_precision_scorer = make_scorer(average_precision_score, needs_threshold=True)
roc_auc_ovo_scorer = make_scorer(roc_auc_score, needs_proba=True, multi_class="ovo")
roc_auc_ovo_weighted_scorer = make_scorer(
    roc_auc_score, needs_proba=True, multi_class="ovo", average="weighted"
)
roc_auc_ovr_scorer = make_scorer(roc_auc_score, needs_proba=True, multi_class="ovr")
roc_auc_ovr_weighted_scorer = make_scorer(
    roc_auc_score, needs_proba=True, multi_class="ovr", average="weighted"
)

# Score function for probabilistic classification
neg_log_loss_scorer = make_scorer(log_loss, greater_is_better=False, needs_proba=True)
neg_brier_score_scorer = make_scorer(
    brier_score_loss, greater_is_better=False, needs_proba=True
)
brier_score_loss_scorer = make_scorer(
    brier_score_loss, greater_is_better=False, needs_proba=True
)


# Clustering scores
adjusted_rand_scorer = make_scorer(adjusted_rand_score)
rand_scorer = make_scorer(rand_score)
homogeneity_scorer = make_scorer(homogeneity_score)
completeness_scorer = make_scorer(completeness_score)
v_measure_scorer = make_scorer(v_measure_score)
mutual_info_scorer = make_scorer(mutual_info_score)
adjusted_mutual_info_scorer = make_scorer(adjusted_mutual_info_score)
normalized_mutual_info_scorer = make_scorer(normalized_mutual_info_score)
fowlkes_mallows_scorer = make_scorer(fowlkes_mallows_score)


<<<<<<< HEAD
# TODO(1.3) Remove
class _DeprecatedScorers(dict):
    """A temporary class to deprecate SCORERS."""

    def __getitem__(self, item):
        warnings.warn(
            (
                "sklearn.metrics.SCORERS is deprecated and will be removed in v1.3."
                " Please use sklearn.metrics.get_scorer_names to get a list of"
                " available scorers and sklearn.metrics.get_metric to get scorer."
            ),
            FutureWarning,
        )
        return super().__getitem__(item)


=======
>>>>>>> 2ab1d81e
_SCORERS = dict(
    explained_variance=explained_variance_scorer,
    r2=r2_scorer,
    max_error=max_error_scorer,
    matthews_corrcoef=matthews_corrcoef_scorer,
    neg_median_absolute_error=neg_median_absolute_error_scorer,
    neg_mean_absolute_error=neg_mean_absolute_error_scorer,
    neg_mean_absolute_percentage_error=neg_mean_absolute_percentage_error_scorer,  # noqa
    neg_mean_squared_error=neg_mean_squared_error_scorer,
    neg_mean_squared_log_error=neg_mean_squared_log_error_scorer,
    neg_root_mean_squared_error=neg_root_mean_squared_error_scorer,
    neg_mean_poisson_deviance=neg_mean_poisson_deviance_scorer,
    neg_mean_gamma_deviance=neg_mean_gamma_deviance_scorer,
    accuracy=accuracy_scorer,
    top_k_accuracy=top_k_accuracy_scorer,
    roc_auc=roc_auc_scorer,
    roc_auc_ovr=roc_auc_ovr_scorer,
    roc_auc_ovo=roc_auc_ovo_scorer,
    roc_auc_ovr_weighted=roc_auc_ovr_weighted_scorer,
    roc_auc_ovo_weighted=roc_auc_ovo_weighted_scorer,
    balanced_accuracy=balanced_accuracy_scorer,
    average_precision=average_precision_scorer,
    neg_log_loss=neg_log_loss_scorer,
    neg_brier_score=neg_brier_score_scorer,
    positive_likelihood_ratio=positive_likelihood_ratio_scorer,
    neg_negative_likelihood_ratio=neg_negative_likelihood_ratio_scorer,
    # Cluster metrics that use supervised evaluation
    adjusted_rand_score=adjusted_rand_scorer,
    rand_score=rand_scorer,
    homogeneity_score=homogeneity_scorer,
    completeness_score=completeness_scorer,
    v_measure_score=v_measure_scorer,
    mutual_info_score=mutual_info_scorer,
    adjusted_mutual_info_score=adjusted_mutual_info_scorer,
    normalized_mutual_info_score=normalized_mutual_info_scorer,
    fowlkes_mallows_score=fowlkes_mallows_scorer,
)


def get_scorer_names():
    """Get the names of all available scorers.

    These names can be passed to :func:`~sklearn.metrics.get_scorer` to
    retrieve the scorer object.

    Returns
    -------
    list of str
        Names of all available scorers.
    """
    return sorted(_SCORERS.keys())


for name, metric in [
    ("precision", precision_score),
    ("recall", recall_score),
    ("f1", f1_score),
    ("jaccard", jaccard_score),
]:
    _SCORERS[name] = make_scorer(metric, average="binary")
    for average in ["macro", "micro", "samples", "weighted"]:
        qualified_name = "{0}_{1}".format(name, average)
        _SCORERS[qualified_name] = make_scorer(metric, pos_label=None, average=average)

<<<<<<< HEAD
SCORERS = _DeprecatedScorers(_SCORERS)

=======
>>>>>>> 2ab1d81e

@validate_params(
    {
        "estimator": [HasMethods("fit")],
        "scoring": [StrOptions(set(get_scorer_names())), callable, None],
        "allow_none": ["boolean"],
<<<<<<< HEAD
    }
=======
    },
    prefer_skip_nested_validation=True,
>>>>>>> 2ab1d81e
)
def check_scoring(estimator, scoring=None, *, allow_none=False):
    """Determine scorer from user options.

    A TypeError will be thrown if the estimator cannot be scored.

    Parameters
    ----------
    estimator : estimator object implementing 'fit'
        The object to use to fit the data.

    scoring : str or callable, default=None
        A string (see model evaluation documentation) or
        a scorer callable object / function with signature
        ``scorer(estimator, X, y)``.
        If None, the provided estimator object's `score` method is used.

    allow_none : bool, default=False
        If no scoring is specified and the estimator has no score function, we
        can either return None or raise an exception.

    Returns
    -------
    scoring : callable
        A scorer callable object / function with signature
        ``scorer(estimator, X, y)``.
    """
    if isinstance(scoring, str):
        return get_scorer(scoring)
    if callable(scoring):
        # Heuristic to ensure user has not passed a metric
        module = getattr(scoring, "__module__", None)
        if (
            hasattr(module, "startswith")
            and module.startswith("sklearn.metrics.")
            and not module.startswith("sklearn.metrics._scorer")
            and not module.startswith("sklearn.metrics.tests.")
        ):
            raise ValueError(
                "scoring value %r looks like it is a metric "
                "function rather than a scorer. A scorer should "
                "require an estimator as its first parameter. "
                "Please use `make_scorer` to convert a metric "
                "to a scorer." % scoring
            )
        return get_scorer(scoring)
    if scoring is None:
        if hasattr(estimator, "score"):
<<<<<<< HEAD
            return _passthrough_scorer
=======
            return _PassthroughScorer(estimator)
>>>>>>> 2ab1d81e
        elif allow_none:
            return None
        else:
            raise TypeError(
                "If no scoring is specified, the estimator passed should "
                "have a 'score' method. The estimator %r does not." % estimator
            )<|MERGE_RESOLUTION|>--- conflicted
+++ resolved
@@ -18,17 +18,11 @@
 #          Arnaud Joly <arnaud.v.joly@gmail.com>
 # License: Simplified BSD
 
-<<<<<<< HEAD
-from collections import Counter
-from inspect import signature
-from functools import partial
-=======
 import copy
 import warnings
 from collections import Counter
 from functools import partial
 from inspect import signature
->>>>>>> 2ab1d81e
 from traceback import format_exc
 
 import numpy as np
@@ -84,34 +78,15 @@
 )
 
 
-<<<<<<< HEAD
-from ..utils.multiclass import type_of_target
-from ..base import is_regressor
-from ..utils._response import _get_response_values
-from ..utils._param_validation import HasMethods, StrOptions, validate_params
-=======
 def _cached_call(cache, estimator, response_method, *args, **kwargs):
     """Call estimator with method and args and kwargs."""
     if cache is not None and response_method in cache:
         return cache[response_method]
->>>>>>> 2ab1d81e
 
     result, _ = _get_response_values(
         estimator, *args, response_method=response_method, **kwargs
     )
 
-<<<<<<< HEAD
-def _cached_call(cache, estimator, response_method, *args, **kwargs):
-    """Call estimator with method and args and kwargs."""
-    if cache is not None and response_method in cache:
-        return cache[response_method]
-
-    result, _ = _get_response_values(
-        estimator, *args, response_method=response_method, **kwargs
-    )
-
-=======
->>>>>>> 2ab1d81e
     if cache is not None:
         cache[response_method] = result
 
@@ -158,27 +133,17 @@
         for name, scorer in self._scorers.items():
             try:
                 if isinstance(scorer, _BaseScorer):
-<<<<<<< HEAD
-                    score = scorer._score(cached_call, estimator, *args, **kwargs)
-                else:
-                    score = scorer(estimator, *args, **kwargs)
-=======
                     score = scorer._score(
                         cached_call, estimator, *args, **routed_params.get(name).score
                     )
                 else:
                     score = scorer(estimator, *args, **routed_params.get(name).score)
->>>>>>> 2ab1d81e
                 scores[name] = score
             except Exception as e:
                 if self._raise_exc:
                     raise e
                 else:
                     scores[name] = format_exc()
-<<<<<<< HEAD
-
-=======
->>>>>>> 2ab1d81e
         return scores
 
     def _use_cache(self, estimator):
@@ -215,9 +180,6 @@
     def get_metadata_routing(self):
         """Get metadata routing of this object.
 
-<<<<<<< HEAD
-class _BaseScorer:
-=======
         Please check :ref:`User Guide <metadata_routing>` on how the routing
         mechanism works.
 
@@ -235,7 +197,6 @@
 
 
 class _BaseScorer(_MetadataRequester):
->>>>>>> 2ab1d81e
     def __init__(self, score_func, sign, kwargs):
         self._kwargs = kwargs
         self._score_func = score_func
@@ -426,15 +387,6 @@
         score : float
             Score function applied to prediction of estimator on X.
         """
-<<<<<<< HEAD
-        y_pred = method_caller(clf, "predict_proba", X, pos_label=self._get_pos_label())
-        if sample_weight is not None:
-            return self._sign * self._score_func(
-                y, y_pred, sample_weight=sample_weight, **self._kwargs
-            )
-        else:
-            return self._sign * self._score_func(y, y_pred, **self._kwargs)
-=======
         self._warn_overlap(
             message=(
                 "There is an overlap between set kwargs of this scorer instance and"
@@ -447,7 +399,6 @@
         y_pred = method_caller(clf, "predict_proba", X, pos_label=self._get_pos_label())
         scoring_kwargs = {**self._kwargs, **kwargs}
         return self._sign * self._score_func(y, y_pred, **scoring_kwargs)
->>>>>>> 2ab1d81e
 
     def _factory_args(self):
         return ", needs_proba=True"
@@ -526,12 +477,8 @@
 @validate_params(
     {
         "scoring": [str, callable, None],
-<<<<<<< HEAD
-    }
-=======
     },
     prefer_skip_nested_validation=True,
->>>>>>> 2ab1d81e
 )
 def get_scorer(scoring):
     """Get a scorer from string.
@@ -575,8 +522,6 @@
     def __init__(self, estimator):
         self._estimator = estimator
 
-<<<<<<< HEAD
-=======
     def __call__(self, estimator, *args, **kwargs):
         """Method that wraps estimator.score"""
         return estimator.score(*args, **kwargs)
@@ -603,7 +548,6 @@
         return res
 
 
->>>>>>> 2ab1d81e
 def _check_multimetric_scoring(estimator, scoring):
     """Check the scoring parameter in cases when multiple metrics are allowed.
 
@@ -694,12 +638,8 @@
         "greater_is_better": ["boolean"],
         "needs_proba": ["boolean"],
         "needs_threshold": ["boolean"],
-<<<<<<< HEAD
-    }
-=======
     },
     prefer_skip_nested_validation=True,
->>>>>>> 2ab1d81e
 )
 def make_scorer(
     score_func,
@@ -886,25 +826,6 @@
 fowlkes_mallows_scorer = make_scorer(fowlkes_mallows_score)
 
 
-<<<<<<< HEAD
-# TODO(1.3) Remove
-class _DeprecatedScorers(dict):
-    """A temporary class to deprecate SCORERS."""
-
-    def __getitem__(self, item):
-        warnings.warn(
-            (
-                "sklearn.metrics.SCORERS is deprecated and will be removed in v1.3."
-                " Please use sklearn.metrics.get_scorer_names to get a list of"
-                " available scorers and sklearn.metrics.get_metric to get scorer."
-            ),
-            FutureWarning,
-        )
-        return super().__getitem__(item)
-
-
-=======
->>>>>>> 2ab1d81e
 _SCORERS = dict(
     explained_variance=explained_variance_scorer,
     r2=r2_scorer,
@@ -969,23 +890,14 @@
         qualified_name = "{0}_{1}".format(name, average)
         _SCORERS[qualified_name] = make_scorer(metric, pos_label=None, average=average)
 
-<<<<<<< HEAD
-SCORERS = _DeprecatedScorers(_SCORERS)
-
-=======
->>>>>>> 2ab1d81e
 
 @validate_params(
     {
         "estimator": [HasMethods("fit")],
         "scoring": [StrOptions(set(get_scorer_names())), callable, None],
         "allow_none": ["boolean"],
-<<<<<<< HEAD
-    }
-=======
     },
     prefer_skip_nested_validation=True,
->>>>>>> 2ab1d81e
 )
 def check_scoring(estimator, scoring=None, *, allow_none=False):
     """Determine scorer from user options.
@@ -1034,11 +946,7 @@
         return get_scorer(scoring)
     if scoring is None:
         if hasattr(estimator, "score"):
-<<<<<<< HEAD
-            return _passthrough_scorer
-=======
             return _PassthroughScorer(estimator)
->>>>>>> 2ab1d81e
         elif allow_none:
             return None
         else:

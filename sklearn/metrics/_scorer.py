--- conflicted
+++ resolved
@@ -77,17 +77,10 @@
     result, _ = _get_response_values(
         estimator, *args, response_method=response_method, **kwargs
     )
-<<<<<<< HEAD
 
     if cache is not None:
         cache[response_method] = result
 
-=======
-
-    if cache is not None:
-        cache[response_method] = result
-
->>>>>>> 3d0df7b3
     return result
 
 
@@ -174,15 +167,9 @@
         self._sign = sign
 
     def _get_pos_label(self):
-<<<<<<< HEAD
-        score_func_params = signature(self._score_func).parameters
-        if "pos_label" in self._kwargs:
-            return self._kwargs["pos_label"]
-=======
         if "pos_label" in self._kwargs:
             return self._kwargs["pos_label"]
         score_func_params = signature(self._score_func).parameters
->>>>>>> 3d0df7b3
         if "pos_label" in score_func_params:
             return score_func_params["pos_label"].default
         return None

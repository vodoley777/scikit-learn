--- conflicted
+++ resolved
@@ -46,14 +46,10 @@
     average_precision_score,
     balanced_accuracy_score,
     brier_score_loss,
-<<<<<<< HEAD
-    multiclass_brier_score_loss,
-=======
     class_likelihood_ratios,
     d2_absolute_error_score,
     explained_variance_score,
     f1_score,
->>>>>>> 613cff91
     jaccard_score,
     log_loss,
     matthews_corrcoef,
@@ -65,6 +61,7 @@
     mean_squared_error,
     mean_squared_log_error,
     median_absolute_error,
+    multiclass_brier_score_loss,
     precision_score,
     r2_score,
     recall_score,
@@ -814,7 +811,9 @@
     brier_score_loss, greater_is_better=False, response_method="predict_proba"
 )
 neg_multiclass_brier_score_scorer = make_scorer(
-    multiclass_brier_score_loss, greater_is_better=False, needs_proba=True
+    multiclass_brier_score_loss,
+    greater_is_better=False,
+    response_method="predict_proba",
 )
 
 # Clustering scores
@@ -855,12 +854,9 @@
     average_precision=average_precision_scorer,
     neg_log_loss=neg_log_loss_scorer,
     neg_brier_score=neg_brier_score_scorer,
-<<<<<<< HEAD
-    neg_multiclass_brier_score=neg_multiclass_brier_score_scorer,
-=======
     positive_likelihood_ratio=positive_likelihood_ratio_scorer,
     neg_negative_likelihood_ratio=neg_negative_likelihood_ratio_scorer,
->>>>>>> 613cff91
+    neg_multiclass_brier_score=neg_multiclass_brier_score_scorer,
     # Cluster metrics that use supervised evaluation
     adjusted_rand_score=adjusted_rand_scorer,
     rand_score=rand_scorer,

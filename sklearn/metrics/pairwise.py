--- conflicted
+++ resolved
@@ -1169,30 +1169,17 @@
 
     The valid distance metrics, and the function they map to, are:
 
-<<<<<<< HEAD
     ============   ====================================
     metric         Function
     ============   ====================================
     'cityblock'    metrics.pairwise.manhattan_distances
     'cosine'       metrics.pairwise.cosine_distances
     'euclidean'    metrics.pairwise.euclidean_distances
+    'haversine'    metrics.pairwise.haversine_distances
     'l1'           metrics.pairwise.manhattan_distances
     'l2'           metrics.pairwise.euclidean_distances
     'manhattan'    metrics.pairwise.manhattan_distances
     ============   ====================================
-=======
-    ============     ====================================
-    metric           Function
-    ============     ====================================
-    'cityblock'      metrics.pairwise.manhattan_distances
-    'cosine'         metrics.pairwise.cosine_distances
-    'euclidean'      metrics.pairwise.euclidean_distances
-    'haversine'      metrics.pairwise.haversine_distances
-    'l1'             metrics.pairwise.manhattan_distances
-    'l2'             metrics.pairwise.euclidean_distances
-    'manhattan'      metrics.pairwise.manhattan_distances
-    ============     ====================================
->>>>>>> 602f3d68
 
     Read more in the :ref:`User Guide <metrics>`.
 

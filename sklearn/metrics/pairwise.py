"""Metrics for pairwise distances and affinity of sets of samples."""

# Authors: The scikit-learn developers
# SPDX-License-Identifier: BSD-3-Clause

import itertools
import warnings
from functools import partial
from numbers import Integral, Real

import numpy as np
from joblib import effective_n_jobs
from scipy.sparse import csr_matrix, issparse
from scipy.spatial import distance

from .. import config_context
from ..exceptions import DataConversionWarning
from ..preprocessing import normalize
from ..utils import check_array, gen_batches, gen_even_slices
from ..utils._array_api import (
    _fill_or_add_to_diagonal,
    _find_matching_floating_dtype,
    _is_numpy_namespace,
    _max_precision_float_dtype,
    _modify_in_place_if_numpy,
    device,
    get_namespace,
    get_namespace_and_device,
)
from ..utils._chunking import get_chunk_n_rows
from ..utils._mask import _get_mask
from ..utils._missing import is_scalar_nan
from ..utils._param_validation import (
    Hidden,
    Interval,
    MissingValues,
    Options,
    StrOptions,
    validate_params,
)
from ..utils.deprecation import _deprecate_force_all_finite
from ..utils.extmath import row_norms, safe_sparse_dot
from ..utils.fixes import parse_version, sp_base_version
from ..utils.parallel import Parallel, delayed
from ..utils.validation import _num_samples, check_non_negative
from ._pairwise_distances_reduction import ArgKmin
from ._pairwise_fast import _chi2_kernel_fast, _sparse_manhattan


# Utility Functions
def _return_float_dtype(X, Y):
    """
    1. If dtype of X and Y is float32, then dtype float32 is returned.
    2. Else dtype float is returned.
    """
    xp, _ = get_namespace(X, Y)
    if not issparse(X) and not isinstance(X, np.ndarray):
        X = xp.asarray(X)

    if Y is None:
        Y_dtype = X.dtype
    elif not issparse(Y) and not isinstance(Y, np.ndarray):
        Y = xp.asarray(Y)
        Y_dtype = Y.dtype
    else:
        Y_dtype = Y.dtype

    if X.dtype == Y_dtype == np.float32:
        dtype = np.float32
    else:
        dtype = float

    return X, Y, dtype


def check_pairwise_arrays(
    X,
    Y,
    *,
    precomputed=False,
    dtype="infer_float",
    accept_sparse="csr",
    force_all_finite="deprecated",
    ensure_all_finite=None,
    ensure_2d=True,
    copy=False,
):
    """Set X and Y appropriately and checks inputs.

    If Y is None, it is set as a pointer to X (i.e. not a copy).
    If Y is given, this does not happen.
    All distance metrics should use this function first to assert that the
    given parameters are correct and safe to use.

    Specifically, this function first ensures that both X and Y are arrays,
    then checks that they are at least two dimensional while ensuring that
    their elements are floats (or dtype if provided). Finally, the function
    checks that the size of the second dimension of the two arrays is equal, or
    the equivalent check for a precomputed distance matrix.

    Parameters
    ----------
    X : {array-like, sparse matrix} of shape (n_samples_X, n_features)

    Y : {array-like, sparse matrix} of shape (n_samples_Y, n_features)

    precomputed : bool, default=False
        True if X is to be treated as precomputed distances to the samples in
        Y.

    dtype : str, type, list of type or None default="infer_float"
        Data type required for X and Y. If "infer_float", the dtype will be an
        appropriate float type selected by _return_float_dtype. If None, the
        dtype of the input is preserved.

        .. versionadded:: 0.18

    accept_sparse : str, bool or list/tuple of str, default='csr'
        String[s] representing allowed sparse matrix formats, such as 'csc',
        'csr', etc. If the input is sparse but not in the allowed format,
        it will be converted to the first listed format. True allows the input
        to be any format. False means that a sparse matrix input will
        raise an error.

    force_all_finite : bool or 'allow-nan', default=True
        Whether to raise an error on np.inf, np.nan, pd.NA in array. The
        possibilities are:

        - True: Force all values of array to be finite.
        - False: accepts np.inf, np.nan, pd.NA in array.
        - 'allow-nan': accepts only np.nan and pd.NA values in array. Values
          cannot be infinite.

        .. versionadded:: 0.22
           ``force_all_finite`` accepts the string ``'allow-nan'``.

        .. versionchanged:: 0.23
           Accepts `pd.NA` and converts it into `np.nan`.

        .. deprecated:: 1.6
           `force_all_finite` was renamed to `ensure_all_finite` and will be removed
           in 1.8.

    ensure_all_finite : bool or 'allow-nan', default=True
        Whether to raise an error on np.inf, np.nan, pd.NA in array. The
        possibilities are:

        - True: Force all values of array to be finite.
        - False: accepts np.inf, np.nan, pd.NA in array.
        - 'allow-nan': accepts only np.nan and pd.NA values in array. Values
          cannot be infinite.

        .. versionadded:: 1.6
           `force_all_finite` was renamed to `ensure_all_finite`.

    ensure_2d : bool, default=True
        Whether to raise an error when the input arrays are not 2-dimensional. Setting
        this to `False` is necessary when using a custom metric with certain
        non-numerical inputs (e.g. a list of strings).

        .. versionadded:: 1.5

    copy : bool, default=False
        Whether a forced copy will be triggered. If copy=False, a copy might
        be triggered by a conversion.

        .. versionadded:: 0.22

    Returns
    -------
    safe_X : {array-like, sparse matrix} of shape (n_samples_X, n_features)
        An array equal to X, guaranteed to be a numpy array.

    safe_Y : {array-like, sparse matrix} of shape (n_samples_Y, n_features)
        An array equal to Y if Y was not None, guaranteed to be a numpy array.
        If Y was None, safe_Y will be a pointer to X.
    """
    ensure_all_finite = _deprecate_force_all_finite(force_all_finite, ensure_all_finite)

    xp, _ = get_namespace(X, Y)
    if any([issparse(X), issparse(Y)]) or _is_numpy_namespace(xp):
        X, Y, dtype_float = _return_float_dtype(X, Y)
    else:
        dtype_float = _find_matching_floating_dtype(X, Y, xp=xp)

    estimator = "check_pairwise_arrays"
    if dtype == "infer_float":
        dtype = dtype_float

    if Y is X or Y is None:
        X = Y = check_array(
            X,
            accept_sparse=accept_sparse,
            dtype=dtype,
            copy=copy,
            ensure_all_finite=ensure_all_finite,
            estimator=estimator,
            ensure_2d=ensure_2d,
        )
    else:
        X = check_array(
            X,
            accept_sparse=accept_sparse,
            dtype=dtype,
            copy=copy,
            ensure_all_finite=ensure_all_finite,
            estimator=estimator,
            ensure_2d=ensure_2d,
        )
        Y = check_array(
            Y,
            accept_sparse=accept_sparse,
            dtype=dtype,
            copy=copy,
            ensure_all_finite=ensure_all_finite,
            estimator=estimator,
            ensure_2d=ensure_2d,
        )

    if precomputed:
        if X.shape[1] != Y.shape[0]:
            raise ValueError(
                "Precomputed metric requires shape "
                "(n_queries, n_indexed). Got (%d, %d) "
                "for %d indexed." % (X.shape[0], X.shape[1], Y.shape[0])
            )
    elif ensure_2d and X.shape[1] != Y.shape[1]:
        # Only check the number of features if 2d arrays are enforced. Otherwise,
        # validation is left to the user for custom metrics.
        raise ValueError(
            "Incompatible dimension for X and Y matrices: "
            "X.shape[1] == %d while Y.shape[1] == %d" % (X.shape[1], Y.shape[1])
        )

    return X, Y


def check_paired_arrays(X, Y):
    """Set X and Y appropriately and checks inputs for paired distances.

    All paired distance metrics should use this function first to assert that
    the given parameters are correct and safe to use.

    Specifically, this function first ensures that both X and Y are arrays,
    then checks that they are at least two dimensional while ensuring that
    their elements are floats. Finally, the function checks that the size
    of the dimensions of the two arrays are equal.

    Parameters
    ----------
    X : {array-like, sparse matrix} of shape (n_samples_X, n_features)

    Y : {array-like, sparse matrix} of shape (n_samples_Y, n_features)

    Returns
    -------
    safe_X : {array-like, sparse matrix} of shape (n_samples_X, n_features)
        An array equal to X, guaranteed to be a numpy array.

    safe_Y : {array-like, sparse matrix} of shape (n_samples_Y, n_features)
        An array equal to Y if Y was not None, guaranteed to be a numpy array.
        If Y was None, safe_Y will be a pointer to X.
    """
    X, Y = check_pairwise_arrays(X, Y)
    if X.shape != Y.shape:
        raise ValueError(
            "X and Y should be of same shape. They were respectively %r and %r long."
            % (X.shape, Y.shape)
        )
    return X, Y


# Pairwise distances
@validate_params(
    {
        "X": ["array-like", "sparse matrix"],
        "Y": ["array-like", "sparse matrix", None],
        "Y_norm_squared": ["array-like", None],
        "squared": ["boolean"],
        "X_norm_squared": ["array-like", None],
    },
    prefer_skip_nested_validation=True,
)
def euclidean_distances(
    X, Y=None, *, Y_norm_squared=None, squared=False, X_norm_squared=None
):
    """
    Compute the distance matrix between each pair from a vector array X and Y.

    For efficiency reasons, the euclidean distance between a pair of row
    vector x and y is computed as::

        dist(x, y) = sqrt(dot(x, x) - 2 * dot(x, y) + dot(y, y))

    This formulation has two advantages over other ways of computing distances.
    First, it is computationally efficient when dealing with sparse data.
    Second, if one argument varies but the other remains unchanged, then
    `dot(x, x)` and/or `dot(y, y)` can be pre-computed.

    However, this is not the most precise way of doing this computation,
    because this equation potentially suffers from "catastrophic cancellation".
    Also, the distance matrix returned by this function may not be exactly
    symmetric as required by, e.g., ``scipy.spatial.distance`` functions.

    Read more in the :ref:`User Guide <metrics>`.

    Parameters
    ----------
    X : {array-like, sparse matrix} of shape (n_samples_X, n_features)
        An array where each row is a sample and each column is a feature.

    Y : {array-like, sparse matrix} of shape (n_samples_Y, n_features), \
            default=None
        An array where each row is a sample and each column is a feature.
        If `None`, method uses `Y=X`.

    Y_norm_squared : array-like of shape (n_samples_Y,) or (n_samples_Y, 1) \
            or (1, n_samples_Y), default=None
        Pre-computed dot-products of vectors in Y (e.g.,
        ``(Y**2).sum(axis=1)``)
        May be ignored in some cases, see the note below.

    squared : bool, default=False
        Return squared Euclidean distances.

    X_norm_squared : array-like of shape (n_samples_X,) or (n_samples_X, 1) \
            or (1, n_samples_X), default=None
        Pre-computed dot-products of vectors in X (e.g.,
        ``(X**2).sum(axis=1)``)
        May be ignored in some cases, see the note below.

    Returns
    -------
    distances : ndarray of shape (n_samples_X, n_samples_Y)
        Returns the distances between the row vectors of `X`
        and the row vectors of `Y`.

    See Also
    --------
    paired_distances : Distances between pairs of elements of X and Y.

    Notes
    -----
    To achieve a better accuracy, `X_norm_squared` and `Y_norm_squared` may be
    unused if they are passed as `np.float32`.

    Examples
    --------
    >>> from sklearn.metrics.pairwise import euclidean_distances
    >>> X = [[0, 1], [1, 1]]
    >>> # distance between rows of X
    >>> euclidean_distances(X, X)
    array([[0., 1.],
           [1., 0.]])
    >>> # get distance to origin
    >>> euclidean_distances(X, [[0, 0]])
    array([[1.        ],
           [1.41421356]])
    """
    xp, _ = get_namespace(X, Y)
    X, Y = check_pairwise_arrays(X, Y)

    if X_norm_squared is not None:
        X_norm_squared = check_array(X_norm_squared, ensure_2d=False)
        original_shape = X_norm_squared.shape
        if X_norm_squared.shape == (X.shape[0],):
            X_norm_squared = xp.reshape(X_norm_squared, (-1, 1))
        if X_norm_squared.shape == (1, X.shape[0]):
            X_norm_squared = X_norm_squared.T
        if X_norm_squared.shape != (X.shape[0], 1):
            raise ValueError(
                f"Incompatible dimensions for X of shape {X.shape} and "
                f"X_norm_squared of shape {original_shape}."
            )

    if Y_norm_squared is not None:
        Y_norm_squared = check_array(Y_norm_squared, ensure_2d=False)
        original_shape = Y_norm_squared.shape
        if Y_norm_squared.shape == (Y.shape[0],):
            Y_norm_squared = xp.reshape(Y_norm_squared, (1, -1))
        if Y_norm_squared.shape == (Y.shape[0], 1):
            Y_norm_squared = Y_norm_squared.T
        if Y_norm_squared.shape != (1, Y.shape[0]):
            raise ValueError(
                f"Incompatible dimensions for Y of shape {Y.shape} and "
                f"Y_norm_squared of shape {original_shape}."
            )

    return _euclidean_distances(X, Y, X_norm_squared, Y_norm_squared, squared)


def _euclidean_distances(X, Y, X_norm_squared=None, Y_norm_squared=None, squared=False):
    """Computational part of euclidean_distances

    Assumes inputs are already checked.

    If norms are passed as float32, they are unused. If arrays are passed as
    float32, norms needs to be recomputed on upcast chunks.
    TODO: use a float64 accumulator in row_norms to avoid the latter.
    """
    xp, _, device_ = get_namespace_and_device(X, Y)
    if X_norm_squared is not None and X_norm_squared.dtype != xp.float32:
        XX = xp.reshape(X_norm_squared, (-1, 1))
    elif X.dtype != xp.float32:
        XX = row_norms(X, squared=True)[:, None]
    else:
        XX = None

    if Y is X:
        YY = None if XX is None else XX.T
    else:
        if Y_norm_squared is not None and Y_norm_squared.dtype != xp.float32:
            YY = xp.reshape(Y_norm_squared, (1, -1))
        elif Y.dtype != xp.float32:
            YY = row_norms(Y, squared=True)[None, :]
        else:
            YY = None

    if X.dtype == xp.float32 or Y.dtype == xp.float32:
        # To minimize precision issues with float32, we compute the distance
        # matrix on chunks of X and Y upcast to float64
        distances = _euclidean_distances_upcast(X, XX, Y, YY)
    else:
        # if dtype is already float64, no need to chunk and upcast
        distances = -2 * safe_sparse_dot(X, Y.T, dense_output=True)
        distances += XX
        distances += YY

    xp_zero = xp.asarray(0, device=device_, dtype=distances.dtype)
    distances = _modify_in_place_if_numpy(
        xp, xp.maximum, distances, xp_zero, out=distances
    )

    # Ensure that distances between vectors and themselves are set to 0.0.
    # This may not be the case due to floating point rounding errors.
    if X is Y:
        _fill_or_add_to_diagonal(distances, 0, xp=xp, add_value=False)

    if squared:
        return distances

    distances = _modify_in_place_if_numpy(xp, xp.sqrt, distances, out=distances)
    return distances


@validate_params(
    {
        "X": ["array-like"],
        "Y": ["array-like", None],
        "squared": ["boolean"],
        "missing_values": [MissingValues(numeric_only=True)],
        "copy": ["boolean"],
    },
    prefer_skip_nested_validation=True,
)
def nan_euclidean_distances(
    X, Y=None, *, squared=False, missing_values=np.nan, copy=True
):
    """Calculate the euclidean distances in the presence of missing values.

    Compute the euclidean distance between each pair of samples in X and Y,
    where Y=X is assumed if Y=None. When calculating the distance between a
    pair of samples, this formulation ignores feature coordinates with a
    missing value in either sample and scales up the weight of the remaining
    coordinates:

        dist(x,y) = sqrt(weight * sq. distance from present coordinates)
        where,
        weight = Total # of coordinates / # of present coordinates

    For example, the distance between ``[3, na, na, 6]`` and ``[1, na, 4, 5]``
    is:

        .. math::
            \\sqrt{\\frac{4}{2}((3-1)^2 + (6-5)^2)}

    If all the coordinates are missing or if there are no common present
    coordinates then NaN is returned for that pair.

    Read more in the :ref:`User Guide <metrics>`.

    .. versionadded:: 0.22

    Parameters
    ----------
    X : array-like of shape (n_samples_X, n_features)
        An array where each row is a sample and each column is a feature.

    Y : array-like of shape (n_samples_Y, n_features), default=None
        An array where each row is a sample and each column is a feature.
        If `None`, method uses `Y=X`.

    squared : bool, default=False
        Return squared Euclidean distances.

    missing_values : np.nan, float or int, default=np.nan
        Representation of missing value.

    copy : bool, default=True
        Make and use a deep copy of X and Y (if Y exists).

    Returns
    -------
    distances : ndarray of shape (n_samples_X, n_samples_Y)
        Returns the distances between the row vectors of `X`
        and the row vectors of `Y`.

    See Also
    --------
    paired_distances : Distances between pairs of elements of X and Y.

    References
    ----------
    * John K. Dixon, "Pattern Recognition with Partly Missing Data",
      IEEE Transactions on Systems, Man, and Cybernetics, Volume: 9, Issue:
      10, pp. 617 - 621, Oct. 1979.
      http://ieeexplore.ieee.org/abstract/document/4310090/

    Examples
    --------
    >>> from sklearn.metrics.pairwise import nan_euclidean_distances
    >>> nan = float("NaN")
    >>> X = [[0, 1], [1, nan]]
    >>> nan_euclidean_distances(X, X) # distance between rows of X
    array([[0.        , 1.41421356],
           [1.41421356, 0.        ]])

    >>> # get distance to origin
    >>> nan_euclidean_distances(X, [[0, 0]])
    array([[1.        ],
           [1.41421356]])
    """

    ensure_all_finite = "allow-nan" if is_scalar_nan(missing_values) else True
    X, Y = check_pairwise_arrays(
        X, Y, accept_sparse=False, ensure_all_finite=ensure_all_finite, copy=copy
    )
    # Get missing mask for X
    missing_X = _get_mask(X, missing_values)

    # Get missing mask for Y
    missing_Y = missing_X if Y is X else _get_mask(Y, missing_values)

    # set missing values to zero
    X[missing_X] = 0
    Y[missing_Y] = 0

    distances = euclidean_distances(X, Y, squared=True)

    # Adjust distances for missing values
    XX = X * X
    YY = Y * Y
    distances -= np.dot(XX, missing_Y.T)
    distances -= np.dot(missing_X, YY.T)

    np.clip(distances, 0, None, out=distances)

    if X is Y:
        # Ensure that distances between vectors and themselves are set to 0.0.
        # This may not be the case due to floating point rounding errors.
        np.fill_diagonal(distances, 0.0)

    present_X = 1 - missing_X
    present_Y = present_X if Y is X else ~missing_Y
    present_count = np.dot(present_X, present_Y.T)
    distances[present_count == 0] = np.nan
    # avoid divide by zero
    np.maximum(1, present_count, out=present_count)
    distances /= present_count
    distances *= X.shape[1]

    if not squared:
        np.sqrt(distances, out=distances)

    return distances


def _euclidean_distances_upcast(X, XX=None, Y=None, YY=None, batch_size=None):
    """Euclidean distances between X and Y.

    Assumes X and Y have float32 dtype.
    Assumes XX and YY have float64 dtype or are None.

    X and Y are upcast to float64 by chunks, which size is chosen to limit
    memory increase by approximately 10% (at least 10MiB).
    """
    xp, _, device_ = get_namespace_and_device(X, Y)
    n_samples_X = X.shape[0]
    n_samples_Y = Y.shape[0]
    n_features = X.shape[1]

    distances = xp.empty((n_samples_X, n_samples_Y), dtype=xp.float32, device=device_)

    if batch_size is None:
        x_density = (
            X.nnz / xp.prod(X.shape) if issparse(X) else xp.asarray(1, device=device_)
        )
        y_density = (
            Y.nnz / xp.prod(Y.shape) if issparse(Y) else xp.asarray(1, device=device_)
        )

        # Allow 10% more memory than X, Y and the distance matrix take (at
        # least 10MiB)
        maxmem = max(
            (
                (x_density * n_samples_X + y_density * n_samples_Y) * n_features
                + (x_density * n_samples_X * y_density * n_samples_Y)
            )
            / 10,
            10 * 2**17,
        )

        # The increase amount of memory in 8-byte blocks is:
        # - x_density * batch_size * n_features (copy of chunk of X)
        # - y_density * batch_size * n_features (copy of chunk of Y)
        # - batch_size * batch_size (chunk of distance matrix)
        # Hence x² + (xd+yd)kx = M, where x=batch_size, k=n_features, M=maxmem
        #                                 xd=x_density and yd=y_density
        tmp = (x_density + y_density) * n_features
        batch_size = (-tmp + xp.sqrt(tmp**2 + 4 * maxmem)) / 2
        batch_size = max(int(batch_size), 1)

    x_batches = gen_batches(n_samples_X, batch_size)
    xp_max_float = _max_precision_float_dtype(xp=xp, device=device_)
    for i, x_slice in enumerate(x_batches):
        X_chunk = xp.astype(X[x_slice], xp_max_float)
        if XX is None:
            XX_chunk = row_norms(X_chunk, squared=True)[:, None]
        else:
            XX_chunk = XX[x_slice]

        y_batches = gen_batches(n_samples_Y, batch_size)

        for j, y_slice in enumerate(y_batches):
            if X is Y and j < i:
                # when X is Y the distance matrix is symmetric so we only need
                # to compute half of it.
                d = distances[y_slice, x_slice].T

            else:
                Y_chunk = xp.astype(Y[y_slice], xp_max_float)
                if YY is None:
                    YY_chunk = row_norms(Y_chunk, squared=True)[None, :]
                else:
                    YY_chunk = YY[:, y_slice]

                d = -2 * safe_sparse_dot(X_chunk, Y_chunk.T, dense_output=True)
                d += XX_chunk
                d += YY_chunk

            distances[x_slice, y_slice] = xp.astype(d, xp.float32, copy=False)

    return distances


def _argmin_min_reduce(dist, start):
    # `start` is specified in the signature but not used. This is because the higher
    # order `pairwise_distances_chunked` function needs reduction functions that are
    # passed as argument to have a two arguments signature.
    indices = dist.argmin(axis=1)
    values = dist[np.arange(dist.shape[0]), indices]
    return indices, values


def _argmin_reduce(dist, start):
    # `start` is specified in the signature but not used. This is because the higher
    # order `pairwise_distances_chunked` function needs reduction functions that are
    # passed as argument to have a two arguments signature.
    return dist.argmin(axis=1)


_VALID_METRICS = [
    "euclidean",
    "l2",
    "l1",
    "manhattan",
    "cityblock",
    "braycurtis",
    "canberra",
    "chebyshev",
    "correlation",
    "cosine",
    "dice",
    "hamming",
    "jaccard",
    "mahalanobis",
    "matching",
    "minkowski",
    "rogerstanimoto",
    "russellrao",
    "seuclidean",
    "sokalmichener",
    "sokalsneath",
    "sqeuclidean",
    "yule",
    "wminkowski",
    "nan_euclidean",
    "haversine",
]
if sp_base_version < parse_version("1.11"):  # pragma: no cover
    # Deprecated in SciPy 1.9 and removed in SciPy 1.11
    _VALID_METRICS += ["kulsinski"]
if sp_base_version < parse_version("1.9"):
    # Deprecated in SciPy 1.0 and removed in SciPy 1.9
    _VALID_METRICS += ["matching"]

_NAN_METRICS = ["nan_euclidean"]


@validate_params(
    {
        "X": ["array-like", "sparse matrix"],
        "Y": ["array-like", "sparse matrix"],
        "axis": [Options(Integral, {0, 1})],
        "metric": [
            StrOptions(set(_VALID_METRICS).union(ArgKmin.valid_metrics())),
            callable,
        ],
        "metric_kwargs": [dict, None],
    },
    prefer_skip_nested_validation=False,  # metric is not validated yet
)
def pairwise_distances_argmin_min(
    X, Y, *, axis=1, metric="euclidean", metric_kwargs=None
):
    """Compute minimum distances between one point and a set of points.

    This function computes for each row in X, the index of the row of Y which
    is closest (according to the specified distance). The minimal distances are
    also returned.

    This is mostly equivalent to calling:

        (pairwise_distances(X, Y=Y, metric=metric).argmin(axis=axis),
         pairwise_distances(X, Y=Y, metric=metric).min(axis=axis))

    but uses much less memory, and is faster for large arrays.

    Parameters
    ----------
    X : {array-like, sparse matrix} of shape (n_samples_X, n_features)
        Array containing points.

    Y : {array-like, sparse matrix} of shape (n_samples_Y, n_features)
        Array containing points.

    axis : int, default=1
        Axis along which the argmin and distances are to be computed.

    metric : str or callable, default='euclidean'
        Metric to use for distance computation. Any metric from scikit-learn
        or scipy.spatial.distance can be used.

        If metric is a callable function, it is called on each
        pair of instances (rows) and the resulting value recorded. The callable
        should take two arrays as input and return one value indicating the
        distance between them. This works for Scipy's metrics, but is less
        efficient than passing the metric name as a string.

        Distance matrices are not supported.

        Valid values for metric are:

        - from scikit-learn: ['cityblock', 'cosine', 'euclidean', 'l1', 'l2',
          'manhattan']

        - from scipy.spatial.distance: ['braycurtis', 'canberra', 'chebyshev',
          'correlation', 'dice', 'hamming', 'jaccard', 'kulsinski',
          'mahalanobis', 'minkowski', 'rogerstanimoto', 'russellrao',
          'seuclidean', 'sokalmichener', 'sokalsneath', 'sqeuclidean',
          'yule']

        See the documentation for scipy.spatial.distance for details on these
        metrics.

        .. note::
           `'kulsinski'` is deprecated from SciPy 1.9 and will be removed in SciPy 1.11.

        .. note::
           `'matching'` has been removed in SciPy 1.9 (use `'hamming'` instead).

    metric_kwargs : dict, default=None
        Keyword arguments to pass to specified metric function.

    Returns
    -------
    argmin : ndarray
        Y[argmin[i], :] is the row in Y that is closest to X[i, :].

    distances : ndarray
        The array of minimum distances. `distances[i]` is the distance between
        the i-th row in X and the argmin[i]-th row in Y.

    See Also
    --------
    pairwise_distances : Distances between every pair of samples of X and Y.
    pairwise_distances_argmin : Same as `pairwise_distances_argmin_min` but only
        returns the argmins.

    Examples
    --------
    >>> from sklearn.metrics.pairwise import pairwise_distances_argmin_min
    >>> X = [[0, 0, 0], [1, 1, 1]]
    >>> Y = [[1, 0, 0], [1, 1, 0]]
    >>> argmin, distances = pairwise_distances_argmin_min(X, Y)
    >>> argmin
    array([0, 1])
    >>> distances
    array([1., 1.])
    """
    X, Y = check_pairwise_arrays(X, Y)

    if axis == 0:
        X, Y = Y, X

    if metric_kwargs is None:
        metric_kwargs = {}

    if ArgKmin.is_usable_for(X, Y, metric):
        # This is an adaptor for one "sqeuclidean" specification.
        # For this backend, we can directly use "sqeuclidean".
        if metric_kwargs.get("squared", False) and metric == "euclidean":
            metric = "sqeuclidean"
            metric_kwargs = {}

        values, indices = ArgKmin.compute(
            X=X,
            Y=Y,
            k=1,
            metric=metric,
            metric_kwargs=metric_kwargs,
            strategy="auto",
            return_distance=True,
        )
        values = values.flatten()
        indices = indices.flatten()
    else:
        # Joblib-based backend, which is used when user-defined callable
        # are passed for metric.

        # This won't be used in the future once PairwiseDistancesReductions support:
        #   - DistanceMetrics which work on supposedly binary data
        #   - CSR-dense and dense-CSR case if 'euclidean' in metric.

        # Turn off check for finiteness because this is costly and because arrays
        # have already been validated.
        with config_context(assume_finite=True):
            indices, values = zip(
                *pairwise_distances_chunked(
                    X, Y, reduce_func=_argmin_min_reduce, metric=metric, **metric_kwargs
                )
            )
        indices = np.concatenate(indices)
        values = np.concatenate(values)

    return indices, values


@validate_params(
    {
        "X": ["array-like", "sparse matrix"],
        "Y": ["array-like", "sparse matrix"],
        "axis": [Options(Integral, {0, 1})],
        "metric": [
            StrOptions(set(_VALID_METRICS).union(ArgKmin.valid_metrics())),
            callable,
        ],
        "metric_kwargs": [dict, None],
    },
    prefer_skip_nested_validation=False,  # metric is not validated yet
)
def pairwise_distances_argmin(X, Y, *, axis=1, metric="euclidean", metric_kwargs=None):
    """Compute minimum distances between one point and a set of points.

    This function computes for each row in X, the index of the row of Y which
    is closest (according to the specified distance).

    This is mostly equivalent to calling:

        pairwise_distances(X, Y=Y, metric=metric).argmin(axis=axis)

    but uses much less memory, and is faster for large arrays.

    This function works with dense 2D arrays only.

    Parameters
    ----------
    X : {array-like, sparse matrix} of shape (n_samples_X, n_features)
        Array containing points.

    Y : {array-like, sparse matrix} of shape (n_samples_Y, n_features)
        Arrays containing points.

    axis : int, default=1
        Axis along which the argmin and distances are to be computed.

    metric : str or callable, default="euclidean"
        Metric to use for distance computation. Any metric from scikit-learn
        or scipy.spatial.distance can be used.

        If metric is a callable function, it is called on each
        pair of instances (rows) and the resulting value recorded. The callable
        should take two arrays as input and return one value indicating the
        distance between them. This works for Scipy's metrics, but is less
        efficient than passing the metric name as a string.

        Distance matrices are not supported.

        Valid values for metric are:

        - from scikit-learn: ['cityblock', 'cosine', 'euclidean', 'l1', 'l2',
          'manhattan']

        - from scipy.spatial.distance: ['braycurtis', 'canberra', 'chebyshev',
          'correlation', 'dice', 'hamming', 'jaccard', 'kulsinski',
          'mahalanobis', 'minkowski', 'rogerstanimoto', 'russellrao',
          'seuclidean', 'sokalmichener', 'sokalsneath', 'sqeuclidean',
          'yule']

        See the documentation for scipy.spatial.distance for details on these
        metrics.

        .. note::
           `'kulsinski'` is deprecated from SciPy 1.9 and will be removed in SciPy 1.11.

        .. note::
           `'matching'` has been removed in SciPy 1.9 (use `'hamming'` instead).

    metric_kwargs : dict, default=None
        Keyword arguments to pass to specified metric function.

    Returns
    -------
    argmin : numpy.ndarray
        Y[argmin[i], :] is the row in Y that is closest to X[i, :].

    See Also
    --------
    pairwise_distances : Distances between every pair of samples of X and Y.
    pairwise_distances_argmin_min : Same as `pairwise_distances_argmin` but also
        returns the distances.

    Examples
    --------
    >>> from sklearn.metrics.pairwise import pairwise_distances_argmin
    >>> X = [[0, 0, 0], [1, 1, 1]]
    >>> Y = [[1, 0, 0], [1, 1, 0]]
    >>> pairwise_distances_argmin(X, Y)
    array([0, 1])
    """
    X, Y = check_pairwise_arrays(X, Y)

    if axis == 0:
        X, Y = Y, X

    if metric_kwargs is None:
        metric_kwargs = {}

    if ArgKmin.is_usable_for(X, Y, metric):
        # This is an adaptor for one "sqeuclidean" specification.
        # For this backend, we can directly use "sqeuclidean".
        if metric_kwargs.get("squared", False) and metric == "euclidean":
            metric = "sqeuclidean"
            metric_kwargs = {}

        indices = ArgKmin.compute(
            X=X,
            Y=Y,
            k=1,
            metric=metric,
            metric_kwargs=metric_kwargs,
            strategy="auto",
            return_distance=False,
        )
        indices = indices.flatten()
    else:
        # Joblib-based backend, which is used when user-defined callable
        # are passed for metric.

        # This won't be used in the future once PairwiseDistancesReductions support:
        #   - DistanceMetrics which work on supposedly binary data
        #   - CSR-dense and dense-CSR case if 'euclidean' in metric.

        # Turn off check for finiteness because this is costly and because arrays
        # have already been validated.
        with config_context(assume_finite=True):
            indices = np.concatenate(
                list(
                    # This returns a np.ndarray generator whose arrays we need
                    # to flatten into one.
                    pairwise_distances_chunked(
                        X, Y, reduce_func=_argmin_reduce, metric=metric, **metric_kwargs
                    )
                )
            )

    return indices


@validate_params(
    {"X": ["array-like", "sparse matrix"], "Y": ["array-like", "sparse matrix", None]},
    prefer_skip_nested_validation=True,
)
def haversine_distances(X, Y=None):
    """Compute the Haversine distance between samples in X and Y.

    The Haversine (or great circle) distance is the angular distance between
    two points on the surface of a sphere. The first coordinate of each point
    is assumed to be the latitude, the second is the longitude, given
    in radians. The dimension of the data must be 2.

    .. math::
       D(x, y) = 2\\arcsin[\\sqrt{\\sin^2((x_{lat} - y_{lat}) / 2)
                                + \\cos(x_{lat})\\cos(y_{lat})\\
                                sin^2((x_{lon} - y_{lon}) / 2)}]

    Parameters
    ----------
    X : {array-like, sparse matrix} of shape (n_samples_X, 2)
        A feature array.

    Y : {array-like, sparse matrix} of shape (n_samples_Y, 2), default=None
        An optional second feature array. If `None`, uses `Y=X`.

    Returns
    -------
    distances : ndarray of shape (n_samples_X, n_samples_Y)
        The distance matrix.

    Notes
    -----
    As the Earth is nearly spherical, the haversine formula provides a good
    approximation of the distance between two points of the Earth surface, with
    a less than 1% error on average.

    Examples
    --------
    We want to calculate the distance between the Ezeiza Airport
    (Buenos Aires, Argentina) and the Charles de Gaulle Airport (Paris,
    France).

    >>> from sklearn.metrics.pairwise import haversine_distances
    >>> from math import radians
    >>> bsas = [-34.83333, -58.5166646]
    >>> paris = [49.0083899664, 2.53844117956]
    >>> bsas_in_radians = [radians(_) for _ in bsas]
    >>> paris_in_radians = [radians(_) for _ in paris]
    >>> result = haversine_distances([bsas_in_radians, paris_in_radians])
    >>> result * 6371000/1000  # multiply by Earth radius to get kilometers
    array([[    0.        , 11099.54035582],
           [11099.54035582,     0.        ]])
    """
    from ..metrics import DistanceMetric

    return DistanceMetric.get_metric("haversine").pairwise(X, Y)


@validate_params(
    {
        "X": ["array-like", "sparse matrix"],
        "Y": ["array-like", "sparse matrix", None],
    },
    prefer_skip_nested_validation=True,
)
def manhattan_distances(X, Y=None):
    """Compute the L1 distances between the vectors in X and Y.

    Read more in the :ref:`User Guide <metrics>`.

    Parameters
    ----------
    X : {array-like, sparse matrix} of shape (n_samples_X, n_features)
        An array where each row is a sample and each column is a feature.

    Y : {array-like, sparse matrix} of shape (n_samples_Y, n_features), default=None
        An array where each row is a sample and each column is a feature.
        If `None`, method uses `Y=X`.

    Returns
    -------
    distances : ndarray of shape (n_samples_X, n_samples_Y)
        Pairwise L1 distances.

    Notes
    -----
    When X and/or Y are CSR sparse matrices and they are not already
    in canonical format, this function modifies them in-place to
    make them canonical.

    Examples
    --------
    >>> from sklearn.metrics.pairwise import manhattan_distances
    >>> manhattan_distances([[3]], [[3]])
    array([[0.]])
    >>> manhattan_distances([[3]], [[2]])
    array([[1.]])
    >>> manhattan_distances([[2]], [[3]])
    array([[1.]])
    >>> manhattan_distances([[1, 2], [3, 4]],\
         [[1, 2], [0, 3]])
    array([[0., 2.],
           [4., 4.]])
    """
    X, Y = check_pairwise_arrays(X, Y)

    if issparse(X) or issparse(Y):
        X = csr_matrix(X, copy=False)
        Y = csr_matrix(Y, copy=False)
        X.sum_duplicates()  # this also sorts indices in-place
        Y.sum_duplicates()
        D = np.zeros((X.shape[0], Y.shape[0]))
        _sparse_manhattan(X.data, X.indices, X.indptr, Y.data, Y.indices, Y.indptr, D)
        return D

    return distance.cdist(X, Y, "cityblock")


@validate_params(
    {
        "X": ["array-like", "sparse matrix"],
        "Y": ["array-like", "sparse matrix", None],
    },
    prefer_skip_nested_validation=True,
)
def cosine_distances(X, Y=None):
    """Compute cosine distance between samples in X and Y.

    Cosine distance is defined as 1.0 minus the cosine similarity.

    Read more in the :ref:`User Guide <metrics>`.

    Parameters
    ----------
    X : {array-like, sparse matrix} of shape (n_samples_X, n_features)
        Matrix `X`.

    Y : {array-like, sparse matrix} of shape (n_samples_Y, n_features), \
            default=None
        Matrix `Y`.

    Returns
    -------
    distances : ndarray of shape (n_samples_X, n_samples_Y)
        Returns the cosine distance between samples in X and Y.

    See Also
    --------
    cosine_similarity : Compute cosine similarity between samples in X and Y.
    scipy.spatial.distance.cosine : Dense matrices only.

    Examples
    --------
    >>> from sklearn.metrics.pairwise import cosine_distances
    >>> X = [[0, 0, 0], [1, 1, 1]]
    >>> Y = [[1, 0, 0], [1, 1, 0]]
    >>> cosine_distances(X, Y)
    array([[1.     , 1.     ],
           [0.42..., 0.18...]])
    """
    xp, _ = get_namespace(X, Y)

    # 1.0 - cosine_similarity(X, Y) without copy
    S = cosine_similarity(X, Y)
    S *= -1
    S += 1
    # TODO: remove the xp.asarray calls once the following is fixed:
    # https://github.com/data-apis/array-api-compat/issues/177
    device_ = device(S)
    S = xp.clip(
        S,
        xp.asarray(0.0, device=device_, dtype=S.dtype),
        xp.asarray(2.0, device=device_, dtype=S.dtype),
    )
    if X is Y or Y is None:
        # Ensure that distances between vectors and themselves are set to 0.0.
        # This may not be the case due to floating point rounding errors.
        _fill_or_add_to_diagonal(S, 0.0, xp, add_value=False)
    return S


# Paired distances
@validate_params(
    {"X": ["array-like", "sparse matrix"], "Y": ["array-like", "sparse matrix"]},
    prefer_skip_nested_validation=True,
)
def paired_euclidean_distances(X, Y):
    """Compute the paired euclidean distances between X and Y.

    Read more in the :ref:`User Guide <metrics>`.

    Parameters
    ----------
    X : {array-like, sparse matrix} of shape (n_samples, n_features)
        Input array/matrix X.

    Y : {array-like, sparse matrix} of shape (n_samples, n_features)
        Input array/matrix Y.

    Returns
    -------
    distances : ndarray of shape (n_samples,)
        Output array/matrix containing the calculated paired euclidean
        distances.

    Examples
    --------
    >>> from sklearn.metrics.pairwise import paired_euclidean_distances
    >>> X = [[0, 0, 0], [1, 1, 1]]
    >>> Y = [[1, 0, 0], [1, 1, 0]]
    >>> paired_euclidean_distances(X, Y)
    array([1., 1.])
    """
    X, Y = check_paired_arrays(X, Y)
    return row_norms(X - Y)


@validate_params(
    {"X": ["array-like", "sparse matrix"], "Y": ["array-like", "sparse matrix"]},
    prefer_skip_nested_validation=True,
)
def paired_manhattan_distances(X, Y):
    """Compute the paired L1 distances between X and Y.

    Distances are calculated between (X[0], Y[0]), (X[1], Y[1]), ...,
    (X[n_samples], Y[n_samples]).

    Read more in the :ref:`User Guide <metrics>`.

    Parameters
    ----------
    X : {array-like, sparse matrix} of shape (n_samples, n_features)
        An array-like where each row is a sample and each column is a feature.

    Y : {array-like, sparse matrix} of shape (n_samples, n_features)
        An array-like where each row is a sample and each column is a feature.

    Returns
    -------
    distances : ndarray of shape (n_samples,)
        L1 paired distances between the row vectors of `X`
        and the row vectors of `Y`.

    Examples
    --------
    >>> from sklearn.metrics.pairwise import paired_manhattan_distances
    >>> import numpy as np
    >>> X = np.array([[1, 1, 0], [0, 1, 0], [0, 0, 1]])
    >>> Y = np.array([[0, 1, 0], [0, 0, 1], [0, 0, 0]])
    >>> paired_manhattan_distances(X, Y)
    array([1., 2., 1.])
    """
    X, Y = check_paired_arrays(X, Y)
    diff = X - Y
    if issparse(diff):
        diff.data = np.abs(diff.data)
        return np.squeeze(np.array(diff.sum(axis=1)))
    else:
        return np.abs(diff).sum(axis=-1)


@validate_params(
    {"X": ["array-like", "sparse matrix"], "Y": ["array-like", "sparse matrix"]},
    prefer_skip_nested_validation=True,
)
def paired_cosine_distances(X, Y):
    """
    Compute the paired cosine distances between X and Y.

    Read more in the :ref:`User Guide <metrics>`.

    Parameters
    ----------
    X : {array-like, sparse matrix} of shape (n_samples, n_features)
        An array where each row is a sample and each column is a feature.

    Y : {array-like, sparse matrix} of shape (n_samples, n_features)
        An array where each row is a sample and each column is a feature.

    Returns
    -------
    distances : ndarray of shape (n_samples,)
        Returns the distances between the row vectors of `X`
        and the row vectors of `Y`, where `distances[i]` is the
        distance between `X[i]` and `Y[i]`.

    Notes
    -----
    The cosine distance is equivalent to the half the squared
    euclidean distance if each sample is normalized to unit norm.

    Examples
    --------
    >>> from sklearn.metrics.pairwise import paired_cosine_distances
    >>> X = [[0, 0, 0], [1, 1, 1]]
    >>> Y = [[1, 0, 0], [1, 1, 0]]
    >>> paired_cosine_distances(X, Y)
    array([0.5       , 0.18...])
    """
    X, Y = check_paired_arrays(X, Y)
    return 0.5 * row_norms(normalize(X) - normalize(Y), squared=True)


PAIRED_DISTANCES = {
    "cosine": paired_cosine_distances,
    "euclidean": paired_euclidean_distances,
    "l2": paired_euclidean_distances,
    "l1": paired_manhattan_distances,
    "manhattan": paired_manhattan_distances,
    "cityblock": paired_manhattan_distances,
}


@validate_params(
    {
        "X": ["array-like"],
        "Y": ["array-like"],
        "metric": [StrOptions(set(PAIRED_DISTANCES)), callable],
    },
    prefer_skip_nested_validation=True,
)
def paired_distances(X, Y, *, metric="euclidean", **kwds):
    """
    Compute the paired distances between X and Y.

    Compute the distances between (X[0], Y[0]), (X[1], Y[1]), etc...

    Read more in the :ref:`User Guide <metrics>`.

    Parameters
    ----------
    X : ndarray of shape (n_samples, n_features)
        Array 1 for distance computation.

    Y : ndarray of shape (n_samples, n_features)
        Array 2 for distance computation.

    metric : str or callable, default="euclidean"
        The metric to use when calculating distance between instances in a
        feature array. If metric is a string, it must be one of the options
        specified in PAIRED_DISTANCES, including "euclidean",
        "manhattan", or "cosine".
        Alternatively, if metric is a callable function, it is called on each
        pair of instances (rows) and the resulting value recorded. The callable
        should take two arrays from `X` as input and return a value indicating
        the distance between them.

    **kwds : dict
        Unused parameters.

    Returns
    -------
    distances : ndarray of shape (n_samples,)
        Returns the distances between the row vectors of `X`
        and the row vectors of `Y`.

    See Also
    --------
    sklearn.metrics.pairwise_distances : Computes the distance between every pair of
        samples.

    Examples
    --------
    >>> from sklearn.metrics.pairwise import paired_distances
    >>> X = [[0, 1], [1, 1]]
    >>> Y = [[0, 1], [2, 1]]
    >>> paired_distances(X, Y)
    array([0., 1.])
    """

    if metric in PAIRED_DISTANCES:
        func = PAIRED_DISTANCES[metric]
        return func(X, Y)
    elif callable(metric):
        # Check the matrix first (it is usually done by the metric)
        X, Y = check_paired_arrays(X, Y)
        distances = np.zeros(len(X))
        for i in range(len(X)):
            distances[i] = metric(X[i], Y[i])
        return distances


# Kernels
@validate_params(
    {
        "X": ["array-like", "sparse matrix"],
        "Y": ["array-like", "sparse matrix", None],
        "dense_output": ["boolean"],
    },
    prefer_skip_nested_validation=True,
)
def linear_kernel(X, Y=None, dense_output=True):
    """
    Compute the linear kernel between X and Y.

    Read more in the :ref:`User Guide <linear_kernel>`.

    Parameters
    ----------
    X : {array-like, sparse matrix} of shape (n_samples_X, n_features)
        A feature array.

    Y : {array-like, sparse matrix} of shape (n_samples_Y, n_features), default=None
        An optional second feature array. If `None`, uses `Y=X`.

    dense_output : bool, default=True
        Whether to return dense output even when the input is sparse. If
        ``False``, the output is sparse if both input arrays are sparse.

        .. versionadded:: 0.20

    Returns
    -------
    kernel : ndarray of shape (n_samples_X, n_samples_Y)
        The Gram matrix of the linear kernel, i.e. `X @ Y.T`.

    Examples
    --------
    >>> from sklearn.metrics.pairwise import linear_kernel
    >>> X = [[0, 0, 0], [1, 1, 1]]
    >>> Y = [[1, 0, 0], [1, 1, 0]]
    >>> linear_kernel(X, Y)
    array([[0., 0.],
           [1., 2.]])
    """
    X, Y = check_pairwise_arrays(X, Y)
    return safe_sparse_dot(X, Y.T, dense_output=dense_output)


@validate_params(
    {
        "X": ["array-like", "sparse matrix"],
        "Y": ["array-like", "sparse matrix", None],
        "degree": [Interval(Real, 1, None, closed="left")],
        "gamma": [
            Interval(Real, 0, None, closed="left"),
            None,
            Hidden(np.ndarray),
        ],
        "coef0": [Interval(Real, None, None, closed="neither")],
    },
    prefer_skip_nested_validation=True,
)
def polynomial_kernel(X, Y=None, degree=3, gamma=None, coef0=1):
    """
    Compute the polynomial kernel between X and Y.

        K(X, Y) = (gamma <X, Y> + coef0) ^ degree

    Read more in the :ref:`User Guide <polynomial_kernel>`.

    Parameters
    ----------
    X : {array-like, sparse matrix} of shape (n_samples_X, n_features)
        A feature array.

    Y : {array-like, sparse matrix} of shape (n_samples_Y, n_features), default=None
        An optional second feature array. If `None`, uses `Y=X`.

    degree : float, default=3
        Kernel degree.

    gamma : float, default=None
        Coefficient of the vector inner product. If None, defaults to 1.0 / n_features.

    coef0 : float, default=1
        Constant offset added to scaled inner product.

    Returns
    -------
    kernel : ndarray of shape (n_samples_X, n_samples_Y)
        The polynomial kernel.

    Examples
    --------
    >>> from sklearn.metrics.pairwise import polynomial_kernel
    >>> X = [[0, 0, 0], [1, 1, 1]]
    >>> Y = [[1, 0, 0], [1, 1, 0]]
    >>> polynomial_kernel(X, Y, degree=2)
    array([[1.     , 1.     ],
           [1.77..., 2.77...]])
    """
    X, Y = check_pairwise_arrays(X, Y)
    if gamma is None:
        gamma = 1.0 / X.shape[1]

    K = safe_sparse_dot(X, Y.T, dense_output=True)
    K *= gamma
    K += coef0
    K **= degree
    return K


@validate_params(
    {
        "X": ["array-like", "sparse matrix"],
        "Y": ["array-like", "sparse matrix", None],
        "gamma": [
            Interval(Real, 0, None, closed="left"),
            None,
            Hidden(np.ndarray),
        ],
        "coef0": [Interval(Real, None, None, closed="neither")],
    },
    prefer_skip_nested_validation=True,
)
def sigmoid_kernel(X, Y=None, gamma=None, coef0=1):
    """Compute the sigmoid kernel between X and Y.

        K(X, Y) = tanh(gamma <X, Y> + coef0)

    Read more in the :ref:`User Guide <sigmoid_kernel>`.

    Parameters
    ----------
    X : {array-like, sparse matrix} of shape (n_samples_X, n_features)
        A feature array.

    Y : {array-like, sparse matrix} of shape (n_samples_Y, n_features), default=None
        An optional second feature array. If `None`, uses `Y=X`.

    gamma : float, default=None
        Coefficient of the vector inner product. If None, defaults to 1.0 / n_features.

    coef0 : float, default=1
        Constant offset added to scaled inner product.

    Returns
    -------
    kernel : ndarray of shape (n_samples_X, n_samples_Y)
        Sigmoid kernel between two arrays.

    Examples
    --------
    >>> from sklearn.metrics.pairwise import sigmoid_kernel
    >>> X = [[0, 0, 0], [1, 1, 1]]
    >>> Y = [[1, 0, 0], [1, 1, 0]]
    >>> sigmoid_kernel(X, Y)
    array([[0.76..., 0.76...],
           [0.87..., 0.93...]])
    """
    xp, _ = get_namespace(X, Y)
    X, Y = check_pairwise_arrays(X, Y)
    xp, _ = get_namespace(X, Y)

    if gamma is None:
        gamma = 1.0 / X.shape[1]

    K = safe_sparse_dot(X, Y.T, dense_output=True)
    K *= gamma
    K += coef0
<<<<<<< HEAD
    K = xp.tanh(K)  # compute tanh in-place
=======
    # compute tanh in-place for numpy
    K = _modify_in_place_if_numpy(xp, xp.tanh, K, out=K)
>>>>>>> 1f47fbdc
    return K


@validate_params(
    {
        "X": ["array-like", "sparse matrix"],
        "Y": ["array-like", "sparse matrix", None],
        "gamma": [
            Interval(Real, 0, None, closed="left"),
            None,
            Hidden(np.ndarray),
        ],
    },
    prefer_skip_nested_validation=True,
)
def rbf_kernel(X, Y=None, gamma=None):
    """Compute the rbf (gaussian) kernel between X and Y.

        K(x, y) = exp(-gamma ||x-y||^2)

    for each pair of rows x in X and y in Y.

    Read more in the :ref:`User Guide <rbf_kernel>`.

    Parameters
    ----------
    X : {array-like, sparse matrix} of shape (n_samples_X, n_features)
        A feature array.

    Y : {array-like, sparse matrix} of shape (n_samples_Y, n_features), default=None
        An optional second feature array. If `None`, uses `Y=X`.

    gamma : float, default=None
        If None, defaults to 1.0 / n_features.

    Returns
    -------
    kernel : ndarray of shape (n_samples_X, n_samples_Y)
        The RBF kernel.

    Examples
    --------
    >>> from sklearn.metrics.pairwise import rbf_kernel
    >>> X = [[0, 0, 0], [1, 1, 1]]
    >>> Y = [[1, 0, 0], [1, 1, 0]]
    >>> rbf_kernel(X, Y)
    array([[0.71..., 0.51...],
           [0.51..., 0.71...]])
    """
    xp, _ = get_namespace(X, Y)
    X, Y = check_pairwise_arrays(X, Y)
    if gamma is None:
        gamma = 1.0 / X.shape[1]

    K = euclidean_distances(X, Y, squared=True)
    K *= -gamma
    # exponentiate K in-place when using numpy
    K = _modify_in_place_if_numpy(xp, xp.exp, K, out=K)
    return K


@validate_params(
    {
        "X": ["array-like", "sparse matrix"],
        "Y": ["array-like", "sparse matrix", None],
        "gamma": [
            Interval(Real, 0, None, closed="neither"),
            Hidden(np.ndarray),
            None,
        ],
    },
    prefer_skip_nested_validation=True,
)
def laplacian_kernel(X, Y=None, gamma=None):
    """Compute the laplacian kernel between X and Y.

    The laplacian kernel is defined as::

        K(x, y) = exp(-gamma ||x-y||_1)

    for each pair of rows x in X and y in Y.
    Read more in the :ref:`User Guide <laplacian_kernel>`.

    .. versionadded:: 0.17

    Parameters
    ----------
    X : {array-like, sparse matrix} of shape (n_samples_X, n_features)
        A feature array.

    Y : {array-like, sparse matrix} of shape (n_samples_Y, n_features), default=None
        An optional second feature array. If `None`, uses `Y=X`.

    gamma : float, default=None
        If None, defaults to 1.0 / n_features. Otherwise it should be strictly positive.

    Returns
    -------
    kernel : ndarray of shape (n_samples_X, n_samples_Y)
        The kernel matrix.

    Examples
    --------
    >>> from sklearn.metrics.pairwise import laplacian_kernel
    >>> X = [[0, 0, 0], [1, 1, 1]]
    >>> Y = [[1, 0, 0], [1, 1, 0]]
    >>> laplacian_kernel(X, Y)
    array([[0.71..., 0.51...],
           [0.51..., 0.71...]])
    """
    X, Y = check_pairwise_arrays(X, Y)
    if gamma is None:
        gamma = 1.0 / X.shape[1]

    K = -gamma * manhattan_distances(X, Y)
    np.exp(K, K)  # exponentiate K in-place
    return K


@validate_params(
    {
        "X": ["array-like", "sparse matrix"],
        "Y": ["array-like", "sparse matrix", None],
        "dense_output": ["boolean"],
    },
    prefer_skip_nested_validation=True,
)
def cosine_similarity(X, Y=None, dense_output=True):
    """Compute cosine similarity between samples in X and Y.

    Cosine similarity, or the cosine kernel, computes similarity as the
    normalized dot product of X and Y:

        K(X, Y) = <X, Y> / (||X||*||Y||)

    On L2-normalized data, this function is equivalent to linear_kernel.

    Read more in the :ref:`User Guide <cosine_similarity>`.

    Parameters
    ----------
    X : {array-like, sparse matrix} of shape (n_samples_X, n_features)
        Input data.

    Y : {array-like, sparse matrix} of shape (n_samples_Y, n_features), \
            default=None
        Input data. If ``None``, the output will be the pairwise
        similarities between all samples in ``X``.

    dense_output : bool, default=True
        Whether to return dense output even when the input is sparse. If
        ``False``, the output is sparse if both input arrays are sparse.

        .. versionadded:: 0.17
           parameter ``dense_output`` for dense output.

    Returns
    -------
    similarities : ndarray or sparse matrix of shape (n_samples_X, n_samples_Y)
        Returns the cosine similarity between samples in X and Y.

    Examples
    --------
    >>> from sklearn.metrics.pairwise import cosine_similarity
    >>> X = [[0, 0, 0], [1, 1, 1]]
    >>> Y = [[1, 0, 0], [1, 1, 0]]
    >>> cosine_similarity(X, Y)
    array([[0.     , 0.     ],
           [0.57..., 0.81...]])
    """
    # to avoid recursive import

    X, Y = check_pairwise_arrays(X, Y)

    X_normalized = normalize(X, copy=True)
    if X is Y:
        Y_normalized = X_normalized
    else:
        Y_normalized = normalize(Y, copy=True)

    K = safe_sparse_dot(X_normalized, Y_normalized.T, dense_output=dense_output)

    return K


@validate_params(
    {"X": ["array-like"], "Y": ["array-like", None]},
    prefer_skip_nested_validation=True,
)
def additive_chi2_kernel(X, Y=None):
    """Compute the additive chi-squared kernel between observations in X and Y.

    The chi-squared kernel is computed between each pair of rows in X and Y.  X
    and Y have to be non-negative. This kernel is most commonly applied to
    histograms.

    The chi-squared kernel is given by::

        k(x, y) = -Sum [(x - y)^2 / (x + y)]

    It can be interpreted as a weighted difference per entry.

    Read more in the :ref:`User Guide <chi2_kernel>`.

    Parameters
    ----------
    X : array-like of shape (n_samples_X, n_features)
        A feature array.

    Y : array-like of shape (n_samples_Y, n_features), default=None
        An optional second feature array. If `None`, uses `Y=X`.

    Returns
    -------
    kernel : array-like of shape (n_samples_X, n_samples_Y)
        The kernel matrix.

    See Also
    --------
    chi2_kernel : The exponentiated version of the kernel, which is usually
        preferable.
    sklearn.kernel_approximation.AdditiveChi2Sampler : A Fourier approximation
        to this kernel.

    Notes
    -----
    As the negative of a distance, this kernel is only conditionally positive
    definite.

    References
    ----------
    * Zhang, J. and Marszalek, M. and Lazebnik, S. and Schmid, C.
      Local features and kernels for classification of texture and object
      categories: A comprehensive study
      International Journal of Computer Vision 2007
      https://hal.archives-ouvertes.fr/hal-00171412/document

    Examples
    --------
    >>> from sklearn.metrics.pairwise import additive_chi2_kernel
    >>> X = [[0, 0, 0], [1, 1, 1]]
    >>> Y = [[1, 0, 0], [1, 1, 0]]
    >>> additive_chi2_kernel(X, Y)
    array([[-1., -2.],
           [-2., -1.]])
    """
    xp, _ = get_namespace(X, Y)
    X, Y = check_pairwise_arrays(X, Y, accept_sparse=False)
    if xp.any(X < 0):
        raise ValueError("X contains negative values.")
    if Y is not X and xp.any(Y < 0):
        raise ValueError("Y contains negative values.")

    if _is_numpy_namespace(xp):
        result = np.zeros((X.shape[0], Y.shape[0]), dtype=X.dtype)
        _chi2_kernel_fast(X, Y, result)
        return result
    else:
        dtype = _find_matching_floating_dtype(X, Y, xp=xp)
        xb = X[:, None, :]
        yb = Y[None, :, :]
        nom = -((xb - yb) ** 2)
        denom = xb + yb
        nom = xp.where(denom == 0, xp.asarray(0, dtype=dtype), nom)
        denom = xp.where(denom == 0, xp.asarray(1, dtype=dtype), denom)
        return xp.sum(nom / denom, axis=2)


@validate_params(
    {
        "X": ["array-like"],
        "Y": ["array-like", None],
        "gamma": [Interval(Real, 0, None, closed="neither"), Hidden(np.ndarray)],
    },
    prefer_skip_nested_validation=True,
)
def chi2_kernel(X, Y=None, gamma=1.0):
    """Compute the exponential chi-squared kernel between X and Y.

    The chi-squared kernel is computed between each pair of rows in X and Y.  X
    and Y have to be non-negative. This kernel is most commonly applied to
    histograms.

    The chi-squared kernel is given by::

        k(x, y) = exp(-gamma Sum [(x - y)^2 / (x + y)])

    It can be interpreted as a weighted difference per entry.

    Read more in the :ref:`User Guide <chi2_kernel>`.

    Parameters
    ----------
    X : array-like of shape (n_samples_X, n_features)
        A feature array.

    Y : array-like of shape (n_samples_Y, n_features), default=None
        An optional second feature array. If `None`, uses `Y=X`.

    gamma : float, default=1
        Scaling parameter of the chi2 kernel.

    Returns
    -------
    kernel : ndarray of shape (n_samples_X, n_samples_Y)
        The kernel matrix.

    See Also
    --------
    additive_chi2_kernel : The additive version of this kernel.
    sklearn.kernel_approximation.AdditiveChi2Sampler : A Fourier approximation
        to the additive version of this kernel.

    References
    ----------
    * Zhang, J. and Marszalek, M. and Lazebnik, S. and Schmid, C.
      Local features and kernels for classification of texture and object
      categories: A comprehensive study
      International Journal of Computer Vision 2007
      https://hal.archives-ouvertes.fr/hal-00171412/document

    Examples
    --------
    >>> from sklearn.metrics.pairwise import chi2_kernel
    >>> X = [[0, 0, 0], [1, 1, 1]]
    >>> Y = [[1, 0, 0], [1, 1, 0]]
    >>> chi2_kernel(X, Y)
    array([[0.36..., 0.13...],
           [0.13..., 0.36...]])
    """
    xp, _ = get_namespace(X, Y)
    K = additive_chi2_kernel(X, Y)
    K *= gamma
    if _is_numpy_namespace(xp):
        return np.exp(K, out=K)
    return xp.exp(K)


# Helper functions - distance
PAIRWISE_DISTANCE_FUNCTIONS = {
    # If updating this dictionary, update the doc in both distance_metrics()
    # and also in pairwise_distances()!
    "cityblock": manhattan_distances,
    "cosine": cosine_distances,
    "euclidean": euclidean_distances,
    "haversine": haversine_distances,
    "l2": euclidean_distances,
    "l1": manhattan_distances,
    "manhattan": manhattan_distances,
    "precomputed": None,  # HACK: precomputed is always allowed, never called
    "nan_euclidean": nan_euclidean_distances,
}


def distance_metrics():
    """Valid metrics for pairwise_distances.

    This function simply returns the valid pairwise distance metrics.
    It exists to allow for a description of the mapping for
    each of the valid strings.

    The valid distance metrics, and the function they map to, are:

    =============== ========================================
    metric          Function
    =============== ========================================
    'cityblock'     metrics.pairwise.manhattan_distances
    'cosine'        metrics.pairwise.cosine_distances
    'euclidean'     metrics.pairwise.euclidean_distances
    'haversine'     metrics.pairwise.haversine_distances
    'l1'            metrics.pairwise.manhattan_distances
    'l2'            metrics.pairwise.euclidean_distances
    'manhattan'     metrics.pairwise.manhattan_distances
    'nan_euclidean' metrics.pairwise.nan_euclidean_distances
    =============== ========================================

    Read more in the :ref:`User Guide <metrics>`.

    Returns
    -------
    distance_metrics : dict
        Returns valid metrics for pairwise_distances.
    """
    return PAIRWISE_DISTANCE_FUNCTIONS


def _dist_wrapper(dist_func, dist_matrix, slice_, *args, **kwargs):
    """Write in-place to a slice of a distance matrix."""
    dist_matrix[:, slice_] = dist_func(*args, **kwargs)


def _parallel_pairwise(X, Y, func, n_jobs, **kwds):
    """Break the pairwise matrix in n_jobs even slices
    and compute them using multithreading."""

    if Y is None:
        Y = X
    X, Y, dtype = _return_float_dtype(X, Y)

    if effective_n_jobs(n_jobs) == 1:
        return func(X, Y, **kwds)

    # enforce a threading backend to prevent data communication overhead
    fd = delayed(_dist_wrapper)
    ret = np.empty((X.shape[0], Y.shape[0]), dtype=dtype, order="F")
    Parallel(backend="threading", n_jobs=n_jobs)(
        fd(func, ret, s, X, Y[s], **kwds)
        for s in gen_even_slices(_num_samples(Y), effective_n_jobs(n_jobs))
    )

    if (X is Y or Y is None) and func is euclidean_distances:
        # zeroing diagonal for euclidean norm.
        # TODO: do it also for other norms.
        np.fill_diagonal(ret, 0)

    return ret


def _pairwise_callable(X, Y, metric, ensure_all_finite=True, **kwds):
    """Handle the callable case for pairwise_{distances,kernels}."""
    X, Y = check_pairwise_arrays(
        X,
        Y,
        dtype=None,
        ensure_all_finite=ensure_all_finite,
        ensure_2d=False,
    )

    if X is Y:
        # Only calculate metric for upper triangle
        out = np.zeros((X.shape[0], Y.shape[0]), dtype="float")
        iterator = itertools.combinations(range(X.shape[0]), 2)
        for i, j in iterator:
            # scipy has not yet implemented 1D sparse slices; once implemented this can
            # be removed and `arr[ind]` can be simply used.
            x = X[[i], :] if issparse(X) else X[i]
            y = Y[[j], :] if issparse(Y) else Y[j]
            out[i, j] = metric(x, y, **kwds)

        # Make symmetric
        # NB: out += out.T will produce incorrect results
        out = out + out.T

        # Calculate diagonal
        # NB: nonzero diagonals are allowed for both metrics and kernels
        for i in range(X.shape[0]):
            # scipy has not yet implemented 1D sparse slices; once implemented this can
            # be removed and `arr[ind]` can be simply used.
            x = X[[i], :] if issparse(X) else X[i]
            out[i, i] = metric(x, x, **kwds)

    else:
        # Calculate all cells
        out = np.empty((X.shape[0], Y.shape[0]), dtype="float")
        iterator = itertools.product(range(X.shape[0]), range(Y.shape[0]))
        for i, j in iterator:
            # scipy has not yet implemented 1D sparse slices; once implemented this can
            # be removed and `arr[ind]` can be simply used.
            # x = X[[i], :] if issparse(X) else X[i]
            # y = Y[[j], :] if issparse(Y) else Y[j]
            x = X[i : i + 1, :]
            y = Y[j : j + 1, :]
            out[i, j] = metric(x, y, **kwds)

    return out


def _check_chunk_size(reduced, chunk_size):
    """Checks chunk is a sequence of expected size or a tuple of same."""
    if reduced is None:
        return
    is_tuple = isinstance(reduced, tuple)
    if not is_tuple:
        reduced = (reduced,)
    if any(isinstance(r, tuple) or not hasattr(r, "__iter__") for r in reduced):
        raise TypeError(
            "reduce_func returned %r. Expected sequence(s) of length %d."
            % (reduced if is_tuple else reduced[0], chunk_size)
        )
    if any(_num_samples(r) != chunk_size for r in reduced):
        actual_size = tuple(_num_samples(r) for r in reduced)
        raise ValueError(
            "reduce_func returned object of length %s. "
            "Expected same length as input: %d."
            % (actual_size if is_tuple else actual_size[0], chunk_size)
        )


def _precompute_metric_params(X, Y, metric=None, **kwds):
    """Precompute data-derived metric parameters if not provided."""
    if metric == "seuclidean" and "V" not in kwds:
        if X is Y:
            V = np.var(X, axis=0, ddof=1)
        else:
            raise ValueError(
                "The 'V' parameter is required for the seuclidean metric "
                "when Y is passed."
            )
        return {"V": V}
    if metric == "mahalanobis" and "VI" not in kwds:
        if X is Y:
            VI = np.linalg.inv(np.cov(X.T)).T
        else:
            raise ValueError(
                "The 'VI' parameter is required for the mahalanobis metric "
                "when Y is passed."
            )
        return {"VI": VI}
    return {}


@validate_params(
    {
        "X": ["array-like", "sparse matrix"],
        "Y": ["array-like", "sparse matrix", None],
        "reduce_func": [callable, None],
        "metric": [StrOptions({"precomputed"}.union(_VALID_METRICS)), callable],
        "n_jobs": [Integral, None],
        "working_memory": [Interval(Real, 0, None, closed="left"), None],
    },
    prefer_skip_nested_validation=False,  # metric is not validated yet
)
def pairwise_distances_chunked(
    X,
    Y=None,
    *,
    reduce_func=None,
    metric="euclidean",
    n_jobs=None,
    working_memory=None,
    **kwds,
):
    """Generate a distance matrix chunk by chunk with optional reduction.

    In cases where not all of a pairwise distance matrix needs to be
    stored at once, this is used to calculate pairwise distances in
    ``working_memory``-sized chunks.  If ``reduce_func`` is given, it is
    run on each chunk and its return values are concatenated into lists,
    arrays or sparse matrices.

    Parameters
    ----------
    X : {array-like, sparse matrix} of shape (n_samples_X, n_samples_X) or \
            (n_samples_X, n_features)
        Array of pairwise distances between samples, or a feature array.
        The shape the array should be (n_samples_X, n_samples_X) if
        metric='precomputed' and (n_samples_X, n_features) otherwise.

    Y : {array-like, sparse matrix} of shape (n_samples_Y, n_features), default=None
        An optional second feature array. Only allowed if
        metric != "precomputed".

    reduce_func : callable, default=None
        The function which is applied on each chunk of the distance matrix,
        reducing it to needed values.  ``reduce_func(D_chunk, start)``
        is called repeatedly, where ``D_chunk`` is a contiguous vertical
        slice of the pairwise distance matrix, starting at row ``start``.
        It should return one of: None; an array, a list, or a sparse matrix
        of length ``D_chunk.shape[0]``; or a tuple of such objects.
        Returning None is useful for in-place operations, rather than
        reductions.

        If None, pairwise_distances_chunked returns a generator of vertical
        chunks of the distance matrix.

    metric : str or callable, default='euclidean'
        The metric to use when calculating distance between instances in a
        feature array. If metric is a string, it must be one of the options
        allowed by scipy.spatial.distance.pdist for its metric parameter,
        or a metric listed in pairwise.PAIRWISE_DISTANCE_FUNCTIONS.
        If metric is "precomputed", X is assumed to be a distance matrix.
        Alternatively, if metric is a callable function, it is called on
        each pair of instances (rows) and the resulting value recorded.
        The callable should take two arrays from X as input and return a
        value indicating the distance between them.

    n_jobs : int, default=None
        The number of jobs to use for the computation. This works by
        breaking down the pairwise matrix into n_jobs even slices and
        computing them in parallel.

        ``None`` means 1 unless in a :obj:`joblib.parallel_backend` context.
        ``-1`` means using all processors. See :term:`Glossary <n_jobs>`
        for more details.

    working_memory : float, default=None
        The sought maximum memory for temporary distance matrix chunks.
        When None (default), the value of
        ``sklearn.get_config()['working_memory']`` is used.

    **kwds : optional keyword parameters
        Any further parameters are passed directly to the distance function.
        If using a scipy.spatial.distance metric, the parameters are still
        metric dependent. See the scipy docs for usage examples.

    Yields
    ------
    D_chunk : {ndarray, sparse matrix}
        A contiguous slice of distance matrix, optionally processed by
        ``reduce_func``.

    Examples
    --------
    Without reduce_func:

    >>> import numpy as np
    >>> from sklearn.metrics import pairwise_distances_chunked
    >>> X = np.random.RandomState(0).rand(5, 3)
    >>> D_chunk = next(pairwise_distances_chunked(X))
    >>> D_chunk
    array([[0.  ..., 0.29..., 0.41..., 0.19..., 0.57...],
           [0.29..., 0.  ..., 0.57..., 0.41..., 0.76...],
           [0.41..., 0.57..., 0.  ..., 0.44..., 0.90...],
           [0.19..., 0.41..., 0.44..., 0.  ..., 0.51...],
           [0.57..., 0.76..., 0.90..., 0.51..., 0.  ...]])

    Retrieve all neighbors and average distance within radius r:

    >>> r = .2
    >>> def reduce_func(D_chunk, start):
    ...     neigh = [np.flatnonzero(d < r) for d in D_chunk]
    ...     avg_dist = (D_chunk * (D_chunk < r)).mean(axis=1)
    ...     return neigh, avg_dist
    >>> gen = pairwise_distances_chunked(X, reduce_func=reduce_func)
    >>> neigh, avg_dist = next(gen)
    >>> neigh
    [array([0, 3]), array([1]), array([2]), array([0, 3]), array([4])]
    >>> avg_dist
    array([0.039..., 0.        , 0.        , 0.039..., 0.        ])

    Where r is defined per sample, we need to make use of ``start``:

    >>> r = [.2, .4, .4, .3, .1]
    >>> def reduce_func(D_chunk, start):
    ...     neigh = [np.flatnonzero(d < r[i])
    ...              for i, d in enumerate(D_chunk, start)]
    ...     return neigh
    >>> neigh = next(pairwise_distances_chunked(X, reduce_func=reduce_func))
    >>> neigh
    [array([0, 3]), array([0, 1]), array([2]), array([0, 3]), array([4])]

    Force row-by-row generation by reducing ``working_memory``:

    >>> gen = pairwise_distances_chunked(X, reduce_func=reduce_func,
    ...                                  working_memory=0)
    >>> next(gen)
    [array([0, 3])]
    >>> next(gen)
    [array([0, 1])]
    """
    n_samples_X = _num_samples(X)
    if metric == "precomputed":
        slices = (slice(0, n_samples_X),)
    else:
        if Y is None:
            Y = X
        # We get as many rows as possible within our working_memory budget to
        # store len(Y) distances in each row of output.
        #
        # Note:
        #  - this will get at least 1 row, even if 1 row of distances will
        #    exceed working_memory.
        #  - this does not account for any temporary memory usage while
        #    calculating distances (e.g. difference of vectors in manhattan
        #    distance.
        chunk_n_rows = get_chunk_n_rows(
            row_bytes=8 * _num_samples(Y),
            max_n_rows=n_samples_X,
            working_memory=working_memory,
        )
        slices = gen_batches(n_samples_X, chunk_n_rows)

    # precompute data-derived metric params
    params = _precompute_metric_params(X, Y, metric=metric, **kwds)
    kwds.update(**params)

    for sl in slices:
        if sl.start == 0 and sl.stop == n_samples_X:
            X_chunk = X  # enable optimised paths for X is Y
        else:
            X_chunk = X[sl]
        D_chunk = pairwise_distances(X_chunk, Y, metric=metric, n_jobs=n_jobs, **kwds)
        if (X is Y or Y is None) and PAIRWISE_DISTANCE_FUNCTIONS.get(
            metric, None
        ) is euclidean_distances:
            # zeroing diagonal, taking care of aliases of "euclidean",
            # i.e. "l2"
            D_chunk.flat[sl.start :: _num_samples(X) + 1] = 0
        if reduce_func is not None:
            chunk_size = D_chunk.shape[0]
            D_chunk = reduce_func(D_chunk, sl.start)
            _check_chunk_size(D_chunk, chunk_size)
        yield D_chunk


@validate_params(
    {
        "X": ["array-like", "sparse matrix"],
        "Y": ["array-like", "sparse matrix", None],
        "metric": [StrOptions(set(_VALID_METRICS) | {"precomputed"}), callable],
        "n_jobs": [Integral, None],
        "force_all_finite": [
            "boolean",
            StrOptions({"allow-nan"}),
            Hidden(StrOptions({"deprecated"})),
        ],
        "ensure_all_finite": ["boolean", StrOptions({"allow-nan"}), Hidden(None)],
    },
    prefer_skip_nested_validation=True,
)
def pairwise_distances(
    X,
    Y=None,
    metric="euclidean",
    *,
    n_jobs=None,
    force_all_finite="deprecated",
    ensure_all_finite=None,
    **kwds,
):
    """Compute the distance matrix from a vector array X and optional Y.

    This method takes either a vector array or a distance matrix, and returns
    a distance matrix.
    If the input is a vector array, the distances are computed.
    If the input is a distances matrix, it is returned instead.
    If the input is a collection of non-numeric data (e.g. a list of strings or a
    boolean array), a custom metric must be passed.

    This method provides a safe way to take a distance matrix as input, while
    preserving compatibility with many other algorithms that take a vector
    array.

    If Y is given (default is None), then the returned matrix is the pairwise
    distance between the arrays from both X and Y.

    Valid values for metric are:

    - From scikit-learn: ['cityblock', 'cosine', 'euclidean', 'l1', 'l2',
      'manhattan']. These metrics support sparse matrix
      inputs.
      ['nan_euclidean'] but it does not yet support sparse matrices.

    - From scipy.spatial.distance: ['braycurtis', 'canberra', 'chebyshev',
      'correlation', 'dice', 'hamming', 'jaccard', 'kulsinski', 'mahalanobis',
      'minkowski', 'rogerstanimoto', 'russellrao', 'seuclidean',
      'sokalmichener', 'sokalsneath', 'sqeuclidean', 'yule']
      See the documentation for scipy.spatial.distance for details on these
      metrics. These metrics do not support sparse matrix inputs.

    .. note::
        `'kulsinski'` is deprecated from SciPy 1.9 and will be removed in SciPy 1.11.

    .. note::
        `'matching'` has been removed in SciPy 1.9 (use `'hamming'` instead).

    Note that in the case of 'cityblock', 'cosine' and 'euclidean' (which are
    valid scipy.spatial.distance metrics), the scikit-learn implementation
    will be used, which is faster and has support for sparse matrices (except
    for 'cityblock'). For a verbose description of the metrics from
    scikit-learn, see :func:`sklearn.metrics.pairwise.distance_metrics`
    function.

    Read more in the :ref:`User Guide <metrics>`.

    Parameters
    ----------
    X : {array-like, sparse matrix} of shape (n_samples_X, n_samples_X) or \
            (n_samples_X, n_features)
        Array of pairwise distances between samples, or a feature array.
        The shape of the array should be (n_samples_X, n_samples_X) if
        metric == "precomputed" and (n_samples_X, n_features) otherwise.

    Y : {array-like, sparse matrix} of shape (n_samples_Y, n_features), default=None
        An optional second feature array. Only allowed if
        metric != "precomputed".

    metric : str or callable, default='euclidean'
        The metric to use when calculating distance between instances in a
        feature array. If metric is a string, it must be one of the options
        allowed by scipy.spatial.distance.pdist for its metric parameter, or
        a metric listed in ``pairwise.PAIRWISE_DISTANCE_FUNCTIONS``.
        If metric is "precomputed", X is assumed to be a distance matrix.
        Alternatively, if metric is a callable function, it is called on each
        pair of instances (rows) and the resulting value recorded. The callable
        should take two arrays from X as input and return a value indicating
        the distance between them.

    n_jobs : int, default=None
        The number of jobs to use for the computation. This works by breaking
        down the pairwise matrix into n_jobs even slices and computing them
        using multithreading.

        ``None`` means 1 unless in a :obj:`joblib.parallel_backend` context.
        ``-1`` means using all processors. See :term:`Glossary <n_jobs>`
        for more details.

        The "euclidean" and "cosine" metrics rely heavily on BLAS which is already
        multithreaded. So, increasing `n_jobs` would likely cause oversubscription
        and quickly degrade performance.

    force_all_finite : bool or 'allow-nan', default=True
        Whether to raise an error on np.inf, np.nan, pd.NA in array. Ignored
        for a metric listed in ``pairwise.PAIRWISE_DISTANCE_FUNCTIONS``. The
        possibilities are:

        - True: Force all values of array to be finite.
        - False: accepts np.inf, np.nan, pd.NA in array.
        - 'allow-nan': accepts only np.nan and pd.NA values in array. Values
          cannot be infinite.

        .. versionadded:: 0.22
           ``force_all_finite`` accepts the string ``'allow-nan'``.

        .. versionchanged:: 0.23
           Accepts `pd.NA` and converts it into `np.nan`.

        .. deprecated:: 1.6
           `force_all_finite` was renamed to `ensure_all_finite` and will be removed
           in 1.8.

    ensure_all_finite : bool or 'allow-nan', default=True
        Whether to raise an error on np.inf, np.nan, pd.NA in array. Ignored
        for a metric listed in ``pairwise.PAIRWISE_DISTANCE_FUNCTIONS``. The
        possibilities are:

        - True: Force all values of array to be finite.
        - False: accepts np.inf, np.nan, pd.NA in array.
        - 'allow-nan': accepts only np.nan and pd.NA values in array. Values
          cannot be infinite.

        .. versionadded:: 1.6
           `force_all_finite` was renamed to `ensure_all_finite`.

    **kwds : optional keyword parameters
        Any further parameters are passed directly to the distance function.
        If using a scipy.spatial.distance metric, the parameters are still
        metric dependent. See the scipy docs for usage examples.

    Returns
    -------
    D : ndarray of shape (n_samples_X, n_samples_X) or \
            (n_samples_X, n_samples_Y)
        A distance matrix D such that D_{i, j} is the distance between the
        ith and jth vectors of the given matrix X, if Y is None.
        If Y is not None, then D_{i, j} is the distance between the ith array
        from X and the jth array from Y.

    See Also
    --------
    pairwise_distances_chunked : Performs the same calculation as this
        function, but returns a generator of chunks of the distance matrix, in
        order to limit memory usage.
    sklearn.metrics.pairwise.paired_distances : Computes the distances between
        corresponding elements of two arrays.

    Examples
    --------
    >>> from sklearn.metrics.pairwise import pairwise_distances
    >>> X = [[0, 0, 0], [1, 1, 1]]
    >>> Y = [[1, 0, 0], [1, 1, 0]]
    >>> pairwise_distances(X, Y, metric='sqeuclidean')
    array([[1., 2.],
           [2., 1.]])
    """
    ensure_all_finite = _deprecate_force_all_finite(force_all_finite, ensure_all_finite)

    if metric == "precomputed":
        X, _ = check_pairwise_arrays(
            X, Y, precomputed=True, ensure_all_finite=ensure_all_finite
        )

        whom = (
            "`pairwise_distances`. Precomputed distance "
            " need to have non-negative values."
        )
        check_non_negative(X, whom=whom)
        return X
    elif metric in PAIRWISE_DISTANCE_FUNCTIONS:
        func = PAIRWISE_DISTANCE_FUNCTIONS[metric]
    elif callable(metric):
        func = partial(
            _pairwise_callable,
            metric=metric,
            ensure_all_finite=ensure_all_finite,
            **kwds,
        )
    else:
        if issparse(X) or issparse(Y):
            raise TypeError("scipy distance metrics do not support sparse matrices.")

        dtype = bool if metric in PAIRWISE_BOOLEAN_FUNCTIONS else "infer_float"

        if dtype is bool and (X.dtype != bool or (Y is not None and Y.dtype != bool)):
            msg = "Data was converted to boolean for metric %s" % metric
            warnings.warn(msg, DataConversionWarning)

        X, Y = check_pairwise_arrays(
            X, Y, dtype=dtype, ensure_all_finite=ensure_all_finite
        )

        # precompute data-derived metric params
        params = _precompute_metric_params(X, Y, metric=metric, **kwds)
        kwds.update(**params)

        if effective_n_jobs(n_jobs) == 1 and X is Y:
            return distance.squareform(distance.pdist(X, metric=metric, **kwds))
        func = partial(distance.cdist, metric=metric, **kwds)

    return _parallel_pairwise(X, Y, func, n_jobs, **kwds)


# These distances require boolean arrays, when using scipy.spatial.distance
PAIRWISE_BOOLEAN_FUNCTIONS = [
    "dice",
    "jaccard",
    "rogerstanimoto",
    "russellrao",
    "sokalmichener",
    "sokalsneath",
    "yule",
]
if sp_base_version < parse_version("1.11"):
    # Deprecated in SciPy 1.9 and removed in SciPy 1.11
    PAIRWISE_BOOLEAN_FUNCTIONS += ["kulsinski"]
if sp_base_version < parse_version("1.9"):
    # Deprecated in SciPy 1.0 and removed in SciPy 1.9
    PAIRWISE_BOOLEAN_FUNCTIONS += ["matching"]

# Helper functions - distance
PAIRWISE_KERNEL_FUNCTIONS = {
    # If updating this dictionary, update the doc in both distance_metrics()
    # and also in pairwise_distances()!
    "additive_chi2": additive_chi2_kernel,
    "chi2": chi2_kernel,
    "linear": linear_kernel,
    "polynomial": polynomial_kernel,
    "poly": polynomial_kernel,
    "rbf": rbf_kernel,
    "laplacian": laplacian_kernel,
    "sigmoid": sigmoid_kernel,
    "cosine": cosine_similarity,
}


def kernel_metrics():
    """Valid metrics for pairwise_kernels.

    This function simply returns the valid pairwise distance metrics.
    It exists, however, to allow for a verbose description of the mapping for
    each of the valid strings.

    The valid distance metrics, and the function they map to, are:
      ===============   ========================================
      metric            Function
      ===============   ========================================
      'additive_chi2'   sklearn.pairwise.additive_chi2_kernel
      'chi2'            sklearn.pairwise.chi2_kernel
      'linear'          sklearn.pairwise.linear_kernel
      'poly'            sklearn.pairwise.polynomial_kernel
      'polynomial'      sklearn.pairwise.polynomial_kernel
      'rbf'             sklearn.pairwise.rbf_kernel
      'laplacian'       sklearn.pairwise.laplacian_kernel
      'sigmoid'         sklearn.pairwise.sigmoid_kernel
      'cosine'          sklearn.pairwise.cosine_similarity
      ===============   ========================================

    Read more in the :ref:`User Guide <metrics>`.

    Returns
    -------
    kernel_metrics : dict
        Returns valid metrics for pairwise_kernels.
    """
    return PAIRWISE_KERNEL_FUNCTIONS


KERNEL_PARAMS = {
    "additive_chi2": (),
    "chi2": frozenset(["gamma"]),
    "cosine": (),
    "linear": (),
    "poly": frozenset(["gamma", "degree", "coef0"]),
    "polynomial": frozenset(["gamma", "degree", "coef0"]),
    "rbf": frozenset(["gamma"]),
    "laplacian": frozenset(["gamma"]),
    "sigmoid": frozenset(["gamma", "coef0"]),
}


@validate_params(
    {
        "X": ["array-like", "sparse matrix"],
        "Y": ["array-like", "sparse matrix", None],
        "metric": [
            StrOptions(set(PAIRWISE_KERNEL_FUNCTIONS) | {"precomputed"}),
            callable,
        ],
        "filter_params": ["boolean"],
        "n_jobs": [Integral, None],
    },
    prefer_skip_nested_validation=True,
)
def pairwise_kernels(
    X, Y=None, metric="linear", *, filter_params=False, n_jobs=None, **kwds
):
    """Compute the kernel between arrays X and optional array Y.

    This method takes either a vector array or a kernel matrix, and returns
    a kernel matrix. If the input is a vector array, the kernels are
    computed. If the input is a kernel matrix, it is returned instead.

    This method provides a safe way to take a kernel matrix as input, while
    preserving compatibility with many other algorithms that take a vector
    array.

    If Y is given (default is None), then the returned matrix is the pairwise
    kernel between the arrays from both X and Y.

    Valid values for metric are:
        ['additive_chi2', 'chi2', 'linear', 'poly', 'polynomial', 'rbf',
        'laplacian', 'sigmoid', 'cosine']

    Read more in the :ref:`User Guide <metrics>`.

    Parameters
    ----------
    X : {array-like, sparse matrix}  of shape (n_samples_X, n_samples_X) or \
            (n_samples_X, n_features)
        Array of pairwise kernels between samples, or a feature array.
        The shape of the array should be (n_samples_X, n_samples_X) if
        metric == "precomputed" and (n_samples_X, n_features) otherwise.

    Y : {array-like, sparse matrix} of shape (n_samples_Y, n_features), default=None
        A second feature array only if X has shape (n_samples_X, n_features).

    metric : str or callable, default="linear"
        The metric to use when calculating kernel between instances in a
        feature array. If metric is a string, it must be one of the metrics
        in ``pairwise.PAIRWISE_KERNEL_FUNCTIONS``.
        If metric is "precomputed", X is assumed to be a kernel matrix.
        Alternatively, if metric is a callable function, it is called on each
        pair of instances (rows) and the resulting value recorded. The callable
        should take two rows from X as input and return the corresponding
        kernel value as a single number. This means that callables from
        :mod:`sklearn.metrics.pairwise` are not allowed, as they operate on
        matrices, not single samples. Use the string identifying the kernel
        instead.

    filter_params : bool, default=False
        Whether to filter invalid parameters or not.

    n_jobs : int, default=None
        The number of jobs to use for the computation. This works by breaking
        down the pairwise matrix into n_jobs even slices and computing them
        using multithreading.

        ``None`` means 1 unless in a :obj:`joblib.parallel_backend` context.
        ``-1`` means using all processors. See :term:`Glossary <n_jobs>`
        for more details.

    **kwds : optional keyword parameters
        Any further parameters are passed directly to the kernel function.

    Returns
    -------
    K : ndarray of shape (n_samples_X, n_samples_X) or (n_samples_X, n_samples_Y)
        A kernel matrix K such that K_{i, j} is the kernel between the
        ith and jth vectors of the given matrix X, if Y is None.
        If Y is not None, then K_{i, j} is the kernel between the ith array
        from X and the jth array from Y.

    Notes
    -----
    If metric is 'precomputed', Y is ignored and X is returned.

    Examples
    --------
    >>> from sklearn.metrics.pairwise import pairwise_kernels
    >>> X = [[0, 0, 0], [1, 1, 1]]
    >>> Y = [[1, 0, 0], [1, 1, 0]]
    >>> pairwise_kernels(X, Y, metric='linear')
    array([[0., 0.],
           [1., 2.]])
    """
    # import GPKernel locally to prevent circular imports
    from ..gaussian_process.kernels import Kernel as GPKernel

    if metric == "precomputed":
        X, _ = check_pairwise_arrays(X, Y, precomputed=True)
        return X
    elif isinstance(metric, GPKernel):
        func = metric.__call__
    elif metric in PAIRWISE_KERNEL_FUNCTIONS:
        if filter_params:
            kwds = {k: kwds[k] for k in kwds if k in KERNEL_PARAMS[metric]}
        func = PAIRWISE_KERNEL_FUNCTIONS[metric]
    elif callable(metric):
        func = partial(_pairwise_callable, metric=metric, **kwds)

    return _parallel_pairwise(X, Y, func, n_jobs, **kwds)<|MERGE_RESOLUTION|>--- conflicted
+++ resolved
@@ -1548,12 +1548,9 @@
     K = safe_sparse_dot(X, Y.T, dense_output=True)
     K *= gamma
     K += coef0
-<<<<<<< HEAD
-    K = xp.tanh(K)  # compute tanh in-place
-=======
+
     # compute tanh in-place for numpy
     K = _modify_in_place_if_numpy(xp, xp.tanh, K, out=K)
->>>>>>> 1f47fbdc
     return K
 
 

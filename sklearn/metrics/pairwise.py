--- conflicted
+++ resolved
@@ -37,26 +37,16 @@
     StrOptions,
     validate_params,
 )
-<<<<<<< HEAD
-
+from ..utils.extmath import row_norms, safe_sparse_dot
+from ..utils.fixes import parse_version, sp_base_version
+from ..utils.parallel import Parallel, delayed
+from ..utils.validation import _num_samples, check_non_negative
 from ._pairwise_distances_reduction import (
     ArgKmin,
     PairwiseDistances,
     _precompute_metric_params,
 )
-from ..exceptions import DataConversionWarning
-=======
->>>>>>> 0ba0ca6e
-from ..utils.extmath import row_norms, safe_sparse_dot
-from ..utils.fixes import parse_version, sp_base_version
-from ..utils.parallel import Parallel, delayed
-from ..utils.validation import _num_samples, check_non_negative
-<<<<<<< HEAD
 from ._pairwise_fast import _chi2_kernel_fast
-=======
-from ._pairwise_distances_reduction import ArgKmin
-from ._pairwise_fast import _chi2_kernel_fast, _sparse_manhattan
->>>>>>> 0ba0ca6e
 
 
 # Utility Functions

# -*- coding: utf-8 -*-

# Authors: Alexandre Gramfort <alexandre.gramfort@inria.fr>
#          Mathieu Blondel <mathieu@mblondel.org>
#          Robert Layton <robertlayton@gmail.com>
#          Andreas Mueller <amueller@ais.uni-bonn.de>
#          Philippe Gervais <philippe.gervais@inria.fr>
#          Lars Buitinck
#          Joel Nothman <joel.nothman@gmail.com>
# License: BSD 3 clause

import itertools
from functools import partial
import warnings

import numpy as np
from scipy.spatial import distance
from scipy.sparse import csr_matrix
from scipy.sparse import issparse

from ..utils.validation import _num_samples
from ..utils.validation import check_non_negative
from ..utils import check_array
from ..utils import gen_even_slices
from ..utils import gen_batches, get_chunk_n_rows
from ..utils.extmath import row_norms, safe_sparse_dot
from ..preprocessing import MinMaxScaler
from ..preprocessing import normalize
from ..utils._joblib import Parallel
from ..utils._joblib import delayed
from ..utils._joblib import effective_n_jobs

from .pairwise_fast import _chi2_kernel_fast, _sparse_manhattan
from ..exceptions import DataConversionWarning


# Utility Functions
def _return_float_dtype(X, Y):
    """
    1. If dtype of X and Y is float32, then dtype float32 is returned.
    2. Else dtype float is returned.
    """
    if not issparse(X) and not isinstance(X, np.ndarray):
        X = np.asarray(X)

    if Y is None:
        Y_dtype = X.dtype
    elif not issparse(Y) and not isinstance(Y, np.ndarray):
        Y = np.asarray(Y)
        Y_dtype = Y.dtype
    else:
        Y_dtype = Y.dtype

    if X.dtype == Y_dtype == np.float32:
        dtype = np.float32
    else:
        dtype = np.float

    return X, Y, dtype


def check_pairwise_arrays(X, Y, precomputed=False, dtype=None,
                          force_all_finite=True):
    """ Set X and Y appropriately and checks inputs

    If Y is None, it is set as a pointer to X (i.e. not a copy).
    If Y is given, this does not happen.
    All distance metrics should use this function first to assert that the
    given parameters are correct and safe to use.

    Specifically, this function first ensures that both X and Y are arrays,
    then checks that they are at least two dimensional while ensuring that
    their elements are floats (or dtype if provided). Finally, the function
    checks that the size of the second dimension of the two arrays is equal, or
    the equivalent check for a precomputed distance matrix.

    Parameters
    ----------
    X : {array-like, sparse matrix}, shape (n_samples_a, n_features)

    Y : {array-like, sparse matrix}, shape (n_samples_b, n_features)

    precomputed : bool
        True if X is to be treated as precomputed distances to the samples in
        Y.

    dtype : string, type, list of types or None (default=None)
        Data type required for X and Y. If None, the dtype will be an
        appropriate float type selected by _return_float_dtype.

        .. versionadded:: 0.18

    force_all_finite : boolean or 'allow-nan', (default=True)
        Whether to raise an error on np.inf and np.nan in X. The possibilities
        are:

        - True: Force all values of X to be finite.
        - False: accept both np.inf and np.nan in X.
        - 'allow-nan':  accept  only  np.nan  values in  X.  Values  cannot  be
          infinite.

        .. versionadded:: 0.20.3

    Returns
    -------
    safe_X : {array-like, sparse matrix}, shape (n_samples_a, n_features)
        An array equal to X, guaranteed to be a numpy array.

    safe_Y : {array-like, sparse matrix}, shape (n_samples_b, n_features)
        An array equal to Y if Y was not None, guaranteed to be a numpy array.
        If Y was None, safe_Y will be a pointer to X.

    """
    X, Y, dtype_float = _return_float_dtype(X, Y)

    estimator = 'check_pairwise_arrays'
    if dtype is None:
        dtype = dtype_float

    if Y is X or Y is None:
        X = Y = check_array(X, accept_sparse='csr', dtype=dtype,
                            estimator=estimator,
                            force_all_finite=force_all_finite)
    else:
        X = check_array(X, accept_sparse='csr', dtype=dtype,
                        estimator=estimator,
                        force_all_finite=force_all_finite)
        Y = check_array(Y, accept_sparse='csr', dtype=dtype,
                        estimator=estimator,
                        force_all_finite=force_all_finite)

    if precomputed:
        if X.shape[1] != Y.shape[0]:
            raise ValueError("Precomputed metric requires shape "
                             "(n_queries, n_indexed). Got (%d, %d) "
                             "for %d indexed." %
                             (X.shape[0], X.shape[1], Y.shape[0]))
    elif X.shape[1] != Y.shape[1]:
        raise ValueError("Incompatible dimension for X and Y matrices: "
                         "X.shape[1] == %d while Y.shape[1] == %d" % (
                             X.shape[1], Y.shape[1]))

    return X, Y



def check_paired_arrays(X, Y):
    """ Set X and Y appropriately and checks inputs for paired distances

    All paired distance metrics should use this function first to assert that
    the given parameters are correct and safe to use.

    Specifically, this function first ensures that both X and Y are arrays,
    then checks that they are at least two dimensional while ensuring that
    their elements are floats. Finally, the function checks that the size
    of the dimensions of the two arrays are equal.

    Parameters
    ----------
    X : {array-like, sparse matrix}, shape (n_samples_a, n_features)

    Y : {array-like, sparse matrix}, shape (n_samples_b, n_features)

    Returns
    -------
    safe_X : {array-like, sparse matrix}, shape (n_samples_a, n_features)
        An array equal to X, guaranteed to be a numpy array.

    safe_Y : {array-like, sparse matrix}, shape (n_samples_b, n_features)
        An array equal to Y if Y was not None, guaranteed to be a numpy array.
        If Y was None, safe_Y will be a pointer to X.

    """
    X, Y = check_pairwise_arrays(X, Y)
    if X.shape != Y.shape:
        raise ValueError("X and Y should be of same shape. They were "
                         "respectively %r and %r long." % (X.shape, Y.shape))
    return X, Y


# Pairwise distances
def euclidean_distances(X, Y=None, Y_norm_squared=None, squared=False,
                        X_norm_squared=None):
    """
    Considering the rows of X (and Y=X) as vectors, compute the
    distance matrix between each pair of vectors.

    For efficiency reasons, the euclidean distance between a pair of row
    vector x and y is computed as::

        dist(x, y) = sqrt(dot(x, x) - 2 * dot(x, y) + dot(y, y))

    This formulation has two advantages over other ways of computing distances.
    First, it is computationally efficient when dealing with sparse data.
    Second, if one argument varies but the other remains unchanged, then
    `dot(x, x)` and/or `dot(y, y)` can be pre-computed.

    However, this is not the most precise way of doing this computation, and
    the distance matrix returned by this function may not be exactly
    symmetric as required by, e.g., ``scipy.spatial.distance`` functions.

    Read more in the :ref:`User Guide <metrics>`.

    Parameters
    ----------
    X : {array-like, sparse matrix}, shape (n_samples_1, n_features)

    Y : {array-like, sparse matrix}, shape (n_samples_2, n_features)

    Y_norm_squared : array-like, shape (n_samples_2, ), optional
        Pre-computed dot-products of vectors in Y (e.g.,
        ``(Y**2).sum(axis=1)``)

    squared : boolean, optional
        Return squared Euclidean distances.

    X_norm_squared : array-like, shape = [n_samples_1], optional
        Pre-computed dot-products of vectors in X (e.g.,
        ``(X**2).sum(axis=1)``)

    Returns
    -------
    distances : {array, sparse matrix}, shape (n_samples_1, n_samples_2)

    Examples
    --------
    >>> from sklearn.metrics.pairwise import euclidean_distances
    >>> X = [[0, 1], [1, 1]]
    >>> # distance between rows of X
    >>> euclidean_distances(X, X)
    array([[0., 1.],
           [1., 0.]])
    >>> # get distance to origin
    >>> euclidean_distances(X, [[0, 0]])
    array([[1.        ],
           [1.41421356]])

    See also
    --------
    paired_distances : distances betweens pairs of elements of X and Y.
    """
    X, Y = check_pairwise_arrays(X, Y)

    if X_norm_squared is not None:
        XX = check_array(X_norm_squared)
        if XX.shape == (1, X.shape[0]):
            XX = XX.T
        elif XX.shape != (X.shape[0], 1):
            raise ValueError(
                "Incompatible dimensions for X and X_norm_squared")
    else:
        XX = row_norms(X, squared=True)[:, np.newaxis]

    if X is Y:  # shortcut in the common case euclidean_distances(X, X)
        YY = XX.T
    elif Y_norm_squared is not None:
        YY = np.atleast_2d(Y_norm_squared)

        if YY.shape != (1, Y.shape[0]):
            raise ValueError(
                "Incompatible dimensions for Y and Y_norm_squared")
    else:
        YY = row_norms(Y, squared=True)[np.newaxis, :]

    distances = safe_sparse_dot(X, Y.T, dense_output=True)
    distances *= -2
    distances += XX
    distances += YY
    np.maximum(distances, 0, out=distances)

    if X is Y:
        # Ensure that distances between vectors and themselves are set to 0.0.
        # This may not be the case due to floating point rounding errors.
        distances.flat[::distances.shape[0] + 1] = 0.0

    return distances if squared else np.sqrt(distances, out=distances)


<<<<<<< HEAD
=======
def _euclidean_distances_upcast(X, XX=None, Y=None, YY=None, batch_size=None):
    """Euclidean distances between X and Y

    Assumes X and Y have float32 dtype.
    Assumes XX and YY have float64 dtype or are None.

    X and Y are upcast to float64 by chunks, which size is chosen to limit
    memory increase by approximately 10% (at least 10MiB).
    """
    n_samples_X = X.shape[0]
    n_samples_Y = Y.shape[0]
    n_features = X.shape[1]

    distances = np.empty((n_samples_X, n_samples_Y), dtype=np.float32)

    if batch_size is None:
        x_density = X.nnz / np.prod(X.shape) if issparse(X) else 1
        y_density = Y.nnz / np.prod(Y.shape) if issparse(Y) else 1

        # Allow 10% more memory than X, Y and the distance matrix take (at
        # least 10MiB)
        maxmem = max(
            ((x_density * n_samples_X + y_density * n_samples_Y) * n_features
             + (x_density * n_samples_X * y_density * n_samples_Y)) / 10,
            10 * 2 ** 17)

        # The increase amount of memory in 8-byte blocks is:
        # - x_density * batch_size * n_features (copy of chunk of X)
        # - y_density * batch_size * n_features (copy of chunk of Y)
        # - batch_size * batch_size (chunk of distance matrix)
        # Hence x² + (xd+yd)kx = M, where x=batch_size, k=n_features, M=maxmem
        #                                 xd=x_density and yd=y_density
        tmp = (x_density + y_density) * n_features
        batch_size = (-tmp + np.sqrt(tmp ** 2 + 4 * maxmem)) / 2
        batch_size = max(int(batch_size), 1)

    x_batches = gen_batches(n_samples_X, batch_size)

    for i, x_slice in enumerate(x_batches):
        X_chunk = X[x_slice].astype(np.float64)
        if XX is None:
            XX_chunk = row_norms(X_chunk, squared=True)[:, np.newaxis]
        else:
            XX_chunk = XX[x_slice]

        y_batches = gen_batches(n_samples_Y, batch_size)

        for j, y_slice in enumerate(y_batches):
            if X is Y and j < i:
                # when X is Y the distance matrix is symmetric so we only need
                # to compute half of it.
                d = distances[y_slice, x_slice].T

            else:
                Y_chunk = Y[y_slice].astype(np.float64)
                if YY is None:
                    YY_chunk = row_norms(Y_chunk, squared=True)[np.newaxis, :]
                else:
                    YY_chunk = YY[:, y_slice]

                d = -2 * safe_sparse_dot(X_chunk, Y_chunk.T, dense_output=True)
                d += XX_chunk
                d += YY_chunk

            distances[x_slice, y_slice] = d.astype(np.float32, copy=False)

    return distances


>>>>>>> 778b1190
def _argmin_min_reduce(dist, start):
    indices = dist.argmin(axis=1)
    values = dist[np.arange(dist.shape[0]), indices]
    return indices, values


def pairwise_distances_argmin_min(X, Y, axis=1, metric="euclidean",
                                  metric_kwargs=None):
    """Compute minimum distances between one point and a set of points.

    This function computes for each row in X, the index of the row of Y which
    is closest (according to the specified distance). The minimal distances are
    also returned.

    This is mostly equivalent to calling:

        (pairwise_distances(X, Y=Y, metric=metric).argmin(axis=axis),
         pairwise_distances(X, Y=Y, metric=metric).min(axis=axis))

    but uses much less memory, and is faster for large arrays.

    Parameters
    ----------
    X : {array-like, sparse matrix}, shape (n_samples1, n_features)
        Array containing points.

    Y : {array-like, sparse matrix}, shape (n_samples2, n_features)
        Arrays containing points.

    axis : int, optional, default 1
        Axis along which the argmin and distances are to be computed.

    metric : string or callable, default 'euclidean'
        metric to use for distance computation. Any metric from scikit-learn
        or scipy.spatial.distance can be used.

        If metric is a callable function, it is called on each
        pair of instances (rows) and the resulting value recorded. The callable
        should take two arrays as input and return one value indicating the
        distance between them. This works for Scipy's metrics, but is less
        efficient than passing the metric name as a string.

        Distance matrices are not supported.

        Valid values for metric are:

        - from scikit-learn: ['cityblock', 'cosine', 'euclidean', 'l1', 'l2',
          'manhattan', 'gower']

        - from scipy.spatial.distance: ['braycurtis', 'canberra', 'chebyshev',
          'correlation', 'dice', 'hamming', 'jaccard', 'kulsinski',
          'mahalanobis', 'minkowski', 'rogerstanimoto', 'russellrao',
          'seuclidean', 'sokalmichener', 'sokalsneath', 'sqeuclidean',
          'yule']

        See the documentation for scipy.spatial.distance for details on these
        metrics.

    metric_kwargs : dict, optional
        Keyword arguments to pass to specified metric function.

    Returns
    -------
    argmin : numpy.ndarray
        Y[argmin[i], :] is the row in Y that is closest to X[i, :].

    distances : numpy.ndarray
        distances[i] is the distance between the i-th row in X and the
        argmin[i]-th row in Y.

    See also
    --------
    sklearn.metrics.pairwise_distances
    sklearn.metrics.pairwise_distances_argmin
    """
    X, Y = check_pairwise_arrays(X, Y)

    if metric_kwargs is None:
        metric_kwargs = {}

    if axis == 0:
        X, Y = Y, X

    indices, values = zip(*pairwise_distances_chunked(
        X, Y, reduce_func=_argmin_min_reduce, metric=metric,
        **metric_kwargs))
    indices = np.concatenate(indices)
    values = np.concatenate(values)

    return indices, values


def pairwise_distances_argmin(X, Y, axis=1, metric="euclidean",
                              metric_kwargs=None):
    """Compute minimum distances between one point and a set of points.

    This function computes for each row in X, the index of the row of Y which
    is closest (according to the specified distance).

    This is mostly equivalent to calling:

        pairwise_distances(X, Y=Y, metric=metric).argmin(axis=axis)

    but uses much less memory, and is faster for large arrays.

    This function works with dense 2D arrays only.

    Parameters
    ----------
    X : array-like
        Arrays containing points. Respective shapes (n_samples1, n_features)
        and (n_samples2, n_features)

    Y : array-like
        Arrays containing points. Respective shapes (n_samples1, n_features)
        and (n_samples2, n_features)

    axis : int, optional, default 1
        Axis along which the argmin and distances are to be computed.

    metric : string or callable
        metric to use for distance computation. Any metric from scikit-learn
        or scipy.spatial.distance can be used.

        If metric is a callable function, it is called on each
        pair of instances (rows) and the resulting value recorded. The callable
        should take two arrays as input and return one value indicating the
        distance between them. This works for Scipy's metrics, but is less
        efficient than passing the metric name as a string.

        Distance matrices are not supported.

        Valid values for metric are:

        - from scikit-learn: ['cityblock', 'cosine', 'euclidean', 'l1', 'l2',
          'manhattan', 'gower']

        - from scipy.spatial.distance: ['braycurtis', 'canberra', 'chebyshev',
          'correlation', 'dice', 'hamming', 'jaccard', 'kulsinski',
          'mahalanobis', 'minkowski', 'rogerstanimoto', 'russellrao',
          'seuclidean', 'sokalmichener', 'sokalsneath', 'sqeuclidean',
          'yule']

        See the documentation for scipy.spatial.distance for details on these
        metrics.

    metric_kwargs : dict
        keyword arguments to pass to specified metric function.

    Returns
    -------
    argmin : numpy.ndarray
        Y[argmin[i], :] is the row in Y that is closest to X[i, :].

    See also
    --------
    sklearn.metrics.pairwise_distances
    sklearn.metrics.pairwise_distances_argmin_min
    """
    if metric_kwargs is None:
        metric_kwargs = {}

    return pairwise_distances_argmin_min(X, Y, axis, metric,
                                         metric_kwargs=metric_kwargs)[0]


def haversine_distances(X, Y=None):
    """Compute the Haversine distance between samples in X and Y

    The Haversine (or great circle) distance is the angular distance between
    two points on the surface of a sphere. The first distance of each point is
    assumed to be the latitude, the second is the longitude, given in radians.
    The dimension of the data must be 2.

    .. math::
       D(x, y) = 2\\arcsin[\\sqrt{\\sin^2((x1 - y1) / 2)
                                + \\cos(x1)\\cos(y1)\\sin^2((x2 - y2) / 2)}]

    Parameters
    ----------
    X : array_like, shape (n_samples_1, 2)

    Y : array_like, shape (n_samples_2, 2), optional

    Returns
    -------
    distance : {array}, shape (n_samples_1, n_samples_2)

    Notes
    -----
    As the Earth is nearly spherical, the haversine formula provides a good
    approximation of the distance between two points of the Earth surface, with
    a less than 1% error on average.

    Examples
    --------
    We want to calculate the distance between the Ezeiza Airport
    (Buenos Aires, Argentina) and the Charles de Gaulle Airport (Paris, France)

    >>> from sklearn.metrics.pairwise import haversine_distances
    >>> bsas = [-34.83333, -58.5166646]
    >>> paris = [49.0083899664, 2.53844117956]
    >>> result = haversine_distances([bsas, paris])
    >>> result * 6371000/1000  # multiply by Earth radius to get kilometers
    array([[    0.        , 11279.45379464],
           [11279.45379464,     0.        ]])
    """
    from sklearn.neighbors import DistanceMetric
    return DistanceMetric.get_metric('haversine').pairwise(X, Y)


def manhattan_distances(X, Y=None, sum_over_features=True):
    """ Compute the L1 distances between the vectors in X and Y.

    With sum_over_features equal to False it returns the componentwise
    distances.

    Read more in the :ref:`User Guide <metrics>`.

    Parameters
    ----------
    X : array_like
        An array with shape (n_samples_X, n_features).

    Y : array_like, optional
        An array with shape (n_samples_Y, n_features).

    sum_over_features : bool, default=True
        If True the function returns the pairwise distance matrix
        else it returns the componentwise L1 pairwise-distances.
        Not supported for sparse matrix inputs.

    Returns
    -------
    D : array
        If sum_over_features is False shape is
        (n_samples_X * n_samples_Y, n_features) and D contains the
        componentwise L1 pairwise-distances (ie. absolute difference),
        else shape is (n_samples_X, n_samples_Y) and D contains
        the pairwise L1 distances.

    Examples
    --------
    >>> from sklearn.metrics.pairwise import manhattan_distances
    >>> manhattan_distances([[3]], [[3]])#doctest:+ELLIPSIS
    array([[0.]])
    >>> manhattan_distances([[3]], [[2]])#doctest:+ELLIPSIS
    array([[1.]])
    >>> manhattan_distances([[2]], [[3]])#doctest:+ELLIPSIS
    array([[1.]])
    >>> manhattan_distances([[1, 2], [3, 4]],\
         [[1, 2], [0, 3]])#doctest:+ELLIPSIS
    array([[0., 2.],
           [4., 4.]])
    >>> import numpy as np
    >>> X = np.ones((1, 2))
    >>> y = np.full((2, 2), 2.)
    >>> manhattan_distances(X, y, sum_over_features=False)#doctest:+ELLIPSIS
    array([[1., 1.],
           [1., 1.]])
    """
    X, Y = check_pairwise_arrays(X, Y)

    if issparse(X) or issparse(Y):
        if not sum_over_features:
            raise TypeError("sum_over_features=%r not supported"
                            " for sparse matrices" % sum_over_features)

        X = csr_matrix(X, copy=False)
        Y = csr_matrix(Y, copy=False)
        D = np.zeros((X.shape[0], Y.shape[0]))
        _sparse_manhattan(X.data, X.indices, X.indptr,
                          Y.data, Y.indices, Y.indptr,
                          X.shape[1], D)
        return D

    if sum_over_features:
        return distance.cdist(X, Y, 'cityblock')

    D = X[:, np.newaxis, :] - Y[np.newaxis, :, :]
    D = np.abs(D, D)
    return D.reshape((-1, X.shape[1]))


def cosine_distances(X, Y=None):
    """Compute cosine distance between samples in X and Y.

    Cosine distance is defined as 1.0 minus the cosine similarity.

    Read more in the :ref:`User Guide <metrics>`.

    Parameters
    ----------
    X : array_like, sparse matrix
        with shape (n_samples_X, n_features).

    Y : array_like, sparse matrix (optional)
        with shape (n_samples_Y, n_features).

    Returns
    -------
    distance matrix : array
        An array with shape (n_samples_X, n_samples_Y).

    See also
    --------
    sklearn.metrics.pairwise.cosine_similarity
    scipy.spatial.distance.cosine : dense matrices only
    """
    # 1.0 - cosine_similarity(X, Y) without copy
    S = cosine_similarity(X, Y)
    S *= -1
    S += 1
    np.clip(S, 0, 2, out=S)
    if X is Y or Y is None:
        # Ensure that distances between vectors and themselves are set to 0.0.
        # This may not be the case due to floating point rounding errors.
        S[np.diag_indices_from(S)] = 0.0
    return S


def gower_distances(X, Y=None, categorical_features=None, scale=True):
    """Compute the distances between the observations in X and Y,
    that may contain mixed types of data, using an implementation
    of Gower formula.

    Parameters
    ----------
    X : array-like, or pandas.DataFrame, shape (n_samples, n_features)

    Y : array-like, or pandas.DataFrame, optional,
        shape (n_samples, n_features)

    categorical_features : array-like, optional, shape (n_features)
        Indicates with True/False whether a column is a categorical attribute.
        This is useful when categorical atributes are represented as integer
        values. Categorical ordinal attributes are treated as numeric, and
        must be marked as false.

        Alternatively, the categorical_features array can be represented only
        with the numerical indexes of the categorical attribtes.

        If the categorical_features array is not provided, by default all
        non-numeric columns are considered categorical.

    scale : boolean, list or array, optional (default=True)
        Indicates if the numerical columns will be scaled between 0 and 1.
        If false, it is assumed the numerical columns are already scaled.
        If a list or array, it must countain the ranges of values from
        numerical columns.

    Returns
    -------
    similarities : ndarray, shape (n_samples_X, n_samples_Y)

    References
    ----------
    Gower, J.C., 1971, A General Coefficient of Similarity and Some of Its
    Properties.

    Notes
    -----
    The numeric feature ranges are determined from both X and Y.

    Current implementation does not support sparse matrices.

    All the non-numerical types (e.g., str), are treated as categorical
    features.

    This implementation modifies the Gower's original similarity measure in
    the folowing aspects:

    * The values in the original similarity S range between 0 and 1. To
    guarantee this, it is assumed the numerical features of X and Y are
    scaled between 0 and 1.

    * Different from the original similarity S, this implementation
    returns 1-S.
    """
    if issparse(X) or issparse(Y):
        raise TypeError("Gower distance does not support sparse matrices")

    type_scale = type(scale)
    if not (type_scale is bool or type_scale is list or
            type_scale is np.array):
        raise TypeError("Parameter scale must be boolean, list, or array")

    if X is None or len(X) == 0:
        raise ValueError("X can not be None or empty")

    y_is_not_none = Y is not None

    # It is necessary to convert to ndarray in advance to define the dtype
    # as np.object, otherwise numeric columns will be converted to string
    # if there are other string columns.
    if not isinstance(X, np.ndarray):
        X = np.asarray(X, dtype=np.object)

    if y_is_not_none and not isinstance(Y, np.ndarray):
        Y = np.asarray(Y, dtype=np.object)

    X, Y = check_pairwise_arrays(X, Y, precomputed=False, dtype=X.dtype,
                                 force_all_finite=False)

    n_rows, n_cols = X.shape

    categorical_features_obj, categorical_features_num, numerical_features = \
        _detect_categorical_features(X, categorical_features)

    # Categorical columns
    X_cat_obj = X[:, categorical_features_obj].astype(np.object)
    X_cat_num = X[:, categorical_features_num].astype(np.float)

    # Numerical columns
    X_num = X[:, numerical_features].astype(np.float)

    Y_cat_obj = None
    Y_cat_num = None
    Y_num = None
    if y_is_not_none:
        Y_cat_obj = Y[:, categorical_features_obj].astype(np.object)
        Y_cat_num = Y[:, categorical_features_num].astype(np.float)
        Y_num = Y[:, numerical_features].astype(np.float)
    else:
        Y_cat_obj = X_cat_obj
        Y_cat_num = X_cat_num
        Y_num = X_num

    num_cols = X_num.shape[1]
    n_col_num_present = num_cols > 0
    n_col_cat_obj_present = X_cat_obj.shape[1] > 0
    n_col_cat_num_present = X_cat_num.shape[1] > 0

    # Calculates the min and max values, and if requested, scale the
    # input values as proposed by the Gower's paper.
    if n_col_num_present:
        params = _precompute_metric_params(X_num, Y_num, metric='gower',
                                           RANGE=scale)

        # Scales the numeric values between 0 and 1.
        if scale:
            scaler = MinMaxScaler().fit([params['MIN'], params['MAX']])
            X_num = scaler.transform(X_num)
            if y_is_not_none:
                Y_num = scaler.transform(Y_num)
            else:
                Y_num = X_num
        # If not, checks if the data is scaled.
        elif np.min(params['MIN']) < 0 or np.max(params['MAX']) > 1:
            raise ValueError("Input data is not scaled between 0 and 1.")

    y_n_rows = Y.shape[0]
    D = np.zeros((n_rows, y_n_rows), dtype=np.float)

    for i in range(n_rows):
        j_start = i

        # for non square results
        if n_rows != y_n_rows or y_is_not_none:
            j_start = 0
        sum_s = 0
        n_cols_not_missing = 0

        # sum and missing values treatment for each type of data, if available
        if n_col_cat_obj_present:
            row_cat_none = ~(np.equal(X_cat_obj[i, :], None) |
                             np.equal(Y_cat_obj[j_start:n_rows, :], None))

            n_cols_not_missing = np.sum(row_cat_none.astype(np.int), axis=1)
            sum_s = (~np.equal(X_cat_obj[i, :], Y_cat_obj[j_start:n_rows, :])
                     & row_cat_none).astype(np.int).sum(axis=1)

        if n_col_cat_num_present:
            row_cat_nan = ~(np.isnan(X_cat_num[i, :]) |
                            np.isnan(Y_cat_num[j_start:n_rows, :]))

            n_cols_not_missing = \
                n_cols_not_missing + \
                np.sum(row_cat_nan.astype(np.int), axis=1)

            sum_s = sum_s + (~np.equal(X_cat_num[i, :],
                                       Y_cat_num[j_start:n_rows, :])
                             & row_cat_nan).astype(np.int).sum(axis=1)

        if n_col_num_present:
            n_cols_not_missing = n_cols_not_missing + \
                                 np.sum((~(np.isnan(X_num[i, :]) |
                                           np.isnan(Y_num[j_start:n_rows, :])))
                                        .astype(np.int), axis=1)

            sum_s = sum_s + np.nansum(
                np.absolute(X_num[i, :] - Y_num[j_start:n_rows, :]), axis=1)

        result = np.divide(sum_s, n_cols_not_missing,
                           out=np.full(n_cols_not_missing.shape, np.nan),
                           where=n_cols_not_missing != 0)

        D[i, j_start:] = result
        if not y_is_not_none:
            D[i:, j_start] = result

    return D


def _detect_categorical_features(X, categorical_features=None):
    """Identifies the numerical and non-numerical (categorical) columns
    of an array.

    Parameters
    ----------
    X : array-like, or pandas.DataFrame, shape (n_samples, n_features)

    categorical_features : array-like, optional, shape (n_features)
        Indicates with True/False whether a column is a categorical attribute.

        Alternatively, the categorical_features array can be represented only
        with the numerical indexes of the categorical attribtes.

        If the categorical_features array is None, they will be automatically
        detected in X.

    Returns
    -------
    categorical_features_obj, categorical_features_num, numerical_features
     : ndarray, shape (n_features)
    """

    _, n_cols = np.shape(X)
    # Automatic detection of categorical features
    categorical_features_detected = np.zeros(n_cols, dtype=bool)
    for col in range(0, n_cols):
        if not np.issubdtype(type(X[0][col]), np.number):
            categorical_features_detected[col] = True

    categorical_features_obj = categorical_features_detected
    # Numerical categorical features can't be automatically detected
    categorical_features_num = np.zeros(n_cols, dtype=bool)

    if categorical_features is not None:
        categorical_features = np.asarray(categorical_features)
        if np.issubdtype(categorical_features.dtype, np.integer):
            new_categorical_features = np.zeros(n_cols, dtype=bool)
            new_categorical_features[categorical_features] = True
            categorical_features = new_categorical_features

        # Identifies categorical values represented by objects or numbers
        categorical_features_num = \
            categorical_features_detected != categorical_features
        categorical_features_obj = \
            categorical_features_detected & categorical_features

    return categorical_features_obj, categorical_features_num, \
        ~(categorical_features_obj | categorical_features_num)

# Paired distances

def paired_euclidean_distances(X, Y):
    """
    Computes the paired euclidean distances between X and Y

    Read more in the :ref:`User Guide <metrics>`.

    Parameters
    ----------
    X : array-like, shape (n_samples, n_features)

    Y : array-like, shape (n_samples, n_features)

    Returns
    -------
    distances : ndarray (n_samples, )
    """
    X, Y = check_paired_arrays(X, Y)
    return row_norms(X - Y)


def paired_manhattan_distances(X, Y):
    """Compute the L1 distances between the vectors in X and Y.

    Read more in the :ref:`User Guide <metrics>`.

    Parameters
    ----------
    X : array-like, shape (n_samples, n_features)

    Y : array-like, shape (n_samples, n_features)

    Returns
    -------
    distances : ndarray (n_samples, )
    """
    X, Y = check_paired_arrays(X, Y)
    diff = X - Y
    if issparse(diff):
        diff.data = np.abs(diff.data)
        return np.squeeze(np.array(diff.sum(axis=1)))
    else:
        return np.abs(diff).sum(axis=-1)


def paired_cosine_distances(X, Y):
    """
    Computes the paired cosine distances between X and Y

    Read more in the :ref:`User Guide <metrics>`.

    Parameters
    ----------
    X : array-like, shape (n_samples, n_features)

    Y : array-like, shape (n_samples, n_features)

    Returns
    -------
    distances : ndarray, shape (n_samples, )

    Notes
    -----
    The cosine distance is equivalent to the half the squared
    euclidean distance if each sample is normalized to unit norm
    """
    X, Y = check_paired_arrays(X, Y)
    return .5 * row_norms(normalize(X) - normalize(Y), squared=True)


PAIRED_DISTANCES = {
    'cosine': paired_cosine_distances,
    'euclidean': paired_euclidean_distances,
    'l2': paired_euclidean_distances,
    'l1': paired_manhattan_distances,
    'manhattan': paired_manhattan_distances,
    'cityblock': paired_manhattan_distances}


def paired_distances(X, Y, metric="euclidean", **kwds):
    """
    Computes the paired distances between X and Y.

    Computes the distances between (X[0], Y[0]), (X[1], Y[1]), etc...

    Read more in the :ref:`User Guide <metrics>`.

    Parameters
    ----------
    X : ndarray (n_samples, n_features)
        Array 1 for distance computation.

    Y : ndarray (n_samples, n_features)
        Array 2 for distance computation.

    metric : string or callable
        The metric to use when calculating distance between instances in a
        feature array. If metric is a string, it must be one of the options
        specified in PAIRED_DISTANCES, including "euclidean",
        "manhattan", or "cosine".
        Alternatively, if metric is a callable function, it is called on each
        pair of instances (rows) and the resulting value recorded. The callable
        should take two arrays from X as input and return a value indicating
        the distance between them.

    Returns
    -------
    distances : ndarray (n_samples, )

    Examples
    --------
    >>> from sklearn.metrics.pairwise import paired_distances
    >>> X = [[0, 1], [1, 1]]
    >>> Y = [[0, 1], [2, 1]]
    >>> paired_distances(X, Y)
    array([0., 1.])

    See also
    --------
    pairwise_distances : Computes the distance between every pair of samples
    """

    if metric in PAIRED_DISTANCES:
        func = PAIRED_DISTANCES[metric]
        return func(X, Y)
    elif callable(metric):
        # Check the matrix first (it is usually done by the metric)
        X, Y = check_paired_arrays(X, Y)
        distances = np.zeros(len(X))
        for i in range(len(X)):
            distances[i] = metric(X[i], Y[i])
        return distances
    else:
        raise ValueError('Unknown distance %s' % metric)


# Kernels
def linear_kernel(X, Y=None, dense_output=True):
    """
    Compute the linear kernel between X and Y.

    Read more in the :ref:`User Guide <linear_kernel>`.

    Parameters
    ----------
    X : array of shape (n_samples_1, n_features)

    Y : array of shape (n_samples_2, n_features)

    dense_output : boolean (optional), default True
        Whether to return dense output even when the input is sparse. If
        ``False``, the output is sparse if both input arrays are sparse.

        .. versionadded:: 0.20

    Returns
    -------
    Gram matrix : array of shape (n_samples_1, n_samples_2)
    """
    X, Y = check_pairwise_arrays(X, Y)
    return safe_sparse_dot(X, Y.T, dense_output=dense_output)


def polynomial_kernel(X, Y=None, degree=3, gamma=None, coef0=1):
    """
    Compute the polynomial kernel between X and Y::

        K(X, Y) = (gamma <X, Y> + coef0)^degree

    Read more in the :ref:`User Guide <polynomial_kernel>`.

    Parameters
    ----------
    X : ndarray of shape (n_samples_1, n_features)

    Y : ndarray of shape (n_samples_2, n_features)

    degree : int, default 3

    gamma : float, default None
        if None, defaults to 1.0 / n_features

    coef0 : float, default 1

    Returns
    -------
    Gram matrix : array of shape (n_samples_1, n_samples_2)
    """
    X, Y = check_pairwise_arrays(X, Y)
    if gamma is None:
        gamma = 1.0 / X.shape[1]

    K = safe_sparse_dot(X, Y.T, dense_output=True)
    K *= gamma
    K += coef0
    K **= degree
    return K


def sigmoid_kernel(X, Y=None, gamma=None, coef0=1):
    """
    Compute the sigmoid kernel between X and Y::

        K(X, Y) = tanh(gamma <X, Y> + coef0)

    Read more in the :ref:`User Guide <sigmoid_kernel>`.

    Parameters
    ----------
    X : ndarray of shape (n_samples_1, n_features)

    Y : ndarray of shape (n_samples_2, n_features)

    gamma : float, default None
        If None, defaults to 1.0 / n_features

    coef0 : float, default 1

    Returns
    -------
    Gram matrix : array of shape (n_samples_1, n_samples_2)
    """
    X, Y = check_pairwise_arrays(X, Y)
    if gamma is None:
        gamma = 1.0 / X.shape[1]

    K = safe_sparse_dot(X, Y.T, dense_output=True)
    K *= gamma
    K += coef0
    np.tanh(K, K)  # compute tanh in-place
    return K


def rbf_kernel(X, Y=None, gamma=None):
    """
    Compute the rbf (gaussian) kernel between X and Y::

        K(x, y) = exp(-gamma ||x-y||^2)

    for each pair of rows x in X and y in Y.

    Read more in the :ref:`User Guide <rbf_kernel>`.

    Parameters
    ----------
    X : array of shape (n_samples_X, n_features)

    Y : array of shape (n_samples_Y, n_features)

    gamma : float, default None
        If None, defaults to 1.0 / n_features

    Returns
    -------
    kernel_matrix : array of shape (n_samples_X, n_samples_Y)
    """
    X, Y = check_pairwise_arrays(X, Y)
    if gamma is None:
        gamma = 1.0 / X.shape[1]

    K = euclidean_distances(X, Y, squared=True)
    K *= -gamma
    np.exp(K, K)  # exponentiate K in-place
    return K


def laplacian_kernel(X, Y=None, gamma=None):
    """Compute the laplacian kernel between X and Y.

    The laplacian kernel is defined as::

        K(x, y) = exp(-gamma ||x-y||_1)

    for each pair of rows x in X and y in Y.
    Read more in the :ref:`User Guide <laplacian_kernel>`.

    .. versionadded:: 0.17

    Parameters
    ----------
    X : array of shape (n_samples_X, n_features)

    Y : array of shape (n_samples_Y, n_features)

    gamma : float, default None
        If None, defaults to 1.0 / n_features

    Returns
    -------
    kernel_matrix : array of shape (n_samples_X, n_samples_Y)
    """
    X, Y = check_pairwise_arrays(X, Y)
    if gamma is None:
        gamma = 1.0 / X.shape[1]

    K = -gamma * manhattan_distances(X, Y)
    np.exp(K, K)  # exponentiate K in-place
    return K


def cosine_similarity(X, Y=None, dense_output=True):
    """Compute cosine similarity between samples in X and Y.

    Cosine similarity, or the cosine kernel, computes similarity as the
    normalized dot product of X and Y:

        K(X, Y) = <X, Y> / (||X||*||Y||)

    On L2-normalized data, this function is equivalent to linear_kernel.

    Read more in the :ref:`User Guide <cosine_similarity>`.

    Parameters
    ----------
    X : ndarray or sparse array, shape: (n_samples_X, n_features)
        Input data.

    Y : ndarray or sparse array, shape: (n_samples_Y, n_features)
        Input data. If ``None``, the output will be the pairwise
        similarities between all samples in ``X``.

    dense_output : boolean (optional), default True
        Whether to return dense output even when the input is sparse. If
        ``False``, the output is sparse if both input arrays are sparse.

        .. versionadded:: 0.17
           parameter ``dense_output`` for dense output.

    Returns
    -------
    kernel matrix : array
        An array with shape (n_samples_X, n_samples_Y).
    """
    # to avoid recursive import

    X, Y = check_pairwise_arrays(X, Y)

    X_normalized = normalize(X, copy=True)
    if X is Y:
        Y_normalized = X_normalized
    else:
        Y_normalized = normalize(Y, copy=True)

    K = safe_sparse_dot(X_normalized, Y_normalized.T,
                        dense_output=dense_output)

    return K


def additive_chi2_kernel(X, Y=None):
    """Computes the additive chi-squared kernel between observations in X and Y

    The chi-squared kernel is computed between each pair of rows in X and Y.  X
    and Y have to be non-negative. This kernel is most commonly applied to
    histograms.

    The chi-squared kernel is given by::

        k(x, y) = -Sum [(x - y)^2 / (x + y)]

    It can be interpreted as a weighted difference per entry.

    Read more in the :ref:`User Guide <chi2_kernel>`.

    Notes
    -----
    As the negative of a distance, this kernel is only conditionally positive
    definite.


    Parameters
    ----------
    X : array-like of shape (n_samples_X, n_features)

    Y : array of shape (n_samples_Y, n_features)

    Returns
    -------
    kernel_matrix : array of shape (n_samples_X, n_samples_Y)

    References
    ----------
    * Zhang, J. and Marszalek, M. and Lazebnik, S. and Schmid, C.
      Local features and kernels for classification of texture and object
      categories: A comprehensive study
      International Journal of Computer Vision 2007
      https://research.microsoft.com/en-us/um/people/manik/projects/trade-off/papers/ZhangIJCV06.pdf


    See also
    --------
    chi2_kernel : The exponentiated version of the kernel, which is usually
        preferable.

    sklearn.kernel_approximation.AdditiveChi2Sampler : A Fourier approximation
        to this kernel.
    """
    if issparse(X) or issparse(Y):
        raise ValueError("additive_chi2 does not support sparse matrices.")
    X, Y = check_pairwise_arrays(X, Y)
    if (X < 0).any():
        raise ValueError("X contains negative values.")
    if Y is not X and (Y < 0).any():
        raise ValueError("Y contains negative values.")

    result = np.zeros((X.shape[0], Y.shape[0]), dtype=X.dtype)
    _chi2_kernel_fast(X, Y, result)
    return result


def chi2_kernel(X, Y=None, gamma=1.):
    """Computes the exponential chi-squared kernel X and Y.

    The chi-squared kernel is computed between each pair of rows in X and Y.  X
    and Y have to be non-negative. This kernel is most commonly applied to
    histograms.

    The chi-squared kernel is given by::

        k(x, y) = exp(-gamma Sum [(x - y)^2 / (x + y)])

    It can be interpreted as a weighted difference per entry.

    Read more in the :ref:`User Guide <chi2_kernel>`.

    Parameters
    ----------
    X : array-like of shape (n_samples_X, n_features)

    Y : array of shape (n_samples_Y, n_features)

    gamma : float, default=1.
        Scaling parameter of the chi2 kernel.

    Returns
    -------
    kernel_matrix : array of shape (n_samples_X, n_samples_Y)

    References
    ----------
    * Zhang, J. and Marszalek, M. and Lazebnik, S. and Schmid, C.
      Local features and kernels for classification of texture and object
      categories: A comprehensive study
      International Journal of Computer Vision 2007
      https://research.microsoft.com/en-us/um/people/manik/projects/trade-off/papers/ZhangIJCV06.pdf

    See also
    --------
    additive_chi2_kernel : The additive version of this kernel

    sklearn.kernel_approximation.AdditiveChi2Sampler : A Fourier approximation
        to the additive version of this kernel.
    """
    K = additive_chi2_kernel(X, Y)
    K *= gamma
    return np.exp(K, K)


# Helper functions - distance
PAIRWISE_DISTANCE_FUNCTIONS = {
    # If updating this dictionary, update the doc in both distance_metrics()
    # and also in pairwise_distances()!
    'cityblock': manhattan_distances,
    'cosine': cosine_distances,
    'euclidean': euclidean_distances,
    'haversine': haversine_distances,
    'l2': euclidean_distances,
    'l1': manhattan_distances,
    'manhattan': manhattan_distances,
    'precomputed': None,  # HACK: precomputed is always allowed, never called
}


def distance_metrics():
    """Valid metrics for pairwise_distances.

    This function simply returns the valid pairwise distance metrics.
    It exists to allow for a description of the mapping for
    each of the valid strings.

    The valid distance metrics, and the function they map to, are:

    ============     ====================================
    metric           Function
    ============     ====================================
    'cityblock'      metrics.pairwise.manhattan_distances
    'cosine'         metrics.pairwise.cosine_distances
    'euclidean'      metrics.pairwise.euclidean_distances
    'haversine'      metrics.pairwise.haversine_distances
    'l1'             metrics.pairwise.manhattan_distances
    'l2'             metrics.pairwise.euclidean_distances
    'manhattan'      metrics.pairwise.manhattan_distances
    'gower'          metrics.pairwise.gower_distances
    ============     ====================================

    Read more in the :ref:`User Guide <metrics>`.

    """
    return PAIRWISE_DISTANCE_FUNCTIONS


def _dist_wrapper(dist_func, dist_matrix, slice_, *args, **kwargs):
    """Write in-place to a slice of a distance matrix"""
    dist_matrix[:, slice_] = dist_func(*args, **kwargs)


def _parallel_pairwise(X, Y, func, n_jobs, **kwds):
    """Break the pairwise matrix in n_jobs even slices
    and compute them in parallel"""

    if Y is None:
        Y = X
    X, Y, dtype = _return_float_dtype(X, Y)

    if effective_n_jobs(n_jobs) == 1:
        return func(X, Y, **kwds)

    # enforce a threading backend to prevent data communication overhead
    fd = delayed(_dist_wrapper)
    ret = np.empty((X.shape[0], Y.shape[0]), dtype=dtype, order='F')
    Parallel(backend="threading", n_jobs=n_jobs)(
        fd(func, ret, s, X, Y[s], **kwds)
        for s in gen_even_slices(_num_samples(Y), effective_n_jobs(n_jobs)))

    if (X is Y or Y is None) and func is euclidean_distances:
        # zeroing diagonal for euclidean norm.
        # TODO: do it also for other norms.
        np.fill_diagonal(ret, 0)

    return ret


def _pairwise_callable(X, Y, metric, **kwds):
    """Handle the callable case for pairwise_{distances,kernels}
    """
    X, Y = check_pairwise_arrays(X, Y)

    if X is Y:
        # Only calculate metric for upper triangle
        out = np.zeros((X.shape[0], Y.shape[0]), dtype='float')
        iterator = itertools.combinations(range(X.shape[0]), 2)
        for i, j in iterator:
            out[i, j] = metric(X[i], Y[j], **kwds)

        # Make symmetric
        # NB: out += out.T will produce incorrect results
        out = out + out.T

        # Calculate diagonal
        # NB: nonzero diagonals are allowed for both metrics and kernels
        for i in range(X.shape[0]):
            x = X[i]
            out[i, i] = metric(x, x, **kwds)

    else:
        # Calculate all cells
        out = np.empty((X.shape[0], Y.shape[0]), dtype='float')
        iterator = itertools.product(range(X.shape[0]), range(Y.shape[0]))
        for i, j in iterator:
            out[i, j] = metric(X[i], Y[j], **kwds)

    return out


_VALID_METRICS = ['euclidean', 'l2', 'l1', 'manhattan', 'cityblock',
                  'braycurtis', 'canberra', 'chebyshev', 'correlation',
                  'cosine', 'dice', 'hamming', 'jaccard', 'kulsinski',
                  'mahalanobis', 'matching', 'minkowski', 'rogerstanimoto',
                  'russellrao', 'seuclidean', 'sokalmichener',
                  'sokalsneath', 'sqeuclidean', 'yule', 'wminkowski',
                  'haversine', 'gower']


def _check_chunk_size(reduced, chunk_size):
    """Checks chunk is a sequence of expected size or a tuple of same
    """
    is_tuple = isinstance(reduced, tuple)
    if not is_tuple:
        reduced = (reduced,)
    if any(isinstance(r, tuple) or not hasattr(r, '__iter__')
           for r in reduced):
        raise TypeError('reduce_func returned %r. '
                        'Expected sequence(s) of length %d.' %
                        (reduced if is_tuple else reduced[0], chunk_size))
    if any(_num_samples(r) != chunk_size for r in reduced):
        actual_size = tuple(_num_samples(r) for r in reduced)
        raise ValueError('reduce_func returned object of length %s. '
                         'Expected same length as input: %d.' %
                         (actual_size if is_tuple else actual_size[0],
                          chunk_size))


def _precompute_metric_params(X, Y, metric=None, **kwds):
    """Precompute data-derived metric parameters if not provided
    """
    if metric == "gower":
        RANGE = kwds['RANGE']
        MIN = np.nanmin(X, axis=0)
        if X is not Y:
            MIN = np.nanmin([np.nanmin(Y, axis=0), MIN], axis=0)
        MAX = None
        if type(RANGE) is bool:
            MAX = np.nanmax(X, axis=0)
            if X is not Y:
                MAX = np.nanmax([np.nanmax(Y, axis=0), MAX], axis=0)
        else:
            MAX = MIN + RANGE
        return {'MIN': MIN, 'MAX': MAX}
    if metric == "seuclidean" and 'V' not in kwds:
        if X is Y:
            V = np.var(X, axis=0, ddof=1)
        else:
            V = np.var(np.vstack([X, Y]), axis=0, ddof=1)
        return {'V': V}
    if metric == "mahalanobis" and 'VI' not in kwds:
        if X is Y:
            VI = np.linalg.inv(np.cov(X.T)).T
        else:
            VI = np.linalg.inv(np.cov(np.vstack([X, Y]).T)).T
        return {'VI': VI}
    return {}


def pairwise_distances_chunked(X, Y=None, reduce_func=None,
                               metric='euclidean', n_jobs=None,
                               working_memory=None, **kwds):
    """Generate a distance matrix chunk by chunk with optional reduction

    In cases where not all of a pairwise distance matrix needs to be stored at
    once, this is used to calculate pairwise distances in
    ``working_memory``-sized chunks.  If ``reduce_func`` is given, it is run
    on each chunk and its return values are concatenated into lists, arrays
    or sparse matrices.

    Parameters
    ----------
    X : array [n_samples_a, n_samples_a] if metric == "precomputed", or,
        [n_samples_a, n_features] otherwise
        Array of pairwise distances between samples, or a feature array.

    Y : array [n_samples_b, n_features], optional
        An optional second feature array. Only allowed if
        metric != "precomputed".

    reduce_func : callable, optional
        The function which is applied on each chunk of the distance matrix,
        reducing it to needed values.  ``reduce_func(D_chunk, start)``
        is called repeatedly, where ``D_chunk`` is a contiguous vertical
        slice of the pairwise distance matrix, starting at row ``start``.
        It should return an array, a list, or a sparse matrix of length
        ``D_chunk.shape[0]``, or a tuple of such objects.

        If None, pairwise_distances_chunked returns a generator of vertical
        chunks of the distance matrix.

    metric : string, or callable
        The metric to use when calculating distance between instances in a
        feature array. If metric is a string, it must be one of the options
        allowed by scipy.spatial.distance.pdist for its metric parameter, or
        a metric listed in pairwise.PAIRWISE_DISTANCE_FUNCTIONS.
        If metric is "precomputed", X is assumed to be a distance matrix.
        Alternatively, if metric is a callable function, it is called on each
        pair of instances (rows) and the resulting value recorded. The callable
        should take two arrays from X as input and return a value indicating
        the distance between them.

    n_jobs : int or None, optional (default=None)
        The number of jobs to use for the computation. This works by breaking
        down the pairwise matrix into n_jobs even slices and computing them in
        parallel.

        ``None`` means 1 unless in a :obj:`joblib.parallel_backend` context.
        ``-1`` means using all processors. See :term:`Glossary <n_jobs>`
        for more details.

    working_memory : int, optional
        The sought maximum memory for temporary distance matrix chunks.
        When None (default), the value of
        ``sklearn.get_config()['working_memory']`` is used.

    `**kwds` : optional keyword parameters
        Any further parameters are passed directly to the distance function.
        If using a scipy.spatial.distance metric, the parameters are still
        metric dependent. See the scipy docs for usage examples.

    Yields
    ------
    D_chunk : array or sparse matrix
        A contiguous slice of distance matrix, optionally processed by
        ``reduce_func``.

    Examples
    --------
    Without reduce_func:

    >>> import numpy as np
    >>> from sklearn.metrics import pairwise_distances_chunked
    >>> X = np.random.RandomState(0).rand(5, 3)
    >>> D_chunk = next(pairwise_distances_chunked(X))
    >>> D_chunk  # doctest: +ELLIPSIS
    array([[0.  ..., 0.29..., 0.41..., 0.19..., 0.57...],
           [0.29..., 0.  ..., 0.57..., 0.41..., 0.76...],
           [0.41..., 0.57..., 0.  ..., 0.44..., 0.90...],
           [0.19..., 0.41..., 0.44..., 0.  ..., 0.51...],
           [0.57..., 0.76..., 0.90..., 0.51..., 0.  ...]])

    Retrieve all neighbors and average distance within radius r:

    >>> r = .2
    >>> def reduce_func(D_chunk, start):
    ...     neigh = [np.flatnonzero(d < r) for d in D_chunk]
    ...     avg_dist = (D_chunk * (D_chunk < r)).mean(axis=1)
    ...     return neigh, avg_dist
    >>> gen = pairwise_distances_chunked(X, reduce_func=reduce_func)
    >>> neigh, avg_dist = next(gen)
    >>> neigh
    [array([0, 3]), array([1]), array([2]), array([0, 3]), array([4])]
    >>> avg_dist  # doctest: +ELLIPSIS
    array([0.039..., 0.        , 0.        , 0.039..., 0.        ])

    Where r is defined per sample, we need to make use of ``start``:

    >>> r = [.2, .4, .4, .3, .1]
    >>> def reduce_func(D_chunk, start):
    ...     neigh = [np.flatnonzero(d < r[i])
    ...              for i, d in enumerate(D_chunk, start)]
    ...     return neigh
    >>> neigh = next(pairwise_distances_chunked(X, reduce_func=reduce_func))
    >>> neigh
    [array([0, 3]), array([0, 1]), array([2]), array([0, 3]), array([4])]

    Force row-by-row generation by reducing ``working_memory``:

    >>> gen = pairwise_distances_chunked(X, reduce_func=reduce_func,
    ...                                  working_memory=0)
    >>> next(gen)
    [array([0, 3])]
    >>> next(gen)
    [array([0, 1])]
    """
    n_samples_X = _num_samples(X)
    if metric == 'precomputed':
        slices = (slice(0, n_samples_X),)
    else:
        if Y is None:
            Y = X
        # We get as many rows as possible within our working_memory budget to
        # store len(Y) distances in each row of output.
        #
        # Note:
        #  - this will get at least 1 row, even if 1 row of distances will
        #    exceed working_memory.
        #  - this does not account for any temporary memory usage while
        #    calculating distances (e.g. difference of vectors in manhattan
        #    distance.
        chunk_n_rows = get_chunk_n_rows(row_bytes=8 * _num_samples(Y),
                                        max_n_rows=n_samples_X,
                                        working_memory=working_memory)
        slices = gen_batches(n_samples_X, chunk_n_rows)

    # precompute data-derived metric params
    params = _precompute_metric_params(X, Y, metric=metric, **kwds)
    kwds.update(**params)

    for sl in slices:
        if sl.start == 0 and sl.stop == n_samples_X:
            X_chunk = X  # enable optimised paths for X is Y
        else:
            X_chunk = X[sl]
        D_chunk = pairwise_distances(X_chunk, Y, metric=metric,
                                     n_jobs=n_jobs, **kwds)
        if ((X is Y or Y is None)
                and PAIRWISE_DISTANCE_FUNCTIONS.get(metric, None)
                is euclidean_distances):
            # zeroing diagonal, taking care of aliases of "euclidean",
            # i.e. "l2"
            D_chunk.flat[sl.start::_num_samples(X) + 1] = 0
        if reduce_func is not None:
            chunk_size = D_chunk.shape[0]
            D_chunk = reduce_func(D_chunk, sl.start)
            _check_chunk_size(D_chunk, chunk_size)
        yield D_chunk


def pairwise_distances(X, Y=None, metric="euclidean", n_jobs=None, **kwds):
    """ Compute the distance matrix from a vector array X and optional Y.

    This method takes either a vector array or a distance matrix, and returns
    a distance matrix. If the input is a vector array, the distances are
    computed. If the input is a distances matrix, it is returned instead.

    This method provides a safe way to take a distance matrix as input, while
    preserving compatibility with many other algorithms that take a vector
    array.

    If Y is given (default is None), then the returned matrix is the pairwise
    distance between the arrays from both X and Y.

    Valid values for metric are:

    - From scikit-learn: ['cityblock', 'cosine', 'euclidean', 'l1', 'l2',
      'manhattan']. These metrics support sparse matrix inputs.

    - From scipy.spatial.distance: ['braycurtis', 'canberra', 'chebyshev',
      'correlation', 'dice', 'hamming', 'jaccard', 'kulsinski', 'mahalanobis',
      'minkowski', 'rogerstanimoto', 'russellrao', 'seuclidean',
      'sokalmichener', 'sokalsneath', 'sqeuclidean', 'yule']
      See the documentation for scipy.spatial.distance for details on these
      metrics. These metrics do not support sparse matrix inputs.

    Note that in the case of 'cityblock', 'cosine' and 'euclidean' (which are
    valid scipy.spatial.distance metrics), the scikit-learn implementation
    will be used, which is faster and has support for sparse matrices (except
    for 'cityblock'). For a verbose description of the metrics from
    scikit-learn, see the __doc__ of the sklearn.pairwise.distance_metrics
    function.

    Read more in the :ref:`User Guide <metrics>`.

    Parameters
    ----------
    X : array [n_samples_a, n_samples_a] if metric == "precomputed", or, \
             [n_samples_a, n_features] otherwise
        Array of pairwise distances between samples, or a feature array.

    Y : array [n_samples_b, n_features], optional
        An optional second feature array. Only allowed if
        metric != "precomputed".

    metric : string, or callable
        The metric to use when calculating distance between instances in a
        feature array. If metric is a string, it must be one of the options
        allowed by scipy.spatial.distance.pdist for its metric parameter, or
        a metric listed in pairwise.PAIRWISE_DISTANCE_FUNCTIONS.
        If metric is "precomputed", X is assumed to be a distance matrix.
        Alternatively, if metric is a callable function, it is called on each
        pair of instances (rows) and the resulting value recorded. The callable
        should take two arrays from X as input and return a value indicating
        the distance between them.

    n_jobs : int or None, optional (default=None)
        The number of jobs to use for the computation. This works by breaking
        down the pairwise matrix into n_jobs even slices and computing them in
        parallel.

        ``None`` means 1 unless in a :obj:`joblib.parallel_backend` context.
        ``-1`` means using all processors. See :term:`Glossary <n_jobs>`
        for more details.

    **kwds : optional keyword parameters
        Any further parameters are passed directly to the distance function.
        If using a scipy.spatial.distance metric, the parameters are still
        metric dependent. See the scipy docs for usage examples.

    Returns
    -------
    D : array [n_samples_a, n_samples_a] or [n_samples_a, n_samples_b]
        A distance matrix D such that D_{i, j} is the distance between the
        ith and jth vectors of the given matrix X, if Y is None.
        If Y is not None, then D_{i, j} is the distance between the ith array
        from X and the jth array from Y.

    See also
    --------
    pairwise_distances_chunked : performs the same calculation as this
        function, but returns a generator of chunks of the distance matrix, in
        order to limit memory usage.
    paired_distances : Computes the distances between corresponding
                       elements of two arrays
    """
    if (metric not in _VALID_METRICS and
            not callable(metric) and metric != "precomputed"):
        raise ValueError("Unknown metric %s. "
                         "Valid metrics are %s, or 'precomputed', or a "
                         "callable" % (metric, _VALID_METRICS))

    if metric == "precomputed":
        X, _ = check_pairwise_arrays(X, Y, precomputed=True)

        whom = ("`pairwise_distances`. Precomputed distance "
                " need to have non-negative values.")
        check_non_negative(X, whom=whom)
        return X
    elif metric in PAIRWISE_DISTANCE_FUNCTIONS:
        func = PAIRWISE_DISTANCE_FUNCTIONS[metric]
    elif callable(metric):
        func = partial(_pairwise_callable, metric=metric, **kwds)
    else:
        if issparse(X) or issparse(Y):
            raise TypeError("scipy distance metrics do not"
                            " support sparse matrices.")

        dtype = bool if metric in PAIRWISE_BOOLEAN_FUNCTIONS else None

        if (dtype == bool and
                (X.dtype != bool or (Y is not None and Y.dtype != bool))):
            msg = "Data was converted to boolean for metric %s" % metric
            warnings.warn(msg, DataConversionWarning)

        X, Y = check_pairwise_arrays(X, Y, dtype=dtype)

        # precompute data-derived metric params
        params = _precompute_metric_params(X, Y, metric=metric, **kwds)
        kwds.update(**params)

        if effective_n_jobs(n_jobs) == 1 and X is Y:
            return distance.squareform(distance.pdist(X, metric=metric,
                                                      **kwds))
        func = partial(distance.cdist, metric=metric, **kwds)

    return _parallel_pairwise(X, Y, func, n_jobs, **kwds)


# These distances require boolean arrays, when using scipy.spatial.distance
PAIRWISE_BOOLEAN_FUNCTIONS = [
    'dice',
    'jaccard',
    'kulsinski',
    'matching',
    'rogerstanimoto',
    'russellrao',
    'sokalmichener',
    'sokalsneath',
    'yule',
]

# Helper functions - distance
PAIRWISE_KERNEL_FUNCTIONS = {
    # If updating this dictionary, update the doc in both distance_metrics()
    # and also in pairwise_distances()!
    'additive_chi2': additive_chi2_kernel,
    'chi2': chi2_kernel,
    'linear': linear_kernel,
    'polynomial': polynomial_kernel,
    'poly': polynomial_kernel,
    'rbf': rbf_kernel,
    'laplacian': laplacian_kernel,
    'sigmoid': sigmoid_kernel,
    'cosine': cosine_similarity, }


def kernel_metrics():
    """ Valid metrics for pairwise_kernels

    This function simply returns the valid pairwise distance metrics.
    It exists, however, to allow for a verbose description of the mapping for
    each of the valid strings.

    The valid distance metrics, and the function they map to, are:
      ===============   ========================================
      metric            Function
      ===============   ========================================
      'additive_chi2'   sklearn.pairwise.additive_chi2_kernel
      'chi2'            sklearn.pairwise.chi2_kernel
      'linear'          sklearn.pairwise.linear_kernel
      'poly'            sklearn.pairwise.polynomial_kernel
      'polynomial'      sklearn.pairwise.polynomial_kernel
      'rbf'             sklearn.pairwise.rbf_kernel
      'laplacian'       sklearn.pairwise.laplacian_kernel
      'sigmoid'         sklearn.pairwise.sigmoid_kernel
      'cosine'          sklearn.pairwise.cosine_similarity
      ===============   ========================================

    Read more in the :ref:`User Guide <metrics>`.
    """
    return PAIRWISE_KERNEL_FUNCTIONS


KERNEL_PARAMS = {
    "additive_chi2": (),
    "chi2": frozenset(["gamma"]),
    "cosine": (),
    "linear": (),
    "poly": frozenset(["gamma", "degree", "coef0"]),
    "polynomial": frozenset(["gamma", "degree", "coef0"]),
    "rbf": frozenset(["gamma"]),
    "laplacian": frozenset(["gamma"]),
    "sigmoid": frozenset(["gamma", "coef0"]),
}


def pairwise_kernels(X, Y=None, metric="linear", filter_params=False,
                     n_jobs=None, **kwds):
    """Compute the kernel between arrays X and optional array Y.

    This method takes either a vector array or a kernel matrix, and returns
    a kernel matrix. If the input is a vector array, the kernels are
    computed. If the input is a kernel matrix, it is returned instead.

    This method provides a safe way to take a kernel matrix as input, while
    preserving compatibility with many other algorithms that take a vector
    array.

    If Y is given (default is None), then the returned matrix is the pairwise
    kernel between the arrays from both X and Y.

    Valid values for metric are::
        ['rbf', 'sigmoid', 'polynomial', 'poly', 'linear', 'cosine']

    Read more in the :ref:`User Guide <metrics>`.

    Parameters
    ----------
    X : array [n_samples_a, n_samples_a] if metric == "precomputed", or, \
             [n_samples_a, n_features] otherwise
        Array of pairwise kernels between samples, or a feature array.

    Y : array [n_samples_b, n_features]
        A second feature array only if X has shape [n_samples_a, n_features].

    metric : string, or callable
        The metric to use when calculating kernel between instances in a
        feature array. If metric is a string, it must be one of the metrics
        in pairwise.PAIRWISE_KERNEL_FUNCTIONS.
        If metric is "precomputed", X is assumed to be a kernel matrix.
        Alternatively, if metric is a callable function, it is called on each
        pair of instances (rows) and the resulting value recorded. The callable
        should take two arrays from X as input and return a value indicating
        the distance between them.

    filter_params : boolean
        Whether to filter invalid parameters or not.

    n_jobs : int or None, optional (default=None)
        The number of jobs to use for the computation. This works by breaking
        down the pairwise matrix into n_jobs even slices and computing them in
        parallel.

        ``None`` means 1 unless in a :obj:`joblib.parallel_backend` context.
        ``-1`` means using all processors. See :term:`Glossary <n_jobs>`
        for more details.

    **kwds : optional keyword parameters
        Any further parameters are passed directly to the kernel function.

    Returns
    -------
    K : array [n_samples_a, n_samples_a] or [n_samples_a, n_samples_b]
        A kernel matrix K such that K_{i, j} is the kernel between the
        ith and jth vectors of the given matrix X, if Y is None.
        If Y is not None, then K_{i, j} is the kernel between the ith array
        from X and the jth array from Y.

    Notes
    -----
    If metric is 'precomputed', Y is ignored and X is returned.

    """
    # import GPKernel locally to prevent circular imports
    from ..gaussian_process.kernels import Kernel as GPKernel

    if metric == "precomputed":
        X, _ = check_pairwise_arrays(X, Y, precomputed=True)
        return X
    elif isinstance(metric, GPKernel):
        func = metric.__call__
    elif metric in PAIRWISE_KERNEL_FUNCTIONS:
        if filter_params:
            kwds = {k: kwds[k] for k in kwds
                    if k in KERNEL_PARAMS[metric]}
        func = PAIRWISE_KERNEL_FUNCTIONS[metric]
    elif callable(metric):
        func = partial(_pairwise_callable, metric=metric, **kwds)
    else:
        raise ValueError("Unknown kernel %r" % metric)

    return _parallel_pairwise(X, Y, func, n_jobs, **kwds)<|MERGE_RESOLUTION|>--- conflicted
+++ resolved
@@ -276,8 +276,6 @@
     return distances if squared else np.sqrt(distances, out=distances)
 
 
-<<<<<<< HEAD
-=======
 def _euclidean_distances_upcast(X, XX=None, Y=None, YY=None, batch_size=None):
     """Euclidean distances between X and Y
 
@@ -347,7 +345,6 @@
     return distances
 
 
->>>>>>> 778b1190
 def _argmin_min_reduce(dist, start):
     indices = dist.argmin(axis=1)
     values = dist[np.arange(dist.shape[0]), indices]

"""
The :mod:`sklearn.model_selection._split` module includes classes and
functions to split the data based on a preset strategy.
"""

# Author: Alexandre Gramfort <alexandre.gramfort@inria.fr>
#         Gael Varoquaux <gael.varoquaux@normalesup.org>
#         Olivier Grisel <olivier.grisel@ensta.org>
#         Raghav RV <rvraghav93@gmail.com>
#         Leandro Hermida <hermidal@cs.umd.edu>
#         Rodion Martynov <marrodion@gmail.com>
# License: BSD 3 clause

from collections.abc import Iterable
from collections import defaultdict
import warnings
from itertools import chain, combinations
from math import ceil, floor
import numbers
from abc import ABCMeta, abstractmethod
from inspect import signature

import numpy as np
from scipy.special import comb

from ..utils import indexable, check_random_state, _safe_indexing
from ..utils import _approximate_mode
from ..utils.validation import _num_samples, column_or_1d
from ..utils.validation import check_array
from ..utils.multiclass import type_of_target
<<<<<<< HEAD
from ..utils.metadata_routing import RequestType
from ..utils.metadata_routing import _MetadataRequester
from ..base import _pprint
=======
>>>>>>> ecef8cb7

__all__ = [
    "BaseCrossValidator",
    "KFold",
    "GroupKFold",
    "LeaveOneGroupOut",
    "LeaveOneOut",
    "LeavePGroupsOut",
    "LeavePOut",
    "RepeatedStratifiedKFold",
    "RepeatedKFold",
    "ShuffleSplit",
    "GroupShuffleSplit",
    "StratifiedKFold",
    "StratifiedGroupKFold",
    "StratifiedShuffleSplit",
    "PredefinedSplit",
    "train_test_split",
    "check_cv",
]


class GroupsComsumerMixin(_MetadataRequester):
    """A Mixin to ``groups`` by default.

    This Mixin makes the object to request ``groups`` by default as
    ``REQUESTED``.

    .. versionadded:: 1.2
    """

    __metadata_request__split = {"groups": RequestType.REQUESTED}


class BaseCrossValidator(_MetadataRequester, metaclass=ABCMeta):
    """Base class for all cross-validators

    Implementations must define `_iter_test_masks` or `_iter_test_indices`.
    """

    # This indicates that by default CV splitters don't have a "groups" kwarg,
    # unless indicated by inheriting from ``GroupsComsumerMixin``.
    # This also prevents ``set_split_request`` to be generated for splitters
    # which don't support ``groups``.
    __metadata_request__split = {"groups": RequestType.UNUSED}

    def split(self, X, y=None, groups=None):
        """Generate indices to split data into training and test set.

        Parameters
        ----------
        X : array-like of shape (n_samples, n_features)
            Training data, where `n_samples` is the number of samples
            and `n_features` is the number of features.

        y : array-like of shape (n_samples,)
            The target variable for supervised learning problems.

        groups : array-like of shape (n_samples,), default=None
            Group labels for the samples used while splitting the dataset into
            train/test set.

        Yields
        ------
        train : ndarray
            The training set indices for that split.

        test : ndarray
            The testing set indices for that split.
        """
        X, y, groups = indexable(X, y, groups)
        indices = np.arange(_num_samples(X))
        for test_index in self._iter_test_masks(X, y, groups):
            train_index = indices[np.logical_not(test_index)]
            test_index = indices[test_index]
            yield train_index, test_index

    # Since subclasses must implement either _iter_test_masks or
    # _iter_test_indices, neither can be abstract.
    def _iter_test_masks(self, X=None, y=None, groups=None):
        """Generates boolean masks corresponding to test sets.

        By default, delegates to _iter_test_indices(X, y, groups)
        """
        for test_index in self._iter_test_indices(X, y, groups):
            test_mask = np.zeros(_num_samples(X), dtype=bool)
            test_mask[test_index] = True
            yield test_mask

    def _iter_test_indices(self, X=None, y=None, groups=None):
        """Generates integer indices corresponding to test sets."""
        raise NotImplementedError

    @abstractmethod
    def get_n_splits(self, X=None, y=None, groups=None):
        """Returns the number of splitting iterations in the cross-validator"""

    def __repr__(self):
        return _build_repr(self)


class LeaveOneOut(BaseCrossValidator):
    """Leave-One-Out cross-validator

    Provides train/test indices to split data in train/test sets. Each
    sample is used once as a test set (singleton) while the remaining
    samples form the training set.

    Note: ``LeaveOneOut()`` is equivalent to ``KFold(n_splits=n)`` and
    ``LeavePOut(p=1)`` where ``n`` is the number of samples.

    Due to the high number of test sets (which is the same as the
    number of samples) this cross-validation method can be very costly.
    For large datasets one should favor :class:`KFold`, :class:`ShuffleSplit`
    or :class:`StratifiedKFold`.

    Read more in the :ref:`User Guide <leave_one_out>`.

    Examples
    --------
    >>> import numpy as np
    >>> from sklearn.model_selection import LeaveOneOut
    >>> X = np.array([[1, 2], [3, 4]])
    >>> y = np.array([1, 2])
    >>> loo = LeaveOneOut()
    >>> loo.get_n_splits(X)
    2
    >>> print(loo)
    LeaveOneOut()
    >>> for train_index, test_index in loo.split(X):
    ...     print("TRAIN:", train_index, "TEST:", test_index)
    ...     X_train, X_test = X[train_index], X[test_index]
    ...     y_train, y_test = y[train_index], y[test_index]
    ...     print(X_train, X_test, y_train, y_test)
    TRAIN: [1] TEST: [0]
    [[3 4]] [[1 2]] [2] [1]
    TRAIN: [0] TEST: [1]
    [[1 2]] [[3 4]] [1] [2]

    See Also
    --------
    LeaveOneGroupOut : For splitting the data according to explicit,
        domain-specific stratification of the dataset.
    GroupKFold : K-fold iterator variant with non-overlapping groups.
    """

    def _iter_test_indices(self, X, y=None, groups=None):
        n_samples = _num_samples(X)
        if n_samples <= 1:
            raise ValueError(
                "Cannot perform LeaveOneOut with n_samples={}.".format(n_samples)
            )
        return range(n_samples)

    def get_n_splits(self, X, y=None, groups=None):
        """Returns the number of splitting iterations in the cross-validator

        Parameters
        ----------
        X : array-like of shape (n_samples, n_features)
            Training data, where `n_samples` is the number of samples
            and `n_features` is the number of features.

        y : object
            Always ignored, exists for compatibility.

        groups : object
            Always ignored, exists for compatibility.

        Returns
        -------
        n_splits : int
            Returns the number of splitting iterations in the cross-validator.
        """
        if X is None:
            raise ValueError("The 'X' parameter should not be None.")
        return _num_samples(X)


class LeavePOut(BaseCrossValidator):
    """Leave-P-Out cross-validator

    Provides train/test indices to split data in train/test sets. This results
    in testing on all distinct samples of size p, while the remaining n - p
    samples form the training set in each iteration.

    Note: ``LeavePOut(p)`` is NOT equivalent to
    ``KFold(n_splits=n_samples // p)`` which creates non-overlapping test sets.

    Due to the high number of iterations which grows combinatorically with the
    number of samples this cross-validation method can be very costly. For
    large datasets one should favor :class:`KFold`, :class:`StratifiedKFold`
    or :class:`ShuffleSplit`.

    Read more in the :ref:`User Guide <leave_p_out>`.

    Parameters
    ----------
    p : int
        Size of the test sets. Must be strictly less than the number of
        samples.

    Examples
    --------
    >>> import numpy as np
    >>> from sklearn.model_selection import LeavePOut
    >>> X = np.array([[1, 2], [3, 4], [5, 6], [7, 8]])
    >>> y = np.array([1, 2, 3, 4])
    >>> lpo = LeavePOut(2)
    >>> lpo.get_n_splits(X)
    6
    >>> print(lpo)
    LeavePOut(p=2)
    >>> for train_index, test_index in lpo.split(X):
    ...     print("TRAIN:", train_index, "TEST:", test_index)
    ...     X_train, X_test = X[train_index], X[test_index]
    ...     y_train, y_test = y[train_index], y[test_index]
    TRAIN: [2 3] TEST: [0 1]
    TRAIN: [1 3] TEST: [0 2]
    TRAIN: [1 2] TEST: [0 3]
    TRAIN: [0 3] TEST: [1 2]
    TRAIN: [0 2] TEST: [1 3]
    TRAIN: [0 1] TEST: [2 3]
    """

    def __init__(self, p):
        self.p = p

    def _iter_test_indices(self, X, y=None, groups=None):
        n_samples = _num_samples(X)
        if n_samples <= self.p:
            raise ValueError(
                "p={} must be strictly less than the number of samples={}".format(
                    self.p, n_samples
                )
            )
        for combination in combinations(range(n_samples), self.p):
            yield np.array(combination)

    def get_n_splits(self, X, y=None, groups=None):
        """Returns the number of splitting iterations in the cross-validator

        Parameters
        ----------
        X : array-like of shape (n_samples, n_features)
            Training data, where `n_samples` is the number of samples
            and `n_features` is the number of features.

        y : object
            Always ignored, exists for compatibility.

        groups : object
            Always ignored, exists for compatibility.
        """
        if X is None:
            raise ValueError("The 'X' parameter should not be None.")
        return int(comb(_num_samples(X), self.p, exact=True))


class _BaseKFold(BaseCrossValidator, metaclass=ABCMeta):
    """Base class for KFold, GroupKFold, and StratifiedKFold"""

    @abstractmethod
    def __init__(self, n_splits, *, shuffle, random_state):
        if not isinstance(n_splits, numbers.Integral):
            raise ValueError(
                "The number of folds must be of Integral type. "
                "%s of type %s was passed." % (n_splits, type(n_splits))
            )
        n_splits = int(n_splits)

        if n_splits <= 1:
            raise ValueError(
                "k-fold cross-validation requires at least one"
                " train/test split by setting n_splits=2 or more,"
                " got n_splits={0}.".format(n_splits)
            )

        if not isinstance(shuffle, bool):
            raise TypeError("shuffle must be True or False; got {0}".format(shuffle))

        if not shuffle and random_state is not None:  # None is the default
            raise ValueError(
                "Setting a random_state has no effect since shuffle is "
                "False. You should leave "
                "random_state to its default (None), or set shuffle=True.",
            )

        self.n_splits = n_splits
        self.shuffle = shuffle
        self.random_state = random_state

    def split(self, X, y=None, groups=None):
        """Generate indices to split data into training and test set.

        Parameters
        ----------
        X : array-like of shape (n_samples, n_features)
            Training data, where `n_samples` is the number of samples
            and `n_features` is the number of features.

        y : array-like of shape (n_samples,), default=None
            The target variable for supervised learning problems.

        groups : array-like of shape (n_samples,), default=None
            Group labels for the samples used while splitting the dataset into
            train/test set.

        Yields
        ------
        train : ndarray
            The training set indices for that split.

        test : ndarray
            The testing set indices for that split.
        """
        X, y, groups = indexable(X, y, groups)
        n_samples = _num_samples(X)
        if self.n_splits > n_samples:
            raise ValueError(
                (
                    "Cannot have number of splits n_splits={0} greater"
                    " than the number of samples: n_samples={1}."
                ).format(self.n_splits, n_samples)
            )

        for train, test in super().split(X, y, groups):
            yield train, test

    def get_n_splits(self, X=None, y=None, groups=None):
        """Returns the number of splitting iterations in the cross-validator

        Parameters
        ----------
        X : object
            Always ignored, exists for compatibility.

        y : object
            Always ignored, exists for compatibility.

        groups : object
            Always ignored, exists for compatibility.

        Returns
        -------
        n_splits : int
            Returns the number of splitting iterations in the cross-validator.
        """
        return self.n_splits


class KFold(_BaseKFold):
    """K-Folds cross-validator

    Provides train/test indices to split data in train/test sets. Split
    dataset into k consecutive folds (without shuffling by default).

    Each fold is then used once as a validation while the k - 1 remaining
    folds form the training set.

    Read more in the :ref:`User Guide <k_fold>`.

    Parameters
    ----------
    n_splits : int, default=5
        Number of folds. Must be at least 2.

        .. versionchanged:: 0.22
            ``n_splits`` default value changed from 3 to 5.

    shuffle : bool, default=False
        Whether to shuffle the data before splitting into batches.
        Note that the samples within each split will not be shuffled.

    random_state : int, RandomState instance or None, default=None
        When `shuffle` is True, `random_state` affects the ordering of the
        indices, which controls the randomness of each fold. Otherwise, this
        parameter has no effect.
        Pass an int for reproducible output across multiple function calls.
        See :term:`Glossary <random_state>`.

    Examples
    --------
    >>> import numpy as np
    >>> from sklearn.model_selection import KFold
    >>> X = np.array([[1, 2], [3, 4], [1, 2], [3, 4]])
    >>> y = np.array([1, 2, 3, 4])
    >>> kf = KFold(n_splits=2)
    >>> kf.get_n_splits(X)
    2
    >>> print(kf)
    KFold(n_splits=2, random_state=None, shuffle=False)
    >>> for train_index, test_index in kf.split(X):
    ...     print("TRAIN:", train_index, "TEST:", test_index)
    ...     X_train, X_test = X[train_index], X[test_index]
    ...     y_train, y_test = y[train_index], y[test_index]
    TRAIN: [2 3] TEST: [0 1]
    TRAIN: [0 1] TEST: [2 3]

    Notes
    -----
    The first ``n_samples % n_splits`` folds have size
    ``n_samples // n_splits + 1``, other folds have size
    ``n_samples // n_splits``, where ``n_samples`` is the number of samples.

    Randomized CV splitters may return different results for each call of
    split. You can make the results identical by setting `random_state`
    to an integer.

    See Also
    --------
    StratifiedKFold : Takes group information into account to avoid building
        folds with imbalanced class distributions (for binary or multiclass
        classification tasks).

    GroupKFold : K-fold iterator variant with non-overlapping groups.

    RepeatedKFold : Repeats K-Fold n times.
    """

    def __init__(self, n_splits=5, *, shuffle=False, random_state=None):
        super().__init__(n_splits=n_splits, shuffle=shuffle, random_state=random_state)

    def _iter_test_indices(self, X, y=None, groups=None):
        n_samples = _num_samples(X)
        indices = np.arange(n_samples)
        if self.shuffle:
            check_random_state(self.random_state).shuffle(indices)

        n_splits = self.n_splits
        fold_sizes = np.full(n_splits, n_samples // n_splits, dtype=int)
        fold_sizes[: n_samples % n_splits] += 1
        current = 0
        for fold_size in fold_sizes:
            start, stop = current, current + fold_size
            yield indices[start:stop]
            current = stop


class GroupKFold(GroupsComsumerMixin, _BaseKFold):
    """K-fold iterator variant with non-overlapping groups.

    The same group will not appear in two different folds (the number of
    distinct groups has to be at least equal to the number of folds).

    The folds are approximately balanced in the sense that the number of
    distinct groups is approximately the same in each fold.

    Read more in the :ref:`User Guide <group_k_fold>`.

    Parameters
    ----------
    n_splits : int, default=5
        Number of folds. Must be at least 2.

        .. versionchanged:: 0.22
            ``n_splits`` default value changed from 3 to 5.

    Notes
    -----
    Groups appear in an arbitrary order throughout the folds.

    Examples
    --------
    >>> import numpy as np
    >>> from sklearn.model_selection import GroupKFold
    >>> X = np.array([[1, 2], [3, 4], [5, 6], [7, 8]])
    >>> y = np.array([1, 2, 3, 4])
    >>> groups = np.array([0, 0, 2, 2])
    >>> group_kfold = GroupKFold(n_splits=2)
    >>> group_kfold.get_n_splits(X, y, groups)
    2
    >>> print(group_kfold)
    GroupKFold(n_splits=2)
    >>> for train_index, test_index in group_kfold.split(X, y, groups):
    ...     print("TRAIN:", train_index, "TEST:", test_index)
    ...     X_train, X_test = X[train_index], X[test_index]
    ...     y_train, y_test = y[train_index], y[test_index]
    ...     print(X_train, X_test, y_train, y_test)
    ...
    TRAIN: [0 1] TEST: [2 3]
    [[1 2]
     [3 4]] [[5 6]
     [7 8]] [1 2] [3 4]
    TRAIN: [2 3] TEST: [0 1]
    [[5 6]
     [7 8]] [[1 2]
     [3 4]] [3 4] [1 2]

    See Also
    --------
    LeaveOneGroupOut : For splitting the data according to explicit
        domain-specific stratification of the dataset.
    """

    def __init__(self, n_splits=5):
        super().__init__(n_splits, shuffle=False, random_state=None)

    def _iter_test_indices(self, X, y, groups):
        if groups is None:
            raise ValueError("The 'groups' parameter should not be None.")
        groups = check_array(groups, input_name="groups", ensure_2d=False, dtype=None)

        unique_groups, groups = np.unique(groups, return_inverse=True)
        n_groups = len(unique_groups)

        if self.n_splits > n_groups:
            raise ValueError(
                "Cannot have number of splits n_splits=%d greater"
                " than the number of groups: %d." % (self.n_splits, n_groups)
            )

        # Weight groups by their number of occurrences
        n_samples_per_group = np.bincount(groups)

        # Distribute the most frequent groups first
        indices = np.argsort(n_samples_per_group)[::-1]
        n_samples_per_group = n_samples_per_group[indices]

        # Total weight of each fold
        n_samples_per_fold = np.zeros(self.n_splits)

        # Mapping from group index to fold index
        group_to_fold = np.zeros(len(unique_groups))

        # Distribute samples by adding the largest weight to the lightest fold
        for group_index, weight in enumerate(n_samples_per_group):
            lightest_fold = np.argmin(n_samples_per_fold)
            n_samples_per_fold[lightest_fold] += weight
            group_to_fold[indices[group_index]] = lightest_fold

        indices = group_to_fold[groups]

        for f in range(self.n_splits):
            yield np.where(indices == f)[0]

    def split(self, X, y=None, groups=None):
        """Generate indices to split data into training and test set.

        Parameters
        ----------
        X : array-like of shape (n_samples, n_features)
            Training data, where `n_samples` is the number of samples
            and `n_features` is the number of features.

        y : array-like of shape (n_samples,), default=None
            The target variable for supervised learning problems.

        groups : array-like of shape (n_samples,)
            Group labels for the samples used while splitting the dataset into
            train/test set.

        Yields
        ------
        train : ndarray
            The training set indices for that split.

        test : ndarray
            The testing set indices for that split.
        """
        return super().split(X, y, groups)


class StratifiedKFold(_BaseKFold):
    """Stratified K-Folds cross-validator.

    Provides train/test indices to split data in train/test sets.

    This cross-validation object is a variation of KFold that returns
    stratified folds. The folds are made by preserving the percentage of
    samples for each class.

    Read more in the :ref:`User Guide <stratified_k_fold>`.

    Parameters
    ----------
    n_splits : int, default=5
        Number of folds. Must be at least 2.

        .. versionchanged:: 0.22
            ``n_splits`` default value changed from 3 to 5.

    shuffle : bool, default=False
        Whether to shuffle each class's samples before splitting into batches.
        Note that the samples within each split will not be shuffled.

    random_state : int, RandomState instance or None, default=None
        When `shuffle` is True, `random_state` affects the ordering of the
        indices, which controls the randomness of each fold for each class.
        Otherwise, leave `random_state` as `None`.
        Pass an int for reproducible output across multiple function calls.
        See :term:`Glossary <random_state>`.

    Examples
    --------
    >>> import numpy as np
    >>> from sklearn.model_selection import StratifiedKFold
    >>> X = np.array([[1, 2], [3, 4], [1, 2], [3, 4]])
    >>> y = np.array([0, 0, 1, 1])
    >>> skf = StratifiedKFold(n_splits=2)
    >>> skf.get_n_splits(X, y)
    2
    >>> print(skf)
    StratifiedKFold(n_splits=2, random_state=None, shuffle=False)
    >>> for train_index, test_index in skf.split(X, y):
    ...     print("TRAIN:", train_index, "TEST:", test_index)
    ...     X_train, X_test = X[train_index], X[test_index]
    ...     y_train, y_test = y[train_index], y[test_index]
    TRAIN: [1 3] TEST: [0 2]
    TRAIN: [0 2] TEST: [1 3]

    Notes
    -----
    The implementation is designed to:

    * Generate test sets such that all contain the same distribution of
      classes, or as close as possible.
    * Be invariant to class label: relabelling ``y = ["Happy", "Sad"]`` to
      ``y = [1, 0]`` should not change the indices generated.
    * Preserve order dependencies in the dataset ordering, when
      ``shuffle=False``: all samples from class k in some test set were
      contiguous in y, or separated in y by samples from classes other than k.
    * Generate test sets where the smallest and largest differ by at most one
      sample.

    .. versionchanged:: 0.22
        The previous implementation did not follow the last constraint.

    See Also
    --------
    RepeatedStratifiedKFold : Repeats Stratified K-Fold n times.
    """

    def __init__(self, n_splits=5, *, shuffle=False, random_state=None):
        super().__init__(n_splits=n_splits, shuffle=shuffle, random_state=random_state)

    def _make_test_folds(self, X, y=None):
        rng = check_random_state(self.random_state)
        y = np.asarray(y)
        type_of_target_y = type_of_target(y)
        allowed_target_types = ("binary", "multiclass")
        if type_of_target_y not in allowed_target_types:
            raise ValueError(
                "Supported target types are: {}. Got {!r} instead.".format(
                    allowed_target_types, type_of_target_y
                )
            )

        y = column_or_1d(y)

        _, y_idx, y_inv = np.unique(y, return_index=True, return_inverse=True)
        # y_inv encodes y according to lexicographic order. We invert y_idx to
        # map the classes so that they are encoded by order of appearance:
        # 0 represents the first label appearing in y, 1 the second, etc.
        _, class_perm = np.unique(y_idx, return_inverse=True)
        y_encoded = class_perm[y_inv]

        n_classes = len(y_idx)
        y_counts = np.bincount(y_encoded)
        min_groups = np.min(y_counts)
        if np.all(self.n_splits > y_counts):
            raise ValueError(
                "n_splits=%d cannot be greater than the"
                " number of members in each class." % (self.n_splits)
            )
        if self.n_splits > min_groups:
            warnings.warn(
                "The least populated class in y has only %d"
                " members, which is less than n_splits=%d."
                % (min_groups, self.n_splits),
                UserWarning,
            )

        # Determine the optimal number of samples from each class in each fold,
        # using round robin over the sorted y. (This can be done direct from
        # counts, but that code is unreadable.)
        y_order = np.sort(y_encoded)
        allocation = np.asarray(
            [
                np.bincount(y_order[i :: self.n_splits], minlength=n_classes)
                for i in range(self.n_splits)
            ]
        )

        # To maintain the data order dependencies as best as possible within
        # the stratification constraint, we assign samples from each class in
        # blocks (and then mess that up when shuffle=True).
        test_folds = np.empty(len(y), dtype="i")
        for k in range(n_classes):
            # since the kth column of allocation stores the number of samples
            # of class k in each test set, this generates blocks of fold
            # indices corresponding to the allocation for class k.
            folds_for_class = np.arange(self.n_splits).repeat(allocation[:, k])
            if self.shuffle:
                rng.shuffle(folds_for_class)
            test_folds[y_encoded == k] = folds_for_class
        return test_folds

    def _iter_test_masks(self, X, y=None, groups=None):
        test_folds = self._make_test_folds(X, y)
        for i in range(self.n_splits):
            yield test_folds == i

    def split(self, X, y, groups=None):
        """Generate indices to split data into training and test set.

        Parameters
        ----------
        X : array-like of shape (n_samples, n_features)
            Training data, where `n_samples` is the number of samples
            and `n_features` is the number of features.

            Note that providing ``y`` is sufficient to generate the splits and
            hence ``np.zeros(n_samples)`` may be used as a placeholder for
            ``X`` instead of actual training data.

        y : array-like of shape (n_samples,)
            The target variable for supervised learning problems.
            Stratification is done based on the y labels.

        groups : object
            Always ignored, exists for compatibility.

        Yields
        ------
        train : ndarray
            The training set indices for that split.

        test : ndarray
            The testing set indices for that split.

        Notes
        -----
        Randomized CV splitters may return different results for each call of
        split. You can make the results identical by setting `random_state`
        to an integer.
        """
        y = check_array(y, input_name="y", ensure_2d=False, dtype=None)
        return super().split(X, y, groups)


class StratifiedGroupKFold(GroupsComsumerMixin, _BaseKFold):
    """Stratified K-Folds iterator variant with non-overlapping groups.

    This cross-validation object is a variation of StratifiedKFold attempts to
    return stratified folds with non-overlapping groups. The folds are made by
    preserving the percentage of samples for each class.

    The same group will not appear in two different folds (the number of
    distinct groups has to be at least equal to the number of folds).

    The difference between GroupKFold and StratifiedGroupKFold is that
    the former attempts to create balanced folds such that the number of
    distinct groups is approximately the same in each fold, whereas
    StratifiedGroupKFold attempts to create folds which preserve the
    percentage of samples for each class as much as possible given the
    constraint of non-overlapping groups between splits.

    Read more in the :ref:`User Guide <cross_validation>`.

    Parameters
    ----------
    n_splits : int, default=5
        Number of folds. Must be at least 2.

    shuffle : bool, default=False
        Whether to shuffle each class's samples before splitting into batches.
        Note that the samples within each split will not be shuffled.
        This implementation can only shuffle groups that have approximately the
        same y distribution, no global shuffle will be performed.

    random_state : int or RandomState instance, default=None
        When `shuffle` is True, `random_state` affects the ordering of the
        indices, which controls the randomness of each fold for each class.
        Otherwise, leave `random_state` as `None`.
        Pass an int for reproducible output across multiple function calls.
        See :term:`Glossary <random_state>`.

    Examples
    --------
    >>> import numpy as np
    >>> from sklearn.model_selection import StratifiedGroupKFold
    >>> X = np.ones((17, 2))
    >>> y = np.array([0, 0, 1, 1, 1, 1, 1, 1, 0, 0, 0, 0, 0, 0, 0, 0, 0])
    >>> groups = np.array([1, 1, 2, 2, 3, 3, 3, 4, 5, 5, 5, 5, 6, 6, 7, 8, 8])
    >>> cv = StratifiedGroupKFold(n_splits=3)
    >>> for train_idxs, test_idxs in cv.split(X, y, groups):
    ...     print("TRAIN:", groups[train_idxs])
    ...     print("      ", y[train_idxs])
    ...     print(" TEST:", groups[test_idxs])
    ...     print("      ", y[test_idxs])
    TRAIN: [1 1 2 2 4 5 5 5 5 8 8]
           [0 0 1 1 1 0 0 0 0 0 0]
     TEST: [3 3 3 6 6 7]
           [1 1 1 0 0 0]
    TRAIN: [3 3 3 4 5 5 5 5 6 6 7]
           [1 1 1 1 0 0 0 0 0 0 0]
     TEST: [1 1 2 2 8 8]
           [0 0 1 1 0 0]
    TRAIN: [1 1 2 2 3 3 3 6 6 7 8 8]
           [0 0 1 1 1 1 1 0 0 0 0 0]
     TEST: [4 5 5 5 5]
           [1 0 0 0 0]

    Notes
    -----
    The implementation is designed to:

    * Mimic the behavior of StratifiedKFold as much as possible for trivial
      groups (e.g. when each group contains only one sample).
    * Be invariant to class label: relabelling ``y = ["Happy", "Sad"]`` to
      ``y = [1, 0]`` should not change the indices generated.
    * Stratify based on samples as much as possible while keeping
      non-overlapping groups constraint. That means that in some cases when
      there is a small number of groups containing a large number of samples
      the stratification will not be possible and the behavior will be close
      to GroupKFold.

    See also
    --------
    StratifiedKFold: Takes class information into account to build folds which
        retain class distributions (for binary or multiclass classification
        tasks).

    GroupKFold: K-fold iterator variant with non-overlapping groups.
    """

    def __init__(self, n_splits=5, shuffle=False, random_state=None):
        super().__init__(n_splits=n_splits, shuffle=shuffle, random_state=random_state)

    def _iter_test_indices(self, X, y, groups):
        # Implementation is based on this kaggle kernel:
        # https://www.kaggle.com/jakubwasikowski/stratified-group-k-fold-cross-validation
        # and is a subject to Apache 2.0 License. You may obtain a copy of the
        # License at http://www.apache.org/licenses/LICENSE-2.0
        # Changelist:
        # - Refactored function to a class following scikit-learn KFold
        #   interface.
        # - Added heuristic for assigning group to the least populated fold in
        #   cases when all other criteria are equal
        # - Swtch from using python ``Counter`` to ``np.unique`` to get class
        #   distribution
        # - Added scikit-learn checks for input: checking that target is binary
        #   or multiclass, checking passed random state, checking that number
        #   of splits is less than number of members in each class, checking
        #   that least populated class has more members than there are splits.
        rng = check_random_state(self.random_state)
        y = np.asarray(y)
        type_of_target_y = type_of_target(y)
        allowed_target_types = ("binary", "multiclass")
        if type_of_target_y not in allowed_target_types:
            raise ValueError(
                "Supported target types are: {}. Got {!r} instead.".format(
                    allowed_target_types, type_of_target_y
                )
            )

        y = column_or_1d(y)
        _, y_inv, y_cnt = np.unique(y, return_inverse=True, return_counts=True)
        if np.all(self.n_splits > y_cnt):
            raise ValueError(
                "n_splits=%d cannot be greater than the"
                " number of members in each class." % (self.n_splits)
            )
        n_smallest_class = np.min(y_cnt)
        if self.n_splits > n_smallest_class:
            warnings.warn(
                "The least populated class in y has only %d"
                " members, which is less than n_splits=%d."
                % (n_smallest_class, self.n_splits),
                UserWarning,
            )
        n_classes = len(y_cnt)

        _, groups_inv, groups_cnt = np.unique(
            groups, return_inverse=True, return_counts=True
        )
        y_counts_per_group = np.zeros((len(groups_cnt), n_classes))
        for class_idx, group_idx in zip(y_inv, groups_inv):
            y_counts_per_group[group_idx, class_idx] += 1

        y_counts_per_fold = np.zeros((self.n_splits, n_classes))
        groups_per_fold = defaultdict(set)

        if self.shuffle:
            rng.shuffle(y_counts_per_group)

        # Stable sort to keep shuffled order for groups with the same
        # class distribution variance
        sorted_groups_idx = np.argsort(
            -np.std(y_counts_per_group, axis=1), kind="mergesort"
        )

        for group_idx in sorted_groups_idx:
            group_y_counts = y_counts_per_group[group_idx]
            best_fold = self._find_best_fold(
                y_counts_per_fold=y_counts_per_fold,
                y_cnt=y_cnt,
                group_y_counts=group_y_counts,
            )
            y_counts_per_fold[best_fold] += group_y_counts
            groups_per_fold[best_fold].add(group_idx)

        for i in range(self.n_splits):
            test_indices = [
                idx
                for idx, group_idx in enumerate(groups_inv)
                if group_idx in groups_per_fold[i]
            ]
            yield test_indices

    def _find_best_fold(self, y_counts_per_fold, y_cnt, group_y_counts):
        best_fold = None
        min_eval = np.inf
        min_samples_in_fold = np.inf
        for i in range(self.n_splits):
            y_counts_per_fold[i] += group_y_counts
            # Summarise the distribution over classes in each proposed fold
            std_per_class = np.std(y_counts_per_fold / y_cnt.reshape(1, -1), axis=0)
            y_counts_per_fold[i] -= group_y_counts
            fold_eval = np.mean(std_per_class)
            samples_in_fold = np.sum(y_counts_per_fold[i])
            is_current_fold_better = (
                fold_eval < min_eval
                or np.isclose(fold_eval, min_eval)
                and samples_in_fold < min_samples_in_fold
            )
            if is_current_fold_better:
                min_eval = fold_eval
                min_samples_in_fold = samples_in_fold
                best_fold = i
        return best_fold


class TimeSeriesSplit(_BaseKFold):
    """Time Series cross-validator

    Provides train/test indices to split time series data samples
    that are observed at fixed time intervals, in train/test sets.
    In each split, test indices must be higher than before, and thus shuffling
    in cross validator is inappropriate.

    This cross-validation object is a variation of :class:`KFold`.
    In the kth split, it returns first k folds as train set and the
    (k+1)th fold as test set.

    Note that unlike standard cross-validation methods, successive
    training sets are supersets of those that come before them.

    Read more in the :ref:`User Guide <time_series_split>`.

    .. versionadded:: 0.18

    Parameters
    ----------
    n_splits : int, default=5
        Number of splits. Must be at least 2.

        .. versionchanged:: 0.22
            ``n_splits`` default value changed from 3 to 5.

    max_train_size : int, default=None
        Maximum size for a single training set.

    test_size : int, default=None
        Used to limit the size of the test set. Defaults to
        ``n_samples // (n_splits + 1)``, which is the maximum allowed value
        with ``gap=0``.

        .. versionadded:: 0.24

    gap : int, default=0
        Number of samples to exclude from the end of each train set before
        the test set.

        .. versionadded:: 0.24

    Examples
    --------
    >>> import numpy as np
    >>> from sklearn.model_selection import TimeSeriesSplit
    >>> X = np.array([[1, 2], [3, 4], [1, 2], [3, 4], [1, 2], [3, 4]])
    >>> y = np.array([1, 2, 3, 4, 5, 6])
    >>> tscv = TimeSeriesSplit()
    >>> print(tscv)
    TimeSeriesSplit(gap=0, max_train_size=None, n_splits=5, test_size=None)
    >>> for train_index, test_index in tscv.split(X):
    ...     print("TRAIN:", train_index, "TEST:", test_index)
    ...     X_train, X_test = X[train_index], X[test_index]
    ...     y_train, y_test = y[train_index], y[test_index]
    TRAIN: [0] TEST: [1]
    TRAIN: [0 1] TEST: [2]
    TRAIN: [0 1 2] TEST: [3]
    TRAIN: [0 1 2 3] TEST: [4]
    TRAIN: [0 1 2 3 4] TEST: [5]
    >>> # Fix test_size to 2 with 12 samples
    >>> X = np.random.randn(12, 2)
    >>> y = np.random.randint(0, 2, 12)
    >>> tscv = TimeSeriesSplit(n_splits=3, test_size=2)
    >>> for train_index, test_index in tscv.split(X):
    ...    print("TRAIN:", train_index, "TEST:", test_index)
    ...    X_train, X_test = X[train_index], X[test_index]
    ...    y_train, y_test = y[train_index], y[test_index]
    TRAIN: [0 1 2 3 4 5] TEST: [6 7]
    TRAIN: [0 1 2 3 4 5 6 7] TEST: [8 9]
    TRAIN: [0 1 2 3 4 5 6 7 8 9] TEST: [10 11]
    >>> # Add in a 2 period gap
    >>> tscv = TimeSeriesSplit(n_splits=3, test_size=2, gap=2)
    >>> for train_index, test_index in tscv.split(X):
    ...    print("TRAIN:", train_index, "TEST:", test_index)
    ...    X_train, X_test = X[train_index], X[test_index]
    ...    y_train, y_test = y[train_index], y[test_index]
    TRAIN: [0 1 2 3] TEST: [6 7]
    TRAIN: [0 1 2 3 4 5] TEST: [8 9]
    TRAIN: [0 1 2 3 4 5 6 7] TEST: [10 11]

    Notes
    -----
    The training set has size ``i * n_samples // (n_splits + 1)
    + n_samples % (n_splits + 1)`` in the ``i`` th split,
    with a test set of size ``n_samples//(n_splits + 1)`` by default,
    where ``n_samples`` is the number of samples.
    """

    def __init__(self, n_splits=5, *, max_train_size=None, test_size=None, gap=0):
        super().__init__(n_splits, shuffle=False, random_state=None)
        self.max_train_size = max_train_size
        self.test_size = test_size
        self.gap = gap

    def split(self, X, y=None, groups=None):
        """Generate indices to split data into training and test set.

        Parameters
        ----------
        X : array-like of shape (n_samples, n_features)
            Training data, where `n_samples` is the number of samples
            and `n_features` is the number of features.

        y : array-like of shape (n_samples,)
            Always ignored, exists for compatibility.

        groups : array-like of shape (n_samples,)
            Always ignored, exists for compatibility.

        Yields
        ------
        train : ndarray
            The training set indices for that split.

        test : ndarray
            The testing set indices for that split.
        """
        X, y, groups = indexable(X, y, groups)
        n_samples = _num_samples(X)
        n_splits = self.n_splits
        n_folds = n_splits + 1
        gap = self.gap
        test_size = (
            self.test_size if self.test_size is not None else n_samples // n_folds
        )

        # Make sure we have enough samples for the given split parameters
        if n_folds > n_samples:
            raise ValueError(
                f"Cannot have number of folds={n_folds} greater"
                f" than the number of samples={n_samples}."
            )
        if n_samples - gap - (test_size * n_splits) <= 0:
            raise ValueError(
                f"Too many splits={n_splits} for number of samples"
                f"={n_samples} with test_size={test_size} and gap={gap}."
            )

        indices = np.arange(n_samples)
        test_starts = range(n_samples - n_splits * test_size, n_samples, test_size)

        for test_start in test_starts:
            train_end = test_start - gap
            if self.max_train_size and self.max_train_size < train_end:
                yield (
                    indices[train_end - self.max_train_size : train_end],
                    indices[test_start : test_start + test_size],
                )
            else:
                yield (
                    indices[:train_end],
                    indices[test_start : test_start + test_size],
                )


class LeaveOneGroupOut(GroupsComsumerMixin, BaseCrossValidator):
    """Leave One Group Out cross-validator

    Provides train/test indices to split data according to a third-party
    provided group. This group information can be used to encode arbitrary
    domain specific stratifications of the samples as integers.

    For instance the groups could be the year of collection of the samples
    and thus allow for cross-validation against time-based splits.

    Read more in the :ref:`User Guide <leave_one_group_out>`.

    Notes
    -----
    Splits are ordered according to the index of the group left out. The first
    split has training set consting of the group whose index in `groups` is
    lowest, and so on.

    Examples
    --------
    >>> import numpy as np
    >>> from sklearn.model_selection import LeaveOneGroupOut
    >>> X = np.array([[1, 2], [3, 4], [5, 6], [7, 8]])
    >>> y = np.array([1, 2, 1, 2])
    >>> groups = np.array([1, 1, 2, 2])
    >>> logo = LeaveOneGroupOut()
    >>> logo.get_n_splits(X, y, groups)
    2
    >>> logo.get_n_splits(groups=groups)  # 'groups' is always required
    2
    >>> print(logo)
    LeaveOneGroupOut()
    >>> for train_index, test_index in logo.split(X, y, groups):
    ...     print("TRAIN:", train_index, "TEST:", test_index)
    ...     X_train, X_test = X[train_index], X[test_index]
    ...     y_train, y_test = y[train_index], y[test_index]
    ...     print(X_train, X_test, y_train, y_test)
    TRAIN: [2 3] TEST: [0 1]
    [[5 6]
     [7 8]] [[1 2]
     [3 4]] [1 2] [1 2]
    TRAIN: [0 1] TEST: [2 3]
    [[1 2]
     [3 4]] [[5 6]
     [7 8]] [1 2] [1 2]
    """

    def _iter_test_masks(self, X, y, groups):
        if groups is None:
            raise ValueError("The 'groups' parameter should not be None.")
        # We make a copy of groups to avoid side-effects during iteration
        groups = check_array(
            groups, input_name="groups", copy=True, ensure_2d=False, dtype=None
        )
        unique_groups = np.unique(groups)
        if len(unique_groups) <= 1:
            raise ValueError(
                "The groups parameter contains fewer than 2 unique groups "
                "(%s). LeaveOneGroupOut expects at least 2." % unique_groups
            )
        for i in unique_groups:
            yield groups == i

    def get_n_splits(self, X=None, y=None, groups=None):
        """Returns the number of splitting iterations in the cross-validator

        Parameters
        ----------
        X : object
            Always ignored, exists for compatibility.

        y : object
            Always ignored, exists for compatibility.

        groups : array-like of shape (n_samples,)
            Group labels for the samples used while splitting the dataset into
            train/test set. This 'groups' parameter must always be specified to
            calculate the number of splits, though the other parameters can be
            omitted.

        Returns
        -------
        n_splits : int
            Returns the number of splitting iterations in the cross-validator.
        """
        if groups is None:
            raise ValueError("The 'groups' parameter should not be None.")
        groups = check_array(groups, input_name="groups", ensure_2d=False, dtype=None)
        return len(np.unique(groups))

    def split(self, X, y=None, groups=None):
        """Generate indices to split data into training and test set.

        Parameters
        ----------
        X : array-like of shape (n_samples, n_features)
            Training data, where `n_samples` is the number of samples
            and `n_features` is the number of features.

        y : array-like of shape (n_samples,), default=None
            The target variable for supervised learning problems.

        groups : array-like of shape (n_samples,)
            Group labels for the samples used while splitting the dataset into
            train/test set.

        Yields
        ------
        train : ndarray
            The training set indices for that split.

        test : ndarray
            The testing set indices for that split.
        """
        return super().split(X, y, groups)


class LeavePGroupsOut(GroupsComsumerMixin, BaseCrossValidator):
    """Leave P Group(s) Out cross-validator

    Provides train/test indices to split data according to a third-party
    provided group. This group information can be used to encode arbitrary
    domain specific stratifications of the samples as integers.

    For instance the groups could be the year of collection of the samples
    and thus allow for cross-validation against time-based splits.

    The difference between LeavePGroupsOut and LeaveOneGroupOut is that
    the former builds the test sets with all the samples assigned to
    ``p`` different values of the groups while the latter uses samples
    all assigned the same groups.

    Read more in the :ref:`User Guide <leave_p_groups_out>`.

    Parameters
    ----------
    n_groups : int
        Number of groups (``p``) to leave out in the test split.

    Examples
    --------
    >>> import numpy as np
    >>> from sklearn.model_selection import LeavePGroupsOut
    >>> X = np.array([[1, 2], [3, 4], [5, 6]])
    >>> y = np.array([1, 2, 1])
    >>> groups = np.array([1, 2, 3])
    >>> lpgo = LeavePGroupsOut(n_groups=2)
    >>> lpgo.get_n_splits(X, y, groups)
    3
    >>> lpgo.get_n_splits(groups=groups)  # 'groups' is always required
    3
    >>> print(lpgo)
    LeavePGroupsOut(n_groups=2)
    >>> for train_index, test_index in lpgo.split(X, y, groups):
    ...     print("TRAIN:", train_index, "TEST:", test_index)
    ...     X_train, X_test = X[train_index], X[test_index]
    ...     y_train, y_test = y[train_index], y[test_index]
    ...     print(X_train, X_test, y_train, y_test)
    TRAIN: [2] TEST: [0 1]
    [[5 6]] [[1 2]
     [3 4]] [1] [1 2]
    TRAIN: [1] TEST: [0 2]
    [[3 4]] [[1 2]
     [5 6]] [2] [1 1]
    TRAIN: [0] TEST: [1 2]
    [[1 2]] [[3 4]
     [5 6]] [1] [2 1]

    See Also
    --------
    GroupKFold : K-fold iterator variant with non-overlapping groups.
    """

    def __init__(self, n_groups):
        self.n_groups = n_groups

    def _iter_test_masks(self, X, y, groups):
        if groups is None:
            raise ValueError("The 'groups' parameter should not be None.")
        groups = check_array(
            groups, input_name="groups", copy=True, ensure_2d=False, dtype=None
        )
        unique_groups = np.unique(groups)
        if self.n_groups >= len(unique_groups):
            raise ValueError(
                "The groups parameter contains fewer than (or equal to) "
                "n_groups (%d) numbers of unique groups (%s). LeavePGroupsOut "
                "expects that at least n_groups + 1 (%d) unique groups be "
                "present" % (self.n_groups, unique_groups, self.n_groups + 1)
            )
        combi = combinations(range(len(unique_groups)), self.n_groups)
        for indices in combi:
            test_index = np.zeros(_num_samples(X), dtype=bool)
            for l in unique_groups[np.array(indices)]:
                test_index[groups == l] = True
            yield test_index

    def get_n_splits(self, X=None, y=None, groups=None):
        """Returns the number of splitting iterations in the cross-validator

        Parameters
        ----------
        X : object
            Always ignored, exists for compatibility.

        y : object
            Always ignored, exists for compatibility.

        groups : array-like of shape (n_samples,)
            Group labels for the samples used while splitting the dataset into
            train/test set. This 'groups' parameter must always be specified to
            calculate the number of splits, though the other parameters can be
            omitted.

        Returns
        -------
        n_splits : int
            Returns the number of splitting iterations in the cross-validator.
        """
        if groups is None:
            raise ValueError("The 'groups' parameter should not be None.")
        groups = check_array(groups, input_name="groups", ensure_2d=False, dtype=None)
        return int(comb(len(np.unique(groups)), self.n_groups, exact=True))

    def split(self, X, y=None, groups=None):
        """Generate indices to split data into training and test set.

        Parameters
        ----------
        X : array-like of shape (n_samples, n_features)
            Training data, where `n_samples` is the number of samples
            and `n_features` is the number of features.

        y : array-like of shape (n_samples,), default=None
            The target variable for supervised learning problems.

        groups : array-like of shape (n_samples,)
            Group labels for the samples used while splitting the dataset into
            train/test set.

        Yields
        ------
        train : ndarray
            The training set indices for that split.

        test : ndarray
            The testing set indices for that split.
        """
        return super().split(X, y, groups)


class _RepeatedSplits(_MetadataRequester, metaclass=ABCMeta):
    """Repeated splits for an arbitrary randomized CV splitter.

    Repeats splits for cross-validators n times with different randomization
    in each repetition.

    Parameters
    ----------
    cv : callable
        Cross-validator class.

    n_repeats : int, default=10
        Number of times cross-validator needs to be repeated.

    random_state : int, RandomState instance or None, default=None
        Passes `random_state` to the arbitrary repeating cross validator.
        Pass an int for reproducible output across multiple function calls.
        See :term:`Glossary <random_state>`.

    **cvargs : additional params
        Constructor parameters for cv. Must not contain random_state
        and shuffle.
    """

    # This indicates that by default CV splitters don't have a "groups" kwarg,
    # unless indicated by inheriting from ``GroupsComsumerMixin``.
    # This also prevents ``set_split_request`` to be generated for splitters
    # which don't support ``groups``.
    __metadata_request__split = {"groups": RequestType.UNUSED}

    def __init__(self, cv, *, n_repeats=10, random_state=None, **cvargs):
        if not isinstance(n_repeats, numbers.Integral):
            raise ValueError("Number of repetitions must be of Integral type.")

        if n_repeats <= 0:
            raise ValueError("Number of repetitions must be greater than 0.")

        if any(key in cvargs for key in ("random_state", "shuffle")):
            raise ValueError("cvargs must not contain random_state or shuffle.")

        self.cv = cv
        self.n_repeats = n_repeats
        self.random_state = random_state
        self.cvargs = cvargs

    def split(self, X, y=None, groups=None):
        """Generates indices to split data into training and test set.

        Parameters
        ----------
        X : array-like of shape (n_samples, n_features)
            Training data, where `n_samples` is the number of samples
            and `n_features` is the number of features.

        y : array-like of shape (n_samples,)
            The target variable for supervised learning problems.

        groups : array-like of shape (n_samples,), default=None
            Group labels for the samples used while splitting the dataset into
            train/test set.

        Yields
        ------
        train : ndarray
            The training set indices for that split.

        test : ndarray
            The testing set indices for that split.
        """
        n_repeats = self.n_repeats
        rng = check_random_state(self.random_state)

        for idx in range(n_repeats):
            cv = self.cv(random_state=rng, shuffle=True, **self.cvargs)
            for train_index, test_index in cv.split(X, y, groups):
                yield train_index, test_index

    def get_n_splits(self, X=None, y=None, groups=None):
        """Returns the number of splitting iterations in the cross-validator

        Parameters
        ----------
        X : object
            Always ignored, exists for compatibility.
            ``np.zeros(n_samples)`` may be used as a placeholder.

        y : object
            Always ignored, exists for compatibility.
            ``np.zeros(n_samples)`` may be used as a placeholder.

        groups : array-like of shape (n_samples,), default=None
            Group labels for the samples used while splitting the dataset into
            train/test set.

        Returns
        -------
        n_splits : int
            Returns the number of splitting iterations in the cross-validator.
        """
        rng = check_random_state(self.random_state)
        cv = self.cv(random_state=rng, shuffle=True, **self.cvargs)
        return cv.get_n_splits(X, y, groups) * self.n_repeats

    def __repr__(self):
        return _build_repr(self)


class RepeatedKFold(_RepeatedSplits):
    """Repeated K-Fold cross validator.

    Repeats K-Fold n times with different randomization in each repetition.

    Read more in the :ref:`User Guide <repeated_k_fold>`.

    Parameters
    ----------
    n_splits : int, default=5
        Number of folds. Must be at least 2.

    n_repeats : int, default=10
        Number of times cross-validator needs to be repeated.

    random_state : int, RandomState instance or None, default=None
        Controls the randomness of each repeated cross-validation instance.
        Pass an int for reproducible output across multiple function calls.
        See :term:`Glossary <random_state>`.

    Examples
    --------
    >>> import numpy as np
    >>> from sklearn.model_selection import RepeatedKFold
    >>> X = np.array([[1, 2], [3, 4], [1, 2], [3, 4]])
    >>> y = np.array([0, 0, 1, 1])
    >>> rkf = RepeatedKFold(n_splits=2, n_repeats=2, random_state=2652124)
    >>> for train_index, test_index in rkf.split(X):
    ...     print("TRAIN:", train_index, "TEST:", test_index)
    ...     X_train, X_test = X[train_index], X[test_index]
    ...     y_train, y_test = y[train_index], y[test_index]
    ...
    TRAIN: [0 1] TEST: [2 3]
    TRAIN: [2 3] TEST: [0 1]
    TRAIN: [1 2] TEST: [0 3]
    TRAIN: [0 3] TEST: [1 2]

    Notes
    -----
    Randomized CV splitters may return different results for each call of
    split. You can make the results identical by setting `random_state`
    to an integer.

    See Also
    --------
    RepeatedStratifiedKFold : Repeats Stratified K-Fold n times.
    """

    def __init__(self, *, n_splits=5, n_repeats=10, random_state=None):
        super().__init__(
            KFold, n_repeats=n_repeats, random_state=random_state, n_splits=n_splits
        )


class RepeatedStratifiedKFold(_RepeatedSplits):
    """Repeated Stratified K-Fold cross validator.

    Repeats Stratified K-Fold n times with different randomization in each
    repetition.

    Read more in the :ref:`User Guide <repeated_k_fold>`.

    Parameters
    ----------
    n_splits : int, default=5
        Number of folds. Must be at least 2.

    n_repeats : int, default=10
        Number of times cross-validator needs to be repeated.

    random_state : int, RandomState instance or None, default=None
        Controls the generation of the random states for each repetition.
        Pass an int for reproducible output across multiple function calls.
        See :term:`Glossary <random_state>`.

    Examples
    --------
    >>> import numpy as np
    >>> from sklearn.model_selection import RepeatedStratifiedKFold
    >>> X = np.array([[1, 2], [3, 4], [1, 2], [3, 4]])
    >>> y = np.array([0, 0, 1, 1])
    >>> rskf = RepeatedStratifiedKFold(n_splits=2, n_repeats=2,
    ...     random_state=36851234)
    >>> for train_index, test_index in rskf.split(X, y):
    ...     print("TRAIN:", train_index, "TEST:", test_index)
    ...     X_train, X_test = X[train_index], X[test_index]
    ...     y_train, y_test = y[train_index], y[test_index]
    ...
    TRAIN: [1 2] TEST: [0 3]
    TRAIN: [0 3] TEST: [1 2]
    TRAIN: [1 3] TEST: [0 2]
    TRAIN: [0 2] TEST: [1 3]

    Notes
    -----
    Randomized CV splitters may return different results for each call of
    split. You can make the results identical by setting `random_state`
    to an integer.

    See Also
    --------
    RepeatedKFold : Repeats K-Fold n times.
    """

    def __init__(self, *, n_splits=5, n_repeats=10, random_state=None):
        super().__init__(
            StratifiedKFold,
            n_repeats=n_repeats,
            random_state=random_state,
            n_splits=n_splits,
        )


class BaseShuffleSplit(_MetadataRequester, metaclass=ABCMeta):
    """Base class for ShuffleSplit and StratifiedShuffleSplit"""

    # This indicates that by default CV splitters don't have a "groups" kwarg,
    # unless indicated by inheriting from ``GroupsComsumerMixin``.
    # This also prevents ``set_split_request`` to be generated for splitters
    # which don't support ``groups``.
    __metadata_request__split = {"groups": RequestType.UNUSED}

    def __init__(
        self, n_splits=10, *, test_size=None, train_size=None, random_state=None
    ):
        self.n_splits = n_splits
        self.test_size = test_size
        self.train_size = train_size
        self.random_state = random_state
        self._default_test_size = 0.1

    def split(self, X, y=None, groups=None):
        """Generate indices to split data into training and test set.

        Parameters
        ----------
        X : array-like of shape (n_samples, n_features)
            Training data, where `n_samples` is the number of samples
            and `n_features` is the number of features.

        y : array-like of shape (n_samples,)
            The target variable for supervised learning problems.

        groups : array-like of shape (n_samples,), default=None
            Group labels for the samples used while splitting the dataset into
            train/test set.

        Yields
        ------
        train : ndarray
            The training set indices for that split.

        test : ndarray
            The testing set indices for that split.

        Notes
        -----
        Randomized CV splitters may return different results for each call of
        split. You can make the results identical by setting `random_state`
        to an integer.
        """
        X, y, groups = indexable(X, y, groups)
        for train, test in self._iter_indices(X, y, groups):
            yield train, test

    @abstractmethod
    def _iter_indices(self, X, y=None, groups=None):
        """Generate (train, test) indices"""

    def get_n_splits(self, X=None, y=None, groups=None):
        """Returns the number of splitting iterations in the cross-validator

        Parameters
        ----------
        X : object
            Always ignored, exists for compatibility.

        y : object
            Always ignored, exists for compatibility.

        groups : object
            Always ignored, exists for compatibility.

        Returns
        -------
        n_splits : int
            Returns the number of splitting iterations in the cross-validator.
        """
        return self.n_splits

    def __repr__(self):
        return _build_repr(self)


class ShuffleSplit(BaseShuffleSplit):
    """Random permutation cross-validator

    Yields indices to split data into training and test sets.

    Note: contrary to other cross-validation strategies, random splits
    do not guarantee that all folds will be different, although this is
    still very likely for sizeable datasets.

    Read more in the :ref:`User Guide <ShuffleSplit>`.

    Parameters
    ----------
    n_splits : int, default=10
        Number of re-shuffling & splitting iterations.

    test_size : float or int, default=None
        If float, should be between 0.0 and 1.0 and represent the proportion
        of the dataset to include in the test split. If int, represents the
        absolute number of test samples. If None, the value is set to the
        complement of the train size. If ``train_size`` is also None, it will
        be set to 0.1.

    train_size : float or int, default=None
        If float, should be between 0.0 and 1.0 and represent the
        proportion of the dataset to include in the train split. If
        int, represents the absolute number of train samples. If None,
        the value is automatically set to the complement of the test size.

    random_state : int, RandomState instance or None, default=None
        Controls the randomness of the training and testing indices produced.
        Pass an int for reproducible output across multiple function calls.
        See :term:`Glossary <random_state>`.

    Examples
    --------
    >>> import numpy as np
    >>> from sklearn.model_selection import ShuffleSplit
    >>> X = np.array([[1, 2], [3, 4], [5, 6], [7, 8], [3, 4], [5, 6]])
    >>> y = np.array([1, 2, 1, 2, 1, 2])
    >>> rs = ShuffleSplit(n_splits=5, test_size=.25, random_state=0)
    >>> rs.get_n_splits(X)
    5
    >>> print(rs)
    ShuffleSplit(n_splits=5, random_state=0, test_size=0.25, train_size=None)
    >>> for train_index, test_index in rs.split(X):
    ...     print("TRAIN:", train_index, "TEST:", test_index)
    TRAIN: [1 3 0 4] TEST: [5 2]
    TRAIN: [4 0 2 5] TEST: [1 3]
    TRAIN: [1 2 4 0] TEST: [3 5]
    TRAIN: [3 4 1 0] TEST: [5 2]
    TRAIN: [3 5 1 0] TEST: [2 4]
    >>> rs = ShuffleSplit(n_splits=5, train_size=0.5, test_size=.25,
    ...                   random_state=0)
    >>> for train_index, test_index in rs.split(X):
    ...     print("TRAIN:", train_index, "TEST:", test_index)
    TRAIN: [1 3 0] TEST: [5 2]
    TRAIN: [4 0 2] TEST: [1 3]
    TRAIN: [1 2 4] TEST: [3 5]
    TRAIN: [3 4 1] TEST: [5 2]
    TRAIN: [3 5 1] TEST: [2 4]
    """

    def __init__(
        self, n_splits=10, *, test_size=None, train_size=None, random_state=None
    ):
        super().__init__(
            n_splits=n_splits,
            test_size=test_size,
            train_size=train_size,
            random_state=random_state,
        )
        self._default_test_size = 0.1

    def _iter_indices(self, X, y=None, groups=None):
        n_samples = _num_samples(X)
        n_train, n_test = _validate_shuffle_split(
            n_samples,
            self.test_size,
            self.train_size,
            default_test_size=self._default_test_size,
        )

        rng = check_random_state(self.random_state)
        for i in range(self.n_splits):
            # random partition
            permutation = rng.permutation(n_samples)
            ind_test = permutation[:n_test]
            ind_train = permutation[n_test : (n_test + n_train)]
            yield ind_train, ind_test


class GroupShuffleSplit(GroupsComsumerMixin, ShuffleSplit):
    """Shuffle-Group(s)-Out cross-validation iterator

    Provides randomized train/test indices to split data according to a
    third-party provided group. This group information can be used to encode
    arbitrary domain specific stratifications of the samples as integers.

    For instance the groups could be the year of collection of the samples
    and thus allow for cross-validation against time-based splits.

    The difference between LeavePGroupsOut and GroupShuffleSplit is that
    the former generates splits using all subsets of size ``p`` unique groups,
    whereas GroupShuffleSplit generates a user-determined number of random
    test splits, each with a user-determined fraction of unique groups.

    For example, a less computationally intensive alternative to
    ``LeavePGroupsOut(p=10)`` would be
    ``GroupShuffleSplit(test_size=10, n_splits=100)``.

    Note: The parameters ``test_size`` and ``train_size`` refer to groups, and
    not to samples, as in ShuffleSplit.

    Read more in the :ref:`User Guide <group_shuffle_split>`.

    Parameters
    ----------
    n_splits : int, default=5
        Number of re-shuffling & splitting iterations.

    test_size : float, int, default=0.2
        If float, should be between 0.0 and 1.0 and represent the proportion
        of groups to include in the test split (rounded up). If int,
        represents the absolute number of test groups. If None, the value is
        set to the complement of the train size.
        The default will change in version 0.21. It will remain 0.2 only
        if ``train_size`` is unspecified, otherwise it will complement
        the specified ``train_size``.

    train_size : float or int, default=None
        If float, should be between 0.0 and 1.0 and represent the
        proportion of the groups to include in the train split. If
        int, represents the absolute number of train groups. If None,
        the value is automatically set to the complement of the test size.

    random_state : int, RandomState instance or None, default=None
        Controls the randomness of the training and testing indices produced.
        Pass an int for reproducible output across multiple function calls.
        See :term:`Glossary <random_state>`.

    Examples
    --------
    >>> import numpy as np
    >>> from sklearn.model_selection import GroupShuffleSplit
    >>> X = np.ones(shape=(8, 2))
    >>> y = np.ones(shape=(8, 1))
    >>> groups = np.array([1, 1, 2, 2, 2, 3, 3, 3])
    >>> print(groups.shape)
    (8,)
    >>> gss = GroupShuffleSplit(n_splits=2, train_size=.7, random_state=42)
    >>> gss.get_n_splits()
    2
    >>> for train_idx, test_idx in gss.split(X, y, groups):
    ...     print("TRAIN:", train_idx, "TEST:", test_idx)
    TRAIN: [2 3 4 5 6 7] TEST: [0 1]
    TRAIN: [0 1 5 6 7] TEST: [2 3 4]
    """

    def __init__(
        self, n_splits=5, *, test_size=None, train_size=None, random_state=None
    ):
        super().__init__(
            n_splits=n_splits,
            test_size=test_size,
            train_size=train_size,
            random_state=random_state,
        )
        self._default_test_size = 0.2

    def _iter_indices(self, X, y, groups):
        if groups is None:
            raise ValueError("The 'groups' parameter should not be None.")
        groups = check_array(groups, input_name="groups", ensure_2d=False, dtype=None)
        classes, group_indices = np.unique(groups, return_inverse=True)
        for group_train, group_test in super()._iter_indices(X=classes):
            # these are the indices of classes in the partition
            # invert them into data indices

            train = np.flatnonzero(np.in1d(group_indices, group_train))
            test = np.flatnonzero(np.in1d(group_indices, group_test))

            yield train, test

    def split(self, X, y=None, groups=None):
        """Generate indices to split data into training and test set.

        Parameters
        ----------
        X : array-like of shape (n_samples, n_features)
            Training data, where `n_samples` is the number of samples
            and `n_features` is the number of features.

        y : array-like of shape (n_samples,), default=None
            The target variable for supervised learning problems.

        groups : array-like of shape (n_samples,)
            Group labels for the samples used while splitting the dataset into
            train/test set.

        Yields
        ------
        train : ndarray
            The training set indices for that split.

        test : ndarray
            The testing set indices for that split.

        Notes
        -----
        Randomized CV splitters may return different results for each call of
        split. You can make the results identical by setting `random_state`
        to an integer.
        """
        return super().split(X, y, groups)


class StratifiedShuffleSplit(BaseShuffleSplit):
    """Stratified ShuffleSplit cross-validator

    Provides train/test indices to split data in train/test sets.

    This cross-validation object is a merge of StratifiedKFold and
    ShuffleSplit, which returns stratified randomized folds. The folds
    are made by preserving the percentage of samples for each class.

    Note: like the ShuffleSplit strategy, stratified random splits
    do not guarantee that all folds will be different, although this is
    still very likely for sizeable datasets.

    Read more in the :ref:`User Guide <stratified_shuffle_split>`.

    Parameters
    ----------
    n_splits : int, default=10
        Number of re-shuffling & splitting iterations.

    test_size : float or int, default=None
        If float, should be between 0.0 and 1.0 and represent the proportion
        of the dataset to include in the test split. If int, represents the
        absolute number of test samples. If None, the value is set to the
        complement of the train size. If ``train_size`` is also None, it will
        be set to 0.1.

    train_size : float or int, default=None
        If float, should be between 0.0 and 1.0 and represent the
        proportion of the dataset to include in the train split. If
        int, represents the absolute number of train samples. If None,
        the value is automatically set to the complement of the test size.

    random_state : int, RandomState instance or None, default=None
        Controls the randomness of the training and testing indices produced.
        Pass an int for reproducible output across multiple function calls.
        See :term:`Glossary <random_state>`.

    Examples
    --------
    >>> import numpy as np
    >>> from sklearn.model_selection import StratifiedShuffleSplit
    >>> X = np.array([[1, 2], [3, 4], [1, 2], [3, 4], [1, 2], [3, 4]])
    >>> y = np.array([0, 0, 0, 1, 1, 1])
    >>> sss = StratifiedShuffleSplit(n_splits=5, test_size=0.5, random_state=0)
    >>> sss.get_n_splits(X, y)
    5
    >>> print(sss)
    StratifiedShuffleSplit(n_splits=5, random_state=0, ...)
    >>> for train_index, test_index in sss.split(X, y):
    ...     print("TRAIN:", train_index, "TEST:", test_index)
    ...     X_train, X_test = X[train_index], X[test_index]
    ...     y_train, y_test = y[train_index], y[test_index]
    TRAIN: [5 2 3] TEST: [4 1 0]
    TRAIN: [5 1 4] TEST: [0 2 3]
    TRAIN: [5 0 2] TEST: [4 3 1]
    TRAIN: [4 1 0] TEST: [2 3 5]
    TRAIN: [0 5 1] TEST: [3 4 2]
    """

    def __init__(
        self, n_splits=10, *, test_size=None, train_size=None, random_state=None
    ):
        super().__init__(
            n_splits=n_splits,
            test_size=test_size,
            train_size=train_size,
            random_state=random_state,
        )
        self._default_test_size = 0.1

    def _iter_indices(self, X, y, groups=None):
        n_samples = _num_samples(X)
        y = check_array(y, input_name="y", ensure_2d=False, dtype=None)
        n_train, n_test = _validate_shuffle_split(
            n_samples,
            self.test_size,
            self.train_size,
            default_test_size=self._default_test_size,
        )

        if y.ndim == 2:
            # for multi-label y, map each distinct row to a string repr
            # using join because str(row) uses an ellipsis if len(row) > 1000
            y = np.array([" ".join(row.astype("str")) for row in y])

        classes, y_indices = np.unique(y, return_inverse=True)
        n_classes = classes.shape[0]

        class_counts = np.bincount(y_indices)
        if np.min(class_counts) < 2:
            raise ValueError(
                "The least populated class in y has only 1"
                " member, which is too few. The minimum"
                " number of groups for any class cannot"
                " be less than 2."
            )

        if n_train < n_classes:
            raise ValueError(
                "The train_size = %d should be greater or "
                "equal to the number of classes = %d" % (n_train, n_classes)
            )
        if n_test < n_classes:
            raise ValueError(
                "The test_size = %d should be greater or "
                "equal to the number of classes = %d" % (n_test, n_classes)
            )

        # Find the sorted list of instances for each class:
        # (np.unique above performs a sort, so code is O(n logn) already)
        class_indices = np.split(
            np.argsort(y_indices, kind="mergesort"), np.cumsum(class_counts)[:-1]
        )

        rng = check_random_state(self.random_state)

        for _ in range(self.n_splits):
            # if there are ties in the class-counts, we want
            # to make sure to break them anew in each iteration
            n_i = _approximate_mode(class_counts, n_train, rng)
            class_counts_remaining = class_counts - n_i
            t_i = _approximate_mode(class_counts_remaining, n_test, rng)

            train = []
            test = []

            for i in range(n_classes):
                permutation = rng.permutation(class_counts[i])
                perm_indices_class_i = class_indices[i].take(permutation, mode="clip")

                train.extend(perm_indices_class_i[: n_i[i]])
                test.extend(perm_indices_class_i[n_i[i] : n_i[i] + t_i[i]])

            train = rng.permutation(train)
            test = rng.permutation(test)

            yield train, test

    def split(self, X, y, groups=None):
        """Generate indices to split data into training and test set.

        Parameters
        ----------
        X : array-like of shape (n_samples, n_features)
            Training data, where `n_samples` is the number of samples
            and `n_features` is the number of features.

            Note that providing ``y`` is sufficient to generate the splits and
            hence ``np.zeros(n_samples)`` may be used as a placeholder for
            ``X`` instead of actual training data.

        y : array-like of shape (n_samples,) or (n_samples, n_labels)
            The target variable for supervised learning problems.
            Stratification is done based on the y labels.

        groups : object
            Always ignored, exists for compatibility.

        Yields
        ------
        train : ndarray
            The training set indices for that split.

        test : ndarray
            The testing set indices for that split.

        Notes
        -----
        Randomized CV splitters may return different results for each call of
        split. You can make the results identical by setting `random_state`
        to an integer.
        """
        y = check_array(y, input_name="y", ensure_2d=False, dtype=None)
        return super().split(X, y, groups)


def _validate_shuffle_split(n_samples, test_size, train_size, default_test_size=None):
    """
    Validation helper to check if the test/test sizes are meaningful wrt to the
    size of the data (n_samples)
    """
    if test_size is None and train_size is None:
        test_size = default_test_size

    test_size_type = np.asarray(test_size).dtype.kind
    train_size_type = np.asarray(train_size).dtype.kind

    if (
        test_size_type == "i"
        and (test_size >= n_samples or test_size <= 0)
        or test_size_type == "f"
        and (test_size <= 0 or test_size >= 1)
    ):
        raise ValueError(
            "test_size={0} should be either positive and smaller"
            " than the number of samples {1} or a float in the "
            "(0, 1) range".format(test_size, n_samples)
        )

    if (
        train_size_type == "i"
        and (train_size >= n_samples or train_size <= 0)
        or train_size_type == "f"
        and (train_size <= 0 or train_size >= 1)
    ):
        raise ValueError(
            "train_size={0} should be either positive and smaller"
            " than the number of samples {1} or a float in the "
            "(0, 1) range".format(train_size, n_samples)
        )

    if train_size is not None and train_size_type not in ("i", "f"):
        raise ValueError("Invalid value for train_size: {}".format(train_size))
    if test_size is not None and test_size_type not in ("i", "f"):
        raise ValueError("Invalid value for test_size: {}".format(test_size))

    if train_size_type == "f" and test_size_type == "f" and train_size + test_size > 1:
        raise ValueError(
            "The sum of test_size and train_size = {}, should be in the (0, 1)"
            " range. Reduce test_size and/or train_size.".format(train_size + test_size)
        )

    if test_size_type == "f":
        n_test = ceil(test_size * n_samples)
    elif test_size_type == "i":
        n_test = float(test_size)

    if train_size_type == "f":
        n_train = floor(train_size * n_samples)
    elif train_size_type == "i":
        n_train = float(train_size)

    if train_size is None:
        n_train = n_samples - n_test
    elif test_size is None:
        n_test = n_samples - n_train

    if n_train + n_test > n_samples:
        raise ValueError(
            "The sum of train_size and test_size = %d, "
            "should be smaller than the number of "
            "samples %d. Reduce test_size and/or "
            "train_size." % (n_train + n_test, n_samples)
        )

    n_train, n_test = int(n_train), int(n_test)

    if n_train == 0:
        raise ValueError(
            "With n_samples={}, test_size={} and train_size={}, the "
            "resulting train set will be empty. Adjust any of the "
            "aforementioned parameters.".format(n_samples, test_size, train_size)
        )

    return n_train, n_test


class PredefinedSplit(BaseCrossValidator):
    """Predefined split cross-validator

    Provides train/test indices to split data into train/test sets using a
    predefined scheme specified by the user with the ``test_fold`` parameter.

    Read more in the :ref:`User Guide <predefined_split>`.

    .. versionadded:: 0.16

    Parameters
    ----------
    test_fold : array-like of shape (n_samples,)
        The entry ``test_fold[i]`` represents the index of the test set that
        sample ``i`` belongs to. It is possible to exclude sample ``i`` from
        any test set (i.e. include sample ``i`` in every training set) by
        setting ``test_fold[i]`` equal to -1.

    Examples
    --------
    >>> import numpy as np
    >>> from sklearn.model_selection import PredefinedSplit
    >>> X = np.array([[1, 2], [3, 4], [1, 2], [3, 4]])
    >>> y = np.array([0, 0, 1, 1])
    >>> test_fold = [0, 1, -1, 1]
    >>> ps = PredefinedSplit(test_fold)
    >>> ps.get_n_splits()
    2
    >>> print(ps)
    PredefinedSplit(test_fold=array([ 0,  1, -1,  1]))
    >>> for train_index, test_index in ps.split():
    ...     print("TRAIN:", train_index, "TEST:", test_index)
    ...     X_train, X_test = X[train_index], X[test_index]
    ...     y_train, y_test = y[train_index], y[test_index]
    TRAIN: [1 2 3] TEST: [0]
    TRAIN: [0 2] TEST: [1 3]
    """

    def __init__(self, test_fold):
        self.test_fold = np.array(test_fold, dtype=int)
        self.test_fold = column_or_1d(self.test_fold)
        self.unique_folds = np.unique(self.test_fold)
        self.unique_folds = self.unique_folds[self.unique_folds != -1]

    def split(self, X=None, y=None, groups=None):
        """Generate indices to split data into training and test set.

        Parameters
        ----------
        X : object
            Always ignored, exists for compatibility.

        y : object
            Always ignored, exists for compatibility.

        groups : object
            Always ignored, exists for compatibility.

        Yields
        ------
        train : ndarray
            The training set indices for that split.

        test : ndarray
            The testing set indices for that split.
        """
        ind = np.arange(len(self.test_fold))
        for test_index in self._iter_test_masks():
            train_index = ind[np.logical_not(test_index)]
            test_index = ind[test_index]
            yield train_index, test_index

    def _iter_test_masks(self):
        """Generates boolean masks corresponding to test sets."""
        for f in self.unique_folds:
            test_index = np.where(self.test_fold == f)[0]
            test_mask = np.zeros(len(self.test_fold), dtype=bool)
            test_mask[test_index] = True
            yield test_mask

    def get_n_splits(self, X=None, y=None, groups=None):
        """Returns the number of splitting iterations in the cross-validator

        Parameters
        ----------
        X : object
            Always ignored, exists for compatibility.

        y : object
            Always ignored, exists for compatibility.

        groups : object
            Always ignored, exists for compatibility.

        Returns
        -------
        n_splits : int
            Returns the number of splitting iterations in the cross-validator.
        """
        return len(self.unique_folds)


class _CVIterableWrapper(BaseCrossValidator):
    """Wrapper class for old style cv objects and iterables."""

    def __init__(self, cv):
        self.cv = list(cv)

    def get_n_splits(self, X=None, y=None, groups=None):
        """Returns the number of splitting iterations in the cross-validator

        Parameters
        ----------
        X : object
            Always ignored, exists for compatibility.

        y : object
            Always ignored, exists for compatibility.

        groups : object
            Always ignored, exists for compatibility.

        Returns
        -------
        n_splits : int
            Returns the number of splitting iterations in the cross-validator.
        """
        return len(self.cv)

    def split(self, X=None, y=None, groups=None):
        """Generate indices to split data into training and test set.

        Parameters
        ----------
        X : object
            Always ignored, exists for compatibility.

        y : object
            Always ignored, exists for compatibility.

        groups : object
            Always ignored, exists for compatibility.

        Yields
        ------
        train : ndarray
            The training set indices for that split.

        test : ndarray
            The testing set indices for that split.
        """
        for train, test in self.cv:
            yield train, test


def check_cv(cv=5, y=None, *, classifier=False):
    """Input checker utility for building a cross-validator.

    Parameters
    ----------
    cv : int, cross-validation generator or an iterable, default=None
        Determines the cross-validation splitting strategy.
        Possible inputs for cv are:
        - None, to use the default 5-fold cross validation,
        - integer, to specify the number of folds.
        - :term:`CV splitter`,
        - An iterable that generates (train, test) splits as arrays of indices.

        For integer/None inputs, if classifier is True and ``y`` is either
        binary or multiclass, :class:`StratifiedKFold` is used. In all other
        cases, :class:`KFold` is used.

        Refer :ref:`User Guide <cross_validation>` for the various
        cross-validation strategies that can be used here.

        .. versionchanged:: 0.22
            ``cv`` default value changed from 3-fold to 5-fold.

    y : array-like, default=None
        The target variable for supervised learning problems.

    classifier : bool, default=False
        Whether the task is a classification task, in which case
        stratified KFold will be used.

    Returns
    -------
    checked_cv : a cross-validator instance.
        The return value is a cross-validator which generates the train/test
        splits via the ``split`` method.
    """
    cv = 5 if cv is None else cv
    if isinstance(cv, numbers.Integral):
        if (
            classifier
            and (y is not None)
            and (type_of_target(y, input_name="y") in ("binary", "multiclass"))
        ):
            return StratifiedKFold(cv)
        else:
            return KFold(cv)

    if not hasattr(cv, "split") or isinstance(cv, str):
        if not isinstance(cv, Iterable) or isinstance(cv, str):
            raise ValueError(
                "Expected cv as an integer, cross-validation "
                "object (from sklearn.model_selection) "
                "or an iterable. Got %s." % cv
            )
        return _CVIterableWrapper(cv)

    return cv  # New style cv objects are passed without any modification


def train_test_split(
    *arrays,
    test_size=None,
    train_size=None,
    random_state=None,
    shuffle=True,
    stratify=None,
):
    """Split arrays or matrices into random train and test subsets.

    Quick utility that wraps input validation and
    ``next(ShuffleSplit().split(X, y))`` and application to input data
    into a single call for splitting (and optionally subsampling) data in a
    oneliner.

    Read more in the :ref:`User Guide <cross_validation>`.

    Parameters
    ----------
    *arrays : sequence of indexables with same length / shape[0]
        Allowed inputs are lists, numpy arrays, scipy-sparse
        matrices or pandas dataframes.

    test_size : float or int, default=None
        If float, should be between 0.0 and 1.0 and represent the proportion
        of the dataset to include in the test split. If int, represents the
        absolute number of test samples. If None, the value is set to the
        complement of the train size. If ``train_size`` is also None, it will
        be set to 0.25.

    train_size : float or int, default=None
        If float, should be between 0.0 and 1.0 and represent the
        proportion of the dataset to include in the train split. If
        int, represents the absolute number of train samples. If None,
        the value is automatically set to the complement of the test size.

    random_state : int, RandomState instance or None, default=None
        Controls the shuffling applied to the data before applying the split.
        Pass an int for reproducible output across multiple function calls.
        See :term:`Glossary <random_state>`.

    shuffle : bool, default=True
        Whether or not to shuffle the data before splitting. If shuffle=False
        then stratify must be None.

    stratify : array-like, default=None
        If not None, data is split in a stratified fashion, using this as
        the class labels.
        Read more in the :ref:`User Guide <stratification>`.

    Returns
    -------
    splitting : list, length=2 * len(arrays)
        List containing train-test split of inputs.

        .. versionadded:: 0.16
            If the input is sparse, the output will be a
            ``scipy.sparse.csr_matrix``. Else, output type is the same as the
            input type.

    Examples
    --------
    >>> import numpy as np
    >>> from sklearn.model_selection import train_test_split
    >>> X, y = np.arange(10).reshape((5, 2)), range(5)
    >>> X
    array([[0, 1],
           [2, 3],
           [4, 5],
           [6, 7],
           [8, 9]])
    >>> list(y)
    [0, 1, 2, 3, 4]

    >>> X_train, X_test, y_train, y_test = train_test_split(
    ...     X, y, test_size=0.33, random_state=42)
    ...
    >>> X_train
    array([[4, 5],
           [0, 1],
           [6, 7]])
    >>> y_train
    [2, 0, 3]
    >>> X_test
    array([[2, 3],
           [8, 9]])
    >>> y_test
    [1, 4]

    >>> train_test_split(y, shuffle=False)
    [[0, 1, 2], [3, 4]]
    """
    n_arrays = len(arrays)
    if n_arrays == 0:
        raise ValueError("At least one array required as input")

    arrays = indexable(*arrays)

    n_samples = _num_samples(arrays[0])
    n_train, n_test = _validate_shuffle_split(
        n_samples, test_size, train_size, default_test_size=0.25
    )

    if shuffle is False:
        if stratify is not None:
            raise ValueError(
                "Stratified train/test split is not implemented for shuffle=False"
            )

        train = np.arange(n_train)
        test = np.arange(n_train, n_train + n_test)

    else:
        if stratify is not None:
            CVClass = StratifiedShuffleSplit
        else:
            CVClass = ShuffleSplit

        cv = CVClass(test_size=n_test, train_size=n_train, random_state=random_state)

        train, test = next(cv.split(X=arrays[0], y=stratify))

    return list(
        chain.from_iterable(
            (_safe_indexing(a, train), _safe_indexing(a, test)) for a in arrays
        )
    )


# Tell nose that train_test_split is not a test.
# (Needed for external libraries that may use nose.)
# Use setattr to avoid mypy errors when monkeypatching.
setattr(train_test_split, "__test__", False)


def _pprint(params, offset=0, printer=repr):
    """Pretty print the dictionary 'params'

    Parameters
    ----------
    params : dict
        The dictionary to pretty print

    offset : int, default=0
        The offset in characters to add at the begin of each line.

    printer : callable, default=repr
        The function to convert entries to strings, typically
        the builtin str or repr

    """
    # Do a multi-line justified repr:
    options = np.get_printoptions()
    np.set_printoptions(precision=5, threshold=64, edgeitems=2)
    params_list = list()
    this_line_length = offset
    line_sep = ",\n" + (1 + offset // 2) * " "
    for i, (k, v) in enumerate(sorted(params.items())):
        if type(v) is float:
            # use str for representing floating point numbers
            # this way we get consistent representation across
            # architectures and versions.
            this_repr = "%s=%s" % (k, str(v))
        else:
            # use repr of the rest
            this_repr = "%s=%s" % (k, printer(v))
        if len(this_repr) > 500:
            this_repr = this_repr[:300] + "..." + this_repr[-100:]
        if i > 0:
            if this_line_length + len(this_repr) >= 75 or "\n" in this_repr:
                params_list.append(line_sep)
                this_line_length = len(line_sep)
            else:
                params_list.append(", ")
                this_line_length += 2
        params_list.append(this_repr)
        this_line_length += len(this_repr)

    np.set_printoptions(**options)
    lines = "".join(params_list)
    # Strip trailing space to avoid nightmare in doctests
    lines = "\n".join(l.rstrip(" ") for l in lines.split("\n"))
    return lines


def _build_repr(self):
    # XXX This is copied from BaseEstimator's get_params
    cls = self.__class__
    init = getattr(cls.__init__, "deprecated_original", cls.__init__)
    # Ignore varargs, kw and default values and pop self
    init_signature = signature(init)
    # Consider the constructor parameters excluding 'self'
    if init is object.__init__:
        args = []
    else:
        args = sorted(
            [
                p.name
                for p in init_signature.parameters.values()
                if p.name != "self" and p.kind != p.VAR_KEYWORD
            ]
        )
    class_name = self.__class__.__name__
    params = dict()
    for key in args:
        # We need deprecation warnings to always be on in order to
        # catch deprecated param values.
        # This is set in utils/__init__.py but it gets overwritten
        # when running under python3 somehow.
        warnings.simplefilter("always", FutureWarning)
        try:
            with warnings.catch_warnings(record=True) as w:
                value = getattr(self, key, None)
                if value is None and hasattr(self, "cvargs"):
                    value = self.cvargs.get(key, None)
            if len(w) and w[0].category == FutureWarning:
                # if the parameter is deprecated, don't show it
                continue
        finally:
            warnings.filters.pop(0)
        params[key] = value

    return "%s(%s)" % (class_name, _pprint(params, offset=len(class_name)))


def _yields_constant_splits(cv):
    # Return True if calling cv.split() always returns the same splits
    # We assume that if a cv doesn't have a shuffle parameter, it shuffles by
    # default (e.g. ShuffleSplit). If it actually doesn't shuffle (e.g.
    # LeaveOneOut), then it won't have a random_state parameter anyway, in
    # which case it will default to 0, leading to output=True
    shuffle = getattr(cv, "shuffle", True)
    random_state = getattr(cv, "random_state", 0)
    return isinstance(random_state, numbers.Integral) or not shuffle<|MERGE_RESOLUTION|>--- conflicted
+++ resolved
@@ -28,12 +28,8 @@
 from ..utils.validation import _num_samples, column_or_1d
 from ..utils.validation import check_array
 from ..utils.multiclass import type_of_target
-<<<<<<< HEAD
 from ..utils.metadata_routing import RequestType
 from ..utils.metadata_routing import _MetadataRequester
-from ..base import _pprint
-=======
->>>>>>> ecef8cb7
 
 __all__ = [
     "BaseCrossValidator",

--- conflicted
+++ resolved
@@ -494,12 +494,7 @@
         if n_splits == 'warn':
             warnings.warn(NSPLIT_WARNING, FutureWarning)
             n_splits = 3
-<<<<<<< HEAD
-        super().__init__(n_splits, shuffle=False,
-                                         random_state=None)
-=======
         super().__init__(n_splits, shuffle=False, random_state=None)
->>>>>>> ff46f6e5
 
     def _iter_test_indices(self, X, y, groups):
         if groups is None:
@@ -781,13 +776,7 @@
         if n_splits == 'warn':
             warnings.warn(NSPLIT_WARNING, FutureWarning)
             n_splits = 3
-<<<<<<< HEAD
-        super().__init__(n_splits,
-                                              shuffle=False,
-                                              random_state=None)
-=======
         super().__init__(n_splits, shuffle=False, random_state=None)
->>>>>>> ff46f6e5
         self.max_train_size = max_train_size
 
     def split(self, X, y=None, groups=None):

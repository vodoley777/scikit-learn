--- conflicted
+++ resolved
@@ -417,15 +417,9 @@
 
     See Also
     --------
-<<<<<<< HEAD
-    StratifiedKFold: Takes class information into account to build folds which
-        retain class distributions (for binary or multiclass classification
-        tasks).
-=======
     StratifiedKFold : Takes group information into account to avoid building
         folds with imbalanced class distributions (for binary or multiclass
         classification tasks).
->>>>>>> f2635e27
 
     GroupKFold : K-fold iterator variant with non-overlapping groups.
 

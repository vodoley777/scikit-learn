--- conflicted
+++ resolved
@@ -1573,15 +1573,10 @@
     TRAIN: [2 3 4 5 6 7] TEST: [0 1]
     TRAIN: [0 1 5 6 7] TEST: [2 3 4]
     '''
-<<<<<<< HEAD
-
     _props_request = {'split': ['groups']}
 
-    def __init__(self, n_splits=5, test_size=None, train_size=None,
-=======
     @_deprecate_positional_args
     def __init__(self, n_splits=5, *, test_size=None, train_size=None,
->>>>>>> 753da1de
                  random_state=None):
         super().__init__(
             n_splits=n_splits,

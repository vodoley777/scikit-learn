--- conflicted
+++ resolved
@@ -79,19 +79,13 @@
     def __init__(self, foo_param=0):
         self.foo_param = foo_param
 
-<<<<<<< HEAD
     def fit(self, X, y):
         if sp.issparse(y):
-            assert_true(len(X) == y.shape[0])
-            self.classes = sparse_unique(y)
+            assert len(X) == y.shape[0]
+            self.classes_ = sparse_unique(y)
         else:
-            assert_true(len(X) == len(y))
+            assert len(X) == len(y)
             self.classes_ = np.unique(y)
-=======
-    def fit(self, X, Y):
-        assert len(X) == len(Y)
-        self.classes_ = np.unique(Y)
->>>>>>> 3aefc834
         return self
 
     def predict(self, T):
@@ -187,11 +181,7 @@
 
 
 @pytest.mark.filterwarnings('ignore: The default of the `iid`')  # 0.22
-<<<<<<< HEAD
-@pytest.mark.filterwarnings('ignore: You should specify a value')  # 0.22
-=======
-@pytest.mark.filterwarnings('ignore: The default value of cv')  # 0.22
->>>>>>> 3aefc834
+@pytest.mark.filterwarnings('ignore: The default value of cv')  # 0.22
 def test_grid_search():
     # Test that the best estimator contains the right value for foo_param
     clf = MockClassifier()

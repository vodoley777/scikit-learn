"""Test the search module"""

from collections.abc import Iterable, Sized
from io import StringIO
from itertools import chain, product
from functools import partial
import pickle
import sys
from types import GeneratorType
import re

import numpy as np
import scipy.sparse as sp
import pytest

from sklearn.utils.fixes import sp_version
from sklearn.utils._testing import assert_raises
from sklearn.utils._testing import assert_warns
from sklearn.utils._testing import assert_warns_message
from sklearn.utils._testing import assert_raise_message
from sklearn.utils._testing import assert_array_equal
from sklearn.utils._testing import assert_array_almost_equal
from sklearn.utils._testing import assert_allclose
from sklearn.utils._testing import assert_almost_equal
from sklearn.utils._testing import ignore_warnings
from sklearn.utils._mocking import CheckingClassifier, MockDataFrame

from scipy.stats import bernoulli, expon, uniform

from sklearn.base import BaseEstimator, ClassifierMixin
from sklearn.base import clone
from sklearn.exceptions import NotFittedError
from sklearn.datasets import make_classification
from sklearn.datasets import make_blobs
from sklearn.datasets import make_multilabel_classification

from sklearn.model_selection import fit_grid_point
from sklearn.model_selection import cross_val_score
from sklearn.model_selection import train_test_split
from sklearn.model_selection import KFold
from sklearn.model_selection import StratifiedKFold
from sklearn.model_selection import StratifiedShuffleSplit
from sklearn.model_selection import LeaveOneGroupOut
from sklearn.model_selection import LeavePGroupsOut
from sklearn.model_selection import GroupKFold
from sklearn.model_selection import GroupShuffleSplit
from sklearn.model_selection import GridSearchCV
from sklearn.model_selection import RandomizedSearchCV
from sklearn.model_selection import ParameterGrid
from sklearn.model_selection import ParameterSampler
from sklearn.model_selection._search import BaseSearchCV

from sklearn.model_selection._validation import FitFailedWarning

from sklearn.svm import LinearSVC, SVC
from sklearn.tree import DecisionTreeRegressor
from sklearn.tree import DecisionTreeClassifier
from sklearn.cluster import KMeans
from sklearn.neighbors import KernelDensity
from sklearn.neighbors import KNeighborsClassifier
from sklearn.metrics import f1_score
from sklearn.metrics import recall_score
from sklearn.metrics import accuracy_score
from sklearn.metrics import make_scorer
from sklearn.metrics import roc_auc_score
from sklearn.metrics.pairwise import euclidean_distances
from sklearn.impute import SimpleImputer
from sklearn.pipeline import Pipeline
from sklearn.linear_model import Ridge, SGDClassifier, LinearRegression

from sklearn.model_selection.tests.common import OneTimeSplitter


# Neither of the following two estimators inherit from BaseEstimator,
# to test hyperparameter search on user-defined classifiers.
class MockClassifier:
    """Dummy classifier to test the parameter search algorithms"""
    def __init__(self, foo_param=0):
        self.foo_param = foo_param

    def fit(self, X, Y):
        assert len(X) == len(Y)
        self.classes_ = np.unique(Y)
        return self

    def predict(self, T):
        return T.shape[0]

    def transform(self, X):
        return X + self.foo_param

    def inverse_transform(self, X):
        return X - self.foo_param

    predict_proba = predict
    predict_log_proba = predict
    decision_function = predict

    def score(self, X=None, Y=None):
        if self.foo_param > 1:
            score = 1.
        else:
            score = 0.
        return score

    def get_params(self, deep=False):
        return {'foo_param': self.foo_param}

    def set_params(self, **params):
        self.foo_param = params['foo_param']
        return self


class LinearSVCNoScore(LinearSVC):
    """An LinearSVC classifier that has no score method."""
    @property
    def score(self):
        raise AttributeError


X = np.array([[-1, -1], [-2, -1], [1, 1], [2, 1]])
y = np.array([1, 1, 2, 2])


def assert_grid_iter_equals_getitem(grid):
    assert list(grid) == [grid[i] for i in range(len(grid))]

@pytest.mark.parametrize("klass", [ParameterGrid,
                                   partial(ParameterSampler, n_iter=10)])
@pytest.mark.parametrize(
    "input, error_type, error_message",
    [(0, TypeError, r'Parameter .* is not a dict or a list \(0\)'),
     ([{'foo': [0]}, 0], TypeError, r'Parameter .* is not a dict \(0\)'),
     ({'foo': 0}, TypeError, "Parameter.* value is not iterable .*"
      r"\(key='foo', value=0\)")]
)
def test_validate_parameter_input(klass, input, error_type, error_message):
    with pytest.raises(error_type, match=error_message):
        klass(input)


def test_parameter_grid():

    # Test basic properties of ParameterGrid.
    params1 = {"foo": [1, 2, 3]}
    grid1 = ParameterGrid(params1)
    assert isinstance(grid1, Iterable)
    assert isinstance(grid1, Sized)
    assert len(grid1) == 3
    assert_grid_iter_equals_getitem(grid1)

    params2 = {"foo": [4, 2],
               "bar": ["ham", "spam", "eggs"]}
    grid2 = ParameterGrid(params2)
    assert len(grid2) == 6

    # loop to assert we can iterate over the grid multiple times
    for i in range(2):
        # tuple + chain transforms {"a": 1, "b": 2} to ("a", 1, "b", 2)
        points = set(tuple(chain(*(sorted(p.items())))) for p in grid2)
        assert (points ==
                     set(("bar", x, "foo", y)
                         for x, y in product(params2["bar"], params2["foo"])))
    assert_grid_iter_equals_getitem(grid2)

    # Special case: empty grid (useful to get default estimator settings)
    empty = ParameterGrid({})
    assert len(empty) == 1
    assert list(empty) == [{}]
    assert_grid_iter_equals_getitem(empty)
    assert_raises(IndexError, lambda: empty[1])

    has_empty = ParameterGrid([{'C': [1, 10]}, {}, {'C': [.5]}])
    assert len(has_empty) == 4
    assert list(has_empty) == [{'C': 1}, {'C': 10}, {}, {'C': .5}]
    assert_grid_iter_equals_getitem(has_empty)


def test_grid_search():
    # Test that the best estimator contains the right value for foo_param
    clf = MockClassifier()
    grid_search = GridSearchCV(clf, {'foo_param': [1, 2, 3]}, cv=3, verbose=3)
    # make sure it selects the smallest parameter in case of ties
    old_stdout = sys.stdout
    sys.stdout = StringIO()
    grid_search.fit(X, y)
    sys.stdout = old_stdout
    assert grid_search.best_estimator_.foo_param == 2

    assert_array_equal(grid_search.cv_results_["param_foo_param"].data,
                       [1, 2, 3])

    # Smoke test the score etc:
    grid_search.score(X, y)
    grid_search.predict_proba(X)
    grid_search.decision_function(X)
    grid_search.transform(X)

    # Test exception handling on scoring
    grid_search.scoring = 'sklearn'
    assert_raises(ValueError, grid_search.fit, X, y)


def test_grid_search_pipeline_steps():
    # check that parameters that are estimators are cloned before fitting
    pipe = Pipeline([('regressor', LinearRegression())])
    param_grid = {'regressor': [LinearRegression(), Ridge()]}
    grid_search = GridSearchCV(pipe, param_grid, cv=2)
    grid_search.fit(X, y)
    regressor_results = grid_search.cv_results_['param_regressor']
    assert isinstance(regressor_results[0], LinearRegression)
    assert isinstance(regressor_results[1], Ridge)
    assert not hasattr(regressor_results[0], 'coef_')
    assert not hasattr(regressor_results[1], 'coef_')
    assert regressor_results[0] is not grid_search.best_estimator_
    assert regressor_results[1] is not grid_search.best_estimator_
    # check that we didn't modify the parameter grid that was passed
    assert not hasattr(param_grid['regressor'][0], 'coef_')
    assert not hasattr(param_grid['regressor'][1], 'coef_')


<<<<<<< HEAD
@pytest.mark.parametrize("SearchCV", [GridSearchCV, RandomizedSearchCV])
def test_SearchCV_with_fit_params(SearchCV):
=======
def check_hyperparameter_searcher_with_fit_params(klass, **klass_kwargs):
>>>>>>> ac227aeb
    X = np.arange(100).reshape(10, 10)
    y = np.array([0] * 5 + [1] * 5)
    clf = CheckingClassifier(expected_fit_params=['spam', 'eggs'])
    searcher = SearchCV(
        clf, {'foo_param': [1, 2, 3]}, cv=2, error_score="raise"
    )

    # The CheckingClassifier generates an assertion error if
    # a parameter is missing or has length != len(X).
<<<<<<< HEAD
    err_msg = r"Expected fit parameter\(s\) \['eggs'\] not seen."
    with pytest.raises(AssertionError, match=err_msg):
        searcher.fit(X, y, spam=np.ones(10))

    err_msg = "Fit parameter spam has length 1; expected"
    with pytest.raises(AssertionError, match=err_msg):
        searcher.fit(X, y, spam=np.ones(1), eggs=np.zeros(10))
    searcher.fit(X, y, spam=np.ones(10), eggs=np.zeros(10))
=======
    assert_raise_message(AssertionError,
                         "Expected fit parameter(s) ['eggs'] not seen.",
                         searcher.fit, X, y, spam=np.ones(10))
    assert_raise_message(
        ValueError,
        "Found input variables with inconsistent numbers of samples: [",
        searcher.fit, X, y, spam=np.ones(1),
        eggs=np.zeros(10))
    searcher.fit(X, y, spam=np.ones(10), eggs=np.zeros(10))


def test_grid_search_with_fit_params():
    check_hyperparameter_searcher_with_fit_params(GridSearchCV,
                                                  error_score='raise')


def test_random_search_with_fit_params():
    check_hyperparameter_searcher_with_fit_params(RandomizedSearchCV, n_iter=1,
                                                  error_score='raise')
>>>>>>> ac227aeb


@ignore_warnings
def test_grid_search_no_score():
    # Test grid-search on classifier that has no score function.
    clf = LinearSVC(random_state=0)
    X, y = make_blobs(random_state=0, centers=2)
    Cs = [.1, 1, 10]
    clf_no_score = LinearSVCNoScore(random_state=0)
    grid_search = GridSearchCV(clf, {'C': Cs}, scoring='accuracy')
    grid_search.fit(X, y)

    grid_search_no_score = GridSearchCV(clf_no_score, {'C': Cs},
                                        scoring='accuracy')
    # smoketest grid search
    grid_search_no_score.fit(X, y)

    # check that best params are equal
    assert grid_search_no_score.best_params_ == grid_search.best_params_
    # check that we can call score and that it gives the correct result
    assert grid_search.score(X, y) == grid_search_no_score.score(X, y)

    # giving no scoring function raises an error
    grid_search_no_score = GridSearchCV(clf_no_score, {'C': Cs})
    assert_raise_message(TypeError, "no scoring", grid_search_no_score.fit,
                         [[1]])


def test_grid_search_score_method():
    X, y = make_classification(n_samples=100, n_classes=2, flip_y=.2,
                               random_state=0)
    clf = LinearSVC(random_state=0)
    grid = {'C': [.1]}

    search_no_scoring = GridSearchCV(clf, grid, scoring=None).fit(X, y)
    search_accuracy = GridSearchCV(clf, grid, scoring='accuracy').fit(X, y)
    search_no_score_method_auc = GridSearchCV(LinearSVCNoScore(), grid,
                                              scoring='roc_auc'
                                              ).fit(X, y)
    search_auc = GridSearchCV(clf, grid, scoring='roc_auc').fit(X, y)

    # Check warning only occurs in situation where behavior changed:
    # estimator requires score method to compete with scoring parameter
    score_no_scoring = search_no_scoring.score(X, y)
    score_accuracy = search_accuracy.score(X, y)
    score_no_score_auc = search_no_score_method_auc.score(X, y)
    score_auc = search_auc.score(X, y)

    # ensure the test is sane
    assert score_auc < 1.0
    assert score_accuracy < 1.0
    assert score_auc != score_accuracy

    assert_almost_equal(score_accuracy, score_no_scoring)
    assert_almost_equal(score_auc, score_no_score_auc)


def test_grid_search_groups():
    # Check if ValueError (when groups is None) propagates to GridSearchCV
    # And also check if groups is correctly passed to the cv object
    rng = np.random.RandomState(0)

    X, y = make_classification(n_samples=15, n_classes=2, random_state=0)
    groups = rng.randint(0, 3, 15)

    clf = LinearSVC(random_state=0)
    grid = {'C': [1]}

    group_cvs = [LeaveOneGroupOut(), LeavePGroupsOut(2),
                 GroupKFold(n_splits=3), GroupShuffleSplit()]
    for cv in group_cvs:
        gs = GridSearchCV(clf, grid, cv=cv)
        assert_raise_message(ValueError,
                             "The 'groups' parameter should not be None.",
                             gs.fit, X, y)
        gs.fit(X, y, groups=groups)

    non_group_cvs = [StratifiedKFold(), StratifiedShuffleSplit()]
    for cv in non_group_cvs:
        gs = GridSearchCV(clf, grid, cv=cv)
        # Should not raise an error
        gs.fit(X, y)


def test_classes__property():
    # Test that classes_ property matches best_estimator_.classes_
    X = np.arange(100).reshape(10, 10)
    y = np.array([0] * 5 + [1] * 5)
    Cs = [.1, 1, 10]

    grid_search = GridSearchCV(LinearSVC(random_state=0), {'C': Cs})
    grid_search.fit(X, y)
    assert_array_equal(grid_search.best_estimator_.classes_,
                       grid_search.classes_)

    # Test that regressors do not have a classes_ attribute
    grid_search = GridSearchCV(Ridge(), {'alpha': [1.0, 2.0]})
    grid_search.fit(X, y)
    assert not hasattr(grid_search, 'classes_')

    # Test that the grid searcher has no classes_ attribute before it's fit
    grid_search = GridSearchCV(LinearSVC(random_state=0), {'C': Cs})
    assert not hasattr(grid_search, 'classes_')

    # Test that the grid searcher has no classes_ attribute without a refit
    grid_search = GridSearchCV(LinearSVC(random_state=0),
                               {'C': Cs}, refit=False)
    grid_search.fit(X, y)
    assert not hasattr(grid_search, 'classes_')


def test_trivial_cv_results_attr():
    # Test search over a "grid" with only one point.
    clf = MockClassifier()
    grid_search = GridSearchCV(clf, {'foo_param': [1]}, cv=3)
    grid_search.fit(X, y)
    assert hasattr(grid_search, "cv_results_")

    random_search = RandomizedSearchCV(clf, {'foo_param': [0]}, n_iter=1, cv=3)
    random_search.fit(X, y)
    assert hasattr(grid_search, "cv_results_")


def test_no_refit():
    # Test that GSCV can be used for model selection alone without refitting
    clf = MockClassifier()
    for scoring in [None, ['accuracy', 'precision']]:
        grid_search = GridSearchCV(
            clf, {'foo_param': [1, 2, 3]}, refit=False, cv=3
        )
        grid_search.fit(X, y)
        assert not hasattr(grid_search, "best_estimator_") and \
            hasattr(grid_search, "best_index_") and \
            hasattr(grid_search, "best_params_")

        # Make sure the functions predict/transform etc raise meaningful
        # error messages
        for fn_name in ('predict', 'predict_proba', 'predict_log_proba',
                        'transform', 'inverse_transform'):
            assert_raise_message(NotFittedError,
                                 ('refit=False. %s is available only after '
                                  'refitting on the best parameters'
                                  % fn_name), getattr(grid_search, fn_name), X)

    # Test that an invalid refit param raises appropriate error messages
    for refit in ["", 5, True, 'recall', 'accuracy']:
        assert_raise_message(ValueError, "For multi-metric scoring, the "
                             "parameter refit must be set to a scorer key",
                             GridSearchCV(clf, {}, refit=refit,
                                          scoring={'acc': 'accuracy',
                                                   'prec': 'precision'}
                                          ).fit,
                             X, y)


def test_grid_search_error():
    # Test that grid search will capture errors on data with different length
    X_, y_ = make_classification(n_samples=200, n_features=100, random_state=0)

    clf = LinearSVC()
    cv = GridSearchCV(clf, {'C': [0.1, 1.0]})
    assert_raises(ValueError, cv.fit, X_[:180], y_)


def test_grid_search_one_grid_point():
    X_, y_ = make_classification(n_samples=200, n_features=100, random_state=0)
    param_dict = {"C": [1.0], "kernel": ["rbf"], "gamma": [0.1]}

    clf = SVC(gamma='auto')
    cv = GridSearchCV(clf, param_dict)
    cv.fit(X_, y_)

    clf = SVC(C=1.0, kernel="rbf", gamma=0.1)
    clf.fit(X_, y_)

    assert_array_equal(clf.dual_coef_, cv.best_estimator_.dual_coef_)


def test_grid_search_when_param_grid_includes_range():
    # Test that the best estimator contains the right value for foo_param
    clf = MockClassifier()
    grid_search = None
    grid_search = GridSearchCV(clf, {'foo_param': range(1, 4)}, cv=3)
    grid_search.fit(X, y)
    assert grid_search.best_estimator_.foo_param == 2


def test_grid_search_bad_param_grid():
    param_dict = {"C": 1.0}
    clf = SVC(gamma='auto')
    assert_raise_message(
        ValueError,
        "Parameter values for parameter (C) need to be a sequence"
        "(but not a string) or np.ndarray.",
        GridSearchCV, clf, param_dict)

    param_dict = {"C": []}
    clf = SVC()
    assert_raise_message(
        ValueError,
        "Parameter values for parameter (C) need to be a non-empty sequence.",
        GridSearchCV, clf, param_dict)

    param_dict = {"C": "1,2,3"}
    clf = SVC(gamma='auto')
    assert_raise_message(
        ValueError,
        "Parameter values for parameter (C) need to be a sequence"
        "(but not a string) or np.ndarray.",
        GridSearchCV, clf, param_dict)

    param_dict = {"C": np.ones((3, 2))}
    clf = SVC()
    assert_raises(ValueError, GridSearchCV, clf, param_dict)


def test_grid_search_sparse():
    # Test that grid search works with both dense and sparse matrices
    X_, y_ = make_classification(n_samples=200, n_features=100, random_state=0)

    clf = LinearSVC()
    cv = GridSearchCV(clf, {'C': [0.1, 1.0]})
    cv.fit(X_[:180], y_[:180])
    y_pred = cv.predict(X_[180:])
    C = cv.best_estimator_.C

    X_ = sp.csr_matrix(X_)
    clf = LinearSVC()
    cv = GridSearchCV(clf, {'C': [0.1, 1.0]})
    cv.fit(X_[:180].tocoo(), y_[:180])
    y_pred2 = cv.predict(X_[180:])
    C2 = cv.best_estimator_.C

    assert np.mean(y_pred == y_pred2) >= .9
    assert C == C2


def test_grid_search_sparse_scoring():
    X_, y_ = make_classification(n_samples=200, n_features=100, random_state=0)

    clf = LinearSVC()
    cv = GridSearchCV(clf, {'C': [0.1, 1.0]}, scoring="f1")
    cv.fit(X_[:180], y_[:180])
    y_pred = cv.predict(X_[180:])
    C = cv.best_estimator_.C

    X_ = sp.csr_matrix(X_)
    clf = LinearSVC()
    cv = GridSearchCV(clf, {'C': [0.1, 1.0]}, scoring="f1")
    cv.fit(X_[:180], y_[:180])
    y_pred2 = cv.predict(X_[180:])
    C2 = cv.best_estimator_.C

    assert_array_equal(y_pred, y_pred2)
    assert C == C2
    # Smoke test the score
    # np.testing.assert_allclose(f1_score(cv.predict(X_[:180]), y[:180]),
    #                            cv.score(X_[:180], y[:180]))

    # test loss where greater is worse
    def f1_loss(y_true_, y_pred_):
        return -f1_score(y_true_, y_pred_)
    F1Loss = make_scorer(f1_loss, greater_is_better=False)
    cv = GridSearchCV(clf, {'C': [0.1, 1.0]}, scoring=F1Loss)
    cv.fit(X_[:180], y_[:180])
    y_pred3 = cv.predict(X_[180:])
    C3 = cv.best_estimator_.C

    assert C == C3
    assert_array_equal(y_pred, y_pred3)


def test_grid_search_precomputed_kernel():
    # Test that grid search works when the input features are given in the
    # form of a precomputed kernel matrix
    X_, y_ = make_classification(n_samples=200, n_features=100, random_state=0)

    # compute the training kernel matrix corresponding to the linear kernel
    K_train = np.dot(X_[:180], X_[:180].T)
    y_train = y_[:180]

    clf = SVC(kernel='precomputed')
    cv = GridSearchCV(clf, {'C': [0.1, 1.0]})
    cv.fit(K_train, y_train)

    assert cv.best_score_ >= 0

    # compute the test kernel matrix
    K_test = np.dot(X_[180:], X_[:180].T)
    y_test = y_[180:]

    y_pred = cv.predict(K_test)

    assert np.mean(y_pred == y_test) >= 0

    # test error is raised when the precomputed kernel is not array-like
    # or sparse
    assert_raises(ValueError, cv.fit, K_train.tolist(), y_train)


def test_grid_search_precomputed_kernel_error_nonsquare():
    # Test that grid search returns an error with a non-square precomputed
    # training kernel matrix
    K_train = np.zeros((10, 20))
    y_train = np.ones((10, ))
    clf = SVC(kernel='precomputed')
    cv = GridSearchCV(clf, {'C': [0.1, 1.0]})
    assert_raises(ValueError, cv.fit, K_train, y_train)


class BrokenClassifier(BaseEstimator):
    """Broken classifier that cannot be fit twice"""

    def __init__(self, parameter=None):
        self.parameter = parameter

    def fit(self, X, y):
        assert not hasattr(self, 'has_been_fit_')
        self.has_been_fit_ = True

    def predict(self, X):
        return np.zeros(X.shape[0])


@ignore_warnings
def test_refit():
    # Regression test for bug in refitting
    # Simulates re-fitting a broken estimator; this used to break with
    # sparse SVMs.
    X = np.arange(100).reshape(10, 10)
    y = np.array([0] * 5 + [1] * 5)

    clf = GridSearchCV(BrokenClassifier(), [{'parameter': [0, 1]}],
                       scoring="precision", refit=True)
    clf.fit(X, y)


def test_refit_callable():
    """
    Test refit=callable, which adds flexibility in identifying the
    "best" estimator.
    """
    def refit_callable(cv_results):
        """
        A dummy function tests `refit=callable` interface.
        Return the index of a model that has the least
        `mean_test_score`.
        """
        # Fit a dummy clf with `refit=True` to get a list of keys in
        # clf.cv_results_.
        X, y = make_classification(n_samples=100, n_features=4,
                                   random_state=42)
        clf = GridSearchCV(LinearSVC(random_state=42), {'C': [0.01, 0.1, 1]},
                           scoring='precision', refit=True)
        clf.fit(X, y)
        # Ensure that `best_index_ != 0` for this dummy clf
        assert clf.best_index_ != 0

        # Assert every key matches those in `cv_results`
        for key in clf.cv_results_.keys():
            assert key in cv_results

        return cv_results['mean_test_score'].argmin()

    X, y = make_classification(n_samples=100, n_features=4,
                               random_state=42)
    clf = GridSearchCV(LinearSVC(random_state=42), {'C': [0.01, 0.1, 1]},
                       scoring='precision', refit=refit_callable)
    clf.fit(X, y)

    assert clf.best_index_ == 0
    # Ensure `best_score_` is disabled when using `refit=callable`
    assert not hasattr(clf, 'best_score_')


def test_refit_callable_invalid_type():
    """
    Test implementation catches the errors when 'best_index_' returns an
    invalid result.
    """
    def refit_callable_invalid_type(cv_results):
        """
        A dummy function tests when returned 'best_index_' is not integer.
        """
        return None

    X, y = make_classification(n_samples=100, n_features=4,
                               random_state=42)

    clf = GridSearchCV(LinearSVC(random_state=42), {'C': [0.1, 1]},
                       scoring='precision', refit=refit_callable_invalid_type)
    with pytest.raises(TypeError,
                       match='best_index_ returned is not an integer'):
        clf.fit(X, y)


@pytest.mark.parametrize('out_bound_value', [-1, 2])
@pytest.mark.parametrize('search_cv', [RandomizedSearchCV, GridSearchCV])
def test_refit_callable_out_bound(out_bound_value, search_cv):
    """
    Test implementation catches the errors when 'best_index_' returns an
    out of bound result.
    """
    def refit_callable_out_bound(cv_results):
        """
        A dummy function tests when returned 'best_index_' is out of bounds.
        """
        return out_bound_value

    X, y = make_classification(n_samples=100, n_features=4,
                               random_state=42)

    clf = search_cv(LinearSVC(random_state=42), {'C': [0.1, 1]},
                    scoring='precision', refit=refit_callable_out_bound)
    with pytest.raises(IndexError, match='best_index_ index out of range'):
        clf.fit(X, y)


def test_refit_callable_multi_metric():
    """
    Test refit=callable in multiple metric evaluation setting
    """
    def refit_callable(cv_results):
        """
        A dummy function tests `refit=callable` interface.
        Return the index of a model that has the least
        `mean_test_prec`.
        """
        assert 'mean_test_prec' in cv_results
        return cv_results['mean_test_prec'].argmin()

    X, y = make_classification(n_samples=100, n_features=4,
                               random_state=42)
    scoring = {'Accuracy': make_scorer(accuracy_score), 'prec': 'precision'}
    clf = GridSearchCV(LinearSVC(random_state=42), {'C': [0.01, 0.1, 1]},
                       scoring=scoring, refit=refit_callable)
    clf.fit(X, y)

    assert clf.best_index_ == 0
    # Ensure `best_score_` is disabled when using `refit=callable`
    assert not hasattr(clf, 'best_score_')


def test_gridsearch_nd():
    # Pass X as list in GridSearchCV
    X_4d = np.arange(10 * 5 * 3 * 2).reshape(10, 5, 3, 2)
    y_3d = np.arange(10 * 7 * 11).reshape(10, 7, 11)
    check_X = lambda x: x.shape[1:] == (5, 3, 2)
    check_y = lambda x: x.shape[1:] == (7, 11)
    clf = CheckingClassifier(check_X=check_X, check_y=check_y)
    grid_search = GridSearchCV(clf, {'foo_param': [1, 2, 3]})
    grid_search.fit(X_4d, y_3d).score(X, y)
    assert hasattr(grid_search, "cv_results_")


def test_X_as_list():
    # Pass X as list in GridSearchCV
    X = np.arange(100).reshape(10, 10)
    y = np.array([0] * 5 + [1] * 5)

    clf = CheckingClassifier(check_X=lambda x: isinstance(x, list))
    cv = KFold(n_splits=3)
    grid_search = GridSearchCV(clf, {'foo_param': [1, 2, 3]}, cv=cv)
    grid_search.fit(X.tolist(), y).score(X, y)
    assert hasattr(grid_search, "cv_results_")


def test_y_as_list():
    # Pass y as list in GridSearchCV
    X = np.arange(100).reshape(10, 10)
    y = np.array([0] * 5 + [1] * 5)

    clf = CheckingClassifier(check_y=lambda x: isinstance(x, list))
    cv = KFold(n_splits=3)
    grid_search = GridSearchCV(clf, {'foo_param': [1, 2, 3]}, cv=cv)
    grid_search.fit(X, y.tolist()).score(X, y)
    assert hasattr(grid_search, "cv_results_")


@ignore_warnings
def test_pandas_input():
    # check cross_val_score doesn't destroy pandas dataframe
    types = [(MockDataFrame, MockDataFrame)]
    try:
        from pandas import Series, DataFrame
        types.append((DataFrame, Series))
    except ImportError:
        pass

    X = np.arange(100).reshape(10, 10)
    y = np.array([0] * 5 + [1] * 5)

    for InputFeatureType, TargetType in types:
        # X dataframe, y series
        X_df, y_ser = InputFeatureType(X), TargetType(y)

        def check_df(x):
            return isinstance(x, InputFeatureType)

        def check_series(x):
            return isinstance(x, TargetType)

        clf = CheckingClassifier(check_X=check_df, check_y=check_series)

        grid_search = GridSearchCV(clf, {'foo_param': [1, 2, 3]})
        grid_search.fit(X_df, y_ser).score(X_df, y_ser)
        grid_search.predict(X_df)
        assert hasattr(grid_search, "cv_results_")


def test_unsupervised_grid_search():
    # test grid-search with unsupervised estimator
    X, y = make_blobs(n_samples=50, random_state=0)
    km = KMeans(random_state=0, init="random", n_init=1)

    # Multi-metric evaluation unsupervised
    scoring = ['adjusted_rand_score', 'fowlkes_mallows_score']
    for refit in ['adjusted_rand_score', 'fowlkes_mallows_score']:
        grid_search = GridSearchCV(km, param_grid=dict(n_clusters=[2, 3, 4]),
                                   scoring=scoring, refit=refit)
        grid_search.fit(X, y)
        # Both ARI and FMS can find the right number :)
        assert grid_search.best_params_["n_clusters"] == 3

    # Single metric evaluation unsupervised
    grid_search = GridSearchCV(km, param_grid=dict(n_clusters=[2, 3, 4]),
                               scoring='fowlkes_mallows_score')
    grid_search.fit(X, y)
    assert grid_search.best_params_["n_clusters"] == 3

    # Now without a score, and without y
    grid_search = GridSearchCV(km, param_grid=dict(n_clusters=[2, 3, 4]))
    grid_search.fit(X)
    assert grid_search.best_params_["n_clusters"] == 4


def test_gridsearch_no_predict():
    # test grid-search with an estimator without predict.
    # slight duplication of a test from KDE
    def custom_scoring(estimator, X):
        return 42 if estimator.bandwidth == .1 else 0
    X, _ = make_blobs(cluster_std=.1, random_state=1,
                      centers=[[0, 1], [1, 0], [0, 0]])
    search = GridSearchCV(KernelDensity(),
                          param_grid=dict(bandwidth=[.01, .1, 1]),
                          scoring=custom_scoring)
    search.fit(X)
    assert search.best_params_['bandwidth'] == .1
    assert search.best_score_ == 42


def test_param_sampler():
    # test basic properties of param sampler
    param_distributions = {"kernel": ["rbf", "linear"],
                           "C": uniform(0, 1)}
    sampler = ParameterSampler(param_distributions=param_distributions,
                               n_iter=10, random_state=0)
    samples = [x for x in sampler]
    assert len(samples) == 10
    for sample in samples:
        assert sample["kernel"] in ["rbf", "linear"]
        assert 0 <= sample["C"] <= 1

    # test that repeated calls yield identical parameters
    param_distributions = {"C": [0, 1, 2, 3, 4, 5, 6, 7, 8, 9, 10]}
    sampler = ParameterSampler(param_distributions=param_distributions,
                               n_iter=3, random_state=0)
    assert [x for x in sampler] == [x for x in sampler]

    if sp_version >= (0, 16):
        param_distributions = {"C": uniform(0, 1)}
        sampler = ParameterSampler(param_distributions=param_distributions,
                                   n_iter=10, random_state=0)
        assert [x for x in sampler] == [x for x in sampler]


def check_cv_results_array_types(search, param_keys, score_keys):
    # Check if the search `cv_results`'s array are of correct types
    cv_results = search.cv_results_
    assert all(isinstance(cv_results[param], np.ma.MaskedArray)
               for param in param_keys)
    assert all(cv_results[key].dtype == object for key in param_keys)
    assert not any(isinstance(cv_results[key], np.ma.MaskedArray)
                   for key in score_keys)
    assert all(cv_results[key].dtype == np.float64
               for key in score_keys if not key.startswith('rank'))

    scorer_keys = search.scorer_.keys() if search.multimetric_ else ['score']

    for key in scorer_keys:
        assert cv_results['rank_test_%s' % key].dtype == np.int32


def check_cv_results_keys(cv_results, param_keys, score_keys, n_cand):
    # Test the search.cv_results_ contains all the required results
    assert_array_equal(sorted(cv_results.keys()),
                       sorted(param_keys + score_keys + ('params',)))
    assert all(cv_results[key].shape == (n_cand,)
               for key in param_keys + score_keys)


@pytest.mark.filterwarnings("ignore:The parameter 'iid' is deprecated")  # 0.24
def test_grid_search_cv_results():
    X, y = make_classification(n_samples=50, n_features=4,
                               random_state=42)

    n_splits = 3
    n_grid_points = 6
    params = [dict(kernel=['rbf', ], C=[1, 10], gamma=[0.1, 1]),
              dict(kernel=['poly', ], degree=[1, 2])]

    param_keys = ('param_C', 'param_degree', 'param_gamma', 'param_kernel')
    score_keys = ('mean_test_score', 'mean_train_score',
                  'rank_test_score',
                  'split0_test_score', 'split1_test_score',
                  'split2_test_score',
                  'split0_train_score', 'split1_train_score',
                  'split2_train_score',
                  'std_test_score', 'std_train_score',
                  'mean_fit_time', 'std_fit_time',
                  'mean_score_time', 'std_score_time')
    n_candidates = n_grid_points

    for iid in (False, True):
        search = GridSearchCV(SVC(), cv=n_splits, iid=iid,
                              param_grid=params, return_train_score=True)
        search.fit(X, y)
        assert iid == search.iid
        cv_results = search.cv_results_
        # Check if score and timing are reasonable
        assert all(cv_results['rank_test_score'] >= 1)
        assert (all(cv_results[k] >= 0) for k in score_keys
                if k != 'rank_test_score')
        assert (all(cv_results[k] <= 1) for k in score_keys
                if 'time' not in k and
                k != 'rank_test_score')
        # Check cv_results structure
        check_cv_results_array_types(search, param_keys, score_keys)
        check_cv_results_keys(cv_results, param_keys, score_keys, n_candidates)
        # Check masking
        cv_results = search.cv_results_
        n_candidates = len(search.cv_results_['params'])
        assert all((cv_results['param_C'].mask[i] and
                    cv_results['param_gamma'].mask[i] and
                    not cv_results['param_degree'].mask[i])
                   for i in range(n_candidates)
                   if cv_results['param_kernel'][i] == 'linear')
        assert all((not cv_results['param_C'].mask[i] and
                    not cv_results['param_gamma'].mask[i] and
                    cv_results['param_degree'].mask[i])
                   for i in range(n_candidates)
                   if cv_results['param_kernel'][i] == 'rbf')


@pytest.mark.filterwarnings("ignore:The parameter 'iid' is deprecated")  # 0.24
def test_random_search_cv_results():
    X, y = make_classification(n_samples=50, n_features=4, random_state=42)

    n_splits = 3
    n_search_iter = 30

    params = [{'kernel': ['rbf'], 'C': expon(scale=10),
               'gamma': expon(scale=0.1)},
              {'kernel': ['poly'], 'degree': [2, 3]}]
    param_keys = ('param_C', 'param_degree', 'param_gamma', 'param_kernel')
    score_keys = ('mean_test_score', 'mean_train_score',
                  'rank_test_score',
                  'split0_test_score', 'split1_test_score',
                  'split2_test_score',
                  'split0_train_score', 'split1_train_score',
                  'split2_train_score',
                  'std_test_score', 'std_train_score',
                  'mean_fit_time', 'std_fit_time',
                  'mean_score_time', 'std_score_time')
    n_cand = n_search_iter

    for iid in (False, True):
        search = RandomizedSearchCV(SVC(), n_iter=n_search_iter,
                                    cv=n_splits, iid=iid,
                                    param_distributions=params,
                                    return_train_score=True)
        search.fit(X, y)
        assert iid == search.iid
        cv_results = search.cv_results_
        # Check results structure
        check_cv_results_array_types(search, param_keys, score_keys)
        check_cv_results_keys(cv_results, param_keys, score_keys, n_cand)
        n_candidates = len(search.cv_results_['params'])
        assert all((cv_results['param_C'].mask[i] and
                    cv_results['param_gamma'].mask[i] and
                    not cv_results['param_degree'].mask[i])
                   for i in range(n_candidates)
                   if cv_results['param_kernel'][i] == 'linear')
        assert all((not cv_results['param_C'].mask[i] and
                    not cv_results['param_gamma'].mask[i] and
                    cv_results['param_degree'].mask[i])
                   for i in range(n_candidates)
                   if cv_results['param_kernel'][i] == 'rbf')


@pytest.mark.parametrize(
    "SearchCV, specialized_params",
    [(GridSearchCV, {'param_grid': {'C': [1, 10]}}),
     (RandomizedSearchCV,
      {'param_distributions': {'C': [1, 10]}, 'n_iter': 2})]
)
def test_search_default_iid(SearchCV, specialized_params):
    # Test the IID parameter
    # noise-free simple 2d-data
    X, y = make_blobs(centers=[[0, 0], [1, 0], [0, 1], [1, 1]], random_state=0,
                      cluster_std=0.1, shuffle=False, n_samples=80)
    # split dataset into two folds that are not iid
    # first one contains data of all 4 blobs, second only from two.
    mask = np.ones(X.shape[0], dtype=np.bool)
    mask[np.where(y == 1)[0][::2]] = 0
    mask[np.where(y == 2)[0][::2]] = 0
    # this leads to perfect classification on one fold and a score of 1/3 on
    # the other
    # create "cv" for splits
    cv = [[mask, ~mask], [~mask, mask]]

    common_params = {'estimator': SVC(), 'cv': cv,
                     'return_train_score': True}
    search = SearchCV(**common_params, **specialized_params)
    search.fit(X, y)

    test_cv_scores = np.array(
        [search.cv_results_['split%d_test_score' % s][0]
         for s in range(search.n_splits_)]
    )
    test_mean = search.cv_results_['mean_test_score'][0]
    test_std = search.cv_results_['std_test_score'][0]

    train_cv_scores = np.array(
        [search.cv_results_['split%d_train_score' % s][0]
         for s in range(search.n_splits_)]
    )
    train_mean = search.cv_results_['mean_train_score'][0]
    train_std = search.cv_results_['std_train_score'][0]

    assert search.cv_results_['param_C'][0] == 1
    # scores are the same as above
    assert_allclose(test_cv_scores, [1, 1. / 3.])
    assert_allclose(train_cv_scores, [1, 1])
    # Unweighted mean/std is used
    assert test_mean == pytest.approx(np.mean(test_cv_scores))
    assert test_std == pytest.approx(np.std(test_cv_scores))

    # For the train scores, we do not take a weighted mean irrespective of
    # i.i.d. or not
    assert train_mean == pytest.approx(1)
    assert train_std == pytest.approx(0)


@pytest.mark.filterwarnings("ignore:The parameter 'iid' is deprecated")  # 0.24
def test_search_iid_param():
    # Test the IID parameter
    # noise-free simple 2d-data
    X, y = make_blobs(centers=[[0, 0], [1, 0], [0, 1], [1, 1]], random_state=0,
                      cluster_std=0.1, shuffle=False, n_samples=80)
    # split dataset into two folds that are not iid
    # first one contains data of all 4 blobs, second only from two.
    mask = np.ones(X.shape[0], dtype=np.bool)
    mask[np.where(y == 1)[0][::2]] = 0
    mask[np.where(y == 2)[0][::2]] = 0
    # this leads to perfect classification on one fold and a score of 1/3 on
    # the other
    # create "cv" for splits
    cv = [[mask, ~mask], [~mask, mask]]
    # once with iid=True (default)
    grid_search = GridSearchCV(SVC(gamma='auto'), param_grid={'C': [1, 10]},
                               cv=cv, return_train_score=True, iid=True)
    random_search = RandomizedSearchCV(SVC(gamma='auto'), n_iter=2,
                                       param_distributions={'C': [1, 10]},
                                       cv=cv, iid=True,
                                       return_train_score=True)
    for search in (grid_search, random_search):
        search.fit(X, y)
        assert search.iid or search.iid is None

        test_cv_scores = np.array(list(search.cv_results_['split%d_test_score'
                                                          % s_i][0]
                                       for s_i in range(search.n_splits_)))
        test_mean = search.cv_results_['mean_test_score'][0]
        test_std = search.cv_results_['std_test_score'][0]

        train_cv_scores = np.array(list(search.cv_results_['split%d_train_'
                                                           'score' % s_i][0]
                                        for s_i in range(search.n_splits_)))
        train_mean = search.cv_results_['mean_train_score'][0]
        train_std = search.cv_results_['std_train_score'][0]

        # Test the first candidate
        assert search.cv_results_['param_C'][0] == 1
        assert_array_almost_equal(test_cv_scores, [1, 1. / 3.])
        assert_array_almost_equal(train_cv_scores, [1, 1])

        # for first split, 1/4 of dataset is in test, for second 3/4.
        # take weighted average and weighted std
        expected_test_mean = 1 * 1. / 4. + 1. / 3. * 3. / 4.
        expected_test_std = np.sqrt(1. / 4 * (expected_test_mean - 1) ** 2 +
                                    3. / 4 * (expected_test_mean - 1. / 3.) **
                                    2)
        assert_almost_equal(test_mean, expected_test_mean)
        assert_almost_equal(test_std, expected_test_std)
        assert_array_almost_equal(test_cv_scores,
                                  cross_val_score(SVC(C=1, gamma='auto'), X,
                                                  y, cv=cv))

        # For the train scores, we do not take a weighted mean irrespective of
        # i.i.d. or not
        assert_almost_equal(train_mean, 1)
        assert_almost_equal(train_std, 0)

    # once with iid=False
    grid_search = GridSearchCV(SVC(gamma='auto'),
                               param_grid={'C': [1, 10]},
                               cv=cv, iid=False, return_train_score=True)
    random_search = RandomizedSearchCV(SVC(gamma='auto'), n_iter=2,
                                       param_distributions={'C': [1, 10]},
                                       cv=cv, iid=False,
                                       return_train_score=True)

    for search in (grid_search, random_search):
        search.fit(X, y)
        assert not search.iid

        test_cv_scores = np.array(list(search.cv_results_['split%d_test_score'
                                                          % s][0]
                                       for s in range(search.n_splits_)))
        test_mean = search.cv_results_['mean_test_score'][0]
        test_std = search.cv_results_['std_test_score'][0]

        train_cv_scores = np.array(list(search.cv_results_['split%d_train_'
                                                           'score' % s][0]
                                        for s in range(search.n_splits_)))
        train_mean = search.cv_results_['mean_train_score'][0]
        train_std = search.cv_results_['std_train_score'][0]

        assert search.cv_results_['param_C'][0] == 1
        # scores are the same as above
        assert_array_almost_equal(test_cv_scores, [1, 1. / 3.])
        # Unweighted mean/std is used
        assert_almost_equal(test_mean, np.mean(test_cv_scores))
        assert_almost_equal(test_std, np.std(test_cv_scores))

        # For the train scores, we do not take a weighted mean irrespective of
        # i.i.d. or not
        assert_almost_equal(train_mean, 1)
        assert_almost_equal(train_std, 0)


@pytest.mark.filterwarnings("ignore:The parameter 'iid' is deprecated")  # 0.24
def test_grid_search_cv_results_multimetric():
    X, y = make_classification(n_samples=50, n_features=4, random_state=42)

    n_splits = 3
    params = [dict(kernel=['rbf', ], C=[1, 10], gamma=[0.1, 1]),
              dict(kernel=['poly', ], degree=[1, 2])]

    for iid in (False, True):
        grid_searches = []
        for scoring in ({'accuracy': make_scorer(accuracy_score),
                         'recall': make_scorer(recall_score)},
                        'accuracy', 'recall'):
            grid_search = GridSearchCV(SVC(), cv=n_splits,
                                       iid=iid, param_grid=params,
                                       scoring=scoring, refit=False)
            grid_search.fit(X, y)
            assert grid_search.iid == iid
            grid_searches.append(grid_search)

        compare_cv_results_multimetric_with_single(*grid_searches, iid=iid)


@pytest.mark.filterwarnings("ignore:The parameter 'iid' is deprecated")  # 0.24
def test_random_search_cv_results_multimetric():
    X, y = make_classification(n_samples=50, n_features=4, random_state=42)

    n_splits = 3
    n_search_iter = 30
    scoring = ('accuracy', 'recall')

    # Scipy 0.12's stats dists do not accept seed, hence we use param grid
    params = dict(C=np.logspace(-4, 1, 3),
                  gamma=np.logspace(-5, 0, 3, base=0.1))
    for iid in (True, False):
        for refit in (True, False):
            random_searches = []
            for scoring in (('accuracy', 'recall'), 'accuracy', 'recall'):
                # If True, for multi-metric pass refit='accuracy'
                if refit:
                    probability = True
                    refit = 'accuracy' if isinstance(scoring, tuple) else refit
                else:
                    probability = False
                clf = SVC(probability=probability, random_state=42)
                random_search = RandomizedSearchCV(clf, n_iter=n_search_iter,
                                                   cv=n_splits, iid=iid,
                                                   param_distributions=params,
                                                   scoring=scoring,
                                                   refit=refit, random_state=0)
                random_search.fit(X, y)
                random_searches.append(random_search)

            compare_cv_results_multimetric_with_single(*random_searches,
                                                       iid=iid)
            if refit:
                compare_refit_methods_when_refit_with_acc(
                    random_searches[0], random_searches[1], refit)


@pytest.mark.filterwarnings("ignore:The parameter 'iid' is deprecated")  # 0.24
def compare_cv_results_multimetric_with_single(
        search_multi, search_acc, search_rec, iid):
    """Compare multi-metric cv_results with the ensemble of multiple
    single metric cv_results from single metric grid/random search"""

    assert search_multi.iid == iid
    assert search_multi.multimetric_
    assert_array_equal(sorted(search_multi.scorer_),
                       ('accuracy', 'recall'))

    cv_results_multi = search_multi.cv_results_
    cv_results_acc_rec = {re.sub('_score$', '_accuracy', k): v
                          for k, v in search_acc.cv_results_.items()}
    cv_results_acc_rec.update({re.sub('_score$', '_recall', k): v
                               for k, v in search_rec.cv_results_.items()})

    # Check if score and timing are reasonable, also checks if the keys
    # are present
    assert all((np.all(cv_results_multi[k] <= 1) for k in (
                    'mean_score_time', 'std_score_time', 'mean_fit_time',
                    'std_fit_time')))

    # Compare the keys, other than time keys, among multi-metric and
    # single metric grid search results. np.testing.assert_equal performs a
    # deep nested comparison of the two cv_results dicts
    np.testing.assert_equal({k: v for k, v in cv_results_multi.items()
                             if not k.endswith('_time')},
                            {k: v for k, v in cv_results_acc_rec.items()
                             if not k.endswith('_time')})


def compare_refit_methods_when_refit_with_acc(search_multi, search_acc, refit):
    """Compare refit multi-metric search methods with single metric methods"""
    if refit:
        assert search_multi.refit == 'accuracy'
    else:
        assert not search_multi.refit
    assert search_acc.refit == refit

    X, y = make_blobs(n_samples=100, n_features=4, random_state=42)
    for method in ('predict', 'predict_proba', 'predict_log_proba'):
        assert_almost_equal(getattr(search_multi, method)(X),
                            getattr(search_acc, method)(X))
    assert_almost_equal(search_multi.score(X, y), search_acc.score(X, y))
    for key in ('best_index_', 'best_score_', 'best_params_'):
        assert getattr(search_multi, key) == getattr(search_acc, key)


def test_search_cv_results_rank_tie_breaking():
    X, y = make_blobs(n_samples=50, random_state=42)

    # The two C values are close enough to give similar models
    # which would result in a tie of their mean cv-scores
    param_grid = {'C': [1, 1.001, 0.001]}

    grid_search = GridSearchCV(SVC(), param_grid=param_grid,
                               return_train_score=True)
    random_search = RandomizedSearchCV(SVC(), n_iter=3,
                                       param_distributions=param_grid,
                                       return_train_score=True)

    for search in (grid_search, random_search):
        search.fit(X, y)
        cv_results = search.cv_results_
        # Check tie breaking strategy -
        # Check that there is a tie in the mean scores between
        # candidates 1 and 2 alone
        assert_almost_equal(cv_results['mean_test_score'][0],
                            cv_results['mean_test_score'][1])
        assert_almost_equal(cv_results['mean_train_score'][0],
                            cv_results['mean_train_score'][1])
        assert not np.allclose(cv_results['mean_test_score'][1],
                               cv_results['mean_test_score'][2])
        assert not np.allclose(cv_results['mean_train_score'][1],
                               cv_results['mean_train_score'][2])
        # 'min' rank should be assigned to the tied candidates
        assert_almost_equal(search.cv_results_['rank_test_score'], [1, 1, 3])


def test_search_cv_results_none_param():
    X, y = [[1], [2], [3], [4], [5]], [0, 0, 0, 0, 1]
    estimators = (DecisionTreeRegressor(), DecisionTreeClassifier())
    est_parameters = {"random_state": [0, None]}
    cv = KFold()

    for est in estimators:
        grid_search = GridSearchCV(est, est_parameters, cv=cv,
                                   ).fit(X, y)
        assert_array_equal(grid_search.cv_results_['param_random_state'],
                           [0, None])


@ignore_warnings()
def test_search_cv_timing():
    svc = LinearSVC(random_state=0)

    X = [[1, ], [2, ], [3, ], [4, ]]
    y = [0, 1, 1, 0]

    gs = GridSearchCV(svc, {'C': [0, 1]}, cv=2, error_score=0)
    rs = RandomizedSearchCV(svc, {'C': [0, 1]}, cv=2, error_score=0, n_iter=2)

    for search in (gs, rs):
        search.fit(X, y)
        for key in ['mean_fit_time', 'std_fit_time']:
            # NOTE The precision of time.time in windows is not high
            # enough for the fit/score times to be non-zero for trivial X and y
            assert np.all(search.cv_results_[key] >= 0)
            assert np.all(search.cv_results_[key] < 1)

        for key in ['mean_score_time', 'std_score_time']:
            assert search.cv_results_[key][1] >= 0
            assert search.cv_results_[key][0] == 0.0
            assert np.all(search.cv_results_[key] < 1)

        assert hasattr(search, "refit_time_")
        assert isinstance(search.refit_time_, float)
        assert search.refit_time_ >= 0


def test_grid_search_correct_score_results():
    # test that correct scores are used
    n_splits = 3
    clf = LinearSVC(random_state=0)
    X, y = make_blobs(random_state=0, centers=2)
    Cs = [.1, 1, 10]
    for score in ['f1', 'roc_auc']:
        grid_search = GridSearchCV(clf, {'C': Cs}, scoring=score, cv=n_splits)
        cv_results = grid_search.fit(X, y).cv_results_

        # Test scorer names
        result_keys = list(cv_results.keys())
        expected_keys = (("mean_test_score", "rank_test_score") +
                         tuple("split%d_test_score" % cv_i
                               for cv_i in range(n_splits)))
        assert all(np.in1d(expected_keys, result_keys))

        cv = StratifiedKFold(n_splits=n_splits)
        n_splits = grid_search.n_splits_
        for candidate_i, C in enumerate(Cs):
            clf.set_params(C=C)
            cv_scores = np.array(
                list(grid_search.cv_results_['split%d_test_score'
                                             % s][candidate_i]
                     for s in range(n_splits)))
            for i, (train, test) in enumerate(cv.split(X, y)):
                clf.fit(X[train], y[train])
                if score == "f1":
                    correct_score = f1_score(y[test], clf.predict(X[test]))
                elif score == "roc_auc":
                    dec = clf.decision_function(X[test])
                    correct_score = roc_auc_score(y[test], dec)
                assert_almost_equal(correct_score, cv_scores[i])


def test_fit_grid_point():
    X, y = make_classification(random_state=0)
    cv = StratifiedKFold()
    svc = LinearSVC(random_state=0)
    scorer = make_scorer(accuracy_score)

    for params in ({'C': 0.1}, {'C': 0.01}, {'C': 0.001}):
        for train, test in cv.split(X, y):
            this_scores, this_params, n_test_samples = fit_grid_point(
                X, y, clone(svc), params, train, test,
                scorer, verbose=False)

            est = clone(svc).set_params(**params)
            est.fit(X[train], y[train])
            expected_score = scorer(est, X[test], y[test])

            # Test the return values of fit_grid_point
            assert_almost_equal(this_scores, expected_score)
            assert params == this_params
            assert n_test_samples == test.size

    # Should raise an error upon multimetric scorer
    assert_raise_message(ValueError, "For evaluating multiple scores, use "
                         "sklearn.model_selection.cross_validate instead.",
                         fit_grid_point, X, y, svc, params, train, test,
                         {'score': scorer}, verbose=True)


def test_pickle():
    # Test that a fit search can be pickled
    clf = MockClassifier()
    grid_search = GridSearchCV(clf, {'foo_param': [1, 2, 3]}, refit=True, cv=3)
    grid_search.fit(X, y)
    grid_search_pickled = pickle.loads(pickle.dumps(grid_search))
    assert_array_almost_equal(grid_search.predict(X),
                              grid_search_pickled.predict(X))

    random_search = RandomizedSearchCV(clf, {'foo_param': [1, 2, 3]},
                                       refit=True, n_iter=3, cv=3)
    random_search.fit(X, y)
    random_search_pickled = pickle.loads(pickle.dumps(random_search))
    assert_array_almost_equal(random_search.predict(X),
                              random_search_pickled.predict(X))


def test_grid_search_with_multioutput_data():
    # Test search with multi-output estimator

    X, y = make_multilabel_classification(return_indicator=True,
                                          random_state=0)

    est_parameters = {"max_depth": [1, 2, 3, 4]}
    cv = KFold()

    estimators = [DecisionTreeRegressor(random_state=0),
                  DecisionTreeClassifier(random_state=0)]

    # Test with grid search cv
    for est in estimators:
        grid_search = GridSearchCV(est, est_parameters, cv=cv)
        grid_search.fit(X, y)
        res_params = grid_search.cv_results_['params']
        for cand_i in range(len(res_params)):
            est.set_params(**res_params[cand_i])

            for i, (train, test) in enumerate(cv.split(X, y)):
                est.fit(X[train], y[train])
                correct_score = est.score(X[test], y[test])
                assert_almost_equal(
                    correct_score,
                    grid_search.cv_results_['split%d_test_score' % i][cand_i])

    # Test with a randomized search
    for est in estimators:
        random_search = RandomizedSearchCV(est, est_parameters,
                                           cv=cv, n_iter=3)
        random_search.fit(X, y)
        res_params = random_search.cv_results_['params']
        for cand_i in range(len(res_params)):
            est.set_params(**res_params[cand_i])

            for i, (train, test) in enumerate(cv.split(X, y)):
                est.fit(X[train], y[train])
                correct_score = est.score(X[test], y[test])
                assert_almost_equal(
                    correct_score,
                    random_search.cv_results_['split%d_test_score'
                                              % i][cand_i])


def test_predict_proba_disabled():
    # Test predict_proba when disabled on estimator.
    X = np.arange(20).reshape(5, -1)
    y = [0, 0, 1, 1, 1]
    clf = SVC(probability=False)
    gs = GridSearchCV(clf, {}, cv=2).fit(X, y)
    assert not hasattr(gs, "predict_proba")


def test_grid_search_allows_nans():
    # Test GridSearchCV with SimpleImputer
    X = np.arange(20, dtype=np.float64).reshape(5, -1)
    X[2, :] = np.nan
    y = [0, 0, 1, 1, 1]
    p = Pipeline([
        ('imputer', SimpleImputer(strategy='mean', missing_values=np.nan)),
        ('classifier', MockClassifier()),
    ])
    GridSearchCV(p, {'classifier__foo_param': [1, 2, 3]}, cv=2).fit(X, y)


class FailingClassifier(BaseEstimator):
    """Classifier that raises a ValueError on fit()"""

    FAILING_PARAMETER = 2

    def __init__(self, parameter=None):
        self.parameter = parameter

    def fit(self, X, y=None):
        if self.parameter == FailingClassifier.FAILING_PARAMETER:
            raise ValueError("Failing classifier failed as required")

    def predict(self, X):
        return np.zeros(X.shape[0])

    def score(self, X=None, Y=None):
        return 0.


def test_grid_search_failing_classifier():
    # GridSearchCV with on_error != 'raise'
    # Ensures that a warning is raised and score reset where appropriate.

    X, y = make_classification(n_samples=20, n_features=10, random_state=0)

    clf = FailingClassifier()

    # refit=False because we only want to check that errors caused by fits
    # to individual folds will be caught and warnings raised instead. If
    # refit was done, then an exception would be raised on refit and not
    # caught by grid_search (expected behavior), and this would cause an
    # error in this test.
    gs = GridSearchCV(clf, [{'parameter': [0, 1, 2]}], scoring='accuracy',
                      refit=False, error_score=0.0)
    assert_warns(FitFailedWarning, gs.fit, X, y)
    n_candidates = len(gs.cv_results_['params'])

    # Ensure that grid scores were set to zero as required for those fits
    # that are expected to fail.
    def get_cand_scores(i):
        return np.array(list(gs.cv_results_['split%d_test_score' % s][i]
                             for s in range(gs.n_splits_)))

    assert all((np.all(get_cand_scores(cand_i) == 0.0)
                for cand_i in range(n_candidates)
                if gs.cv_results_['param_parameter'][cand_i] ==
                FailingClassifier.FAILING_PARAMETER))

    gs = GridSearchCV(clf, [{'parameter': [0, 1, 2]}], scoring='accuracy',
                      refit=False, error_score=float('nan'))
    assert_warns(FitFailedWarning, gs.fit, X, y)
    n_candidates = len(gs.cv_results_['params'])
    assert all(np.all(np.isnan(get_cand_scores(cand_i)))
               for cand_i in range(n_candidates)
               if gs.cv_results_['param_parameter'][cand_i] ==
               FailingClassifier.FAILING_PARAMETER)

    ranks = gs.cv_results_['rank_test_score']

    # Check that succeeded estimators have lower ranks
    assert ranks[0] <= 2 and ranks[1] <= 2
    # Check that failed estimator has the highest rank
    assert ranks[clf.FAILING_PARAMETER] == 3
    assert gs.best_index_ != clf.FAILING_PARAMETER


def test_grid_search_failing_classifier_raise():
    # GridSearchCV with on_error == 'raise' raises the error

    X, y = make_classification(n_samples=20, n_features=10, random_state=0)

    clf = FailingClassifier()

    # refit=False because we want to test the behaviour of the grid search part
    gs = GridSearchCV(clf, [{'parameter': [0, 1, 2]}], scoring='accuracy',
                      refit=False, error_score='raise')

    # FailingClassifier issues a ValueError so this is what we look for.
    assert_raises(ValueError, gs.fit, X, y)


def test_parameters_sampler_replacement():
    # raise warning if n_iter is bigger than total parameter space
    params = [{'first': [0, 1], 'second': ['a', 'b', 'c']},
              {'third': ['two', 'values']}]
    sampler = ParameterSampler(params, n_iter=9)
    n_iter = 9
    grid_size = 8
    expected_warning = ('The total space of parameters %d is smaller '
                        'than n_iter=%d. Running %d iterations. For '
                        'exhaustive searches, use GridSearchCV.'
                        % (grid_size, n_iter, grid_size))
    assert_warns_message(UserWarning, expected_warning,
                         list, sampler)

    # degenerates to GridSearchCV if n_iter the same as grid_size
    sampler = ParameterSampler(params, n_iter=8)
    samples = list(sampler)
    assert len(samples) == 8
    for values in ParameterGrid(params):
        assert values in samples

    # test sampling without replacement in a large grid
    params = {'a': range(10), 'b': range(10), 'c': range(10)}
    sampler = ParameterSampler(params, n_iter=99, random_state=42)
    samples = list(sampler)
    assert len(samples) == 99
    hashable_samples = ["a%db%dc%d" % (p['a'], p['b'], p['c'])
                        for p in samples]
    assert len(set(hashable_samples)) == 99

    # doesn't go into infinite loops
    params_distribution = {'first': bernoulli(.5), 'second': ['a', 'b', 'c']}
    sampler = ParameterSampler(params_distribution, n_iter=7)
    samples = list(sampler)
    assert len(samples) == 7


def test_stochastic_gradient_loss_param():
    # Make sure the predict_proba works when loss is specified
    # as one of the parameters in the param_grid.
    param_grid = {
        'loss': ['log'],
    }
    X = np.arange(24).reshape(6, -1)
    y = [0, 0, 0, 1, 1, 1]
    clf = GridSearchCV(estimator=SGDClassifier(loss='hinge'),
                       param_grid=param_grid, cv=3)

    # When the estimator is not fitted, `predict_proba` is not available as the
    # loss is 'hinge'.
    assert not hasattr(clf, "predict_proba")
    clf.fit(X, y)
    clf.predict_proba(X)
    clf.predict_log_proba(X)

    # Make sure `predict_proba` is not available when setting loss=['hinge']
    # in param_grid
    param_grid = {
        'loss': ['hinge'],
    }
    clf = GridSearchCV(estimator=SGDClassifier(loss='hinge'),
                       param_grid=param_grid, cv=3)
    assert not hasattr(clf, "predict_proba")
    clf.fit(X, y)
    assert not hasattr(clf, "predict_proba")


def test_search_train_scores_set_to_false():
    X = np.arange(6).reshape(6, -1)
    y = [0, 0, 0, 1, 1, 1]
    clf = LinearSVC(random_state=0)

    gs = GridSearchCV(clf, param_grid={'C': [0.1, 0.2]}, cv=3)
    gs.fit(X, y)


def test_grid_search_cv_splits_consistency():
    # Check if a one time iterable is accepted as a cv parameter.
    n_samples = 100
    n_splits = 5
    X, y = make_classification(n_samples=n_samples, random_state=0)

    gs = GridSearchCV(LinearSVC(random_state=0),
                      param_grid={'C': [0.1, 0.2, 0.3]},
                      cv=OneTimeSplitter(n_splits=n_splits,
                                         n_samples=n_samples),
                      return_train_score=True)
    gs.fit(X, y)

    gs2 = GridSearchCV(LinearSVC(random_state=0),
                       param_grid={'C': [0.1, 0.2, 0.3]},
                       cv=KFold(n_splits=n_splits), return_train_score=True)
    gs2.fit(X, y)

    # Give generator as a cv parameter
    assert isinstance(KFold(n_splits=n_splits,
                            shuffle=True, random_state=0).split(X, y),
                      GeneratorType)
    gs3 = GridSearchCV(LinearSVC(random_state=0),
                       param_grid={'C': [0.1, 0.2, 0.3]},
                       cv=KFold(n_splits=n_splits, shuffle=True,
                                random_state=0).split(X, y),
                       return_train_score=True)
    gs3.fit(X, y)

    gs4 = GridSearchCV(LinearSVC(random_state=0),
                       param_grid={'C': [0.1, 0.2, 0.3]},
                       cv=KFold(n_splits=n_splits, shuffle=True,
                                random_state=0), return_train_score=True)
    gs4.fit(X, y)

    def _pop_time_keys(cv_results):
        for key in ('mean_fit_time', 'std_fit_time',
                    'mean_score_time', 'std_score_time'):
            cv_results.pop(key)
        return cv_results

    # Check if generators are supported as cv and
    # that the splits are consistent
    np.testing.assert_equal(_pop_time_keys(gs3.cv_results_),
                            _pop_time_keys(gs4.cv_results_))

    # OneTimeSplitter is a non-re-entrant cv where split can be called only
    # once if ``cv.split`` is called once per param setting in GridSearchCV.fit
    # the 2nd and 3rd parameter will not be evaluated as no train/test indices
    # will be generated for the 2nd and subsequent cv.split calls.
    # This is a check to make sure cv.split is not called once per param
    # setting.
    np.testing.assert_equal({k: v for k, v in gs.cv_results_.items()
                             if not k.endswith('_time')},
                            {k: v for k, v in gs2.cv_results_.items()
                             if not k.endswith('_time')})

    # Check consistency of folds across the parameters
    gs = GridSearchCV(LinearSVC(random_state=0),
                      param_grid={'C': [0.1, 0.1, 0.2, 0.2]},
                      cv=KFold(n_splits=n_splits, shuffle=True),
                      return_train_score=True)
    gs.fit(X, y)

    # As the first two param settings (C=0.1) and the next two param
    # settings (C=0.2) are same, the test and train scores must also be
    # same as long as the same train/test indices are generated for all
    # the cv splits, for both param setting
    for score_type in ('train', 'test'):
        per_param_scores = {}
        for param_i in range(4):
            per_param_scores[param_i] = list(
                gs.cv_results_['split%d_%s_score' % (s, score_type)][param_i]
                for s in range(5))

        assert_array_almost_equal(per_param_scores[0],
                                  per_param_scores[1])
        assert_array_almost_equal(per_param_scores[2],
                                  per_param_scores[3])


def test_transform_inverse_transform_round_trip():
    clf = MockClassifier()
    grid_search = GridSearchCV(clf, {'foo_param': [1, 2, 3]}, cv=3, verbose=3)

    grid_search.fit(X, y)
    X_round_trip = grid_search.inverse_transform(grid_search.transform(X))
    assert_array_equal(X, X_round_trip)


def test_custom_run_search():
    def check_results(results, gscv):
        exp_results = gscv.cv_results_
        assert sorted(results.keys()) == sorted(exp_results)
        for k in results:
            if not k.endswith('_time'):
                # XXX: results['params'] is a list :|
                results[k] = np.asanyarray(results[k])
                if results[k].dtype.kind == 'O':
                    assert_array_equal(exp_results[k], results[k],
                                       err_msg='Checking ' + k)
                else:
                    assert_allclose(exp_results[k], results[k],
                                    err_msg='Checking ' + k)

    def fit_grid(param_grid):
        return GridSearchCV(clf, param_grid,
                            return_train_score=True).fit(X, y)

    class CustomSearchCV(BaseSearchCV):
        def __init__(self, estimator, **kwargs):
            super().__init__(estimator, **kwargs)

        def _run_search(self, evaluate):
            results = evaluate([{'max_depth': 1}, {'max_depth': 2}])
            check_results(results, fit_grid({'max_depth': [1, 2]}))
            results = evaluate([{'min_samples_split': 5},
                                {'min_samples_split': 10}])
            check_results(results, fit_grid([{'max_depth': [1, 2]},
                                             {'min_samples_split': [5, 10]}]))

    # Using regressor to make sure each score differs
    clf = DecisionTreeRegressor(random_state=0)
    X, y = make_classification(n_samples=100, n_informative=4,
                               random_state=0)
    mycv = CustomSearchCV(clf, return_train_score=True).fit(X, y)
    gscv = fit_grid([{'max_depth': [1, 2]},
                     {'min_samples_split': [5, 10]}])

    results = mycv.cv_results_
    check_results(results, gscv)
    # TODO: remove in v0.24, the deprecation goes away then.
    with pytest.warns(FutureWarning,
                      match="attribute is to be deprecated from version 0.22"):
        for attr in dir(gscv):
            if (attr[0].islower() and attr[-1:] == '_' and
                    attr not in {'cv_results_', 'best_estimator_',
                                 'refit_time_',
                                 }):
                assert getattr(gscv, attr) == getattr(mycv, attr), \
                    "Attribute %s not equal" % attr


def test__custom_fit_no_run_search():
    class NoRunSearchSearchCV(BaseSearchCV):
        def __init__(self, estimator, **kwargs):
            super().__init__(estimator, **kwargs)

        def fit(self, X, y=None, groups=None, **fit_params):
            return self

    # this should not raise any exceptions
    NoRunSearchSearchCV(SVC()).fit(X, y)

    class BadSearchCV(BaseSearchCV):
        def __init__(self, estimator, **kwargs):
            super().__init__(estimator, **kwargs)

    with pytest.raises(NotImplementedError,
                       match="_run_search not implemented."):
        # this should raise a NotImplementedError
        BadSearchCV(SVC()).fit(X, y)


@pytest.mark.parametrize("iid", [False, True])
def test_deprecated_grid_search_iid(iid):
    # FIXME: remove in 0.24
    depr_msg = "The parameter 'iid' is deprecated in 0.22 and will be removed"
    X, y = make_blobs(n_samples=54, random_state=0, centers=2)
    grid = GridSearchCV(
        SVC(random_state=0), param_grid={'C': [10]}, cv=3, iid=iid
    )
    with pytest.warns(FutureWarning, match=depr_msg):
        grid.fit(X, y)


def test_empty_cv_iterator_error():
    # Use global X, y

    # create cv
    cv = KFold(n_splits=3).split(X)

    # pop all of it, this should cause the expected ValueError
    [u for u in cv]
    # cv is empty now

    train_size = 100
    ridge = RandomizedSearchCV(Ridge(), {'alpha': [1e-3, 1e-2, 1e-1]},
                               cv=cv, n_jobs=4)

    # assert that this raises an error
    with pytest.raises(ValueError,
                       match='No fits were performed. '
                             'Was the CV iterator empty\\? '
                             'Were there no candidates\\?'):
        ridge.fit(X[:train_size], y[:train_size])


def test_random_search_bad_cv():
    # Use global X, y

    class BrokenKFold(KFold):
        def get_n_splits(self, *args, **kw):
            return 1

    # create bad cv
    cv = BrokenKFold(n_splits=3)

    train_size = 100
    ridge = RandomizedSearchCV(Ridge(), {'alpha': [1e-3, 1e-2, 1e-1]},
                               cv=cv, n_jobs=4)

    # assert that this raises an error
    with pytest.raises(ValueError,
                       match='cv.split and cv.get_n_splits returned '
                             'inconsistent results. Expected \\d+ '
                             'splits, got \\d+'):
        ridge.fit(X[:train_size], y[:train_size])


def test_search_cv__pairwise_property_delegated_to_base_estimator():
    """
    Test implementation of BaseSearchCV has the _pairwise property
    which matches the _pairwise property of its estimator.
    This test make sure _pairwise is delegated to the base estimator.

    Non-regression test for issue #13920.
    """
    est = BaseEstimator()
    attr_message = "BaseSearchCV _pairwise property must match estimator"

    for _pairwise_setting in [True, False]:
        setattr(est, '_pairwise', _pairwise_setting)
        cv = GridSearchCV(est, {'n_neighbors': [10]})
        assert _pairwise_setting == cv._pairwise, attr_message


def test_search_cv__pairwise_property_equivalence_of_precomputed():
    """
    Test implementation of BaseSearchCV has the _pairwise property
    which matches the _pairwise property of its estimator.
    This test ensures the equivalence of 'precomputed'.

    Non-regression test for issue #13920.
    """
    n_samples = 50
    n_splits = 2
    X, y = make_classification(n_samples=n_samples, random_state=0)
    grid_params = {'n_neighbors': [10]}

    # defaults to euclidean metric (minkowski p = 2)
    clf = KNeighborsClassifier()
    cv = GridSearchCV(clf, grid_params, cv=n_splits)
    cv.fit(X, y)
    preds_original = cv.predict(X)

    # precompute euclidean metric to validate _pairwise is working
    X_precomputed = euclidean_distances(X)
    clf = KNeighborsClassifier(metric='precomputed')
    cv = GridSearchCV(clf, grid_params, cv=n_splits)
    cv.fit(X_precomputed, y)
    preds_precomputed = cv.predict(X_precomputed)

    attr_message = "GridSearchCV not identical with precomputed metric"
<<<<<<< HEAD
    assert (preds_original == preds_precomputed).all(), attr_message


@pytest.mark.parametrize(
    "SearchCV, param_search",
    [(GridSearchCV, {'a': [0.1, 0.01]}),
     (RandomizedSearchCV, {'a': uniform(1, 3)})]
)
def test_scalar_fit_param(SearchCV, param_search):
    # unofficially sanctioned tolerance for scalar values in fit_params
    # non-regression test for:
    # https://github.com/scikit-learn/scikit-learn/issues/15805
    class TestEstimator(BaseEstimator, ClassifierMixin):
        def __init__(self, a=None):
            self.a = a

        def fit(self, X, y, r=None):
            self.r_ = r

        def predict(self, X):
            return np.zeros(shape=(len(X)))

    model = SearchCV(TestEstimator(), param_search)
    X, y = make_classification(random_state=42)
    model.fit(X, y, r=42)
    assert model.best_estimator_.r_ == 42


@pytest.mark.parametrize(
    "SearchCV, param_search",
    [(GridSearchCV, {'alpha': [0.1, 0.01]}),
     (RandomizedSearchCV, {'alpha': uniform(0.01, 0.1)})]
)
def test_scalar_fit_param_compat(SearchCV, param_search):
    # check support for scalar values in fit_params, for instance in LightGBM
    # that do not exactly respect the scikit-learn API contract but that we do
    # not want to break without an explicit deprecation cycle and API
    # recommendations for implementing early stopping with a user provided
    # validation set. non-regression test for:
    # https://github.com/scikit-learn/scikit-learn/issues/15805
    X_train, X_valid, y_train, y_valid = train_test_split(
        *make_classification(random_state=42), random_state=42
    )

    class _FitParamClassifier(SGDClassifier):

        def fit(self, X, y, sample_weight=None, tuple_of_arrays=None,
                scalar_param=None, callable_param=None):
            super().fit(X, y, sample_weight=sample_weight)
            assert scalar_param > 0
            assert callable(callable_param)

            # The tuple of arrays should be preserved as tuple.
            assert isinstance(tuple_of_arrays, tuple)
            assert tuple_of_arrays[0].ndim == 2
            assert tuple_of_arrays[1].ndim == 1
            return self

    def _fit_param_callable():
        pass

    model = SearchCV(
        _FitParamClassifier(), param_search
    )

    # NOTE: `fit_params` should be data dependent (e.g. `sample_weight`) which
    # is not the case for the following parameters. But this abuse is common in
    # popular third-party libraries and we should tolerate this behavior for
    # now and be careful not to break support for those without following
    # proper deprecation cycle.
    fit_params = {
        'tuple_of_arrays': (X_valid, y_valid),
        'callable_param': _fit_param_callable,
        'scalar_param': 42,
    }
    model.fit(X_train, y_train, **fit_params)
=======
    assert (preds_original == preds_precomputed).all(), attr_message
>>>>>>> ac227aeb
<|MERGE_RESOLUTION|>--- conflicted
+++ resolved
@@ -27,7 +27,7 @@
 
 from scipy.stats import bernoulli, expon, uniform
 
-from sklearn.base import BaseEstimator, ClassifierMixin
+from sklearn.base import BaseEstimator
 from sklearn.base import clone
 from sklearn.exceptions import NotFittedError
 from sklearn.datasets import make_classification
@@ -36,7 +36,6 @@
 
 from sklearn.model_selection import fit_grid_point
 from sklearn.model_selection import cross_val_score
-from sklearn.model_selection import train_test_split
 from sklearn.model_selection import KFold
 from sklearn.model_selection import StratifiedKFold
 from sklearn.model_selection import StratifiedShuffleSplit
@@ -219,31 +218,14 @@
     assert not hasattr(param_grid['regressor'][1], 'coef_')
 
 
-<<<<<<< HEAD
-@pytest.mark.parametrize("SearchCV", [GridSearchCV, RandomizedSearchCV])
-def test_SearchCV_with_fit_params(SearchCV):
-=======
 def check_hyperparameter_searcher_with_fit_params(klass, **klass_kwargs):
->>>>>>> ac227aeb
     X = np.arange(100).reshape(10, 10)
     y = np.array([0] * 5 + [1] * 5)
     clf = CheckingClassifier(expected_fit_params=['spam', 'eggs'])
-    searcher = SearchCV(
-        clf, {'foo_param': [1, 2, 3]}, cv=2, error_score="raise"
-    )
+    searcher = klass(clf, {'foo_param': [1, 2, 3]}, cv=2, **klass_kwargs)
 
     # The CheckingClassifier generates an assertion error if
     # a parameter is missing or has length != len(X).
-<<<<<<< HEAD
-    err_msg = r"Expected fit parameter\(s\) \['eggs'\] not seen."
-    with pytest.raises(AssertionError, match=err_msg):
-        searcher.fit(X, y, spam=np.ones(10))
-
-    err_msg = "Fit parameter spam has length 1; expected"
-    with pytest.raises(AssertionError, match=err_msg):
-        searcher.fit(X, y, spam=np.ones(1), eggs=np.zeros(10))
-    searcher.fit(X, y, spam=np.ones(10), eggs=np.zeros(10))
-=======
     assert_raise_message(AssertionError,
                          "Expected fit parameter(s) ['eggs'] not seen.",
                          searcher.fit, X, y, spam=np.ones(10))
@@ -263,7 +245,6 @@
 def test_random_search_with_fit_params():
     check_hyperparameter_searcher_with_fit_params(RandomizedSearchCV, n_iter=1,
                                                   error_score='raise')
->>>>>>> ac227aeb
 
 
 @ignore_warnings
@@ -1864,83 +1845,4 @@
     preds_precomputed = cv.predict(X_precomputed)
 
     attr_message = "GridSearchCV not identical with precomputed metric"
-<<<<<<< HEAD
-    assert (preds_original == preds_precomputed).all(), attr_message
-
-
-@pytest.mark.parametrize(
-    "SearchCV, param_search",
-    [(GridSearchCV, {'a': [0.1, 0.01]}),
-     (RandomizedSearchCV, {'a': uniform(1, 3)})]
-)
-def test_scalar_fit_param(SearchCV, param_search):
-    # unofficially sanctioned tolerance for scalar values in fit_params
-    # non-regression test for:
-    # https://github.com/scikit-learn/scikit-learn/issues/15805
-    class TestEstimator(BaseEstimator, ClassifierMixin):
-        def __init__(self, a=None):
-            self.a = a
-
-        def fit(self, X, y, r=None):
-            self.r_ = r
-
-        def predict(self, X):
-            return np.zeros(shape=(len(X)))
-
-    model = SearchCV(TestEstimator(), param_search)
-    X, y = make_classification(random_state=42)
-    model.fit(X, y, r=42)
-    assert model.best_estimator_.r_ == 42
-
-
-@pytest.mark.parametrize(
-    "SearchCV, param_search",
-    [(GridSearchCV, {'alpha': [0.1, 0.01]}),
-     (RandomizedSearchCV, {'alpha': uniform(0.01, 0.1)})]
-)
-def test_scalar_fit_param_compat(SearchCV, param_search):
-    # check support for scalar values in fit_params, for instance in LightGBM
-    # that do not exactly respect the scikit-learn API contract but that we do
-    # not want to break without an explicit deprecation cycle and API
-    # recommendations for implementing early stopping with a user provided
-    # validation set. non-regression test for:
-    # https://github.com/scikit-learn/scikit-learn/issues/15805
-    X_train, X_valid, y_train, y_valid = train_test_split(
-        *make_classification(random_state=42), random_state=42
-    )
-
-    class _FitParamClassifier(SGDClassifier):
-
-        def fit(self, X, y, sample_weight=None, tuple_of_arrays=None,
-                scalar_param=None, callable_param=None):
-            super().fit(X, y, sample_weight=sample_weight)
-            assert scalar_param > 0
-            assert callable(callable_param)
-
-            # The tuple of arrays should be preserved as tuple.
-            assert isinstance(tuple_of_arrays, tuple)
-            assert tuple_of_arrays[0].ndim == 2
-            assert tuple_of_arrays[1].ndim == 1
-            return self
-
-    def _fit_param_callable():
-        pass
-
-    model = SearchCV(
-        _FitParamClassifier(), param_search
-    )
-
-    # NOTE: `fit_params` should be data dependent (e.g. `sample_weight`) which
-    # is not the case for the following parameters. But this abuse is common in
-    # popular third-party libraries and we should tolerate this behavior for
-    # now and be careful not to break support for those without following
-    # proper deprecation cycle.
-    fit_params = {
-        'tuple_of_arrays': (X_valid, y_valid),
-        'callable_param': _fit_param_callable,
-        'scalar_param': 42,
-    }
-    model.fit(X_train, y_train, **fit_params)
-=======
-    assert (preds_original == preds_precomputed).all(), attr_message
->>>>>>> ac227aeb
+    assert (preds_original == preds_precomputed).all(), attr_message
--- conflicted
+++ resolved
@@ -76,11 +76,8 @@
     assert_array_equal,
     ignore_warnings,
 )
-<<<<<<< HEAD
 from sklearn.utils.fixes import CSR_CONTAINERS
-=======
 from sklearn.utils.validation import _num_samples
->>>>>>> 3f110690
 
 
 # Neither of the following two estimators inherit from BaseEstimator,

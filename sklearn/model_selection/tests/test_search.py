--- conflicted
+++ resolved
@@ -1561,7 +1561,6 @@
     assert_array_equal(X, X_round_trip)
 
 
-<<<<<<< HEAD
 def test_generate_candidates():
     def check_results(results, gscv):
         exp_results = gscv.cv_results_
@@ -1608,7 +1607,8 @@
                         'grid_scores_'}:
             assert_equal(getattr(gscv, attr), getattr(mycv, attr),
                          msg='Attribute %s not equal' % attr)
-=======
+
+
 def test_deprecated_grid_search_iid():
     depr_message = ("The default of the `iid` parameter will change from True "
                     "to False in version 0.22")
@@ -1627,5 +1627,4 @@
 
     grid = GridSearchCV(SVC(gamma='scale'), param_grid={'C': [1]}, cv=KFold(2))
     # no warning because no stratification and 54 % 2 == 0
-    assert_no_warnings(grid.fit, X, y)
->>>>>>> b5cf50c3
+    assert_no_warnings(grid.fit, X, y)
--- conflicted
+++ resolved
@@ -882,14 +882,9 @@
         check_cv_results_array_types(search, param_keys, score_keys)
         check_cv_results_keys(cv_results, param_keys, score_keys, n_cand)
         # For random_search, all the param array vals should be unmasked
-<<<<<<< HEAD
         assert_false(any(np.ma.getmaskarray(cv_results['param_C'])) or
                      any(np.ma.getmaskarray(cv_results['param_gamma'])))
         check_cv_results_grid_scores_consistency(search)
-=======
-        assert_false(any(cv_results['param_C'].mask) or
-                     any(cv_results['param_gamma'].mask))
->>>>>>> 8083ea4a
 
 
 @ignore_warnings(category=DeprecationWarning)
@@ -1020,7 +1015,9 @@
     # Scipy 0.12's stats dists do not accept seed, hence we use param grid
     params = dict(C=np.logspace(-10, 1), gamma=np.logspace(-5, 0, base=0.1))
     for iid in (True, False):
-        for refit in (True, False):
+        for 
+        
+        in (True, False):
             random_searches = []
             for scoring in (('accuracy', 'recall'), 'accuracy', 'recall'):
                 # If True, for multi-metric pass refit='accuracy'

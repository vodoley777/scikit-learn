"""Test the search module"""

from collections.abc import Iterable, Sized
from io import StringIO
from itertools import chain, product
import pickle
import sys
from types import GeneratorType
import re

import numpy as np
import scipy.sparse as sp
import pytest

from sklearn.utils.fixes import sp_version
from sklearn.utils.testing import assert_raises
from sklearn.utils.testing import assert_warns
from sklearn.utils.testing import assert_warns_message
from sklearn.utils.testing import assert_raise_message
from sklearn.utils.testing import assert_array_equal
from sklearn.utils.testing import assert_array_almost_equal
from sklearn.utils.testing import assert_allclose
from sklearn.utils.testing import assert_almost_equal
from sklearn.utils.testing import ignore_warnings
from sklearn.utils.mocking import CheckingClassifier, MockDataFrame

from scipy.stats import bernoulli, expon, uniform

from sklearn.base import BaseEstimator
from sklearn.base import clone
from sklearn.exceptions import NotFittedError
from sklearn.datasets import make_classification
from sklearn.datasets import make_blobs
from sklearn.datasets import make_multilabel_classification
from sklearn.datasets import load_boston

from sklearn.model_selection import fit_grid_point
from sklearn.model_selection import cross_val_score
from sklearn.model_selection import KFold
from sklearn.model_selection import StratifiedKFold
from sklearn.model_selection import StratifiedShuffleSplit
from sklearn.model_selection import LeaveOneGroupOut
from sklearn.model_selection import LeavePGroupsOut
from sklearn.model_selection import GroupKFold
from sklearn.model_selection import GroupShuffleSplit
from sklearn.model_selection import GridSearchCV
from sklearn.model_selection import NestedCV_GridSearch
from sklearn.model_selection import RandomizedSearchCV
from sklearn.model_selection import ParameterGrid
from sklearn.model_selection import ParameterSampler
from sklearn.model_selection._search import BaseSearchCV

from sklearn.model_selection._validation import FitFailedWarning

from sklearn.svm import LinearSVC, SVC
from sklearn.tree import DecisionTreeRegressor
from sklearn.tree import DecisionTreeClassifier
from sklearn.cluster import KMeans
from sklearn.neighbors import KernelDensity
from sklearn.metrics import f1_score
from sklearn.metrics import recall_score
from sklearn.metrics import accuracy_score
from sklearn.metrics import make_scorer
from sklearn.metrics import roc_auc_score
from sklearn.impute import SimpleImputer
from sklearn.pipeline import Pipeline
from sklearn.linear_model import Ridge, SGDClassifier

from sklearn.model_selection.tests.common import OneTimeSplitter
from sklearn.ensemble import RandomForestRegressor
<<<<<<< HEAD

=======
>>>>>>> f69cc104

# Neither of the following two estimators inherit from BaseEstimator,
# to test hyperparameter search on user-defined classifiers.
class MockClassifier(object):
    """Dummy classifier to test the parameter search algorithms"""

    def __init__(self, foo_param=0):
        self.foo_param = foo_param

    def fit(self, X, Y):
        assert len(X) == len(Y)
        self.classes_ = np.unique(Y)
        return self

    def predict(self, T):
        return T.shape[0]

    def transform(self, X):
        return X + self.foo_param

    def inverse_transform(self, X):
        return X - self.foo_param

    predict_proba = predict
    predict_log_proba = predict
    decision_function = predict

    def score(self, X=None, Y=None):
        if self.foo_param > 1:
            score = 1.0
        else:
            score = 0.0
        return score

    def get_params(self, deep=False):
        return {"foo_param": self.foo_param}

    def set_params(self, **params):
        self.foo_param = params["foo_param"]
        return self


class LinearSVCNoScore(LinearSVC):
    """An LinearSVC classifier that has no score method."""

    @property
    def score(self):
        raise AttributeError


X = np.array([[-1, -1], [-2, -1], [1, 1], [2, 1]])
y = np.array([1, 1, 2, 2])


def assert_grid_iter_equals_getitem(grid):
    assert list(grid) == [grid[i] for i in range(len(grid))]


@pytest.mark.parametrize(
    "input, error_type, error_message",
    [
        (0, TypeError, r"Parameter grid is not a dict or a list \(0\)"),
        ([{"foo": [0]}, 0], TypeError, r"Parameter grid is not a dict \(0\)"),
        (
            {"foo": 0},
            TypeError,
            "Parameter grid value is not iterable " r"\(key='foo', value=0\)",
        ),
    ],
)
def test_validate_parameter_grid_input(input, error_type, error_message):
    with pytest.raises(error_type, match=error_message):
        ParameterGrid(input)


def test_parameter_grid():

    # Test basic properties of ParameterGrid.
    params1 = {"foo": [1, 2, 3]}
    grid1 = ParameterGrid(params1)
    assert isinstance(grid1, Iterable)
    assert isinstance(grid1, Sized)
    assert len(grid1) == 3
    assert_grid_iter_equals_getitem(grid1)

    params2 = {"foo": [4, 2], "bar": ["ham", "spam", "eggs"]}
    grid2 = ParameterGrid(params2)
    assert len(grid2) == 6

    # loop to assert we can iterate over the grid multiple times
    for i in range(2):
        # tuple + chain transforms {"a": 1, "b": 2} to ("a", 1, "b", 2)
        points = set(tuple(chain(*(sorted(p.items())))) for p in grid2)
<<<<<<< HEAD
        assert (points ==
                set(("bar", x, "foo", y)
                    for x, y in product(params2["bar"], params2["foo"])))
=======
        assert points == set(
            ("bar", x, "foo", y) for x, y in product(params2["bar"], params2["foo"])
        )
>>>>>>> f69cc104
    assert_grid_iter_equals_getitem(grid2)

    # Special case: empty grid (useful to get default estimator settings)
    empty = ParameterGrid({})
    assert len(empty) == 1
    assert list(empty) == [{}]
    assert_grid_iter_equals_getitem(empty)
    assert_raises(IndexError, lambda: empty[1])

    has_empty = ParameterGrid([{"C": [1, 10]}, {}, {"C": [0.5]}])
    assert len(has_empty) == 4
    assert list(has_empty) == [{"C": 1}, {"C": 10}, {}, {"C": 0.5}]
    assert_grid_iter_equals_getitem(has_empty)


def test_grid_search():
    # Test that the best estimator contains the right value for foo_param
    clf = MockClassifier()
    grid_search = GridSearchCV(clf, {"foo_param": [1, 2, 3]}, cv=3, verbose=3)
    # make sure it selects the smallest parameter in case of ties
    old_stdout = sys.stdout
    sys.stdout = StringIO()
    grid_search.fit(X, y)
    sys.stdout = old_stdout
    assert grid_search.best_estimator_.foo_param == 2

    assert_array_equal(grid_search.cv_results_["param_foo_param"].data, [1, 2, 3])

    # Smoke test the score etc:
    grid_search.score(X, y)
    grid_search.predict_proba(X)
    grid_search.decision_function(X)
    grid_search.transform(X)

    # Test exception handling on scoring
    grid_search.scoring = "sklearn"
    assert_raises(ValueError, grid_search.fit, X, y)


def check_hyperparameter_searcher_with_fit_params(klass, **klass_kwargs):
    X = np.arange(100).reshape(10, 10)
    y = np.array([0] * 5 + [1] * 5)
    clf = CheckingClassifier(expected_fit_params=["spam", "eggs"])
    searcher = klass(clf, {"foo_param": [1, 2, 3]}, cv=2, **klass_kwargs)

    # The CheckingClassifier generates an assertion error if
    # a parameter is missing or has length != len(X).
    assert_raise_message(
        AssertionError,
        "Expected fit parameter(s) ['eggs'] not seen.",
        searcher.fit,
        X,
        y,
        spam=np.ones(10),
    )
    assert_raise_message(
        AssertionError,
        "Fit parameter spam has length 1; expected 4.",
        searcher.fit,
        X,
        y,
        spam=np.ones(1),
        eggs=np.zeros(10),
    )
    searcher.fit(X, y, spam=np.ones(10), eggs=np.zeros(10))


def test_grid_search_with_fit_params():
    check_hyperparameter_searcher_with_fit_params(GridSearchCV, error_score="raise")


def test_random_search_with_fit_params():
    check_hyperparameter_searcher_with_fit_params(
        RandomizedSearchCV, n_iter=1, error_score="raise"
    )


@ignore_warnings
def test_grid_search_no_score():
    # Test grid-search on classifier that has no score function.
    clf = LinearSVC(random_state=0)
    X, y = make_blobs(random_state=0, centers=2)
    Cs = [0.1, 1, 10]
    clf_no_score = LinearSVCNoScore(random_state=0)
    grid_search = GridSearchCV(clf, {"C": Cs}, scoring="accuracy")
    grid_search.fit(X, y)

    grid_search_no_score = GridSearchCV(clf_no_score, {"C": Cs}, scoring="accuracy")
    # smoketest grid search
    grid_search_no_score.fit(X, y)

    # check that best params are equal
    assert grid_search_no_score.best_params_ == grid_search.best_params_
    # check that we can call score and that it gives the correct result
    assert grid_search.score(X, y) == grid_search_no_score.score(X, y)

    # giving no scoring function raises an error
    grid_search_no_score = GridSearchCV(clf_no_score, {"C": Cs})
    assert_raise_message(TypeError, "no scoring", grid_search_no_score.fit, [[1]])


def test_grid_search_score_method():
    X, y = make_classification(n_samples=100, n_classes=2, flip_y=0.2, random_state=0)
    clf = LinearSVC(random_state=0)
    grid = {"C": [0.1]}

    search_no_scoring = GridSearchCV(clf, grid, scoring=None).fit(X, y)
    search_accuracy = GridSearchCV(clf, grid, scoring="accuracy").fit(X, y)
    search_no_score_method_auc = GridSearchCV(
        LinearSVCNoScore(), grid, scoring="roc_auc"
    ).fit(X, y)
    search_auc = GridSearchCV(clf, grid, scoring="roc_auc").fit(X, y)

    # Check warning only occurs in situation where behavior changed:
    # estimator requires score method to compete with scoring parameter
    score_no_scoring = search_no_scoring.score(X, y)
    score_accuracy = search_accuracy.score(X, y)
    score_no_score_auc = search_no_score_method_auc.score(X, y)
    score_auc = search_auc.score(X, y)

    # ensure the test is sane
    assert score_auc < 1.0
    assert score_accuracy < 1.0
    assert score_auc != score_accuracy

    assert_almost_equal(score_accuracy, score_no_scoring)
    assert_almost_equal(score_auc, score_no_score_auc)


def test_grid_search_groups():
    # Check if ValueError (when groups is None) propagates to GridSearchCV
    # And also check if groups is correctly passed to the cv object
    rng = np.random.RandomState(0)

    X, y = make_classification(n_samples=15, n_classes=2, random_state=0)
    groups = rng.randint(0, 3, 15)

    clf = LinearSVC(random_state=0)
    grid = {"C": [1]}

    group_cvs = [
        LeaveOneGroupOut(),
        LeavePGroupsOut(2),
        GroupKFold(n_splits=3),
        GroupShuffleSplit(),
    ]
    for cv in group_cvs:
        gs = GridSearchCV(clf, grid, cv=cv)
        assert_raise_message(
            ValueError, "The 'groups' parameter should not be None.", gs.fit, X, y
        )
        gs.fit(X, y, groups=groups)

    non_group_cvs = [StratifiedKFold(), StratifiedShuffleSplit()]
    for cv in non_group_cvs:
        gs = GridSearchCV(clf, grid, cv=cv)
        # Should not raise an error
        gs.fit(X, y)


def test_classes__property():
    # Test that classes_ property matches best_estimator_.classes_
    X = np.arange(100).reshape(10, 10)
    y = np.array([0] * 5 + [1] * 5)
    Cs = [0.1, 1, 10]

    grid_search = GridSearchCV(LinearSVC(random_state=0), {"C": Cs})
    grid_search.fit(X, y)
    assert_array_equal(grid_search.best_estimator_.classes_, grid_search.classes_)

    # Test that regressors do not have a classes_ attribute
    grid_search = GridSearchCV(Ridge(), {"alpha": [1.0, 2.0]})
    grid_search.fit(X, y)
    assert not hasattr(grid_search, "classes_")

    # Test that the grid searcher has no classes_ attribute before it's fit
    grid_search = GridSearchCV(LinearSVC(random_state=0), {"C": Cs})
    assert not hasattr(grid_search, "classes_")

    # Test that the grid searcher has no classes_ attribute without a refit
    grid_search = GridSearchCV(LinearSVC(random_state=0), {"C": Cs}, refit=False)
    grid_search.fit(X, y)
    assert not hasattr(grid_search, "classes_")


def test_trivial_cv_results_attr():
    # Test search over a "grid" with only one point.
    clf = MockClassifier()
    grid_search = GridSearchCV(clf, {"foo_param": [1]}, cv=3)
    grid_search.fit(X, y)
    assert hasattr(grid_search, "cv_results_")

    random_search = RandomizedSearchCV(clf, {"foo_param": [0]}, n_iter=1, cv=3)
    random_search.fit(X, y)
    assert hasattr(grid_search, "cv_results_")


def test_no_refit():
    # Test that GSCV can be used for model selection alone without refitting
    clf = MockClassifier()
    for scoring in [None, ["accuracy", "precision"]]:
        grid_search = GridSearchCV(clf, {"foo_param": [1, 2, 3]}, refit=False, cv=3)
        grid_search.fit(X, y)
        assert (
            not hasattr(grid_search, "best_estimator_")
            and hasattr(grid_search, "best_index_")
            and hasattr(grid_search, "best_params_")
        )

        # Make sure the functions predict/transform etc raise meaningful
        # error messages
        for fn_name in (
            "predict",
            "predict_proba",
            "predict_log_proba",
            "transform",
            "inverse_transform",
        ):
            assert_raise_message(
                NotFittedError,
                (
                    "refit=False. %s is available only after "
                    "refitting on the best parameters" % fn_name
                ),
                getattr(grid_search, fn_name),
                X,
            )

    # Test that an invalid refit param raises appropriate error messages
    for refit in ["", 5, True, "recall", "accuracy"]:
        assert_raise_message(
            ValueError,
            "For multi-metric scoring, the "
            "parameter refit must be set to a scorer key",
            GridSearchCV(
                clf, {}, refit=refit, scoring={"acc": "accuracy", "prec": "precision"}
            ).fit,
            X,
            y,
        )


def test_grid_search_error():
    # Test that grid search will capture errors on data with different length
    X_, y_ = make_classification(n_samples=200, n_features=100, random_state=0)

    clf = LinearSVC()
    cv = GridSearchCV(clf, {"C": [0.1, 1.0]})
    assert_raises(ValueError, cv.fit, X_[:180], y_)


def test_grid_search_one_grid_point():
    X_, y_ = make_classification(n_samples=200, n_features=100, random_state=0)
    param_dict = {"C": [1.0], "kernel": ["rbf"], "gamma": [0.1]}

    clf = SVC(gamma="auto")
    cv = GridSearchCV(clf, param_dict)
    cv.fit(X_, y_)

    clf = SVC(C=1.0, kernel="rbf", gamma=0.1)
    clf.fit(X_, y_)

    assert_array_equal(clf.dual_coef_, cv.best_estimator_.dual_coef_)


def test_grid_search_when_param_grid_includes_range():
    # Test that the best estimator contains the right value for foo_param
    clf = MockClassifier()
    grid_search = None
    grid_search = GridSearchCV(clf, {"foo_param": range(1, 4)}, cv=3)
    grid_search.fit(X, y)
    assert grid_search.best_estimator_.foo_param == 2


def test_grid_search_bad_param_grid():
    param_dict = {"C": 1.0}
    clf = SVC(gamma="auto")
    assert_raise_message(
        ValueError,
        "Parameter values for parameter (C) need to be a sequence"
        "(but not a string) or np.ndarray.",
        GridSearchCV,
        clf,
        param_dict,
    )

    param_dict = {"C": []}
    clf = SVC()
    assert_raise_message(
        ValueError,
        "Parameter values for parameter (C) need to be a non-empty sequence.",
        GridSearchCV,
        clf,
        param_dict,
    )

    param_dict = {"C": "1,2,3"}
    clf = SVC(gamma="auto")
    assert_raise_message(
        ValueError,
        "Parameter values for parameter (C) need to be a sequence"
        "(but not a string) or np.ndarray.",
        GridSearchCV,
        clf,
        param_dict,
    )

    param_dict = {"C": np.ones((3, 2))}
    clf = SVC()
    assert_raises(ValueError, GridSearchCV, clf, param_dict)


def test_grid_search_sparse():
    # Test that grid search works with both dense and sparse matrices
    X_, y_ = make_classification(n_samples=200, n_features=100, random_state=0)

    clf = LinearSVC()
    cv = GridSearchCV(clf, {"C": [0.1, 1.0]})
    cv.fit(X_[:180], y_[:180])
    y_pred = cv.predict(X_[180:])
    C = cv.best_estimator_.C

    X_ = sp.csr_matrix(X_)
    clf = LinearSVC()
    cv = GridSearchCV(clf, {"C": [0.1, 1.0]})
    cv.fit(X_[:180].tocoo(), y_[:180])
    y_pred2 = cv.predict(X_[180:])
    C2 = cv.best_estimator_.C

    assert np.mean(y_pred == y_pred2) >= 0.9
    assert C == C2


def test_grid_search_sparse_scoring():
    X_, y_ = make_classification(n_samples=200, n_features=100, random_state=0)

    clf = LinearSVC()
    cv = GridSearchCV(clf, {"C": [0.1, 1.0]}, scoring="f1")
    cv.fit(X_[:180], y_[:180])
    y_pred = cv.predict(X_[180:])
    C = cv.best_estimator_.C

    X_ = sp.csr_matrix(X_)
    clf = LinearSVC()
    cv = GridSearchCV(clf, {"C": [0.1, 1.0]}, scoring="f1")
    cv.fit(X_[:180], y_[:180])
    y_pred2 = cv.predict(X_[180:])
    C2 = cv.best_estimator_.C

    assert_array_equal(y_pred, y_pred2)
    assert C == C2
    # Smoke test the score
    # np.testing.assert_allclose(f1_score(cv.predict(X_[:180]), y[:180]),
    #                            cv.score(X_[:180], y[:180]))

    # test loss where greater is worse
    def f1_loss(y_true_, y_pred_):
        return -f1_score(y_true_, y_pred_)

    F1Loss = make_scorer(f1_loss, greater_is_better=False)
    cv = GridSearchCV(clf, {"C": [0.1, 1.0]}, scoring=F1Loss)
    cv.fit(X_[:180], y_[:180])
    y_pred3 = cv.predict(X_[180:])
    C3 = cv.best_estimator_.C

    assert C == C3
    assert_array_equal(y_pred, y_pred3)


def test_grid_search_precomputed_kernel():
    # Test that grid search works when the input features are given in the
    # form of a precomputed kernel matrix
    X_, y_ = make_classification(n_samples=200, n_features=100, random_state=0)

    # compute the training kernel matrix corresponding to the linear kernel
    K_train = np.dot(X_[:180], X_[:180].T)
    y_train = y_[:180]

    clf = SVC(kernel="precomputed")
    cv = GridSearchCV(clf, {"C": [0.1, 1.0]})
    cv.fit(K_train, y_train)

    assert cv.best_score_ >= 0

    # compute the test kernel matrix
    K_test = np.dot(X_[180:], X_[:180].T)
    y_test = y_[180:]

    y_pred = cv.predict(K_test)

    assert np.mean(y_pred == y_test) >= 0

    # test error is raised when the precomputed kernel is not array-like
    # or sparse
    assert_raises(ValueError, cv.fit, K_train.tolist(), y_train)


def test_grid_search_precomputed_kernel_error_nonsquare():
    # Test that grid search returns an error with a non-square precomputed
    # training kernel matrix
    K_train = np.zeros((10, 20))
    y_train = np.ones((10,))
    clf = SVC(kernel="precomputed")
    cv = GridSearchCV(clf, {"C": [0.1, 1.0]})
    assert_raises(ValueError, cv.fit, K_train, y_train)


class BrokenClassifier(BaseEstimator):
    """Broken classifier that cannot be fit twice"""

    def __init__(self, parameter=None):
        self.parameter = parameter

    def fit(self, X, y):
        assert not hasattr(self, "has_been_fit_")
        self.has_been_fit_ = True

    def predict(self, X):
        return np.zeros(X.shape[0])


@ignore_warnings
def test_refit():
    # Regression test for bug in refitting
    # Simulates re-fitting a broken estimator; this used to break with
    # sparse SVMs.
    X = np.arange(100).reshape(10, 10)
    y = np.array([0] * 5 + [1] * 5)

    clf = GridSearchCV(
        BrokenClassifier(), [{"parameter": [0, 1]}], scoring="precision", refit=True
    )
    clf.fit(X, y)


def test_refit_callable():
    """
    Test refit=callable, which adds flexibility in identifying the
    "best" estimator.
    """

    def refit_callable(cv_results):
        """
        A dummy function tests `refit=callable` interface.
        Return the index of a model that has the least
        `mean_test_score`.
        """
        # Fit a dummy clf with `refit=True` to get a list of keys in
        # clf.cv_results_.
        X, y = make_classification(n_samples=100, n_features=4, random_state=42)
        clf = GridSearchCV(
            LinearSVC(random_state=42),
            {"C": [0.01, 0.1, 1]},
            scoring="precision",
            refit=True,
        )
        clf.fit(X, y)
        # Ensure that `best_index_ != 0` for this dummy clf
        assert clf.best_index_ != 0

        # Assert every key matches those in `cv_results`
        for key in clf.cv_results_.keys():
            assert key in cv_results

        return cv_results["mean_test_score"].argmin()

    X, y = make_classification(n_samples=100, n_features=4, random_state=42)
    clf = GridSearchCV(
        LinearSVC(random_state=42),
        {"C": [0.01, 0.1, 1]},
        scoring="precision",
        refit=refit_callable,
    )
    clf.fit(X, y)

    assert clf.best_index_ == 0
    # Ensure `best_score_` is disabled when using `refit=callable`
    assert not hasattr(clf, "best_score_")


def test_refit_callable_invalid_type():
    """
    Test implementation catches the errors when 'best_index_' returns an
    invalid result.
    """

    def refit_callable_invalid_type(cv_results):
        """
        A dummy function tests when returned 'best_index_' is not integer.
        """
        return None

    X, y = make_classification(n_samples=100, n_features=4, random_state=42)

    clf = GridSearchCV(
        LinearSVC(random_state=42),
        {"C": [0.1, 1]},
        scoring="precision",
        refit=refit_callable_invalid_type,
    )
    with pytest.raises(TypeError, match="best_index_ returned is not an integer"):
        clf.fit(X, y)


@pytest.mark.parametrize("out_bound_value", [-1, 2])
@pytest.mark.parametrize("search_cv", [RandomizedSearchCV, GridSearchCV])
def test_refit_callable_out_bound(out_bound_value, search_cv):
    """
    Test implementation catches the errors when 'best_index_' returns an
    out of bound result.
    """

    def refit_callable_out_bound(cv_results):
        """
        A dummy function tests when returned 'best_index_' is out of bounds.
        """
        return out_bound_value

    X, y = make_classification(n_samples=100, n_features=4, random_state=42)

    clf = search_cv(
        LinearSVC(random_state=42),
        {"C": [0.1, 1]},
        scoring="precision",
        refit=refit_callable_out_bound,
    )
    with pytest.raises(IndexError, match="best_index_ index out of range"):
        clf.fit(X, y)


def test_refit_callable_multi_metric():
    """
    Test refit=callable in multiple metric evaluation setting
    """

    def refit_callable(cv_results):
        """
        A dummy function tests `refit=callable` interface.
        Return the index of a model that has the least
        `mean_test_prec`.
        """
        assert "mean_test_prec" in cv_results
        return cv_results["mean_test_prec"].argmin()

    X, y = make_classification(n_samples=100, n_features=4, random_state=42)
    scoring = {"Accuracy": make_scorer(accuracy_score), "prec": "precision"}
    clf = GridSearchCV(
        LinearSVC(random_state=42),
        {"C": [0.01, 0.1, 1]},
        scoring=scoring,
        refit=refit_callable,
    )
    clf.fit(X, y)

    assert clf.best_index_ == 0
    # Ensure `best_score_` is disabled when using `refit=callable`
    assert not hasattr(clf, "best_score_")


def test_gridsearch_nd():
    # Pass X as list in GridSearchCV
    X_4d = np.arange(10 * 5 * 3 * 2).reshape(10, 5, 3, 2)
    y_3d = np.arange(10 * 7 * 11).reshape(10, 7, 11)
    check_X = lambda x: x.shape[1:] == (5, 3, 2)
    check_y = lambda x: x.shape[1:] == (7, 11)
    clf = CheckingClassifier(check_X=check_X, check_y=check_y)
    grid_search = GridSearchCV(clf, {"foo_param": [1, 2, 3]})
    grid_search.fit(X_4d, y_3d).score(X, y)
    assert hasattr(grid_search, "cv_results_")


def test_X_as_list():
    # Pass X as list in GridSearchCV
    X = np.arange(100).reshape(10, 10)
    y = np.array([0] * 5 + [1] * 5)

    clf = CheckingClassifier(check_X=lambda x: isinstance(x, list))
    cv = KFold(n_splits=3)
    grid_search = GridSearchCV(clf, {"foo_param": [1, 2, 3]}, cv=cv)
    grid_search.fit(X.tolist(), y).score(X, y)
    assert hasattr(grid_search, "cv_results_")


def test_y_as_list():
    # Pass y as list in GridSearchCV
    X = np.arange(100).reshape(10, 10)
    y = np.array([0] * 5 + [1] * 5)

    clf = CheckingClassifier(check_y=lambda x: isinstance(x, list))
    cv = KFold(n_splits=3)
    grid_search = GridSearchCV(clf, {"foo_param": [1, 2, 3]}, cv=cv)
    grid_search.fit(X, y.tolist()).score(X, y)
    assert hasattr(grid_search, "cv_results_")


@ignore_warnings
def test_pandas_input():
    # check cross_val_score doesn't destroy pandas dataframe
    types = [(MockDataFrame, MockDataFrame)]
    try:
        from pandas import Series, DataFrame

        types.append((DataFrame, Series))
    except ImportError:
        pass

    X = np.arange(100).reshape(10, 10)
    y = np.array([0] * 5 + [1] * 5)

    for InputFeatureType, TargetType in types:
        # X dataframe, y series
        X_df, y_ser = InputFeatureType(X), TargetType(y)

        def check_df(x):
            return isinstance(x, InputFeatureType)

        def check_series(x):
            return isinstance(x, TargetType)

        clf = CheckingClassifier(check_X=check_df, check_y=check_series)

        grid_search = GridSearchCV(clf, {"foo_param": [1, 2, 3]})
        grid_search.fit(X_df, y_ser).score(X_df, y_ser)
        grid_search.predict(X_df)
        assert hasattr(grid_search, "cv_results_")


def test_unsupervised_grid_search():
    # test grid-search with unsupervised estimator
    X, y = make_blobs(n_samples=50, random_state=0)
    km = KMeans(random_state=0, init="random", n_init=1)

    # Multi-metric evaluation unsupervised
    scoring = ["adjusted_rand_score", "fowlkes_mallows_score"]
    for refit in ["adjusted_rand_score", "fowlkes_mallows_score"]:
        grid_search = GridSearchCV(
            km, param_grid=dict(n_clusters=[2, 3, 4]), scoring=scoring, refit=refit
        )
        grid_search.fit(X, y)
        # Both ARI and FMS can find the right number :)
        assert grid_search.best_params_["n_clusters"] == 3

    # Single metric evaluation unsupervised
    grid_search = GridSearchCV(
        km, param_grid=dict(n_clusters=[2, 3, 4]), scoring="fowlkes_mallows_score"
    )
    grid_search.fit(X, y)
    assert grid_search.best_params_["n_clusters"] == 3

    # Now without a score, and without y
    grid_search = GridSearchCV(km, param_grid=dict(n_clusters=[2, 3, 4]))
    grid_search.fit(X)
    assert grid_search.best_params_["n_clusters"] == 4


def test_gridsearch_no_predict():
    # test grid-search with an estimator without predict.
    # slight duplication of a test from KDE
    def custom_scoring(estimator, X):
        return 42 if estimator.bandwidth == 0.1 else 0

    X, _ = make_blobs(cluster_std=0.1, random_state=1, centers=[[0, 1], [1, 0], [0, 0]])
    search = GridSearchCV(
        KernelDensity(),
        param_grid=dict(bandwidth=[0.01, 0.1, 1]),
        scoring=custom_scoring,
    )
    search.fit(X)
    assert search.best_params_["bandwidth"] == 0.1
    assert search.best_score_ == 42


def test_param_sampler():
    # test basic properties of param sampler
    param_distributions = {"kernel": ["rbf", "linear"], "C": uniform(0, 1)}
    sampler = ParameterSampler(
        param_distributions=param_distributions, n_iter=10, random_state=0
    )
    samples = [x for x in sampler]
    assert len(samples) == 10
    for sample in samples:
        assert sample["kernel"] in ["rbf", "linear"]
        assert 0 <= sample["C"] <= 1

    # test that repeated calls yield identical parameters
    param_distributions = {"C": [0, 1, 2, 3, 4, 5, 6, 7, 8, 9, 10]}
    sampler = ParameterSampler(
        param_distributions=param_distributions, n_iter=3, random_state=0
    )
    assert [x for x in sampler] == [x for x in sampler]

    if sp_version >= (0, 16):
        param_distributions = {"C": uniform(0, 1)}
        sampler = ParameterSampler(
            param_distributions=param_distributions, n_iter=10, random_state=0
        )
        assert [x for x in sampler] == [x for x in sampler]


def check_cv_results_array_types(search, param_keys, score_keys):
    # Check if the search `cv_results`'s array are of correct types
    cv_results = search.cv_results_
    assert all(isinstance(cv_results[param], np.ma.MaskedArray) for param in param_keys)
    assert all(cv_results[key].dtype == object for key in param_keys)
    assert not any(isinstance(cv_results[key], np.ma.MaskedArray) for key in score_keys)
    assert all(
        cv_results[key].dtype == np.float64
        for key in score_keys
        if not key.startswith("rank")
    )

    scorer_keys = search.scorer_.keys() if search.multimetric_ else ["score"]

    for key in scorer_keys:
        assert cv_results["rank_test_%s" % key].dtype == np.int32


def check_cv_results_keys(cv_results, param_keys, score_keys, n_cand):
    # Test the search.cv_results_ contains all the required results
    assert_array_equal(
        sorted(cv_results.keys()), sorted(param_keys + score_keys + ("params",))
    )
    assert all(cv_results[key].shape == (n_cand,) for key in param_keys + score_keys)


@pytest.mark.filterwarnings("ignore:The parameter 'iid' is deprecated")  # 0.24
def test_grid_search_cv_results():
    X, y = make_classification(n_samples=50, n_features=4, random_state=42)

    n_splits = 3
    n_grid_points = 6
    params = [
        dict(kernel=["rbf"], C=[1, 10], gamma=[0.1, 1]),
        dict(kernel=["poly"], degree=[1, 2]),
    ]

    param_keys = ("param_C", "param_degree", "param_gamma", "param_kernel")
    score_keys = (
        "mean_test_score",
        "mean_train_score",
        "rank_test_score",
        "split0_test_score",
        "split1_test_score",
        "split2_test_score",
        "split0_train_score",
        "split1_train_score",
        "split2_train_score",
        "std_test_score",
        "std_train_score",
        "mean_fit_time",
        "std_fit_time",
        "mean_score_time",
        "std_score_time",
    )
    n_candidates = n_grid_points

    for iid in (False, True):
        search = GridSearchCV(
            SVC(), cv=n_splits, iid=iid, param_grid=params, return_train_score=True
        )
        search.fit(X, y)
        assert iid == search.iid
        cv_results = search.cv_results_
        # Check if score and timing are reasonable
<<<<<<< HEAD
        assert all(cv_results['rank_test_score'] >= 1)
        assert (all(cv_results[k] >= 0) for k in score_keys
                if k != 'rank_test_score')
        assert (all(cv_results[k] <= 1) for k in score_keys
                if 'time' not in k and
                k != 'rank_test_score')
=======
        assert all(cv_results["rank_test_score"] >= 1)
        assert (
            all(cv_results[k] >= 0) for k in score_keys if k is not "rank_test_score"
        )
        assert (
            all(cv_results[k] <= 1)
            for k in score_keys
            if "time" not in k and k is not "rank_test_score"
        )
>>>>>>> f69cc104
        # Check cv_results structure
        check_cv_results_array_types(search, param_keys, score_keys)
        check_cv_results_keys(cv_results, param_keys, score_keys, n_candidates)
        # Check masking
        cv_results = search.cv_results_
        n_candidates = len(search.cv_results_["params"])
        assert all(
            (
                cv_results["param_C"].mask[i]
                and cv_results["param_gamma"].mask[i]
                and not cv_results["param_degree"].mask[i]
            )
            for i in range(n_candidates)
            if cv_results["param_kernel"][i] == "linear"
        )
        assert all(
            (
                not cv_results["param_C"].mask[i]
                and not cv_results["param_gamma"].mask[i]
                and cv_results["param_degree"].mask[i]
            )
            for i in range(n_candidates)
            if cv_results["param_kernel"][i] == "rbf"
        )


@pytest.mark.filterwarnings("ignore:The parameter 'iid' is deprecated")  # 0.24
def test_random_search_cv_results():
    X, y = make_classification(n_samples=50, n_features=4, random_state=42)

    n_splits = 3
    n_search_iter = 30

    params = dict(C=expon(scale=10), gamma=expon(scale=0.1))
    param_keys = ("param_C", "param_gamma")
    score_keys = (
        "mean_test_score",
        "mean_train_score",
        "rank_test_score",
        "split0_test_score",
        "split1_test_score",
        "split2_test_score",
        "split0_train_score",
        "split1_train_score",
        "split2_train_score",
        "std_test_score",
        "std_train_score",
        "mean_fit_time",
        "std_fit_time",
        "mean_score_time",
        "std_score_time",
    )
    n_cand = n_search_iter

    for iid in (False, True):
        search = RandomizedSearchCV(
            SVC(),
            n_iter=n_search_iter,
            cv=n_splits,
            iid=iid,
            param_distributions=params,
            return_train_score=True,
        )
        search.fit(X, y)
        assert iid == search.iid
        cv_results = search.cv_results_
        # Check results structure
        check_cv_results_array_types(search, param_keys, score_keys)
        check_cv_results_keys(cv_results, param_keys, score_keys, n_cand)
        # For random_search, all the param array vals should be unmasked
        assert not (
            any(np.ma.getmaskarray(cv_results["param_C"]))
            or any(np.ma.getmaskarray(cv_results["param_gamma"]))
        )


@pytest.mark.parametrize(
    "SearchCV, specialized_params",
    [
        (GridSearchCV, {"param_grid": {"C": [1, 10]}}),
        (RandomizedSearchCV, {"param_distributions": {"C": [1, 10]}, "n_iter": 2}),
    ],
)
def test_search_default_iid(SearchCV, specialized_params):
    # Test the IID parameter
    # noise-free simple 2d-data
    X, y = make_blobs(
        centers=[[0, 0], [1, 0], [0, 1], [1, 1]],
        random_state=0,
        cluster_std=0.1,
        shuffle=False,
        n_samples=80,
    )
    # split dataset into two folds that are not iid
    # first one contains data of all 4 blobs, second only from two.
    mask = np.ones(X.shape[0], dtype=np.bool)
    mask[np.where(y == 1)[0][::2]] = 0
    mask[np.where(y == 2)[0][::2]] = 0
    # this leads to perfect classification on one fold and a score of 1/3 on
    # the other
    # create "cv" for splits
    cv = [[mask, ~mask], [~mask, mask]]

    common_params = {"estimator": SVC(), "cv": cv, "return_train_score": True}
    search = SearchCV(**common_params, **specialized_params)
    search.fit(X, y)

    test_cv_scores = np.array(
        [
            search.cv_results_["split%d_test_score" % s][0]
            for s in range(search.n_splits_)
        ]
    )
    test_mean = search.cv_results_["mean_test_score"][0]
    test_std = search.cv_results_["std_test_score"][0]

    train_cv_scores = np.array(
        [
            search.cv_results_["split%d_train_score" % s][0]
            for s in range(search.n_splits_)
        ]
    )
    train_mean = search.cv_results_["mean_train_score"][0]
    train_std = search.cv_results_["std_train_score"][0]

    assert search.cv_results_["param_C"][0] == 1
    # scores are the same as above
    assert_allclose(test_cv_scores, [1, 1.0 / 3.0])
    assert_allclose(train_cv_scores, [1, 1])
    # Unweighted mean/std is used
    assert test_mean == pytest.approx(np.mean(test_cv_scores))
    assert test_std == pytest.approx(np.std(test_cv_scores))

    # For the train scores, we do not take a weighted mean irrespective of
    # i.i.d. or not
    assert train_mean == pytest.approx(1)
    assert train_std == pytest.approx(0)


@pytest.mark.filterwarnings("ignore:The parameter 'iid' is deprecated")  # 0.24
def test_search_iid_param():
    # Test the IID parameter
    # noise-free simple 2d-data
    X, y = make_blobs(
        centers=[[0, 0], [1, 0], [0, 1], [1, 1]],
        random_state=0,
        cluster_std=0.1,
        shuffle=False,
        n_samples=80,
    )
    # split dataset into two folds that are not iid
    # first one contains data of all 4 blobs, second only from two.
    mask = np.ones(X.shape[0], dtype=np.bool)
    mask[np.where(y == 1)[0][::2]] = 0
    mask[np.where(y == 2)[0][::2]] = 0
    # this leads to perfect classification on one fold and a score of 1/3 on
    # the other
    # create "cv" for splits
    cv = [[mask, ~mask], [~mask, mask]]
    # once with iid=True (default)
    grid_search = GridSearchCV(
        SVC(gamma="auto"),
        param_grid={"C": [1, 10]},
        cv=cv,
        return_train_score=True,
        iid=True,
    )
    random_search = RandomizedSearchCV(
        SVC(gamma="auto"),
        n_iter=2,
        param_distributions={"C": [1, 10]},
        cv=cv,
        iid=True,
        return_train_score=True,
    )
    for search in (grid_search, random_search):
        search.fit(X, y)
        assert search.iid or search.iid is None

        test_cv_scores = np.array(
            list(
                search.cv_results_["split%d_test_score" % s_i][0]
                for s_i in range(search.n_splits_)
            )
        )
        test_mean = search.cv_results_["mean_test_score"][0]
        test_std = search.cv_results_["std_test_score"][0]

        train_cv_scores = np.array(
            list(
                search.cv_results_["split%d_train_" "score" % s_i][0]
                for s_i in range(search.n_splits_)
            )
        )
        train_mean = search.cv_results_["mean_train_score"][0]
        train_std = search.cv_results_["std_train_score"][0]

        # Test the first candidate
        assert search.cv_results_["param_C"][0] == 1
        assert_array_almost_equal(test_cv_scores, [1, 1.0 / 3.0])
        assert_array_almost_equal(train_cv_scores, [1, 1])

        # for first split, 1/4 of dataset is in test, for second 3/4.
        # take weighted average and weighted std
        expected_test_mean = 1 * 1.0 / 4.0 + 1.0 / 3.0 * 3.0 / 4.0
        expected_test_std = np.sqrt(
            1.0 / 4 * (expected_test_mean - 1) ** 2
            + 3.0 / 4 * (expected_test_mean - 1.0 / 3.0) ** 2
        )
        assert_almost_equal(test_mean, expected_test_mean)
        assert_almost_equal(test_std, expected_test_std)
        assert_array_almost_equal(
            test_cv_scores, cross_val_score(SVC(C=1, gamma="auto"), X, y, cv=cv)
        )

        # For the train scores, we do not take a weighted mean irrespective of
        # i.i.d. or not
        assert_almost_equal(train_mean, 1)
        assert_almost_equal(train_std, 0)

    # once with iid=False
    grid_search = GridSearchCV(
        SVC(gamma="auto"),
        param_grid={"C": [1, 10]},
        cv=cv,
        iid=False,
        return_train_score=True,
    )
    random_search = RandomizedSearchCV(
        SVC(gamma="auto"),
        n_iter=2,
        param_distributions={"C": [1, 10]},
        cv=cv,
        iid=False,
        return_train_score=True,
    )

    for search in (grid_search, random_search):
        search.fit(X, y)
        assert not search.iid

        test_cv_scores = np.array(
            list(
                search.cv_results_["split%d_test_score" % s][0]
                for s in range(search.n_splits_)
            )
        )
        test_mean = search.cv_results_["mean_test_score"][0]
        test_std = search.cv_results_["std_test_score"][0]

        train_cv_scores = np.array(
            list(
                search.cv_results_["split%d_train_" "score" % s][0]
                for s in range(search.n_splits_)
            )
        )
        train_mean = search.cv_results_["mean_train_score"][0]
        train_std = search.cv_results_["std_train_score"][0]

        assert search.cv_results_["param_C"][0] == 1
        # scores are the same as above
        assert_array_almost_equal(test_cv_scores, [1, 1.0 / 3.0])
        # Unweighted mean/std is used
        assert_almost_equal(test_mean, np.mean(test_cv_scores))
        assert_almost_equal(test_std, np.std(test_cv_scores))

        # For the train scores, we do not take a weighted mean irrespective of
        # i.i.d. or not
        assert_almost_equal(train_mean, 1)
        assert_almost_equal(train_std, 0)


@pytest.mark.filterwarnings("ignore:The parameter 'iid' is deprecated")  # 0.24
def test_grid_search_cv_results_multimetric():
    X, y = make_classification(n_samples=50, n_features=4, random_state=42)

    n_splits = 3
    params = [
        dict(kernel=["rbf"], C=[1, 10], gamma=[0.1, 1]),
        dict(kernel=["poly"], degree=[1, 2]),
    ]

    for iid in (False, True):
        grid_searches = []
        for scoring in (
            {
                "accuracy": make_scorer(accuracy_score),
                "recall": make_scorer(recall_score),
            },
            "accuracy",
            "recall",
        ):
            grid_search = GridSearchCV(
                SVC(),
                cv=n_splits,
                iid=iid,
                param_grid=params,
                scoring=scoring,
                refit=False,
            )
            grid_search.fit(X, y)
            assert grid_search.iid == iid
            grid_searches.append(grid_search)

        compare_cv_results_multimetric_with_single(*grid_searches, iid=iid)


@pytest.mark.filterwarnings("ignore:The parameter 'iid' is deprecated")  # 0.24
def test_random_search_cv_results_multimetric():
    X, y = make_classification(n_samples=50, n_features=4, random_state=42)

    n_splits = 3
    n_search_iter = 30
    scoring = ("accuracy", "recall")

    # Scipy 0.12's stats dists do not accept seed, hence we use param grid
    params = dict(C=np.logspace(-4, 1, 3), gamma=np.logspace(-5, 0, 3, base=0.1))
    for iid in (True, False):
        for refit in (True, False):
            random_searches = []
            for scoring in (("accuracy", "recall"), "accuracy", "recall"):
                # If True, for multi-metric pass refit='accuracy'
                if refit:
                    probability = True
                    refit = "accuracy" if isinstance(scoring, tuple) else refit
                else:
                    probability = False
                clf = SVC(probability=probability, random_state=42)
                random_search = RandomizedSearchCV(
                    clf,
                    n_iter=n_search_iter,
                    cv=n_splits,
                    iid=iid,
                    param_distributions=params,
                    scoring=scoring,
                    refit=refit,
                    random_state=0,
                )
                random_search.fit(X, y)
                random_searches.append(random_search)

            compare_cv_results_multimetric_with_single(*random_searches, iid=iid)
            if refit:
                compare_refit_methods_when_refit_with_acc(
                    random_searches[0], random_searches[1], refit
                )


@pytest.mark.filterwarnings("ignore:The parameter 'iid' is deprecated")  # 0.24
def compare_cv_results_multimetric_with_single(
    search_multi, search_acc, search_rec, iid
):
    """Compare multi-metric cv_results with the ensemble of multiple
    single metric cv_results from single metric grid/random search"""

    assert search_multi.iid == iid
    assert search_multi.multimetric_
    assert_array_equal(sorted(search_multi.scorer_), ("accuracy", "recall"))

    cv_results_multi = search_multi.cv_results_
    cv_results_acc_rec = {
        re.sub("_score$", "_accuracy", k): v for k, v in search_acc.cv_results_.items()
    }
    cv_results_acc_rec.update(
        {re.sub("_score$", "_recall", k): v for k, v in search_rec.cv_results_.items()}
    )

    # Check if score and timing are reasonable, also checks if the keys
    # are present
    assert all(
        (
            np.all(cv_results_multi[k] <= 1)
            for k in (
                "mean_score_time",
                "std_score_time",
                "mean_fit_time",
                "std_fit_time",
            )
        )
    )

    # Compare the keys, other than time keys, among multi-metric and
    # single metric grid search results. np.testing.assert_equal performs a
    # deep nested comparison of the two cv_results dicts
    np.testing.assert_equal(
        {k: v for k, v in cv_results_multi.items() if not k.endswith("_time")},
        {k: v for k, v in cv_results_acc_rec.items() if not k.endswith("_time")},
    )


def compare_refit_methods_when_refit_with_acc(search_multi, search_acc, refit):
    """Compare refit multi-metric search methods with single metric methods"""
    if refit:
        assert search_multi.refit == "accuracy"
    else:
        assert not search_multi.refit
    assert search_acc.refit == refit

    X, y = make_blobs(n_samples=100, n_features=4, random_state=42)
    for method in ("predict", "predict_proba", "predict_log_proba"):
        assert_almost_equal(
            getattr(search_multi, method)(X), getattr(search_acc, method)(X)
        )
    assert_almost_equal(search_multi.score(X, y), search_acc.score(X, y))
    for key in ("best_index_", "best_score_", "best_params_"):
        assert getattr(search_multi, key) == getattr(search_acc, key)


def test_search_cv_results_rank_tie_breaking():
    X, y = make_blobs(n_samples=50, random_state=42)

    # The two C values are close enough to give similar models
    # which would result in a tie of their mean cv-scores
    param_grid = {"C": [1, 1.001, 0.001]}

    grid_search = GridSearchCV(SVC(), param_grid=param_grid, return_train_score=True)
    random_search = RandomizedSearchCV(
        SVC(), n_iter=3, param_distributions=param_grid, return_train_score=True
    )

    for search in (grid_search, random_search):
        search.fit(X, y)
        cv_results = search.cv_results_
        # Check tie breaking strategy -
        # Check that there is a tie in the mean scores between
        # candidates 1 and 2 alone
        assert_almost_equal(
            cv_results["mean_test_score"][0], cv_results["mean_test_score"][1]
        )
        assert_almost_equal(
            cv_results["mean_train_score"][0], cv_results["mean_train_score"][1]
        )
        assert not np.allclose(
            cv_results["mean_test_score"][1], cv_results["mean_test_score"][2]
        )
        assert not np.allclose(
            cv_results["mean_train_score"][1], cv_results["mean_train_score"][2]
        )
        # 'min' rank should be assigned to the tied candidates
        assert_almost_equal(search.cv_results_["rank_test_score"], [1, 1, 3])


def test_search_cv_results_none_param():
    X, y = [[1], [2], [3], [4], [5]], [0, 0, 0, 0, 1]
    estimators = (DecisionTreeRegressor(), DecisionTreeClassifier())
    est_parameters = {"random_state": [0, None]}
    cv = KFold(random_state=0)

    for est in estimators:
        grid_search = GridSearchCV(est, est_parameters, cv=cv).fit(X, y)
        assert_array_equal(grid_search.cv_results_["param_random_state"], [0, None])


@ignore_warnings()
def test_search_cv_timing():
    svc = LinearSVC(random_state=0)

    X = [[1], [2], [3], [4]]
    y = [0, 1, 1, 0]

    gs = GridSearchCV(svc, {"C": [0, 1]}, cv=2, error_score=0)
    rs = RandomizedSearchCV(svc, {"C": [0, 1]}, cv=2, error_score=0, n_iter=2)

    for search in (gs, rs):
        search.fit(X, y)
        for key in ["mean_fit_time", "std_fit_time"]:
            # NOTE The precision of time.time in windows is not high
            # enough for the fit/score times to be non-zero for trivial X and y
            assert np.all(search.cv_results_[key] >= 0)
            assert np.all(search.cv_results_[key] < 1)

        for key in ["mean_score_time", "std_score_time"]:
            assert search.cv_results_[key][1] >= 0
            assert search.cv_results_[key][0] == 0.0
            assert np.all(search.cv_results_[key] < 1)

        assert hasattr(search, "refit_time_")
        assert isinstance(search.refit_time_, float)
        assert search.refit_time_ >= 0


def test_grid_search_correct_score_results():
    # test that correct scores are used
    n_splits = 3
    clf = LinearSVC(random_state=0)
    X, y = make_blobs(random_state=0, centers=2)
    Cs = [0.1, 1, 10]
    for score in ["f1", "roc_auc"]:
        grid_search = GridSearchCV(clf, {"C": Cs}, scoring=score, cv=n_splits)
        cv_results = grid_search.fit(X, y).cv_results_

        # Test scorer names
        result_keys = list(cv_results.keys())
        expected_keys = ("mean_test_score", "rank_test_score") + tuple(
            "split%d_test_score" % cv_i for cv_i in range(n_splits)
        )
        assert all(np.in1d(expected_keys, result_keys))

        cv = StratifiedKFold(n_splits=n_splits)
        n_splits = grid_search.n_splits_
        for candidate_i, C in enumerate(Cs):
            clf.set_params(C=C)
            cv_scores = np.array(
                list(
                    grid_search.cv_results_["split%d_test_score" % s][candidate_i]
                    for s in range(n_splits)
                )
            )
            for i, (train, test) in enumerate(cv.split(X, y)):
                clf.fit(X[train], y[train])
                if score == "f1":
                    correct_score = f1_score(y[test], clf.predict(X[test]))
                elif score == "roc_auc":
                    dec = clf.decision_function(X[test])
                    correct_score = roc_auc_score(y[test], dec)
                assert_almost_equal(correct_score, cv_scores[i])


def test_fit_grid_point():
    X, y = make_classification(random_state=0)
    cv = StratifiedKFold(random_state=0)
    svc = LinearSVC(random_state=0)
    scorer = make_scorer(accuracy_score)

    for params in ({"C": 0.1}, {"C": 0.01}, {"C": 0.001}):
        for train, test in cv.split(X, y):
            this_scores, this_params, n_test_samples = fit_grid_point(
                X, y, clone(svc), params, train, test, scorer, verbose=False
            )

            est = clone(svc).set_params(**params)
            est.fit(X[train], y[train])
            expected_score = scorer(est, X[test], y[test])

            # Test the return values of fit_grid_point
            assert_almost_equal(this_scores, expected_score)
            assert params == this_params
            assert n_test_samples == test.size

    # Should raise an error upon multimetric scorer
    assert_raise_message(
        ValueError,
        "For evaluating multiple scores, use "
        "sklearn.model_selection.cross_validate instead.",
        fit_grid_point,
        X,
        y,
        svc,
        params,
        train,
        test,
        {"score": scorer},
        verbose=True,
    )


def test_pickle():
    # Test that a fit search can be pickled
    clf = MockClassifier()
    grid_search = GridSearchCV(clf, {"foo_param": [1, 2, 3]}, refit=True, cv=3)
    grid_search.fit(X, y)
    grid_search_pickled = pickle.loads(pickle.dumps(grid_search))
    assert_array_almost_equal(grid_search.predict(X), grid_search_pickled.predict(X))

    random_search = RandomizedSearchCV(
        clf, {"foo_param": [1, 2, 3]}, refit=True, n_iter=3, cv=3
    )
    random_search.fit(X, y)
    random_search_pickled = pickle.loads(pickle.dumps(random_search))
    assert_array_almost_equal(
        random_search.predict(X), random_search_pickled.predict(X)
    )


@pytest.mark.filterwarnings("ignore: The default value of multioutput")  # 0.23
def test_grid_search_with_multioutput_data():
    # Test search with multi-output estimator

    X, y = make_multilabel_classification(return_indicator=True, random_state=0)

    est_parameters = {"max_depth": [1, 2, 3, 4]}
    cv = KFold(random_state=0)

    estimators = [
        DecisionTreeRegressor(random_state=0),
        DecisionTreeClassifier(random_state=0),
    ]

    # Test with grid search cv
    for est in estimators:
        grid_search = GridSearchCV(est, est_parameters, cv=cv)
        grid_search.fit(X, y)
        res_params = grid_search.cv_results_["params"]
        for cand_i in range(len(res_params)):
            est.set_params(**res_params[cand_i])

            for i, (train, test) in enumerate(cv.split(X, y)):
                est.fit(X[train], y[train])
                correct_score = est.score(X[test], y[test])
                assert_almost_equal(
                    correct_score,
                    grid_search.cv_results_["split%d_test_score" % i][cand_i],
                )

    # Test with a randomized search
    for est in estimators:
        random_search = RandomizedSearchCV(est, est_parameters, cv=cv, n_iter=3)
        random_search.fit(X, y)
        res_params = random_search.cv_results_["params"]
        for cand_i in range(len(res_params)):
            est.set_params(**res_params[cand_i])

            for i, (train, test) in enumerate(cv.split(X, y)):
                est.fit(X[train], y[train])
                correct_score = est.score(X[test], y[test])
                assert_almost_equal(
                    correct_score,
                    random_search.cv_results_["split%d_test_score" % i][cand_i],
                )


def test_predict_proba_disabled():
    # Test predict_proba when disabled on estimator.
    X = np.arange(20).reshape(5, -1)
    y = [0, 0, 1, 1, 1]
    clf = SVC(probability=False)
    gs = GridSearchCV(clf, {}, cv=2).fit(X, y)
    assert not hasattr(gs, "predict_proba")


def test_grid_search_allows_nans():
    # Test GridSearchCV with SimpleImputer
    X = np.arange(20, dtype=np.float64).reshape(5, -1)
    X[2, :] = np.nan
    y = [0, 0, 1, 1, 1]
    p = Pipeline(
        [
            ("imputer", SimpleImputer(strategy="mean", missing_values=np.nan)),
            ("classifier", MockClassifier()),
        ]
    )
    GridSearchCV(p, {"classifier__foo_param": [1, 2, 3]}, cv=2).fit(X, y)


class FailingClassifier(BaseEstimator):
    """Classifier that raises a ValueError on fit()"""

    FAILING_PARAMETER = 2

    def __init__(self, parameter=None):
        self.parameter = parameter

    def fit(self, X, y=None):
        if self.parameter == FailingClassifier.FAILING_PARAMETER:
            raise ValueError("Failing classifier failed as required")

    def predict(self, X):
        return np.zeros(X.shape[0])

    def score(self, X=None, Y=None):
        return 0.0


def test_grid_search_failing_classifier():
    # GridSearchCV with on_error != 'raise'
    # Ensures that a warning is raised and score reset where appropriate.

    X, y = make_classification(n_samples=20, n_features=10, random_state=0)

    clf = FailingClassifier()

    # refit=False because we only want to check that errors caused by fits
    # to individual folds will be caught and warnings raised instead. If
    # refit was done, then an exception would be raised on refit and not
    # caught by grid_search (expected behavior), and this would cause an
    # error in this test.
    gs = GridSearchCV(
        clf,
        [{"parameter": [0, 1, 2]}],
        scoring="accuracy",
        refit=False,
        error_score=0.0,
    )
    assert_warns(FitFailedWarning, gs.fit, X, y)
    n_candidates = len(gs.cv_results_["params"])

    # Ensure that grid scores were set to zero as required for those fits
    # that are expected to fail.
    def get_cand_scores(i):
        return np.array(
            list(
                gs.cv_results_["split%d_test_score" % s][i] for s in range(gs.n_splits_)
            )
        )

    assert all(
        (
            np.all(get_cand_scores(cand_i) == 0.0)
            for cand_i in range(n_candidates)
            if gs.cv_results_["param_parameter"][cand_i]
            == FailingClassifier.FAILING_PARAMETER
        )
    )

    gs = GridSearchCV(
        clf,
        [{"parameter": [0, 1, 2]}],
        scoring="accuracy",
        refit=False,
        error_score=float("nan"),
    )
    assert_warns(FitFailedWarning, gs.fit, X, y)
    n_candidates = len(gs.cv_results_["params"])
    assert all(
        np.all(np.isnan(get_cand_scores(cand_i)))
        for cand_i in range(n_candidates)
        if gs.cv_results_["param_parameter"][cand_i]
        == FailingClassifier.FAILING_PARAMETER
    )

    ranks = gs.cv_results_["rank_test_score"]

    # Check that succeeded estimators have lower ranks
    assert ranks[0] <= 2 and ranks[1] <= 2
    # Check that failed estimator has the highest rank
    assert ranks[clf.FAILING_PARAMETER] == 3
    assert gs.best_index_ != clf.FAILING_PARAMETER


def test_grid_search_failing_classifier_raise():
    # GridSearchCV with on_error == 'raise' raises the error

    X, y = make_classification(n_samples=20, n_features=10, random_state=0)

    clf = FailingClassifier()

    # refit=False because we want to test the behaviour of the grid search part
    gs = GridSearchCV(
        clf,
        [{"parameter": [0, 1, 2]}],
        scoring="accuracy",
        refit=False,
        error_score="raise",
    )

    # FailingClassifier issues a ValueError so this is what we look for.
    assert_raises(ValueError, gs.fit, X, y)


def test_parameters_sampler_replacement():
    # raise warning if n_iter is bigger than total parameter space
    params = {"first": [0, 1], "second": ["a", "b", "c"]}
    sampler = ParameterSampler(params, n_iter=7)
    n_iter = 7
    grid_size = 6
    expected_warning = (
        "The total space of parameters %d is smaller "
        "than n_iter=%d. Running %d iterations. For "
        "exhaustive searches, use GridSearchCV." % (grid_size, n_iter, grid_size)
    )
    assert_warns_message(UserWarning, expected_warning, list, sampler)

    # degenerates to GridSearchCV if n_iter the same as grid_size
    sampler = ParameterSampler(params, n_iter=6)
    samples = list(sampler)
    assert len(samples) == 6
    for values in ParameterGrid(params):
        assert values in samples

    # test sampling without replacement in a large grid
    params = {"a": range(10), "b": range(10), "c": range(10)}
    sampler = ParameterSampler(params, n_iter=99, random_state=42)
    samples = list(sampler)
    assert len(samples) == 99
    hashable_samples = ["a%db%dc%d" % (p["a"], p["b"], p["c"]) for p in samples]
    assert len(set(hashable_samples)) == 99

    # doesn't go into infinite loops
    params_distribution = {"first": bernoulli(0.5), "second": ["a", "b", "c"]}
    sampler = ParameterSampler(params_distribution, n_iter=7)
    samples = list(sampler)
    assert len(samples) == 7


def test_stochastic_gradient_loss_param():
    # Make sure the predict_proba works when loss is specified
    # as one of the parameters in the param_grid.
    param_grid = {"loss": ["log"]}
    X = np.arange(24).reshape(6, -1)
    y = [0, 0, 0, 1, 1, 1]
    clf = GridSearchCV(
        estimator=SGDClassifier(tol=1e-3, loss="hinge"), param_grid=param_grid, cv=3
    )

    # When the estimator is not fitted, `predict_proba` is not available as the
    # loss is 'hinge'.
    assert not hasattr(clf, "predict_proba")
    clf.fit(X, y)
    clf.predict_proba(X)
    clf.predict_log_proba(X)

    # Make sure `predict_proba` is not available when setting loss=['hinge']
    # in param_grid
    param_grid = {"loss": ["hinge"]}
    clf = GridSearchCV(
        estimator=SGDClassifier(tol=1e-3, loss="hinge"), param_grid=param_grid, cv=3
    )
    assert not hasattr(clf, "predict_proba")
    clf.fit(X, y)
    assert not hasattr(clf, "predict_proba")


def test_search_train_scores_set_to_false():
    X = np.arange(6).reshape(6, -1)
    y = [0, 0, 0, 1, 1, 1]
    clf = LinearSVC(random_state=0)

    gs = GridSearchCV(clf, param_grid={"C": [0.1, 0.2]}, cv=3)
    gs.fit(X, y)


def test_grid_search_cv_splits_consistency():
    # Check if a one time iterable is accepted as a cv parameter.
    n_samples = 100
    n_splits = 5
    X, y = make_classification(n_samples=n_samples, random_state=0)

    gs = GridSearchCV(
        LinearSVC(random_state=0),
        param_grid={"C": [0.1, 0.2, 0.3]},
        cv=OneTimeSplitter(n_splits=n_splits, n_samples=n_samples),
        return_train_score=True,
    )
    gs.fit(X, y)

    gs2 = GridSearchCV(
        LinearSVC(random_state=0),
        param_grid={"C": [0.1, 0.2, 0.3]},
        cv=KFold(n_splits=n_splits),
        return_train_score=True,
    )
    gs2.fit(X, y)

    # Give generator as a cv parameter
    assert isinstance(
        KFold(n_splits=n_splits, shuffle=True, random_state=0).split(X, y),
        GeneratorType,
    )
    gs3 = GridSearchCV(
        LinearSVC(random_state=0),
        param_grid={"C": [0.1, 0.2, 0.3]},
        cv=KFold(n_splits=n_splits, shuffle=True, random_state=0).split(X, y),
        return_train_score=True,
    )
    gs3.fit(X, y)

    gs4 = GridSearchCV(
        LinearSVC(random_state=0),
        param_grid={"C": [0.1, 0.2, 0.3]},
        cv=KFold(n_splits=n_splits, shuffle=True, random_state=0),
        return_train_score=True,
    )
    gs4.fit(X, y)

    def _pop_time_keys(cv_results):
        for key in (
            "mean_fit_time",
            "std_fit_time",
            "mean_score_time",
            "std_score_time",
        ):
            cv_results.pop(key)
        return cv_results

    # Check if generators are supported as cv and
    # that the splits are consistent
    np.testing.assert_equal(
        _pop_time_keys(gs3.cv_results_), _pop_time_keys(gs4.cv_results_)
    )

    # OneTimeSplitter is a non-re-entrant cv where split can be called only
    # once if ``cv.split`` is called once per param setting in GridSearchCV.fit
    # the 2nd and 3rd parameter will not be evaluated as no train/test indices
    # will be generated for the 2nd and subsequent cv.split calls.
    # This is a check to make sure cv.split is not called once per param
    # setting.
    np.testing.assert_equal(
        {k: v for k, v in gs.cv_results_.items() if not k.endswith("_time")},
        {k: v for k, v in gs2.cv_results_.items() if not k.endswith("_time")},
    )

    # Check consistency of folds across the parameters
    gs = GridSearchCV(
        LinearSVC(random_state=0),
        param_grid={"C": [0.1, 0.1, 0.2, 0.2]},
        cv=KFold(n_splits=n_splits, shuffle=True),
        return_train_score=True,
    )
    gs.fit(X, y)

    # As the first two param settings (C=0.1) and the next two param
    # settings (C=0.2) are same, the test and train scores must also be
    # same as long as the same train/test indices are generated for all
    # the cv splits, for both param setting
    for score_type in ("train", "test"):
        per_param_scores = {}
        for param_i in range(4):
            per_param_scores[param_i] = list(
                gs.cv_results_["split%d_%s_score" % (s, score_type)][param_i]
                for s in range(5)
            )

        assert_array_almost_equal(per_param_scores[0], per_param_scores[1])
        assert_array_almost_equal(per_param_scores[2], per_param_scores[3])


def test_transform_inverse_transform_round_trip():
    clf = MockClassifier()
    grid_search = GridSearchCV(clf, {"foo_param": [1, 2, 3]}, cv=3, verbose=3)

    grid_search.fit(X, y)
    X_round_trip = grid_search.inverse_transform(grid_search.transform(X))
    assert_array_equal(X, X_round_trip)


def test_custom_run_search():
    def check_results(results, gscv):
        exp_results = gscv.cv_results_
        assert sorted(results.keys()) == sorted(exp_results)
        for k in results:
            if not k.endswith("_time"):
                # XXX: results['params'] is a list :|
                results[k] = np.asanyarray(results[k])
                if results[k].dtype.kind == "O":
                    assert_array_equal(
                        exp_results[k], results[k], err_msg="Checking " + k
                    )
                else:
                    assert_allclose(exp_results[k], results[k], err_msg="Checking " + k)

    def fit_grid(param_grid):
        return GridSearchCV(clf, param_grid, return_train_score=True).fit(X, y)

    class CustomSearchCV(BaseSearchCV):
        def __init__(self, estimator, **kwargs):
            super().__init__(estimator, **kwargs)

        def _run_search(self, evaluate):
            results = evaluate([{"max_depth": 1}, {"max_depth": 2}])
            check_results(results, fit_grid({"max_depth": [1, 2]}))
            results = evaluate([{"min_samples_split": 5}, {"min_samples_split": 10}])
            check_results(
                results,
                fit_grid([{"max_depth": [1, 2]}, {"min_samples_split": [5, 10]}]),
            )

    # Using regressor to make sure each score differs
    clf = DecisionTreeRegressor(random_state=0)
    X, y = make_classification(n_samples=100, n_informative=4, random_state=0)
    mycv = CustomSearchCV(clf, return_train_score=True).fit(X, y)
    gscv = fit_grid([{"max_depth": [1, 2]}, {"min_samples_split": [5, 10]}])

    results = mycv.cv_results_
    check_results(results, gscv)
    for attr in dir(gscv):
        if (
            attr[0].islower()
            and attr[-1:] == "_"
            and attr not in {"cv_results_", "best_estimator_", "refit_time_"}
        ):
            assert getattr(gscv, attr) == getattr(mycv, attr), (
                "Attribute %s not equal" % attr
            )


def test__custom_fit_no_run_search():
    class NoRunSearchSearchCV(BaseSearchCV):
        def __init__(self, estimator, **kwargs):
            super().__init__(estimator, **kwargs)

        def fit(self, X, y=None, groups=None, **fit_params):
            return self

    # this should not raise any exceptions
    NoRunSearchSearchCV(SVC()).fit(X, y)

    class BadSearchCV(BaseSearchCV):
        def __init__(self, estimator, **kwargs):
            super().__init__(estimator, **kwargs)

    with pytest.raises(NotImplementedError, match="_run_search not implemented."):
        # this should raise a NotImplementedError
        BadSearchCV(SVC()).fit(X, y)


@pytest.mark.parametrize("iid", [False, True])
def test_deprecated_grid_search_iid(iid):
    # FIXME: remove in 0.24
    depr_msg = "The parameter 'iid' is deprecated in 0.22 and will be removed"
    X, y = make_blobs(n_samples=54, random_state=0, centers=2)
    grid = GridSearchCV(SVC(random_state=0), param_grid={"C": [10]}, cv=3, iid=iid)
    with pytest.warns(DeprecationWarning, match=depr_msg):
        grid.fit(X, y)


def test_empty_cv_iterator_error():
    # Use global X, y

    # create cv
    cv = KFold(n_splits=3).split(X)

    # pop all of it, this should cause the expected ValueError
    [u for u in cv]
    # cv is empty now

    train_size = 100
    ridge = RandomizedSearchCV(Ridge(), {"alpha": [1e-3, 1e-2, 1e-1]}, cv=cv, n_jobs=4)

    # assert that this raises an error
    with pytest.raises(
        ValueError,
        match="No fits were performed. "
        "Was the CV iterator empty\\? "
        "Were there no candidates\\?",
    ):
        ridge.fit(X[:train_size], y[:train_size])


def test_random_search_bad_cv():
    # Use global X, y

    class BrokenKFold(KFold):
        def get_n_splits(self, *args, **kw):
            return 1

    # create bad cv
    cv = BrokenKFold(n_splits=3)

    train_size = 100
    ridge = RandomizedSearchCV(Ridge(), {"alpha": [1e-3, 1e-2, 1e-1]}, cv=cv, n_jobs=4)

    # assert that this raises an error
<<<<<<< HEAD
    with pytest.raises(ValueError,
                       match='cv.split and cv.get_n_splits returned '
                             'inconsistent results. Expected \\d+ '
                             'splits, got \\d+'):
=======
    with pytest.raises(
        ValueError,
        match="cv.split and cv.get_n_splits returned "
        "inconsistent results. Expected \\d+ "
        "splits, got \\d+",
    ):
>>>>>>> f69cc104
        ridge.fit(X[:train_size], y[:train_size])


def test_NestedCV_GridSearch():

    boston_data = load_boston()
    parameters = {"min_samples_split": [4, 6], "max_depth": [4, 6, 10]}
    rf = RandomForestRegressor(n_estimators=200, random_state=34)
<<<<<<< HEAD
    clf = NestedCV_GridSearch(rf, parameters, outer_cv=3,
                              inner_cv=5, random_state=10)
=======
    clf = NestedCV_GridSearch(rf, parameters, outer_cv=3, inner_cv=5, random_state=10)
>>>>>>> f69cc104
    result = clf.nested_search(boston_data["data"], boston_data["target"])
    print(result)<|MERGE_RESOLUTION|>--- conflicted
+++ resolved
@@ -68,10 +68,7 @@
 
 from sklearn.model_selection.tests.common import OneTimeSplitter
 from sklearn.ensemble import RandomForestRegressor
-<<<<<<< HEAD
-
-=======
->>>>>>> f69cc104
+
 
 # Neither of the following two estimators inherit from BaseEstimator,
 # to test hyperparameter search on user-defined classifiers.
@@ -165,15 +162,9 @@
     for i in range(2):
         # tuple + chain transforms {"a": 1, "b": 2} to ("a", 1, "b", 2)
         points = set(tuple(chain(*(sorted(p.items())))) for p in grid2)
-<<<<<<< HEAD
         assert (points ==
                 set(("bar", x, "foo", y)
                     for x, y in product(params2["bar"], params2["foo"])))
-=======
-        assert points == set(
-            ("bar", x, "foo", y) for x, y in product(params2["bar"], params2["foo"])
-        )
->>>>>>> f69cc104
     assert_grid_iter_equals_getitem(grid2)
 
     # Special case: empty grid (useful to get default estimator settings)
@@ -938,24 +929,12 @@
         assert iid == search.iid
         cv_results = search.cv_results_
         # Check if score and timing are reasonable
-<<<<<<< HEAD
         assert all(cv_results['rank_test_score'] >= 1)
         assert (all(cv_results[k] >= 0) for k in score_keys
                 if k != 'rank_test_score')
         assert (all(cv_results[k] <= 1) for k in score_keys
                 if 'time' not in k and
                 k != 'rank_test_score')
-=======
-        assert all(cv_results["rank_test_score"] >= 1)
-        assert (
-            all(cv_results[k] >= 0) for k in score_keys if k is not "rank_test_score"
-        )
-        assert (
-            all(cv_results[k] <= 1)
-            for k in score_keys
-            if "time" not in k and k is not "rank_test_score"
-        )
->>>>>>> f69cc104
         # Check cv_results structure
         check_cv_results_array_types(search, param_keys, score_keys)
         check_cv_results_keys(cv_results, param_keys, score_keys, n_candidates)
@@ -1998,19 +1977,12 @@
     ridge = RandomizedSearchCV(Ridge(), {"alpha": [1e-3, 1e-2, 1e-1]}, cv=cv, n_jobs=4)
 
     # assert that this raises an error
-<<<<<<< HEAD
-    with pytest.raises(ValueError,
-                       match='cv.split and cv.get_n_splits returned '
-                             'inconsistent results. Expected \\d+ '
-                             'splits, got \\d+'):
-=======
     with pytest.raises(
         ValueError,
         match="cv.split and cv.get_n_splits returned "
         "inconsistent results. Expected \\d+ "
         "splits, got \\d+",
     ):
->>>>>>> f69cc104
         ridge.fit(X[:train_size], y[:train_size])
 
 
@@ -2019,11 +1991,7 @@
     boston_data = load_boston()
     parameters = {"min_samples_split": [4, 6], "max_depth": [4, 6, 10]}
     rf = RandomForestRegressor(n_estimators=200, random_state=34)
-<<<<<<< HEAD
     clf = NestedCV_GridSearch(rf, parameters, outer_cv=3,
                               inner_cv=5, random_state=10)
-=======
-    clf = NestedCV_GridSearch(rf, parameters, outer_cv=3, inner_cv=5, random_state=10)
->>>>>>> f69cc104
     result = clf.nested_search(boston_data["data"], boston_data["target"])
     print(result)
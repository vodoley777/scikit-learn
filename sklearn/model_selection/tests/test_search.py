--- conflicted
+++ resolved
@@ -1351,7 +1351,6 @@
                                   per_param_scores[3])
 
 
-<<<<<<< HEAD
 class CountingSGDClassifier(SGDClassifier):
     """An SGDClassifier which counts the number of calls to `fit`"""
 
@@ -1427,12 +1426,12 @@
     for use_warm_start in ['alpha', ['l1_ratio'], ['alpha', 'l1_ratio']]:
         assert_array_almost_equal(base_scores,
                                   _get_scores(clf.fit(X, y).cv_results_))
-=======
+
+
 def test_transform_inverse_transform_round_trip():
     clf = MockClassifier()
     grid_search = GridSearchCV(clf, {'foo_param': [1, 2, 3]}, verbose=3)
 
     grid_search.fit(X, y)
     X_round_trip = grid_search.inverse_transform(grid_search.transform(X))
-    assert_array_equal(X, X_round_trip)
->>>>>>> 65f7c4e9
+    assert_array_equal(X, X_round_trip)
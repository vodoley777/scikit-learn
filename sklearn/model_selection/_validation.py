"""
The :mod:`sklearn.model_selection._validation` module includes classes and
functions to validate the model.
"""

# Author: Alexandre Gramfort <alexandre.gramfort@inria.fr>
#         Gael Varoquaux <gael.varoquaux@normalesup.org>
#         Olivier Grisel <olivier.grisel@ensta.org>
#         Raghav RV <rvraghav93@gmail.com>
# License: BSD 3 clause


import warnings
import numbers
import time
from traceback import format_exc
from contextlib import suppress

import numpy as np
import scipy.sparse as sp
from joblib import Parallel, delayed

from ..base import is_classifier, clone
from ..utils import (indexable, check_random_state, _safe_indexing,
                     _message_with_time)
from ..utils.validation import _check_fit_params
from ..utils.validation import _num_samples
from ..utils.metaestimators import _safe_split
from ..metrics import check_scoring
from ..metrics._scorer import _check_multimetric_scoring, _MultimetricScorer
from ..exceptions import FitFailedWarning
from ._split import check_cv
from ..preprocessing import LabelEncoder


__all__ = ['cross_validate', 'cross_val_score', 'cross_val_predict',
           'permutation_test_score', 'learning_curve', 'validation_curve']


def cross_validate(estimator, X, y=None, groups=None, scoring=None, cv=None,
                   n_jobs=None, verbose=0, fit_params=None,
                   pre_dispatch='2*n_jobs', return_train_score=False,
                   return_estimator=False, error_score=np.nan):
    """Evaluate metric(s) by cross-validation and also record fit/score times.

    Read more in the :ref:`User Guide <multimetric_cross_validation>`.

    Parameters
    ----------
    estimator : estimator object implementing 'fit'
        The object to use to fit the data.

    X : array-like of shape (n_samples, n_features)
        The data to fit. Can be for example a list, or an array.

    y : array-like of shape (n_samples,) or (n_samples, n_outputs), \
            default=None
        The target variable to try to predict in the case of
        supervised learning.

    groups : array-like of shape (n_samples,), default=None
        Group labels for the samples used while splitting the dataset into
        train/test set. Only used in conjunction with a "Group" :term:`cv`
        instance (e.g., :class:`GroupKFold`).

    scoring : str, callable, list/tuple, or dict, default=None
        A single str (see :ref:`scoring_parameter`) or a callable
        (see :ref:`scoring`) to evaluate the predictions on the test set.

        For evaluating multiple metrics, either give a list of (unique) strings
        or a dict with names as keys and callables as values.

        NOTE that when using custom scorers, each scorer should return a single
        value. Metric functions returning a list/array of values can be wrapped
        into multiple scorers that return one value each.

        See :ref:`multimetric_grid_search` for an example.

        If None, the estimator's score method is used.

    cv : int, cross-validation generator or an iterable, default=None
        Determines the cross-validation splitting strategy.
        Possible inputs for cv are:

        - None, to use the default 5-fold cross validation,
        - int, to specify the number of folds in a `(Stratified)KFold`,
        - :term:`CV splitter`,
        - An iterable yielding (train, test) splits as arrays of indices.

        For int/None inputs, if the estimator is a classifier and ``y`` is
        either binary or multiclass, :class:`StratifiedKFold` is used. In all
        other cases, :class:`KFold` is used.

        Refer :ref:`User Guide <cross_validation>` for the various
        cross-validation strategies that can be used here.

        .. versionchanged:: 0.22
            ``cv`` default value if None changed from 3-fold to 5-fold.

    n_jobs : int, default=None
        The number of CPUs to use to do the computation.
        ``None`` means 1 unless in a :obj:`joblib.parallel_backend` context.
        ``-1`` means using all processors. See :term:`Glossary <n_jobs>`
        for more details.

    verbose : int, default=0
        The verbosity level.

    fit_params : dict, default=None
        Parameters to pass to the fit method of the estimator.

    pre_dispatch : int or str, default='2*n_jobs'
        Controls the number of jobs that get dispatched during parallel
        execution. Reducing this number can be useful to avoid an
        explosion of memory consumption when more jobs get dispatched
        than CPUs can process. This parameter can be:

            - None, in which case all the jobs are immediately
              created and spawned. Use this for lightweight and
              fast-running jobs, to avoid delays due to on-demand
              spawning of the jobs

            - An int, giving the exact number of total jobs that are
              spawned

            - A str, giving an expression as a function of n_jobs,
              as in '2*n_jobs'

    return_train_score : bool, default=False
        Whether to include train scores.
        Computing training scores is used to get insights on how different
        parameter settings impact the overfitting/underfitting trade-off.
        However computing the scores on the training set can be computationally
        expensive and is not strictly required to select the parameters that
        yield the best generalization performance.

    return_estimator : bool, default=False
        Whether to return the estimators fitted on each split.

    error_score : 'raise' or numeric
        Value to assign to the score if an error occurs in estimator fitting.
        If set to 'raise', the error is raised.
        If a numeric value is given, FitFailedWarning is raised. This parameter
        does not affect the refit step, which will always raise the error.

    Returns
    -------
    scores : dict of float arrays of shape (n_splits,)
        Array of scores of the estimator for each run of the cross validation.

        A dict of arrays containing the score/time arrays for each scorer is
        returned. The possible keys for this ``dict`` are:

            ``test_score``
                The score array for test scores on each cv split.
                Suffix ``_score`` in ``test_score`` changes to a specific
                metric like ``test_r2`` or ``test_auc`` if there are
                multiple scoring metrics in the scoring parameter.
            ``train_score``
                The score array for train scores on each cv split.
                Suffix ``_score`` in ``train_score`` changes to a specific
                metric like ``train_r2`` or ``train_auc`` if there are
                multiple scoring metrics in the scoring parameter.
                This is available only if ``return_train_score`` parameter
                is ``True``.
            ``fit_time``
                The time for fitting the estimator on the train
                set for each cv split.
            ``score_time``
                The time for scoring the estimator on the test set for each
                cv split. (Note time for scoring on the train set is not
                included even if ``return_train_score`` is set to ``True``
            ``estimator``
                The estimator objects for each cv split.
                This is available only if ``return_estimator`` parameter
                is set to ``True``.

    Examples
    --------
    >>> from sklearn import datasets, linear_model
    >>> from sklearn.model_selection import cross_validate
    >>> from sklearn.metrics import make_scorer
    >>> from sklearn.metrics import confusion_matrix
    >>> from sklearn.svm import LinearSVC
    >>> diabetes = datasets.load_diabetes()
    >>> X = diabetes.data[:150]
    >>> y = diabetes.target[:150]
    >>> lasso = linear_model.Lasso()

    Single metric evaluation using ``cross_validate``

    >>> cv_results = cross_validate(lasso, X, y, cv=3)
    >>> sorted(cv_results.keys())
    ['fit_time', 'score_time', 'test_score']
    >>> cv_results['test_score']
    array([0.33150734, 0.08022311, 0.03531764])

    Multiple metric evaluation using ``cross_validate``
    (please refer the ``scoring`` parameter doc for more information)

    >>> scores = cross_validate(lasso, X, y, cv=3,
    ...                         scoring=('r2', 'neg_mean_squared_error'),
    ...                         return_train_score=True)
    >>> print(scores['test_neg_mean_squared_error'])
    [-3635.5... -3573.3... -6114.7...]
    >>> print(scores['train_r2'])
    [0.28010158 0.39088426 0.22784852]

    See Also
    ---------
    :func:`sklearn.model_selection.cross_val_score`:
        Run cross-validation for single metric evaluation.

    :func:`sklearn.model_selection.cross_val_predict`:
        Get predictions from each split of cross-validation for diagnostic
        purposes.

    :func:`sklearn.metrics.make_scorer`:
        Make a scorer from a performance metric or loss function.

    """
    X, y, groups = indexable(X, y, groups)

    cv = check_cv(cv, y, classifier=is_classifier(estimator))
    scorers, _ = _check_multimetric_scoring(estimator, scoring=scoring)

    # We clone the estimator to make sure that all the folds are
    # independent, and that it is pickle-able.
<<<<<<< HEAD
    # We don't pass verbose as _fit_and_score gives more detailed output
    parallel = Parallel(n_jobs=n_jobs, pre_dispatch=pre_dispatch)
    scores = parallel(delayed(_fit_and_score)(clone(estimator), X, y, scorer,
                                              train, test, verbose, None,
                                              fit_params)
                      for train, test in cv.split(X, y, groups))
    return np.array(scores)[:, 0]
=======
    parallel = Parallel(n_jobs=n_jobs, verbose=verbose,
                        pre_dispatch=pre_dispatch)
    scores = parallel(
        delayed(_fit_and_score)(
            clone(estimator), X, y, scorers, train, test, verbose, None,
            fit_params, return_train_score=return_train_score,
            return_times=True, return_estimator=return_estimator,
            error_score=error_score)
        for train, test in cv.split(X, y, groups))

    zipped_scores = list(zip(*scores))
    if return_train_score:
        train_scores = zipped_scores.pop(0)
        train_scores = _aggregate_score_dicts(train_scores)
    if return_estimator:
        fitted_estimators = zipped_scores.pop()
    test_scores, fit_times, score_times = zipped_scores
    test_scores = _aggregate_score_dicts(test_scores)

    ret = {}
    ret['fit_time'] = np.array(fit_times)
    ret['score_time'] = np.array(score_times)

    if return_estimator:
        ret['estimator'] = fitted_estimators

    for name in scorers:
        ret['test_%s' % name] = np.array(test_scores[name])
        if return_train_score:
            key = 'train_%s' % name
            ret[key] = np.array(train_scores[name])

    return ret


def cross_val_score(estimator, X, y=None, groups=None, scoring=None, cv=None,
                    n_jobs=None, verbose=0, fit_params=None,
                    pre_dispatch='2*n_jobs', error_score=np.nan):
    """Evaluate a score by cross-validation

    Read more in the :ref:`User Guide <cross_validation>`.

    Parameters
    ----------
    estimator : estimator object implementing 'fit'
        The object to use to fit the data.

    X : array-like of shape (n_samples, n_features)
        The data to fit. Can be for example a list, or an array.

    y : array-like of shape (n_samples,) or (n_samples, n_outputs), \
            default=None
        The target variable to try to predict in the case of
        supervised learning.

    groups : array-like of shape (n_samples,), default=None
        Group labels for the samples used while splitting the dataset into
        train/test set. Only used in conjunction with a "Group" :term:`cv`
        instance (e.g., :class:`GroupKFold`).

    scoring : str or callable, default=None
        A str (see model evaluation documentation) or
        a scorer callable object / function with signature
        ``scorer(estimator, X, y)`` which should return only
        a single value.

        Similar to :func:`cross_validate`
        but only a single metric is permitted.

        If None, the estimator's default scorer (if available) is used.

    cv : int, cross-validation generator or an iterable, default=None
        Determines the cross-validation splitting strategy.
        Possible inputs for cv are:

        - None, to use the default 5-fold cross validation,
        - int, to specify the number of folds in a `(Stratified)KFold`,
        - :term:`CV splitter`,
        - An iterable yielding (train, test) splits as arrays of indices.

        For int/None inputs, if the estimator is a classifier and ``y`` is
        either binary or multiclass, :class:`StratifiedKFold` is used. In all
        other cases, :class:`KFold` is used.

        Refer :ref:`User Guide <cross_validation>` for the various
        cross-validation strategies that can be used here.

        .. versionchanged:: 0.22
            ``cv`` default value if None changed from 3-fold to 5-fold.

    n_jobs : int, default=None
        The number of CPUs to use to do the computation.
        ``None`` means 1 unless in a :obj:`joblib.parallel_backend` context.
        ``-1`` means using all processors. See :term:`Glossary <n_jobs>`
        for more details.

    verbose : int, default=0
        The verbosity level.

    fit_params : dict, default=None
        Parameters to pass to the fit method of the estimator.

    pre_dispatch : int or str, default='2*n_jobs'
        Controls the number of jobs that get dispatched during parallel
        execution. Reducing this number can be useful to avoid an
        explosion of memory consumption when more jobs get dispatched
        than CPUs can process. This parameter can be:

            - None, in which case all the jobs are immediately
              created and spawned. Use this for lightweight and
              fast-running jobs, to avoid delays due to on-demand
              spawning of the jobs

            - An int, giving the exact number of total jobs that are
              spawned

            - A str, giving an expression as a function of n_jobs,
              as in '2*n_jobs'

    error_score : 'raise' or numeric, default=np.nan
        Value to assign to the score if an error occurs in estimator fitting.
        If set to 'raise', the error is raised.
        If a numeric value is given, FitFailedWarning is raised. This parameter
        does not affect the refit step, which will always raise the error.

    Returns
    -------
    scores : array of float, shape=(len(list(cv)),)
        Array of scores of the estimator for each run of the cross validation.

    Examples
    --------
    >>> from sklearn import datasets, linear_model
    >>> from sklearn.model_selection import cross_val_score
    >>> diabetes = datasets.load_diabetes()
    >>> X = diabetes.data[:150]
    >>> y = diabetes.target[:150]
    >>> lasso = linear_model.Lasso()
    >>> print(cross_val_score(lasso, X, y, cv=3))
    [0.33150734 0.08022311 0.03531764]

    See Also
    ---------
    :func:`sklearn.model_selection.cross_validate`:
        To run cross-validation on multiple metrics and also to return
        train scores, fit times and score times.

    :func:`sklearn.model_selection.cross_val_predict`:
        Get predictions from each split of cross-validation for diagnostic
        purposes.

    :func:`sklearn.metrics.make_scorer`:
        Make a scorer from a performance metric or loss function.

    """
    # To ensure multimetric format is not supported
    scorer = check_scoring(estimator, scoring=scoring)

    cv_results = cross_validate(estimator=estimator, X=X, y=y, groups=groups,
                                scoring={'score': scorer}, cv=cv,
                                n_jobs=n_jobs, verbose=verbose,
                                fit_params=fit_params,
                                pre_dispatch=pre_dispatch,
                                error_score=error_score)
    return cv_results['test_score']
>>>>>>> 2d25ea74


def _fit_and_score(estimator, X, y, scorer, train, test, verbose,
                   parameters, fit_params, return_train_score=False,
                   return_parameters=False, return_n_test_samples=False,
<<<<<<< HEAD
                   return_times=False, error_score='raise',
                   split_progress=None, param_progress=None):
=======
                   return_times=False, return_estimator=False,
                   error_score=np.nan):
>>>>>>> 2d25ea74
    """Fit estimator and compute scores for a given dataset split.

    Parameters
    ----------
    estimator : estimator object implementing 'fit'
        The object to use to fit the data.

    X : array-like of shape (n_samples, n_features)
        The data to fit.

    y : array-like of shape (n_samples,) or (n_samples, n_outputs) or None
        The target variable to try to predict in the case of
        supervised learning.

    scorer : A single callable or dict mapping scorer name to the callable
        If it is a single callable, the return value for ``train_scores`` and
        ``test_scores`` is a single float.

        For a dict, it should be one mapping the scorer name to the scorer
        callable object / function.

        The callable object / fn should have signature
        ``scorer(estimator, X, y)``.

    train : array-like of shape (n_train_samples,)
        Indices of training samples.

    test : array-like of shape (n_test_samples,)
        Indices of test samples.

    verbose : int
        The verbosity level.

    error_score : 'raise' or numeric, default=np.nan
        Value to assign to the score if an error occurs in estimator fitting.
        If set to 'raise', the error is raised.
        If a numeric value is given, FitFailedWarning is raised. This parameter
        does not affect the refit step, which will always raise the error.

    parameters : dict or None
        Parameters to be set on the estimator.

    fit_params : dict or None
        Parameters that will be passed to ``estimator.fit``.

    return_train_score : bool, default=False
        Compute and return score on training set.

    return_parameters : bool, default=False
        Return parameters that has been used for the estimator.

<<<<<<< HEAD
    split_progress : list or tuple, optional, default: None
        A list or tuple of format (<current_split_id>, <total_num_of_splits>)

    param_progress : list or tuple, optional, default: None
        A list or tuple of format
        (<current_candidate_id>, <total_number_of_candidates>)
=======
    return_n_test_samples : bool, default=False
        Whether to return the ``n_test_samples``

    return_times : bool, default=False
        Whether to return the fit/score times.

    return_estimator : bool, default=False
        Whether to return the fitted estimator.
>>>>>>> 2d25ea74

    Returns
    -------
    train_scores : dict of scorer name -> float
        Score on training set (for all the scorers),
        returned only if `return_train_score` is `True`.

    test_scores : dict of scorer name -> float
        Score on testing set (for all the scorers).

    n_test_samples : int
        Number of test samples.

    fit_time : float
        Time spent for fitting in seconds.

    score_time : float
        Time spent for scoring in seconds.

    parameters : dict or None
        The parameters that have been evaluated.

    estimator : estimator object
        The fitted estimator
    """
    progress_msg = ""
    if verbose > 2:
        if split_progress is not None:
            progress_msg = " split %d of %d" % split_progress
        if param_progress and verbose > 9:
            progress_msg += ";" if split_progress else ""
            progress_msg += " candidate %d of %d" % param_progress

    if verbose > 1:
        if parameters is None:
            params_msg = ''
        else:
            sorted_keys = sorted(parameters)  # Ensure deterministic o/p
            params_msg = (', '.join('%s=%r' % (k, parameters[k])
                                    for k in sorted_keys))
        start_msg = "[CV%s] START %s" % (progress_msg, params_msg)
        print("%s%s" % (start_msg, (80 - len(start_msg)) * '.'))

    # Adjust length of sample weights
    fit_params = fit_params if fit_params is not None else {}
    fit_params = _check_fit_params(X, fit_params, train)

    train_scores = {}
    if parameters is not None:
        # clone after setting parameters in case any parameters
        # are estimators (like pipeline steps)
        # because pipeline doesn't clone steps in fit
        cloned_parameters = {}
        for k, v in parameters.items():
            cloned_parameters[k] = clone(v, safe=False)

        estimator = estimator.set_params(**cloned_parameters)

    start_time = time.time()

    X_train, y_train = _safe_split(estimator, X, y, train)
    X_test, y_test = _safe_split(estimator, X, y, test, train)

    try:
        if y_train is None:
            estimator.fit(X_train, **fit_params)
        else:
            estimator.fit(X_train, y_train, **fit_params)

    except Exception as e:
        # Note fit time as time until error
        fit_time = time.time() - start_time
        score_time = 0.0
        if error_score == 'raise':
            raise
        elif isinstance(error_score, numbers.Number):
            if isinstance(scorer, dict):
                test_scores = {name: error_score for name in scorer}
                if return_train_score:
                    train_scores = test_scores.copy()
            else:
                test_scores = error_score
                if return_train_score:
                    train_scores = error_score
            warnings.warn("Estimator fit failed. The score on this train-test"
                          " partition for these parameters will be set to %f. "
                          "Details: \n%s" %
                          (error_score, format_exc()),
                          FitFailedWarning)
        else:
            raise ValueError("error_score must be the string 'raise' or a"
                             " numeric value. (Hint: if using 'raise', please"
                             " make sure that it has been spelled correctly.)")

    else:
        fit_time = time.time() - start_time
        test_scores = _score(estimator, X_test, y_test, scorer)
        score_time = time.time() - start_time - fit_time
        if return_train_score:
<<<<<<< HEAD
            train_score = _score(estimator, X_train, y_train, scorer)

    if verbose > 1:
        total_time = score_time + fit_time
        end_msg = "[CV%s] END " % progress_msg
        result_msg = params_msg + ("; " if params_msg else "")
        if verbose > 2:
            result_msg += "score=%f, " % test_score
        result_msg += "total time=%s" % logger.short_format_time(total_time)

        # Right align the result_msg
        end_msg += "." * (80 - len(end_msg) - len(result_msg))
        end_msg += result_msg
        print(end_msg)
=======
            train_scores = _score(estimator, X_train, y_train, scorer)
    if verbose > 2:
        if isinstance(test_scores, dict):
            for scorer_name in sorted(test_scores):
                msg += ", %s=" % scorer_name
                if return_train_score:
                    msg += "(train=%.3f," % train_scores[scorer_name]
                    msg += " test=%.3f)" % test_scores[scorer_name]
                else:
                    msg += "%.3f" % test_scores[scorer_name]
        else:
            msg += ", score="
            msg += ("%.3f" % test_scores if not return_train_score else
                    "(train=%.3f, test=%.3f)" % (train_scores, test_scores))

    if verbose > 1:
        total_time = score_time + fit_time
        print(_message_with_time('CV', msg, total_time))
>>>>>>> 2d25ea74

    ret = [train_scores, test_scores] if return_train_score else [test_scores]

    if return_n_test_samples:
        ret.append(_num_samples(X_test))
    if return_times:
        ret.extend([fit_time, score_time])
    if return_parameters:
        ret.append(parameters)
    if return_estimator:
        ret.append(estimator)
    return ret


def _score(estimator, X_test, y_test, scorer):
    """Compute the score(s) of an estimator on a given test set.

    Will return a dict of floats if `scorer` is a dict, otherwise a single
    float is returned.
    """
    if isinstance(scorer, dict):
        # will cache method calls if needed. scorer() returns a dict
        scorer = _MultimetricScorer(**scorer)
    if y_test is None:
        scores = scorer(estimator, X_test)
    else:
        scores = scorer(estimator, X_test, y_test)

    error_msg = ("scoring must return a number, got %s (%s) "
                 "instead. (scorer=%s)")
    if isinstance(scores, dict):
        for name, score in scores.items():
            if hasattr(score, 'item'):
                with suppress(ValueError):
                    # e.g. unwrap memmapped scalars
                    score = score.item()
            if not isinstance(score, numbers.Number):
                raise ValueError(error_msg % (score, type(score), name))
            scores[name] = score
    else:  # scalar
        if hasattr(scores, 'item'):
            with suppress(ValueError):
                # e.g. unwrap memmapped scalars
                scores = scores.item()
        if not isinstance(scores, numbers.Number):
            raise ValueError(error_msg % (scores, type(scores), scorer))
    return scores


def cross_val_predict(estimator, X, y=None, groups=None, cv=None,
                      n_jobs=None, verbose=0, fit_params=None,
                      pre_dispatch='2*n_jobs', method='predict'):
    """Generate cross-validated estimates for each input data point

    The data is split according to the cv parameter. Each sample belongs
    to exactly one test set, and its prediction is computed with an
    estimator fitted on the corresponding training set.

    Passing these predictions into an evaluation metric may not be a valid
    way to measure generalization performance. Results can differ from
    :func:`cross_validate` and :func:`cross_val_score` unless all tests sets
    have equal size and the metric decomposes over samples.

    Read more in the :ref:`User Guide <cross_validation>`.

    Parameters
    ----------
    estimator : estimator object implementing 'fit' and 'predict'
        The object to use to fit the data.

    X : array-like of shape (n_samples, n_features)
        The data to fit. Can be, for example a list, or an array at least 2d.

    y : array-like of shape (n_samples,) or (n_samples, n_outputs), \
            default=None
        The target variable to try to predict in the case of
        supervised learning.

    groups : array-like of shape (n_samples,), default=None
        Group labels for the samples used while splitting the dataset into
        train/test set. Only used in conjunction with a "Group" :term:`cv`
        instance (e.g., :class:`GroupKFold`).

    cv : int, cross-validation generator or an iterable, default=None
        Determines the cross-validation splitting strategy.
        Possible inputs for cv are:

        - None, to use the default 5-fold cross validation,
        - int, to specify the number of folds in a `(Stratified)KFold`,
        - :term:`CV splitter`,
        - An iterable yielding (train, test) splits as arrays of indices.

        For int/None inputs, if the estimator is a classifier and ``y`` is
        either binary or multiclass, :class:`StratifiedKFold` is used. In all
        other cases, :class:`KFold` is used.

        Refer :ref:`User Guide <cross_validation>` for the various
        cross-validation strategies that can be used here.

        .. versionchanged:: 0.22
            ``cv`` default value if None changed from 3-fold to 5-fold.

    n_jobs : int, default=None
        The number of CPUs to use to do the computation.
        ``None`` means 1 unless in a :obj:`joblib.parallel_backend` context.
        ``-1`` means using all processors. See :term:`Glossary <n_jobs>`
        for more details.

    verbose : int, default=0
        The verbosity level.

    fit_params : dict, defualt=None
        Parameters to pass to the fit method of the estimator.

    pre_dispatch : int or str, default='2*n_jobs'
        Controls the number of jobs that get dispatched during parallel
        execution. Reducing this number can be useful to avoid an
        explosion of memory consumption when more jobs get dispatched
        than CPUs can process. This parameter can be:

            - None, in which case all the jobs are immediately
              created and spawned. Use this for lightweight and
              fast-running jobs, to avoid delays due to on-demand
              spawning of the jobs

            - An int, giving the exact number of total jobs that are
              spawned

            - A str, giving an expression as a function of n_jobs,
              as in '2*n_jobs'

    method : str, default='predict'
        Invokes the passed method name of the passed estimator. For
        method='predict_proba', the columns correspond to the classes
        in sorted order.

    Returns
    -------
    predictions : ndarray
        This is the result of calling ``method``

    See also
    --------
    cross_val_score : calculate score for each CV split

    cross_validate : calculate one or more scores and timings for each CV split

    Notes
    -----
    In the case that one or more classes are absent in a training portion, a
    default score needs to be assigned to all instances for that class if
    ``method`` produces columns per class, as in {'decision_function',
    'predict_proba', 'predict_log_proba'}.  For ``predict_proba`` this value is
    0.  In order to ensure finite output, we approximate negative infinity by
    the minimum finite float value for the dtype in other cases.

    Examples
    --------
    >>> from sklearn import datasets, linear_model
    >>> from sklearn.model_selection import cross_val_predict
    >>> diabetes = datasets.load_diabetes()
    >>> X = diabetes.data[:150]
    >>> y = diabetes.target[:150]
    >>> lasso = linear_model.Lasso()
    >>> y_pred = cross_val_predict(lasso, X, y, cv=3)
    """
    X, y, groups = indexable(X, y, groups)

    cv = check_cv(cv, y, classifier=is_classifier(estimator))

    # If classification methods produce multiple columns of output,
    # we need to manually encode classes to ensure consistent column ordering.
    encode = method in ['decision_function', 'predict_proba',
                        'predict_log_proba'] and y is not None
    if encode:
        y = np.asarray(y)
        if y.ndim == 1:
            le = LabelEncoder()
            y = le.fit_transform(y)
        elif y.ndim == 2:
            y_enc = np.zeros_like(y, dtype=np.int)
            for i_label in range(y.shape[1]):
                y_enc[:, i_label] = LabelEncoder().fit_transform(y[:, i_label])
            y = y_enc

    # We clone the estimator to make sure that all the folds are
    # independent, and that it is pickle-able.
    parallel = Parallel(n_jobs=n_jobs, verbose=verbose,
                        pre_dispatch=pre_dispatch)
    prediction_blocks = parallel(delayed(_fit_and_predict)(
        clone(estimator), X, y, train, test, verbose, fit_params, method)
        for train, test in cv.split(X, y, groups))

    # Concatenate the predictions
    predictions = [pred_block_i for pred_block_i, _ in prediction_blocks]
    test_indices = np.concatenate([indices_i
                                   for _, indices_i in prediction_blocks])

    if not _check_is_permutation(test_indices, _num_samples(X)):
        raise ValueError('cross_val_predict only works for partitions')

    inv_test_indices = np.empty(len(test_indices), dtype=int)
    inv_test_indices[test_indices] = np.arange(len(test_indices))

    if sp.issparse(predictions[0]):
        predictions = sp.vstack(predictions, format=predictions[0].format)
    elif encode and isinstance(predictions[0], list):
        # `predictions` is a list of method outputs from each fold.
        # If each of those is also a list, then treat this as a
        # multioutput-multiclass task. We need to separately concatenate
        # the method outputs for each label into an `n_labels` long list.
        n_labels = y.shape[1]
        concat_pred = []
        for i_label in range(n_labels):
            label_preds = np.concatenate([p[i_label] for p in predictions])
            concat_pred.append(label_preds)
        predictions = concat_pred
    else:
        predictions = np.concatenate(predictions)

    if isinstance(predictions, list):
        return [p[inv_test_indices] for p in predictions]
    else:
        return predictions[inv_test_indices]


def _fit_and_predict(estimator, X, y, train, test, verbose, fit_params,
                     method):
    """Fit estimator and predict values for a given dataset split.

    Read more in the :ref:`User Guide <cross_validation>`.

    Parameters
    ----------
    estimator : estimator object implementing 'fit' and 'predict'
        The object to use to fit the data.

    X : array-like of shape (n_samples, n_features)
        The data to fit.

    y : array-like of shape (n_samples,) or (n_samples, n_outputs) or None
        The target variable to try to predict in the case of
        supervised learning.

    train : array-like of shape (n_train_samples,)
        Indices of training samples.

    test : array-like of shape (n_test_samples,)
        Indices of test samples.

    verbose : int
        The verbosity level.

    fit_params : dict or None
        Parameters that will be passed to ``estimator.fit``.

    method : str
        Invokes the passed method name of the passed estimator.

    Returns
    -------
    predictions : sequence
        Result of calling 'estimator.method'

    test : array-like
        This is the value of the test parameter
    """
    # Adjust length of sample weights
    fit_params = fit_params if fit_params is not None else {}
    fit_params = _check_fit_params(X, fit_params, train)

    X_train, y_train = _safe_split(estimator, X, y, train)
    X_test, _ = _safe_split(estimator, X, y, test, train)

    if y_train is None:
        estimator.fit(X_train, **fit_params)
    else:
        estimator.fit(X_train, y_train, **fit_params)
    func = getattr(estimator, method)
    predictions = func(X_test)

    encode = method in ['decision_function', 'predict_proba',
                        'predict_log_proba'] and y is not None

    if encode:
        if isinstance(predictions, list):
            predictions = [_enforce_prediction_order(
                estimator.classes_[i_label], predictions[i_label],
                n_classes=len(set(y[:, i_label])), method=method)
                for i_label in range(len(predictions))]
        else:
            # A 2D y array should be a binary label indicator matrix
            n_classes = len(set(y)) if y.ndim == 1 else y.shape[1]
            predictions = _enforce_prediction_order(
                estimator.classes_, predictions, n_classes, method)
    return predictions, test


def _enforce_prediction_order(classes, predictions, n_classes, method):
    """Ensure that prediction arrays have correct column order

    When doing cross-validation, if one or more classes are
    not present in the subset of data used for training,
    then the output prediction array might not have the same
    columns as other folds. Use the list of class names
    (assumed to be ints) to enforce the correct column order.

    Note that `classes` is the list of classes in this fold
    (a subset of the classes in the full training set)
    and `n_classes` is the number of classes in the full training set.
    """
    if n_classes != len(classes):
        recommendation = (
            'To fix this, use a cross-validation '
            'technique resulting in properly '
            'stratified folds')
        warnings.warn('Number of classes in training fold ({}) does '
                      'not match total number of classes ({}). '
                      'Results may not be appropriate for your use case. '
                      '{}'.format(len(classes), n_classes, recommendation),
                      RuntimeWarning)
        if method == 'decision_function':
            if (predictions.ndim == 2 and
                    predictions.shape[1] != len(classes)):
                # This handles the case when the shape of predictions
                # does not match the number of classes used to train
                # it with. This case is found when sklearn.svm.SVC is
                # set to `decision_function_shape='ovo'`.
                raise ValueError('Output shape {} of {} does not match '
                                 'number of classes ({}) in fold. '
                                 'Irregular decision_function outputs '
                                 'are not currently supported by '
                                 'cross_val_predict'.format(
                                    predictions.shape, method, len(classes)))
            if len(classes) <= 2:
                # In this special case, `predictions` contains a 1D array.
                raise ValueError('Only {} class/es in training fold, but {} '
                                 'in overall dataset. This '
                                 'is not supported for decision_function '
                                 'with imbalanced folds. {}'.format(
                                    len(classes), n_classes, recommendation))

        float_min = np.finfo(predictions.dtype).min
        default_values = {'decision_function': float_min,
                          'predict_log_proba': float_min,
                          'predict_proba': 0}
        predictions_for_all_classes = np.full((_num_samples(predictions),
                                               n_classes),
                                              default_values[method],
                                              dtype=predictions.dtype)
        predictions_for_all_classes[:, classes] = predictions
        predictions = predictions_for_all_classes
    return predictions


def _check_is_permutation(indices, n_samples):
    """Check whether indices is a reordering of the array np.arange(n_samples)

    Parameters
    ----------
    indices : ndarray
        int array to test
    n_samples : int
        number of expected elements

    Returns
    -------
    is_partition : bool
        True iff sorted(indices) is np.arange(n)
    """
    if len(indices) != n_samples:
        return False
    hit = np.zeros(n_samples, dtype=bool)
    hit[indices] = True
    if not np.all(hit):
        return False
    return True


def permutation_test_score(estimator, X, y, groups=None, cv=None,
                           n_permutations=100, n_jobs=None, random_state=0,
                           verbose=0, scoring=None):
    """Evaluate the significance of a cross-validated score with permutations

    Read more in the :ref:`User Guide <cross_validation>`.

    Parameters
    ----------
    estimator : estimator object implementing 'fit'
        The object to use to fit the data.

    X : array-like of shape at least 2D
        The data to fit.

    y : array-like of shape (n_samples,) or (n_samples, n_outputs) or None
        The target variable to try to predict in the case of
        supervised learning.

    groups : array-like of shape (n_samples,), default=None
        Labels to constrain permutation within groups, i.e. ``y`` values
        are permuted among samples with the same group identifier.
        When not specified, ``y`` values are permuted among all samples.

        When a grouped cross-validator is used, the group labels are
        also passed on to the ``split`` method of the cross-validator. The
        cross-validator uses them for grouping the samples  while splitting
        the dataset into train/test set.

    scoring : str or callable, default=None
        A single str (see :ref:`scoring_parameter`) or a callable
        (see :ref:`scoring`) to evaluate the predictions on the test set.

        If None the estimator's score method is used.

    cv : int, cross-validation generator or an iterable, default=None
        Determines the cross-validation splitting strategy.
        Possible inputs for cv are:

        - None, to use the default 5-fold cross validation,
        - int, to specify the number of folds in a `(Stratified)KFold`,
        - :term:`CV splitter`,
        - An iterable yielding (train, test) splits as arrays of indices.

        For int/None inputs, if the estimator is a classifier and ``y`` is
        either binary or multiclass, :class:`StratifiedKFold` is used. In all
        other cases, :class:`KFold` is used.

        Refer :ref:`User Guide <cross_validation>` for the various
        cross-validation strategies that can be used here.

        .. versionchanged:: 0.22
            ``cv`` default value if None changed from 3-fold to 5-fold.

    n_permutations : int, default=100
        Number of times to permute ``y``.

    n_jobs : int, default=None
        The number of CPUs to use to do the computation.
        ``None`` means 1 unless in a :obj:`joblib.parallel_backend` context.
        ``-1`` means using all processors. See :term:`Glossary <n_jobs>`
        for more details.

    random_state : int, RandomState instance or None, default=0
        Pass an int for reproducible output for permutation of
        ``y`` values among samples. See :term:`Glossary <random_state>`.

    verbose : int, default=0
        The verbosity level.

    Returns
    -------
    score : float
        The true score without permuting targets.

    permutation_scores : array of shape (n_permutations,)
        The scores obtained for each permutations.

    pvalue : float
        The p-value, which approximates the probability that the score would
        be obtained by chance. This is calculated as:

        `(C + 1) / (n_permutations + 1)`

        Where C is the number of permutations whose score >= the true score.

        The best possible p-value is 1/(n_permutations + 1), the worst is 1.0.

    Notes
    -----
    This function implements Test 1 in:

        Ojala and Garriga. Permutation Tests for Studying Classifier
        Performance.  The Journal of Machine Learning Research (2010)
        vol. 11
        `[pdf] <http://www.jmlr.org/papers/volume11/ojala10a/ojala10a.pdf>`_.

    """
    X, y, groups = indexable(X, y, groups)

    cv = check_cv(cv, y, classifier=is_classifier(estimator))
    scorer = check_scoring(estimator, scoring=scoring)
    random_state = check_random_state(random_state)

    # We clone the estimator to make sure that all the folds are
    # independent, and that it is pickle-able.
    score = _permutation_test_score(clone(estimator), X, y, groups, cv, scorer)
    permutation_scores = Parallel(n_jobs=n_jobs, verbose=verbose)(
        delayed(_permutation_test_score)(
            clone(estimator), X, _shuffle(y, groups, random_state),
            groups, cv, scorer)
        for _ in range(n_permutations))
    permutation_scores = np.array(permutation_scores)
    pvalue = (np.sum(permutation_scores >= score) + 1.0) / (n_permutations + 1)
    return score, permutation_scores, pvalue


def _permutation_test_score(estimator, X, y, groups, cv, scorer):
    """Auxiliary function for permutation_test_score"""
    avg_score = []
    for train, test in cv.split(X, y, groups):
        X_train, y_train = _safe_split(estimator, X, y, train)
        X_test, y_test = _safe_split(estimator, X, y, test, train)
        estimator.fit(X_train, y_train)
        avg_score.append(scorer(estimator, X_test, y_test))
    return np.mean(avg_score)


def _shuffle(y, groups, random_state):
    """Return a shuffled copy of y eventually shuffle among same groups."""
    if groups is None:
        indices = random_state.permutation(len(y))
    else:
        indices = np.arange(len(groups))
        for group in np.unique(groups):
            this_mask = (groups == group)
            indices[this_mask] = random_state.permutation(indices[this_mask])
    return _safe_indexing(y, indices)


def learning_curve(estimator, X, y, groups=None,
                   train_sizes=np.linspace(0.1, 1.0, 5), cv=None,
                   scoring=None, exploit_incremental_learning=False,
                   n_jobs=None, pre_dispatch="all", verbose=0, shuffle=False,
                   random_state=None, error_score=np.nan, return_times=False):
    """Learning curve.

    Determines cross-validated training and test scores for different training
    set sizes.

    A cross-validation generator splits the whole dataset k times in training
    and test data. Subsets of the training set with varying sizes will be used
    to train the estimator and a score for each training subset size and the
    test set will be computed. Afterwards, the scores will be averaged over
    all k runs for each training subset size.

    Read more in the :ref:`User Guide <learning_curve>`.

    Parameters
    ----------
    estimator : object type that implements the "fit" and "predict" methods
        An object of that type which is cloned for each validation.

    X : array-like of shape (n_samples, n_features)
        Training vector, where n_samples is the number of samples and
        n_features is the number of features.

    y : array-like of shape (n_samples,) or (n_samples, n_outputs)
        Target relative to X for classification or regression;
        None for unsupervised learning.

    groups : array-like of  shape (n_samples,), default=None
        Group labels for the samples used while splitting the dataset into
        train/test set. Only used in conjunction with a "Group" :term:`cv`
        instance (e.g., :class:`GroupKFold`).

    train_sizes : array-like of shape (n_ticks,), \
            default=np.linspace(0.1, 1.0, 5)
        Relative or absolute numbers of training examples that will be used to
        generate the learning curve. If the dtype is float, it is regarded as a
        fraction of the maximum size of the training set (that is determined
        by the selected validation method), i.e. it has to be within (0, 1].
        Otherwise it is interpreted as absolute sizes of the training sets.
        Note that for classification the number of samples usually have to
        be big enough to contain at least one sample from each class.

    cv : int, cross-validation generator or an iterable, default=None
        Determines the cross-validation splitting strategy.
        Possible inputs for cv are:

        - None, to use the default 5-fold cross validation,
        - int, to specify the number of folds in a `(Stratified)KFold`,
        - :term:`CV splitter`,
        - An iterable yielding (train, test) splits as arrays of indices.

        For int/None inputs, if the estimator is a classifier and ``y`` is
        either binary or multiclass, :class:`StratifiedKFold` is used. In all
        other cases, :class:`KFold` is used.

        Refer :ref:`User Guide <cross_validation>` for the various
        cross-validation strategies that can be used here.

        .. versionchanged:: 0.22
            ``cv`` default value if None changed from 3-fold to 5-fold.

    scoring : str or callable, default=None
        A str (see model evaluation documentation) or
        a scorer callable object / function with signature
        ``scorer(estimator, X, y)``.

    exploit_incremental_learning : bool, default=False
        If the estimator supports incremental learning, this will be
        used to speed up fitting for different training set sizes.

    n_jobs : int, default=None
        Number of jobs to run in parallel.
        ``None`` means 1 unless in a :obj:`joblib.parallel_backend` context.
        ``-1`` means using all processors. See :term:`Glossary <n_jobs>`
        for more details.

    pre_dispatch : int or str, default='all'
        Number of predispatched jobs for parallel execution (default is
        all). The option can reduce the allocated memory. The str can
        be an expression like '2*n_jobs'.

    verbose : int, default=0
        Controls the verbosity: the higher, the more messages.

    shuffle : bool, default=False
        Whether to shuffle training data before taking prefixes of it
        based on``train_sizes``.

    random_state : int or RandomState instance, default=None
        Used when ``shuffle`` is True. Pass an int for reproducible
        output across multiple function calls.
        See :term:`Glossary <random_state>`.

    error_score : 'raise' or numeric, default=np.nan
        Value to assign to the score if an error occurs in estimator fitting.
        If set to 'raise', the error is raised.
        If a numeric value is given, FitFailedWarning is raised. This parameter
        does not affect the refit step, which will always raise the error.

    return_times : bool, default=False
        Whether to return the fit and score times.

    Returns
    -------
    train_sizes_abs : array of shape (n_unique_ticks,)
        Numbers of training examples that has been used to generate the
        learning curve. Note that the number of ticks might be less
        than n_ticks because duplicate entries will be removed.

    train_scores : array of shape (n_ticks, n_cv_folds)
        Scores on training sets.

    test_scores : array of shape (n_ticks, n_cv_folds)
        Scores on test set.

    fit_times : array of shape (n_ticks, n_cv_folds)
        Times spent for fitting in seconds. Only present if ``return_times``
        is True.

    score_times : array of shape (n_ticks, n_cv_folds)
        Times spent for scoring in seconds. Only present if ``return_times``
        is True.

    Notes
    -----
    See :ref:`examples/model_selection/plot_learning_curve.py
    <sphx_glr_auto_examples_model_selection_plot_learning_curve.py>`
    """
    if exploit_incremental_learning and not hasattr(estimator, "partial_fit"):
        raise ValueError("An estimator must support the partial_fit interface "
                         "to exploit incremental learning")
    X, y, groups = indexable(X, y, groups)

    cv = check_cv(cv, y, classifier=is_classifier(estimator))
    # Store it as list as we will be iterating over the list multiple times
    cv_iter = list(cv.split(X, y, groups))

    scorer = check_scoring(estimator, scoring=scoring)

    n_max_training_samples = len(cv_iter[0][0])
    # Because the lengths of folds can be significantly different, it is
    # not guaranteed that we use all of the available training data when we
    # use the first 'n_max_training_samples' samples.
    train_sizes_abs = _translate_train_sizes(train_sizes,
                                             n_max_training_samples)
    n_unique_ticks = train_sizes_abs.shape[0]
    if verbose > 0:
        print("[learning_curve] Training set sizes: " + str(train_sizes_abs))

    parallel = Parallel(n_jobs=n_jobs, pre_dispatch=pre_dispatch,
                        verbose=verbose)

    if shuffle:
        rng = check_random_state(random_state)
        cv_iter = ((rng.permutation(train), test) for train, test in cv_iter)

    if exploit_incremental_learning:
        classes = np.unique(y) if is_classifier(estimator) else None
        out = parallel(delayed(_incremental_fit_estimator)(
            clone(estimator), X, y, classes, train, test, train_sizes_abs,
            scorer, verbose, return_times) for train, test in cv_iter)
    else:
        train_test_proportions = []
        for train, test in cv_iter:
            for n_train_samples in train_sizes_abs:
                train_test_proportions.append((train[:n_train_samples], test))

        out = parallel(delayed(_fit_and_score)(
            clone(estimator), X, y, scorer, train, test, verbose,
            parameters=None, fit_params=None, return_train_score=True,
            error_score=error_score, return_times=return_times)
            for train, test in train_test_proportions)
        out = np.array(out)
        n_cv_folds = out.shape[0] // n_unique_ticks
        dim = 4 if return_times else 2
        out = out.reshape(n_cv_folds, n_unique_ticks, dim)

    out = np.asarray(out).transpose((2, 1, 0))

    ret = train_sizes_abs, out[0], out[1]

    if return_times:
        ret = ret + (out[2], out[3])

    return ret


def _translate_train_sizes(train_sizes, n_max_training_samples):
    """Determine absolute sizes of training subsets and validate 'train_sizes'.

    Examples:
        _translate_train_sizes([0.5, 1.0], 10) -> [5, 10]
        _translate_train_sizes([5, 10], 10) -> [5, 10]

    Parameters
    ----------
    train_sizes : array-like of shape (n_ticks,)
        Numbers of training examples that will be used to generate the
        learning curve. If the dtype is float, it is regarded as a
        fraction of 'n_max_training_samples', i.e. it has to be within (0, 1].

    n_max_training_samples : int
        Maximum number of training samples (upper bound of 'train_sizes').

    Returns
    -------
    train_sizes_abs : array of shape (n_unique_ticks,)
        Numbers of training examples that will be used to generate the
        learning curve. Note that the number of ticks might be less
        than n_ticks because duplicate entries will be removed.
    """
    train_sizes_abs = np.asarray(train_sizes)
    n_ticks = train_sizes_abs.shape[0]
    n_min_required_samples = np.min(train_sizes_abs)
    n_max_required_samples = np.max(train_sizes_abs)
    if np.issubdtype(train_sizes_abs.dtype, np.floating):
        if n_min_required_samples <= 0.0 or n_max_required_samples > 1.0:
            raise ValueError("train_sizes has been interpreted as fractions "
                             "of the maximum number of training samples and "
                             "must be within (0, 1], but is within [%f, %f]."
                             % (n_min_required_samples,
                                n_max_required_samples))
        train_sizes_abs = (train_sizes_abs * n_max_training_samples).astype(
                             dtype=np.int, copy=False)
        train_sizes_abs = np.clip(train_sizes_abs, 1,
                                  n_max_training_samples)
    else:
        if (n_min_required_samples <= 0 or
                n_max_required_samples > n_max_training_samples):
            raise ValueError("train_sizes has been interpreted as absolute "
                             "numbers of training samples and must be within "
                             "(0, %d], but is within [%d, %d]."
                             % (n_max_training_samples,
                                n_min_required_samples,
                                n_max_required_samples))

    train_sizes_abs = np.unique(train_sizes_abs)
    if n_ticks > train_sizes_abs.shape[0]:
        warnings.warn("Removed duplicate entries from 'train_sizes'. Number "
                      "of ticks will be less than the size of "
                      "'train_sizes' %d instead of %d)."
                      % (train_sizes_abs.shape[0], n_ticks), RuntimeWarning)

    return train_sizes_abs


def _incremental_fit_estimator(estimator, X, y, classes, train, test,
                               train_sizes, scorer, verbose, return_times):
    """Train estimator on training subsets incrementally and compute scores."""
    train_scores, test_scores, fit_times, score_times = [], [], [], []
    partitions = zip(train_sizes, np.split(train, train_sizes)[:-1])
    for n_train_samples, partial_train in partitions:
        train_subset = train[:n_train_samples]
        X_train, y_train = _safe_split(estimator, X, y, train_subset)
        X_partial_train, y_partial_train = _safe_split(estimator, X, y,
                                                       partial_train)
        X_test, y_test = _safe_split(estimator, X, y, test, train_subset)
        start_fit = time.time()
        if y_partial_train is None:
            estimator.partial_fit(X_partial_train, classes=classes)
        else:
            estimator.partial_fit(X_partial_train, y_partial_train,
                                  classes=classes)
        fit_time = time.time() - start_fit
        fit_times.append(fit_time)

        start_score = time.time()

        test_scores.append(_score(estimator, X_test, y_test, scorer))
        train_scores.append(_score(estimator, X_train, y_train, scorer))

        score_time = time.time() - start_score
        score_times.append(score_time)

    ret = ((train_scores, test_scores, fit_times, score_times)
           if return_times else (train_scores, test_scores))

    return np.array(ret).T


def validation_curve(estimator, X, y, param_name, param_range, groups=None,
                     cv=None, scoring=None, n_jobs=None, pre_dispatch="all",
                     verbose=0, error_score=np.nan):
    """Validation curve.

    Determine training and test scores for varying parameter values.

    Compute scores for an estimator with different values of a specified
    parameter. This is similar to grid search with one parameter. However, this
    will also compute training scores and is merely a utility for plotting the
    results.

    Read more in the :ref:`User Guide <learning_curve>`.

    Parameters
    ----------
    estimator : object type that implements the "fit" and "predict" methods
        An object of that type which is cloned for each validation.

    X : array-like of shape (n_samples, n_features)
        Training vector, where n_samples is the number of samples and
        n_features is the number of features.

    y : array-like of shape (n_samples,) or (n_samples, n_outputs) or None
        Target relative to X for classification or regression;
        None for unsupervised learning.

    param_name : str
        Name of the parameter that will be varied.

    param_range : array-like of shape (n_values,)
        The values of the parameter that will be evaluated.

    groups : array-like of shape (n_samples,), default=None
        Group labels for the samples used while splitting the dataset into
        train/test set. Only used in conjunction with a "Group" :term:`cv`
        instance (e.g., :class:`GroupKFold`).

    cv : int, cross-validation generator or an iterable, default=None
        Determines the cross-validation splitting strategy.
        Possible inputs for cv are:

        - None, to use the default 5-fold cross validation,
        - int, to specify the number of folds in a `(Stratified)KFold`,
        - :term:`CV splitter`,
        - An iterable yielding (train, test) splits as arrays of indices.

        For int/None inputs, if the estimator is a classifier and ``y`` is
        either binary or multiclass, :class:`StratifiedKFold` is used. In all
        other cases, :class:`KFold` is used.

        Refer :ref:`User Guide <cross_validation>` for the various
        cross-validation strategies that can be used here.

        .. versionchanged:: 0.22
            ``cv`` default value if None changed from 3-fold to 5-fold.

    scoring : str or callable, default=None
        A str (see model evaluation documentation) or
        a scorer callable object / function with signature
        ``scorer(estimator, X, y)``.

    n_jobs : int, default=None
        Number of jobs to run in parallel.
        ``None`` means 1 unless in a :obj:`joblib.parallel_backend` context.
        ``-1`` means using all processors. See :term:`Glossary <n_jobs>`
        for more details.

    pre_dispatch : int or str, default='all'
        Number of predispatched jobs for parallel execution (default is
        all). The option can reduce the allocated memory. The str can
        be an expression like '2*n_jobs'.

    verbose : int, default=0
        Controls the verbosity: the higher, the more messages.

    error_score : 'raise' or numeric, default=np.nan
        Value to assign to the score if an error occurs in estimator fitting.
        If set to 'raise', the error is raised.
        If a numeric value is given, FitFailedWarning is raised. This parameter
        does not affect the refit step, which will always raise the error.

    Returns
    -------
    train_scores : array of shape (n_ticks, n_cv_folds)
        Scores on training sets.

    test_scores : array of shape (n_ticks, n_cv_folds)
        Scores on test set.

    Notes
    -----
    See :ref:`sphx_glr_auto_examples_model_selection_plot_validation_curve.py`

    """
    X, y, groups = indexable(X, y, groups)

    cv = check_cv(cv, y, classifier=is_classifier(estimator))
    scorer = check_scoring(estimator, scoring=scoring)

    parallel = Parallel(n_jobs=n_jobs, pre_dispatch=pre_dispatch,
                        verbose=verbose)
    out = parallel(delayed(_fit_and_score)(
        clone(estimator), X, y, scorer, train, test, verbose,
        parameters={param_name: v}, fit_params=None, return_train_score=True,
        error_score=error_score)
        # NOTE do not change order of iteration to allow one time cv splitters
        for train, test in cv.split(X, y, groups) for v in param_range)
    out = np.asarray(out)
    n_params = len(param_range)
    n_cv_folds = out.shape[0] // n_params
    out = out.reshape(n_cv_folds, n_params, 2).transpose((2, 1, 0))

    return out[0], out[1]


def _aggregate_score_dicts(scores):
    """Aggregate the list of dict to dict of np ndarray

    The aggregated output of _fit_and_score will be a list of dict
    of form [{'prec': 0.1, 'acc':1.0}, {'prec': 0.1, 'acc':1.0}, ...]
    Convert it to a dict of array {'prec': np.array([0.1 ...]), ...}

    Parameters
    ----------

    scores : list of dict
        List of dicts of the scores for all scorers. This is a flat list,
        assumed originally to be of row major order.

    Example
    -------

    >>> scores = [{'a': 1, 'b':10}, {'a': 2, 'b':2}, {'a': 3, 'b':3},
    ...           {'a': 10, 'b': 10}]                         # doctest: +SKIP
    >>> _aggregate_score_dicts(scores)                        # doctest: +SKIP
    {'a': array([1, 2, 3, 10]),
     'b': array([10, 2, 3, 10])}
    """
    return {key: np.asarray([score[key] for score in scores])
            for key in scores[0]}<|MERGE_RESOLUTION|>--- conflicted
+++ resolved
@@ -226,15 +226,6 @@
 
     # We clone the estimator to make sure that all the folds are
     # independent, and that it is pickle-able.
-<<<<<<< HEAD
-    # We don't pass verbose as _fit_and_score gives more detailed output
-    parallel = Parallel(n_jobs=n_jobs, pre_dispatch=pre_dispatch)
-    scores = parallel(delayed(_fit_and_score)(clone(estimator), X, y, scorer,
-                                              train, test, verbose, None,
-                                              fit_params)
-                      for train, test in cv.split(X, y, groups))
-    return np.array(scores)[:, 0]
-=======
     parallel = Parallel(n_jobs=n_jobs, verbose=verbose,
                         pre_dispatch=pre_dispatch)
     scores = parallel(
@@ -400,19 +391,15 @@
                                 pre_dispatch=pre_dispatch,
                                 error_score=error_score)
     return cv_results['test_score']
->>>>>>> 2d25ea74
 
 
 def _fit_and_score(estimator, X, y, scorer, train, test, verbose,
                    parameters, fit_params, return_train_score=False,
                    return_parameters=False, return_n_test_samples=False,
-<<<<<<< HEAD
-                   return_times=False, error_score='raise',
-                   split_progress=None, param_progress=None):
-=======
                    return_times=False, return_estimator=False,
+                   split_progress=None, param_progress=None,
                    error_score=np.nan):
->>>>>>> 2d25ea74
+
     """Fit estimator and compute scores for a given dataset split.
 
     Parameters
@@ -464,14 +451,13 @@
     return_parameters : bool, default=False
         Return parameters that has been used for the estimator.
 
-<<<<<<< HEAD
     split_progress : list or tuple, optional, default: None
         A list or tuple of format (<current_split_id>, <total_num_of_splits>)
 
     param_progress : list or tuple, optional, default: None
         A list or tuple of format
         (<current_candidate_id>, <total_number_of_candidates>)
-=======
+
     return_n_test_samples : bool, default=False
         Whether to return the ``n_test_samples``
 
@@ -480,7 +466,6 @@
 
     return_estimator : bool, default=False
         Whether to return the fitted estimator.
->>>>>>> 2d25ea74
 
     Returns
     -------
@@ -580,7 +565,6 @@
         test_scores = _score(estimator, X_test, y_test, scorer)
         score_time = time.time() - start_time - fit_time
         if return_train_score:
-<<<<<<< HEAD
             train_score = _score(estimator, X_train, y_train, scorer)
 
     if verbose > 1:
@@ -595,26 +579,6 @@
         end_msg += "." * (80 - len(end_msg) - len(result_msg))
         end_msg += result_msg
         print(end_msg)
-=======
-            train_scores = _score(estimator, X_train, y_train, scorer)
-    if verbose > 2:
-        if isinstance(test_scores, dict):
-            for scorer_name in sorted(test_scores):
-                msg += ", %s=" % scorer_name
-                if return_train_score:
-                    msg += "(train=%.3f," % train_scores[scorer_name]
-                    msg += " test=%.3f)" % test_scores[scorer_name]
-                else:
-                    msg += "%.3f" % test_scores[scorer_name]
-        else:
-            msg += ", score="
-            msg += ("%.3f" % test_scores if not return_train_score else
-                    "(train=%.3f, test=%.3f)" % (train_scores, test_scores))
-
-    if verbose > 1:
-        total_time = score_time + fit_time
-        print(_message_with_time('CV', msg, total_time))
->>>>>>> 2d25ea74
 
     ret = [train_scores, test_scores] if return_train_score else [test_scores]
 

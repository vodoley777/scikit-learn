"""
The :mod:`sklearn.model_selection._validation` module includes classes and
functions to validate the model.
"""

# Author: Alexandre Gramfort <alexandre.gramfort@inria.fr>
#         Gael Varoquaux <gael.varoquaux@normalesup.org>
#         Olivier Grisel <olivier.grisel@ensta.org>
#         Raghav RV <rvraghav93@gmail.com>
# License: BSD 3 clause


import warnings
import numbers
import time
from traceback import format_exc
from contextlib import suppress

import numpy as np
import scipy.sparse as sp
from joblib import Parallel, logger

from ..base import is_classifier, clone
from ..utils import indexable, check_random_state, _safe_indexing
from ..utils.validation import _check_fit_params
from ..utils.validation import _num_samples
from ..utils.validation import _deprecate_positional_args
from ..utils.fixes import delayed
from ..utils.metaestimators import _safe_split
from ..metrics import check_scoring
from ..metrics._scorer import _check_multimetric_scoring, _MultimetricScorer
from ..exceptions import FitFailedWarning, NotFittedError
from ._split import check_cv, StratifiedShuffleSplit
from ..preprocessing import LabelEncoder


__all__ = ['cross_validate', 'cross_val_score', 'cross_val_predict',
           'permutation_test_score', 'learning_curve', 'validation_curve']


@_deprecate_positional_args
def cross_validate(estimator, X, y=None, *, groups=None, scoring=None, cv=None,
                   n_jobs=None, verbose=0, fit_params=None,
                   pre_dispatch='2*n_jobs', return_train_score=False,
                   return_estimator=False, error_score=np.nan):
    """Evaluate metric(s) by cross-validation and also record fit/score times.

    Read more in the :ref:`User Guide <multimetric_cross_validation>`.

    Parameters
    ----------
    estimator : estimator object implementing 'fit'
        The object to use to fit the data.

    X : array-like of shape (n_samples, n_features)
        The data to fit. Can be for example a list, or an array.

    y : array-like of shape (n_samples,) or (n_samples, n_outputs), \
            default=None
        The target variable to try to predict in the case of
        supervised learning.

    groups : array-like of shape (n_samples,), default=None
        Group labels for the samples used while splitting the dataset into
        train/test set. Only used in conjunction with a "Group" :term:`cv`
        instance (e.g., :class:`GroupKFold`).

    scoring : str, callable, list/tuple, or dict, default=None
        A single str (see :ref:`scoring_parameter`) or a callable
        (see :ref:`scoring`) to evaluate the predictions on the test set.

        For evaluating multiple metrics, either give a list of (unique) strings
        or a dict with names as keys and callables as values.

        NOTE that when using custom scorers, each scorer should return a single
        value. Metric functions returning a list/array of values can be wrapped
        into multiple scorers that return one value each.

        See :ref:`multimetric_grid_search` for an example.

        If None, the estimator's score method is used.

    cv : int, cross-validation generator or an iterable, default=None
        Determines the cross-validation splitting strategy.
        Possible inputs for cv are:

        - None, to use the default 5-fold cross validation,
        - int, to specify the number of folds in a `(Stratified)KFold`,
        - :term:`CV splitter`,
        - An iterable yielding (train, test) splits as arrays of indices.

        For int/None inputs, if the estimator is a classifier and ``y`` is
        either binary or multiclass, :class:`StratifiedKFold` is used. In all
        other cases, :class:`KFold` is used.

        Refer :ref:`User Guide <cross_validation>` for the various
        cross-validation strategies that can be used here.

        .. versionchanged:: 0.22
            ``cv`` default value if None changed from 3-fold to 5-fold.

    n_jobs : int, default=None
        Number of jobs to run in parallel. Training the estimator and computing
        the score are parallelized over the cross-validation splits.
        ``None`` means 1 unless in a :obj:`joblib.parallel_backend` context.
        ``-1`` means using all processors. See :term:`Glossary <n_jobs>`
        for more details.

    verbose : int, default=0
        The verbosity level.

    fit_params : dict, default=None
        Parameters to pass to the fit method of the estimator.

    pre_dispatch : int or str, default='2*n_jobs'
        Controls the number of jobs that get dispatched during parallel
        execution. Reducing this number can be useful to avoid an
        explosion of memory consumption when more jobs get dispatched
        than CPUs can process. This parameter can be:

            - None, in which case all the jobs are immediately
              created and spawned. Use this for lightweight and
              fast-running jobs, to avoid delays due to on-demand
              spawning of the jobs

            - An int, giving the exact number of total jobs that are
              spawned

            - A str, giving an expression as a function of n_jobs,
              as in '2*n_jobs'

    return_train_score : bool, default=False
        Whether to include train scores.
        Computing training scores is used to get insights on how different
        parameter settings impact the overfitting/underfitting trade-off.
        However computing the scores on the training set can be computationally
        expensive and is not strictly required to select the parameters that
        yield the best generalization performance.

        .. versionadded:: 0.19

        .. versionchanged:: 0.21
            Default value was changed from ``True`` to ``False``

    return_estimator : bool, default=False
        Whether to return the estimators fitted on each split.

        .. versionadded:: 0.20

    error_score : 'raise' or numeric, default=np.nan
        Value to assign to the score if an error occurs in estimator fitting.
        If set to 'raise', the error is raised.
        If a numeric value is given, FitFailedWarning is raised.

        .. versionadded:: 0.20

    Returns
    -------
    scores : dict of float arrays of shape (n_splits,)
        Array of scores of the estimator for each run of the cross validation.

        A dict of arrays containing the score/time arrays for each scorer is
        returned. The possible keys for this ``dict`` are:

            ``test_score``
                The score array for test scores on each cv split.
                Suffix ``_score`` in ``test_score`` changes to a specific
                metric like ``test_r2`` or ``test_auc`` if there are
                multiple scoring metrics in the scoring parameter.
            ``train_score``
                The score array for train scores on each cv split.
                Suffix ``_score`` in ``train_score`` changes to a specific
                metric like ``train_r2`` or ``train_auc`` if there are
                multiple scoring metrics in the scoring parameter.
                This is available only if ``return_train_score`` parameter
                is ``True``.
            ``fit_time``
                The time for fitting the estimator on the train
                set for each cv split.
            ``score_time``
                The time for scoring the estimator on the test set for each
                cv split. (Note time for scoring on the train set is not
                included even if ``return_train_score`` is set to ``True``
            ``estimator``
                The estimator objects for each cv split.
                This is available only if ``return_estimator`` parameter
                is set to ``True``.

    Examples
    --------
    >>> from sklearn import datasets, linear_model
    >>> from sklearn.model_selection import cross_validate
    >>> from sklearn.metrics import make_scorer
    >>> from sklearn.metrics import confusion_matrix
    >>> from sklearn.svm import LinearSVC
    >>> diabetes = datasets.load_diabetes()
    >>> X = diabetes.data[:150]
    >>> y = diabetes.target[:150]
    >>> lasso = linear_model.Lasso()

    Single metric evaluation using ``cross_validate``

    >>> cv_results = cross_validate(lasso, X, y, cv=3)
    >>> sorted(cv_results.keys())
    ['fit_time', 'score_time', 'test_score']
    >>> cv_results['test_score']
    array([0.33150734, 0.08022311, 0.03531764])

    Multiple metric evaluation using ``cross_validate``
    (please refer the ``scoring`` parameter doc for more information)

    >>> scores = cross_validate(lasso, X, y, cv=3,
    ...                         scoring=('r2', 'neg_mean_squared_error'),
    ...                         return_train_score=True)
    >>> print(scores['test_neg_mean_squared_error'])
    [-3635.5... -3573.3... -6114.7...]
    >>> print(scores['train_r2'])
    [0.28010158 0.39088426 0.22784852]

    See Also
    ---------
    cross_val_score : Run cross-validation for single metric evaluation.

    cross_val_predict : Get predictions from each split of cross-validation for
        diagnostic purposes.

    sklearn.metrics.make_scorer : Make a scorer from a performance metric or
        loss function.

    """
    X, y, groups = indexable(X, y, groups)

    cv = check_cv(cv, y, classifier=is_classifier(estimator))

    if callable(scoring):
        scorers = scoring
    elif scoring is None or isinstance(scoring, str):
        scorers = check_scoring(estimator, scoring)
    else:
        scorers = _check_multimetric_scoring(estimator, scoring)

    # We clone the estimator to make sure that all the folds are
    # independent, and that it is pickle-able.
    parallel = Parallel(n_jobs=n_jobs, verbose=verbose,
                        pre_dispatch=pre_dispatch)
    results = parallel(
        delayed(_fit_and_score)(
            clone(estimator), X, y, scorers, train, test, verbose, None,
            fit_params, return_train_score=return_train_score,
            return_times=True, return_estimator=return_estimator,
            error_score=error_score)
        for train, test in cv.split(X, y, groups))

    # For callabe scoring, the return type is only know after calling. If the
    # return type is a dictionary, the error scores can now be inserted with
    # the correct key.
    if callable(scoring):
        _insert_error_scores(results, error_score)

    results = _aggregate_score_dicts(results)

    ret = {}
    ret['fit_time'] = results["fit_time"]
    ret['score_time'] = results["score_time"]

    if return_estimator:
        ret['estimator'] = results["estimator"]

    test_scores_dict = _normalize_score_results(results["test_scores"])
    if return_train_score:
        train_scores_dict = _normalize_score_results(results["train_scores"])

    for name in test_scores_dict:
        ret['test_%s' % name] = test_scores_dict[name]
        if return_train_score:
            key = 'train_%s' % name
            ret[key] = train_scores_dict[name]

    return ret


def _insert_error_scores(results, error_score):
    """Insert error in `results` by replacing them inplace with `error_score`.

    This only applies to multimetric scores because `_fit_and_score` will
    handle the single metric case.
    """
    successful_score = None
    failed_indices = []
    for i, result in enumerate(results):
        if result["fit_failed"]:
            failed_indices.append(i)
        elif successful_score is None:
            successful_score = result["test_scores"]

    if successful_score is None:
        raise NotFittedError("All estimators failed to fit")

    if isinstance(successful_score, dict):
        formatted_error = {name: error_score for name in successful_score}
        for i in failed_indices:
            results[i]["test_scores"] = formatted_error.copy()
            if "train_scores" in results[i]:
                results[i]["train_scores"] = formatted_error.copy()


def _normalize_score_results(scores, scaler_score_key='score'):
    """Creates a scoring dictionary based on the type of `scores`"""
    if isinstance(scores[0], dict):
        # multimetric scoring
        return _aggregate_score_dicts(scores)
    # scaler
    return {scaler_score_key: scores}


@_deprecate_positional_args
def cross_val_score(estimator, X, y=None, *, groups=None, scoring=None,
                    cv=None, n_jobs=None, verbose=0, fit_params=None,
                    pre_dispatch='2*n_jobs', error_score=np.nan):
    """Evaluate a score by cross-validation

    Read more in the :ref:`User Guide <cross_validation>`.

    Parameters
    ----------
    estimator : estimator object implementing 'fit'
        The object to use to fit the data.

    X : array-like of shape (n_samples, n_features)
        The data to fit. Can be for example a list, or an array.

    y : array-like of shape (n_samples,) or (n_samples, n_outputs), \
            default=None
        The target variable to try to predict in the case of
        supervised learning.

    groups : array-like of shape (n_samples,), default=None
        Group labels for the samples used while splitting the dataset into
        train/test set. Only used in conjunction with a "Group" :term:`cv`
        instance (e.g., :class:`GroupKFold`).

    scoring : str or callable, default=None
        A str (see model evaluation documentation) or
        a scorer callable object / function with signature
        ``scorer(estimator, X, y)`` which should return only
        a single value.

        Similar to :func:`cross_validate`
        but only a single metric is permitted.

        If None, the estimator's default scorer (if available) is used.

    cv : int, cross-validation generator or an iterable, default=None
        Determines the cross-validation splitting strategy.
        Possible inputs for cv are:

        - None, to use the default 5-fold cross validation,
        - int, to specify the number of folds in a `(Stratified)KFold`,
        - :term:`CV splitter`,
        - An iterable yielding (train, test) splits as arrays of indices.

        For int/None inputs, if the estimator is a classifier and ``y`` is
        either binary or multiclass, :class:`StratifiedKFold` is used. In all
        other cases, :class:`KFold` is used.

        Refer :ref:`User Guide <cross_validation>` for the various
        cross-validation strategies that can be used here.

        .. versionchanged:: 0.22
            ``cv`` default value if None changed from 3-fold to 5-fold.

    n_jobs : int, default=None
        Number of jobs to run in parallel. Training the estimator and computing
        the score are parallelized over the cross-validation splits.
        ``None`` means 1 unless in a :obj:`joblib.parallel_backend` context.
        ``-1`` means using all processors. See :term:`Glossary <n_jobs>`
        for more details.

    verbose : int, default=0
        The verbosity level.

    fit_params : dict, default=None
        Parameters to pass to the fit method of the estimator.

    pre_dispatch : int or str, default='2*n_jobs'
        Controls the number of jobs that get dispatched during parallel
        execution. Reducing this number can be useful to avoid an
        explosion of memory consumption when more jobs get dispatched
        than CPUs can process. This parameter can be:

            - None, in which case all the jobs are immediately
              created and spawned. Use this for lightweight and
              fast-running jobs, to avoid delays due to on-demand
              spawning of the jobs

            - An int, giving the exact number of total jobs that are
              spawned

            - A str, giving an expression as a function of n_jobs,
              as in '2*n_jobs'

    error_score : 'raise' or numeric, default=np.nan
        Value to assign to the score if an error occurs in estimator fitting.
        If set to 'raise', the error is raised.
        If a numeric value is given, FitFailedWarning is raised.

        .. versionadded:: 0.20

    Returns
    -------
    scores : ndarray of float of shape=(len(list(cv)),)
        Array of scores of the estimator for each run of the cross validation.

    Examples
    --------
    >>> from sklearn import datasets, linear_model
    >>> from sklearn.model_selection import cross_val_score
    >>> diabetes = datasets.load_diabetes()
    >>> X = diabetes.data[:150]
    >>> y = diabetes.target[:150]
    >>> lasso = linear_model.Lasso()
    >>> print(cross_val_score(lasso, X, y, cv=3))
    [0.33150734 0.08022311 0.03531764]

    See Also
    ---------
    cross_validate : To run cross-validation on multiple metrics and also to
        return train scores, fit times and score times.

    cross_val_predict : Get predictions from each split of cross-validation for
        diagnostic purposes.

    sklearn.metrics.make_scorer : Make a scorer from a performance metric or
        loss function.

    """
    # To ensure multimetric format is not supported
    scorer = check_scoring(estimator, scoring=scoring)

    cv_results = cross_validate(estimator=estimator, X=X, y=y, groups=groups,
                                scoring={'score': scorer}, cv=cv,
                                n_jobs=n_jobs, verbose=verbose,
                                fit_params=fit_params,
                                pre_dispatch=pre_dispatch,
                                error_score=error_score)
    return cv_results['test_score']


def _fit_and_score(estimator, X, y, scorer, train, test, verbose,
                   parameters, fit_params, return_train_score=False,
                   return_parameters=False, return_n_test_samples=False,
                   return_times=False, return_estimator=False,
                   split_progress=None, candidate_progress=None,
                   error_score=np.nan):

    """Fit estimator and compute scores for a given dataset split.

    Parameters
    ----------
    estimator : estimator object implementing 'fit'
        The object to use to fit the data.

    X : array-like of shape (n_samples, n_features)
        The data to fit.

    y : array-like of shape (n_samples,) or (n_samples, n_outputs) or None
        The target variable to try to predict in the case of
        supervised learning.

    scorer : A single callable or dict mapping scorer name to the callable
        If it is a single callable, the return value for ``train_scores`` and
        ``test_scores`` is a single float.

        For a dict, it should be one mapping the scorer name to the scorer
        callable object / function.

        The callable object / fn should have signature
        ``scorer(estimator, X, y)``.

    train : array-like of shape (n_train_samples,)
        Indices of training samples.

    test : array-like of shape (n_test_samples,)
        Indices of test samples.

    verbose : int
        The verbosity level.

    error_score : 'raise' or numeric, default=np.nan
        Value to assign to the score if an error occurs in estimator fitting.
        If set to 'raise', the error is raised.
        If a numeric value is given, FitFailedWarning is raised.

    parameters : dict or None
        Parameters to be set on the estimator.

    fit_params : dict or None
        Parameters that will be passed to ``estimator.fit``.

    return_train_score : bool, default=False
        Compute and return score on training set.

    return_parameters : bool, default=False
        Return parameters that has been used for the estimator.

    split_progress : {list, tuple} of int, default=None
        A list or tuple of format (<current_split_id>, <total_num_of_splits>).

    candidate_progress : {list, tuple} of int, default=None
        A list or tuple of format
        (<current_candidate_id>, <total_number_of_candidates>).

    return_n_test_samples : bool, default=False
        Whether to return the ``n_test_samples``.

    return_times : bool, default=False
        Whether to return the fit/score times.

    return_estimator : bool, default=False
        Whether to return the fitted estimator.

    Returns
    -------
    result : dict with the following attributes
        train_scores : dict of scorer name -> float
            Score on training set (for all the scorers),
            returned only if `return_train_score` is `True`.
        test_scores : dict of scorer name -> float
            Score on testing set (for all the scorers).
        n_test_samples : int
            Number of test samples.
        fit_time : float
            Time spent for fitting in seconds.
        score_time : float
            Time spent for scoring in seconds.
        parameters : dict or None
            The parameters that have been evaluated.
        estimator : estimator object
            The fitted estimator.
        fit_failed : bool
            The estimator failed to fit.
    """
    if not isinstance(error_score, numbers.Number) and error_score != 'raise':
        raise ValueError(
            "error_score must be the string 'raise' or a numeric value. "
            "(Hint: if using 'raise', please make sure that it has been "
            "spelled correctly.)"
        )

    progress_msg = ""
    if verbose > 2:
        if split_progress is not None:
            progress_msg = f" {split_progress[0]+1}/{split_progress[1]}"
        if candidate_progress and verbose > 9:
            progress_msg += (f"; {candidate_progress[0]+1}/"
                             f"{candidate_progress[1]}")

    if verbose > 1:
        if parameters is None:
            params_msg = ''
        else:
            sorted_keys = sorted(parameters)  # Ensure deterministic o/p
            params_msg = (', '.join(f'{k}={parameters[k]}'
                                    for k in sorted_keys))
    if verbose > 9:
        start_msg = f"[CV{progress_msg}] START {params_msg}"
        print(f"{start_msg}{(80 - len(start_msg)) * '.'}")

    # Adjust length of sample weights
    fit_params = fit_params if fit_params is not None else {}
    fit_params = _check_fit_params(X, fit_params, train)

    if parameters is not None:
        # clone after setting parameters in case any parameters
        # are estimators (like pipeline steps)
        # because pipeline doesn't clone steps in fit
        cloned_parameters = {}
        for k, v in parameters.items():
            cloned_parameters[k] = clone(v, safe=False)

        estimator = estimator.set_params(**cloned_parameters)

    start_time = time.time()

    X_train, y_train = _safe_split(estimator, X, y, train)
    X_test, y_test = _safe_split(estimator, X, y, test, train)

    result = {}
    try:
        if y_train is None:
            estimator.fit(X_train, **fit_params)
        else:
            estimator.fit(X_train, y_train, **fit_params)

    except Exception as e:
        # Note fit time as time until error
        fit_time = time.time() - start_time
        score_time = 0.0
        if error_score == 'raise':
            raise
        elif isinstance(error_score, numbers.Number):
            if isinstance(scorer, dict):
                test_scores = {name: error_score for name in scorer}
                if return_train_score:
                    train_scores = test_scores.copy()
            else:
                test_scores = error_score
                if return_train_score:
                    train_scores = error_score
            warnings.warn("Estimator fit failed. The score on this train-test"
                          " partition for these parameters will be set to %f. "
                          "Details: \n%s" %
                          (error_score, format_exc()),
                          FitFailedWarning)
        result["fit_failed"] = True
    else:
        result["fit_failed"] = False

        fit_time = time.time() - start_time
        test_scores = _score(estimator, X_test, y_test, scorer, error_score)
        score_time = time.time() - start_time - fit_time
        if return_train_score:
            train_scores = _score(
                estimator, X_train, y_train, scorer, error_score
            )

    if verbose > 1:
        total_time = score_time + fit_time
        end_msg = f"[CV{progress_msg}] END "
        result_msg = params_msg + (";" if params_msg else "")
        if verbose > 2 and isinstance(test_scores, dict):
            for scorer_name in sorted(test_scores):
                result_msg += f" {scorer_name}: ("
                if return_train_score:
                    scorer_scores = train_scores[scorer_name]
                    result_msg += f"train={scorer_scores:.3f}, "
                result_msg += f"test={test_scores[scorer_name]:.3f})"
        result_msg += f" total time={logger.short_format_time(total_time)}"

        # Right align the result_msg
        end_msg += "." * (80 - len(end_msg) - len(result_msg))
        end_msg += result_msg
        print(end_msg)

    result["test_scores"] = test_scores
    if return_train_score:
        result["train_scores"] = train_scores
    if return_n_test_samples:
        result["n_test_samples"] = _num_samples(X_test)
    if return_times:
        result["fit_time"] = fit_time
        result["score_time"] = score_time
    if return_parameters:
        result["parameters"] = parameters
    if return_estimator:
        result["estimator"] = estimator
    return result


def _score(estimator, X_test, y_test, scorer, error_score="raise"):
    """Compute the score(s) of an estimator on a given test set.

    Will return a dict of floats if `scorer` is a dict, otherwise a single
    float is returned.
    """
    if isinstance(scorer, dict):
        # will cache method calls if needed. scorer() returns a dict
        scorer = _MultimetricScorer(**scorer)

    try:
        if y_test is None:
            scores = scorer(estimator, X_test)
        else:
            scores = scorer(estimator, X_test, y_test)
    except Exception:
        if error_score == 'raise':
            raise
        else:
            if isinstance(scorer, _MultimetricScorer):
                scores = {name: error_score for name in scorer._scorers}
            else:
                scores = error_score
            warnings.warn(
                f"Scoring failed. The score on this train-test partition for "
                f"these parameters will be set to {error_score}. Details: \n"
                f"{format_exc()}",
                UserWarning,
            )

    error_msg = (
        "scoring must return a number, got %s (%s) instead. (scorer=%s)"
    )
    if isinstance(scores, dict):
        for name, score in scores.items():
            if hasattr(score, 'item'):
                with suppress(ValueError):
                    # e.g. unwrap memmapped scalars
                    score = score.item()
            if not isinstance(score, numbers.Number):
                raise ValueError(error_msg % (score, type(score), name))
            scores[name] = score
    else:  # scalar
        if hasattr(scores, 'item'):
            with suppress(ValueError):
                # e.g. unwrap memmapped scalars
                scores = scores.item()
        if not isinstance(scores, numbers.Number):
            raise ValueError(error_msg % (scores, type(scores), scorer))
    return scores


@_deprecate_positional_args
def cross_val_predict(estimator, X, y=None, *, groups=None, cv=None,
                      n_jobs=None, verbose=0, fit_params=None,
                      pre_dispatch='2*n_jobs', method='predict'):
    """Generate cross-validated estimates for each input data point

    The data is split according to the cv parameter. Each sample belongs
    to exactly one test set, and its prediction is computed with an
    estimator fitted on the corresponding training set.

    Passing these predictions into an evaluation metric may not be a valid
    way to measure generalization performance. Results can differ from
    :func:`cross_validate` and :func:`cross_val_score` unless all tests sets
    have equal size and the metric decomposes over samples.

    Read more in the :ref:`User Guide <cross_validation>`.

    Parameters
    ----------
    estimator : estimator object implementing 'fit' and 'predict'
        The object to use to fit the data.

    X : array-like of shape (n_samples, n_features)
        The data to fit. Can be, for example a list, or an array at least 2d.

    y : array-like of shape (n_samples,) or (n_samples, n_outputs), \
            default=None
        The target variable to try to predict in the case of
        supervised learning.

    groups : array-like of shape (n_samples,), default=None
        Group labels for the samples used while splitting the dataset into
        train/test set. Only used in conjunction with a "Group" :term:`cv`
        instance (e.g., :class:`GroupKFold`).

    cv : int, cross-validation generator or an iterable, default=None
        Determines the cross-validation splitting strategy.
        Possible inputs for cv are:

        - None, to use the default 5-fold cross validation,
        - int, to specify the number of folds in a `(Stratified)KFold`,
        - :term:`CV splitter`,
        - An iterable yielding (train, test) splits as arrays of indices.

        For int/None inputs, if the estimator is a classifier and ``y`` is
        either binary or multiclass, :class:`StratifiedKFold` is used. In all
        other cases, :class:`KFold` is used.

        Refer :ref:`User Guide <cross_validation>` for the various
        cross-validation strategies that can be used here.

        .. versionchanged:: 0.22
            ``cv`` default value if None changed from 3-fold to 5-fold.

    n_jobs : int, default=None
        Number of jobs to run in parallel. Training the estimator and
        predicting are parallelized over the cross-validation splits.
        ``None`` means 1 unless in a :obj:`joblib.parallel_backend` context.
        ``-1`` means using all processors. See :term:`Glossary <n_jobs>`
        for more details.

    verbose : int, default=0
        The verbosity level.

    fit_params : dict, defualt=None
        Parameters to pass to the fit method of the estimator.

    pre_dispatch : int or str, default='2*n_jobs'
        Controls the number of jobs that get dispatched during parallel
        execution. Reducing this number can be useful to avoid an
        explosion of memory consumption when more jobs get dispatched
        than CPUs can process. This parameter can be:

            - None, in which case all the jobs are immediately
              created and spawned. Use this for lightweight and
              fast-running jobs, to avoid delays due to on-demand
              spawning of the jobs

            - An int, giving the exact number of total jobs that are
              spawned

            - A str, giving an expression as a function of n_jobs,
              as in '2*n_jobs'

    method : {'predict', 'predict_proba', 'predict_log_proba', \
              'decision_function'}, default='predict'
        The method to be invoked by `estimator`.

    Returns
    -------
    predictions : ndarray
        This is the result of calling `method`. Shape:

            - When `method` is 'predict' and in special case where `method` is
              'decision_function' and the target is binary: (n_samples,)
            - When `method` is one of {'predict_proba', 'predict_log_proba',
              'decision_function'} (unless special case above):
              (n_samples, n_classes)
            - If `estimator` is :term:`multioutput`, an extra dimension
              'n_outputs' is added to the end of each shape above.

    See Also
    --------
    cross_val_score : Calculate score for each CV split.
    cross_validate : Calculate one or more scores and timings for each CV
        split.

    Notes
    -----
    In the case that one or more classes are absent in a training portion, a
    default score needs to be assigned to all instances for that class if
    ``method`` produces columns per class, as in {'decision_function',
    'predict_proba', 'predict_log_proba'}.  For ``predict_proba`` this value is
    0.  In order to ensure finite output, we approximate negative infinity by
    the minimum finite float value for the dtype in other cases.

    Examples
    --------
    >>> from sklearn import datasets, linear_model
    >>> from sklearn.model_selection import cross_val_predict
    >>> diabetes = datasets.load_diabetes()
    >>> X = diabetes.data[:150]
    >>> y = diabetes.target[:150]
    >>> lasso = linear_model.Lasso()
    >>> y_pred = cross_val_predict(lasso, X, y, cv=3)
    """
    X, y, groups = indexable(X, y, groups)

    cv = check_cv(cv, y, classifier=is_classifier(estimator))
    splits = list(cv.split(X, y, groups))

    test_indices = np.concatenate([test for _, test in splits])
    if not _check_is_permutation(test_indices, _num_samples(X)):
        raise ValueError('cross_val_predict only works for partitions')

    # If classification methods produce multiple columns of output,
    # we need to manually encode classes to ensure consistent column ordering.
    encode = method in ['decision_function', 'predict_proba',
                        'predict_log_proba'] and y is not None
    if encode:
        y = np.asarray(y)
        if y.ndim == 1:
            le = LabelEncoder()
            y = le.fit_transform(y)
        elif y.ndim == 2:
            y_enc = np.zeros_like(y, dtype=int)
            for i_label in range(y.shape[1]):
                y_enc[:, i_label] = LabelEncoder().fit_transform(y[:, i_label])
            y = y_enc

    # We clone the estimator to make sure that all the folds are
    # independent, and that it is pickle-able.
    parallel = Parallel(n_jobs=n_jobs, verbose=verbose,
                        pre_dispatch=pre_dispatch)
    predictions = parallel(delayed(_fit_and_predict)(
        clone(estimator), X, y, train, test, verbose, fit_params, method)
        for train, test in splits)

    inv_test_indices = np.empty(len(test_indices), dtype=int)
    inv_test_indices[test_indices] = np.arange(len(test_indices))

    if sp.issparse(predictions[0]):
        predictions = sp.vstack(predictions, format=predictions[0].format)
    elif encode and isinstance(predictions[0], list):
        # `predictions` is a list of method outputs from each fold.
        # If each of those is also a list, then treat this as a
        # multioutput-multiclass task. We need to separately concatenate
        # the method outputs for each label into an `n_labels` long list.
        n_labels = y.shape[1]
        concat_pred = []
        for i_label in range(n_labels):
            label_preds = np.concatenate([p[i_label] for p in predictions])
            concat_pred.append(label_preds)
        predictions = concat_pred
    else:
        predictions = np.concatenate(predictions)

    if isinstance(predictions, list):
        return [p[inv_test_indices] for p in predictions]
    else:
        return predictions[inv_test_indices]


def _fit_and_predict(estimator, X, y, train, test, verbose, fit_params,
                     method):
    """Fit estimator and predict values for a given dataset split.

    Read more in the :ref:`User Guide <cross_validation>`.

    Parameters
    ----------
    estimator : estimator object implementing 'fit' and 'predict'
        The object to use to fit the data.

    X : array-like of shape (n_samples, n_features)
        The data to fit.

        .. versionchanged:: 0.20
            X is only required to be an object with finite length or shape now

    y : array-like of shape (n_samples,) or (n_samples, n_outputs) or None
        The target variable to try to predict in the case of
        supervised learning.

    train : array-like of shape (n_train_samples,)
        Indices of training samples.

    test : array-like of shape (n_test_samples,)
        Indices of test samples.

    verbose : int
        The verbosity level.

    fit_params : dict or None
        Parameters that will be passed to ``estimator.fit``.

    method : str
        Invokes the passed method name of the passed estimator.

    Returns
    -------
    predictions : sequence
        Result of calling 'estimator.method'
    """
    # Adjust length of sample weights
    fit_params = fit_params if fit_params is not None else {}
    fit_params = _check_fit_params(X, fit_params, train)

    X_train, y_train = _safe_split(estimator, X, y, train)
    X_test, _ = _safe_split(estimator, X, y, test, train)

    if y_train is None:
        estimator.fit(X_train, **fit_params)
    else:
        estimator.fit(X_train, y_train, **fit_params)
    func = getattr(estimator, method)
    predictions = func(X_test)

    encode = method in ['decision_function', 'predict_proba',
                        'predict_log_proba'] and y is not None

    if encode:
        if isinstance(predictions, list):
            predictions = [_enforce_prediction_order(
                estimator.classes_[i_label], predictions[i_label],
                n_classes=len(set(y[:, i_label])), method=method)
                for i_label in range(len(predictions))]
        else:
            # A 2D y array should be a binary label indicator matrix
            n_classes = len(set(y)) if y.ndim == 1 else y.shape[1]
            predictions = _enforce_prediction_order(
                estimator.classes_, predictions, n_classes, method)
    return predictions


def _enforce_prediction_order(classes, predictions, n_classes, method):
    """Ensure that prediction arrays have correct column order

    When doing cross-validation, if one or more classes are
    not present in the subset of data used for training,
    then the output prediction array might not have the same
    columns as other folds. Use the list of class names
    (assumed to be ints) to enforce the correct column order.

    Note that `classes` is the list of classes in this fold
    (a subset of the classes in the full training set)
    and `n_classes` is the number of classes in the full training set.
    """
    if n_classes != len(classes):
        recommendation = (
            'To fix this, use a cross-validation '
            'technique resulting in properly '
            'stratified folds')
        warnings.warn('Number of classes in training fold ({}) does '
                      'not match total number of classes ({}). '
                      'Results may not be appropriate for your use case. '
                      '{}'.format(len(classes), n_classes, recommendation),
                      RuntimeWarning)
        if method == 'decision_function':
            if (predictions.ndim == 2 and
                    predictions.shape[1] != len(classes)):
                # This handles the case when the shape of predictions
                # does not match the number of classes used to train
                # it with. This case is found when sklearn.svm.SVC is
                # set to `decision_function_shape='ovo'`.
                raise ValueError('Output shape {} of {} does not match '
                                 'number of classes ({}) in fold. '
                                 'Irregular decision_function outputs '
                                 'are not currently supported by '
                                 'cross_val_predict'.format(
                                    predictions.shape, method, len(classes)))
            if len(classes) <= 2:
                # In this special case, `predictions` contains a 1D array.
                raise ValueError('Only {} class/es in training fold, but {} '
                                 'in overall dataset. This '
                                 'is not supported for decision_function '
                                 'with imbalanced folds. {}'.format(
                                    len(classes), n_classes, recommendation))

        float_min = np.finfo(predictions.dtype).min
        default_values = {'decision_function': float_min,
                          'predict_log_proba': float_min,
                          'predict_proba': 0}
        predictions_for_all_classes = np.full((_num_samples(predictions),
                                               n_classes),
                                              default_values[method],
                                              dtype=predictions.dtype)
        predictions_for_all_classes[:, classes] = predictions
        predictions = predictions_for_all_classes
    return predictions


def _check_is_permutation(indices, n_samples):
    """Check whether indices is a reordering of the array np.arange(n_samples)

    Parameters
    ----------
    indices : ndarray
        int array to test
    n_samples : int
        number of expected elements

    Returns
    -------
    is_partition : bool
        True iff sorted(indices) is np.arange(n)
    """
    if len(indices) != n_samples:
        return False
    hit = np.zeros(n_samples, dtype=bool)
    hit[indices] = True
    if not np.all(hit):
        return False
    return True


@_deprecate_positional_args
def permutation_test_score(estimator, X, y, *, groups=None, cv=None,
                           n_permutations=100, n_jobs=None, random_state=0,
                           verbose=0, scoring=None, fit_params=None):
    """Evaluate the significance of a cross-validated score with permutations

    Permutes targets to generate 'randomized data' and compute the empirical
    p-value against the null hypothesis that features and targets are
    independent.

    The p-value represents the fraction of randomized data sets where the
    estimator performed as well or better than in the original data. A small
    p-value suggests that there is a real dependency between features and
    targets which has been used by the estimator to give good predictions.
    A large p-value may be due to lack of real dependency between features
    and targets or the estimator was not able to use the dependency to
    give good predictions.

    Read more in the :ref:`User Guide <permutation_test_score>`.

    Parameters
    ----------
    estimator : estimator object implementing 'fit'
        The object to use to fit the data.

    X : array-like of shape at least 2D
        The data to fit.

    y : array-like of shape (n_samples,) or (n_samples, n_outputs) or None
        The target variable to try to predict in the case of
        supervised learning.

    groups : array-like of shape (n_samples,), default=None
        Labels to constrain permutation within groups, i.e. ``y`` values
        are permuted among samples with the same group identifier.
        When not specified, ``y`` values are permuted among all samples.

        When a grouped cross-validator is used, the group labels are
        also passed on to the ``split`` method of the cross-validator. The
        cross-validator uses them for grouping the samples  while splitting
        the dataset into train/test set.

    scoring : str or callable, default=None
        A single str (see :ref:`scoring_parameter`) or a callable
        (see :ref:`scoring`) to evaluate the predictions on the test set.

        If None the estimator's score method is used.

    cv : int, cross-validation generator or an iterable, default=None
        Determines the cross-validation splitting strategy.
        Possible inputs for cv are:

        - None, to use the default 5-fold cross validation,
        - int, to specify the number of folds in a `(Stratified)KFold`,
        - :term:`CV splitter`,
        - An iterable yielding (train, test) splits as arrays of indices.

        For int/None inputs, if the estimator is a classifier and ``y`` is
        either binary or multiclass, :class:`StratifiedKFold` is used. In all
        other cases, :class:`KFold` is used.

        Refer :ref:`User Guide <cross_validation>` for the various
        cross-validation strategies that can be used here.

        .. versionchanged:: 0.22
            ``cv`` default value if None changed from 3-fold to 5-fold.

    n_permutations : int, default=100
        Number of times to permute ``y``.

    n_jobs : int, default=None
        Number of jobs to run in parallel. Training the estimator and computing
        the cross-validated score are parallelized over the permutations.
        ``None`` means 1 unless in a :obj:`joblib.parallel_backend` context.
        ``-1`` means using all processors. See :term:`Glossary <n_jobs>`
        for more details.

    random_state : int, RandomState instance or None, default=0
        Pass an int for reproducible output for permutation of
        ``y`` values among samples. See :term:`Glossary <random_state>`.

    verbose : int, default=0
        The verbosity level.

    fit_params : dict, default=None
        Parameters to pass to the fit method of the estimator.

        .. versionadded:: 0.24

    Returns
    -------
    score : float
        The true score without permuting targets.

    permutation_scores : array of shape (n_permutations,)
        The scores obtained for each permutations.

    pvalue : float
        The p-value, which approximates the probability that the score would
        be obtained by chance. This is calculated as:

        `(C + 1) / (n_permutations + 1)`

        Where C is the number of permutations whose score >= the true score.

        The best possible p-value is 1/(n_permutations + 1), the worst is 1.0.

    Notes
    -----
    This function implements Test 1 in:

        Ojala and Garriga. `Permutation Tests for Studying Classifier
        Performance
        <http://www.jmlr.org/papers/volume11/ojala10a/ojala10a.pdf>`_. The
        Journal of Machine Learning Research (2010) vol. 11

    """
    X, y, groups = indexable(X, y, groups)

    cv = check_cv(cv, y, classifier=is_classifier(estimator))
    scorer = check_scoring(estimator, scoring=scoring)
    random_state = check_random_state(random_state)

    # We clone the estimator to make sure that all the folds are
    # independent, and that it is pickle-able.
    score = _permutation_test_score(clone(estimator), X, y, groups, cv, scorer,
                                    fit_params=fit_params)
    permutation_scores = Parallel(n_jobs=n_jobs, verbose=verbose)(
        delayed(_permutation_test_score)(
            clone(estimator), X, _shuffle(y, groups, random_state),
            groups, cv, scorer, fit_params=fit_params)
        for _ in range(n_permutations))
    permutation_scores = np.array(permutation_scores)
    pvalue = (np.sum(permutation_scores >= score) + 1.0) / (n_permutations + 1)
    return score, permutation_scores, pvalue


def _permutation_test_score(estimator, X, y, groups, cv, scorer,
                            fit_params):
    """Auxiliary function for permutation_test_score"""
    # Adjust length of sample weights
    fit_params = fit_params if fit_params is not None else {}
    avg_score = []
    for train, test in cv.split(X, y, groups):
        X_train, y_train = _safe_split(estimator, X, y, train)
        X_test, y_test = _safe_split(estimator, X, y, test, train)
        fit_params = _check_fit_params(X, fit_params, train)
        estimator.fit(X_train, y_train, **fit_params)
        avg_score.append(scorer(estimator, X_test, y_test))
    return np.mean(avg_score)


def _shuffle(y, groups, random_state):
    """Return a shuffled copy of y eventually shuffle among same groups."""
    if groups is None:
        indices = random_state.permutation(len(y))
    else:
        indices = np.arange(len(groups))
        for group in np.unique(groups):
            this_mask = (groups == group)
            indices[this_mask] = random_state.permutation(indices[this_mask])
    return _safe_indexing(y, indices)


@_deprecate_positional_args
def learning_curve(estimator, X, y, *, groups=None,
                   train_sizes=np.linspace(0.1, 1.0, 5), cv=None,
                   scoring=None, exploit_incremental_learning=False,
                   n_jobs=None, pre_dispatch="all", verbose=0, shuffle=False,
<<<<<<< HEAD
                   stratify=False, random_state=None,
                   error_score=np.nan, return_times=False):
=======
                   random_state=None, error_score=np.nan, return_times=False,
                   fit_params=None):
>>>>>>> e1408d05
    """Learning curve.

    Determines cross-validated training and test scores for different training
    set sizes.

    A cross-validation generator splits the whole dataset k times in training
    and test data. Subsets of the training set with varying sizes will be used
    to train the estimator and a score for each training subset size and the
    test set will be computed. Afterwards, the scores will be averaged over
    all k runs for each training subset size.

    Read more in the :ref:`User Guide <learning_curve>`.

    Parameters
    ----------
    estimator : object type that implements the "fit" and "predict" methods
        An object of that type which is cloned for each validation.

    X : array-like of shape (n_samples, n_features)
        Training vector, where n_samples is the number of samples and
        n_features is the number of features.

    y : array-like of shape (n_samples,) or (n_samples, n_outputs)
        Target relative to X for classification or regression;
        None for unsupervised learning.

    groups : array-like of  shape (n_samples,), default=None
        Group labels for the samples used while splitting the dataset into
        train/test set. Only used in conjunction with a "Group" :term:`cv`
        instance (e.g., :class:`GroupKFold`).

    train_sizes : array-like of shape (n_ticks,), \
            default=np.linspace(0.1, 1.0, 5)
        Relative or absolute numbers of training examples that will be used to
        generate the learning curve. If the dtype is float, it is regarded as a
        fraction of the maximum size of the training set (that is determined
        by the selected validation method), i.e. it has to be within (0, 1].
        Otherwise it is interpreted as absolute sizes of the training sets.
        Note that for classification the number of samples usually have to
        be big enough to contain at least one sample from each class.

    cv : int, cross-validation generator or an iterable, default=None
        Determines the cross-validation splitting strategy.
        Possible inputs for cv are:

        - None, to use the default 5-fold cross validation,
        - int, to specify the number of folds in a `(Stratified)KFold`,
        - :term:`CV splitter`,
        - An iterable yielding (train, test) splits as arrays of indices.

        For int/None inputs, if the estimator is a classifier and ``y`` is
        either binary or multiclass, :class:`StratifiedKFold` is used. In all
        other cases, :class:`KFold` is used.

        Refer :ref:`User Guide <cross_validation>` for the various
        cross-validation strategies that can be used here.

        .. versionchanged:: 0.22
            ``cv`` default value if None changed from 3-fold to 5-fold.

    scoring : str or callable, default=None
        A str (see model evaluation documentation) or
        a scorer callable object / function with signature
        ``scorer(estimator, X, y)``.

    exploit_incremental_learning : bool, default=False
        If the estimator supports incremental learning, this will be
        used to speed up fitting for different training set sizes.

    n_jobs : int, default=None
        Number of jobs to run in parallel. Training the estimator and computing
        the score are parallelized over the different training and test sets.
        ``None`` means 1 unless in a :obj:`joblib.parallel_backend` context.
        ``-1`` means using all processors. See :term:`Glossary <n_jobs>`
        for more details.

    pre_dispatch : int or str, default='all'
        Number of predispatched jobs for parallel execution (default is
        all). The option can reduce the allocated memory. The str can
        be an expression like '2*n_jobs'.

    verbose : int, default=0
        Controls the verbosity: the higher, the more messages.

    shuffle : bool, default=False
        Whether to shuffle training data before taking prefixes of it
        based on``train_sizes``.

    stratify : bool, default=False
        Whether to split training data into subsets of varying sizes in a
        stratified fashion during each iteration of cross-validation.
        If `True`, each training set will be sampled such that the proportion
        of each class is as close as possible to the full training data.
        The class proportion is computed using `y`.
        If `shuffle=False` or `y` is `None`, then `stratify` should be `False`.

        .. versionadded:: 0.24

    random_state : int, RandomState instance or None, default=None
        Used when ``shuffle`` is True. Pass an int for reproducible
        output across multiple function calls.
        See :term:`Glossary <random_state>`.

    error_score : 'raise' or numeric, default=np.nan
        Value to assign to the score if an error occurs in estimator fitting.
        If set to 'raise', the error is raised.
        If a numeric value is given, FitFailedWarning is raised.

        .. versionadded:: 0.20

    return_times : bool, default=False
        Whether to return the fit and score times.

    fit_params : dict, default=None
        Parameters to pass to the fit method of the estimator.

        .. versionadded:: 0.24

    Returns
    -------
    train_sizes_abs : array of shape (n_unique_ticks,)
        Numbers of training examples that has been used to generate the
        learning curve. Note that the number of ticks might be less
        than n_ticks because duplicate entries will be removed.

    train_scores : array of shape (n_ticks, n_cv_folds)
        Scores on training sets.

    test_scores : array of shape (n_ticks, n_cv_folds)
        Scores on test set.

    fit_times : array of shape (n_ticks, n_cv_folds)
        Times spent for fitting in seconds. Only present if ``return_times``
        is True.

    score_times : array of shape (n_ticks, n_cv_folds)
        Times spent for scoring in seconds. Only present if ``return_times``
        is True.

    Notes
    -----
    See :ref:`examples/model_selection/plot_learning_curve.py
    <sphx_glr_auto_examples_model_selection_plot_learning_curve.py>`
    """
    if exploit_incremental_learning and not hasattr(estimator, "partial_fit"):
        raise ValueError("An estimator must support the partial_fit interface "
                         "to exploit incremental learning")
    if stratify:
        if not shuffle or y is None:
            raise ValueError(
                "If shuffle=False or y is None, then stratify should be False."
            )
        # we need to use random_seed, i.e. integer, not RandomState instance,
        # so that the each training set is a super set of the previous one
        MAX_INT = np.iinfo(np.int32).max
        random_seed = check_random_state(random_state).randint(MAX_INT)
    X, y, groups = indexable(X, y, groups)

    cv = check_cv(cv, y, classifier=is_classifier(estimator))
    # Store it as list as we will be iterating over the list multiple times
    cv_iter = list(cv.split(X, y, groups))

    scorer = check_scoring(estimator, scoring=scoring)

    n_max_training_samples = len(cv_iter[0][0])
    # Because the lengths of folds can be significantly different, it is
    # not guaranteed that we use all of the available training data when we
    # use the first 'n_max_training_samples' samples.
    train_sizes_abs = _translate_train_sizes(train_sizes,
                                             n_max_training_samples)
    n_unique_ticks = train_sizes_abs.shape[0]
    if verbose > 0:
        print("[learning_curve] Training set sizes: " + str(train_sizes_abs))

    parallel = Parallel(n_jobs=n_jobs, pre_dispatch=pre_dispatch,
                        verbose=verbose)

    if shuffle and not stratify:
        # if stratify, we shuffle at each iteration
        rng = check_random_state(random_state)
        cv_iter = ((rng.permutation(train), test) for train, test in cv_iter)

    if exploit_incremental_learning:
        classes = np.unique(y) if is_classifier(estimator) else None
        out = parallel(delayed(_incremental_fit_estimator)(
            clone(estimator), X, y, classes, train, test, train_sizes_abs,
            scorer, verbose, return_times, error_score=error_score,
            fit_params=fit_params)
            for train, test in cv_iter
        )
        out = np.asarray(out).transpose((2, 1, 0))
    else:
        train_test_proportions = []
        for train, test in cv_iter:
            for n_train_samples in train_sizes_abs:
                if stratify and n_train_samples < n_max_training_samples:
                    cvi = StratifiedShuffleSplit(
                        test_size=None,
                        train_size=n_train_samples,
                        random_state=random_seed
                    )
                    # Test size can be too small to pass validation checks
                    # in cv.split() method, then we call the private methods
                    class_counts, n_classes, n_test, n_train, y_indices = \
                        cvi._compute_counts(
                            X=train, y=_safe_indexing(y, train)
                        )
                    cur_train_indices, _ = next(
                        cvi._split_from_counts(
                            class_counts, n_classes,
                            n_test, n_train, y_indices
                        )
                    )
                    cur_train = _safe_indexing(train, cur_train_indices)
                else:
                    cur_train = train[:n_train_samples]
                train_test_proportions.append((cur_train, test))

        results = parallel(delayed(_fit_and_score)(
            clone(estimator), X, y, scorer, train, test, verbose,
            parameters=None, fit_params=fit_params, return_train_score=True,
            error_score=error_score, return_times=return_times)
            for train, test in train_test_proportions
        )
        results = _aggregate_score_dicts(results)
        train_scores = results["train_scores"].reshape(-1, n_unique_ticks).T
        test_scores = results["test_scores"].reshape(-1, n_unique_ticks).T
        out = [train_scores, test_scores]

        if return_times:
            fit_times = results["fit_time"].reshape(-1, n_unique_ticks).T
            score_times = results["score_time"].reshape(-1, n_unique_ticks).T
            out.extend([fit_times, score_times])

    ret = train_sizes_abs, out[0], out[1]

    if return_times:
        ret = ret + (out[2], out[3])

    return ret


def _translate_train_sizes(train_sizes, n_max_training_samples):
    """Determine absolute sizes of training subsets and validate 'train_sizes'.

    Examples:
        _translate_train_sizes([0.5, 1.0], 10) -> [5, 10]
        _translate_train_sizes([5, 10], 10) -> [5, 10]

    Parameters
    ----------
    train_sizes : array-like of shape (n_ticks,)
        Numbers of training examples that will be used to generate the
        learning curve. If the dtype is float, it is regarded as a
        fraction of 'n_max_training_samples', i.e. it has to be within (0, 1].

    n_max_training_samples : int
        Maximum number of training samples (upper bound of 'train_sizes').

    Returns
    -------
    train_sizes_abs : array of shape (n_unique_ticks,)
        Numbers of training examples that will be used to generate the
        learning curve. Note that the number of ticks might be less
        than n_ticks because duplicate entries will be removed.
    """
    train_sizes_abs = np.asarray(train_sizes)
    n_ticks = train_sizes_abs.shape[0]
    n_min_required_samples = np.min(train_sizes_abs)
    n_max_required_samples = np.max(train_sizes_abs)
    if np.issubdtype(train_sizes_abs.dtype, np.floating):
        if n_min_required_samples <= 0.0 or n_max_required_samples > 1.0:
            raise ValueError("train_sizes has been interpreted as fractions "
                             "of the maximum number of training samples and "
                             "must be within (0, 1], but is within [%f, %f]."
                             % (n_min_required_samples,
                                n_max_required_samples))
        train_sizes_abs = (train_sizes_abs * n_max_training_samples).astype(
                             dtype=int, copy=False)
        train_sizes_abs = np.clip(train_sizes_abs, 1,
                                  n_max_training_samples)
    else:
        if (n_min_required_samples <= 0 or
                n_max_required_samples > n_max_training_samples):
            raise ValueError("train_sizes has been interpreted as absolute "
                             "numbers of training samples and must be within "
                             "(0, %d], but is within [%d, %d]."
                             % (n_max_training_samples,
                                n_min_required_samples,
                                n_max_required_samples))

    train_sizes_abs = np.unique(train_sizes_abs)
    if n_ticks > train_sizes_abs.shape[0]:
        warnings.warn("Removed duplicate entries from 'train_sizes'. Number "
                      "of ticks will be less than the size of "
                      "'train_sizes' %d instead of %d)."
                      % (train_sizes_abs.shape[0], n_ticks), RuntimeWarning)

    return train_sizes_abs


def _incremental_fit_estimator(estimator, X, y, classes, train, test,
                               train_sizes, scorer, verbose,
                               return_times, error_score, fit_params):
    """Train estimator on training subsets incrementally and compute scores."""
    train_scores, test_scores, fit_times, score_times = [], [], [], []
    partitions = zip(train_sizes, np.split(train, train_sizes)[:-1])
    if fit_params is None:
        fit_params = {}
    for n_train_samples, partial_train in partitions:
        train_subset = train[:n_train_samples]
        X_train, y_train = _safe_split(estimator, X, y, train_subset)
        X_partial_train, y_partial_train = _safe_split(estimator, X, y,
                                                       partial_train)
        X_test, y_test = _safe_split(estimator, X, y, test, train_subset)
        start_fit = time.time()
        if y_partial_train is None:
            estimator.partial_fit(X_partial_train, classes=classes,
                                  **fit_params)
        else:
            estimator.partial_fit(X_partial_train, y_partial_train,
                                  classes=classes, **fit_params)
        fit_time = time.time() - start_fit
        fit_times.append(fit_time)

        start_score = time.time()

        test_scores.append(
            _score(estimator, X_test, y_test, scorer, error_score)
        )
        train_scores.append(
            _score(estimator, X_train, y_train, scorer, error_score)
        )

        score_time = time.time() - start_score
        score_times.append(score_time)

    ret = ((train_scores, test_scores, fit_times, score_times)
           if return_times else (train_scores, test_scores))

    return np.array(ret).T


@_deprecate_positional_args
def validation_curve(estimator, X, y, *, param_name, param_range, groups=None,
                     cv=None, scoring=None, n_jobs=None, pre_dispatch="all",
                     verbose=0, error_score=np.nan, fit_params=None):
    """Validation curve.

    Determine training and test scores for varying parameter values.

    Compute scores for an estimator with different values of a specified
    parameter. This is similar to grid search with one parameter. However, this
    will also compute training scores and is merely a utility for plotting the
    results.

    Read more in the :ref:`User Guide <validation_curve>`.

    Parameters
    ----------
    estimator : object type that implements the "fit" and "predict" methods
        An object of that type which is cloned for each validation.

    X : array-like of shape (n_samples, n_features)
        Training vector, where n_samples is the number of samples and
        n_features is the number of features.

    y : array-like of shape (n_samples,) or (n_samples, n_outputs) or None
        Target relative to X for classification or regression;
        None for unsupervised learning.

    param_name : str
        Name of the parameter that will be varied.

    param_range : array-like of shape (n_values,)
        The values of the parameter that will be evaluated.

    groups : array-like of shape (n_samples,), default=None
        Group labels for the samples used while splitting the dataset into
        train/test set. Only used in conjunction with a "Group" :term:`cv`
        instance (e.g., :class:`GroupKFold`).

    cv : int, cross-validation generator or an iterable, default=None
        Determines the cross-validation splitting strategy.
        Possible inputs for cv are:

        - None, to use the default 5-fold cross validation,
        - int, to specify the number of folds in a `(Stratified)KFold`,
        - :term:`CV splitter`,
        - An iterable yielding (train, test) splits as arrays of indices.

        For int/None inputs, if the estimator is a classifier and ``y`` is
        either binary or multiclass, :class:`StratifiedKFold` is used. In all
        other cases, :class:`KFold` is used.

        Refer :ref:`User Guide <cross_validation>` for the various
        cross-validation strategies that can be used here.

        .. versionchanged:: 0.22
            ``cv`` default value if None changed from 3-fold to 5-fold.

    scoring : str or callable, default=None
        A str (see model evaluation documentation) or
        a scorer callable object / function with signature
        ``scorer(estimator, X, y)``.

    n_jobs : int, default=None
        Number of jobs to run in parallel. Training the estimator and computing
        the score are parallelized over the combinations of each parameter
        value and each cross-validation split.
        ``None`` means 1 unless in a :obj:`joblib.parallel_backend` context.
        ``-1`` means using all processors. See :term:`Glossary <n_jobs>`
        for more details.

    pre_dispatch : int or str, default='all'
        Number of predispatched jobs for parallel execution (default is
        all). The option can reduce the allocated memory. The str can
        be an expression like '2*n_jobs'.

    verbose : int, default=0
        Controls the verbosity: the higher, the more messages.

    fit_params : dict, default=None
        Parameters to pass to the fit method of the estimator.

        .. versionadded:: 0.24

    error_score : 'raise' or numeric, default=np.nan
        Value to assign to the score if an error occurs in estimator fitting.
        If set to 'raise', the error is raised.
        If a numeric value is given, FitFailedWarning is raised.

        .. versionadded:: 0.20

    Returns
    -------
    train_scores : array of shape (n_ticks, n_cv_folds)
        Scores on training sets.

    test_scores : array of shape (n_ticks, n_cv_folds)
        Scores on test set.

    Notes
    -----
    See :ref:`sphx_glr_auto_examples_model_selection_plot_validation_curve.py`

    """
    X, y, groups = indexable(X, y, groups)

    cv = check_cv(cv, y, classifier=is_classifier(estimator))
    scorer = check_scoring(estimator, scoring=scoring)

    parallel = Parallel(n_jobs=n_jobs, pre_dispatch=pre_dispatch,
                        verbose=verbose)
    results = parallel(delayed(_fit_and_score)(
        clone(estimator), X, y, scorer, train, test, verbose,
        parameters={param_name: v}, fit_params=fit_params,
        return_train_score=True, error_score=error_score)

        # NOTE do not change order of iteration to allow one time cv splitters
        for train, test in cv.split(X, y, groups) for v in param_range)
    n_params = len(param_range)

    results = _aggregate_score_dicts(results)
    train_scores = results["train_scores"].reshape(-1, n_params).T
    test_scores = results["test_scores"].reshape(-1, n_params).T

    return train_scores, test_scores


def _aggregate_score_dicts(scores):
    """Aggregate the list of dict to dict of np ndarray

    The aggregated output of _aggregate_score_dicts will be a list of dict
    of form [{'prec': 0.1, 'acc':1.0}, {'prec': 0.1, 'acc':1.0}, ...]
    Convert it to a dict of array {'prec': np.array([0.1 ...]), ...}

    Parameters
    ----------

    scores : list of dict
        List of dicts of the scores for all scorers. This is a flat list,
        assumed originally to be of row major order.

    Example
    -------

    >>> scores = [{'a': 1, 'b':10}, {'a': 2, 'b':2}, {'a': 3, 'b':3},
    ...           {'a': 10, 'b': 10}]                         # doctest: +SKIP
    >>> _aggregate_score_dicts(scores)                        # doctest: +SKIP
    {'a': array([1, 2, 3, 10]),
     'b': array([10, 2, 3, 10])}
    """
    return {
        key: np.asarray([score[key] for score in scores])
        if isinstance(scores[0][key], numbers.Number)
        else [score[key] for score in scores]
        for key in scores[0]
    }<|MERGE_RESOLUTION|>--- conflicted
+++ resolved
@@ -1214,13 +1214,9 @@
                    train_sizes=np.linspace(0.1, 1.0, 5), cv=None,
                    scoring=None, exploit_incremental_learning=False,
                    n_jobs=None, pre_dispatch="all", verbose=0, shuffle=False,
-<<<<<<< HEAD
                    stratify=False, random_state=None,
-                   error_score=np.nan, return_times=False):
-=======
-                   random_state=None, error_score=np.nan, return_times=False,
+                   error_score=np.nan, return_times=False,
                    fit_params=None):
->>>>>>> e1408d05
     """Learning curve.
 
     Determines cross-validated training and test scores for different training

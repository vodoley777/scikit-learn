"""
The :mod:`sklearn.model_selection._validation` module includes classes and
functions to validate the model.
"""

# Author: Alexandre Gramfort <alexandre.gramfort@inria.fr>
#         Gael Varoquaux <gael.varoquaux@normalesup.org>
#         Olivier Grisel <olivier.grisel@ensta.org>
#         Raghav RV <rvraghav93@gmail.com>
# License: BSD 3 clause


import warnings
import numbers
import time
from traceback import format_exc
from contextlib import suppress

import numpy as np
import scipy.sparse as sp
from joblib import Parallel, delayed, logger

from ..base import is_classifier, clone
from ..utils import indexable, check_random_state, _safe_indexing
from ..utils.validation import _check_fit_params
from ..utils.validation import _num_samples
from ..utils.validation import _deprecate_positional_args
from ..utils.metaestimators import _safe_split
from ..metrics import check_scoring
from ..metrics._scorer import _check_multimetric_scoring, _MultimetricScorer
from ..exceptions import FitFailedWarning
from ._split import check_cv
from ..preprocessing import LabelEncoder


__all__ = ['cross_validate', 'cross_val_score', 'cross_val_predict',
           'permutation_test_score', 'learning_curve', 'validation_curve']


@_deprecate_positional_args
def cross_validate(estimator, X, y=None, *, groups=None, scoring=None, cv=None,
                   n_jobs=None, verbose=0, fit_params=None,
                   pre_dispatch='2*n_jobs', return_train_score=False,
                   return_estimator=False, error_score=np.nan):
    """Evaluate metric(s) by cross-validation and also record fit/score times.

    Read more in the :ref:`User Guide <multimetric_cross_validation>`.

    Parameters
    ----------
    estimator : estimator object implementing 'fit'
        The object to use to fit the data.

    X : array-like of shape (n_samples, n_features)
        The data to fit. Can be for example a list, or an array.

    y : array-like of shape (n_samples,) or (n_samples, n_outputs), \
            default=None
        The target variable to try to predict in the case of
        supervised learning.

    groups : array-like of shape (n_samples,), default=None
        Group labels for the samples used while splitting the dataset into
        train/test set. Only used in conjunction with a "Group" :term:`cv`
        instance (e.g., :class:`GroupKFold`).

    scoring : str, callable, list/tuple, or dict, default=None
        A single str (see :ref:`scoring_parameter`) or a callable
        (see :ref:`scoring`) to evaluate the predictions on the test set.

        For evaluating multiple metrics, either give a list of (unique) strings
        or a dict with names as keys and callables as values.

        NOTE that when using custom scorers, each scorer should return a single
        value. Metric functions returning a list/array of values can be wrapped
        into multiple scorers that return one value each.

        See :ref:`multimetric_grid_search` for an example.

        If None, the estimator's score method is used.

    cv : int, cross-validation generator or an iterable, default=None
        Determines the cross-validation splitting strategy.
        Possible inputs for cv are:

        - None, to use the default 5-fold cross validation,
        - int, to specify the number of folds in a `(Stratified)KFold`,
        - :term:`CV splitter`,
        - An iterable yielding (train, test) splits as arrays of indices.

        For int/None inputs, if the estimator is a classifier and ``y`` is
        either binary or multiclass, :class:`StratifiedKFold` is used. In all
        other cases, :class:`KFold` is used.

        Refer :ref:`User Guide <cross_validation>` for the various
        cross-validation strategies that can be used here.

        .. versionchanged:: 0.22
            ``cv`` default value if None changed from 3-fold to 5-fold.

    n_jobs : int, default=None
        The number of CPUs to use to do the computation.
        ``None`` means 1 unless in a :obj:`joblib.parallel_backend` context.
        ``-1`` means using all processors. See :term:`Glossary <n_jobs>`
        for more details.

    verbose : int, default=0
        The verbosity level.

    fit_params : dict, default=None
        Parameters to pass to the fit method of the estimator.

    pre_dispatch : int or str, default='2*n_jobs'
        Controls the number of jobs that get dispatched during parallel
        execution. Reducing this number can be useful to avoid an
        explosion of memory consumption when more jobs get dispatched
        than CPUs can process. This parameter can be:

            - None, in which case all the jobs are immediately
              created and spawned. Use this for lightweight and
              fast-running jobs, to avoid delays due to on-demand
              spawning of the jobs

            - An int, giving the exact number of total jobs that are
              spawned

            - A str, giving an expression as a function of n_jobs,
              as in '2*n_jobs'

    return_train_score : bool, default=False
        Whether to include train scores.
        Computing training scores is used to get insights on how different
        parameter settings impact the overfitting/underfitting trade-off.
        However computing the scores on the training set can be computationally
        expensive and is not strictly required to select the parameters that
        yield the best generalization performance.

        .. versionadded:: 0.19

        .. versionchanged:: 0.21
            Default value was changed from ``True`` to ``False``

    return_estimator : bool, default=False
        Whether to return the estimators fitted on each split.

        .. versionadded:: 0.20

    error_score : 'raise' or numeric
        Value to assign to the score if an error occurs in estimator fitting.
        If set to 'raise', the error is raised.
        If a numeric value is given, FitFailedWarning is raised. This parameter
        does not affect the refit step, which will always raise the error.

        .. versionadded:: 0.20

    Returns
    -------
    scores : dict of float arrays of shape (n_splits,)
        Array of scores of the estimator for each run of the cross validation.

        A dict of arrays containing the score/time arrays for each scorer is
        returned. The possible keys for this ``dict`` are:

            ``test_score``
                The score array for test scores on each cv split.
                Suffix ``_score`` in ``test_score`` changes to a specific
                metric like ``test_r2`` or ``test_auc`` if there are
                multiple scoring metrics in the scoring parameter.
            ``train_score``
                The score array for train scores on each cv split.
                Suffix ``_score`` in ``train_score`` changes to a specific
                metric like ``train_r2`` or ``train_auc`` if there are
                multiple scoring metrics in the scoring parameter.
                This is available only if ``return_train_score`` parameter
                is ``True``.
            ``fit_time``
                The time for fitting the estimator on the train
                set for each cv split.
            ``score_time``
                The time for scoring the estimator on the test set for each
                cv split. (Note time for scoring on the train set is not
                included even if ``return_train_score`` is set to ``True``
            ``estimator``
                The estimator objects for each cv split.
                This is available only if ``return_estimator`` parameter
                is set to ``True``.

    Examples
    --------
    >>> from sklearn import datasets, linear_model
    >>> from sklearn.model_selection import cross_validate
    >>> from sklearn.metrics import make_scorer
    >>> from sklearn.metrics import confusion_matrix
    >>> from sklearn.svm import LinearSVC
    >>> diabetes = datasets.load_diabetes()
    >>> X = diabetes.data[:150]
    >>> y = diabetes.target[:150]
    >>> lasso = linear_model.Lasso()

    Single metric evaluation using ``cross_validate``

    >>> cv_results = cross_validate(lasso, X, y, cv=3)
    >>> sorted(cv_results.keys())
    ['fit_time', 'score_time', 'test_score']
    >>> cv_results['test_score']
    array([0.33150734, 0.08022311, 0.03531764])

    Multiple metric evaluation using ``cross_validate``
    (please refer the ``scoring`` parameter doc for more information)

    >>> scores = cross_validate(lasso, X, y, cv=3,
    ...                         scoring=('r2', 'neg_mean_squared_error'),
    ...                         return_train_score=True)
    >>> print(scores['test_neg_mean_squared_error'])
    [-3635.5... -3573.3... -6114.7...]
    >>> print(scores['train_r2'])
    [0.28010158 0.39088426 0.22784852]

    See Also
    ---------
    :func:`sklearn.model_selection.cross_val_score`:
        Run cross-validation for single metric evaluation.

    :func:`sklearn.model_selection.cross_val_predict`:
        Get predictions from each split of cross-validation for diagnostic
        purposes.

    :func:`sklearn.metrics.make_scorer`:
        Make a scorer from a performance metric or loss function.

    """
    X, y, groups = indexable(X, y, groups)

    cv = check_cv(cv, y, classifier=is_classifier(estimator))
    scorers, _ = _check_multimetric_scoring(estimator, scoring=scoring)

    # We clone the estimator to make sure that all the folds are
    # independent, and that it is pickle-able.
    parallel = Parallel(n_jobs=n_jobs, verbose=verbose,
                        pre_dispatch=pre_dispatch)
    scores = parallel(
        delayed(_fit_and_score)(
            clone(estimator), X, y, scorers, train, test, verbose, None,
            fit_params, return_train_score=return_train_score,
            return_times=True, return_estimator=return_estimator,
            error_score=error_score)
        for train, test in cv.split(X, y, groups))

    zipped_scores = list(zip(*scores))
    if return_train_score:
        train_scores = zipped_scores.pop(0)
        train_scores = _aggregate_score_dicts(train_scores)
    if return_estimator:
        fitted_estimators = zipped_scores.pop()
    test_scores, fit_times, score_times = zipped_scores
    test_scores = _aggregate_score_dicts(test_scores)

    ret = {}
    ret['fit_time'] = np.array(fit_times)
    ret['score_time'] = np.array(score_times)

    if return_estimator:
        ret['estimator'] = fitted_estimators

    for name in scorers:
        ret['test_%s' % name] = np.array(test_scores[name])
        if return_train_score:
            key = 'train_%s' % name
            ret[key] = np.array(train_scores[name])

    return ret


@_deprecate_positional_args
def cross_val_score(estimator, X, y=None, *, groups=None, scoring=None,
                    cv=None, n_jobs=None, verbose=0, fit_params=None,
                    pre_dispatch='2*n_jobs', error_score=np.nan):
    """Evaluate a score by cross-validation

    Read more in the :ref:`User Guide <cross_validation>`.

    Parameters
    ----------
    estimator : estimator object implementing 'fit'
        The object to use to fit the data.

    X : array-like of shape (n_samples, n_features)
        The data to fit. Can be for example a list, or an array.

    y : array-like of shape (n_samples,) or (n_samples, n_outputs), \
            default=None
        The target variable to try to predict in the case of
        supervised learning.

    groups : array-like of shape (n_samples,), default=None
        Group labels for the samples used while splitting the dataset into
        train/test set. Only used in conjunction with a "Group" :term:`cv`
        instance (e.g., :class:`GroupKFold`).

    scoring : str or callable, default=None
        A str (see model evaluation documentation) or
        a scorer callable object / function with signature
        ``scorer(estimator, X, y)`` which should return only
        a single value.

        Similar to :func:`cross_validate`
        but only a single metric is permitted.

        If None, the estimator's default scorer (if available) is used.

    cv : int, cross-validation generator or an iterable, default=None
        Determines the cross-validation splitting strategy.
        Possible inputs for cv are:

        - None, to use the default 5-fold cross validation,
        - int, to specify the number of folds in a `(Stratified)KFold`,
        - :term:`CV splitter`,
        - An iterable yielding (train, test) splits as arrays of indices.

        For int/None inputs, if the estimator is a classifier and ``y`` is
        either binary or multiclass, :class:`StratifiedKFold` is used. In all
        other cases, :class:`KFold` is used.

        Refer :ref:`User Guide <cross_validation>` for the various
        cross-validation strategies that can be used here.

        .. versionchanged:: 0.22
            ``cv`` default value if None changed from 3-fold to 5-fold.

    n_jobs : int, default=None
        The number of CPUs to use to do the computation.
        ``None`` means 1 unless in a :obj:`joblib.parallel_backend` context.
        ``-1`` means using all processors. See :term:`Glossary <n_jobs>`
        for more details.

    verbose : int, default=0
        The verbosity level.

    fit_params : dict, default=None
        Parameters to pass to the fit method of the estimator.

    pre_dispatch : int or str, default='2*n_jobs'
        Controls the number of jobs that get dispatched during parallel
        execution. Reducing this number can be useful to avoid an
        explosion of memory consumption when more jobs get dispatched
        than CPUs can process. This parameter can be:

            - None, in which case all the jobs are immediately
              created and spawned. Use this for lightweight and
              fast-running jobs, to avoid delays due to on-demand
              spawning of the jobs

            - An int, giving the exact number of total jobs that are
              spawned

            - A str, giving an expression as a function of n_jobs,
              as in '2*n_jobs'

    error_score : 'raise' or numeric, default=np.nan
        Value to assign to the score if an error occurs in estimator fitting.
        If set to 'raise', the error is raised.
        If a numeric value is given, FitFailedWarning is raised. This parameter
        does not affect the refit step, which will always raise the error.

        .. versionadded:: 0.20

    Returns
    -------
    scores : array of float, shape=(len(list(cv)),)
        Array of scores of the estimator for each run of the cross validation.

    Examples
    --------
    >>> from sklearn import datasets, linear_model
    >>> from sklearn.model_selection import cross_val_score
    >>> diabetes = datasets.load_diabetes()
    >>> X = diabetes.data[:150]
    >>> y = diabetes.target[:150]
    >>> lasso = linear_model.Lasso()
    >>> print(cross_val_score(lasso, X, y, cv=3))
    [0.33150734 0.08022311 0.03531764]

    See Also
    ---------
    :func:`sklearn.model_selection.cross_validate`:
        To run cross-validation on multiple metrics and also to return
        train scores, fit times and score times.

    :func:`sklearn.model_selection.cross_val_predict`:
        Get predictions from each split of cross-validation for diagnostic
        purposes.

    :func:`sklearn.metrics.make_scorer`:
        Make a scorer from a performance metric or loss function.

    """
    # To ensure multimetric format is not supported
    scorer = check_scoring(estimator, scoring=scoring)

    cv_results = cross_validate(estimator=estimator, X=X, y=y, groups=groups,
                                scoring={'score': scorer}, cv=cv,
                                n_jobs=n_jobs, verbose=verbose,
                                fit_params=fit_params,
                                pre_dispatch=pre_dispatch,
                                error_score=error_score)
    return cv_results['test_score']


def _fit_and_score(estimator, X, y, scorer, train, test, verbose,
                   parameters, fit_params, return_train_score=False,
                   return_parameters=False, return_n_test_samples=False,
                   return_times=False, return_estimator=False,
                   split_progress=None, candidate_progress=None,
                   error_score=np.nan):

    """Fit estimator and compute scores for a given dataset split.

    Parameters
    ----------
    estimator : estimator object implementing 'fit'
        The object to use to fit the data.

    X : array-like of shape (n_samples, n_features)
        The data to fit.

    y : array-like of shape (n_samples,) or (n_samples, n_outputs) or None
        The target variable to try to predict in the case of
        supervised learning.

    scorer : A single callable or dict mapping scorer name to the callable
        If it is a single callable, the return value for ``train_scores`` and
        ``test_scores`` is a single float.

        For a dict, it should be one mapping the scorer name to the scorer
        callable object / function.

        The callable object / fn should have signature
        ``scorer(estimator, X, y)``.

    train : array-like of shape (n_train_samples,)
        Indices of training samples.

    test : array-like of shape (n_test_samples,)
        Indices of test samples.

    verbose : int
        The verbosity level.

    error_score : 'raise' or numeric, default=np.nan
        Value to assign to the score if an error occurs in estimator fitting.
        If set to 'raise', the error is raised.
        If a numeric value is given, FitFailedWarning is raised. This parameter
        does not affect the refit step, which will always raise the error.

    parameters : dict or None
        Parameters to be set on the estimator.

    fit_params : dict or None
        Parameters that will be passed to ``estimator.fit``.

    return_train_score : bool, default=False
        Compute and return score on training set.

    return_parameters : bool, default=False
        Return parameters that has been used for the estimator.

    split_progress : list or tuple, optional, default: None
        A list or tuple of format (<current_split_id>, <total_num_of_splits>)

    candidate_progress : list or tuple, optional, default: None
        A list or tuple of format
        (<current_candidate_id>, <total_number_of_candidates>)

    return_n_test_samples : bool, default=False
        Whether to return the ``n_test_samples``

    return_times : bool, default=False
        Whether to return the fit/score times.

    return_estimator : bool, default=False
        Whether to return the fitted estimator.

    Returns
    -------
    train_scores : dict of scorer name -> float
        Score on training set (for all the scorers),
        returned only if `return_train_score` is `True`.

    test_scores : dict of scorer name -> float
        Score on testing set (for all the scorers).

    n_test_samples : int
        Number of test samples.

    fit_time : float
        Time spent for fitting in seconds.

    score_time : float
        Time spent for scoring in seconds.

    parameters : dict or None
        The parameters that have been evaluated.

    estimator : estimator object
        The fitted estimator
    """
    progress_msg = ""
    if verbose > 2:
        if split_progress is not None:
            progress_msg = f" {split_progress[0]+1}/{split_progress[1]}"
        if candidate_progress and verbose > 9:
            progress_msg += (f"; {candidate_progress[0]+1}/"
                             f"{candidate_progress[1]}")

    if verbose > 1:
        if parameters is None:
            params_msg = ''
        else:
<<<<<<< HEAD
            sorted_keys = sorted(parameters)  # Ensure deterministic o/p
            params_msg = (', '.join(f'{k}={parameters[k]}'
                                    for k in sorted_keys))
        start_msg = f"[CV{progress_msg}] START {params_msg}"
        print(f"{start_msg}{(80 - len(start_msg)) * '.'}")
=======
            msg = '%s' % (', '.join('%s=%s' % (k, v)
                                    for k, v in parameters.items()))
        print("[CV] %s %s" % (msg, (64 - len(msg)) * '.'))
>>>>>>> 1d3a553b

    # Adjust length of sample weights
    fit_params = fit_params if fit_params is not None else {}
    fit_params = _check_fit_params(X, fit_params, train)

    train_scores = {}
    if parameters is not None:
        # clone after setting parameters in case any parameters
        # are estimators (like pipeline steps)
        # because pipeline doesn't clone steps in fit
        cloned_parameters = {}
        for k, v in parameters.items():
            cloned_parameters[k] = clone(v, safe=False)

        estimator = estimator.set_params(**cloned_parameters)

    start_time = time.time()

    X_train, y_train = _safe_split(estimator, X, y, train)
    X_test, y_test = _safe_split(estimator, X, y, test, train)

    try:
        if y_train is None:
            estimator.fit(X_train, **fit_params)
        else:
            estimator.fit(X_train, y_train, **fit_params)

    except Exception as e:
        # Note fit time as time until error
        fit_time = time.time() - start_time
        score_time = 0.0
        if error_score == 'raise':
            raise
        elif isinstance(error_score, numbers.Number):
            if isinstance(scorer, dict):
                test_scores = {name: error_score for name in scorer}
                if return_train_score:
                    train_scores = test_scores.copy()
            else:
                test_scores = error_score
                if return_train_score:
                    train_scores = error_score
            warnings.warn("Estimator fit failed. The score on this train-test"
                          " partition for these parameters will be set to %f. "
                          "Details: \n%s" %
                          (error_score, format_exc()),
                          FitFailedWarning)
        else:
            raise ValueError("error_score must be the string 'raise' or a"
                             " numeric value. (Hint: if using 'raise', please"
                             " make sure that it has been spelled correctly.)")

    else:
        fit_time = time.time() - start_time
        test_scores = _score(estimator, X_test, y_test, scorer)
        score_time = time.time() - start_time - fit_time
        if return_train_score:
            train_scores = _score(estimator, X_train, y_train, scorer)

    if verbose > 1:
        total_time = score_time + fit_time
        end_msg = f"[CV{progress_msg}] END "
        result_msg = params_msg + (";" if params_msg else "")
        if verbose > 2:
            if isinstance(test_scores, dict):
                for scorer_name in sorted(test_scores):
                    result_msg += f" {scorer_name}: ("
                    if return_train_score:
                        result_msg += (f"train="
                                       f"{train_scores[scorer_name]:.3f}, ")
                    result_msg += f"test={test_scores[scorer_name]:.3f})"
        result_msg += f" total time={logger.short_format_time(total_time)}"

        # Right align the result_msg
        end_msg += "." * (80 - len(end_msg) - len(result_msg))
        end_msg += result_msg
        print(end_msg)

    ret = [train_scores, test_scores] if return_train_score else [test_scores]

    if return_n_test_samples:
        ret.append(_num_samples(X_test))
    if return_times:
        ret.extend([fit_time, score_time])
    if return_parameters:
        ret.append(parameters)
    if return_estimator:
        ret.append(estimator)
    return ret


def _score(estimator, X_test, y_test, scorer):
    """Compute the score(s) of an estimator on a given test set.

    Will return a dict of floats if `scorer` is a dict, otherwise a single
    float is returned.
    """
    if isinstance(scorer, dict):
        # will cache method calls if needed. scorer() returns a dict
        scorer = _MultimetricScorer(**scorer)
    if y_test is None:
        scores = scorer(estimator, X_test)
    else:
        scores = scorer(estimator, X_test, y_test)

    error_msg = ("scoring must return a number, got %s (%s) "
                 "instead. (scorer=%s)")
    if isinstance(scores, dict):
        for name, score in scores.items():
            if hasattr(score, 'item'):
                with suppress(ValueError):
                    # e.g. unwrap memmapped scalars
                    score = score.item()
            if not isinstance(score, numbers.Number):
                raise ValueError(error_msg % (score, type(score), name))
            scores[name] = score
    else:  # scalar
        if hasattr(scores, 'item'):
            with suppress(ValueError):
                # e.g. unwrap memmapped scalars
                scores = scores.item()
        if not isinstance(scores, numbers.Number):
            raise ValueError(error_msg % (scores, type(scores), scorer))
    return scores


@_deprecate_positional_args
def cross_val_predict(estimator, X, y=None, *, groups=None, cv=None,
                      n_jobs=None, verbose=0, fit_params=None,
                      pre_dispatch='2*n_jobs', method='predict'):
    """Generate cross-validated estimates for each input data point

    The data is split according to the cv parameter. Each sample belongs
    to exactly one test set, and its prediction is computed with an
    estimator fitted on the corresponding training set.

    Passing these predictions into an evaluation metric may not be a valid
    way to measure generalization performance. Results can differ from
    :func:`cross_validate` and :func:`cross_val_score` unless all tests sets
    have equal size and the metric decomposes over samples.

    Read more in the :ref:`User Guide <cross_validation>`.

    Parameters
    ----------
    estimator : estimator object implementing 'fit' and 'predict'
        The object to use to fit the data.

    X : array-like of shape (n_samples, n_features)
        The data to fit. Can be, for example a list, or an array at least 2d.

    y : array-like of shape (n_samples,) or (n_samples, n_outputs), \
            default=None
        The target variable to try to predict in the case of
        supervised learning.

    groups : array-like of shape (n_samples,), default=None
        Group labels for the samples used while splitting the dataset into
        train/test set. Only used in conjunction with a "Group" :term:`cv`
        instance (e.g., :class:`GroupKFold`).

    cv : int, cross-validation generator or an iterable, default=None
        Determines the cross-validation splitting strategy.
        Possible inputs for cv are:

        - None, to use the default 5-fold cross validation,
        - int, to specify the number of folds in a `(Stratified)KFold`,
        - :term:`CV splitter`,
        - An iterable yielding (train, test) splits as arrays of indices.

        For int/None inputs, if the estimator is a classifier and ``y`` is
        either binary or multiclass, :class:`StratifiedKFold` is used. In all
        other cases, :class:`KFold` is used.

        Refer :ref:`User Guide <cross_validation>` for the various
        cross-validation strategies that can be used here.

        .. versionchanged:: 0.22
            ``cv`` default value if None changed from 3-fold to 5-fold.

    n_jobs : int, default=None
        The number of CPUs to use to do the computation.
        ``None`` means 1 unless in a :obj:`joblib.parallel_backend` context.
        ``-1`` means using all processors. See :term:`Glossary <n_jobs>`
        for more details.

    verbose : int, default=0
        The verbosity level.

    fit_params : dict, defualt=None
        Parameters to pass to the fit method of the estimator.

    pre_dispatch : int or str, default='2*n_jobs'
        Controls the number of jobs that get dispatched during parallel
        execution. Reducing this number can be useful to avoid an
        explosion of memory consumption when more jobs get dispatched
        than CPUs can process. This parameter can be:

            - None, in which case all the jobs are immediately
              created and spawned. Use this for lightweight and
              fast-running jobs, to avoid delays due to on-demand
              spawning of the jobs

            - An int, giving the exact number of total jobs that are
              spawned

            - A str, giving an expression as a function of n_jobs,
              as in '2*n_jobs'

    method : str, default='predict'
        Invokes the passed method name of the passed estimator. For
        method='predict_proba', the columns correspond to the classes
        in sorted order.

    Returns
    -------
    predictions : ndarray
        This is the result of calling ``method``

    See also
    --------
    cross_val_score : calculate score for each CV split

    cross_validate : calculate one or more scores and timings for each CV split

    Notes
    -----
    In the case that one or more classes are absent in a training portion, a
    default score needs to be assigned to all instances for that class if
    ``method`` produces columns per class, as in {'decision_function',
    'predict_proba', 'predict_log_proba'}.  For ``predict_proba`` this value is
    0.  In order to ensure finite output, we approximate negative infinity by
    the minimum finite float value for the dtype in other cases.

    Examples
    --------
    >>> from sklearn import datasets, linear_model
    >>> from sklearn.model_selection import cross_val_predict
    >>> diabetes = datasets.load_diabetes()
    >>> X = diabetes.data[:150]
    >>> y = diabetes.target[:150]
    >>> lasso = linear_model.Lasso()
    >>> y_pred = cross_val_predict(lasso, X, y, cv=3)
    """
    X, y, groups = indexable(X, y, groups)

    cv = check_cv(cv, y, classifier=is_classifier(estimator))

    # If classification methods produce multiple columns of output,
    # we need to manually encode classes to ensure consistent column ordering.
    encode = method in ['decision_function', 'predict_proba',
                        'predict_log_proba'] and y is not None
    if encode:
        y = np.asarray(y)
        if y.ndim == 1:
            le = LabelEncoder()
            y = le.fit_transform(y)
        elif y.ndim == 2:
            y_enc = np.zeros_like(y, dtype=np.int)
            for i_label in range(y.shape[1]):
                y_enc[:, i_label] = LabelEncoder().fit_transform(y[:, i_label])
            y = y_enc

    # We clone the estimator to make sure that all the folds are
    # independent, and that it is pickle-able.
    parallel = Parallel(n_jobs=n_jobs, verbose=verbose,
                        pre_dispatch=pre_dispatch)
    prediction_blocks = parallel(delayed(_fit_and_predict)(
        clone(estimator), X, y, train, test, verbose, fit_params, method)
        for train, test in cv.split(X, y, groups))

    # Concatenate the predictions
    predictions = [pred_block_i for pred_block_i, _ in prediction_blocks]
    test_indices = np.concatenate([indices_i
                                   for _, indices_i in prediction_blocks])

    if not _check_is_permutation(test_indices, _num_samples(X)):
        raise ValueError('cross_val_predict only works for partitions')

    inv_test_indices = np.empty(len(test_indices), dtype=int)
    inv_test_indices[test_indices] = np.arange(len(test_indices))

    if sp.issparse(predictions[0]):
        predictions = sp.vstack(predictions, format=predictions[0].format)
    elif encode and isinstance(predictions[0], list):
        # `predictions` is a list of method outputs from each fold.
        # If each of those is also a list, then treat this as a
        # multioutput-multiclass task. We need to separately concatenate
        # the method outputs for each label into an `n_labels` long list.
        n_labels = y.shape[1]
        concat_pred = []
        for i_label in range(n_labels):
            label_preds = np.concatenate([p[i_label] for p in predictions])
            concat_pred.append(label_preds)
        predictions = concat_pred
    else:
        predictions = np.concatenate(predictions)

    if isinstance(predictions, list):
        return [p[inv_test_indices] for p in predictions]
    else:
        return predictions[inv_test_indices]


def _fit_and_predict(estimator, X, y, train, test, verbose, fit_params,
                     method):
    """Fit estimator and predict values for a given dataset split.

    Read more in the :ref:`User Guide <cross_validation>`.

    Parameters
    ----------
    estimator : estimator object implementing 'fit' and 'predict'
        The object to use to fit the data.

    X : array-like of shape (n_samples, n_features)
        The data to fit.

        .. versionchanged:: 0.20
            X is only required to be an object with finite length or shape now

    y : array-like of shape (n_samples,) or (n_samples, n_outputs) or None
        The target variable to try to predict in the case of
        supervised learning.

    train : array-like of shape (n_train_samples,)
        Indices of training samples.

    test : array-like of shape (n_test_samples,)
        Indices of test samples.

    verbose : int
        The verbosity level.

    fit_params : dict or None
        Parameters that will be passed to ``estimator.fit``.

    method : str
        Invokes the passed method name of the passed estimator.

    Returns
    -------
    predictions : sequence
        Result of calling 'estimator.method'

    test : array-like
        This is the value of the test parameter
    """
    # Adjust length of sample weights
    fit_params = fit_params if fit_params is not None else {}
    fit_params = _check_fit_params(X, fit_params, train)

    X_train, y_train = _safe_split(estimator, X, y, train)
    X_test, _ = _safe_split(estimator, X, y, test, train)

    if y_train is None:
        estimator.fit(X_train, **fit_params)
    else:
        estimator.fit(X_train, y_train, **fit_params)
    func = getattr(estimator, method)
    predictions = func(X_test)

    encode = method in ['decision_function', 'predict_proba',
                        'predict_log_proba'] and y is not None

    if encode:
        if isinstance(predictions, list):
            predictions = [_enforce_prediction_order(
                estimator.classes_[i_label], predictions[i_label],
                n_classes=len(set(y[:, i_label])), method=method)
                for i_label in range(len(predictions))]
        else:
            # A 2D y array should be a binary label indicator matrix
            n_classes = len(set(y)) if y.ndim == 1 else y.shape[1]
            predictions = _enforce_prediction_order(
                estimator.classes_, predictions, n_classes, method)
    return predictions, test


def _enforce_prediction_order(classes, predictions, n_classes, method):
    """Ensure that prediction arrays have correct column order

    When doing cross-validation, if one or more classes are
    not present in the subset of data used for training,
    then the output prediction array might not have the same
    columns as other folds. Use the list of class names
    (assumed to be ints) to enforce the correct column order.

    Note that `classes` is the list of classes in this fold
    (a subset of the classes in the full training set)
    and `n_classes` is the number of classes in the full training set.
    """
    if n_classes != len(classes):
        recommendation = (
            'To fix this, use a cross-validation '
            'technique resulting in properly '
            'stratified folds')
        warnings.warn('Number of classes in training fold ({}) does '
                      'not match total number of classes ({}). '
                      'Results may not be appropriate for your use case. '
                      '{}'.format(len(classes), n_classes, recommendation),
                      RuntimeWarning)
        if method == 'decision_function':
            if (predictions.ndim == 2 and
                    predictions.shape[1] != len(classes)):
                # This handles the case when the shape of predictions
                # does not match the number of classes used to train
                # it with. This case is found when sklearn.svm.SVC is
                # set to `decision_function_shape='ovo'`.
                raise ValueError('Output shape {} of {} does not match '
                                 'number of classes ({}) in fold. '
                                 'Irregular decision_function outputs '
                                 'are not currently supported by '
                                 'cross_val_predict'.format(
                                    predictions.shape, method, len(classes)))
            if len(classes) <= 2:
                # In this special case, `predictions` contains a 1D array.
                raise ValueError('Only {} class/es in training fold, but {} '
                                 'in overall dataset. This '
                                 'is not supported for decision_function '
                                 'with imbalanced folds. {}'.format(
                                    len(classes), n_classes, recommendation))

        float_min = np.finfo(predictions.dtype).min
        default_values = {'decision_function': float_min,
                          'predict_log_proba': float_min,
                          'predict_proba': 0}
        predictions_for_all_classes = np.full((_num_samples(predictions),
                                               n_classes),
                                              default_values[method],
                                              dtype=predictions.dtype)
        predictions_for_all_classes[:, classes] = predictions
        predictions = predictions_for_all_classes
    return predictions


def _check_is_permutation(indices, n_samples):
    """Check whether indices is a reordering of the array np.arange(n_samples)

    Parameters
    ----------
    indices : ndarray
        int array to test
    n_samples : int
        number of expected elements

    Returns
    -------
    is_partition : bool
        True iff sorted(indices) is np.arange(n)
    """
    if len(indices) != n_samples:
        return False
    hit = np.zeros(n_samples, dtype=bool)
    hit[indices] = True
    if not np.all(hit):
        return False
    return True


@_deprecate_positional_args
def permutation_test_score(estimator, X, y, *, groups=None, cv=None,
                           n_permutations=100, n_jobs=None, random_state=0,
                           verbose=0, scoring=None):
    """Evaluate the significance of a cross-validated score with permutations

    Read more in the :ref:`User Guide <cross_validation>`.

    Parameters
    ----------
    estimator : estimator object implementing 'fit'
        The object to use to fit the data.

    X : array-like of shape at least 2D
        The data to fit.

    y : array-like of shape (n_samples,) or (n_samples, n_outputs) or None
        The target variable to try to predict in the case of
        supervised learning.

    groups : array-like of shape (n_samples,), default=None
        Labels to constrain permutation within groups, i.e. ``y`` values
        are permuted among samples with the same group identifier.
        When not specified, ``y`` values are permuted among all samples.

        When a grouped cross-validator is used, the group labels are
        also passed on to the ``split`` method of the cross-validator. The
        cross-validator uses them for grouping the samples  while splitting
        the dataset into train/test set.

    scoring : str or callable, default=None
        A single str (see :ref:`scoring_parameter`) or a callable
        (see :ref:`scoring`) to evaluate the predictions on the test set.

        If None the estimator's score method is used.

    cv : int, cross-validation generator or an iterable, default=None
        Determines the cross-validation splitting strategy.
        Possible inputs for cv are:

        - None, to use the default 5-fold cross validation,
        - int, to specify the number of folds in a `(Stratified)KFold`,
        - :term:`CV splitter`,
        - An iterable yielding (train, test) splits as arrays of indices.

        For int/None inputs, if the estimator is a classifier and ``y`` is
        either binary or multiclass, :class:`StratifiedKFold` is used. In all
        other cases, :class:`KFold` is used.

        Refer :ref:`User Guide <cross_validation>` for the various
        cross-validation strategies that can be used here.

        .. versionchanged:: 0.22
            ``cv`` default value if None changed from 3-fold to 5-fold.

    n_permutations : int, default=100
        Number of times to permute ``y``.

    n_jobs : int, default=None
        The number of CPUs to use to do the computation.
        ``None`` means 1 unless in a :obj:`joblib.parallel_backend` context.
        ``-1`` means using all processors. See :term:`Glossary <n_jobs>`
        for more details.

    random_state : int, RandomState instance or None, default=0
        Pass an int for reproducible output for permutation of
        ``y`` values among samples. See :term:`Glossary <random_state>`.

    verbose : int, default=0
        The verbosity level.

    Returns
    -------
    score : float
        The true score without permuting targets.

    permutation_scores : array of shape (n_permutations,)
        The scores obtained for each permutations.

    pvalue : float
        The p-value, which approximates the probability that the score would
        be obtained by chance. This is calculated as:

        `(C + 1) / (n_permutations + 1)`

        Where C is the number of permutations whose score >= the true score.

        The best possible p-value is 1/(n_permutations + 1), the worst is 1.0.

    Notes
    -----
    This function implements Test 1 in:

        Ojala and Garriga. Permutation Tests for Studying Classifier
        Performance.  The Journal of Machine Learning Research (2010)
        vol. 11
        `[pdf] <http://www.jmlr.org/papers/volume11/ojala10a/ojala10a.pdf>`_.

    """
    X, y, groups = indexable(X, y, groups)

    cv = check_cv(cv, y, classifier=is_classifier(estimator))
    scorer = check_scoring(estimator, scoring=scoring)
    random_state = check_random_state(random_state)

    # We clone the estimator to make sure that all the folds are
    # independent, and that it is pickle-able.
    score = _permutation_test_score(clone(estimator), X, y, groups, cv, scorer)
    permutation_scores = Parallel(n_jobs=n_jobs, verbose=verbose)(
        delayed(_permutation_test_score)(
            clone(estimator), X, _shuffle(y, groups, random_state),
            groups, cv, scorer)
        for _ in range(n_permutations))
    permutation_scores = np.array(permutation_scores)
    pvalue = (np.sum(permutation_scores >= score) + 1.0) / (n_permutations + 1)
    return score, permutation_scores, pvalue


def _permutation_test_score(estimator, X, y, groups, cv, scorer):
    """Auxiliary function for permutation_test_score"""
    avg_score = []
    for train, test in cv.split(X, y, groups):
        X_train, y_train = _safe_split(estimator, X, y, train)
        X_test, y_test = _safe_split(estimator, X, y, test, train)
        estimator.fit(X_train, y_train)
        avg_score.append(scorer(estimator, X_test, y_test))
    return np.mean(avg_score)


def _shuffle(y, groups, random_state):
    """Return a shuffled copy of y eventually shuffle among same groups."""
    if groups is None:
        indices = random_state.permutation(len(y))
    else:
        indices = np.arange(len(groups))
        for group in np.unique(groups):
            this_mask = (groups == group)
            indices[this_mask] = random_state.permutation(indices[this_mask])
    return _safe_indexing(y, indices)


@_deprecate_positional_args
def learning_curve(estimator, X, y, *, groups=None,
                   train_sizes=np.linspace(0.1, 1.0, 5), cv=None,
                   scoring=None, exploit_incremental_learning=False,
                   n_jobs=None, pre_dispatch="all", verbose=0, shuffle=False,
                   random_state=None, error_score=np.nan, return_times=False):
    """Learning curve.

    Determines cross-validated training and test scores for different training
    set sizes.

    A cross-validation generator splits the whole dataset k times in training
    and test data. Subsets of the training set with varying sizes will be used
    to train the estimator and a score for each training subset size and the
    test set will be computed. Afterwards, the scores will be averaged over
    all k runs for each training subset size.

    Read more in the :ref:`User Guide <learning_curve>`.

    Parameters
    ----------
    estimator : object type that implements the "fit" and "predict" methods
        An object of that type which is cloned for each validation.

    X : array-like of shape (n_samples, n_features)
        Training vector, where n_samples is the number of samples and
        n_features is the number of features.

    y : array-like of shape (n_samples,) or (n_samples, n_outputs)
        Target relative to X for classification or regression;
        None for unsupervised learning.

    groups : array-like of  shape (n_samples,), default=None
        Group labels for the samples used while splitting the dataset into
        train/test set. Only used in conjunction with a "Group" :term:`cv`
        instance (e.g., :class:`GroupKFold`).

    train_sizes : array-like of shape (n_ticks,), \
            default=np.linspace(0.1, 1.0, 5)
        Relative or absolute numbers of training examples that will be used to
        generate the learning curve. If the dtype is float, it is regarded as a
        fraction of the maximum size of the training set (that is determined
        by the selected validation method), i.e. it has to be within (0, 1].
        Otherwise it is interpreted as absolute sizes of the training sets.
        Note that for classification the number of samples usually have to
        be big enough to contain at least one sample from each class.

    cv : int, cross-validation generator or an iterable, default=None
        Determines the cross-validation splitting strategy.
        Possible inputs for cv are:

        - None, to use the default 5-fold cross validation,
        - int, to specify the number of folds in a `(Stratified)KFold`,
        - :term:`CV splitter`,
        - An iterable yielding (train, test) splits as arrays of indices.

        For int/None inputs, if the estimator is a classifier and ``y`` is
        either binary or multiclass, :class:`StratifiedKFold` is used. In all
        other cases, :class:`KFold` is used.

        Refer :ref:`User Guide <cross_validation>` for the various
        cross-validation strategies that can be used here.

        .. versionchanged:: 0.22
            ``cv`` default value if None changed from 3-fold to 5-fold.

    scoring : str or callable, default=None
        A str (see model evaluation documentation) or
        a scorer callable object / function with signature
        ``scorer(estimator, X, y)``.

    exploit_incremental_learning : bool, default=False
        If the estimator supports incremental learning, this will be
        used to speed up fitting for different training set sizes.

    n_jobs : int, default=None
        Number of jobs to run in parallel.
        ``None`` means 1 unless in a :obj:`joblib.parallel_backend` context.
        ``-1`` means using all processors. See :term:`Glossary <n_jobs>`
        for more details.

    pre_dispatch : int or str, default='all'
        Number of predispatched jobs for parallel execution (default is
        all). The option can reduce the allocated memory. The str can
        be an expression like '2*n_jobs'.

    verbose : int, default=0
        Controls the verbosity: the higher, the more messages.

    shuffle : bool, default=False
        Whether to shuffle training data before taking prefixes of it
        based on``train_sizes``.

    random_state : int or RandomState instance, default=None
        Used when ``shuffle`` is True. Pass an int for reproducible
        output across multiple function calls.
        See :term:`Glossary <random_state>`.

    error_score : 'raise' or numeric, default=np.nan
        Value to assign to the score if an error occurs in estimator fitting.
        If set to 'raise', the error is raised.
        If a numeric value is given, FitFailedWarning is raised. This parameter
        does not affect the refit step, which will always raise the error.

        .. versionadded:: 0.20

    return_times : bool, default=False
        Whether to return the fit and score times.

    Returns
    -------
    train_sizes_abs : array of shape (n_unique_ticks,)
        Numbers of training examples that has been used to generate the
        learning curve. Note that the number of ticks might be less
        than n_ticks because duplicate entries will be removed.

    train_scores : array of shape (n_ticks, n_cv_folds)
        Scores on training sets.

    test_scores : array of shape (n_ticks, n_cv_folds)
        Scores on test set.

    fit_times : array of shape (n_ticks, n_cv_folds)
        Times spent for fitting in seconds. Only present if ``return_times``
        is True.

    score_times : array of shape (n_ticks, n_cv_folds)
        Times spent for scoring in seconds. Only present if ``return_times``
        is True.

    Notes
    -----
    See :ref:`examples/model_selection/plot_learning_curve.py
    <sphx_glr_auto_examples_model_selection_plot_learning_curve.py>`
    """
    if exploit_incremental_learning and not hasattr(estimator, "partial_fit"):
        raise ValueError("An estimator must support the partial_fit interface "
                         "to exploit incremental learning")
    X, y, groups = indexable(X, y, groups)

    cv = check_cv(cv, y, classifier=is_classifier(estimator))
    # Store it as list as we will be iterating over the list multiple times
    cv_iter = list(cv.split(X, y, groups))

    scorer = check_scoring(estimator, scoring=scoring)

    n_max_training_samples = len(cv_iter[0][0])
    # Because the lengths of folds can be significantly different, it is
    # not guaranteed that we use all of the available training data when we
    # use the first 'n_max_training_samples' samples.
    train_sizes_abs = _translate_train_sizes(train_sizes,
                                             n_max_training_samples)
    n_unique_ticks = train_sizes_abs.shape[0]
    if verbose > 0:
        print("[learning_curve] Training set sizes: " + str(train_sizes_abs))

    parallel = Parallel(n_jobs=n_jobs, pre_dispatch=pre_dispatch,
                        verbose=verbose)

    if shuffle:
        rng = check_random_state(random_state)
        cv_iter = ((rng.permutation(train), test) for train, test in cv_iter)

    if exploit_incremental_learning:
        classes = np.unique(y) if is_classifier(estimator) else None
        out = parallel(delayed(_incremental_fit_estimator)(
            clone(estimator), X, y, classes, train, test, train_sizes_abs,
            scorer, verbose, return_times) for train, test in cv_iter)
    else:
        train_test_proportions = []
        for train, test in cv_iter:
            for n_train_samples in train_sizes_abs:
                train_test_proportions.append((train[:n_train_samples], test))

        out = parallel(delayed(_fit_and_score)(
            clone(estimator), X, y, scorer, train, test, verbose,
            parameters=None, fit_params=None, return_train_score=True,
            error_score=error_score, return_times=return_times)
            for train, test in train_test_proportions)
        out = np.array(out)
        n_cv_folds = out.shape[0] // n_unique_ticks
        dim = 4 if return_times else 2
        out = out.reshape(n_cv_folds, n_unique_ticks, dim)

    out = np.asarray(out).transpose((2, 1, 0))

    ret = train_sizes_abs, out[0], out[1]

    if return_times:
        ret = ret + (out[2], out[3])

    return ret


def _translate_train_sizes(train_sizes, n_max_training_samples):
    """Determine absolute sizes of training subsets and validate 'train_sizes'.

    Examples:
        _translate_train_sizes([0.5, 1.0], 10) -> [5, 10]
        _translate_train_sizes([5, 10], 10) -> [5, 10]

    Parameters
    ----------
    train_sizes : array-like of shape (n_ticks,)
        Numbers of training examples that will be used to generate the
        learning curve. If the dtype is float, it is regarded as a
        fraction of 'n_max_training_samples', i.e. it has to be within (0, 1].

    n_max_training_samples : int
        Maximum number of training samples (upper bound of 'train_sizes').

    Returns
    -------
    train_sizes_abs : array of shape (n_unique_ticks,)
        Numbers of training examples that will be used to generate the
        learning curve. Note that the number of ticks might be less
        than n_ticks because duplicate entries will be removed.
    """
    train_sizes_abs = np.asarray(train_sizes)
    n_ticks = train_sizes_abs.shape[0]
    n_min_required_samples = np.min(train_sizes_abs)
    n_max_required_samples = np.max(train_sizes_abs)
    if np.issubdtype(train_sizes_abs.dtype, np.floating):
        if n_min_required_samples <= 0.0 or n_max_required_samples > 1.0:
            raise ValueError("train_sizes has been interpreted as fractions "
                             "of the maximum number of training samples and "
                             "must be within (0, 1], but is within [%f, %f]."
                             % (n_min_required_samples,
                                n_max_required_samples))
        train_sizes_abs = (train_sizes_abs * n_max_training_samples).astype(
                             dtype=np.int, copy=False)
        train_sizes_abs = np.clip(train_sizes_abs, 1,
                                  n_max_training_samples)
    else:
        if (n_min_required_samples <= 0 or
                n_max_required_samples > n_max_training_samples):
            raise ValueError("train_sizes has been interpreted as absolute "
                             "numbers of training samples and must be within "
                             "(0, %d], but is within [%d, %d]."
                             % (n_max_training_samples,
                                n_min_required_samples,
                                n_max_required_samples))

    train_sizes_abs = np.unique(train_sizes_abs)
    if n_ticks > train_sizes_abs.shape[0]:
        warnings.warn("Removed duplicate entries from 'train_sizes'. Number "
                      "of ticks will be less than the size of "
                      "'train_sizes' %d instead of %d)."
                      % (train_sizes_abs.shape[0], n_ticks), RuntimeWarning)

    return train_sizes_abs


def _incremental_fit_estimator(estimator, X, y, classes, train, test,
                               train_sizes, scorer, verbose, return_times):
    """Train estimator on training subsets incrementally and compute scores."""
    train_scores, test_scores, fit_times, score_times = [], [], [], []
    partitions = zip(train_sizes, np.split(train, train_sizes)[:-1])
    for n_train_samples, partial_train in partitions:
        train_subset = train[:n_train_samples]
        X_train, y_train = _safe_split(estimator, X, y, train_subset)
        X_partial_train, y_partial_train = _safe_split(estimator, X, y,
                                                       partial_train)
        X_test, y_test = _safe_split(estimator, X, y, test, train_subset)
        start_fit = time.time()
        if y_partial_train is None:
            estimator.partial_fit(X_partial_train, classes=classes)
        else:
            estimator.partial_fit(X_partial_train, y_partial_train,
                                  classes=classes)
        fit_time = time.time() - start_fit
        fit_times.append(fit_time)

        start_score = time.time()

        test_scores.append(_score(estimator, X_test, y_test, scorer))
        train_scores.append(_score(estimator, X_train, y_train, scorer))

        score_time = time.time() - start_score
        score_times.append(score_time)

    ret = ((train_scores, test_scores, fit_times, score_times)
           if return_times else (train_scores, test_scores))

    return np.array(ret).T


@_deprecate_positional_args
def validation_curve(estimator, X, y, *, param_name, param_range, groups=None,
                     cv=None, scoring=None, n_jobs=None, pre_dispatch="all",
                     verbose=0, error_score=np.nan):
    """Validation curve.

    Determine training and test scores for varying parameter values.

    Compute scores for an estimator with different values of a specified
    parameter. This is similar to grid search with one parameter. However, this
    will also compute training scores and is merely a utility for plotting the
    results.

    Read more in the :ref:`User Guide <validation_curve>`.

    Parameters
    ----------
    estimator : object type that implements the "fit" and "predict" methods
        An object of that type which is cloned for each validation.

    X : array-like of shape (n_samples, n_features)
        Training vector, where n_samples is the number of samples and
        n_features is the number of features.

    y : array-like of shape (n_samples,) or (n_samples, n_outputs) or None
        Target relative to X for classification or regression;
        None for unsupervised learning.

    param_name : str
        Name of the parameter that will be varied.

    param_range : array-like of shape (n_values,)
        The values of the parameter that will be evaluated.

    groups : array-like of shape (n_samples,), default=None
        Group labels for the samples used while splitting the dataset into
        train/test set. Only used in conjunction with a "Group" :term:`cv`
        instance (e.g., :class:`GroupKFold`).

    cv : int, cross-validation generator or an iterable, default=None
        Determines the cross-validation splitting strategy.
        Possible inputs for cv are:

        - None, to use the default 5-fold cross validation,
        - int, to specify the number of folds in a `(Stratified)KFold`,
        - :term:`CV splitter`,
        - An iterable yielding (train, test) splits as arrays of indices.

        For int/None inputs, if the estimator is a classifier and ``y`` is
        either binary or multiclass, :class:`StratifiedKFold` is used. In all
        other cases, :class:`KFold` is used.

        Refer :ref:`User Guide <cross_validation>` for the various
        cross-validation strategies that can be used here.

        .. versionchanged:: 0.22
            ``cv`` default value if None changed from 3-fold to 5-fold.

    scoring : str or callable, default=None
        A str (see model evaluation documentation) or
        a scorer callable object / function with signature
        ``scorer(estimator, X, y)``.

    n_jobs : int, default=None
        Number of jobs to run in parallel.
        ``None`` means 1 unless in a :obj:`joblib.parallel_backend` context.
        ``-1`` means using all processors. See :term:`Glossary <n_jobs>`
        for more details.

    pre_dispatch : int or str, default='all'
        Number of predispatched jobs for parallel execution (default is
        all). The option can reduce the allocated memory. The str can
        be an expression like '2*n_jobs'.

    verbose : int, default=0
        Controls the verbosity: the higher, the more messages.

    error_score : 'raise' or numeric, default=np.nan
        Value to assign to the score if an error occurs in estimator fitting.
        If set to 'raise', the error is raised.
        If a numeric value is given, FitFailedWarning is raised. This parameter
        does not affect the refit step, which will always raise the error.

        .. versionadded:: 0.20

    Returns
    -------
    train_scores : array of shape (n_ticks, n_cv_folds)
        Scores on training sets.

    test_scores : array of shape (n_ticks, n_cv_folds)
        Scores on test set.

    Notes
    -----
    See :ref:`sphx_glr_auto_examples_model_selection_plot_validation_curve.py`

    """
    X, y, groups = indexable(X, y, groups)

    cv = check_cv(cv, y, classifier=is_classifier(estimator))
    scorer = check_scoring(estimator, scoring=scoring)

    parallel = Parallel(n_jobs=n_jobs, pre_dispatch=pre_dispatch,
                        verbose=verbose)
    out = parallel(delayed(_fit_and_score)(
        clone(estimator), X, y, scorer, train, test, verbose,
        parameters={param_name: v}, fit_params=None, return_train_score=True,
        error_score=error_score)
        # NOTE do not change order of iteration to allow one time cv splitters
        for train, test in cv.split(X, y, groups) for v in param_range)
    out = np.asarray(out)
    n_params = len(param_range)
    n_cv_folds = out.shape[0] // n_params
    out = out.reshape(n_cv_folds, n_params, 2).transpose((2, 1, 0))

    return out[0], out[1]


def _aggregate_score_dicts(scores):
    """Aggregate the list of dict to dict of np ndarray

    The aggregated output of _fit_and_score will be a list of dict
    of form [{'prec': 0.1, 'acc':1.0}, {'prec': 0.1, 'acc':1.0}, ...]
    Convert it to a dict of array {'prec': np.array([0.1 ...]), ...}

    Parameters
    ----------

    scores : list of dict
        List of dicts of the scores for all scorers. This is a flat list,
        assumed originally to be of row major order.

    Example
    -------

    >>> scores = [{'a': 1, 'b':10}, {'a': 2, 'b':2}, {'a': 3, 'b':3},
    ...           {'a': 10, 'b': 10}]                         # doctest: +SKIP
    >>> _aggregate_score_dicts(scores)                        # doctest: +SKIP
    {'a': array([1, 2, 3, 10]),
     'b': array([10, 2, 3, 10])}
    """
    return {key: np.asarray([score[key] for score in scores])
            for key in scores[0]}<|MERGE_RESOLUTION|>--- conflicted
+++ resolved
@@ -516,17 +516,11 @@
         if parameters is None:
             params_msg = ''
         else:
-<<<<<<< HEAD
             sorted_keys = sorted(parameters)  # Ensure deterministic o/p
             params_msg = (', '.join(f'{k}={parameters[k]}'
                                     for k in sorted_keys))
         start_msg = f"[CV{progress_msg}] START {params_msg}"
         print(f"{start_msg}{(80 - len(start_msg)) * '.'}")
-=======
-            msg = '%s' % (', '.join('%s=%s' % (k, v)
-                                    for k, v in parameters.items()))
-        print("[CV] %s %s" % (msg, (64 - len(msg)) * '.'))
->>>>>>> 1d3a553b
 
     # Adjust length of sample weights
     fit_params = fit_params if fit_params is not None else {}

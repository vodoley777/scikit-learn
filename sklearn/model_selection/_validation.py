--- conflicted
+++ resolved
@@ -55,10 +55,7 @@
     n_jobs=None,
     verbose=0,
     fit_params=None,
-<<<<<<< HEAD
     props=None,
-=======
->>>>>>> 28ecdee0
     pre_dispatch="2*n_jobs",
     return_train_score=False,
     return_estimator=False,
@@ -303,22 +300,14 @@
             test,
             verbose,
             None,
-<<<<<<< HEAD
             fit_params=_fit_params,
             score_params=_score_params,
-=======
-            fit_params,
->>>>>>> 28ecdee0
             return_train_score=return_train_score,
             return_times=True,
             return_estimator=return_estimator,
             error_score=error_score,
         )
-<<<<<<< HEAD
         for train, test in cv.split(X, y, **_cv_params)
-=======
-        for train, test in cv.split(X, y, groups)
->>>>>>> 28ecdee0
     )
 
     # For callabe scoring, the return type is only know after calling. If the
@@ -394,10 +383,7 @@
     n_jobs=None,
     verbose=0,
     fit_params=None,
-<<<<<<< HEAD
     props=None,
-=======
->>>>>>> 28ecdee0
     pre_dispatch="2*n_jobs",
     error_score=np.nan,
 ):
@@ -535,10 +521,7 @@
         n_jobs=n_jobs,
         verbose=verbose,
         fit_params=fit_params,
-<<<<<<< HEAD
         props=props,
-=======
->>>>>>> 28ecdee0
         pre_dispatch=pre_dispatch,
         error_score=error_score,
     )
@@ -555,10 +538,7 @@
     verbose,
     parameters,
     fit_params,
-<<<<<<< HEAD
     score_params,
-=======
->>>>>>> 28ecdee0
     return_train_score=False,
     return_parameters=False,
     return_n_test_samples=False,
@@ -748,7 +728,6 @@
         )
         score_time = time.time() - start_time - fit_time
         if return_train_score:
-<<<<<<< HEAD
             train_scores = _score(
                 estimator,
                 X_train,
@@ -757,9 +736,6 @@
                 score_params=score_params_train,
                 error_score=error_score,
             )
-=======
-            train_scores = _score(estimator, X_train, y_train, scorer, error_score)
->>>>>>> 28ecdee0
 
     if verbose > 1:
         total_time = score_time + fit_time
@@ -1620,15 +1596,10 @@
                 train,
                 test,
                 verbose,
-<<<<<<< HEAD
-                # TODO: support score_params here, hit: cross_validate
+                # TODO: support score_params here, hint: cross_validate
                 parameters=None,
                 fit_params=fit_params,
                 score_params=None,
-=======
-                parameters=None,
-                fit_params=fit_params,
->>>>>>> 28ecdee0
                 return_train_score=True,
                 error_score=error_score,
                 return_times=return_times,
@@ -1757,7 +1728,6 @@
 
         start_score = time.time()
 
-<<<<<<< HEAD
         # TODO: support score_params here
         test_scores.append(
             _score(
@@ -1779,10 +1749,6 @@
                 error_score=error_score,
             )
         )
-=======
-        test_scores.append(_score(estimator, X_test, y_test, scorer, error_score))
-        train_scores.append(_score(estimator, X_train, y_train, scorer, error_score))
->>>>>>> 28ecdee0
 
         score_time = time.time() - start_score
         score_times.append(score_time)
@@ -1928,15 +1894,10 @@
             train,
             test,
             verbose,
-<<<<<<< HEAD
-            # TODO: support score_params here, hit: cross_validate
+            # TODO: support score_params here, hint: cross_validate
             parameters={param_name: v},
             fit_params=fit_params,
             score_params=None,
-=======
-            parameters={param_name: v},
-            fit_params=fit_params,
->>>>>>> 28ecdee0
             return_train_score=True,
             error_score=error_score,
         )

"""
The :mod:`sklearn.model_selection._validation` module includes classes and
functions to validate the model.
"""

# Author: Alexandre Gramfort <alexandre.gramfort@inria.fr>
#         Gael Varoquaux <gael.varoquaux@normalesup.org>
#         Olivier Grisel <olivier.grisel@ensta.org>
#         Raghav RV <rvraghav93@gmail.com>
#         Michal Karbownik <michakarbownik@gmail.com>
# License: BSD 3 clause


import numbers
import time
import warnings
from collections import Counter
from contextlib import suppress
from functools import partial
from numbers import Real
from traceback import format_exc

import numpy as np
import scipy.sparse as sp
from joblib import logger

from ..base import clone, is_classifier
from ..exceptions import FitFailedWarning, UnsetMetadataPassedError
from ..metrics import check_scoring, get_scorer_names
from ..metrics._scorer import _check_multimetric_scoring, _MultimetricScorer
from ..preprocessing import LabelEncoder
from ..utils import Bunch, _safe_indexing, check_random_state, indexable
from ..utils._param_validation import (
    HasMethods,
    Integral,
    Interval,
    StrOptions,
    validate_params,
)
from ..utils.metadata_routing import (
    MetadataRouter,
    MethodMapping,
    _routing_enabled,
    process_routing,
)
from ..utils.metaestimators import _safe_split
from ..utils.parallel import Parallel, delayed
from ..utils.validation import _check_method_params, _num_samples
from ._split import check_cv
<<<<<<< HEAD
from ..preprocessing import LabelEncoder
from ..callback._base import _eval_callbacks_on_fit_iter_end

=======
>>>>>>> caeb09e8

__all__ = [
    "cross_validate",
    "cross_val_score",
    "cross_val_predict",
    "permutation_test_score",
    "learning_curve",
    "validation_curve",
]


def _check_params_groups_deprecation(fit_params, params, groups):
    """A helper function to check deprecations on `groups` and `fit_params`.

    To be removed when set_config(enable_metadata_routing=False) is not possible.
    """
    if params is not None and fit_params is not None:
        raise ValueError(
            "`params` and `fit_params` cannot both be provided. Pass parameters "
            "via `params`. `fit_params` is deprecated and will be removed in "
            "version 1.6."
        )
    elif fit_params is not None:
        warnings.warn(
            (
                "`fit_params` is deprecated and will be removed in version 1.6. "
                "Pass parameters via `params` instead."
            ),
            FutureWarning,
        )
        params = fit_params

    params = {} if params is None else params

    if groups is not None and _routing_enabled():
        raise ValueError(
            "`groups` can only be passed if metadata routing is not enabled via"
            " `sklearn.set_config(enable_metadata_routing=True)`. When routing is"
            " enabled, pass `groups` alongside other metadata via the `params` argument"
            " instead."
        )

    return params


@validate_params(
    {
        "estimator": [HasMethods("fit")],
        "X": ["array-like", "sparse matrix"],
        "y": ["array-like", None],
        "groups": ["array-like", None],
        "scoring": [
            StrOptions(set(get_scorer_names())),
            callable,
            list,
            tuple,
            dict,
            None,
        ],
        "cv": ["cv_object"],
        "n_jobs": [Integral, None],
        "verbose": ["verbose"],
        "fit_params": [dict, None],
        "params": [dict, None],
        "pre_dispatch": [Integral, str],
        "return_train_score": ["boolean"],
        "return_estimator": ["boolean"],
        "return_indices": ["boolean"],
        "error_score": [StrOptions({"raise"}), Real],
    },
    prefer_skip_nested_validation=False,  # estimator is not validated yet
)
def cross_validate(
    estimator,
    X,
    y=None,
    *,
    groups=None,
    scoring=None,
    cv=None,
    n_jobs=None,
    verbose=0,
    fit_params=None,
    params=None,
    pre_dispatch="2*n_jobs",
    return_train_score=False,
    return_estimator=False,
    return_indices=False,
    error_score=np.nan,
):
    """Evaluate metric(s) by cross-validation and also record fit/score times.

    Read more in the :ref:`User Guide <multimetric_cross_validation>`.

    Parameters
    ----------
    estimator : estimator object implementing 'fit'
        The object to use to fit the data.

    X : {array-like, sparse matrix} of shape (n_samples, n_features)
        The data to fit. Can be for example a list, or an array.

    y : array-like of shape (n_samples,) or (n_samples, n_outputs), default=None
        The target variable to try to predict in the case of
        supervised learning.

    groups : array-like of shape (n_samples,), default=None
        Group labels for the samples used while splitting the dataset into
        train/test set. Only used in conjunction with a "Group" :term:`cv`
        instance (e.g., :class:`GroupKFold`).

        .. versionchanged:: 1.4
            ``groups`` can only be passed if metadata routing is not enabled
            via ``sklearn.set_config(enable_metadata_routing=True)``. When routing
            is enabled, pass ``groups`` alongside other metadata via the ``params``
            argument instead. E.g.:
            ``cross_validate(..., params={'groups': groups})``.

    scoring : str, callable, list, tuple, or dict, default=None
        Strategy to evaluate the performance of the cross-validated model on
        the test set.

        If `scoring` represents a single score, one can use:

        - a single string (see :ref:`scoring_parameter`);
        - a callable (see :ref:`scoring`) that returns a single value.

        If `scoring` represents multiple scores, one can use:

        - a list or tuple of unique strings;
        - a callable returning a dictionary where the keys are the metric
          names and the values are the metric scores;
        - a dictionary with metric names as keys and callables a values.

        See :ref:`multimetric_grid_search` for an example.

    cv : int, cross-validation generator or an iterable, default=None
        Determines the cross-validation splitting strategy.
        Possible inputs for cv are:

        - None, to use the default 5-fold cross validation,
        - int, to specify the number of folds in a `(Stratified)KFold`,
        - :term:`CV splitter`,
        - An iterable yielding (train, test) splits as arrays of indices.

        For int/None inputs, if the estimator is a classifier and ``y`` is
        either binary or multiclass, :class:`StratifiedKFold` is used. In all
        other cases, :class:`KFold` is used. These splitters are instantiated
        with `shuffle=False` so the splits will be the same across calls.

        Refer :ref:`User Guide <cross_validation>` for the various
        cross-validation strategies that can be used here.

        .. versionchanged:: 0.22
            ``cv`` default value if None changed from 3-fold to 5-fold.

    n_jobs : int, default=None
        Number of jobs to run in parallel. Training the estimator and computing
        the score are parallelized over the cross-validation splits.
        ``None`` means 1 unless in a :obj:`joblib.parallel_backend` context.
        ``-1`` means using all processors. See :term:`Glossary <n_jobs>`
        for more details.

    verbose : int, default=0
        The verbosity level.

    fit_params : dict, default=None
        Parameters to pass to the fit method of the estimator.

        .. deprecated:: 1.4
            This parameter is deprecated and will be removed in version 1.6. Use
            ``params`` instead.

    params : dict, default=None
        Parameters to pass to the underlying estimator's ``fit``, the scorer,
        and the CV splitter.

        .. versionadded:: 1.4

    pre_dispatch : int or str, default='2*n_jobs'
        Controls the number of jobs that get dispatched during parallel
        execution. Reducing this number can be useful to avoid an
        explosion of memory consumption when more jobs get dispatched
        than CPUs can process. This parameter can be:

            - An int, giving the exact number of total jobs that are
              spawned

            - A str, giving an expression as a function of n_jobs,
              as in '2*n_jobs'

    return_train_score : bool, default=False
        Whether to include train scores.
        Computing training scores is used to get insights on how different
        parameter settings impact the overfitting/underfitting trade-off.
        However computing the scores on the training set can be computationally
        expensive and is not strictly required to select the parameters that
        yield the best generalization performance.

        .. versionadded:: 0.19

        .. versionchanged:: 0.21
            Default value was changed from ``True`` to ``False``

    return_estimator : bool, default=False
        Whether to return the estimators fitted on each split.

        .. versionadded:: 0.20

    return_indices : bool, default=False
        Whether to return the train-test indices selected for each split.

        .. versionadded:: 1.3

    error_score : 'raise' or numeric, default=np.nan
        Value to assign to the score if an error occurs in estimator fitting.
        If set to 'raise', the error is raised.
        If a numeric value is given, FitFailedWarning is raised.

        .. versionadded:: 0.20

    Returns
    -------
    scores : dict of float arrays of shape (n_splits,)
        Array of scores of the estimator for each run of the cross validation.

        A dict of arrays containing the score/time arrays for each scorer is
        returned. The possible keys for this ``dict`` are:

            ``test_score``
                The score array for test scores on each cv split.
                Suffix ``_score`` in ``test_score`` changes to a specific
                metric like ``test_r2`` or ``test_auc`` if there are
                multiple scoring metrics in the scoring parameter.
            ``train_score``
                The score array for train scores on each cv split.
                Suffix ``_score`` in ``train_score`` changes to a specific
                metric like ``train_r2`` or ``train_auc`` if there are
                multiple scoring metrics in the scoring parameter.
                This is available only if ``return_train_score`` parameter
                is ``True``.
            ``fit_time``
                The time for fitting the estimator on the train
                set for each cv split.
            ``score_time``
                The time for scoring the estimator on the test set for each
                cv split. (Note time for scoring on the train set is not
                included even if ``return_train_score`` is set to ``True``
            ``estimator``
                The estimator objects for each cv split.
                This is available only if ``return_estimator`` parameter
                is set to ``True``.
            ``indices``
                The train/test positional indices for each cv split. A dictionary
                is returned where the keys are either `"train"` or `"test"`
                and the associated values are a list of integer-dtyped NumPy
                arrays with the indices. Available only if `return_indices=True`.

    See Also
    --------
    cross_val_score : Run cross-validation for single metric evaluation.

    cross_val_predict : Get predictions from each split of cross-validation for
        diagnostic purposes.

    sklearn.metrics.make_scorer : Make a scorer from a performance metric or
        loss function.

    Examples
    --------
    >>> from sklearn import datasets, linear_model
    >>> from sklearn.model_selection import cross_validate
    >>> from sklearn.metrics import make_scorer
    >>> from sklearn.metrics import confusion_matrix
    >>> from sklearn.svm import LinearSVC
    >>> diabetes = datasets.load_diabetes()
    >>> X = diabetes.data[:150]
    >>> y = diabetes.target[:150]
    >>> lasso = linear_model.Lasso()

    Single metric evaluation using ``cross_validate``

    >>> cv_results = cross_validate(lasso, X, y, cv=3)
    >>> sorted(cv_results.keys())
    ['fit_time', 'score_time', 'test_score']
    >>> cv_results['test_score']
    array([0.3315057 , 0.08022103, 0.03531816])

    Multiple metric evaluation using ``cross_validate``
    (please refer the ``scoring`` parameter doc for more information)

    >>> scores = cross_validate(lasso, X, y, cv=3,
    ...                         scoring=('r2', 'neg_mean_squared_error'),
    ...                         return_train_score=True)
    >>> print(scores['test_neg_mean_squared_error'])
    [-3635.5... -3573.3... -6114.7...]
    >>> print(scores['train_r2'])
    [0.28009951 0.3908844  0.22784907]
    """
    params = _check_params_groups_deprecation(fit_params, params, groups)

    X, y = indexable(X, y)

    cv = check_cv(cv, y, classifier=is_classifier(estimator))

    if callable(scoring):
        scorers = scoring
    elif scoring is None or isinstance(scoring, str):
        scorers = check_scoring(estimator, scoring)
    else:
        scorers = _check_multimetric_scoring(estimator, scoring)

    if _routing_enabled():
        # `cross_validate` will create a `_MultiMetricScorer` if `scoring` is a
        # dict at a later stage. We need the same object for the purpose of
        # routing. However, creating it here and passing it around would create
        # a much larger diff since the dict is used in many places.
        if isinstance(scorers, dict):
            _scorer = _MultimetricScorer(
                scorers=scorers, raise_exc=(error_score == "raise")
            )
        else:
            _scorer = scorers
        # For estimators, a MetadataRouter is created in get_metadata_routing
        # methods. For these router methods, we create the router to use
        # `process_routing` on it.
        router = (
            MetadataRouter(owner="cross_validate")
            .add(
                splitter=cv,
                method_mapping=MethodMapping().add(caller="fit", callee="split"),
            )
            .add(
                estimator=estimator,
                # TODO(SLEP6): also pass metadata to the predict method for
                # scoring?
                method_mapping=MethodMapping().add(caller="fit", callee="fit"),
            )
            .add(
                scorer=_scorer,
                method_mapping=MethodMapping().add(caller="fit", callee="score"),
            )
        )
        try:
            routed_params = process_routing(router, "fit", **params)
        except UnsetMetadataPassedError as e:
            # The default exception would mention `fit` since in the above
            # `process_routing` code, we pass `fit` as the caller. However,
            # the user is not calling `fit` directly, so we change the message
            # to make it more suitable for this case.
            raise UnsetMetadataPassedError(
                message=(
                    f"{sorted(e.unrequested_params.keys())} are passed to cross"
                    " validation but are not explicitly requested or unrequested. See"
                    " the Metadata Routing User guide"
                    " <https://scikit-learn.org/stable/metadata_routing.html> for more"
                    " information."
                ),
                unrequested_params=e.unrequested_params,
                routed_params=e.routed_params,
            )
    else:
        routed_params = Bunch()
        routed_params.splitter = Bunch(split={"groups": groups})
        routed_params.estimator = Bunch(fit=params)
        routed_params.scorer = Bunch(score={})

    indices = cv.split(X, y, **routed_params.splitter.split)
    if return_indices:
        # materialize the indices since we need to store them in the returned dict
        indices = list(indices)

    # We clone the estimator to make sure that all the folds are
    # independent, and that it is pickle-able.
    parallel = Parallel(n_jobs=n_jobs, verbose=verbose, pre_dispatch=pre_dispatch)
    results = parallel(
        delayed(_fit_and_score)(
            clone(estimator),
            X,
            y,
            scorer=scorers,
            train=train,
            test=test,
            verbose=verbose,
            parameters=None,
            fit_params=routed_params.estimator.fit,
            score_params=routed_params.scorer.score,
            return_train_score=return_train_score,
            return_times=True,
            return_estimator=return_estimator,
            error_score=error_score,
        )
        for train, test in indices
    )

    _warn_or_raise_about_fit_failures(results, error_score)

    # For callable scoring, the return type is only know after calling. If the
    # return type is a dictionary, the error scores can now be inserted with
    # the correct key.
    if callable(scoring):
        _insert_error_scores(results, error_score)

    results = _aggregate_score_dicts(results)

    ret = {}
    ret["fit_time"] = results["fit_time"]
    ret["score_time"] = results["score_time"]

    if return_estimator:
        ret["estimator"] = results["estimator"]

    if return_indices:
        ret["indices"] = {}
        ret["indices"]["train"], ret["indices"]["test"] = zip(*indices)

    test_scores_dict = _normalize_score_results(results["test_scores"])
    if return_train_score:
        train_scores_dict = _normalize_score_results(results["train_scores"])

    for name in test_scores_dict:
        ret["test_%s" % name] = test_scores_dict[name]
        if return_train_score:
            key = "train_%s" % name
            ret[key] = train_scores_dict[name]

    return ret


def _insert_error_scores(results, error_score):
    """Insert error in `results` by replacing them inplace with `error_score`.

    This only applies to multimetric scores because `_fit_and_score` will
    handle the single metric case.
    """
    successful_score = None
    failed_indices = []
    for i, result in enumerate(results):
        if result["fit_error"] is not None:
            failed_indices.append(i)
        elif successful_score is None:
            successful_score = result["test_scores"]

    if isinstance(successful_score, dict):
        formatted_error = {name: error_score for name in successful_score}
        for i in failed_indices:
            results[i]["test_scores"] = formatted_error.copy()
            if "train_scores" in results[i]:
                results[i]["train_scores"] = formatted_error.copy()


def _normalize_score_results(scores, scaler_score_key="score"):
    """Creates a scoring dictionary based on the type of `scores`"""
    if isinstance(scores[0], dict):
        # multimetric scoring
        return _aggregate_score_dicts(scores)
    # scaler
    return {scaler_score_key: scores}


def _warn_or_raise_about_fit_failures(results, error_score):
    fit_errors = [
        result["fit_error"] for result in results if result["fit_error"] is not None
    ]
    if fit_errors:
        num_failed_fits = len(fit_errors)
        num_fits = len(results)
        fit_errors_counter = Counter(fit_errors)
        delimiter = "-" * 80 + "\n"
        fit_errors_summary = "\n".join(
            f"{delimiter}{n} fits failed with the following error:\n{error}"
            for error, n in fit_errors_counter.items()
        )

        if num_failed_fits == num_fits:
            all_fits_failed_message = (
                f"\nAll the {num_fits} fits failed.\n"
                "It is very likely that your model is misconfigured.\n"
                "You can try to debug the error by setting error_score='raise'.\n\n"
                f"Below are more details about the failures:\n{fit_errors_summary}"
            )
            raise ValueError(all_fits_failed_message)

        else:
            some_fits_failed_message = (
                f"\n{num_failed_fits} fits failed out of a total of {num_fits}.\n"
                "The score on these train-test partitions for these parameters"
                f" will be set to {error_score}.\n"
                "If these failures are not expected, you can try to debug them "
                "by setting error_score='raise'.\n\n"
                f"Below are more details about the failures:\n{fit_errors_summary}"
            )
            warnings.warn(some_fits_failed_message, FitFailedWarning)


@validate_params(
    {
        "estimator": [HasMethods("fit")],
        "X": ["array-like", "sparse matrix"],
        "y": ["array-like", None],
        "groups": ["array-like", None],
        "scoring": [StrOptions(set(get_scorer_names())), callable, None],
        "cv": ["cv_object"],
        "n_jobs": [Integral, None],
        "verbose": ["verbose"],
        "fit_params": [dict, None],
        "params": [dict, None],
        "pre_dispatch": [Integral, str, None],
        "error_score": [StrOptions({"raise"}), Real],
    },
    prefer_skip_nested_validation=False,  # estimator is not validated yet
)
def cross_val_score(
    estimator,
    X,
    y=None,
    *,
    groups=None,
    scoring=None,
    cv=None,
    n_jobs=None,
    verbose=0,
    fit_params=None,
    params=None,
    pre_dispatch="2*n_jobs",
    error_score=np.nan,
):
    """Evaluate a score by cross-validation.

    Read more in the :ref:`User Guide <cross_validation>`.

    Parameters
    ----------
    estimator : estimator object implementing 'fit'
        The object to use to fit the data.

    X : {array-like, sparse matrix} of shape (n_samples, n_features)
        The data to fit. Can be for example a list, or an array.

    y : array-like of shape (n_samples,) or (n_samples, n_outputs), \
            default=None
        The target variable to try to predict in the case of
        supervised learning.

    groups : array-like of shape (n_samples,), default=None
        Group labels for the samples used while splitting the dataset into
        train/test set. Only used in conjunction with a "Group" :term:`cv`
        instance (e.g., :class:`GroupKFold`).

        .. versionchanged:: 1.4
            ``groups`` can only be passed if metadata routing is not enabled
            via ``sklearn.set_config(enable_metadata_routing=True)``. When routing
            is enabled, pass ``groups`` alongside other metadata via the ``params``
            argument instead. E.g.:
            ``cross_val_score(..., params={'groups': groups})``.

    scoring : str or callable, default=None
        A str (see model evaluation documentation) or
        a scorer callable object / function with signature
        ``scorer(estimator, X, y)`` which should return only
        a single value.

        Similar to :func:`cross_validate`
        but only a single metric is permitted.

        If `None`, the estimator's default scorer (if available) is used.

    cv : int, cross-validation generator or an iterable, default=None
        Determines the cross-validation splitting strategy.
        Possible inputs for cv are:

        - `None`, to use the default 5-fold cross validation,
        - int, to specify the number of folds in a `(Stratified)KFold`,
        - :term:`CV splitter`,
        - An iterable that generates (train, test) splits as arrays of indices.

        For `int`/`None` inputs, if the estimator is a classifier and `y` is
        either binary or multiclass, :class:`StratifiedKFold` is used. In all
        other cases, :class:`KFold` is used. These splitters are instantiated
        with `shuffle=False` so the splits will be the same across calls.

        Refer :ref:`User Guide <cross_validation>` for the various
        cross-validation strategies that can be used here.

        .. versionchanged:: 0.22
            `cv` default value if `None` changed from 3-fold to 5-fold.

    n_jobs : int, default=None
        Number of jobs to run in parallel. Training the estimator and computing
        the score are parallelized over the cross-validation splits.
        ``None`` means 1 unless in a :obj:`joblib.parallel_backend` context.
        ``-1`` means using all processors. See :term:`Glossary <n_jobs>`
        for more details.

    verbose : int, default=0
        The verbosity level.

    fit_params : dict, default=None
        Parameters to pass to the fit method of the estimator.

        .. deprecated:: 1.4
            This parameter is deprecated and will be removed in version 1.6. Use
            ``params`` instead.

    params : dict, default=None
        Parameters to pass to the underlying estimator's ``fit``, the scorer,
        and the CV splitter.

        .. versionadded:: 1.4

    pre_dispatch : int or str, default='2*n_jobs'
        Controls the number of jobs that get dispatched during parallel
        execution. Reducing this number can be useful to avoid an
        explosion of memory consumption when more jobs get dispatched
        than CPUs can process. This parameter can be:

            - ``None``, in which case all the jobs are immediately
              created and spawned. Use this for lightweight and
              fast-running jobs, to avoid delays due to on-demand
              spawning of the jobs

            - An int, giving the exact number of total jobs that are
              spawned

            - A str, giving an expression as a function of n_jobs,
              as in '2*n_jobs'

    error_score : 'raise' or numeric, default=np.nan
        Value to assign to the score if an error occurs in estimator fitting.
        If set to 'raise', the error is raised.
        If a numeric value is given, FitFailedWarning is raised.

        .. versionadded:: 0.20

    Returns
    -------
    scores : ndarray of float of shape=(len(list(cv)),)
        Array of scores of the estimator for each run of the cross validation.

    See Also
    --------
    cross_validate : To run cross-validation on multiple metrics and also to
        return train scores, fit times and score times.

    cross_val_predict : Get predictions from each split of cross-validation for
        diagnostic purposes.

    sklearn.metrics.make_scorer : Make a scorer from a performance metric or
        loss function.

    Examples
    --------
    >>> from sklearn import datasets, linear_model
    >>> from sklearn.model_selection import cross_val_score
    >>> diabetes = datasets.load_diabetes()
    >>> X = diabetes.data[:150]
    >>> y = diabetes.target[:150]
    >>> lasso = linear_model.Lasso()
    >>> print(cross_val_score(lasso, X, y, cv=3))
    [0.3315057  0.08022103 0.03531816]
    """
    # To ensure multimetric format is not supported
    scorer = check_scoring(estimator, scoring=scoring)

    cv_results = cross_validate(
        estimator=estimator,
        X=X,
        y=y,
        groups=groups,
        scoring={"score": scorer},
        cv=cv,
        n_jobs=n_jobs,
        verbose=verbose,
        fit_params=fit_params,
        params=params,
        pre_dispatch=pre_dispatch,
        error_score=error_score,
    )
    return cv_results["test_score"]


def _fit_and_score(
    estimator,
    X,
    y,
    *,
    scorer,
    train,
    test,
    verbose,
    parameters,
    fit_params,
    score_params,
    return_train_score=False,
    return_parameters=False,
    return_n_test_samples=False,
    return_times=False,
    return_estimator=False,
    split_progress=None,
    candidate_progress=None,
    error_score=np.nan,
    caller=None,
    node=None,
):
    """Fit estimator and compute scores for a given dataset split.

    Parameters
    ----------
    estimator : estimator object implementing 'fit'
        The object to use to fit the data.

    X : array-like of shape (n_samples, n_features)
        The data to fit.

    y : array-like of shape (n_samples,) or (n_samples, n_outputs) or None
        The target variable to try to predict in the case of
        supervised learning.

    scorer : A single callable or dict mapping scorer name to the callable
        If it is a single callable, the return value for ``train_scores`` and
        ``test_scores`` is a single float.

        For a dict, it should be one mapping the scorer name to the scorer
        callable object / function.

        The callable object / fn should have signature
        ``scorer(estimator, X, y)``.

    train : array-like of shape (n_train_samples,)
        Indices of training samples.

    test : array-like of shape (n_test_samples,)
        Indices of test samples.

    verbose : int
        The verbosity level.

    error_score : 'raise' or numeric, default=np.nan
        Value to assign to the score if an error occurs in estimator fitting.
        If set to 'raise', the error is raised.
        If a numeric value is given, FitFailedWarning is raised.

    parameters : dict or None
        Parameters to be set on the estimator.

    fit_params : dict or None
        Parameters that will be passed to ``estimator.fit``.

    score_params : dict or None
        Parameters that will be passed to the scorer.

    return_train_score : bool, default=False
        Compute and return score on training set.

    return_parameters : bool, default=False
        Return parameters that has been used for the estimator.

    split_progress : {list, tuple} of int, default=None
        A list or tuple of format (<current_split_id>, <total_num_of_splits>).

    candidate_progress : {list, tuple} of int, default=None
        A list or tuple of format
        (<current_candidate_id>, <total_number_of_candidates>).

    return_n_test_samples : bool, default=False
        Whether to return the ``n_test_samples``.

    return_times : bool, default=False
        Whether to return the fit/score times.

    return_estimator : bool, default=False
        Whether to return the fitted estimator.

    Returns
    -------
    result : dict with the following attributes
        train_scores : dict of scorer name -> float
            Score on training set (for all the scorers),
            returned only if `return_train_score` is `True`.
        test_scores : dict of scorer name -> float
            Score on testing set (for all the scorers).
        n_test_samples : int
            Number of test samples.
        fit_time : float
            Time spent for fitting in seconds.
        score_time : float
            Time spent for scoring in seconds.
        parameters : dict or None
            The parameters that have been evaluated.
        estimator : estimator object
            The fitted estimator.
        fit_error : str or None
            Traceback str if the fit failed, None if the fit succeeded.
    """
    if not isinstance(error_score, numbers.Number) and error_score != "raise":
        raise ValueError(
            "error_score must be the string 'raise' or a numeric value. "
            "(Hint: if using 'raise', please make sure that it has been "
            "spelled correctly.)"
        )

    progress_msg = ""
    if verbose > 2:
        if split_progress is not None:
            progress_msg = f" {split_progress[0]+1}/{split_progress[1]}"
        if candidate_progress and verbose > 9:
            progress_msg += f"; {candidate_progress[0]+1}/{candidate_progress[1]}"

    if verbose > 1:
        if parameters is None:
            params_msg = ""
        else:
            sorted_keys = sorted(parameters)  # Ensure deterministic o/p
            params_msg = ", ".join(f"{k}={parameters[k]}" for k in sorted_keys)
    if verbose > 9:
        start_msg = f"[CV{progress_msg}] START {params_msg}"
        print(f"{start_msg}{(80 - len(start_msg)) * '.'}")

    # Adjust length of sample weights
    fit_params = fit_params if fit_params is not None else {}
    fit_params = _check_method_params(X, params=fit_params, indices=train)
    score_params = score_params if score_params is not None else {}
    score_params_train = _check_method_params(X, params=score_params, indices=train)
    score_params_test = _check_method_params(X, params=score_params, indices=test)

    if parameters is not None:
        # here we clone the parameters, since sometimes the parameters
        # themselves might be estimators, e.g. when we search over different
        # estimators in a pipeline.
        # ref: https://github.com/scikit-learn/scikit-learn/pull/26786
        estimator = estimator.set_params(**clone(parameters, safe=False))

    if caller is not None:
        caller._propagate_callbacks(estimator, parent_node=node)

    start_time = time.time()

    X_train, y_train = _safe_split(estimator, X, y, train)
    X_test, y_test = _safe_split(estimator, X, y, test, train)

    result = {}
    try:
        if y_train is None:
            estimator.fit(X_train, **fit_params)
        else:
            estimator.fit(X_train, y_train, **fit_params)

    except Exception:
        # Note fit time as time until error
        fit_time = time.time() - start_time
        score_time = 0.0
        if error_score == "raise":
            raise
        elif isinstance(error_score, numbers.Number):
            if isinstance(scorer, dict):
                test_scores = {name: error_score for name in scorer}
                if return_train_score:
                    train_scores = test_scores.copy()
            else:
                test_scores = error_score
                if return_train_score:
                    train_scores = error_score
        result["fit_error"] = format_exc()
    else:
        result["fit_error"] = None

        fit_time = time.time() - start_time
        test_scores = _score(
            estimator, X_test, y_test, scorer, score_params_test, error_score
        )
        score_time = time.time() - start_time - fit_time
        if return_train_score:
            train_scores = _score(
                estimator, X_train, y_train, scorer, score_params_train, error_score
            )

    if verbose > 1:
        total_time = score_time + fit_time
        end_msg = f"[CV{progress_msg}] END "
        result_msg = params_msg + (";" if params_msg else "")
        if verbose > 2:
            if isinstance(test_scores, dict):
                for scorer_name in sorted(test_scores):
                    result_msg += f" {scorer_name}: ("
                    if return_train_score:
                        scorer_scores = train_scores[scorer_name]
                        result_msg += f"train={scorer_scores:.3f}, "
                    result_msg += f"test={test_scores[scorer_name]:.3f})"
            else:
                result_msg += ", score="
                if return_train_score:
                    result_msg += f"(train={train_scores:.3f}, test={test_scores:.3f})"
                else:
                    result_msg += f"{test_scores:.3f}"
        result_msg += f" total time={logger.short_format_time(total_time)}"

        # Right align the result_msg
        end_msg += "." * (80 - len(end_msg) - len(result_msg))
        end_msg += result_msg
        print(end_msg)

    _eval_callbacks_on_fit_iter_end(estimator=caller, node=node)

    result["test_scores"] = test_scores
    if return_train_score:
        result["train_scores"] = train_scores
    if return_n_test_samples:
        result["n_test_samples"] = _num_samples(X_test)
    if return_times:
        result["fit_time"] = fit_time
        result["score_time"] = score_time
    if return_parameters:
        result["parameters"] = parameters
    if return_estimator:
        result["estimator"] = estimator
    return result


def _score(estimator, X_test, y_test, scorer, score_params, error_score="raise"):
    """Compute the score(s) of an estimator on a given test set.

    Will return a dict of floats if `scorer` is a dict, otherwise a single
    float is returned.
    """
    if isinstance(scorer, dict):
        # will cache method calls if needed. scorer() returns a dict
        scorer = _MultimetricScorer(scorers=scorer, raise_exc=(error_score == "raise"))

    score_params = {} if score_params is None else score_params

    try:
        if y_test is None:
            scores = scorer(estimator, X_test, **score_params)
        else:
            scores = scorer(estimator, X_test, y_test, **score_params)
    except Exception:
        if isinstance(scorer, _MultimetricScorer):
            # If `_MultimetricScorer` raises exception, the `error_score`
            # parameter is equal to "raise".
            raise
        else:
            if error_score == "raise":
                raise
            else:
                scores = error_score
                warnings.warn(
                    (
                        "Scoring failed. The score on this train-test partition for "
                        f"these parameters will be set to {error_score}. Details: \n"
                        f"{format_exc()}"
                    ),
                    UserWarning,
                )

    # Check non-raised error messages in `_MultimetricScorer`
    if isinstance(scorer, _MultimetricScorer):
        exception_messages = [
            (name, str_e) for name, str_e in scores.items() if isinstance(str_e, str)
        ]
        if exception_messages:
            # error_score != "raise"
            for name, str_e in exception_messages:
                scores[name] = error_score
                warnings.warn(
                    (
                        "Scoring failed. The score on this train-test partition for "
                        f"these parameters will be set to {error_score}. Details: \n"
                        f"{str_e}"
                    ),
                    UserWarning,
                )

    error_msg = "scoring must return a number, got %s (%s) instead. (scorer=%s)"
    if isinstance(scores, dict):
        for name, score in scores.items():
            if hasattr(score, "item"):
                with suppress(ValueError):
                    # e.g. unwrap memmapped scalars
                    score = score.item()
            if not isinstance(score, numbers.Number):
                raise ValueError(error_msg % (score, type(score), name))
            scores[name] = score
    else:  # scalar
        if hasattr(scores, "item"):
            with suppress(ValueError):
                # e.g. unwrap memmapped scalars
                scores = scores.item()
        if not isinstance(scores, numbers.Number):
            raise ValueError(error_msg % (scores, type(scores), scorer))
    return scores


@validate_params(
    {
        "estimator": [HasMethods(["fit", "predict"])],
        "X": ["array-like", "sparse matrix"],
        "y": ["array-like", None],
        "groups": ["array-like", None],
        "cv": ["cv_object"],
        "n_jobs": [Integral, None],
        "verbose": ["verbose"],
        "fit_params": [dict, None],
        "params": [dict, None],
        "pre_dispatch": [Integral, str, None],
        "method": [
            StrOptions(
                {
                    "predict",
                    "predict_proba",
                    "predict_log_proba",
                    "decision_function",
                }
            )
        ],
    },
    prefer_skip_nested_validation=False,  # estimator is not validated yet
)
def cross_val_predict(
    estimator,
    X,
    y=None,
    *,
    groups=None,
    cv=None,
    n_jobs=None,
    verbose=0,
    fit_params=None,
    params=None,
    pre_dispatch="2*n_jobs",
    method="predict",
):
    """Generate cross-validated estimates for each input data point.

    The data is split according to the cv parameter. Each sample belongs
    to exactly one test set, and its prediction is computed with an
    estimator fitted on the corresponding training set.

    Passing these predictions into an evaluation metric may not be a valid
    way to measure generalization performance. Results can differ from
    :func:`cross_validate` and :func:`cross_val_score` unless all tests sets
    have equal size and the metric decomposes over samples.

    Read more in the :ref:`User Guide <cross_validation>`.

    Parameters
    ----------
    estimator : estimator
        The estimator instance to use to fit the data. It must implement a `fit`
        method and the method given by the `method` parameter.

    X : {array-like, sparse matrix} of shape (n_samples, n_features)
        The data to fit. Can be, for example a list, or an array at least 2d.

    y : array-like of shape (n_samples,) or (n_samples, n_outputs), \
            default=None
        The target variable to try to predict in the case of
        supervised learning.

    groups : array-like of shape (n_samples,), default=None
        Group labels for the samples used while splitting the dataset into
        train/test set. Only used in conjunction with a "Group" :term:`cv`
        instance (e.g., :class:`GroupKFold`).

        .. versionchanged:: 1.4
            ``groups`` can only be passed if metadata routing is not enabled
            via ``sklearn.set_config(enable_metadata_routing=True)``. When routing
            is enabled, pass ``groups`` alongside other metadata via the ``params``
            argument instead. E.g.:
            ``cross_val_predict(..., params={'groups': groups})``.

    cv : int, cross-validation generator or an iterable, default=None
        Determines the cross-validation splitting strategy.
        Possible inputs for cv are:

        - None, to use the default 5-fold cross validation,
        - int, to specify the number of folds in a `(Stratified)KFold`,
        - :term:`CV splitter`,
        - An iterable that generates (train, test) splits as arrays of indices.

        For int/None inputs, if the estimator is a classifier and ``y`` is
        either binary or multiclass, :class:`StratifiedKFold` is used. In all
        other cases, :class:`KFold` is used. These splitters are instantiated
        with `shuffle=False` so the splits will be the same across calls.

        Refer :ref:`User Guide <cross_validation>` for the various
        cross-validation strategies that can be used here.

        .. versionchanged:: 0.22
            ``cv`` default value if None changed from 3-fold to 5-fold.

    n_jobs : int, default=None
        Number of jobs to run in parallel. Training the estimator and
        predicting are parallelized over the cross-validation splits.
        ``None`` means 1 unless in a :obj:`joblib.parallel_backend` context.
        ``-1`` means using all processors. See :term:`Glossary <n_jobs>`
        for more details.

    verbose : int, default=0
        The verbosity level.

    fit_params : dict, default=None
        Parameters to pass to the fit method of the estimator.

        .. deprecated:: 1.4
            This parameter is deprecated and will be removed in version 1.6. Use
            ``params`` instead.

    params : dict, default=None
        Parameters to pass to the underlying estimator's ``fit`` and the CV
        splitter.

        .. versionadded:: 1.4

    pre_dispatch : int or str, default='2*n_jobs'
        Controls the number of jobs that get dispatched during parallel
        execution. Reducing this number can be useful to avoid an
        explosion of memory consumption when more jobs get dispatched
        than CPUs can process. This parameter can be:

            - None, in which case all the jobs are immediately
              created and spawned. Use this for lightweight and
              fast-running jobs, to avoid delays due to on-demand
              spawning of the jobs

            - An int, giving the exact number of total jobs that are
              spawned

            - A str, giving an expression as a function of n_jobs,
              as in '2*n_jobs'

    method : {'predict', 'predict_proba', 'predict_log_proba', \
              'decision_function'}, default='predict'
        The method to be invoked by `estimator`.

    Returns
    -------
    predictions : ndarray
        This is the result of calling `method`. Shape:

            - When `method` is 'predict' and in special case where `method` is
              'decision_function' and the target is binary: (n_samples,)
            - When `method` is one of {'predict_proba', 'predict_log_proba',
              'decision_function'} (unless special case above):
              (n_samples, n_classes)
            - If `estimator` is :term:`multioutput`, an extra dimension
              'n_outputs' is added to the end of each shape above.

    See Also
    --------
    cross_val_score : Calculate score for each CV split.
    cross_validate : Calculate one or more scores and timings for each CV
        split.

    Notes
    -----
    In the case that one or more classes are absent in a training portion, a
    default score needs to be assigned to all instances for that class if
    ``method`` produces columns per class, as in {'decision_function',
    'predict_proba', 'predict_log_proba'}.  For ``predict_proba`` this value is
    0.  In order to ensure finite output, we approximate negative infinity by
    the minimum finite float value for the dtype in other cases.

    Examples
    --------
    >>> from sklearn import datasets, linear_model
    >>> from sklearn.model_selection import cross_val_predict
    >>> diabetes = datasets.load_diabetes()
    >>> X = diabetes.data[:150]
    >>> y = diabetes.target[:150]
    >>> lasso = linear_model.Lasso()
    >>> y_pred = cross_val_predict(lasso, X, y, cv=3)
    """
    params = _check_params_groups_deprecation(fit_params, params, groups)
    X, y = indexable(X, y)

    if _routing_enabled():
        # For estimators, a MetadataRouter is created in get_metadata_routing
        # methods. For these router methods, we create the router to use
        # `process_routing` on it.
        router = (
            MetadataRouter(owner="cross_validate")
            .add(
                splitter=cv,
                method_mapping=MethodMapping().add(caller="fit", callee="split"),
            )
            .add(
                estimator=estimator,
                # TODO(SLEP6): also pass metadata for the predict method.
                method_mapping=MethodMapping().add(caller="fit", callee="fit"),
            )
        )
        try:
            routed_params = process_routing(router, "fit", **params)
        except UnsetMetadataPassedError as e:
            # The default exception would mention `fit` since in the above
            # `process_routing` code, we pass `fit` as the caller. However,
            # the user is not calling `fit` directly, so we change the message
            # to make it more suitable for this case.
            raise UnsetMetadataPassedError(
                message=(
                    f"{sorted(e.unrequested_params.keys())} are passed to cross"
                    " validation but are not explicitly requested or unrequested. See"
                    " the Metadata Routing User guide"
                    " <https://scikit-learn.org/stable/metadata_routing.html> for more"
                    " information."
                ),
                unrequested_params=e.unrequested_params,
                routed_params=e.routed_params,
            )
    else:
        routed_params = Bunch()
        routed_params.splitter = Bunch(split={"groups": groups})
        routed_params.estimator = Bunch(fit=params)

    cv = check_cv(cv, y, classifier=is_classifier(estimator))
    splits = list(cv.split(X, y, **routed_params.splitter.split))

    test_indices = np.concatenate([test for _, test in splits])
    if not _check_is_permutation(test_indices, _num_samples(X)):
        raise ValueError("cross_val_predict only works for partitions")

    # If classification methods produce multiple columns of output,
    # we need to manually encode classes to ensure consistent column ordering.
    encode = (
        method in ["decision_function", "predict_proba", "predict_log_proba"]
        and y is not None
    )
    if encode:
        y = np.asarray(y)
        if y.ndim == 1:
            le = LabelEncoder()
            y = le.fit_transform(y)
        elif y.ndim == 2:
            y_enc = np.zeros_like(y, dtype=int)
            for i_label in range(y.shape[1]):
                y_enc[:, i_label] = LabelEncoder().fit_transform(y[:, i_label])
            y = y_enc

    # We clone the estimator to make sure that all the folds are
    # independent, and that it is pickle-able.
    parallel = Parallel(n_jobs=n_jobs, verbose=verbose, pre_dispatch=pre_dispatch)
    predictions = parallel(
        delayed(_fit_and_predict)(
            clone(estimator),
            X,
            y,
            train,
            test,
            routed_params.estimator.fit,
            method,
        )
        for train, test in splits
    )

    inv_test_indices = np.empty(len(test_indices), dtype=int)
    inv_test_indices[test_indices] = np.arange(len(test_indices))

    if sp.issparse(predictions[0]):
        predictions = sp.vstack(predictions, format=predictions[0].format)
    elif encode and isinstance(predictions[0], list):
        # `predictions` is a list of method outputs from each fold.
        # If each of those is also a list, then treat this as a
        # multioutput-multiclass task. We need to separately concatenate
        # the method outputs for each label into an `n_labels` long list.
        n_labels = y.shape[1]
        concat_pred = []
        for i_label in range(n_labels):
            label_preds = np.concatenate([p[i_label] for p in predictions])
            concat_pred.append(label_preds)
        predictions = concat_pred
    else:
        predictions = np.concatenate(predictions)

    if isinstance(predictions, list):
        return [p[inv_test_indices] for p in predictions]
    else:
        return predictions[inv_test_indices]


def _fit_and_predict(estimator, X, y, train, test, fit_params, method):
    """Fit estimator and predict values for a given dataset split.

    Read more in the :ref:`User Guide <cross_validation>`.

    Parameters
    ----------
    estimator : estimator object implementing 'fit' and 'predict'
        The object to use to fit the data.

    X : array-like of shape (n_samples, n_features)
        The data to fit.

        .. versionchanged:: 0.20
            X is only required to be an object with finite length or shape now

    y : array-like of shape (n_samples,) or (n_samples, n_outputs) or None
        The target variable to try to predict in the case of
        supervised learning.

    train : array-like of shape (n_train_samples,)
        Indices of training samples.

    test : array-like of shape (n_test_samples,)
        Indices of test samples.

    fit_params : dict or None
        Parameters that will be passed to ``estimator.fit``.

    method : str
        Invokes the passed method name of the passed estimator.

    Returns
    -------
    predictions : sequence
        Result of calling 'estimator.method'
    """
    # Adjust length of sample weights
    fit_params = fit_params if fit_params is not None else {}
    fit_params = _check_method_params(X, params=fit_params, indices=train)

    X_train, y_train = _safe_split(estimator, X, y, train)
    X_test, _ = _safe_split(estimator, X, y, test, train)

    if y_train is None:
        estimator.fit(X_train, **fit_params)
    else:
        estimator.fit(X_train, y_train, **fit_params)
    func = getattr(estimator, method)
    predictions = func(X_test)

    encode = (
        method in ["decision_function", "predict_proba", "predict_log_proba"]
        and y is not None
    )

    if encode:
        if isinstance(predictions, list):
            predictions = [
                _enforce_prediction_order(
                    estimator.classes_[i_label],
                    predictions[i_label],
                    n_classes=len(set(y[:, i_label])),
                    method=method,
                )
                for i_label in range(len(predictions))
            ]
        else:
            # A 2D y array should be a binary label indicator matrix
            n_classes = len(set(y)) if y.ndim == 1 else y.shape[1]
            predictions = _enforce_prediction_order(
                estimator.classes_, predictions, n_classes, method
            )
    return predictions


def _enforce_prediction_order(classes, predictions, n_classes, method):
    """Ensure that prediction arrays have correct column order

    When doing cross-validation, if one or more classes are
    not present in the subset of data used for training,
    then the output prediction array might not have the same
    columns as other folds. Use the list of class names
    (assumed to be ints) to enforce the correct column order.

    Note that `classes` is the list of classes in this fold
    (a subset of the classes in the full training set)
    and `n_classes` is the number of classes in the full training set.
    """
    if n_classes != len(classes):
        recommendation = (
            "To fix this, use a cross-validation "
            "technique resulting in properly "
            "stratified folds"
        )
        warnings.warn(
            "Number of classes in training fold ({}) does "
            "not match total number of classes ({}). "
            "Results may not be appropriate for your use case. "
            "{}".format(len(classes), n_classes, recommendation),
            RuntimeWarning,
        )
        if method == "decision_function":
            if predictions.ndim == 2 and predictions.shape[1] != len(classes):
                # This handles the case when the shape of predictions
                # does not match the number of classes used to train
                # it with. This case is found when sklearn.svm.SVC is
                # set to `decision_function_shape='ovo'`.
                raise ValueError(
                    "Output shape {} of {} does not match "
                    "number of classes ({}) in fold. "
                    "Irregular decision_function outputs "
                    "are not currently supported by "
                    "cross_val_predict".format(predictions.shape, method, len(classes))
                )
            if len(classes) <= 2:
                # In this special case, `predictions` contains a 1D array.
                raise ValueError(
                    "Only {} class/es in training fold, but {} "
                    "in overall dataset. This "
                    "is not supported for decision_function "
                    "with imbalanced folds. {}".format(
                        len(classes), n_classes, recommendation
                    )
                )

        float_min = np.finfo(predictions.dtype).min
        default_values = {
            "decision_function": float_min,
            "predict_log_proba": float_min,
            "predict_proba": 0,
        }
        predictions_for_all_classes = np.full(
            (_num_samples(predictions), n_classes),
            default_values[method],
            dtype=predictions.dtype,
        )
        predictions_for_all_classes[:, classes] = predictions
        predictions = predictions_for_all_classes
    return predictions


def _check_is_permutation(indices, n_samples):
    """Check whether indices is a reordering of the array np.arange(n_samples)

    Parameters
    ----------
    indices : ndarray
        int array to test
    n_samples : int
        number of expected elements

    Returns
    -------
    is_partition : bool
        True iff sorted(indices) is np.arange(n)
    """
    if len(indices) != n_samples:
        return False
    hit = np.zeros(n_samples, dtype=bool)
    hit[indices] = True
    if not np.all(hit):
        return False
    return True


@validate_params(
    {
        "estimator": [HasMethods("fit")],
        "X": ["array-like", "sparse matrix"],
        "y": ["array-like", None],
        "groups": ["array-like", None],
        "cv": ["cv_object"],
        "n_permutations": [Interval(Integral, 1, None, closed="left")],
        "n_jobs": [Integral, None],
        "random_state": ["random_state"],
        "verbose": ["verbose"],
        "scoring": [StrOptions(set(get_scorer_names())), callable, None],
        "fit_params": [dict, None],
    },
    prefer_skip_nested_validation=False,  # estimator is not validated yet
)
def permutation_test_score(
    estimator,
    X,
    y,
    *,
    groups=None,
    cv=None,
    n_permutations=100,
    n_jobs=None,
    random_state=0,
    verbose=0,
    scoring=None,
    fit_params=None,
):
    """Evaluate the significance of a cross-validated score with permutations.

    Permutes targets to generate 'randomized data' and compute the empirical
    p-value against the null hypothesis that features and targets are
    independent.

    The p-value represents the fraction of randomized data sets where the
    estimator performed as well or better than in the original data. A small
    p-value suggests that there is a real dependency between features and
    targets which has been used by the estimator to give good predictions.
    A large p-value may be due to lack of real dependency between features
    and targets or the estimator was not able to use the dependency to
    give good predictions.

    Read more in the :ref:`User Guide <permutation_test_score>`.

    Parameters
    ----------
    estimator : estimator object implementing 'fit'
        The object to use to fit the data.

    X : array-like of shape at least 2D
        The data to fit.

    y : array-like of shape (n_samples,) or (n_samples, n_outputs) or None
        The target variable to try to predict in the case of
        supervised learning.

    groups : array-like of shape (n_samples,), default=None
        Labels to constrain permutation within groups, i.e. ``y`` values
        are permuted among samples with the same group identifier.
        When not specified, ``y`` values are permuted among all samples.

        When a grouped cross-validator is used, the group labels are
        also passed on to the ``split`` method of the cross-validator. The
        cross-validator uses them for grouping the samples  while splitting
        the dataset into train/test set.

    cv : int, cross-validation generator or an iterable, default=None
        Determines the cross-validation splitting strategy.
        Possible inputs for cv are:

        - `None`, to use the default 5-fold cross validation,
        - int, to specify the number of folds in a `(Stratified)KFold`,
        - :term:`CV splitter`,
        - An iterable yielding (train, test) splits as arrays of indices.

        For `int`/`None` inputs, if the estimator is a classifier and `y` is
        either binary or multiclass, :class:`StratifiedKFold` is used. In all
        other cases, :class:`KFold` is used. These splitters are instantiated
        with `shuffle=False` so the splits will be the same across calls.

        Refer :ref:`User Guide <cross_validation>` for the various
        cross-validation strategies that can be used here.

        .. versionchanged:: 0.22
            `cv` default value if `None` changed from 3-fold to 5-fold.

    n_permutations : int, default=100
        Number of times to permute ``y``.

    n_jobs : int, default=None
        Number of jobs to run in parallel. Training the estimator and computing
        the cross-validated score are parallelized over the permutations.
        ``None`` means 1 unless in a :obj:`joblib.parallel_backend` context.
        ``-1`` means using all processors. See :term:`Glossary <n_jobs>`
        for more details.

    random_state : int, RandomState instance or None, default=0
        Pass an int for reproducible output for permutation of
        ``y`` values among samples. See :term:`Glossary <random_state>`.

    verbose : int, default=0
        The verbosity level.

    scoring : str or callable, default=None
        A single str (see :ref:`scoring_parameter`) or a callable
        (see :ref:`scoring`) to evaluate the predictions on the test set.

        If `None` the estimator's score method is used.

    fit_params : dict, default=None
        Parameters to pass to the fit method of the estimator.

        .. versionadded:: 0.24

    Returns
    -------
    score : float
        The true score without permuting targets.

    permutation_scores : array of shape (n_permutations,)
        The scores obtained for each permutations.

    pvalue : float
        The p-value, which approximates the probability that the score would
        be obtained by chance. This is calculated as:

        `(C + 1) / (n_permutations + 1)`

        Where C is the number of permutations whose score >= the true score.

        The best possible p-value is 1/(n_permutations + 1), the worst is 1.0.

    Notes
    -----
    This function implements Test 1 in:

        Ojala and Garriga. `Permutation Tests for Studying Classifier
        Performance
        <http://www.jmlr.org/papers/volume11/ojala10a/ojala10a.pdf>`_. The
        Journal of Machine Learning Research (2010) vol. 11
    """
    X, y, groups = indexable(X, y, groups)

    cv = check_cv(cv, y, classifier=is_classifier(estimator))
    scorer = check_scoring(estimator, scoring=scoring)
    random_state = check_random_state(random_state)

    # We clone the estimator to make sure that all the folds are
    # independent, and that it is pickle-able.
    score = _permutation_test_score(
        clone(estimator), X, y, groups, cv, scorer, fit_params=fit_params
    )
    permutation_scores = Parallel(n_jobs=n_jobs, verbose=verbose)(
        delayed(_permutation_test_score)(
            clone(estimator),
            X,
            _shuffle(y, groups, random_state),
            groups,
            cv,
            scorer,
            fit_params=fit_params,
        )
        for _ in range(n_permutations)
    )
    permutation_scores = np.array(permutation_scores)
    pvalue = (np.sum(permutation_scores >= score) + 1.0) / (n_permutations + 1)
    return score, permutation_scores, pvalue


def _permutation_test_score(estimator, X, y, groups, cv, scorer, fit_params):
    """Auxiliary function for permutation_test_score"""
    # Adjust length of sample weights
    fit_params = fit_params if fit_params is not None else {}
    avg_score = []
    for train, test in cv.split(X, y, groups):
        X_train, y_train = _safe_split(estimator, X, y, train)
        X_test, y_test = _safe_split(estimator, X, y, test, train)
        fit_params = _check_method_params(X, params=fit_params, indices=train)
        estimator.fit(X_train, y_train, **fit_params)
        avg_score.append(scorer(estimator, X_test, y_test))
    return np.mean(avg_score)


def _shuffle(y, groups, random_state):
    """Return a shuffled copy of y eventually shuffle among same groups."""
    if groups is None:
        indices = random_state.permutation(len(y))
    else:
        indices = np.arange(len(groups))
        for group in np.unique(groups):
            this_mask = groups == group
            indices[this_mask] = random_state.permutation(indices[this_mask])
    return _safe_indexing(y, indices)


@validate_params(
    {
        "estimator": [HasMethods(["fit"])],
        "X": ["array-like", "sparse matrix"],
        "y": ["array-like", None],
        "groups": ["array-like", None],
        "train_sizes": ["array-like"],
        "cv": ["cv_object"],
        "scoring": [StrOptions(set(get_scorer_names())), callable, None],
        "exploit_incremental_learning": ["boolean"],
        "n_jobs": [Integral, None],
        "pre_dispatch": [Integral, str],
        "verbose": ["verbose"],
        "shuffle": ["boolean"],
        "random_state": ["random_state"],
        "error_score": [StrOptions({"raise"}), Real],
        "return_times": ["boolean"],
        "fit_params": [dict, None],
    },
    prefer_skip_nested_validation=False,  # estimator is not validated yet
)
def learning_curve(
    estimator,
    X,
    y,
    *,
    groups=None,
    train_sizes=np.linspace(0.1, 1.0, 5),
    cv=None,
    scoring=None,
    exploit_incremental_learning=False,
    n_jobs=None,
    pre_dispatch="all",
    verbose=0,
    shuffle=False,
    random_state=None,
    error_score=np.nan,
    return_times=False,
    fit_params=None,
):
    """Learning curve.

    Determines cross-validated training and test scores for different training
    set sizes.

    A cross-validation generator splits the whole dataset k times in training
    and test data. Subsets of the training set with varying sizes will be used
    to train the estimator and a score for each training subset size and the
    test set will be computed. Afterwards, the scores will be averaged over
    all k runs for each training subset size.

    Read more in the :ref:`User Guide <learning_curve>`.

    Parameters
    ----------
    estimator : object type that implements the "fit" method
        An object of that type which is cloned for each validation. It must
        also implement "predict" unless `scoring` is a callable that doesn't
        rely on "predict" to compute a score.

    X : {array-like, sparse matrix} of shape (n_samples, n_features)
        Training vector, where `n_samples` is the number of samples and
        `n_features` is the number of features.

    y : array-like of shape (n_samples,) or (n_samples, n_outputs) or None
        Target relative to X for classification or regression;
        None for unsupervised learning.

    groups : array-like of shape (n_samples,), default=None
        Group labels for the samples used while splitting the dataset into
        train/test set. Only used in conjunction with a "Group" :term:`cv`
        instance (e.g., :class:`GroupKFold`).

    train_sizes : array-like of shape (n_ticks,), \
            default=np.linspace(0.1, 1.0, 5)
        Relative or absolute numbers of training examples that will be used to
        generate the learning curve. If the dtype is float, it is regarded as a
        fraction of the maximum size of the training set (that is determined
        by the selected validation method), i.e. it has to be within (0, 1].
        Otherwise it is interpreted as absolute sizes of the training sets.
        Note that for classification the number of samples usually have to
        be big enough to contain at least one sample from each class.

    cv : int, cross-validation generator or an iterable, default=None
        Determines the cross-validation splitting strategy.
        Possible inputs for cv are:

        - None, to use the default 5-fold cross validation,
        - int, to specify the number of folds in a `(Stratified)KFold`,
        - :term:`CV splitter`,
        - An iterable yielding (train, test) splits as arrays of indices.

        For int/None inputs, if the estimator is a classifier and ``y`` is
        either binary or multiclass, :class:`StratifiedKFold` is used. In all
        other cases, :class:`KFold` is used. These splitters are instantiated
        with `shuffle=False` so the splits will be the same across calls.

        Refer :ref:`User Guide <cross_validation>` for the various
        cross-validation strategies that can be used here.

        .. versionchanged:: 0.22
            ``cv`` default value if None changed from 3-fold to 5-fold.

    scoring : str or callable, default=None
        A str (see model evaluation documentation) or
        a scorer callable object / function with signature
        ``scorer(estimator, X, y)``.

    exploit_incremental_learning : bool, default=False
        If the estimator supports incremental learning, this will be
        used to speed up fitting for different training set sizes.

    n_jobs : int, default=None
        Number of jobs to run in parallel. Training the estimator and computing
        the score are parallelized over the different training and test sets.
        ``None`` means 1 unless in a :obj:`joblib.parallel_backend` context.
        ``-1`` means using all processors. See :term:`Glossary <n_jobs>`
        for more details.

    pre_dispatch : int or str, default='all'
        Number of predispatched jobs for parallel execution (default is
        all). The option can reduce the allocated memory. The str can
        be an expression like '2*n_jobs'.

    verbose : int, default=0
        Controls the verbosity: the higher, the more messages.

    shuffle : bool, default=False
        Whether to shuffle training data before taking prefixes of it
        based on``train_sizes``.

    random_state : int, RandomState instance or None, default=None
        Used when ``shuffle`` is True. Pass an int for reproducible
        output across multiple function calls.
        See :term:`Glossary <random_state>`.

    error_score : 'raise' or numeric, default=np.nan
        Value to assign to the score if an error occurs in estimator fitting.
        If set to 'raise', the error is raised.
        If a numeric value is given, FitFailedWarning is raised.

        .. versionadded:: 0.20

    return_times : bool, default=False
        Whether to return the fit and score times.

    fit_params : dict, default=None
        Parameters to pass to the fit method of the estimator.

        .. versionadded:: 0.24

    Returns
    -------
    train_sizes_abs : array of shape (n_unique_ticks,)
        Numbers of training examples that has been used to generate the
        learning curve. Note that the number of ticks might be less
        than n_ticks because duplicate entries will be removed.

    train_scores : array of shape (n_ticks, n_cv_folds)
        Scores on training sets.

    test_scores : array of shape (n_ticks, n_cv_folds)
        Scores on test set.

    fit_times : array of shape (n_ticks, n_cv_folds)
        Times spent for fitting in seconds. Only present if ``return_times``
        is True.

    score_times : array of shape (n_ticks, n_cv_folds)
        Times spent for scoring in seconds. Only present if ``return_times``
        is True.

    Examples
    --------
    >>> from sklearn.datasets import make_classification
    >>> from sklearn.tree import DecisionTreeClassifier
    >>> from sklearn.model_selection import learning_curve
    >>> X, y = make_classification(n_samples=100, n_features=10, random_state=42)
    >>> tree = DecisionTreeClassifier(max_depth=4, random_state=42)
    >>> train_size_abs, train_scores, test_scores = learning_curve(
    ...     tree, X, y, train_sizes=[0.3, 0.6, 0.9]
    ... )
    >>> for train_size, cv_train_scores, cv_test_scores in zip(
    ...     train_size_abs, train_scores, test_scores
    ... ):
    ...     print(f"{train_size} samples were used to train the model")
    ...     print(f"The average train accuracy is {cv_train_scores.mean():.2f}")
    ...     print(f"The average test accuracy is {cv_test_scores.mean():.2f}")
    24 samples were used to train the model
    The average train accuracy is 1.00
    The average test accuracy is 0.85
    48 samples were used to train the model
    The average train accuracy is 1.00
    The average test accuracy is 0.90
    72 samples were used to train the model
    The average train accuracy is 1.00
    The average test accuracy is 0.93
    """
    if exploit_incremental_learning and not hasattr(estimator, "partial_fit"):
        raise ValueError(
            "An estimator must support the partial_fit interface "
            "to exploit incremental learning"
        )
    X, y, groups = indexable(X, y, groups)

    cv = check_cv(cv, y, classifier=is_classifier(estimator))
    # Store it as list as we will be iterating over the list multiple times
    cv_iter = list(cv.split(X, y, groups))

    scorer = check_scoring(estimator, scoring=scoring)

    n_max_training_samples = len(cv_iter[0][0])
    # Because the lengths of folds can be significantly different, it is
    # not guaranteed that we use all of the available training data when we
    # use the first 'n_max_training_samples' samples.
    train_sizes_abs = _translate_train_sizes(train_sizes, n_max_training_samples)
    n_unique_ticks = train_sizes_abs.shape[0]
    if verbose > 0:
        print("[learning_curve] Training set sizes: " + str(train_sizes_abs))

    parallel = Parallel(n_jobs=n_jobs, pre_dispatch=pre_dispatch, verbose=verbose)

    if shuffle:
        rng = check_random_state(random_state)
        cv_iter = ((rng.permutation(train), test) for train, test in cv_iter)

    if exploit_incremental_learning:
        classes = np.unique(y) if is_classifier(estimator) else None
        out = parallel(
            delayed(_incremental_fit_estimator)(
                clone(estimator),
                X,
                y,
                classes,
                train,
                test,
                train_sizes_abs,
                scorer,
                return_times,
                error_score=error_score,
                fit_params=fit_params,
            )
            for train, test in cv_iter
        )
        out = np.asarray(out).transpose((2, 1, 0))
    else:
        train_test_proportions = []
        for train, test in cv_iter:
            for n_train_samples in train_sizes_abs:
                train_test_proportions.append((train[:n_train_samples], test))

        results = parallel(
            delayed(_fit_and_score)(
                clone(estimator),
                X,
                y,
                scorer=scorer,
                train=train,
                test=test,
                verbose=verbose,
                parameters=None,
                fit_params=fit_params,
                # TODO(SLEP6): support score params here
                score_params=None,
                return_train_score=True,
                error_score=error_score,
                return_times=return_times,
            )
            for train, test in train_test_proportions
        )
        results = _aggregate_score_dicts(results)
        train_scores = results["train_scores"].reshape(-1, n_unique_ticks).T
        test_scores = results["test_scores"].reshape(-1, n_unique_ticks).T
        out = [train_scores, test_scores]

        if return_times:
            fit_times = results["fit_time"].reshape(-1, n_unique_ticks).T
            score_times = results["score_time"].reshape(-1, n_unique_ticks).T
            out.extend([fit_times, score_times])

    ret = train_sizes_abs, out[0], out[1]

    if return_times:
        ret = ret + (out[2], out[3])

    return ret


def _translate_train_sizes(train_sizes, n_max_training_samples):
    """Determine absolute sizes of training subsets and validate 'train_sizes'.

    Examples:
        _translate_train_sizes([0.5, 1.0], 10) -> [5, 10]
        _translate_train_sizes([5, 10], 10) -> [5, 10]

    Parameters
    ----------
    train_sizes : array-like of shape (n_ticks,)
        Numbers of training examples that will be used to generate the
        learning curve. If the dtype is float, it is regarded as a
        fraction of 'n_max_training_samples', i.e. it has to be within (0, 1].

    n_max_training_samples : int
        Maximum number of training samples (upper bound of 'train_sizes').

    Returns
    -------
    train_sizes_abs : array of shape (n_unique_ticks,)
        Numbers of training examples that will be used to generate the
        learning curve. Note that the number of ticks might be less
        than n_ticks because duplicate entries will be removed.
    """
    train_sizes_abs = np.asarray(train_sizes)
    n_ticks = train_sizes_abs.shape[0]
    n_min_required_samples = np.min(train_sizes_abs)
    n_max_required_samples = np.max(train_sizes_abs)
    if np.issubdtype(train_sizes_abs.dtype, np.floating):
        if n_min_required_samples <= 0.0 or n_max_required_samples > 1.0:
            raise ValueError(
                "train_sizes has been interpreted as fractions "
                "of the maximum number of training samples and "
                "must be within (0, 1], but is within [%f, %f]."
                % (n_min_required_samples, n_max_required_samples)
            )
        train_sizes_abs = (train_sizes_abs * n_max_training_samples).astype(
            dtype=int, copy=False
        )
        train_sizes_abs = np.clip(train_sizes_abs, 1, n_max_training_samples)
    else:
        if (
            n_min_required_samples <= 0
            or n_max_required_samples > n_max_training_samples
        ):
            raise ValueError(
                "train_sizes has been interpreted as absolute "
                "numbers of training samples and must be within "
                "(0, %d], but is within [%d, %d]."
                % (
                    n_max_training_samples,
                    n_min_required_samples,
                    n_max_required_samples,
                )
            )

    train_sizes_abs = np.unique(train_sizes_abs)
    if n_ticks > train_sizes_abs.shape[0]:
        warnings.warn(
            "Removed duplicate entries from 'train_sizes'. Number "
            "of ticks will be less than the size of "
            "'train_sizes': %d instead of %d." % (train_sizes_abs.shape[0], n_ticks),
            RuntimeWarning,
        )

    return train_sizes_abs


def _incremental_fit_estimator(
    estimator,
    X,
    y,
    classes,
    train,
    test,
    train_sizes,
    scorer,
    return_times,
    error_score,
    fit_params,
):
    """Train estimator on training subsets incrementally and compute scores."""
    train_scores, test_scores, fit_times, score_times = [], [], [], []
    partitions = zip(train_sizes, np.split(train, train_sizes)[:-1])
    if fit_params is None:
        fit_params = {}
    if classes is None:
        partial_fit_func = partial(estimator.partial_fit, **fit_params)
    else:
        partial_fit_func = partial(estimator.partial_fit, classes=classes, **fit_params)

    for n_train_samples, partial_train in partitions:
        train_subset = train[:n_train_samples]
        X_train, y_train = _safe_split(estimator, X, y, train_subset)
        X_partial_train, y_partial_train = _safe_split(estimator, X, y, partial_train)
        X_test, y_test = _safe_split(estimator, X, y, test, train_subset)
        start_fit = time.time()
        if y_partial_train is None:
            partial_fit_func(X_partial_train)
        else:
            partial_fit_func(X_partial_train, y_partial_train)
        fit_time = time.time() - start_fit
        fit_times.append(fit_time)

        start_score = time.time()

        # TODO(SLEP6): support score params in the following two calls
        test_scores.append(
            _score(
                estimator,
                X_test,
                y_test,
                scorer,
                score_params=None,
                error_score=error_score,
            )
        )
        train_scores.append(
            _score(
                estimator,
                X_train,
                y_train,
                scorer,
                score_params=None,
                error_score=error_score,
            )
        )
        score_time = time.time() - start_score
        score_times.append(score_time)

    ret = (
        (train_scores, test_scores, fit_times, score_times)
        if return_times
        else (train_scores, test_scores)
    )

    return np.array(ret).T


@validate_params(
    {
        "estimator": [HasMethods(["fit"])],
        "X": ["array-like", "sparse matrix"],
        "y": ["array-like", None],
        "param_name": [str],
        "param_range": ["array-like"],
        "groups": ["array-like", None],
        "cv": ["cv_object"],
        "scoring": [StrOptions(set(get_scorer_names())), callable, None],
        "n_jobs": [Integral, None],
        "pre_dispatch": [Integral, str],
        "verbose": ["verbose"],
        "error_score": [StrOptions({"raise"}), Real],
        "fit_params": [dict, None],
    },
    prefer_skip_nested_validation=False,  # estimator is not validated yet
)
def validation_curve(
    estimator,
    X,
    y,
    *,
    param_name,
    param_range,
    groups=None,
    cv=None,
    scoring=None,
    n_jobs=None,
    pre_dispatch="all",
    verbose=0,
    error_score=np.nan,
    fit_params=None,
):
    """Validation curve.

    Determine training and test scores for varying parameter values.

    Compute scores for an estimator with different values of a specified
    parameter. This is similar to grid search with one parameter. However, this
    will also compute training scores and is merely a utility for plotting the
    results.

    Read more in the :ref:`User Guide <validation_curve>`.

    Parameters
    ----------
    estimator : object type that implements the "fit" method
        An object of that type which is cloned for each validation. It must
        also implement "predict" unless `scoring` is a callable that doesn't
        rely on "predict" to compute a score.

    X : {array-like, sparse matrix} of shape (n_samples, n_features)
        Training vector, where `n_samples` is the number of samples and
        `n_features` is the number of features.

    y : array-like of shape (n_samples,) or (n_samples, n_outputs) or None
        Target relative to X for classification or regression;
        None for unsupervised learning.

    param_name : str
        Name of the parameter that will be varied.

    param_range : array-like of shape (n_values,)
        The values of the parameter that will be evaluated.

    groups : array-like of shape (n_samples,), default=None
        Group labels for the samples used while splitting the dataset into
        train/test set. Only used in conjunction with a "Group" :term:`cv`
        instance (e.g., :class:`GroupKFold`).

    cv : int, cross-validation generator or an iterable, default=None
        Determines the cross-validation splitting strategy.
        Possible inputs for cv are:

        - None, to use the default 5-fold cross validation,
        - int, to specify the number of folds in a `(Stratified)KFold`,
        - :term:`CV splitter`,
        - An iterable yielding (train, test) splits as arrays of indices.

        For int/None inputs, if the estimator is a classifier and ``y`` is
        either binary or multiclass, :class:`StratifiedKFold` is used. In all
        other cases, :class:`KFold` is used. These splitters are instantiated
        with `shuffle=False` so the splits will be the same across calls.

        Refer :ref:`User Guide <cross_validation>` for the various
        cross-validation strategies that can be used here.

        .. versionchanged:: 0.22
            ``cv`` default value if None changed from 3-fold to 5-fold.

    scoring : str or callable, default=None
        A str (see model evaluation documentation) or
        a scorer callable object / function with signature
        ``scorer(estimator, X, y)``.

    n_jobs : int, default=None
        Number of jobs to run in parallel. Training the estimator and computing
        the score are parallelized over the combinations of each parameter
        value and each cross-validation split.
        ``None`` means 1 unless in a :obj:`joblib.parallel_backend` context.
        ``-1`` means using all processors. See :term:`Glossary <n_jobs>`
        for more details.

    pre_dispatch : int or str, default='all'
        Number of predispatched jobs for parallel execution (default is
        all). The option can reduce the allocated memory. The str can
        be an expression like '2*n_jobs'.

    verbose : int, default=0
        Controls the verbosity: the higher, the more messages.

    error_score : 'raise' or numeric, default=np.nan
        Value to assign to the score if an error occurs in estimator fitting.
        If set to 'raise', the error is raised.
        If a numeric value is given, FitFailedWarning is raised.

        .. versionadded:: 0.20

    fit_params : dict, default=None
        Parameters to pass to the fit method of the estimator.

        .. versionadded:: 0.24

    Returns
    -------
    train_scores : array of shape (n_ticks, n_cv_folds)
        Scores on training sets.

    test_scores : array of shape (n_ticks, n_cv_folds)
        Scores on test set.

    Notes
    -----
    See :ref:`sphx_glr_auto_examples_model_selection_plot_validation_curve.py`
    """
    X, y, groups = indexable(X, y, groups)

    cv = check_cv(cv, y, classifier=is_classifier(estimator))
    scorer = check_scoring(estimator, scoring=scoring)

    parallel = Parallel(n_jobs=n_jobs, pre_dispatch=pre_dispatch, verbose=verbose)
    results = parallel(
        delayed(_fit_and_score)(
            clone(estimator),
            X,
            y,
            scorer=scorer,
            train=train,
            test=test,
            verbose=verbose,
            parameters={param_name: v},
            fit_params=fit_params,
            # TODO(SLEP6): support score params here
            score_params=None,
            return_train_score=True,
            error_score=error_score,
        )
        # NOTE do not change order of iteration to allow one time cv splitters
        for train, test in cv.split(X, y, groups)
        for v in param_range
    )
    n_params = len(param_range)

    results = _aggregate_score_dicts(results)
    train_scores = results["train_scores"].reshape(-1, n_params).T
    test_scores = results["test_scores"].reshape(-1, n_params).T

    return train_scores, test_scores


def _aggregate_score_dicts(scores):
    """Aggregate the list of dict to dict of np ndarray

    The aggregated output of _aggregate_score_dicts will be a list of dict
    of form [{'prec': 0.1, 'acc':1.0}, {'prec': 0.1, 'acc':1.0}, ...]
    Convert it to a dict of array {'prec': np.array([0.1 ...]), ...}

    Parameters
    ----------

    scores : list of dict
        List of dicts of the scores for all scorers. This is a flat list,
        assumed originally to be of row major order.

    Example
    -------

    >>> scores = [{'a': 1, 'b':10}, {'a': 2, 'b':2}, {'a': 3, 'b':3},
    ...           {'a': 10, 'b': 10}]                         # doctest: +SKIP
    >>> _aggregate_score_dicts(scores)                        # doctest: +SKIP
    {'a': array([1, 2, 3, 10]),
     'b': array([10, 2, 3, 10])}
    """
    return {
        key: (
            np.asarray([score[key] for score in scores])
            if isinstance(scores[0][key], numbers.Number)
            else [score[key] for score in scores]
        )
        for key in scores[0]
    }<|MERGE_RESOLUTION|>--- conflicted
+++ resolved
@@ -25,6 +25,7 @@
 from joblib import logger
 
 from ..base import clone, is_classifier
+from ..callback._base import _eval_callbacks_on_fit_iter_end
 from ..exceptions import FitFailedWarning, UnsetMetadataPassedError
 from ..metrics import check_scoring, get_scorer_names
 from ..metrics._scorer import _check_multimetric_scoring, _MultimetricScorer
@@ -47,12 +48,6 @@
 from ..utils.parallel import Parallel, delayed
 from ..utils.validation import _check_method_params, _num_samples
 from ._split import check_cv
-<<<<<<< HEAD
-from ..preprocessing import LabelEncoder
-from ..callback._base import _eval_callbacks_on_fit_iter_end
-
-=======
->>>>>>> caeb09e8
 
 __all__ = [
     "cross_validate",

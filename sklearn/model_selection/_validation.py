"""
The :mod:`sklearn.model_selection._validation` module includes classes and
functions to validate the model.
"""

# Author: Alexandre Gramfort <alexandre.gramfort@inria.fr>
#         Gael Varoquaux <gael.varoquaux@normalesup.org>
#         Olivier Grisel <olivier.grisel@ensta.org>
#         Raghav RV <rvraghav93@gmail.com>
# License: BSD 3 clause

from __future__ import print_function
from __future__ import division

import warnings
import numbers
import time

import numpy as np
import scipy.sparse as sp

from ..base import is_classifier, clone
from ..utils import indexable, check_random_state, safe_indexing
from ..utils.validation import _is_arraylike, _num_samples
from ..utils.metaestimators import _safe_split
from ..externals.joblib import Parallel, delayed, logger
from ..externals.six.moves import zip
from ..metrics.scorer import check_scoring, _check_multimetric_scoring
from ..exceptions import FitFailedWarning
from ._split import check_cv
from ..preprocessing import LabelEncoder


__all__ = ['cross_validate', 'cross_val_score', 'cross_val_predict',
           'permutation_test_score', 'learning_curve', 'validation_curve']


def cross_validate(estimator, X, y=None, groups=None, scoring=None, cv=None,
                   n_jobs=1, verbose=0, fit_params=None,
                   pre_dispatch='2*n_jobs', return_train_score=True):
    """Evaluate metric(s) by cross-validation and also record fit/score times.

    Read more in the :ref:`User Guide <multimetric_cross_validation>`.

    Parameters
    ----------
    estimator : estimator object implementing 'fit'
        The object to use to fit the data.

    X : array-like
        The data to fit. Can be for example a list, or an array.

    y : array-like, optional, default: None
        The target variable to try to predict in the case of
        supervised learning.

    groups : array-like, with shape (n_samples,), optional
        Group labels for the samples used while splitting the dataset into
        train/test set.

    scoring : string, callable, list/tuple, dict or None, default: None
        A single string (see :ref:`scoring_parameter`) or a callable
        (see :ref:`scoring`) to evaluate the predictions on the test set.

        For evaluating multiple metrics, either give a list of (unique) strings
        or a dict with names as keys and callables as values.

        NOTE that when using custom scorers, each scorer should return a single
        value. Metric functions returning a list/array of values can be wrapped
        into multiple scorers that return one value each.

        See :ref:`multimetric_grid_search` for an example.

        If None, the estimator's default scorer (if available) is used.

    cv : int, cross-validation generator or an iterable, optional
        Determines the cross-validation splitting strategy.
        Possible inputs for cv are:
          - None, to use the default 3-fold cross validation,
          - integer, to specify the number of folds in a `(Stratified)KFold`,
          - An object to be used as a cross-validation generator.
          - An iterable yielding train, test splits.

        For integer/None inputs, if the estimator is a classifier and ``y`` is
        either binary or multiclass, :class:`StratifiedKFold` is used. In all
        other cases, :class:`KFold` is used.

        Refer :ref:`User Guide <cross_validation>` for the various
        cross-validation strategies that can be used here.

    n_jobs : integer, optional
        The number of CPUs to use to do the computation. -1 means
        'all CPUs'.

    verbose : integer, optional
        The verbosity level.

    fit_params : dict, optional
        Parameters to pass to the fit method of the estimator.

    pre_dispatch : int, or string, optional
        Controls the number of jobs that get dispatched during parallel
        execution. Reducing this number can be useful to avoid an
        explosion of memory consumption when more jobs get dispatched
        than CPUs can process. This parameter can be:

            - None, in which case all the jobs are immediately
              created and spawned. Use this for lightweight and
              fast-running jobs, to avoid delays due to on-demand
              spawning of the jobs

            - An int, giving the exact number of total jobs that are
              spawned

            - A string, giving an expression as a function of n_jobs,
              as in '2*n_jobs'

    return_train_score : boolean, default True
        Whether to include train scores in the return dict if ``scoring`` is
        of multimetric type.

    Returns
    -------
    scores : dict of float arrays of shape=(n_splits,)
        Array of scores of the estimator for each run of the cross validation.

        A dict of arrays containing the score/time arrays for each scorer is
        returned. The possible keys for this ``dict`` are:

            ``test_score``
                The score array for test scores on each cv split.
            ``train_score``
                The score array for train scores on each cv split.
                This is available only if ``return_train_score`` parameter
                is ``True``.
            ``fit_time``
                The time for fitting the estimator on the train
                set for each cv split.
            ``score_time``
                The time for scoring the estimator on the test set for each
                cv split. (Note time for scoring on the train set is not
                included even if ``return_train_score`` is set to ``True``

    Examples
    --------
    >>> from sklearn import datasets, linear_model
    >>> from sklearn.model_selection import cross_validate
    >>> from sklearn.metrics.scorer import make_scorer
    >>> from sklearn.metrics import confusion_matrix
    >>> from sklearn.svm import LinearSVC
    >>> diabetes = datasets.load_diabetes()
    >>> X = diabetes.data[:150]
    >>> y = diabetes.target[:150]
    >>> lasso = linear_model.Lasso()

    Single metric evaluation using ``cross_validate``

    >>> cv_results = cross_validate(lasso, X, y, return_train_score=False)
    >>> sorted(cv_results.keys())                         # doctest: +ELLIPSIS
    ['fit_time', 'score_time', 'test_score']
    >>> cv_results['test_score']    # doctest: +ELLIPSIS +NORMALIZE_WHITESPACE
    array([ 0.33...,  0.08...,  0.03...])

    Multiple metric evaluation using ``cross_validate``
    (please refer the ``scoring`` parameter doc for more information)

    >>> scores = cross_validate(lasso, X, y,
    ...                         scoring=('r2', 'neg_mean_squared_error'))
    >>> print(scores['test_neg_mean_squared_error'])      # doctest: +ELLIPSIS
    [-3635.5... -3573.3... -6114.7...]
    >>> print(scores['train_r2'])                         # doctest: +ELLIPSIS
    [ 0.28...  0.39...  0.22...]

    See Also
    ---------
    :func:`sklearn.model_selection.cross_val_score`:
        Run cross-validation for single metric evaluation.

    :func:`sklearn.metrics.make_scorer`:
        Make a scorer from a performance metric or loss function.

    """
    X, y, groups = indexable(X, y, groups)

    cv = check_cv(cv, y, classifier=is_classifier(estimator))
    scorers, _ = _check_multimetric_scoring(estimator, scoring=scoring)

    # We clone the estimator to make sure that all the folds are
    # independent, and that it is pickle-able.
    parallel = Parallel(n_jobs=n_jobs, verbose=verbose,
                        pre_dispatch=pre_dispatch)
    scores = parallel(
        delayed(_fit_and_score)(
            clone(estimator), X, y, scorers, train, test, verbose, None,
            fit_params, return_train_score=return_train_score,
            return_times=True)
        for train, test in cv.split(X, y, groups))

    if return_train_score:
        train_scores, test_scores, fit_times, score_times = zip(*scores)
        train_scores = _aggregate_score_dicts(train_scores)
    else:
        test_scores, fit_times, score_times = zip(*scores)
    test_scores = _aggregate_score_dicts(test_scores)

    ret = dict()
    ret['fit_time'] = np.array(fit_times)
    ret['score_time'] = np.array(score_times)

    for name in scorers:
        ret['test_%s' % name] = np.array(test_scores[name])
        if return_train_score:
            ret['train_%s' % name] = np.array(train_scores[name])

    return ret


def cross_val_score(estimator, X, y=None, groups=None, scoring=None, cv=None,
                    n_jobs=1, verbose=0, fit_params=None,
                    pre_dispatch='2*n_jobs'):
    """Evaluate a score by cross-validation

    Read more in the :ref:`User Guide <cross_validation>`.

    Parameters
    ----------
    estimator : estimator object implementing 'fit'
        The object to use to fit the data.

    X : array-like
        The data to fit. Can be for example a list, or an array.

    y : array-like, optional, default: None
        The target variable to try to predict in the case of
        supervised learning.

    groups : array-like, with shape (n_samples,), optional
        Group labels for the samples used while splitting the dataset into
        train/test set.

    scoring : string, callable or None, optional, default: None
        A string (see model evaluation documentation) or
        a scorer callable object / function with signature
        ``scorer(estimator, X, y)``.

    cv : int, cross-validation generator or an iterable, optional
        Determines the cross-validation splitting strategy.
        Possible inputs for cv are:

        - None, to use the default 3-fold cross validation,
        - integer, to specify the number of folds in a `(Stratified)KFold`,
        - An object to be used as a cross-validation generator.
        - An iterable yielding train, test splits.

        For integer/None inputs, if the estimator is a classifier and ``y`` is
        either binary or multiclass, :class:`StratifiedKFold` is used. In all
        other cases, :class:`KFold` is used.

        Refer :ref:`User Guide <cross_validation>` for the various
        cross-validation strategies that can be used here.

    n_jobs : integer, optional
        The number of CPUs to use to do the computation. -1 means
        'all CPUs'.

    verbose : integer, optional
        The verbosity level.

    fit_params : dict, optional
        Parameters to pass to the fit method of the estimator.

    pre_dispatch : int, or string, optional
        Controls the number of jobs that get dispatched during parallel
        execution. Reducing this number can be useful to avoid an
        explosion of memory consumption when more jobs get dispatched
        than CPUs can process. This parameter can be:

            - None, in which case all the jobs are immediately
              created and spawned. Use this for lightweight and
              fast-running jobs, to avoid delays due to on-demand
              spawning of the jobs

            - An int, giving the exact number of total jobs that are
              spawned

            - A string, giving an expression as a function of n_jobs,
              as in '2*n_jobs'

    Returns
    -------
    scores : array of float, shape=(len(list(cv)),)
        Array of scores of the estimator for each run of the cross validation.

    Examples
    --------
    >>> from sklearn import datasets, linear_model
    >>> from sklearn.model_selection import cross_val_score
    >>> diabetes = datasets.load_diabetes()
    >>> X = diabetes.data[:150]
    >>> y = diabetes.target[:150]
    >>> lasso = linear_model.Lasso()
    >>> print(cross_val_score(lasso, X, y))  # doctest: +ELLIPSIS
    [ 0.33150734  0.08022311  0.03531764]

    See Also
    ---------
    :func:`sklearn.model_selection.cross_validate`:
        To run cross-validation on multiple metrics and also to return
        train scores, fit times and score times.

    :func:`sklearn.metrics.make_scorer`:
        Make a scorer from a performance metric or loss function.

    """
    # To ensure multimetric format is not supported
    scorer = check_scoring(estimator, scoring=scoring)

    cv_results = cross_validate(estimator=estimator, X=X, y=y, groups=groups,
                                scoring={'score': scorer}, cv=cv,
                                return_train_score=False,
                                n_jobs=n_jobs, verbose=verbose,
                                fit_params=fit_params,
                                pre_dispatch=pre_dispatch)
    return cv_results['test_score']


def _fit_and_score(estimator, X, y, scorer, train, test, verbose,
                   parameters, fit_params, return_train_score=False,
                   return_parameters=False, return_n_test_samples=False,
                   return_times=False, error_score='raise'):
    """Fit estimator and compute scores for a given dataset split.

    Parameters
    ----------
    estimator : estimator object implementing 'fit'
        The object to use to fit the data.

    X : array-like of shape at least 2D
        The data to fit.

    y : array-like, optional, default: None
        The target variable to try to predict in the case of
        supervised learning.

    scorer : A single callable or dict mapping scorer name to the callable
        If it is a single callable, the return value for ``train_scores`` and
        ``test_scores`` is a single float.

        For a dict, it should be one mapping the scorer name to the scorer
        callable object / function.

        The callable object / fn should have signature
        ``scorer(estimator, X, y)``.

    train : array-like, shape (n_train_samples,)
        Indices of training samples.

    test : array-like, shape (n_test_samples,)
        Indices of test samples.

    verbose : integer
        The verbosity level.

    error_score : 'raise' (default) or numeric
        Value to assign to the score if an error occurs in estimator fitting.
        If set to 'raise', the error is raised. If a numeric value is given,
        FitFailedWarning is raised. This parameter does not affect the refit
        step, which will always raise the error.

    parameters : dict or None
        Parameters to be set on the estimator.

    fit_params : dict or None
        Parameters that will be passed to ``estimator.fit``.

    return_train_score : boolean, optional, default: False
        Compute and return score on training set.

    return_parameters : boolean, optional, default: False
        Return parameters that has been used for the estimator.

    return_n_test_samples : boolean, optional, default: False
        Whether to return the ``n_test_samples``

    return_times : boolean, optional, default: False
        Whether to return the fit/score times.

    Returns
    -------
    train_scores : dict of scorer name -> float, optional
        Score on training set (for all the scorers),
        returned only if `return_train_score` is `True`.

    test_scores : dict of scorer name -> float, optional
        Score on testing set (for all the scorers).

    n_test_samples : int
        Number of test samples.

    fit_time : float
        Time spent for fitting in seconds.

    score_time : float
        Time spent for scoring in seconds.

    parameters : dict or None, optional
        The parameters that have been evaluated.
    """
    if verbose > 1:
        if parameters is None:
            msg = ''
        else:
            msg = '%s' % (', '.join('%s=%s' % (k, v)
                          for k, v in parameters.items()))
        print("[CV] %s %s" % (msg, (64 - len(msg)) * '.'))

    # Adjust length of sample weights
    fit_params = fit_params if fit_params is not None else {}
    fit_params = dict([(k, _index_param_value(X, v, train))
                      for k, v in fit_params.items()])

    test_scores = {}
    train_scores = {}
    if parameters is not None:
        estimator.set_params(**parameters)

    start_time = time.time()

    X_train, y_train = _safe_split(estimator, X, y, train)
    X_test, y_test = _safe_split(estimator, X, y, test, train)

    is_multimetric = not callable(scorer)
    n_scorers = len(scorer.keys()) if is_multimetric else 1

    try:
        if y_train is None:
            estimator.fit(X_train, **fit_params)
        else:
            estimator.fit(X_train, y_train, **fit_params)

    except Exception as e:
        # Note fit time as time until error
        fit_time = time.time() - start_time
        score_time = 0.0
        if error_score == 'raise':
            raise
        elif isinstance(error_score, numbers.Number):
            if is_multimetric:
                test_scores = dict(zip(scorer.keys(),
                                   [error_score, ] * n_scorers))
                if return_train_score:
                    train_scores = dict(zip(scorer.keys(),
                                        [error_score, ] * n_scorers))
            else:
                test_scores = error_score
                if return_train_score:
                    train_scores = error_score
            warnings.warn("Classifier fit failed. The score on this train-test"
                          " partition for these parameters will be set to %f. "
                          "Details: \n%r" % (error_score, e), FitFailedWarning)
        else:
            raise ValueError("error_score must be the string 'raise' or a"
                             " numeric value. (Hint: if using 'raise', please"
                             " make sure that it has been spelled correctly.)")

    else:
        fit_time = time.time() - start_time
        # _score will return dict if is_multimetric is True
        test_scores = _score(estimator, X_test, y_test, scorer, is_multimetric)
        score_time = time.time() - start_time - fit_time
        if return_train_score:
            train_scores = _score(estimator, X_train, y_train, scorer,
                                  is_multimetric)

    if verbose > 2:
        if is_multimetric:
            for scorer_name, score in test_scores.items():
                msg += ", %s=%s" % (scorer_name, score)
        else:
            msg += ", score=%s" % test_scores
    if verbose > 1:
        total_time = score_time + fit_time
        end_msg = "%s, total=%s" % (msg, logger.short_format_time(total_time))
        print("[CV] %s %s" % ((64 - len(end_msg)) * '.', end_msg))

    ret = [train_scores, test_scores] if return_train_score else [test_scores]

    if return_n_test_samples:
        ret.append(_num_samples(X_test))
    if return_times:
        ret.extend([fit_time, score_time])
    if return_parameters:
        ret.append(parameters)
    return ret


def _score(estimator, X_test, y_test, scorer, is_multimetric=False):
    """Compute the score(s) of an estimator on a given test set.

    Will return a single float if is_multimetric is False and a dict of floats,
    if is_multimetric is True
    """
    if is_multimetric:
        return _multimetric_score(estimator, X_test, y_test, scorer)
    else:
        if y_test is None:
            score = scorer(estimator, X_test)
        else:
            score = scorer(estimator, X_test, y_test)

        if hasattr(score, 'item'):
            try:
                # e.g. unwrap memmapped scalars
                score = score.item()
            except ValueError:
                # non-scalar?
                pass

        if not isinstance(score, numbers.Number):
            raise ValueError("scoring must return a number, got %s (%s) "
                             "instead. (scorer=%r)"
                             % (str(score), type(score), scorer))
    return score


def _multimetric_score(estimator, X_test, y_test, scorers):
    """Return a dict of score for multimetric scoring"""
    scores = {}

    for name, scorer in scorers.items():
        if y_test is None:
            score = scorer(estimator, X_test)
        else:
            score = scorer(estimator, X_test, y_test)

        if hasattr(score, 'item'):
            try:
                # e.g. unwrap memmapped scalars
                score = score.item()
            except ValueError:
                # non-scalar?
                pass
        scores[name] = score

        if not isinstance(score, numbers.Number):
            raise ValueError("scoring must return a number, got %s (%s) "
                             "instead. (scorer=%s)"
                             % (str(score), type(score), name))
    return scores


def cross_val_predict(estimator, X, y=None, groups=None, cv=None, n_jobs=1,
                      verbose=0, fit_params=None, pre_dispatch='2*n_jobs',
                      method='predict'):
    """Generate cross-validated estimates for each input data point

    Read more in the :ref:`User Guide <cross_validation>`.

    Parameters
    ----------
    estimator : estimator object implementing 'fit' and 'predict'
        The object to use to fit the data.

    X : array-like
        The data to fit. Can be, for example a list, or an array at least 2d.

    y : array-like, optional, default: None
        The target variable to try to predict in the case of
        supervised learning.

    groups : array-like, with shape (n_samples,), optional
        Group labels for the samples used while splitting the dataset into
        train/test set.

    cv : int, cross-validation generator or an iterable, optional
        Determines the cross-validation splitting strategy.
        Possible inputs for cv are:

        - None, to use the default 3-fold cross validation,
        - integer, to specify the number of folds in a `(Stratified)KFold`,
        - An object to be used as a cross-validation generator.
        - An iterable yielding train, test splits.

        For integer/None inputs, if the estimator is a classifier and ``y`` is
        either binary or multiclass, :class:`StratifiedKFold` is used. In all
        other cases, :class:`KFold` is used.

        Refer :ref:`User Guide <cross_validation>` for the various
        cross-validation strategies that can be used here.

    n_jobs : integer, optional
        The number of CPUs to use to do the computation. -1 means
        'all CPUs'.

    verbose : integer, optional
        The verbosity level.

    fit_params : dict, optional
        Parameters to pass to the fit method of the estimator.

    pre_dispatch : int, or string, optional
        Controls the number of jobs that get dispatched during parallel
        execution. Reducing this number can be useful to avoid an
        explosion of memory consumption when more jobs get dispatched
        than CPUs can process. This parameter can be:

            - None, in which case all the jobs are immediately
              created and spawned. Use this for lightweight and
              fast-running jobs, to avoid delays due to on-demand
              spawning of the jobs

            - An int, giving the exact number of total jobs that are
              spawned

            - A string, giving an expression as a function of n_jobs,
              as in '2*n_jobs'

    method : string, optional, default: 'predict'
        Invokes the passed method name of the passed estimator. For
        method='predict_proba', the columns correspond to the classes
        in sorted order.

    Returns
    -------
    predictions : ndarray
        This is the result of calling ``method``

    Examples
    --------
    >>> from sklearn import datasets, linear_model
    >>> from sklearn.model_selection import cross_val_predict
    >>> diabetes = datasets.load_diabetes()
    >>> X = diabetes.data[:150]
    >>> y = diabetes.target[:150]
    >>> lasso = linear_model.Lasso()
    >>> y_pred = cross_val_predict(lasso, X, y)
    """
    X, y, groups = indexable(X, y, groups)

    cv = check_cv(cv, y, classifier=is_classifier(estimator))

    # Ensure the estimator has implemented the passed decision function
    if not callable(getattr(estimator, method)):
        raise AttributeError('{} not implemented in estimator'
                             .format(method))

    # If classification methods produce multiple columns of output,
    # we need to manually encode classes to ensure consistent column ordering.
    encode = method in ['decision_function', 'predict_proba',
                        'predict_log_proba']
    if encode:
        y = np.asarray(y)
        if y.ndim == 1:
            le = LabelEncoder()
            y = le.fit_transform(y)
        elif y.ndim == 2:
            y_enc = np.zeros_like(y, dtype=np.int)
            for i_label in range(y.shape[1]):
                y_enc[:, i_label] = LabelEncoder().fit_transform(y[:, i_label])
            y = y_enc

    # We clone the estimator to make sure that all the folds are
    # independent, and that it is pickle-able.
    parallel = Parallel(n_jobs=n_jobs, verbose=verbose,
                        pre_dispatch=pre_dispatch)
    prediction_blocks = parallel(delayed(_fit_and_predict)(
        clone(estimator), X, y, train, test, verbose, fit_params, method)
        for train, test in cv.split(X, y, groups))

    # Concatenate the predictions
    predictions = [pred_block_i for pred_block_i, _ in prediction_blocks]
    test_indices = np.concatenate([indices_i
                                   for _, indices_i in prediction_blocks])

    if not _check_is_permutation(test_indices, _num_samples(X)):
        raise ValueError('cross_val_predict only works for partitions')

    inv_test_indices = np.empty(len(test_indices), dtype=int)
    inv_test_indices[test_indices] = np.arange(len(test_indices))

    if sp.issparse(predictions[0]):
        predictions = sp.vstack(predictions, format=predictions[0].format)
    elif encode and isinstance(predictions[0], list):
        # `predictions` is a list of method outputs from each fold.
        # If each of those is also a list, then treat this as a
        # multioutput-multiclass task. We need to separately concatenate
        # the method outputs for each label into an `n_labels` long list.
        n_labels = y.shape[1]
        concat_pred = []
        for i_label in range(n_labels):
            label_preds = np.concatenate([p[i_label] for p in predictions])
            concat_pred.append(label_preds)
        predictions = concat_pred
    else:
        predictions = np.concatenate(predictions)

    if isinstance(predictions, list):
        return [p[inv_test_indices] for p in predictions]
    else:
        return predictions[inv_test_indices]


def _fit_and_predict(estimator, X, y, train, test, verbose, fit_params,
                     method):
    """Fit estimator and predict values for a given dataset split.

    Read more in the :ref:`User Guide <cross_validation>`.

    Parameters
    ----------
    estimator : estimator object implementing 'fit' and 'predict'
        The object to use to fit the data.

    X : array-like of shape at least 2D
        The data to fit.

    y : array-like, optional, default: None
        The target variable to try to predict in the case of
        supervised learning.

    train : array-like, shape (n_train_samples,)
        Indices of training samples.

    test : array-like, shape (n_test_samples,)
        Indices of test samples.

    verbose : integer
        The verbosity level.

    fit_params : dict or None
        Parameters that will be passed to ``estimator.fit``.

    method : string
        Invokes the passed method name of the passed estimator.

    Returns
    -------
    predictions : sequence
        Result of calling 'estimator.method'

    test : array-like
        This is the value of the test parameter
    """
    # Adjust length of sample weights
    fit_params = fit_params if fit_params is not None else {}
    fit_params = dict([(k, _index_param_value(X, v, train))
                      for k, v in fit_params.items()])

    X_train, y_train = _safe_split(estimator, X, y, train)
    X_test, _ = _safe_split(estimator, X, y, test, train)

    if y_train is None:
        estimator.fit(X_train, **fit_params)
    else:
        estimator.fit(X_train, y_train, **fit_params)
    func = getattr(estimator, method)
    predictions = func(X_test)
    if method in ['decision_function', 'predict_proba', 'predict_log_proba']:
<<<<<<< HEAD
        is_dec_func = (method == 'decision_function')
        if isinstance(predictions, list):
            predictions = [_enforce_prediction_order(
                estimator.classes_[i_label], predictions[i_label],
                n_classes=len(set(y[:, i_label])),
                one_col_if_binary=is_dec_func)
                for i_label in range(len(predictions))]
=======
        n_classes = len(set(y))
        predictions_ = np.zeros((_num_samples(X_test), n_classes))
        if method == 'decision_function' and len(estimator.classes_) == 2:
            predictions_[:, estimator.classes_[-1]] = predictions
>>>>>>> 0b8a9360
        else:
            # A 2D y array should be a binary label indicator matrix
            n_classes = len(set(y)) if y.ndim == 1 else y.shape[1]
            predictions = _enforce_prediction_order(
                estimator.classes_, predictions, n_classes, is_dec_func)

    return predictions, test


def _enforce_prediction_order(classes, predictions, n_classes,
                              one_col_if_binary=False):
    """Ensure that prediction arrays have correct column order

    When doing cross-validation, if one or more classes are
    not present in the subset of data used for training,
    then the output prediction array might not have the same
    columns as other folds. Use the list of class names
    (assumed to be integers) to enforce the correct column order.

    Note that `classes` is the list of classes in this fold
    (a subset of the classes in the full training set)
    and `n_classes` is the number of classes in the full training set.
    """
    if len(classes) == n_classes:
        # If all classes are present in the training set, the prediction
        # columns are already ordered.
        return predictions

    predictions_ = np.zeros((predictions.shape[0], n_classes),
                            dtype=predictions.dtype)
    if one_col_if_binary and len(classes) == 2:
        # We only get here if the full labeled data have > 2 classes.
        predictions_[:, classes[-1]] = predictions
    else:
        predictions_[:, classes] = predictions
    return predictions_


def _check_is_permutation(indices, n_samples):
    """Check whether indices is a reordering of the array np.arange(n_samples)

    Parameters
    ----------
    indices : ndarray
        integer array to test
    n_samples : int
        number of expected elements

    Returns
    -------
    is_partition : bool
        True iff sorted(indices) is np.arange(n)
    """
    if len(indices) != n_samples:
        return False
    hit = np.zeros(n_samples, dtype=bool)
    hit[indices] = True
    if not np.all(hit):
        return False
    return True


def _index_param_value(X, v, indices):
    """Private helper function for parameter value indexing."""
    if not _is_arraylike(v) or _num_samples(v) != _num_samples(X):
        # pass through: skip indexing
        return v
    if sp.issparse(v):
        v = v.tocsr()
    return safe_indexing(v, indices)


def permutation_test_score(estimator, X, y, groups=None, cv=None,
                           n_permutations=100, n_jobs=1, random_state=0,
                           verbose=0, scoring=None):
    """Evaluate the significance of a cross-validated score with permutations

    Read more in the :ref:`User Guide <cross_validation>`.

    Parameters
    ----------
    estimator : estimator object implementing 'fit'
        The object to use to fit the data.

    X : array-like of shape at least 2D
        The data to fit.

    y : array-like
        The target variable to try to predict in the case of
        supervised learning.

    groups : array-like, with shape (n_samples,), optional
        Labels to constrain permutation within groups, i.e. ``y`` values
        are permuted among samples with the same group identifier.
        When not specified, ``y`` values are permuted among all samples.

        When a grouped cross-validator is used, the group labels are
        also passed on to the ``split`` method of the cross-validator. The
        cross-validator uses them for grouping the samples  while splitting
        the dataset into train/test set.

    scoring : string, callable or None, optional, default: None
        A single string (see :ref:`scoring_parameter`) or a callable
        (see :ref:`scoring`) to evaluate the predictions on the test set.

        If None the estimator's default scorer, if available, is used.

    cv : int, cross-validation generator or an iterable, optional
        Determines the cross-validation splitting strategy.
        Possible inputs for cv are:

        - None, to use the default 3-fold cross validation,
        - integer, to specify the number of folds in a `(Stratified)KFold`,
        - An object to be used as a cross-validation generator.
        - An iterable yielding train, test splits.

        For integer/None inputs, if the estimator is a classifier and ``y`` is
        either binary or multiclass, :class:`StratifiedKFold` is used. In all
        other cases, :class:`KFold` is used.

        Refer :ref:`User Guide <cross_validation>` for the various
        cross-validation strategies that can be used here.

    n_permutations : integer, optional
        Number of times to permute ``y``.

    n_jobs : integer, optional
        The number of CPUs to use to do the computation. -1 means
        'all CPUs'.

    random_state : int, RandomState instance or None, optional (default=0)
        If int, random_state is the seed used by the random number generator;
        If RandomState instance, random_state is the random number generator;
        If None, the random number generator is the RandomState instance used
        by `np.random`.

    verbose : integer, optional
        The verbosity level.

    Returns
    -------
    score : float
        The true score without permuting targets.

    permutation_scores : array, shape (n_permutations,)
        The scores obtained for each permutations.

    pvalue : float
        The p-value, which approximates the probability that the score would
        be obtained by chance. This is calculated as:

        `(C + 1) / (n_permutations + 1)`

        Where C is the number of permutations whose score >= the true score.

        The best possible p-value is 1/(n_permutations + 1), the worst is 1.0.

    Notes
    -----
    This function implements Test 1 in:

        Ojala and Garriga. Permutation Tests for Studying Classifier
        Performance.  The Journal of Machine Learning Research (2010)
        vol. 11

    """
    X, y, groups = indexable(X, y, groups)

    cv = check_cv(cv, y, classifier=is_classifier(estimator))
    scorer = check_scoring(estimator, scoring=scoring)
    random_state = check_random_state(random_state)

    # We clone the estimator to make sure that all the folds are
    # independent, and that it is pickle-able.
    score = _permutation_test_score(clone(estimator), X, y, groups, cv, scorer)
    permutation_scores = Parallel(n_jobs=n_jobs, verbose=verbose)(
        delayed(_permutation_test_score)(
            clone(estimator), X, _shuffle(y, groups, random_state),
            groups, cv, scorer)
        for _ in range(n_permutations))
    permutation_scores = np.array(permutation_scores)
    pvalue = (np.sum(permutation_scores >= score) + 1.0) / (n_permutations + 1)
    return score, permutation_scores, pvalue


permutation_test_score.__test__ = False  # to avoid a pb with nosetests


def _permutation_test_score(estimator, X, y, groups, cv, scorer):
    """Auxiliary function for permutation_test_score"""
    avg_score = []
    for train, test in cv.split(X, y, groups):
        X_train, y_train = _safe_split(estimator, X, y, train)
        X_test, y_test = _safe_split(estimator, X, y, test, train)
        estimator.fit(X_train, y_train)
        avg_score.append(scorer(estimator, X_test, y_test))
    return np.mean(avg_score)


def _shuffle(y, groups, random_state):
    """Return a shuffled copy of y eventually shuffle among same groups."""
    if groups is None:
        indices = random_state.permutation(len(y))
    else:
        indices = np.arange(len(groups))
        for group in np.unique(groups):
            this_mask = (groups == group)
            indices[this_mask] = random_state.permutation(indices[this_mask])
    return safe_indexing(y, indices)


def learning_curve(estimator, X, y, groups=None,
                   train_sizes=np.linspace(0.1, 1.0, 5), cv=None, scoring=None,
                   exploit_incremental_learning=False, n_jobs=1,
                   pre_dispatch="all", verbose=0, shuffle=False,
                   random_state=None):
    """Learning curve.

    Determines cross-validated training and test scores for different training
    set sizes.

    A cross-validation generator splits the whole dataset k times in training
    and test data. Subsets of the training set with varying sizes will be used
    to train the estimator and a score for each training subset size and the
    test set will be computed. Afterwards, the scores will be averaged over
    all k runs for each training subset size.

    Read more in the :ref:`User Guide <learning_curve>`.

    Parameters
    ----------
    estimator : object type that implements the "fit" and "predict" methods
        An object of that type which is cloned for each validation.

    X : array-like, shape (n_samples, n_features)
        Training vector, where n_samples is the number of samples and
        n_features is the number of features.

    y : array-like, shape (n_samples) or (n_samples, n_features), optional
        Target relative to X for classification or regression;
        None for unsupervised learning.

    groups : array-like, with shape (n_samples,), optional
        Group labels for the samples used while splitting the dataset into
        train/test set.

    train_sizes : array-like, shape (n_ticks,), dtype float or int
        Relative or absolute numbers of training examples that will be used to
        generate the learning curve. If the dtype is float, it is regarded as a
        fraction of the maximum size of the training set (that is determined
        by the selected validation method), i.e. it has to be within (0, 1].
        Otherwise it is interpreted as absolute sizes of the training sets.
        Note that for classification the number of samples usually have to
        be big enough to contain at least one sample from each class.
        (default: np.linspace(0.1, 1.0, 5))

    cv : int, cross-validation generator or an iterable, optional
        Determines the cross-validation splitting strategy.
        Possible inputs for cv are:

        - None, to use the default 3-fold cross validation,
        - integer, to specify the number of folds in a `(Stratified)KFold`,
        - An object to be used as a cross-validation generator.
        - An iterable yielding train, test splits.

        For integer/None inputs, if the estimator is a classifier and ``y`` is
        either binary or multiclass, :class:`StratifiedKFold` is used. In all
        other cases, :class:`KFold` is used.

        Refer :ref:`User Guide <cross_validation>` for the various
        cross-validation strategies that can be used here.

    scoring : string, callable or None, optional, default: None
        A string (see model evaluation documentation) or
        a scorer callable object / function with signature
        ``scorer(estimator, X, y)``.

    exploit_incremental_learning : boolean, optional, default: False
        If the estimator supports incremental learning, this will be
        used to speed up fitting for different training set sizes.

    n_jobs : integer, optional
        Number of jobs to run in parallel (default 1).

    pre_dispatch : integer or string, optional
        Number of predispatched jobs for parallel execution (default is
        all). The option can reduce the allocated memory. The string can
        be an expression like '2*n_jobs'.

    verbose : integer, optional
        Controls the verbosity: the higher, the more messages.

    shuffle : boolean, optional
        Whether to shuffle training data before taking prefixes of it
        based on``train_sizes``.

    random_state : int, RandomState instance or None, optional (default=None)
        If int, random_state is the seed used by the random number generator;
        If RandomState instance, random_state is the random number generator;
        If None, the random number generator is the RandomState instance used
        by `np.random`. Used when ``shuffle`` == 'True'.

    -------
    train_sizes_abs : array, shape = (n_unique_ticks,), dtype int
        Numbers of training examples that has been used to generate the
        learning curve. Note that the number of ticks might be less
        than n_ticks because duplicate entries will be removed.

    train_scores : array, shape (n_ticks, n_cv_folds)
        Scores on training sets.

    test_scores : array, shape (n_ticks, n_cv_folds)
        Scores on test set.

    Notes
    -----
    See :ref:`examples/model_selection/plot_learning_curve.py
    <sphx_glr_auto_examples_model_selection_plot_learning_curve.py>`
    """
    if exploit_incremental_learning and not hasattr(estimator, "partial_fit"):
        raise ValueError("An estimator must support the partial_fit interface "
                         "to exploit incremental learning")
    X, y, groups = indexable(X, y, groups)

    cv = check_cv(cv, y, classifier=is_classifier(estimator))
    # Store it as list as we will be iterating over the list multiple times
    cv_iter = list(cv.split(X, y, groups))

    scorer = check_scoring(estimator, scoring=scoring)

    n_max_training_samples = len(cv_iter[0][0])
    # Because the lengths of folds can be significantly different, it is
    # not guaranteed that we use all of the available training data when we
    # use the first 'n_max_training_samples' samples.
    train_sizes_abs = _translate_train_sizes(train_sizes,
                                             n_max_training_samples)
    n_unique_ticks = train_sizes_abs.shape[0]
    if verbose > 0:
        print("[learning_curve] Training set sizes: " + str(train_sizes_abs))

    parallel = Parallel(n_jobs=n_jobs, pre_dispatch=pre_dispatch,
                        verbose=verbose)

    if shuffle:
        rng = check_random_state(random_state)
        cv_iter = ((rng.permutation(train), test) for train, test in cv_iter)

    if exploit_incremental_learning:
        classes = np.unique(y) if is_classifier(estimator) else None
        out = parallel(delayed(_incremental_fit_estimator)(
            clone(estimator), X, y, classes, train, test, train_sizes_abs,
            scorer, verbose) for train, test in cv_iter)
    else:
        train_test_proportions = []
        for train, test in cv_iter:
            for n_train_samples in train_sizes_abs:
                train_test_proportions.append((train[:n_train_samples], test))

        out = parallel(delayed(_fit_and_score)(
            clone(estimator), X, y, scorer, train, test,
            verbose, parameters=None, fit_params=None, return_train_score=True)
            for train, test in train_test_proportions)
        out = np.array(out)
        n_cv_folds = out.shape[0] // n_unique_ticks
        out = out.reshape(n_cv_folds, n_unique_ticks, 2)

    out = np.asarray(out).transpose((2, 1, 0))

    return train_sizes_abs, out[0], out[1]


def _translate_train_sizes(train_sizes, n_max_training_samples):
    """Determine absolute sizes of training subsets and validate 'train_sizes'.

    Examples:
        _translate_train_sizes([0.5, 1.0], 10) -> [5, 10]
        _translate_train_sizes([5, 10], 10) -> [5, 10]

    Parameters
    ----------
    train_sizes : array-like, shape (n_ticks,), dtype float or int
        Numbers of training examples that will be used to generate the
        learning curve. If the dtype is float, it is regarded as a
        fraction of 'n_max_training_samples', i.e. it has to be within (0, 1].

    n_max_training_samples : int
        Maximum number of training samples (upper bound of 'train_sizes').

    Returns
    -------
    train_sizes_abs : array, shape (n_unique_ticks,), dtype int
        Numbers of training examples that will be used to generate the
        learning curve. Note that the number of ticks might be less
        than n_ticks because duplicate entries will be removed.
    """
    train_sizes_abs = np.asarray(train_sizes)
    n_ticks = train_sizes_abs.shape[0]
    n_min_required_samples = np.min(train_sizes_abs)
    n_max_required_samples = np.max(train_sizes_abs)
    if np.issubdtype(train_sizes_abs.dtype, np.float):
        if n_min_required_samples <= 0.0 or n_max_required_samples > 1.0:
            raise ValueError("train_sizes has been interpreted as fractions "
                             "of the maximum number of training samples and "
                             "must be within (0, 1], but is within [%f, %f]."
                             % (n_min_required_samples,
                                n_max_required_samples))
        train_sizes_abs = (train_sizes_abs * n_max_training_samples).astype(
                             dtype=np.int, copy=False)
        train_sizes_abs = np.clip(train_sizes_abs, 1,
                                  n_max_training_samples)
    else:
        if (n_min_required_samples <= 0 or
                n_max_required_samples > n_max_training_samples):
            raise ValueError("train_sizes has been interpreted as absolute "
                             "numbers of training samples and must be within "
                             "(0, %d], but is within [%d, %d]."
                             % (n_max_training_samples,
                                n_min_required_samples,
                                n_max_required_samples))

    train_sizes_abs = np.unique(train_sizes_abs)
    if n_ticks > train_sizes_abs.shape[0]:
        warnings.warn("Removed duplicate entries from 'train_sizes'. Number "
                      "of ticks will be less than the size of "
                      "'train_sizes' %d instead of %d)."
                      % (train_sizes_abs.shape[0], n_ticks), RuntimeWarning)

    return train_sizes_abs


def _incremental_fit_estimator(estimator, X, y, classes, train, test,
                               train_sizes, scorer, verbose):
    """Train estimator on training subsets incrementally and compute scores."""
    train_scores, test_scores = [], []
    partitions = zip(train_sizes, np.split(train, train_sizes)[:-1])
    for n_train_samples, partial_train in partitions:
        train_subset = train[:n_train_samples]
        X_train, y_train = _safe_split(estimator, X, y, train_subset)
        X_partial_train, y_partial_train = _safe_split(estimator, X, y,
                                                       partial_train)
        X_test, y_test = _safe_split(estimator, X, y, test, train_subset)
        if y_partial_train is None:
            estimator.partial_fit(X_partial_train, classes=classes)
        else:
            estimator.partial_fit(X_partial_train, y_partial_train,
                                  classes=classes)
        train_scores.append(_score(estimator, X_train, y_train, scorer))
        test_scores.append(_score(estimator, X_test, y_test, scorer))
    return np.array((train_scores, test_scores)).T


def validation_curve(estimator, X, y, param_name, param_range, groups=None,
                     cv=None, scoring=None, n_jobs=1, pre_dispatch="all",
                     verbose=0):
    """Validation curve.

    Determine training and test scores for varying parameter values.

    Compute scores for an estimator with different values of a specified
    parameter. This is similar to grid search with one parameter. However, this
    will also compute training scores and is merely a utility for plotting the
    results.

    Read more in the :ref:`User Guide <learning_curve>`.

    Parameters
    ----------
    estimator : object type that implements the "fit" and "predict" methods
        An object of that type which is cloned for each validation.

    X : array-like, shape (n_samples, n_features)
        Training vector, where n_samples is the number of samples and
        n_features is the number of features.

    y : array-like, shape (n_samples) or (n_samples, n_features), optional
        Target relative to X for classification or regression;
        None for unsupervised learning.

    param_name : string
        Name of the parameter that will be varied.

    param_range : array-like, shape (n_values,)
        The values of the parameter that will be evaluated.

    groups : array-like, with shape (n_samples,), optional
        Group labels for the samples used while splitting the dataset into
        train/test set.

    cv : int, cross-validation generator or an iterable, optional
        Determines the cross-validation splitting strategy.
        Possible inputs for cv are:

        - None, to use the default 3-fold cross validation,
        - integer, to specify the number of folds in a `(Stratified)KFold`,
        - An object to be used as a cross-validation generator.
        - An iterable yielding train, test splits.

        For integer/None inputs, if the estimator is a classifier and ``y`` is
        either binary or multiclass, :class:`StratifiedKFold` is used. In all
        other cases, :class:`KFold` is used.

        Refer :ref:`User Guide <cross_validation>` for the various
        cross-validation strategies that can be used here.

    scoring : string, callable or None, optional, default: None
        A string (see model evaluation documentation) or
        a scorer callable object / function with signature
        ``scorer(estimator, X, y)``.

    n_jobs : integer, optional
        Number of jobs to run in parallel (default 1).

    pre_dispatch : integer or string, optional
        Number of predispatched jobs for parallel execution (default is
        all). The option can reduce the allocated memory. The string can
        be an expression like '2*n_jobs'.

    verbose : integer, optional
        Controls the verbosity: the higher, the more messages.

    Returns
    -------
    train_scores : array, shape (n_ticks, n_cv_folds)
        Scores on training sets.

    test_scores : array, shape (n_ticks, n_cv_folds)
        Scores on test set.

    Notes
    -----
    See :ref:`sphx_glr_auto_examples_model_selection_plot_validation_curve.py`

    """
    X, y, groups = indexable(X, y, groups)

    cv = check_cv(cv, y, classifier=is_classifier(estimator))
    scorer = check_scoring(estimator, scoring=scoring)

    parallel = Parallel(n_jobs=n_jobs, pre_dispatch=pre_dispatch,
                        verbose=verbose)
    out = parallel(delayed(_fit_and_score)(
        clone(estimator), X, y, scorer, train, test, verbose,
        parameters={param_name: v}, fit_params=None, return_train_score=True)
        # NOTE do not change order of iteration to allow one time cv splitters
        for train, test in cv.split(X, y, groups) for v in param_range)
    out = np.asarray(out)
    n_params = len(param_range)
    n_cv_folds = out.shape[0] // n_params
    out = out.reshape(n_cv_folds, n_params, 2).transpose((2, 1, 0))

    return out[0], out[1]


def _aggregate_score_dicts(scores):
    """Aggregate the list of dict to dict of np ndarray

    The aggregated output of _fit_and_score will be a list of dict
    of form [{'prec': 0.1, 'acc':1.0}, {'prec': 0.1, 'acc':1.0}, ...]
    Convert it to a dict of array {'prec': np.array([0.1 ...]), ...}

    Parameters
    ----------

    scores : list of dict
        List of dicts of the scores for all scorers. This is a flat list,
        assumed originally to be of row major order.

    Example
    -------

    >>> scores = [{'a': 1, 'b':10}, {'a': 2, 'b':2}, {'a': 3, 'b':3},
    ...           {'a': 10, 'b': 10}]                         # doctest: +SKIP
    >>> _aggregate_score_dicts(scores)                        # doctest: +SKIP
    {'a': array([1, 2, 3, 10]),
     'b': array([10, 2, 3, 10])}
    """
    out = {}
    for key in scores[0]:
        out[key] = np.asarray([score[key] for score in scores])
    return out<|MERGE_RESOLUTION|>--- conflicted
+++ resolved
@@ -756,7 +756,6 @@
     func = getattr(estimator, method)
     predictions = func(X_test)
     if method in ['decision_function', 'predict_proba', 'predict_log_proba']:
-<<<<<<< HEAD
         is_dec_func = (method == 'decision_function')
         if isinstance(predictions, list):
             predictions = [_enforce_prediction_order(
@@ -764,12 +763,6 @@
                 n_classes=len(set(y[:, i_label])),
                 one_col_if_binary=is_dec_func)
                 for i_label in range(len(predictions))]
-=======
-        n_classes = len(set(y))
-        predictions_ = np.zeros((_num_samples(X_test), n_classes))
-        if method == 'decision_function' and len(estimator.classes_) == 2:
-            predictions_[:, estimator.classes_[-1]] = predictions
->>>>>>> 0b8a9360
         else:
             # A 2D y array should be a binary label indicator matrix
             n_classes = len(set(y)) if y.ndim == 1 else y.shape[1]

# Authors: The scikit-learn developers
# SPDX-License-Identifier: BSD-3-Clause

from collections.abc import MutableMapping
from numbers import Integral, Real

import numpy as np

from ..base import (
    BaseEstimator,
    ClassifierMixin,
    MetaEstimatorMixin,
    _fit_context,
    clone,
)
from ..exceptions import NotFittedError
from ..metrics import (
    check_scoring,
    get_scorer_names,
)
from ..metrics._scorer import (
    _CurveScorer,
    _threshold_scores_to_class_labels,
)
from ..utils import _safe_indexing
from ..utils._param_validation import HasMethods, Interval, RealNotInt, StrOptions
from ..utils._response import _get_response_values_binary
from ..utils.metadata_routing import (
    MetadataRouter,
    MethodMapping,
    _raise_for_params,
    process_routing,
)
from ..utils.metaestimators import available_if
from ..utils.multiclass import type_of_target
from ..utils.parallel import Parallel, delayed
from ..utils.validation import (
    _check_method_params,
    _estimator_has,
    _num_samples,
    check_is_fitted,
    indexable,
)
from ._split import StratifiedShuffleSplit, check_cv


def _check_is_fitted(estimator):
    try:
        check_is_fitted(estimator.estimator)
    except NotFittedError:
        check_is_fitted(estimator, "estimator_")


class BaseThresholdClassifier(ClassifierMixin, MetaEstimatorMixin, BaseEstimator):
    """Base class for binary classifiers that set a non-default decision threshold.

    In this base class, we define the following interface:

    - the validation of common parameters in `fit`;
    - the different prediction methods that can be used with the classifier.

    .. versionadded:: 1.5

    Parameters
    ----------
    estimator : estimator instance
        The binary classifier, fitted or not, for which we want to optimize
        the decision threshold used during `predict`.

    response_method : {"auto", "decision_function", "predict_proba"}, default="auto"
        Methods by the classifier `estimator` corresponding to the
        decision function for which we want to find a threshold. It can be:

        * if `"auto"`, it will try to invoke, for each classifier,
          `"predict_proba"` or `"decision_function"` in that order.
        * otherwise, one of `"predict_proba"` or `"decision_function"`.
          If the method is not implemented by the classifier, it will raise an
          error.
    """

    _parameter_constraints: dict = {
        "estimator": [
            HasMethods(["fit", "predict_proba"]),
            HasMethods(["fit", "decision_function"]),
        ],
        "response_method": [StrOptions({"auto", "predict_proba", "decision_function"})],
    }

    def __init__(self, estimator, *, response_method="auto"):
        self.estimator = estimator
        self.response_method = response_method

    def _get_response_method(self):
        """Define the response method."""
        if self.response_method == "auto":
            response_method = ["predict_proba", "decision_function"]
        else:
            response_method = self.response_method
        return response_method

    @_fit_context(
        # *ThresholdClassifier*.estimator is not validated yet
        prefer_skip_nested_validation=False
    )
    def fit(self, X, y, **params):
        """Fit the classifier.

        Parameters
        ----------
        X : {array-like, sparse matrix} of shape (n_samples, n_features)
            Training data.

        y : array-like of shape (n_samples,)
            Target values.

        **params : dict
            Parameters to pass to the `fit` method of the underlying
            classifier.

        Returns
        -------
        self : object
            Returns an instance of self.
        """
        _raise_for_params(params, self, None)

        X, y = indexable(X, y)

        y_type = type_of_target(y, input_name="y")
        if y_type != "binary":
            raise ValueError(
                f"Only binary classification is supported. Unknown label type: {y_type}"
            )

        self._fit(X, y, **params)

        if hasattr(self.estimator_, "n_features_in_"):
            self.n_features_in_ = self.estimator_.n_features_in_
        if hasattr(self.estimator_, "feature_names_in_"):
            self.feature_names_in_ = self.estimator_.feature_names_in_

        return self

    @property
    def classes_(self):
        """Classes labels."""
        return self.estimator_.classes_

    @available_if(_estimator_has("predict_proba"))
    def predict_proba(self, X):
        """Predict class probabilities for `X` using the fitted estimator.

        Parameters
        ----------
        X : {array-like, sparse matrix} of shape (n_samples, n_features)
            Training vectors, where `n_samples` is the number of samples and
            `n_features` is the number of features.

        Returns
        -------
        probabilities : ndarray of shape (n_samples, n_classes)
            The class probabilities of the input samples.
        """
        _check_is_fitted(self)
        estimator = getattr(self, "estimator_", self.estimator)
        return estimator.predict_proba(X)

    @available_if(_estimator_has("predict_log_proba"))
    def predict_log_proba(self, X):
        """Predict logarithm class probabilities for `X` using the fitted estimator.

        Parameters
        ----------
        X : {array-like, sparse matrix} of shape (n_samples, n_features)
            Training vectors, where `n_samples` is the number of samples and
            `n_features` is the number of features.

        Returns
        -------
        log_probabilities : ndarray of shape (n_samples, n_classes)
            The logarithm class probabilities of the input samples.
        """
        _check_is_fitted(self)
        estimator = getattr(self, "estimator_", self.estimator)
        return estimator.predict_log_proba(X)

    @available_if(_estimator_has("decision_function"))
    def decision_function(self, X):
        """Decision function for samples in `X` using the fitted estimator.

        Parameters
        ----------
        X : {array-like, sparse matrix} of shape (n_samples, n_features)
            Training vectors, where `n_samples` is the number of samples and
            `n_features` is the number of features.

        Returns
        -------
        decisions : ndarray of shape (n_samples,)
            The decision function computed the fitted estimator.
        """
        _check_is_fitted(self)
        estimator = getattr(self, "estimator_", self.estimator)
        return estimator.decision_function(X)

    def __sklearn_tags__(self):
        tags = super().__sklearn_tags__()
        tags.classifier_tags.multi_class = False
<<<<<<< HEAD
        tags._xfail_checks = {
            "check_classifiers_train": "Threshold at probability 0.5 does not hold",
            "check_sample_weight_equivalence_on_dense_data": (
                "Due to the cross-validation and sample ordering, removing a sample"
                " is not strictly equal to putting is weight to zero. Specific unit"
                " tests are added for TunedThresholdClassifierCV specifically."
            ),
            "check_sample_weight_equivalence_on_sparse_data": (
                "Due to the cross-validation and sample ordering, removing a sample"
                " is not strictly equal to putting is weight to zero. Specific unit"
                " tests are added for TunedThresholdClassifierCV specifically."
            ),
        }
=======
>>>>>>> eaf9529b
        return tags


class FixedThresholdClassifier(BaseThresholdClassifier):
    """Binary classifier that manually sets the decision threshold.

    This classifier allows to change the default decision threshold used for
    converting posterior probability estimates (i.e. output of `predict_proba`) or
    decision scores (i.e. output of `decision_function`) into a class label.

    Here, the threshold is not optimized and is set to a constant value.

    Read more in the :ref:`User Guide <FixedThresholdClassifier>`.

    .. versionadded:: 1.5

    Parameters
    ----------
    estimator : estimator instance
        The binary classifier, fitted or not, for which we want to optimize
        the decision threshold used during `predict`.

    threshold : {"auto"} or float, default="auto"
        The decision threshold to use when converting posterior probability estimates
        (i.e. output of `predict_proba`) or decision scores (i.e. output of
        `decision_function`) into a class label. When `"auto"`, the threshold is set
        to 0.5 if `predict_proba` is used as `response_method`, otherwise it is set to
        0 (i.e. the default threshold for `decision_function`).

    pos_label : int, float, bool or str, default=None
        The label of the positive class. Used to process the output of the
        `response_method` method. When `pos_label=None`, if `y_true` is in `{-1, 1}` or
        `{0, 1}`, `pos_label` is set to 1, otherwise an error will be raised.

    response_method : {"auto", "decision_function", "predict_proba"}, default="auto"
        Methods by the classifier `estimator` corresponding to the
        decision function for which we want to find a threshold. It can be:

        * if `"auto"`, it will try to invoke `"predict_proba"` or `"decision_function"`
          in that order.
        * otherwise, one of `"predict_proba"` or `"decision_function"`.
          If the method is not implemented by the classifier, it will raise an
          error.

    Attributes
    ----------
    estimator_ : estimator instance
        The fitted classifier used when predicting.

    classes_ : ndarray of shape (n_classes,)
        The class labels.

    n_features_in_ : int
        Number of features seen during :term:`fit`. Only defined if the
        underlying estimator exposes such an attribute when fit.

    feature_names_in_ : ndarray of shape (`n_features_in_`,)
        Names of features seen during :term:`fit`. Only defined if the
        underlying estimator exposes such an attribute when fit.

    See Also
    --------
    sklearn.model_selection.TunedThresholdClassifierCV : Classifier that post-tunes
        the decision threshold based on some metrics and using cross-validation.
    sklearn.calibration.CalibratedClassifierCV : Estimator that calibrates
        probabilities.

    Examples
    --------
    >>> from sklearn.datasets import make_classification
    >>> from sklearn.linear_model import LogisticRegression
    >>> from sklearn.metrics import confusion_matrix
    >>> from sklearn.model_selection import FixedThresholdClassifier, train_test_split
    >>> X, y = make_classification(
    ...     n_samples=1_000, weights=[0.9, 0.1], class_sep=0.8, random_state=42
    ... )
    >>> X_train, X_test, y_train, y_test = train_test_split(
    ...     X, y, stratify=y, random_state=42
    ... )
    >>> classifier = LogisticRegression(random_state=0).fit(X_train, y_train)
    >>> print(confusion_matrix(y_test, classifier.predict(X_test)))
    [[217   7]
     [ 19   7]]
    >>> classifier_other_threshold = FixedThresholdClassifier(
    ...     classifier, threshold=0.1, response_method="predict_proba"
    ... ).fit(X_train, y_train)
    >>> print(confusion_matrix(y_test, classifier_other_threshold.predict(X_test)))
    [[184  40]
     [  6  20]]
    """

    _parameter_constraints: dict = {
        **BaseThresholdClassifier._parameter_constraints,
        "threshold": [StrOptions({"auto"}), Real],
        "pos_label": [Real, str, "boolean", None],
    }

    def __init__(
        self,
        estimator,
        *,
        threshold="auto",
        pos_label=None,
        response_method="auto",
    ):
        super().__init__(estimator=estimator, response_method=response_method)
        self.pos_label = pos_label
        self.threshold = threshold

    @property
    def classes_(self):
        if estimator := getattr(self, "estimator_", None):
            return estimator.classes_
        try:
            check_is_fitted(self.estimator)
            return self.estimator.classes_
        except NotFittedError:
            raise AttributeError(
                "The underlying estimator is not fitted yet."
            ) from NotFittedError

    def _fit(self, X, y, **params):
        """Fit the classifier.

        Parameters
        ----------
        X : {array-like, sparse matrix} of shape (n_samples, n_features)
            Training data.

        y : array-like of shape (n_samples,)
            Target values.

        **params : dict
            Parameters to pass to the `fit` method of the underlying
            classifier.

        Returns
        -------
        self : object
            Returns an instance of self.
        """
        routed_params = process_routing(self, "fit", **params)
        self.estimator_ = clone(self.estimator).fit(X, y, **routed_params.estimator.fit)
        return self

    def predict(self, X):
        """Predict the target of new samples.

        Parameters
        ----------
        X : {array-like, sparse matrix} of shape (n_samples, n_features)
            The samples, as accepted by `estimator.predict`.

        Returns
        -------
        class_labels : ndarray of shape (n_samples,)
            The predicted class.
        """
        _check_is_fitted(self)

        estimator = getattr(self, "estimator_", self.estimator)

        y_score, _, response_method_used = _get_response_values_binary(
            estimator,
            X,
            self._get_response_method(),
            pos_label=self.pos_label,
            return_response_method_used=True,
        )

        if self.threshold == "auto":
            decision_threshold = 0.5 if response_method_used == "predict_proba" else 0.0
        else:
            decision_threshold = self.threshold

        return _threshold_scores_to_class_labels(
            y_score, decision_threshold, self.classes_, self.pos_label
        )

    def get_metadata_routing(self):
        """Get metadata routing of this object.

        Please check :ref:`User Guide <metadata_routing>` on how the routing
        mechanism works.

        Returns
        -------
        routing : MetadataRouter
            A :class:`~sklearn.utils.metadata_routing.MetadataRouter` encapsulating
            routing information.
        """
        router = MetadataRouter(owner=self.__class__.__name__).add(
            estimator=self.estimator,
            method_mapping=MethodMapping().add(callee="fit", caller="fit"),
        )
        return router


def _fit_and_score_over_thresholds(
    classifier,
    X,
    y,
    *,
    fit_params,
    train_idx,
    val_idx,
    curve_scorer,
    score_params,
):
    """Fit a classifier and compute the scores for different decision thresholds.

    Parameters
    ----------
    classifier : estimator instance
        The classifier to fit and use for scoring. If `classifier` is already fitted,
        it will be used as is.

    X : {array-like, sparse matrix} of shape (n_samples, n_features)
        The entire dataset.

    y : array-like of shape (n_samples,)
        The entire target vector.

    fit_params : dict
        Parameters to pass to the `fit` method of the underlying classifier.

    train_idx : ndarray of shape (n_train_samples,) or None
        The indices of the training set. If `None`, `classifier` is expected to be
        already fitted.

    val_idx : ndarray of shape (n_val_samples,)
        The indices of the validation set used to score `classifier`. If `train_idx`,
        the entire set will be used.

    curve_scorer : scorer instance
        The scorer taking `classifier` and the validation set as input and outputting
        decision thresholds and scores as a curve. Note that this is different from
        the usual scorer that output a single score value:

        * when `score_method` is one of the four constraint metrics, the curve scorer
          will output a curve of two scores parametrized by the decision threshold, e.g.
          TPR/TNR or precision/recall curves for each threshold;
        * otherwise, the curve scorer will output a single score value for each
          threshold.

    score_params : dict
        Parameters to pass to the `score` method of the underlying scorer.

    Returns
    -------
    scores : ndarray of shape (thresholds,) or tuple of such arrays
        The scores computed for each decision threshold. When TPR/TNR or precision/
        recall are computed, `scores` is a tuple of two arrays.

    potential_thresholds : ndarray of shape (thresholds,)
        The decision thresholds used to compute the scores. They are returned in
        ascending order.
    """

    if train_idx is not None:
        X_train, X_val = _safe_indexing(X, train_idx), _safe_indexing(X, val_idx)
        y_train, y_val = _safe_indexing(y, train_idx), _safe_indexing(y, val_idx)
        fit_params_train = _check_method_params(X, fit_params, indices=train_idx)
        score_params_val = _check_method_params(X, score_params, indices=val_idx)
        classifier.fit(X_train, y_train, **fit_params_train)
    else:  # prefit estimator, only a validation set is provided
        X_val, y_val, score_params_val = X, y, score_params

    return curve_scorer(classifier, X_val, y_val, **score_params_val)


def _mean_interpolated_score(target_thresholds, cv_thresholds, cv_scores):
    """Compute the mean interpolated score across folds by defining common thresholds.

    Parameters
    ----------
    target_thresholds : ndarray of shape (thresholds,)
        The thresholds to use to compute the mean score.

    cv_thresholds : ndarray of shape (n_folds, thresholds_fold)
        The thresholds used to compute the scores for each fold.

    cv_scores : ndarray of shape (n_folds, thresholds_fold)
        The scores computed for each threshold for each fold.

    Returns
    -------
    mean_score : ndarray of shape (thresholds,)
        The mean score across all folds for each target threshold.
    """
    return np.mean(
        [
            np.interp(target_thresholds, split_thresholds, split_score)
            for split_thresholds, split_score in zip(cv_thresholds, cv_scores)
        ],
        axis=0,
    )


class TunedThresholdClassifierCV(BaseThresholdClassifier):
    """Classifier that post-tunes the decision threshold using cross-validation.

    This estimator post-tunes the decision threshold (cut-off point) that is
    used for converting posterior probability estimates (i.e. output of
    `predict_proba`) or decision scores (i.e. output of `decision_function`)
    into a class label. The tuning is done by optimizing a binary metric,
    potentially constrained by a another metric.

    Read more in the :ref:`User Guide <TunedThresholdClassifierCV>`.

    .. versionadded:: 1.5

    Parameters
    ----------
    estimator : estimator instance
        The classifier, fitted or not, for which we want to optimize
        the decision threshold used during `predict`.

    scoring : str or callable, default="balanced_accuracy"
        The objective metric to be optimized. Can be one of:

        * a string associated to a scoring function for binary classification
          (see :ref:`scoring_parameter`);
        * a scorer callable object created with :func:`~sklearn.metrics.make_scorer`;

    response_method : {"auto", "decision_function", "predict_proba"}, default="auto"
        Methods by the classifier `estimator` corresponding to the
        decision function for which we want to find a threshold. It can be:

        * if `"auto"`, it will try to invoke, for each classifier,
          `"predict_proba"` or `"decision_function"` in that order.
        * otherwise, one of `"predict_proba"` or `"decision_function"`.
          If the method is not implemented by the classifier, it will raise an
          error.

    thresholds : int or array-like, default=100
        The number of decision threshold to use when discretizing the output of the
        classifier `method`. Pass an array-like to manually specify the thresholds
        to use.

    cv : int, float, cross-validation generator, iterable or "prefit", default=None
        Determines the cross-validation splitting strategy to train classifier.
        Possible inputs for cv are:

        * `None`, to use the default 5-fold stratified K-fold cross validation;
        * An integer number, to specify the number of folds in a stratified k-fold;
        * A float number, to specify a single shuffle split. The floating number should
          be in (0, 1) and represent the size of the validation set;
        * An object to be used as a cross-validation generator;
        * An iterable yielding train, test splits;
        * `"prefit"`, to bypass the cross-validation.

        Refer :ref:`User Guide <cross_validation>` for the various
        cross-validation strategies that can be used here.

        .. warning::
            Using `cv="prefit"` and passing the same dataset for fitting `estimator`
            and tuning the cut-off point is subject to undesired overfitting. You can
            refer to :ref:`TunedThresholdClassifierCV_no_cv` for an example.

            This option should only be used when the set used to fit `estimator` is
            different from the one used to tune the cut-off point (by calling
            :meth:`TunedThresholdClassifierCV.fit`).

    refit : bool, default=True
        Whether or not to refit the classifier on the entire training set once
        the decision threshold has been found.
        Note that forcing `refit=False` on cross-validation having more
        than a single split will raise an error. Similarly, `refit=True` in
        conjunction with `cv="prefit"` will raise an error.

    n_jobs : int, default=None
        The number of jobs to run in parallel. When `cv` represents a
        cross-validation strategy, the fitting and scoring on each data split
        is done in parallel. ``None`` means 1 unless in a
        :obj:`joblib.parallel_backend` context. ``-1`` means using all
        processors. See :term:`Glossary <n_jobs>` for more details.

    random_state : int, RandomState instance or None, default=None
        Controls the randomness of cross-validation when `cv` is a float.
        See :term:`Glossary <random_state>`.

    store_cv_results : bool, default=False
        Whether to store all scores and thresholds computed during the cross-validation
        process.

    Attributes
    ----------
    estimator_ : estimator instance
        The fitted classifier used when predicting.

    best_threshold_ : float
        The new decision threshold.

    best_score_ : float or None
        The optimal score of the objective metric, evaluated at `best_threshold_`.

    cv_results_ : dict or None
        A dictionary containing the scores and thresholds computed during the
        cross-validation process. Only exist if `store_cv_results=True`. The
        keys are `"thresholds"` and `"scores"`.

    classes_ : ndarray of shape (n_classes,)
        The class labels.

    n_features_in_ : int
        Number of features seen during :term:`fit`. Only defined if the
        underlying estimator exposes such an attribute when fit.

    feature_names_in_ : ndarray of shape (`n_features_in_`,)
        Names of features seen during :term:`fit`. Only defined if the
        underlying estimator exposes such an attribute when fit.

    See Also
    --------
    sklearn.model_selection.FixedThresholdClassifier : Classifier that uses a
        constant threshold.
    sklearn.calibration.CalibratedClassifierCV : Estimator that calibrates
        probabilities.

    Examples
    --------
    >>> from sklearn.datasets import make_classification
    >>> from sklearn.ensemble import RandomForestClassifier
    >>> from sklearn.metrics import classification_report
    >>> from sklearn.model_selection import TunedThresholdClassifierCV, train_test_split
    >>> X, y = make_classification(
    ...     n_samples=1_000, weights=[0.9, 0.1], class_sep=0.8, random_state=42
    ... )
    >>> X_train, X_test, y_train, y_test = train_test_split(
    ...     X, y, stratify=y, random_state=42
    ... )
    >>> classifier = RandomForestClassifier(random_state=0).fit(X_train, y_train)
    >>> print(classification_report(y_test, classifier.predict(X_test)))
                  precision    recall  f1-score   support
    <BLANKLINE>
               0       0.94      0.99      0.96       224
               1       0.80      0.46      0.59        26
    <BLANKLINE>
        accuracy                           0.93       250
       macro avg       0.87      0.72      0.77       250
    weighted avg       0.93      0.93      0.92       250
    <BLANKLINE>
    >>> classifier_tuned = TunedThresholdClassifierCV(
    ...     classifier, scoring="balanced_accuracy"
    ... ).fit(X_train, y_train)
    >>> print(
    ...     f"Cut-off point found at {classifier_tuned.best_threshold_:.3f}"
    ... )
    Cut-off point found at 0.342
    >>> print(classification_report(y_test, classifier_tuned.predict(X_test)))
                  precision    recall  f1-score   support
    <BLANKLINE>
               0       0.96      0.95      0.96       224
               1       0.61      0.65      0.63        26
    <BLANKLINE>
        accuracy                           0.92       250
       macro avg       0.78      0.80      0.79       250
    weighted avg       0.92      0.92      0.92       250
    <BLANKLINE>
    """

    _parameter_constraints: dict = {
        **BaseThresholdClassifier._parameter_constraints,
        "scoring": [
            StrOptions(set(get_scorer_names())),
            callable,
            MutableMapping,
        ],
        "thresholds": [Interval(Integral, 1, None, closed="left"), "array-like"],
        "cv": [
            "cv_object",
            StrOptions({"prefit"}),
            Interval(RealNotInt, 0.0, 1.0, closed="neither"),
        ],
        "refit": ["boolean"],
        "n_jobs": [Integral, None],
        "random_state": ["random_state"],
        "store_cv_results": ["boolean"],
    }

    def __init__(
        self,
        estimator,
        *,
        scoring="balanced_accuracy",
        response_method="auto",
        thresholds=100,
        cv=None,
        refit=True,
        n_jobs=None,
        random_state=None,
        store_cv_results=False,
    ):
        super().__init__(estimator=estimator, response_method=response_method)
        self.scoring = scoring
        self.thresholds = thresholds
        self.cv = cv
        self.refit = refit
        self.n_jobs = n_jobs
        self.random_state = random_state
        self.store_cv_results = store_cv_results

    def _fit(self, X, y, **params):
        """Fit the classifier and post-tune the decision threshold.

        Parameters
        ----------
        X : {array-like, sparse matrix} of shape (n_samples, n_features)
            Training data.

        y : array-like of shape (n_samples,)
            Target values.

        **params : dict
            Parameters to pass to the `fit` method of the underlying
            classifier and to the `scoring` scorer.

        Returns
        -------
        self : object
            Returns an instance of self.
        """
        if isinstance(self.cv, Real) and 0 < self.cv < 1:
            cv = StratifiedShuffleSplit(
                n_splits=1, test_size=self.cv, random_state=self.random_state
            )
        elif self.cv == "prefit":
            if self.refit is True:
                raise ValueError("When cv='prefit', refit cannot be True.")
            try:
                check_is_fitted(self.estimator, "classes_")
            except NotFittedError as exc:
                raise NotFittedError(
                    """When cv='prefit', `estimator` must be fitted."""
                ) from exc
            cv = self.cv
        else:
            cv = check_cv(self.cv, y=y, classifier=True)
            if self.refit is False and cv.get_n_splits() > 1:
                raise ValueError("When cv has several folds, refit cannot be False.")

        routed_params = process_routing(self, "fit", **params)
        self._curve_scorer = self._get_curve_scorer()

        # in the following block, we:
        # - define the final classifier `self.estimator_` and train it if necessary
        # - define `classifier` to be used to post-tune the decision threshold
        # - define `split` to be used to fit/score `classifier`
        if cv == "prefit":
            self.estimator_ = self.estimator
            classifier = self.estimator_
            splits = [(None, range(_num_samples(X)))]
        else:
            self.estimator_ = clone(self.estimator)
            classifier = clone(self.estimator)
            splits = cv.split(X, y, **routed_params.splitter.split)

            if self.refit:
                # train on the whole dataset
                X_train, y_train, fit_params_train = X, y, routed_params.estimator.fit
            else:
                # single split cross-validation
                train_idx, _ = next(cv.split(X, y, **routed_params.splitter.split))
                X_train = _safe_indexing(X, train_idx)
                y_train = _safe_indexing(y, train_idx)
                fit_params_train = _check_method_params(
                    X, routed_params.estimator.fit, indices=train_idx
                )

            self.estimator_.fit(X_train, y_train, **fit_params_train)

        cv_scores, cv_thresholds = zip(
            *Parallel(n_jobs=self.n_jobs)(
                delayed(_fit_and_score_over_thresholds)(
                    clone(classifier) if cv != "prefit" else classifier,
                    X,
                    y,
                    fit_params=routed_params.estimator.fit,
                    train_idx=train_idx,
                    val_idx=val_idx,
                    curve_scorer=self._curve_scorer,
                    score_params=routed_params.scorer.score,
                )
                for train_idx, val_idx in splits
            )
        )

        if any(np.isclose(th[0], th[-1]) for th in cv_thresholds):
            raise ValueError(
                "The provided estimator makes constant predictions. Therefore, it is "
                "impossible to optimize the decision threshold."
            )

        # find the global min and max thresholds across all folds
        min_threshold = min(
            split_thresholds.min() for split_thresholds in cv_thresholds
        )
        max_threshold = max(
            split_thresholds.max() for split_thresholds in cv_thresholds
        )
        if isinstance(self.thresholds, Integral):
            decision_thresholds = np.linspace(
                min_threshold, max_threshold, num=self.thresholds
            )
        else:
            decision_thresholds = np.asarray(self.thresholds)

        objective_scores = _mean_interpolated_score(
            decision_thresholds, cv_thresholds, cv_scores
        )
        best_idx = objective_scores.argmax()
        self.best_score_ = objective_scores[best_idx]
        self.best_threshold_ = decision_thresholds[best_idx]
        if self.store_cv_results:
            self.cv_results_ = {
                "thresholds": decision_thresholds,
                "scores": objective_scores,
            }

        return self

    def predict(self, X):
        """Predict the target of new samples.

        Parameters
        ----------
        X : {array-like, sparse matrix} of shape (n_samples, n_features)
            The samples, as accepted by `estimator.predict`.

        Returns
        -------
        class_labels : ndarray of shape (n_samples,)
            The predicted class.
        """
        check_is_fitted(self, "estimator_")
        pos_label = self._curve_scorer._get_pos_label()
        y_score, _ = _get_response_values_binary(
            self.estimator_,
            X,
            self._get_response_method(),
            pos_label=pos_label,
        )

        return _threshold_scores_to_class_labels(
            y_score, self.best_threshold_, self.classes_, pos_label
        )

    def get_metadata_routing(self):
        """Get metadata routing of this object.

        Please check :ref:`User Guide <metadata_routing>` on how the routing
        mechanism works.

        Returns
        -------
        routing : MetadataRouter
            A :class:`~sklearn.utils.metadata_routing.MetadataRouter` encapsulating
            routing information.
        """
        router = (
            MetadataRouter(owner=self.__class__.__name__)
            .add(
                estimator=self.estimator,
                method_mapping=MethodMapping().add(callee="fit", caller="fit"),
            )
            .add(
                splitter=self.cv,
                method_mapping=MethodMapping().add(callee="split", caller="fit"),
            )
            .add(
                scorer=self._get_curve_scorer(),
                method_mapping=MethodMapping().add(callee="score", caller="fit"),
            )
        )
        return router

    def _get_curve_scorer(self):
        """Get the curve scorer based on the objective metric used."""
        scoring = check_scoring(self.estimator, scoring=self.scoring)
        curve_scorer = _CurveScorer.from_scorer(
            scoring, self._get_response_method(), self.thresholds
        )
        return curve_scorer<|MERGE_RESOLUTION|>--- conflicted
+++ resolved
@@ -206,22 +206,6 @@
     def __sklearn_tags__(self):
         tags = super().__sklearn_tags__()
         tags.classifier_tags.multi_class = False
-<<<<<<< HEAD
-        tags._xfail_checks = {
-            "check_classifiers_train": "Threshold at probability 0.5 does not hold",
-            "check_sample_weight_equivalence_on_dense_data": (
-                "Due to the cross-validation and sample ordering, removing a sample"
-                " is not strictly equal to putting is weight to zero. Specific unit"
-                " tests are added for TunedThresholdClassifierCV specifically."
-            ),
-            "check_sample_weight_equivalence_on_sparse_data": (
-                "Due to the cross-validation and sample ordering, removing a sample"
-                " is not strictly equal to putting is weight to zero. Specific unit"
-                " tests are added for TunedThresholdClassifierCV specifically."
-            ),
-        }
-=======
->>>>>>> eaf9529b
         return tags
 
 

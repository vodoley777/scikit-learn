--- conflicted
+++ resolved
@@ -42,36 +42,6 @@
     indexable,
 )
 from ._split import StratifiedShuffleSplit, check_cv
-
-
-<<<<<<< HEAD
-def _threshold_scores_to_class_labels(y_score, threshold, classes, pos_label):
-    """Threshold `y_score` and return the associated class labels."""
-    if pos_label is None:
-        map_thresholded_score_to_label = np.array([0, 1])
-    else:
-        pos_label_idx = np.flatnonzero(classes == pos_label)[0]
-        neg_label_idx = np.flatnonzero(classes != pos_label)[0]
-        map_thresholded_score_to_label = np.array([neg_label_idx, pos_label_idx])
-
-    return classes[map_thresholded_score_to_label[(y_score >= threshold).astype(int)]]
-=======
-def _estimator_has(attr):
-    """Check if we can delegate a method to the underlying estimator.
-
-    First, we check the fitted estimator if available, otherwise we
-    check the unfitted estimator.
-    """
-
-    def check(self):
-        if hasattr(self, "estimator_"):
-            getattr(self.estimator_, attr)
-        else:
-            getattr(self.estimator, attr)
-        return True
-
-    return check
->>>>>>> 56bbb5ae
 
 
 class BaseThresholdClassifier(ClassifierMixin, MetaEstimatorMixin, BaseEstimator):

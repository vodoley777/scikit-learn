"""
The :mod:`sklearn.model_selection._search` includes utilities to fine-tune the
parameters of an estimator.
"""

# Author: Alexandre Gramfort <alexandre.gramfort@inria.fr>,
#         Gael Varoquaux <gael.varoquaux@normalesup.org>
#         Andreas Mueller <amueller@ais.uni-bonn.de>
#         Olivier Grisel <olivier.grisel@ensta.org>
#         Raghav RV <rvraghav93@gmail.com>
# License: BSD 3 clause

from abc import ABCMeta, abstractmethod
from collections import defaultdict
from collections.abc import Mapping, Sequence, Iterable
from functools import partial, reduce
from itertools import product
import numbers
import operator
import time
import warnings

import numpy as np
from numpy.ma import MaskedArray
from scipy.stats import rankdata

from ..base import BaseEstimator, is_classifier, clone
from ..base import MetaEstimatorMixin
from ._split import check_cv
from ._validation import _fit_and_score
from ._validation import _aggregate_score_dicts
from ._validation import _handle_error_score
from ..exceptions import NotFittedError
from joblib import Parallel, delayed
from ..utils import check_random_state
from ..utils.random import sample_without_replacement
from ..utils.validation import indexable, check_is_fitted, _check_fit_params
from ..utils.validation import _deprecate_positional_args
from ..utils.metaestimators import if_delegate_has_method
from ..metrics._scorer import _check_multimetric_scoring
from ..metrics import check_scoring
from ..utils import deprecated

__all__ = ['GridSearchCV', 'ParameterGrid', 'fit_grid_point',
           'ParameterSampler', 'RandomizedSearchCV']


class ParameterGrid:
    """Grid of parameters with a discrete number of values for each.

    Can be used to iterate over parameter value combinations with the
    Python built-in function iter.
    The order of the generated parameter combinations is deterministic.

    Read more in the :ref:`User Guide <grid_search>`.

    Parameters
    ----------
    param_grid : dict of str to sequence, or sequence of such
        The parameter grid to explore, as a dictionary mapping estimator
        parameters to sequences of allowed values.

        An empty dict signifies default parameters.

        A sequence of dicts signifies a sequence of grids to search, and is
        useful to avoid exploring parameter combinations that make no sense
        or have no effect. See the examples below.

    Examples
    --------
    >>> from sklearn.model_selection import ParameterGrid
    >>> param_grid = {'a': [1, 2], 'b': [True, False]}
    >>> list(ParameterGrid(param_grid)) == (
    ...    [{'a': 1, 'b': True}, {'a': 1, 'b': False},
    ...     {'a': 2, 'b': True}, {'a': 2, 'b': False}])
    True

    >>> grid = [{'kernel': ['linear']}, {'kernel': ['rbf'], 'gamma': [1, 10]}]
    >>> list(ParameterGrid(grid)) == [{'kernel': 'linear'},
    ...                               {'kernel': 'rbf', 'gamma': 1},
    ...                               {'kernel': 'rbf', 'gamma': 10}]
    True
    >>> ParameterGrid(grid)[1] == {'kernel': 'rbf', 'gamma': 1}
    True

    See also
    --------
    :class:`GridSearchCV`:
        Uses :class:`ParameterGrid` to perform a full parallelized parameter
        search.
    """

    def __init__(self, param_grid):
        if not isinstance(param_grid, (Mapping, Iterable)):
            raise TypeError('Parameter grid is not a dict or '
                            'a list ({!r})'.format(param_grid))

        if isinstance(param_grid, Mapping):
            # wrap dictionary in a singleton list to support either dict
            # or list of dicts
            param_grid = [param_grid]

        # check if all entries are dictionaries of lists
        for grid in param_grid:
            if not isinstance(grid, dict):
                raise TypeError('Parameter grid is not a '
                                'dict ({!r})'.format(grid))
            for key in grid:
                if not isinstance(grid[key], Iterable):
                    raise TypeError('Parameter grid value is not iterable '
                                    '(key={!r}, value={!r})'
                                    .format(key, grid[key]))

        self.param_grid = param_grid

    def __iter__(self):
        """Iterate over the points in the grid.

        Returns
        -------
        params : iterator over dict of str to any
            Yields dictionaries mapping each estimator parameter to one of its
            allowed values.
        """
        for p in self.param_grid:
            # Always sort the keys of a dictionary, for reproducibility
            items = sorted(p.items())
            if not items:
                yield {}
            else:
                keys, values = zip(*items)
                for v in product(*values):
                    params = dict(zip(keys, v))
                    yield params

    def __len__(self):
        """Number of points on the grid."""
        # Product function that can handle iterables (np.product can't).
        product = partial(reduce, operator.mul)
        return sum(product(len(v) for v in p.values()) if p else 1
                   for p in self.param_grid)

    def __getitem__(self, ind):
        """Get the parameters that would be ``ind``th in iteration

        Parameters
        ----------
        ind : int
            The iteration index

        Returns
        -------
        params : dict of str to any
            Equal to list(self)[ind]
        """
        # This is used to make discrete sampling without replacement memory
        # efficient.
        for sub_grid in self.param_grid:
            # XXX: could memoize information used here
            if not sub_grid:
                if ind == 0:
                    return {}
                else:
                    ind -= 1
                    continue

            # Reverse so most frequent cycling parameter comes first
            keys, values_lists = zip(*sorted(sub_grid.items())[::-1])
            sizes = [len(v_list) for v_list in values_lists]
            total = np.product(sizes)

            if ind >= total:
                # Try the next grid
                ind -= total
            else:
                out = {}
                for key, v_list, n in zip(keys, values_lists, sizes):
                    ind, offset = divmod(ind, n)
                    out[key] = v_list[offset]
                return out

        raise IndexError('ParameterGrid index out of range')


class ParameterSampler:
    """Generator on parameters sampled from given distributions.

    Non-deterministic iterable over random candidate combinations for hyper-
    parameter search. If all parameters are presented as a list,
    sampling without replacement is performed. If at least one parameter
    is given as a distribution, sampling with replacement is used.
    It is highly recommended to use continuous distributions for continuous
    parameters.

    Read more in the :ref:`User Guide <grid_search>`.

    Parameters
    ----------
    param_distributions : dict
        Dictionary with parameters names (`str`) as keys and distributions
        or lists of parameters to try. Distributions must provide a ``rvs``
        method for sampling (such as those from scipy.stats.distributions).
        If a list is given, it is sampled uniformly.
        If a list of dicts is given, first a dict is sampled uniformly, and
        then a parameter is sampled using that dict as above.

    n_iter : integer
        Number of parameter settings that are produced.

    random_state : int or RandomState instance, default=None
        Pseudo random number generator state used for random uniform sampling
        from lists of possible values instead of scipy.stats distributions.
        Pass an int for reproducible output across multiple
        function calls.
        See :term:`Glossary <random_state>`.

    Returns
    -------
    params : dict of str to any
        **Yields** dictionaries mapping each estimator parameter to
        as sampled value.

    Examples
    --------
    >>> from sklearn.model_selection import ParameterSampler
    >>> from scipy.stats.distributions import expon
    >>> import numpy as np
    >>> rng = np.random.RandomState(0)
    >>> param_grid = {'a':[1, 2], 'b': expon()}
    >>> param_list = list(ParameterSampler(param_grid, n_iter=4,
    ...                                    random_state=rng))
    >>> rounded_list = [dict((k, round(v, 6)) for (k, v) in d.items())
    ...                 for d in param_list]
    >>> rounded_list == [{'b': 0.89856, 'a': 1},
    ...                  {'b': 0.923223, 'a': 1},
    ...                  {'b': 1.878964, 'a': 2},
    ...                  {'b': 1.038159, 'a': 2}]
    True
    """
    @_deprecate_positional_args
    def __init__(self, param_distributions, n_iter, *, random_state=None):
        if not isinstance(param_distributions, (Mapping, Iterable)):
            raise TypeError('Parameter distribution is not a dict or '
                            'a list ({!r})'.format(param_distributions))

        if isinstance(param_distributions, Mapping):
            # wrap dictionary in a singleton list to support either dict
            # or list of dicts
            param_distributions = [param_distributions]

        for dist in param_distributions:
            if not isinstance(dist, dict):
                raise TypeError('Parameter distribution is not a '
                                'dict ({!r})'.format(dist))
            for key in dist:
                if (not isinstance(dist[key], Iterable)
                        and not hasattr(dist[key], 'rvs')):
                    raise TypeError('Parameter value is not iterable '
                                    'or distribution (key={!r}, value={!r})'
                                    .format(key, dist[key]))
        self.n_iter = n_iter
        self.random_state = random_state
        self.param_distributions = param_distributions

    def __iter__(self):
        # check if all distributions are given as lists
        # in this case we want to sample without replacement
        all_lists = all(
            all(not hasattr(v, "rvs") for v in dist.values())
            for dist in self.param_distributions)
        rng = check_random_state(self.random_state)

        if all_lists:
            # look up sampled parameter settings in parameter grid
            param_grid = ParameterGrid(self.param_distributions)
            grid_size = len(param_grid)
            n_iter = self.n_iter

            if grid_size < n_iter:
                warnings.warn(
                    'The total space of parameters %d is smaller '
                    'than n_iter=%d. Running %d iterations. For exhaustive '
                    'searches, use GridSearchCV.'
                    % (grid_size, self.n_iter, grid_size), UserWarning)
                n_iter = grid_size
            for i in sample_without_replacement(grid_size, n_iter,
                                                random_state=rng):
                yield param_grid[i]

        else:
            for _ in range(self.n_iter):
                dist = rng.choice(self.param_distributions)
                # Always sort the keys of a dictionary, for reproducibility
                items = sorted(dist.items())
                params = dict()
                for k, v in items:
                    if hasattr(v, "rvs"):
                        params[k] = v.rvs(random_state=rng)
                    else:
                        params[k] = v[rng.randint(len(v))]
                yield params

    def __len__(self):
        """Number of points that will be sampled."""
        return self.n_iter


# FIXME Remove fit_grid_point in 0.25
@deprecated(
    "fit_grid_point is deprecated in version 0.23 "
    "and will be removed in version 0.25"
)
def fit_grid_point(X, y, estimator, parameters, train, test, scorer,
                   verbose, error_score=np.nan, **fit_params):
    """Run fit on one set of parameters.

    Parameters
    ----------
    X : array-like, sparse matrix or list
        Input data.

    y : array-like or None
        Targets for input data.

    estimator : estimator object
        A object of that type is instantiated for each grid point.
        This is assumed to implement the scikit-learn estimator interface.
        Either estimator needs to provide a ``score`` function,
        or ``scoring`` must be passed.

    parameters : dict
        Parameters to be set on estimator for this grid point.

    train : ndarray, dtype int or bool
        Boolean mask or indices for training set.

    test : ndarray, dtype int or bool
        Boolean mask or indices for test set.

    scorer : callable or None
        The scorer callable object / function must have its signature as
        ``scorer(estimator, X, y)``.

        If ``None`` the estimator's score method is used.

    verbose : int
        Verbosity level.

    **fit_params : kwargs
        Additional parameter passed to the fit function of the estimator.

    error_score : 'raise' or numeric, default=np.nan
        Value to assign to the score if an error occurs in estimator fitting.
        If set to 'raise', the error is raised. If a numeric value is given,
        FitFailedWarning is raised. This parameter does not affect the refit
        step, which will always raise the error.

    Returns
    -------
    score : float
         Score of this parameter setting on given test split.

    parameters : dict
        The parameters that have been evaluated.

    n_samples_test : int
        Number of test samples in this split.
    """
    # NOTE we are not using the return value as the scorer by itself should be
    # validated before. We use check_scoring only to reject multimetric scorer
    check_scoring(estimator, scorer)
    results = _fit_and_score(estimator, X, y, scorer, train,
                             test, verbose, parameters,
                             fit_params=fit_params,
                             return_n_test_samples=True,
                             error_score=error_score)
    return results["test_scores"], parameters, results["n_test_samples"]


def _check_param_grid(param_grid):
    if hasattr(param_grid, 'items'):
        param_grid = [param_grid]

    for p in param_grid:
        for name, v in p.items():
            if isinstance(v, np.ndarray) and v.ndim > 1:
                raise ValueError("Parameter array should be one-dimensional.")

            if (isinstance(v, str) or
                    not isinstance(v, (np.ndarray, Sequence))):
                raise ValueError("Parameter grid for parameter ({0}) needs to"
                                 " be a list or numpy array, but got ({1})."
                                 " Single values need to be wrapped in a list"
                                 " with one element.".format(name, type(v)))

            if len(v) == 0:
                raise ValueError("Parameter values for parameter ({0}) need "
                                 "to be a non-empty sequence.".format(name))


class BaseSearchCV(MetaEstimatorMixin, BaseEstimator, metaclass=ABCMeta):
    """Abstract base class for hyper parameter search with cross-validation.
    """

    @abstractmethod
    @_deprecate_positional_args
    def __init__(self, estimator, *, scoring=None, n_jobs=None,
                 refit=True, cv=None, verbose=0,
                 pre_dispatch='2*n_jobs', error_score=np.nan,
                 return_train_score=True):

        self.scoring = scoring
        self.estimator = estimator
        self.n_jobs = n_jobs
        self.refit = refit
        self.cv = cv
        self.verbose = verbose
        self.pre_dispatch = pre_dispatch
        self.error_score = error_score
        self.return_train_score = return_train_score

    @property
    def _estimator_type(self):
        return self.estimator._estimator_type

    @property
    def _pairwise(self):
        # allows cross-validation to see 'precomputed' metrics
        return getattr(self.estimator, '_pairwise', False)

    def score(self, X, y=None):
        """Returns the score on the given data, if the estimator has been refit.

        This uses the score defined by ``scoring`` where provided, and the
        ``best_estimator_.score`` method otherwise.

        Parameters
        ----------
        X : array-like of shape (n_samples, n_features)
            Input data, where n_samples is the number of samples and
            n_features is the number of features.

        y : array-like of shape (n_samples, n_output) \
            or (n_samples,), default=None
            Target relative to X for classification or regression;
            None for unsupervised learning.

        Returns
        -------
        score : float
        """
        self._check_is_fitted('score')
        if self.scorer_ is None:
            raise ValueError("No score function explicitly defined, "
                             "and the estimator doesn't provide one %s"
                             % self.best_estimator_)
        if isinstance(self.scorer_, dict):
            if self.multimetric_:
                scorer = self.scorer_[self.refit]
            else:
                scorer = self.scorer_
            return scorer(self.best_estimator_, X, y)

        # callable
        score = self.scorer_(self.best_estimator_, X, y)
        if self.multimetric_:
            score = score[self.refit]
        return score

    @if_delegate_has_method(delegate=('best_estimator_', 'estimator'))
    def score_samples(self, X):
        """Call score_samples on the estimator with the best found parameters.

        Only available if ``refit=True`` and the underlying estimator supports
        ``score_samples``.

        Parameters
        ----------
        X : iterable
            Data to predict on. Must fulfill input requirements
            of the underlying estimator.

        Returns
        -------
        y_score : ndarray, shape (n_samples,)
        """
        self._check_is_fitted('score_samples')
        return self.best_estimator_.score_samples(X)

    def _check_is_fitted(self, method_name):
        if not self.refit:
            raise NotFittedError('This %s instance was initialized '
                                 'with refit=False. %s is '
                                 'available only after refitting on the best '
                                 'parameters. You can refit an estimator '
                                 'manually using the ``best_params_`` '
                                 'attribute'
                                 % (type(self).__name__, method_name))
        else:
            check_is_fitted(self)

    @if_delegate_has_method(delegate=('best_estimator_', 'estimator'))
    def predict(self, X):
        """Call predict on the estimator with the best found parameters.

        Only available if ``refit=True`` and the underlying estimator supports
        ``predict``.

        Parameters
        ----------
        X : indexable, length n_samples
            Must fulfill the input assumptions of the
            underlying estimator.

        """
        self._check_is_fitted('predict')
        return self.best_estimator_.predict(X)

    @if_delegate_has_method(delegate=('best_estimator_', 'estimator'))
    def predict_proba(self, X):
        """Call predict_proba on the estimator with the best found parameters.

        Only available if ``refit=True`` and the underlying estimator supports
        ``predict_proba``.

        Parameters
        ----------
        X : indexable, length n_samples
            Must fulfill the input assumptions of the
            underlying estimator.

        """
        self._check_is_fitted('predict_proba')
        return self.best_estimator_.predict_proba(X)

    @if_delegate_has_method(delegate=('best_estimator_', 'estimator'))
    def predict_log_proba(self, X):
        """Call predict_log_proba on the estimator with the best found parameters.

        Only available if ``refit=True`` and the underlying estimator supports
        ``predict_log_proba``.

        Parameters
        ----------
        X : indexable, length n_samples
            Must fulfill the input assumptions of the
            underlying estimator.

        """
        self._check_is_fitted('predict_log_proba')
        return self.best_estimator_.predict_log_proba(X)

    @if_delegate_has_method(delegate=('best_estimator_', 'estimator'))
    def decision_function(self, X):
        """Call decision_function on the estimator with the best found parameters.

        Only available if ``refit=True`` and the underlying estimator supports
        ``decision_function``.

        Parameters
        ----------
        X : indexable, length n_samples
            Must fulfill the input assumptions of the
            underlying estimator.

        """
        self._check_is_fitted('decision_function')
        return self.best_estimator_.decision_function(X)

    @if_delegate_has_method(delegate=('best_estimator_', 'estimator'))
    def transform(self, X):
        """Call transform on the estimator with the best found parameters.

        Only available if the underlying estimator supports ``transform`` and
        ``refit=True``.

        Parameters
        ----------
        X : indexable, length n_samples
            Must fulfill the input assumptions of the
            underlying estimator.

        """
        self._check_is_fitted('transform')
        return self.best_estimator_.transform(X)

    @if_delegate_has_method(delegate=('best_estimator_', 'estimator'))
    def inverse_transform(self, Xt):
        """Call inverse_transform on the estimator with the best found params.

        Only available if the underlying estimator implements
        ``inverse_transform`` and ``refit=True``.

        Parameters
        ----------
        Xt : indexable, length n_samples
            Must fulfill the input assumptions of the
            underlying estimator.

        """
        self._check_is_fitted('inverse_transform')
        return self.best_estimator_.inverse_transform(Xt)

    @property
    def n_features_in_(self):
        # For consistency with other estimators we raise a AttributeError so
        # that hasattr() fails if the search estimator isn't fitted.
        try:
            check_is_fitted(self)
        except NotFittedError as nfe:
            raise AttributeError(
                "{} object has no n_features_in_ attribute."
                .format(self.__class__.__name__)
            ) from nfe

        return self.best_estimator_.n_features_in_

    @property
    def classes_(self):
        self._check_is_fitted("classes_")
        return self.best_estimator_.classes_

    def _run_search(self, evaluate_candidates):
        """Repeatedly calls `evaluate_candidates` to conduct a search.

        This method, implemented in sub-classes, makes it possible to
        customize the the scheduling of evaluations: GridSearchCV and
        RandomizedSearchCV schedule evaluations for their whole parameter
        search space at once but other more sequential approaches are also
        possible: for instance is possible to iteratively schedule evaluations
        for new regions of the parameter search space based on previously
        collected evaluation results. This makes it possible to implement
        Bayesian optimization or more generally sequential model-based
        optimization by deriving from the BaseSearchCV abstract base class.

        Parameters
        ----------
        evaluate_candidates : callable
            This callback accepts a list of candidates, where each candidate is
            a dict of parameter settings. It returns a dict of all results so
            far, formatted like ``cv_results_``.

        Examples
        --------

        ::

            def _run_search(self, evaluate_candidates):
                'Try C=0.1 only if C=1 is better than C=10'
                all_results = evaluate_candidates([{'C': 1}, {'C': 10}])
                score = all_results['mean_test_score']
                if score[0] < score[1]:
                    evaluate_candidates([{'C': 0.1}])
        """
        raise NotImplementedError("_run_search not implemented.")

    def _check_refit_for_multimetric(self, scores_dict):
        """Check score contains the string in refit"""
        multimetric_refit_msg = ("For multi-metric scoring, the parameter "
                                 "refit must be set to a scorer key or a "
                                 "callable to refit an estimator with the "
                                 "best parameter setting on the whole "
                                 "data and make the best_* attributes "
                                 "available for that metric. If this is "
                                 "not needed, refit should be set to "
                                 "False explicitly. %r was passed."
                                 % self.refit)
        if self.refit is not False and (
                not isinstance(self.refit, str) or
                # This will work for both dict / list (tuple)
                self.refit not in scores_dict) and not callable(self.refit):
            raise ValueError(multimetric_refit_msg)

    @_deprecate_positional_args
    def fit(self, X, y=None, *, groups=None, **fit_params):
        """Run fit with all sets of parameters.

        Parameters
        ----------

        X : array-like of shape (n_samples, n_features)
            Training vector, where n_samples is the number of samples and
            n_features is the number of features.

        y : array-like of shape (n_samples, n_output) \
            or (n_samples,), default=None
            Target relative to X for classification or regression;
            None for unsupervised learning.

        groups : array-like of shape (n_samples,), default=None
            Group labels for the samples used while splitting the dataset into
            train/test set. Only used in conjunction with a "Group" :term:`cv`
            instance (e.g., :class:`~sklearn.model_selection.GroupKFold`).

        **fit_params : dict of str -> object
            Parameters passed to the ``fit`` method of the estimator
        """
        estimator = self.estimator
        cv = check_cv(self.cv, y, classifier=is_classifier(estimator))

        refit_metric = "score"

        # If scoring is callable, then error scores must be handled after
        # scoring is called.
        if callable(self.scoring):
            scorers = self.scoring
            should_handle_error_scores = True
        elif self.scoring is None or isinstance(self.scoring, str):
            scorers = check_scoring(self.estimator, self.scoring)
            should_handle_error_scores = False
        else:
            scorers = _check_multimetric_scoring(self.estimator, self.scoring)
            self._check_refit_for_multimetric(scorers)
            refit_metric = self.refit
            should_handle_error_scores = False

        X, y, groups = indexable(X, y, groups)
        fit_params = _check_fit_params(X, fit_params)

        n_splits = cv.get_n_splits(X, y, groups)

        base_estimator = clone(self.estimator)

        parallel = Parallel(n_jobs=self.n_jobs,
                            pre_dispatch=self.pre_dispatch)

        fit_and_score_kwargs = dict(scorer=scorers,
                                    fit_params=fit_params,
                                    return_train_score=self.return_train_score,
                                    return_n_test_samples=True,
                                    return_times=True,
                                    return_parameters=False,
                                    error_score=self.error_score,
                                    verbose=self.verbose)
        results = {}
        with parallel:
            all_candidate_params = []
            all_out = []

            def evaluate_candidates(candidate_params):
                candidate_params = list(candidate_params)
                n_candidates = len(candidate_params)

                if self.verbose > 0:
                    print("Fitting {0} folds for each of {1} candidates,"
                          " totalling {2} fits".format(
                              n_splits, n_candidates, n_candidates * n_splits))

                out = parallel(delayed(_fit_and_score)(clone(base_estimator),
                                                       X, y,
                                                       train=train, test=test,
                                                       parameters=parameters,
                                                       split_progress=(
                                                           split_idx,
                                                           n_splits),
                                                       candidate_progress=(
                                                           cand_idx,
                                                           n_candidates),
                                                       **fit_and_score_kwargs)
                               for (cand_idx, parameters),
                                   (split_idx, (train, test)) in product(
                                   enumerate(candidate_params),
                                   enumerate(cv.split(X, y, groups))))

                if len(out) < 1:
                    raise ValueError('No fits were performed. '
                                     'Was the CV iterator empty? '
                                     'Were there no candidates?')
                elif len(out) != n_candidates * n_splits:
                    raise ValueError('cv.split and cv.get_n_splits returned '
                                     'inconsistent results. Expected {} '
                                     'splits, got {}'
                                     .format(n_splits,
                                             len(out) // n_candidates))

                if should_handle_error_scores:
                    _handle_error_score(out, self.error_score)
                all_candidate_params.extend(candidate_params)
                all_out.extend(out)

                nonlocal results
                results = self._format_results(
                    all_candidate_params, n_splits, all_out)
                return results

            self._run_search(evaluate_candidates)

            # multimetric is determined here based on test_scores. This is
            # to support callable self.scoring
            sample_score = all_out[0]['test_scores']
            self.multimetric_ = isinstance(sample_score, dict)

            # scorer is callable, check refit_metric now
            if callable(self.scoring) and self.multimetric_:
                self._check_refit_for_multimetric(sample_score)
                refit_metric = self.refit

        # For multi-metric evaluation, store the best_index_, best_params_ and
        # best_score_ iff refit is one of the scorer names
        # In single metric evaluation, refit_metric is "score"
        if self.refit or not self.multimetric_:
            # If callable, refit is expected to return the index of the best
            # parameter set.
            if callable(self.refit):
                self.best_index_ = self.refit(results)
                if not isinstance(self.best_index_, numbers.Integral):
                    raise TypeError('best_index_ returned is not an integer')
                if (self.best_index_ < 0 or
                   self.best_index_ >= len(results["params"])):
                    raise IndexError('best_index_ index out of range')
            else:
                self.best_index_ = results["rank_test_%s"
                                           % refit_metric].argmin()
                self.best_score_ = results["mean_test_%s" % refit_metric][
                                           self.best_index_]
            self.best_params_ = results["params"][self.best_index_]

        if self.refit:
            # we clone again after setting params in case some
            # of the params are estimators as well.
            self.best_estimator_ = clone(clone(base_estimator).set_params(
                **self.best_params_))
            refit_start_time = time.time()
            if y is not None:
                self.best_estimator_.fit(X, y, **fit_params)
            else:
                self.best_estimator_.fit(X, **fit_params)
            refit_end_time = time.time()
            self.refit_time_ = refit_end_time - refit_start_time

        # Store the only scorer not as a dict for single metric evaluation
        self.scorer_ = scorers

        self.cv_results_ = results
        self.n_splits_ = n_splits

        return self

    def _format_results(self, candidate_params, n_splits, out):
        n_candidates = len(candidate_params)
        out = _aggregate_score_dicts(out)

        results = {}

        def _store(key_name, array, weights=None, splits=False, rank=False):
            """A small helper to store the scores/times to the cv_results_"""
            # When iterated first by splits, then by parameters
            # We want `array` to have `n_candidates` rows and `n_splits` cols.
            array = np.array(array, dtype=np.float64).reshape(n_candidates,
                                                              n_splits)
            if splits:
                for split_idx in range(n_splits):
                    # Uses closure to alter the results
                    results["split%d_%s"
                            % (split_idx, key_name)] = array[:, split_idx]

            array_means = np.average(array, axis=1, weights=weights)
            results['mean_%s' % key_name] = array_means
            # Weighted std is not directly available in numpy
            array_stds = np.sqrt(np.average((array -
                                             array_means[:, np.newaxis]) ** 2,
                                            axis=1, weights=weights))
            results['std_%s' % key_name] = array_stds

            if rank:
                results["rank_%s" % key_name] = np.asarray(
                    rankdata(-array_means, method='min'), dtype=np.int32)

        _store('fit_time', out["fit_time"])
        _store('score_time', out["score_time"])
        # Use one MaskedArray and mask all the places where the param is not
        # applicable for that candidate. Use defaultdict as each candidate may
        # not contain all the params
        param_results = defaultdict(partial(MaskedArray,
                                            np.empty(n_candidates,),
                                            mask=True,
                                            dtype=object))
        for cand_idx, params in enumerate(candidate_params):
            for name, value in params.items():
                # An all masked empty array gets created for the key
                # `"param_%s" % name` at the first occurrence of `name`.
                # Setting the value at an index also unmasks that index
                param_results["param_%s" % name][cand_idx] = value

        results.update(param_results)
        # Store a list of param dicts at the key 'params'
        results['params'] = candidate_params

<<<<<<< HEAD
        test_scores = out["test_scores"]
        if isinstance(test_scores[0], dict):
            test_scores_dict = _aggregate_score_dicts(test_scores)
        else:
            test_scores_dict = {"score": test_scores}

        if self.return_train_score:
            train_scores = out["train_scores"]
            if isinstance(test_scores[0], dict):
                train_scores_dict = _aggregate_score_dicts(train_scores)
            else:
                train_scores_dict = {"score": train_scores}

        for scorer_name in test_scores_dict:
=======
        test_scores = _aggregate_score_dicts(out["test_scores"])
        if self.return_train_score:
            train_scores = _aggregate_score_dicts(out["train_scores"])

        for scorer_name in test_scores:
>>>>>>> db673eb7
            # Computed the (weighted) mean and std for test scores alone
            _store('test_%s' % scorer_name, test_scores_dict[scorer_name],
                   splits=True, rank=True,
                   weights=None)
            if self.return_train_score:
                _store('train_%s' % scorer_name,
                       train_scores_dict[scorer_name],
                       splits=True)

        return results


class GridSearchCV(BaseSearchCV):
    """Exhaustive search over specified parameter values for an estimator.

    Important members are fit, predict.

    GridSearchCV implements a "fit" and a "score" method.
    It also implements "score_samples", "predict", "predict_proba",
    "decision_function", "transform" and "inverse_transform" if they are
    implemented in the estimator used.

    The parameters of the estimator used to apply these methods are optimized
    by cross-validated grid-search over a parameter grid.

    Read more in the :ref:`User Guide <grid_search>`.

    Parameters
    ----------
    estimator : estimator object.
        This is assumed to implement the scikit-learn estimator interface.
        Either estimator needs to provide a ``score`` function,
        or ``scoring`` must be passed.

    param_grid : dict or list of dictionaries
        Dictionary with parameters names (`str`) as keys and lists of
        parameter settings to try as values, or a list of such
        dictionaries, in which case the grids spanned by each dictionary
        in the list are explored. This enables searching over any sequence
        of parameter settings.

    scoring : str, callable, list/tuple or dict, default=None
        A single str (see :ref:`scoring_parameter`) or a callable
        (see :ref:`scoring`) to evaluate the predictions on the test set.

        For evaluating multiple metrics, either give a list of (unique) strings
        or a dict with names as keys and callables as values.

        NOTE that when using custom scorers, each scorer should return a single
        value. Metric functions returning a list/array of values can be wrapped
        into multiple scorers that return one value each.

        See :ref:`multimetric_grid_search` for an example.

        If None, the estimator's score method is used.

    n_jobs : int, default=None
        Number of jobs to run in parallel.
        ``None`` means 1 unless in a :obj:`joblib.parallel_backend` context.
        ``-1`` means using all processors. See :term:`Glossary <n_jobs>`
        for more details.

        .. versionchanged:: v0.20
           `n_jobs` default changed from 1 to None

    pre_dispatch : int, or str, default=n_jobs
        Controls the number of jobs that get dispatched during parallel
        execution. Reducing this number can be useful to avoid an
        explosion of memory consumption when more jobs get dispatched
        than CPUs can process. This parameter can be:

            - None, in which case all the jobs are immediately
              created and spawned. Use this for lightweight and
              fast-running jobs, to avoid delays due to on-demand
              spawning of the jobs

            - An int, giving the exact number of total jobs that are
              spawned

            - A str, giving an expression as a function of n_jobs,
              as in '2*n_jobs'

    cv : int, cross-validation generator or an iterable, default=None
        Determines the cross-validation splitting strategy.
        Possible inputs for cv are:

        - None, to use the default 5-fold cross validation,
        - integer, to specify the number of folds in a `(Stratified)KFold`,
        - :term:`CV splitter`,
        - An iterable yielding (train, test) splits as arrays of indices.

        For integer/None inputs, if the estimator is a classifier and ``y`` is
        either binary or multiclass, :class:`StratifiedKFold` is used. In all
        other cases, :class:`KFold` is used.

        Refer :ref:`User Guide <cross_validation>` for the various
        cross-validation strategies that can be used here.

        .. versionchanged:: 0.22
            ``cv`` default value if None changed from 3-fold to 5-fold.

    refit : bool, str, or callable, default=True
        Refit an estimator using the best found parameters on the whole
        dataset.

        For multiple metric evaluation, this needs to be a `str` denoting the
        scorer that would be used to find the best parameters for refitting
        the estimator at the end.

        Where there are considerations other than maximum score in
        choosing a best estimator, ``refit`` can be set to a function which
        returns the selected ``best_index_`` given ``cv_results_``. In that
        case, the ``best_estimator_`` and ``best_params_`` will be set
        according to the returned ``best_index_`` while the ``best_score_``
        attribute will not be available.

        The refitted estimator is made available at the ``best_estimator_``
        attribute and permits using ``predict`` directly on this
        ``GridSearchCV`` instance.

        Also for multiple metric evaluation, the attributes ``best_index_``,
        ``best_score_`` and ``best_params_`` will only be available if
        ``refit`` is set and all of them will be determined w.r.t this specific
        scorer.

        See ``scoring`` parameter to know more about multiple metric
        evaluation.

        .. versionchanged:: 0.20
            Support for callable added.

    verbose : integer
        Controls the verbosity: the higher, the more messages.

        - >1 : the computation time for each fold and parameter candidate is
          displayed;
        - >2 : the score is also displayed;
        - >3 : the fold and candidate parameter indexes are also displayed
          together with the starting time of the computation.

    error_score : 'raise' or numeric, default=np.nan
        Value to assign to the score if an error occurs in estimator fitting.
        If set to 'raise', the error is raised. If a numeric value is given,
        FitFailedWarning is raised. This parameter does not affect the refit
        step, which will always raise the error.

    return_train_score : bool, default=False
        If ``False``, the ``cv_results_`` attribute will not include training
        scores.
        Computing training scores is used to get insights on how different
        parameter settings impact the overfitting/underfitting trade-off.
        However computing the scores on the training set can be computationally
        expensive and is not strictly required to select the parameters that
        yield the best generalization performance.

        .. versionadded:: 0.19

        .. versionchanged:: 0.21
            Default value was changed from ``True`` to ``False``


    Examples
    --------
    >>> from sklearn import svm, datasets
    >>> from sklearn.model_selection import GridSearchCV
    >>> iris = datasets.load_iris()
    >>> parameters = {'kernel':('linear', 'rbf'), 'C':[1, 10]}
    >>> svc = svm.SVC()
    >>> clf = GridSearchCV(svc, parameters)
    >>> clf.fit(iris.data, iris.target)
    GridSearchCV(estimator=SVC(),
                 param_grid={'C': [1, 10], 'kernel': ('linear', 'rbf')})
    >>> sorted(clf.cv_results_.keys())
    ['mean_fit_time', 'mean_score_time', 'mean_test_score',...
     'param_C', 'param_kernel', 'params',...
     'rank_test_score', 'split0_test_score',...
     'split2_test_score', ...
     'std_fit_time', 'std_score_time', 'std_test_score']

    Attributes
    ----------
    cv_results_ : dict of numpy (masked) ndarrays
        A dict with keys as column headers and values as columns, that can be
        imported into a pandas ``DataFrame``.

        For instance the below given table

        +------------+-----------+------------+-----------------+---+---------+
        |param_kernel|param_gamma|param_degree|split0_test_score|...|rank_t...|
        +============+===========+============+=================+===+=========+
        |  'poly'    |     --    |      2     |       0.80      |...|    2    |
        +------------+-----------+------------+-----------------+---+---------+
        |  'poly'    |     --    |      3     |       0.70      |...|    4    |
        +------------+-----------+------------+-----------------+---+---------+
        |  'rbf'     |     0.1   |     --     |       0.80      |...|    3    |
        +------------+-----------+------------+-----------------+---+---------+
        |  'rbf'     |     0.2   |     --     |       0.93      |...|    1    |
        +------------+-----------+------------+-----------------+---+---------+

        will be represented by a ``cv_results_`` dict of::

            {
            'param_kernel': masked_array(data = ['poly', 'poly', 'rbf', 'rbf'],
                                         mask = [False False False False]...)
            'param_gamma': masked_array(data = [-- -- 0.1 0.2],
                                        mask = [ True  True False False]...),
            'param_degree': masked_array(data = [2.0 3.0 -- --],
                                         mask = [False False  True  True]...),
            'split0_test_score'  : [0.80, 0.70, 0.80, 0.93],
            'split1_test_score'  : [0.82, 0.50, 0.70, 0.78],
            'mean_test_score'    : [0.81, 0.60, 0.75, 0.85],
            'std_test_score'     : [0.01, 0.10, 0.05, 0.08],
            'rank_test_score'    : [2, 4, 3, 1],
            'split0_train_score' : [0.80, 0.92, 0.70, 0.93],
            'split1_train_score' : [0.82, 0.55, 0.70, 0.87],
            'mean_train_score'   : [0.81, 0.74, 0.70, 0.90],
            'std_train_score'    : [0.01, 0.19, 0.00, 0.03],
            'mean_fit_time'      : [0.73, 0.63, 0.43, 0.49],
            'std_fit_time'       : [0.01, 0.02, 0.01, 0.01],
            'mean_score_time'    : [0.01, 0.06, 0.04, 0.04],
            'std_score_time'     : [0.00, 0.00, 0.00, 0.01],
            'params'             : [{'kernel': 'poly', 'degree': 2}, ...],
            }

        NOTE

        The key ``'params'`` is used to store a list of parameter
        settings dicts for all the parameter candidates.

        The ``mean_fit_time``, ``std_fit_time``, ``mean_score_time`` and
        ``std_score_time`` are all in seconds.

        For multi-metric evaluation, the scores for all the scorers are
        available in the ``cv_results_`` dict at the keys ending with that
        scorer's name (``'_<scorer_name>'``) instead of ``'_score'`` shown
        above. ('split0_test_precision', 'mean_train_precision' etc.)

    best_estimator_ : estimator
        Estimator that was chosen by the search, i.e. estimator
        which gave highest score (or smallest loss if specified)
        on the left out data. Not available if ``refit=False``.

        See ``refit`` parameter for more information on allowed values.

    best_score_ : float
        Mean cross-validated score of the best_estimator

        For multi-metric evaluation, this is present only if ``refit`` is
        specified.

        This attribute is not available if ``refit`` is a function.

    best_params_ : dict
        Parameter setting that gave the best results on the hold out data.

        For multi-metric evaluation, this is present only if ``refit`` is
        specified.

    best_index_ : int
        The index (of the ``cv_results_`` arrays) which corresponds to the best
        candidate parameter setting.

        The dict at ``search.cv_results_['params'][search.best_index_]`` gives
        the parameter setting for the best model, that gives the highest
        mean score (``search.best_score_``).

        For multi-metric evaluation, this is present only if ``refit`` is
        specified.

    scorer_ : function or a dict
        Scorer function used on the held out data to choose the best
        parameters for the model.

        For multi-metric evaluation, this attribute holds the validated
        ``scoring`` dict which maps the scorer key to the scorer callable.

    n_splits_ : int
        The number of cross-validation splits (folds/iterations).

    refit_time_ : float
        Seconds used for refitting the best model on the whole dataset.

        This is present only if ``refit`` is not False.

        .. versionadded:: 0.20

    Notes
    -----
    The parameters selected are those that maximize the score of the left out
    data, unless an explicit score is passed in which case it is used instead.

    If `n_jobs` was set to a value higher than one, the data is copied for each
    point in the grid (and not `n_jobs` times). This is done for efficiency
    reasons if individual jobs take very little time, but may raise errors if
    the dataset is large and not enough memory is available.  A workaround in
    this case is to set `pre_dispatch`. Then, the memory is copied only
    `pre_dispatch` many times. A reasonable value for `pre_dispatch` is `2 *
    n_jobs`.

    See Also
    ---------
    :class:`ParameterGrid`:
        generates all the combinations of a hyperparameter grid.

    :func:`sklearn.model_selection.train_test_split`:
        utility function to split the data into a development set usable
        for fitting a GridSearchCV instance and an evaluation set for
        its final evaluation.

    :func:`sklearn.metrics.make_scorer`:
        Make a scorer from a performance metric or loss function.

    """
    _required_parameters = ["estimator", "param_grid"]

    @_deprecate_positional_args
    def __init__(self, estimator, param_grid, *, scoring=None,
                 n_jobs=None, refit=True, cv=None,
                 verbose=0, pre_dispatch='2*n_jobs',
                 error_score=np.nan, return_train_score=False):
        super().__init__(
            estimator=estimator, scoring=scoring,
            n_jobs=n_jobs, refit=refit, cv=cv, verbose=verbose,
            pre_dispatch=pre_dispatch, error_score=error_score,
            return_train_score=return_train_score)
        self.param_grid = param_grid
        _check_param_grid(param_grid)

    def _run_search(self, evaluate_candidates):
        """Search all candidates in param_grid"""
        evaluate_candidates(ParameterGrid(self.param_grid))


class RandomizedSearchCV(BaseSearchCV):
    """Randomized search on hyper parameters.

    RandomizedSearchCV implements a "fit" and a "score" method.
    It also implements "score_samples", "predict", "predict_proba",
    "decision_function", "transform" and "inverse_transform" if they are
    implemented in the estimator used.

    The parameters of the estimator used to apply these methods are optimized
    by cross-validated search over parameter settings.

    In contrast to GridSearchCV, not all parameter values are tried out, but
    rather a fixed number of parameter settings is sampled from the specified
    distributions. The number of parameter settings that are tried is
    given by n_iter.

    If all parameters are presented as a list,
    sampling without replacement is performed. If at least one parameter
    is given as a distribution, sampling with replacement is used.
    It is highly recommended to use continuous distributions for continuous
    parameters.

    Read more in the :ref:`User Guide <randomized_parameter_search>`.

    .. versionadded:: 0.14

    Parameters
    ----------
    estimator : estimator object.
        A object of that type is instantiated for each grid point.
        This is assumed to implement the scikit-learn estimator interface.
        Either estimator needs to provide a ``score`` function,
        or ``scoring`` must be passed.

    param_distributions : dict or list of dicts
        Dictionary with parameters names (`str`) as keys and distributions
        or lists of parameters to try. Distributions must provide a ``rvs``
        method for sampling (such as those from scipy.stats.distributions).
        If a list is given, it is sampled uniformly.
        If a list of dicts is given, first a dict is sampled uniformly, and
        then a parameter is sampled using that dict as above.

    n_iter : int, default=10
        Number of parameter settings that are sampled. n_iter trades
        off runtime vs quality of the solution.

    scoring : str, callable, list/tuple or dict, default=None
        A single str (see :ref:`scoring_parameter`) or a callable
        (see :ref:`scoring`) to evaluate the predictions on the test set.

        For evaluating multiple metrics, either give a list of (unique) strings
        or a dict with names as keys and callables as values.

        NOTE that when using custom scorers, each scorer should return a single
        value. Metric functions returning a list/array of values can be wrapped
        into multiple scorers that return one value each.

        See :ref:`multimetric_grid_search` for an example.

        If None, the estimator's score method is used.

    n_jobs : int, default=None
        Number of jobs to run in parallel.
        ``None`` means 1 unless in a :obj:`joblib.parallel_backend` context.
        ``-1`` means using all processors. See :term:`Glossary <n_jobs>`
        for more details.

        .. versionchanged:: v0.20
           `n_jobs` default changed from 1 to None

    pre_dispatch : int, or str, default=None
        Controls the number of jobs that get dispatched during parallel
        execution. Reducing this number can be useful to avoid an
        explosion of memory consumption when more jobs get dispatched
        than CPUs can process. This parameter can be:

            - None, in which case all the jobs are immediately
              created and spawned. Use this for lightweight and
              fast-running jobs, to avoid delays due to on-demand
              spawning of the jobs

            - An int, giving the exact number of total jobs that are
              spawned

            - A str, giving an expression as a function of n_jobs,
              as in '2*n_jobs'

    cv : int, cross-validation generator or an iterable, default=None
        Determines the cross-validation splitting strategy.
        Possible inputs for cv are:

        - None, to use the default 5-fold cross validation,
        - integer, to specify the number of folds in a `(Stratified)KFold`,
        - :term:`CV splitter`,
        - An iterable yielding (train, test) splits as arrays of indices.

        For integer/None inputs, if the estimator is a classifier and ``y`` is
        either binary or multiclass, :class:`StratifiedKFold` is used. In all
        other cases, :class:`KFold` is used.

        Refer :ref:`User Guide <cross_validation>` for the various
        cross-validation strategies that can be used here.

        .. versionchanged:: 0.22
            ``cv`` default value if None changed from 3-fold to 5-fold.

    refit : bool, str, or callable, default=True
        Refit an estimator using the best found parameters on the whole
        dataset.

        For multiple metric evaluation, this needs to be a `str` denoting the
        scorer that would be used to find the best parameters for refitting
        the estimator at the end.

        Where there are considerations other than maximum score in
        choosing a best estimator, ``refit`` can be set to a function which
        returns the selected ``best_index_`` given the ``cv_results``. In that
        case, the ``best_estimator_`` and ``best_params_`` will be set
        according to the returned ``best_index_`` while the ``best_score_``
        attribute will not be available.

        The refitted estimator is made available at the ``best_estimator_``
        attribute and permits using ``predict`` directly on this
        ``RandomizedSearchCV`` instance.

        Also for multiple metric evaluation, the attributes ``best_index_``,
        ``best_score_`` and ``best_params_`` will only be available if
        ``refit`` is set and all of them will be determined w.r.t this specific
        scorer.

        See ``scoring`` parameter to know more about multiple metric
        evaluation.

        .. versionchanged:: 0.20
            Support for callable added.

    verbose : integer
        Controls the verbosity: the higher, the more messages.

    random_state : int or RandomState instance, default=None
        Pseudo random number generator state used for random uniform sampling
        from lists of possible values instead of scipy.stats distributions.
        Pass an int for reproducible output across multiple
        function calls.
        See :term:`Glossary <random_state>`.

    error_score : 'raise' or numeric, default=np.nan
        Value to assign to the score if an error occurs in estimator fitting.
        If set to 'raise', the error is raised. If a numeric value is given,
        FitFailedWarning is raised. This parameter does not affect the refit
        step, which will always raise the error.

    return_train_score : bool, default=False
        If ``False``, the ``cv_results_`` attribute will not include training
        scores.
        Computing training scores is used to get insights on how different
        parameter settings impact the overfitting/underfitting trade-off.
        However computing the scores on the training set can be computationally
        expensive and is not strictly required to select the parameters that
        yield the best generalization performance.

        .. versionadded:: 0.19

        .. versionchanged:: 0.21
            Default value was changed from ``True`` to ``False``

    Attributes
    ----------
    cv_results_ : dict of numpy (masked) ndarrays
        A dict with keys as column headers and values as columns, that can be
        imported into a pandas ``DataFrame``.

        For instance the below given table

        +--------------+-------------+-------------------+---+---------------+
        | param_kernel | param_gamma | split0_test_score |...|rank_test_score|
        +==============+=============+===================+===+===============+
        |    'rbf'     |     0.1     |       0.80        |...|       1       |
        +--------------+-------------+-------------------+---+---------------+
        |    'rbf'     |     0.2     |       0.84        |...|       3       |
        +--------------+-------------+-------------------+---+---------------+
        |    'rbf'     |     0.3     |       0.70        |...|       2       |
        +--------------+-------------+-------------------+---+---------------+

        will be represented by a ``cv_results_`` dict of::

            {
            'param_kernel' : masked_array(data = ['rbf', 'rbf', 'rbf'],
                                          mask = False),
            'param_gamma'  : masked_array(data = [0.1 0.2 0.3], mask = False),
            'split0_test_score'  : [0.80, 0.84, 0.70],
            'split1_test_score'  : [0.82, 0.50, 0.70],
            'mean_test_score'    : [0.81, 0.67, 0.70],
            'std_test_score'     : [0.01, 0.24, 0.00],
            'rank_test_score'    : [1, 3, 2],
            'split0_train_score' : [0.80, 0.92, 0.70],
            'split1_train_score' : [0.82, 0.55, 0.70],
            'mean_train_score'   : [0.81, 0.74, 0.70],
            'std_train_score'    : [0.01, 0.19, 0.00],
            'mean_fit_time'      : [0.73, 0.63, 0.43],
            'std_fit_time'       : [0.01, 0.02, 0.01],
            'mean_score_time'    : [0.01, 0.06, 0.04],
            'std_score_time'     : [0.00, 0.00, 0.00],
            'params'             : [{'kernel' : 'rbf', 'gamma' : 0.1}, ...],
            }

        NOTE

        The key ``'params'`` is used to store a list of parameter
        settings dicts for all the parameter candidates.

        The ``mean_fit_time``, ``std_fit_time``, ``mean_score_time`` and
        ``std_score_time`` are all in seconds.

        For multi-metric evaluation, the scores for all the scorers are
        available in the ``cv_results_`` dict at the keys ending with that
        scorer's name (``'_<scorer_name>'``) instead of ``'_score'`` shown
        above. ('split0_test_precision', 'mean_train_precision' etc.)

    best_estimator_ : estimator
        Estimator that was chosen by the search, i.e. estimator
        which gave highest score (or smallest loss if specified)
        on the left out data. Not available if ``refit=False``.

        For multi-metric evaluation, this attribute is present only if
        ``refit`` is specified.

        See ``refit`` parameter for more information on allowed values.

    best_score_ : float
        Mean cross-validated score of the best_estimator.

        For multi-metric evaluation, this is not available if ``refit`` is
        ``False``. See ``refit`` parameter for more information.

        This attribute is not available if ``refit`` is a function.

    best_params_ : dict
        Parameter setting that gave the best results on the hold out data.

        For multi-metric evaluation, this is not available if ``refit`` is
        ``False``. See ``refit`` parameter for more information.

    best_index_ : int
        The index (of the ``cv_results_`` arrays) which corresponds to the best
        candidate parameter setting.

        The dict at ``search.cv_results_['params'][search.best_index_]`` gives
        the parameter setting for the best model, that gives the highest
        mean score (``search.best_score_``).

        For multi-metric evaluation, this is not available if ``refit`` is
        ``False``. See ``refit`` parameter for more information.

    scorer_ : function or a dict
        Scorer function used on the held out data to choose the best
        parameters for the model.

        For multi-metric evaluation, this attribute holds the validated
        ``scoring`` dict which maps the scorer key to the scorer callable.

    n_splits_ : int
        The number of cross-validation splits (folds/iterations).

    refit_time_ : float
        Seconds used for refitting the best model on the whole dataset.

        This is present only if ``refit`` is not False.

        .. versionadded:: 0.20

    Notes
    -----
    The parameters selected are those that maximize the score of the held-out
    data, according to the scoring parameter.

    If `n_jobs` was set to a value higher than one, the data is copied for each
    parameter setting(and not `n_jobs` times). This is done for efficiency
    reasons if individual jobs take very little time, but may raise errors if
    the dataset is large and not enough memory is available.  A workaround in
    this case is to set `pre_dispatch`. Then, the memory is copied only
    `pre_dispatch` many times. A reasonable value for `pre_dispatch` is `2 *
    n_jobs`.

    See Also
    --------
    :class:`GridSearchCV`:
        Does exhaustive search over a grid of parameters.

    :class:`ParameterSampler`:
        A generator over parameter settings, constructed from
        param_distributions.


    Examples
    --------
    >>> from sklearn.datasets import load_iris
    >>> from sklearn.linear_model import LogisticRegression
    >>> from sklearn.model_selection import RandomizedSearchCV
    >>> from scipy.stats import uniform
    >>> iris = load_iris()
    >>> logistic = LogisticRegression(solver='saga', tol=1e-2, max_iter=200,
    ...                               random_state=0)
    >>> distributions = dict(C=uniform(loc=0, scale=4),
    ...                      penalty=['l2', 'l1'])
    >>> clf = RandomizedSearchCV(logistic, distributions, random_state=0)
    >>> search = clf.fit(iris.data, iris.target)
    >>> search.best_params_
    {'C': 2..., 'penalty': 'l1'}
    """
    _required_parameters = ["estimator", "param_distributions"]

    @_deprecate_positional_args
    def __init__(self, estimator, param_distributions, *, n_iter=10,
                 scoring=None, n_jobs=None, refit=True,
                 cv=None, verbose=0, pre_dispatch='2*n_jobs',
                 random_state=None, error_score=np.nan,
                 return_train_score=False):
        self.param_distributions = param_distributions
        self.n_iter = n_iter
        self.random_state = random_state
        super().__init__(
            estimator=estimator, scoring=scoring,
            n_jobs=n_jobs, refit=refit, cv=cv, verbose=verbose,
            pre_dispatch=pre_dispatch, error_score=error_score,
            return_train_score=return_train_score)

    def _run_search(self, evaluate_candidates):
        """Search n_iter candidates from param_distributions"""
        evaluate_candidates(ParameterSampler(
            self.param_distributions, self.n_iter,
            random_state=self.random_state))<|MERGE_RESOLUTION|>--- conflicted
+++ resolved
@@ -886,7 +886,6 @@
         # Store a list of param dicts at the key 'params'
         results['params'] = candidate_params
 
-<<<<<<< HEAD
         test_scores = out["test_scores"]
         if isinstance(test_scores[0], dict):
             test_scores_dict = _aggregate_score_dicts(test_scores)
@@ -901,13 +900,6 @@
                 train_scores_dict = {"score": train_scores}
 
         for scorer_name in test_scores_dict:
-=======
-        test_scores = _aggregate_score_dicts(out["test_scores"])
-        if self.return_train_score:
-            train_scores = _aggregate_score_dicts(out["train_scores"])
-
-        for scorer_name in test_scores:
->>>>>>> db673eb7
             # Computed the (weighted) mean and std for test scores alone
             _store('test_%s' % scorer_name, test_scores_dict[scorer_name],
                    splits=True, rank=True,

"""
The :mod:`sklearn.model_selection._search` includes utilities to fine-tune the
parameters of an estimator.
"""

# Author: Alexandre Gramfort <alexandre.gramfort@inria.fr>,
#         Gael Varoquaux <gael.varoquaux@normalesup.org>
#         Andreas Mueller <amueller@ais.uni-bonn.de>
#         Olivier Grisel <olivier.grisel@ensta.org>
#         Joel Nothman <joel.nothman@gmail.com>
#         Raghav RV <rvraghav93@gmail.com>
# License: BSD 3 clause

import numbers
import operator
import time
import warnings
from abc import ABCMeta, abstractmethod
from collections import defaultdict
from collections.abc import Iterable, Mapping, Sequence
from functools import partial, reduce
from itertools import product

import numpy as np
from numpy.ma import MaskedArray
from scipy.stats import rankdata

from ..base import BaseEstimator, MetaEstimatorMixin, _fit_context, clone, is_classifier
from ..exceptions import NotFittedError
from ..metrics import check_scoring
from ..metrics._scorer import (
    _check_multimetric_scoring,
    _MultimetricScorer,
    get_scorer_names,
)
from ..utils import Bunch, check_random_state
from ..utils._param_validation import HasMethods, Interval, StrOptions
from ..utils._tags import _safe_tags
from ..utils.metadata_routing import (
    MetadataRouter,
    MethodMapping,
    _raise_for_params,
    _routing_enabled,
    process_routing,
)
from ..utils.metaestimators import available_if
from ..utils.parallel import Parallel, delayed
from ..utils.random import sample_without_replacement
from ..utils.validation import _check_method_params, check_is_fitted, indexable
from ._split import check_cv
from ._validation import (
    _aggregate_score_dicts,
    _fit_and_score,
    _insert_error_scores,
    _normalize_score_results,
    _warn_or_raise_about_fit_failures,
)

__all__ = ["GridSearchCV", "ParameterGrid", "ParameterSampler", "RandomizedSearchCV"]


def _are_candidates_equal(dict1, dict2):
    """Test equality between candidate dicts

    Falls back to testing identity where equality is unsupported, as it is
    for arrays.
    """
    try:
        return bool(dict1 == dict2)
    except ValueError:
        pass
    if dict1.keys() != dict2.keys():
        return False
    for k, v1 in dict1.items():
        v2 = dict2[k]
        if v1 is v2:
            continue
        with warnings.catch_warnings():
            warnings.simplefilter("ignore")
            try:
                if v1 != v2:
                    return False
            except ValueError:
                return False
    return True


def _generate_warm_start_groups(candidate_params, use_warm_start):
    """Yield lists of parameter settings to perform warm start within

    Groups by keys not specified in use_warm_start
    """
    use_warm_start = use_warm_start or ()
    if not use_warm_start:
        for parameters in candidate_params:
            yield [parameters]
        return

    # we hide use_warm_start parameters' values so that they share a group
    # if all other parameters match
    if isinstance(use_warm_start, str):
        use_warm_start = {use_warm_start: None}
    else:
        use_warm_start = {k: None for k in use_warm_start}

    prev_key = None
    group = []
    for parameters in candidate_params:
        param_key = parameters.copy()
        param_key.update(use_warm_start)
        if _are_candidates_equal(param_key, prev_key):
            group.append(parameters)
        else:
            prev_key = param_key
            if group:
                yield group
            group = [parameters]
    if group:
        yield group


class ParameterGrid:
    """Grid of parameters with a discrete number of values for each.

    Can be used to iterate over parameter value combinations with the
    Python built-in function iter.
    The order of the generated parameter combinations is deterministic.

    Read more in the :ref:`User Guide <grid_search>`.

    Parameters
    ----------
    param_grid : dict of str to sequence, or sequence of such
        The parameter grid to explore, as a dictionary mapping estimator
        parameters to sequences of allowed values.

        An empty dict signifies default parameters.

        A sequence of dicts signifies a sequence of grids to search, and is
        useful to avoid exploring parameter combinations that make no sense
        or have no effect. See the examples below.

    least_significant : str or list of str, optional
        These parameters should be iterated last.

    Examples
    --------
    >>> from sklearn.model_selection import ParameterGrid
    >>> param_grid = {'a': [1, 2], 'b': [True, False]}
    >>> list(ParameterGrid(param_grid)) == (
    ...    [{'a': 1, 'b': True}, {'a': 1, 'b': False},
    ...     {'a': 2, 'b': True}, {'a': 2, 'b': False}])
    True

    >>> grid = [{'kernel': ['linear']}, {'kernel': ['rbf'], 'gamma': [1, 10]}]
    >>> list(ParameterGrid(grid)) == [{'kernel': 'linear'},
    ...                               {'kernel': 'rbf', 'gamma': 1},
    ...                               {'kernel': 'rbf', 'gamma': 10}]
    True
    >>> ParameterGrid(grid)[1] == {'kernel': 'rbf', 'gamma': 1}
    True

    See Also
    --------
    GridSearchCV : Uses :class:`ParameterGrid` to perform a full parallelized
        parameter search.
    """

    def __init__(self, param_grid, least_significant=None):
        if not isinstance(param_grid, (Mapping, Iterable)):
            raise TypeError(
                f"Parameter grid should be a dict or a list, got: {param_grid!r} of"
                f" type {type(param_grid).__name__}"
            )

        if isinstance(param_grid, Mapping):
            # wrap dictionary in a singleton list to support either dict
            # or list of dicts
            param_grid = [param_grid]

        # check if all entries are dictionaries of lists
        for grid in param_grid:
            if not isinstance(grid, dict):
                raise TypeError(f"Parameter grid is not a dict ({grid!r})")
            for key, value in grid.items():
                if isinstance(value, np.ndarray) and value.ndim > 1:
                    raise ValueError(
                        f"Parameter array for {key!r} should be one-dimensional, got:"
                        f" {value!r} with shape {value.shape}"
                    )
                if isinstance(value, str) or not isinstance(
                    value, (np.ndarray, Sequence)
                ):
                    raise TypeError(
                        f"Parameter grid for parameter {key!r} needs to be a list or a"
                        f" numpy array, but got {value!r} (of type "
                        f"{type(value).__name__}) instead. Single values "
                        "need to be wrapped in a list with one element."
                    )
                if len(value) == 0:
                    raise ValueError(
                        f"Parameter grid for parameter {key!r} need "
                        f"to be a non-empty sequence, got: {value!r}"
                    )

        self.param_grid = param_grid

        if isinstance(least_significant, str):
            least_significant = (least_significant,)
        self.least_significant = least_significant or ()

    def _sort_key(self, item):
        if item[0] in self.least_significant:
            return self.least_significant.index(item[0]), item
        return -1, item

    def __iter__(self):
        """Iterate over the points in the grid.

        Returns
        -------
        params : iterator over dict of str to any
            Yields dictionaries mapping each estimator parameter to one of its
            allowed values.
        """
        for p in self.param_grid:
            # Always sort the keys of a dictionary, for reproducibility
            items = sorted(p.items(), key=self._sort_key)
            if not items:
                yield {}
            else:
                keys, values = zip(*items)
                for v in product(*values):
                    params = dict(zip(keys, v))
                    yield params

    def __len__(self):
        """Number of points on the grid."""
        # Product function that can handle iterables (np.prod can't).
        product = partial(reduce, operator.mul)
        return sum(
            product(len(v) for v in p.values()) if p else 1 for p in self.param_grid
        )

    def __getitem__(self, ind):
        """Get the parameters that would be ``ind``th in iteration

        Parameters
        ----------
        ind : int
            The iteration index

        Returns
        -------
        params : dict of str to any
            Equal to list(self)[ind]
        """
        # This is used to make discrete sampling without replacement memory
        # efficient.
        for sub_grid in self.param_grid:
            # XXX: could memoize information used here
            if not sub_grid:
                if ind == 0:
                    return {}
                else:
                    ind -= 1
                    continue

            # Reverse so most frequent cycling parameter comes first
            keys, values_lists = zip(*sorted(sub_grid.items())[::-1])
            sizes = [len(v_list) for v_list in values_lists]
            total = np.prod(sizes)

            if ind >= total:
                # Try the next grid
                ind -= total
            else:
                out = {}
                for key, v_list, n in zip(keys, values_lists, sizes):
                    ind, offset = divmod(ind, n)
                    out[key] = v_list[offset]
                return out

        raise IndexError("ParameterGrid index out of range")


class ParameterSampler:
    """Generator on parameters sampled from given distributions.

    Non-deterministic iterable over random candidate combinations for hyper-
    parameter search. If all parameters are presented as a list,
    sampling without replacement is performed. If at least one parameter
    is given as a distribution, sampling with replacement is used.
    It is highly recommended to use continuous distributions for continuous
    parameters.

    Read more in the :ref:`User Guide <grid_search>`.

    Parameters
    ----------
    param_distributions : dict
        Dictionary with parameters names (`str`) as keys and distributions
        or lists of parameters to try. Distributions must provide a ``rvs``
        method for sampling (such as those from scipy.stats.distributions).
        If a list is given, it is sampled uniformly.
        If a list of dicts is given, first a dict is sampled uniformly, and
        then a parameter is sampled using that dict as above.

    n_iter : int
        Number of parameter settings that are produced.

    random_state : int, RandomState instance or None, default=None
        Pseudo random number generator state used for random uniform sampling
        from lists of possible values instead of scipy.stats distributions.
        Pass an int for reproducible output across multiple
        function calls.
        See :term:`Glossary <random_state>`.

    Returns
    -------
    params : dict of str to any
        **Yields** dictionaries mapping each estimator parameter to
        as sampled value.

    Examples
    --------
    >>> from sklearn.model_selection import ParameterSampler
    >>> from scipy.stats.distributions import expon
    >>> import numpy as np
    >>> rng = np.random.RandomState(0)
    >>> param_grid = {'a':[1, 2], 'b': expon()}
    >>> param_list = list(ParameterSampler(param_grid, n_iter=4,
    ...                                    random_state=rng))
    >>> rounded_list = [dict((k, round(v, 6)) for (k, v) in d.items())
    ...                 for d in param_list]
    >>> rounded_list == [{'b': 0.89856, 'a': 1},
    ...                  {'b': 0.923223, 'a': 1},
    ...                  {'b': 1.878964, 'a': 2},
    ...                  {'b': 1.038159, 'a': 2}]
    True
    """

    def __init__(self, param_distributions, n_iter, *, random_state=None):
        if not isinstance(param_distributions, (Mapping, Iterable)):
            raise TypeError(
                "Parameter distribution is not a dict or a list,"
                f" got: {param_distributions!r} of type "
                f"{type(param_distributions).__name__}"
            )

        if isinstance(param_distributions, Mapping):
            # wrap dictionary in a singleton list to support either dict
            # or list of dicts
            param_distributions = [param_distributions]

        for dist in param_distributions:
            if not isinstance(dist, dict):
                raise TypeError(
                    "Parameter distribution is not a dict ({!r})".format(dist)
                )
            for key in dist:
                if not isinstance(dist[key], Iterable) and not hasattr(
                    dist[key], "rvs"
                ):
                    raise TypeError(
                        f"Parameter grid for parameter {key!r} is not iterable "
                        f"or a distribution (value={dist[key]})"
                    )
        self.n_iter = n_iter
        self.random_state = random_state
        self.param_distributions = param_distributions

    def _is_all_lists(self):
        return all(
            all(not hasattr(v, "rvs") for v in dist.values())
            for dist in self.param_distributions
        )

    def __iter__(self):
        rng = check_random_state(self.random_state)

        # if all distributions are given as lists, we want to sample without
        # replacement
        if self._is_all_lists():
            # look up sampled parameter settings in parameter grid
            param_grid = ParameterGrid(self.param_distributions)
            grid_size = len(param_grid)
            n_iter = self.n_iter

            if grid_size < n_iter:
                warnings.warn(
                    "The total space of parameters %d is smaller "
                    "than n_iter=%d. Running %d iterations. For exhaustive "
                    "searches, use GridSearchCV." % (grid_size, self.n_iter, grid_size),
                    UserWarning,
                )
                n_iter = grid_size
            for i in sample_without_replacement(grid_size, n_iter, random_state=rng):
                yield param_grid[i]

        else:
            for _ in range(self.n_iter):
                dist = rng.choice(self.param_distributions)
                # Always sort the keys of a dictionary, for reproducibility
                items = sorted(dist.items())
                params = dict()
                for k, v in items:
                    if hasattr(v, "rvs"):
                        params[k] = v.rvs(random_state=rng)
                    else:
                        params[k] = v[rng.randint(len(v))]
                yield params

    def __len__(self):
        """Number of points that will be sampled."""
        if self._is_all_lists():
            grid_size = len(ParameterGrid(self.param_distributions))
            return min(self.n_iter, grid_size)
        else:
            return self.n_iter


def _check_refit(search_cv, attr):
    if not search_cv.refit:
        raise AttributeError(
            f"This {type(search_cv).__name__} instance was initialized with "
            f"`refit=False`. {attr} is available only after refitting on the best "
            "parameters. You can refit an estimator manually using the "
            "`best_params_` attribute"
        )


def _estimator_has(attr):
    """Check if we can delegate a method to the underlying estimator.

    Calling a prediction method will only be available if `refit=True`. In
    such case, we check first the fitted best estimator. If it is not
    fitted, we check the unfitted estimator.

    Checking the unfitted estimator allows to use `hasattr` on the `SearchCV`
    instance even before calling `fit`.
    """

    def check(self):
        _check_refit(self, attr)
        if hasattr(self, "best_estimator_"):
            # raise an AttributeError if `attr` does not exist
            getattr(self.best_estimator_, attr)
            return True
        # raise an AttributeError if `attr` does not exist
        getattr(self.estimator, attr)
        return True

    return check


def _warm_fit_and_score(estimator, warm_candidates, cand_idx, n_candidates, **kwargs):
    return [
        _fit_and_score(
            estimator,
            parameters=parameters,
            candidate_progress=(cand_idx + i, n_candidates),
            **kwargs,
        )
        for i, parameters in enumerate(warm_candidates)
    ]


def _generate_jobs(
    *,
    splits,
    base_estimator,
    use_warm_start,
    candidate_params,
    n_candidates,
    fit_and_score_kwargs,
):
    cand_idx = 0
    n_splits = len(splits)
    warm_start_groups = _generate_warm_start_groups(candidate_params, use_warm_start)

    for warm_candidates in warm_start_groups:
        for split_idx, (train, test) in enumerate(splits):
            yield delayed(_warm_fit_and_score)(
                clone(base_estimator),
                warm_candidates,
                train=train,
                test=test,
                split_progress=(split_idx, n_splits),
                cand_idx=cand_idx,
                n_candidates=n_candidates,
                **fit_and_score_kwargs,
            )

        cand_idx += len(warm_candidates)


class BaseSearchCV(MetaEstimatorMixin, BaseEstimator, metaclass=ABCMeta):
    """Abstract base class for hyper parameter search with cross-validation."""

    _parameter_constraints: dict = {
        "estimator": [HasMethods(["fit"])],
        "scoring": [
            StrOptions(set(get_scorer_names())),
            callable,
            list,
            tuple,
            dict,
            None,
        ],
        "n_jobs": [numbers.Integral, None],
        "refit": ["boolean", str, callable],
        "cv": ["cv_object"],
        "verbose": ["verbose"],
        "pre_dispatch": [numbers.Integral, str],
        "error_score": [StrOptions({"raise"}), numbers.Real],
        "return_train_score": ["boolean"],
    }

    @abstractmethod
    def __init__(
        self,
        estimator,
        *,
        scoring=None,
        n_jobs=None,
        refit=True,
        cv=None,
        verbose=0,
        pre_dispatch="2*n_jobs",
        error_score=np.nan,
        return_train_score=True,
    ):
        self.scoring = scoring
        self.estimator = estimator
        self.n_jobs = n_jobs
        self.refit = refit
        self.cv = cv
        self.verbose = verbose
        self.pre_dispatch = pre_dispatch
        self.error_score = error_score
        self.return_train_score = return_train_score

    @property
    def _estimator_type(self):
        return self.estimator._estimator_type

    def _more_tags(self):
        # allows cross-validation to see 'precomputed' metrics
        return {
            "pairwise": _safe_tags(self.estimator, "pairwise"),
            "_xfail_checks": {
                "check_supervised_y_2d": "DataConversionWarning not caught"
            },
        }

    def score(self, X, y=None, **params):
        """Return the score on the given data, if the estimator has been refit.

        This uses the score defined by ``scoring`` where provided, and the
        ``best_estimator_.score`` method otherwise.

        Parameters
        ----------
        X : array-like of shape (n_samples, n_features)
            Input data, where `n_samples` is the number of samples and
            `n_features` is the number of features.

        y : array-like of shape (n_samples, n_output) \
            or (n_samples,), default=None
            Target relative to X for classification or regression;
            None for unsupervised learning.

        **params : dict
            Parameters to be passed to the underlying scorer(s).

            ..versionadded:: 1.4
                Only available if `enable_metadata_routing=True`. See
                :ref:`Metadata Routing User Guide <metadata_routing>` for more
                details.

        Returns
        -------
        score : float
            The score defined by ``scoring`` if provided, and the
            ``best_estimator_.score`` method otherwise.
        """
        _check_refit(self, "score")
        check_is_fitted(self)

        _raise_for_params(params, self, "score")

        if _routing_enabled():
            score_params = process_routing(self, "score", **params).scorer["score"]
        else:
            score_params = dict()

        if self.scorer_ is None:
            raise ValueError(
                "No score function explicitly defined, "
                "and the estimator doesn't provide one %s"
                % self.best_estimator_
            )
        if isinstance(self.scorer_, dict):
            if self.multimetric_:
                scorer = self.scorer_[self.refit]
            else:
                scorer = self.scorer_
            return scorer(self.best_estimator_, X, y, **score_params)

        # callable
        score = self.scorer_(self.best_estimator_, X, y, **score_params)
        if self.multimetric_:
            score = score[self.refit]
        return score

    @available_if(_estimator_has("score_samples"))
    def score_samples(self, X):
        """Call score_samples on the estimator with the best found parameters.

        Only available if ``refit=True`` and the underlying estimator supports
        ``score_samples``.

        .. versionadded:: 0.24

        Parameters
        ----------
        X : iterable
            Data to predict on. Must fulfill input requirements
            of the underlying estimator.

        Returns
        -------
        y_score : ndarray of shape (n_samples,)
            The ``best_estimator_.score_samples`` method.
        """
        check_is_fitted(self)
        return self.best_estimator_.score_samples(X)

    @available_if(_estimator_has("predict"))
    def predict(self, X):
        """Call predict on the estimator with the best found parameters.

        Only available if ``refit=True`` and the underlying estimator supports
        ``predict``.

        Parameters
        ----------
        X : indexable, length n_samples
            Must fulfill the input assumptions of the
            underlying estimator.

        Returns
        -------
        y_pred : ndarray of shape (n_samples,)
            The predicted labels or values for `X` based on the estimator with
            the best found parameters.
        """
        check_is_fitted(self)
        return self.best_estimator_.predict(X)

    @available_if(_estimator_has("predict_proba"))
    def predict_proba(self, X):
        """Call predict_proba on the estimator with the best found parameters.

        Only available if ``refit=True`` and the underlying estimator supports
        ``predict_proba``.

        Parameters
        ----------
        X : indexable, length n_samples
            Must fulfill the input assumptions of the
            underlying estimator.

        Returns
        -------
        y_pred : ndarray of shape (n_samples,) or (n_samples, n_classes)
            Predicted class probabilities for `X` based on the estimator with
            the best found parameters. The order of the classes corresponds
            to that in the fitted attribute :term:`classes_`.
        """
        check_is_fitted(self)
        return self.best_estimator_.predict_proba(X)

    @available_if(_estimator_has("predict_log_proba"))
    def predict_log_proba(self, X):
        """Call predict_log_proba on the estimator with the best found parameters.

        Only available if ``refit=True`` and the underlying estimator supports
        ``predict_log_proba``.

        Parameters
        ----------
        X : indexable, length n_samples
            Must fulfill the input assumptions of the
            underlying estimator.

        Returns
        -------
        y_pred : ndarray of shape (n_samples,) or (n_samples, n_classes)
            Predicted class log-probabilities for `X` based on the estimator
            with the best found parameters. The order of the classes
            corresponds to that in the fitted attribute :term:`classes_`.
        """
        check_is_fitted(self)
        return self.best_estimator_.predict_log_proba(X)

    @available_if(_estimator_has("decision_function"))
    def decision_function(self, X):
        """Call decision_function on the estimator with the best found parameters.

        Only available if ``refit=True`` and the underlying estimator supports
        ``decision_function``.

        Parameters
        ----------
        X : indexable, length n_samples
            Must fulfill the input assumptions of the
            underlying estimator.

        Returns
        -------
        y_score : ndarray of shape (n_samples,) or (n_samples, n_classes) \
                or (n_samples, n_classes * (n_classes-1) / 2)
            Result of the decision function for `X` based on the estimator with
            the best found parameters.
        """
        check_is_fitted(self)
        return self.best_estimator_.decision_function(X)

    @available_if(_estimator_has("transform"))
    def transform(self, X):
        """Call transform on the estimator with the best found parameters.

        Only available if the underlying estimator supports ``transform`` and
        ``refit=True``.

        Parameters
        ----------
        X : indexable, length n_samples
            Must fulfill the input assumptions of the
            underlying estimator.

        Returns
        -------
        Xt : {ndarray, sparse matrix} of shape (n_samples, n_features)
            `X` transformed in the new space based on the estimator with
            the best found parameters.
        """
        check_is_fitted(self)
        return self.best_estimator_.transform(X)

    @available_if(_estimator_has("inverse_transform"))
    def inverse_transform(self, Xt):
        """Call inverse_transform on the estimator with the best found params.

        Only available if the underlying estimator implements
        ``inverse_transform`` and ``refit=True``.

        Parameters
        ----------
        Xt : indexable, length n_samples
            Must fulfill the input assumptions of the
            underlying estimator.

        Returns
        -------
        X : {ndarray, sparse matrix} of shape (n_samples, n_features)
            Result of the `inverse_transform` function for `Xt` based on the
            estimator with the best found parameters.
        """
        check_is_fitted(self)
        return self.best_estimator_.inverse_transform(Xt)

    @property
    def n_features_in_(self):
        """Number of features seen during :term:`fit`.

        Only available when `refit=True`.
        """
        # For consistency with other estimators we raise a AttributeError so
        # that hasattr() fails if the search estimator isn't fitted.
        try:
            check_is_fitted(self)
        except NotFittedError as nfe:
            raise AttributeError(
                "{} object has no n_features_in_ attribute.".format(
                    self.__class__.__name__
                )
            ) from nfe

        return self.best_estimator_.n_features_in_

    @property
    def classes_(self):
        """Class labels.

        Only available when `refit=True` and the estimator is a classifier.
        """
        _estimator_has("classes_")(self)
        return self.best_estimator_.classes_

    def _run_search(self, evaluate_candidates):
        """Repeatedly calls `evaluate_candidates` to conduct a search.

        This method, implemented in sub-classes, makes it possible to
        customize the scheduling of evaluations: GridSearchCV and
        RandomizedSearchCV schedule evaluations for their whole parameter
        search space at once but other more sequential approaches are also
        possible: for instance is possible to iteratively schedule evaluations
        for new regions of the parameter search space based on previously
        collected evaluation results. This makes it possible to implement
        Bayesian optimization or more generally sequential model-based
        optimization by deriving from the BaseSearchCV abstract base class.
        For example, Successive Halving is implemented by calling
        `evaluate_candidates` multiples times (once per iteration of the SH
        process), each time passing a different set of candidates with `X`
        and `y` of increasing sizes.

        Parameters
        ----------
        evaluate_candidates : callable
            This callback accepts:
                - a list of candidates, where each candidate is a dict of
                  parameter settings.
                - an optional `cv` parameter which can be used to e.g.
                  evaluate candidates on different dataset splits, or
                  evaluate candidates on subsampled data (as done in the
                  SucessiveHaling estimators). By default, the original `cv`
                  parameter is used, and it is available as a private
                  `_checked_cv_orig` attribute.
                - an optional `more_results` dict. Each key will be added to
                  the `cv_results_` attribute. Values should be lists of
                  length `n_candidates`

            It returns a dict of all results so far, formatted like
            ``cv_results_``.

            Important note (relevant whether the default cv is used or not):
            in randomized splitters, and unless the random_state parameter of
            cv was set to an int, calling cv.split() multiple times will
            yield different splits. Since cv.split() is called in
            evaluate_candidates, this means that candidates will be evaluated
            on different splits each time evaluate_candidates is called. This
            might be a methodological issue depending on the search strategy
            that you're implementing. To prevent randomized splitters from
            being used, you may use _split._yields_constant_splits()

        Examples
        --------

        ::

            def _run_search(self, evaluate_candidates):
                'Try C=0.1 only if C=1 is better than C=10'
                all_results = evaluate_candidates([{'C': 1}, {'C': 10}])
                score = all_results['mean_test_score']
                if score[0] < score[1]:
                    evaluate_candidates([{'C': 0.1}])
        """
        raise NotImplementedError("_run_search not implemented.")

    def _check_refit_for_multimetric(self, scores):
        """Check `refit` is compatible with `scores` is valid"""
        multimetric_refit_msg = (
            "For multi-metric scoring, the parameter refit must be set to a "
            "scorer key or a callable to refit an estimator with the best "
            "parameter setting on the whole data and make the best_* "
            "attributes available for that metric. If this is not needed, "
            f"refit should be set to False explicitly. {self.refit!r} was "
            "passed."
        )

        valid_refit_dict = isinstance(self.refit, str) and self.refit in scores

        if (
            self.refit is not False
            and not valid_refit_dict
            and not callable(self.refit)
        ):
            raise ValueError(multimetric_refit_msg)

    @staticmethod
    def _select_best_index(refit, refit_metric, results):
        """Select index of the best combination of hyperparemeters."""
        if callable(refit):
            # If callable, refit is expected to return the index of the best
            # parameter set.
            best_index = refit(results)
            if not isinstance(best_index, numbers.Integral):
                raise TypeError("best_index_ returned is not an integer")
            if best_index < 0 or best_index >= len(results["params"]):
                raise IndexError("best_index_ index out of range")
        else:
            best_index = results[f"rank_test_{refit_metric}"].argmin()
        return best_index

    def _get_scorers(self, convert_multimetric):
        """Get the scorer(s) to be used.

        This is used in ``fit`` and ``get_metadata_routing``.

        Parameters
        ----------
        convert_multimetric : bool
            Whether to convert a dict of scorers to a _MultimetricScorer. This
            is used in ``get_metadata_routing`` to include the routing info for
            multiple scorers.

        Returns
        -------
        scorers, refit_metric
        """
        refit_metric = "score"

        if callable(self.scoring):
            scorers = self.scoring
        elif self.scoring is None or isinstance(self.scoring, str):
            scorers = check_scoring(self.estimator, self.scoring)
        else:
            scorers = _check_multimetric_scoring(self.estimator, self.scoring)
            self._check_refit_for_multimetric(scorers)
            refit_metric = self.refit
            if convert_multimetric and isinstance(scorers, dict):
                scorers = _MultimetricScorer(
                    scorers=scorers, raise_exc=(self.error_score == "raise")
                )

        return scorers, refit_metric

    def _get_routed_params_for_fit(self, params):
        """Get the parameters to be used for routing.

        This is a method instead of a snippet in ``fit`` since it's used twice,
        here in ``fit``, and in ``HalvingRandomSearchCV.fit``.
        """
        if _routing_enabled():
            routed_params = process_routing(self, "fit", **params)
        else:
            params = params.copy()
            groups = params.pop("groups", None)
            routed_params = Bunch(
                estimator=Bunch(fit=params),
                splitter=Bunch(split={"groups": groups}),
                scorer=Bunch(score={}),
            )
        return routed_params

    @_fit_context(
        # *SearchCV.estimator is not validated yet
        prefer_skip_nested_validation=False
    )
    def fit(self, X, y=None, **params):
        """Run fit with all sets of parameters.

        Parameters
        ----------

        X : array-like of shape (n_samples, n_features)
            Training vector, where `n_samples` is the number of samples and
            `n_features` is the number of features.

        y : array-like of shape (n_samples, n_output) \
            or (n_samples,), default=None
            Target relative to X for classification or regression;
            None for unsupervised learning.

        **params : dict of str -> object
            Parameters passed to the ``fit`` method of the estimator, the scorer,
            and the CV splitter.

            If a fit parameter is an array-like whose length is equal to
            `num_samples` then it will be split across CV groups along with `X`
            and `y`. For example, the :term:`sample_weight` parameter is split
            because `len(sample_weights) = len(X)`.

        Returns
        -------
        self : object
            Instance of fitted estimator.
        """
        estimator = self.estimator
        # Here we keep a dict of scorers as is, and only convert to a
        # _MultimetricScorer at a later stage. Issue:
        # https://github.com/scikit-learn/scikit-learn/issues/27001
        scorers, refit_metric = self._get_scorers(convert_multimetric=False)

        X, y = indexable(X, y)
        params = _check_method_params(X, params=params)

        routed_params = self._get_routed_params_for_fit(params)

        cv_orig = check_cv(self.cv, y, classifier=is_classifier(estimator))
        n_splits = cv_orig.get_n_splits(X, y, **routed_params.splitter.split)

        base_estimator = clone(self.estimator)

        parallel = Parallel(n_jobs=self.n_jobs, pre_dispatch=self.pre_dispatch)

        fit_and_score_kwargs = dict(
            X=X,
            y=y,
            scorer=scorers,
            fit_params=routed_params.estimator.fit,
            score_params=routed_params.scorer.score,
            return_train_score=self.return_train_score,
            return_n_test_samples=True,
            return_times=True,
            return_parameters=False,
            error_score=self.error_score,
            verbose=self.verbose,
        )
        results = {}
        with parallel:
            all_candidate_params = []
            all_out = []
            all_more_results = defaultdict(list)

            def evaluate_candidates(candidate_params, cv=None, more_results=None):
                cv = cv or cv_orig
                candidate_params = list(candidate_params)
                n_candidates = len(candidate_params)

                if self.verbose > 0:
                    print(
                        "Fitting {0} folds for each of {1} candidates,"
                        " totalling {2} fits".format(
                            n_splits, n_candidates, n_candidates * n_splits
                        )
                    )

                out = parallel(
<<<<<<< HEAD
                    _generate_jobs(
                        splits=list(cv.split(X, y, groups)),
                        base_estimator=base_estimator,
                        use_warm_start=getattr(self, "use_warm_start", None),
                        candidate_params=candidate_params,
                        n_candidates=n_candidates,
                        fit_and_score_kwargs=fit_and_score_kwargs,
=======
                    delayed(_fit_and_score)(
                        clone(base_estimator),
                        X,
                        y,
                        train=train,
                        test=test,
                        parameters=parameters,
                        split_progress=(split_idx, n_splits),
                        candidate_progress=(cand_idx, n_candidates),
                        **fit_and_score_kwargs,
                    )
                    for (cand_idx, parameters), (split_idx, (train, test)) in product(
                        enumerate(candidate_params),
                        enumerate(cv.split(X, y, **routed_params.splitter.split)),
>>>>>>> 0d4a88e3
                    )
                )

                if len(out) < 1:
                    raise ValueError(
                        "No fits were performed. "
                        "Was the CV iterator empty? "
                        "Were there no candidates?"
                    )

                # out is one list of warm candidate results for each
                # (warm_group, cv_split) pair.
                # We want it to be ordered by (candidate, cv split).
                rolled = []
                for i in range(0, len(out), n_splits):
                    rolled.extend(zip(*out[i : i + n_splits]))
                out = sum(rolled, ())

                if len(out) != n_candidates * n_splits:
                    raise ValueError(
                        "cv.split and cv.get_n_splits returned "
                        "inconsistent results. Expected {} "
                        "splits, got {}".format(n_splits, len(out) // n_candidates)
                    )

                _warn_or_raise_about_fit_failures(out, self.error_score)

                # For callable self.scoring, the return type is only know after
                # calling. If the return type is a dictionary, the error scores
                # can now be inserted with the correct key. The type checking
                # of out will be done in `_insert_error_scores`.
                if callable(self.scoring):
                    _insert_error_scores(out, self.error_score)

                all_candidate_params.extend(candidate_params)
                all_out.extend(out)

                if more_results is not None:
                    for key, value in more_results.items():
                        all_more_results[key].extend(value)

                nonlocal results
                results = self._format_results(
                    all_candidate_params, n_splits, all_out, all_more_results
                )

                return results

            self._run_search(evaluate_candidates)

            # multimetric is determined here because in the case of a callable
            # self.scoring the return type is only known after calling
            first_test_score = all_out[0]["test_scores"]
            self.multimetric_ = isinstance(first_test_score, dict)

            # check refit_metric now for a callabe scorer that is multimetric
            if callable(self.scoring) and self.multimetric_:
                self._check_refit_for_multimetric(first_test_score)
                refit_metric = self.refit

        # For multi-metric evaluation, store the best_index_, best_params_ and
        # best_score_ iff refit is one of the scorer names
        # In single metric evaluation, refit_metric is "score"
        if self.refit or not self.multimetric_:
            self.best_index_ = self._select_best_index(
                self.refit, refit_metric, results
            )
            if not callable(self.refit):
                # With a non-custom callable, we can select the best score
                # based on the best index
                self.best_score_ = results[f"mean_test_{refit_metric}"][
                    self.best_index_
                ]
            self.best_params_ = results["params"][self.best_index_]

        if self.refit:
            # here we clone the estimator as well as the parameters, since
            # sometimes the parameters themselves might be estimators, e.g.
            # when we search over different estimators in a pipeline.
            # ref: https://github.com/scikit-learn/scikit-learn/pull/26786
            self.best_estimator_ = clone(base_estimator).set_params(
                **clone(self.best_params_, safe=False)
            )

            refit_start_time = time.time()
            if y is not None:
                self.best_estimator_.fit(X, y, **routed_params.estimator.fit)
            else:
                self.best_estimator_.fit(X, **routed_params.estimator.fit)
            refit_end_time = time.time()
            self.refit_time_ = refit_end_time - refit_start_time

            if hasattr(self.best_estimator_, "feature_names_in_"):
                self.feature_names_in_ = self.best_estimator_.feature_names_in_

        # Store the only scorer not as a dict for single metric evaluation
        self.scorer_ = scorers

        self.cv_results_ = results
        self.n_splits_ = n_splits

        return self

    def _format_results(self, candidate_params, n_splits, out, more_results=None):
        n_candidates = len(candidate_params)
        out = _aggregate_score_dicts(out)

        results = dict(more_results or {})
        for key, val in results.items():
            # each value is a list (as per evaluate_candidate's convention)
            # we convert it to an array for consistency with the other keys
            results[key] = np.asarray(val)

        def _store(key_name, array, weights=None, splits=False, rank=False):
            """A small helper to store the scores/times to the cv_results_"""
            # When iterated first by splits, then by parameters
            # We want `array` to have `n_candidates` rows and `n_splits` cols.
            array = np.array(array, dtype=np.float64).reshape(n_candidates, n_splits)
            if splits:
                for split_idx in range(n_splits):
                    # Uses closure to alter the results
                    results["split%d_%s" % (split_idx, key_name)] = array[:, split_idx]

            array_means = np.average(array, axis=1, weights=weights)
            results["mean_%s" % key_name] = array_means

            if key_name.startswith(("train_", "test_")) and np.any(
                ~np.isfinite(array_means)
            ):
                warnings.warn(
                    (
                        f"One or more of the {key_name.split('_')[0]} scores "
                        f"are non-finite: {array_means}"
                    ),
                    category=UserWarning,
                )

            # Weighted std is not directly available in numpy
            array_stds = np.sqrt(
                np.average(
                    (array - array_means[:, np.newaxis]) ** 2, axis=1, weights=weights
                )
            )
            results["std_%s" % key_name] = array_stds

            if rank:
                # When the fit/scoring fails `array_means` contains NaNs, we
                # will exclude them from the ranking process and consider them
                # as tied with the worst performers.
                if np.isnan(array_means).all():
                    # All fit/scoring routines failed.
                    rank_result = np.ones_like(array_means, dtype=np.int32)
                else:
                    min_array_means = np.nanmin(array_means) - 1
                    array_means = np.nan_to_num(array_means, nan=min_array_means)
                    rank_result = rankdata(-array_means, method="min").astype(
                        np.int32, copy=False
                    )
                results["rank_%s" % key_name] = rank_result

        _store("fit_time", out["fit_time"])
        _store("score_time", out["score_time"])
        # Use one MaskedArray and mask all the places where the param is not
        # applicable for that candidate. Use defaultdict as each candidate may
        # not contain all the params
        param_results = defaultdict(
            partial(
                MaskedArray,
                np.empty(
                    n_candidates,
                ),
                mask=True,
                dtype=object,
            )
        )
        for cand_idx, params in enumerate(candidate_params):
            for name, value in params.items():
                # An all masked empty array gets created for the key
                # `"param_%s" % name` at the first occurrence of `name`.
                # Setting the value at an index also unmasks that index
                param_results["param_%s" % name][cand_idx] = value

        results.update(param_results)
        # Store a list of param dicts at the key 'params'
        results["params"] = candidate_params

        test_scores_dict = _normalize_score_results(out["test_scores"])
        if self.return_train_score:
            train_scores_dict = _normalize_score_results(out["train_scores"])

        for scorer_name in test_scores_dict:
            # Computed the (weighted) mean and std for test scores alone
            _store(
                "test_%s" % scorer_name,
                test_scores_dict[scorer_name],
                splits=True,
                rank=True,
                weights=None,
            )
            if self.return_train_score:
                _store(
                    "train_%s" % scorer_name,
                    train_scores_dict[scorer_name],
                    splits=True,
                )

        return results

    def get_metadata_routing(self):
        """Get metadata routing of this object.

        Please check :ref:`User Guide <metadata_routing>` on how the routing
        mechanism works.

        .. versionadded:: 1.4

        Returns
        -------
        routing : MetadataRouter
            A :class:`~sklearn.utils.metadata_routing.MetadataRouter` encapsulating
            routing information.
        """
        router = MetadataRouter(owner=self.__class__.__name__)
        router.add(
            estimator=self.estimator,
            method_mapping=MethodMapping().add(caller="fit", callee="fit"),
        )

        scorer, _ = self._get_scorers(convert_multimetric=True)
        router.add(
            scorer=scorer,
            method_mapping=MethodMapping()
            .add(caller="score", callee="score")
            .add(caller="fit", callee="score"),
        )
        router.add(
            splitter=self.cv,
            method_mapping=MethodMapping().add(caller="fit", callee="split"),
        )
        return router


class GridSearchCV(BaseSearchCV):
    """Exhaustive search over specified parameter values for an estimator.

    Important members are fit, predict.

    GridSearchCV implements a "fit" and a "score" method.
    It also implements "score_samples", "predict", "predict_proba",
    "decision_function", "transform" and "inverse_transform" if they are
    implemented in the estimator used.

    The parameters of the estimator used to apply these methods are optimized
    by cross-validated grid-search over a parameter grid.

    Read more in the :ref:`User Guide <grid_search>`.

    Parameters
    ----------
    estimator : estimator object
        This is assumed to implement the scikit-learn estimator interface.
        Either estimator needs to provide a ``score`` function,
        or ``scoring`` must be passed.

    param_grid : dict or list of dictionaries
        Dictionary with parameters names (`str`) as keys and lists of
        parameter settings to try as values, or a list of such
        dictionaries, in which case the grids spanned by each dictionary
        in the list are explored. This enables searching over any sequence
        of parameter settings.

    scoring : str, callable, list, tuple or dict, default=None
        Strategy to evaluate the performance of the cross-validated model on
        the test set.

        If `scoring` represents a single score, one can use:

        - a single string (see :ref:`scoring_parameter`);
        - a callable (see :ref:`scoring`) that returns a single value.

        If `scoring` represents multiple scores, one can use:

        - a list or tuple of unique strings;
        - a callable returning a dictionary where the keys are the metric
          names and the values are the metric scores;
        - a dictionary with metric names as keys and callables a values.

        See :ref:`multimetric_grid_search` for an example.

    n_jobs : int, default=None
        Number of jobs to run in parallel.
        ``None`` means 1 unless in a :obj:`joblib.parallel_backend` context.
        ``-1`` means using all processors. See :term:`Glossary <n_jobs>`
        for more details.

        .. versionchanged:: v0.20
           `n_jobs` default changed from 1 to None

    refit : bool, str, or callable, default=True
        Refit an estimator using the best found parameters on the whole
        dataset.

        For multiple metric evaluation, this needs to be a `str` denoting the
        scorer that would be used to find the best parameters for refitting
        the estimator at the end.

        Where there are considerations other than maximum score in
        choosing a best estimator, ``refit`` can be set to a function which
        returns the selected ``best_index_`` given ``cv_results_``. In that
        case, the ``best_estimator_`` and ``best_params_`` will be set
        according to the returned ``best_index_`` while the ``best_score_``
        attribute will not be available.

        The refitted estimator is made available at the ``best_estimator_``
        attribute and permits using ``predict`` directly on this
        ``GridSearchCV`` instance.

        Also for multiple metric evaluation, the attributes ``best_index_``,
        ``best_score_`` and ``best_params_`` will only be available if
        ``refit`` is set and all of them will be determined w.r.t this specific
        scorer.

        See ``scoring`` parameter to know more about multiple metric
        evaluation.

        See :ref:`sphx_glr_auto_examples_model_selection_plot_grid_search_digits.py`
        to see how to design a custom selection strategy using a callable
        via `refit`.

        .. versionchanged:: 0.20
            Support for callable added.

    cv : int, cross-validation generator or an iterable, default=None
        Determines the cross-validation splitting strategy.
        Possible inputs for cv are:

        - None, to use the default 5-fold cross validation,
        - integer, to specify the number of folds in a `(Stratified)KFold`,
        - :term:`CV splitter`,
        - An iterable yielding (train, test) splits as arrays of indices.

        For integer/None inputs, if the estimator is a classifier and ``y`` is
        either binary or multiclass, :class:`StratifiedKFold` is used. In all
        other cases, :class:`KFold` is used. These splitters are instantiated
        with `shuffle=False` so the splits will be the same across calls.

        Refer :ref:`User Guide <cross_validation>` for the various
        cross-validation strategies that can be used here.

        .. versionchanged:: 0.22
            ``cv`` default value if None changed from 3-fold to 5-fold.

    verbose : int
        Controls the verbosity: the higher, the more messages.

        - >1 : the computation time for each fold and parameter candidate is
          displayed;
        - >2 : the score is also displayed;
        - >3 : the fold and candidate parameter indexes are also displayed
          together with the starting time of the computation.

    pre_dispatch : int, or str, default='2*n_jobs'
        Controls the number of jobs that get dispatched during parallel
        execution. Reducing this number can be useful to avoid an
        explosion of memory consumption when more jobs get dispatched
        than CPUs can process. This parameter can be:

            - None, in which case all the jobs are immediately
              created and spawned. Use this for lightweight and
              fast-running jobs, to avoid delays due to on-demand
              spawning of the jobs

            - An int, giving the exact number of total jobs that are
              spawned

            - A str, giving an expression as a function of n_jobs,
              as in '2*n_jobs'

    error_score : 'raise' or numeric, default=np.nan
        Value to assign to the score if an error occurs in estimator fitting.
        If set to 'raise', the error is raised. If a numeric value is given,
        FitFailedWarning is raised. This parameter does not affect the refit
        step, which will always raise the error.

    return_train_score : bool, default=False
        If ``False``, the ``cv_results_`` attribute will not include training
        scores.
        Computing training scores is used to get insights on how different
        parameter settings impact the overfitting/underfitting trade-off.
        However computing the scores on the training set can be computationally
        expensive and is not strictly required to select the parameters that
        yield the best generalization performance.

        .. versionadded:: 0.19

        .. versionchanged:: 0.21
            Default value was changed from ``True`` to ``False``

    use_warm_start : str or list of str, optional
        The parameters named here will be searched over without clearing the
        estimator state in between.  This allows efficient searches over
        parameters where ``warm_start`` can be used. The user should also set
        the estimator's ``warm_start`` parameter to True.

        Candidate parameter settings will be reordered to maximise use of this
        efficiency feature.

        .. versionadded:: 1.1

    Attributes
    ----------
    cv_results_ : dict of numpy (masked) ndarrays
        A dict with keys as column headers and values as columns, that can be
        imported into a pandas ``DataFrame``.

        For instance the below given table

        +------------+-----------+------------+-----------------+---+---------+
        |param_kernel|param_gamma|param_degree|split0_test_score|...|rank_t...|
        +============+===========+============+=================+===+=========+
        |  'poly'    |     --    |      2     |       0.80      |...|    2    |
        +------------+-----------+------------+-----------------+---+---------+
        |  'poly'    |     --    |      3     |       0.70      |...|    4    |
        +------------+-----------+------------+-----------------+---+---------+
        |  'rbf'     |     0.1   |     --     |       0.80      |...|    3    |
        +------------+-----------+------------+-----------------+---+---------+
        |  'rbf'     |     0.2   |     --     |       0.93      |...|    1    |
        +------------+-----------+------------+-----------------+---+---------+

        will be represented by a ``cv_results_`` dict of::

            {
            'param_kernel': masked_array(data = ['poly', 'poly', 'rbf', 'rbf'],
                                         mask = [False False False False]...)
            'param_gamma': masked_array(data = [-- -- 0.1 0.2],
                                        mask = [ True  True False False]...),
            'param_degree': masked_array(data = [2.0 3.0 -- --],
                                         mask = [False False  True  True]...),
            'split0_test_score'  : [0.80, 0.70, 0.80, 0.93],
            'split1_test_score'  : [0.82, 0.50, 0.70, 0.78],
            'mean_test_score'    : [0.81, 0.60, 0.75, 0.85],
            'std_test_score'     : [0.01, 0.10, 0.05, 0.08],
            'rank_test_score'    : [2, 4, 3, 1],
            'split0_train_score' : [0.80, 0.92, 0.70, 0.93],
            'split1_train_score' : [0.82, 0.55, 0.70, 0.87],
            'mean_train_score'   : [0.81, 0.74, 0.70, 0.90],
            'std_train_score'    : [0.01, 0.19, 0.00, 0.03],
            'mean_fit_time'      : [0.73, 0.63, 0.43, 0.49],
            'std_fit_time'       : [0.01, 0.02, 0.01, 0.01],
            'mean_score_time'    : [0.01, 0.06, 0.04, 0.04],
            'std_score_time'     : [0.00, 0.00, 0.00, 0.01],
            'params'             : [{'kernel': 'poly', 'degree': 2}, ...],
            }

        NOTE

        The key ``'params'`` is used to store a list of parameter
        settings dicts for all the parameter candidates.

        The ``mean_fit_time``, ``std_fit_time``, ``mean_score_time`` and
        ``std_score_time`` are all in seconds.

        For multi-metric evaluation, the scores for all the scorers are
        available in the ``cv_results_`` dict at the keys ending with that
        scorer's name (``'_<scorer_name>'``) instead of ``'_score'`` shown
        above. ('split0_test_precision', 'mean_train_precision' etc.)

    best_estimator_ : estimator
        Estimator that was chosen by the search, i.e. estimator
        which gave highest score (or smallest loss if specified)
        on the left out data. Not available if ``refit=False``.

        See ``refit`` parameter for more information on allowed values.

    best_score_ : float
        Mean cross-validated score of the best_estimator

        For multi-metric evaluation, this is present only if ``refit`` is
        specified.

        This attribute is not available if ``refit`` is a function.

    best_params_ : dict
        Parameter setting that gave the best results on the hold out data.

        For multi-metric evaluation, this is present only if ``refit`` is
        specified.

    best_index_ : int
        The index (of the ``cv_results_`` arrays) which corresponds to the best
        candidate parameter setting.

        The dict at ``search.cv_results_['params'][search.best_index_]`` gives
        the parameter setting for the best model, that gives the highest
        mean score (``search.best_score_``).

        For multi-metric evaluation, this is present only if ``refit`` is
        specified.

    scorer_ : function or a dict
        Scorer function used on the held out data to choose the best
        parameters for the model.

        For multi-metric evaluation, this attribute holds the validated
        ``scoring`` dict which maps the scorer key to the scorer callable.

    n_splits_ : int
        The number of cross-validation splits (folds/iterations).

    refit_time_ : float
        Seconds used for refitting the best model on the whole dataset.

        This is present only if ``refit`` is not False.

        .. versionadded:: 0.20

    multimetric_ : bool
        Whether or not the scorers compute several metrics.

    classes_ : ndarray of shape (n_classes,)
        The classes labels. This is present only if ``refit`` is specified and
        the underlying estimator is a classifier.

    n_features_in_ : int
        Number of features seen during :term:`fit`. Only defined if
        `best_estimator_` is defined (see the documentation for the `refit`
        parameter for more details) and that `best_estimator_` exposes
        `n_features_in_` when fit.

        .. versionadded:: 0.24

    feature_names_in_ : ndarray of shape (`n_features_in_`,)
        Names of features seen during :term:`fit`. Only defined if
        `best_estimator_` is defined (see the documentation for the `refit`
        parameter for more details) and that `best_estimator_` exposes
        `feature_names_in_` when fit.

        .. versionadded:: 1.0

    See Also
    --------
    ParameterGrid : Generates all the combinations of a hyperparameter grid.
    train_test_split : Utility function to split the data into a development
        set usable for fitting a GridSearchCV instance and an evaluation set
        for its final evaluation.
    sklearn.metrics.make_scorer : Make a scorer from a performance metric or
        loss function.

    Notes
    -----
    The parameters selected are those that maximize the score of the left out
    data, unless an explicit score is passed in which case it is used instead.

    If `n_jobs` was set to a value higher than one, the data is copied for each
    point in the grid (and not `n_jobs` times). This is done for efficiency
    reasons if individual jobs take very little time, but may raise errors if
    the dataset is large and not enough memory is available.  A workaround in
    this case is to set `pre_dispatch`. Then, the memory is copied only
    `pre_dispatch` many times. A reasonable value for `pre_dispatch` is `2 *
    n_jobs`.

    Examples
    --------
    >>> from sklearn import svm, datasets
    >>> from sklearn.model_selection import GridSearchCV
    >>> iris = datasets.load_iris()
    >>> parameters = {'kernel':('linear', 'rbf'), 'C':[1, 10]}
    >>> svc = svm.SVC()
    >>> clf = GridSearchCV(svc, parameters)
    >>> clf.fit(iris.data, iris.target)
    GridSearchCV(estimator=SVC(),
                 param_grid={'C': [1, 10], 'kernel': ('linear', 'rbf')})
    >>> sorted(clf.cv_results_.keys())
    ['mean_fit_time', 'mean_score_time', 'mean_test_score',...
     'param_C', 'param_kernel', 'params',...
     'rank_test_score', 'split0_test_score',...
     'split2_test_score', ...
     'std_fit_time', 'std_score_time', 'std_test_score']
    """

    _required_parameters = ["estimator", "param_grid"]

    _parameter_constraints: dict = {
        **BaseSearchCV._parameter_constraints,
        "param_grid": [dict, list],
    }

    def __init__(
        self,
        estimator,
        param_grid,
        *,
        scoring=None,
        n_jobs=None,
        refit=True,
        cv=None,
        verbose=0,
        pre_dispatch="2*n_jobs",
        error_score=np.nan,
        return_train_score=False,
        use_warm_start=False,
    ):
        super().__init__(
            estimator=estimator,
            scoring=scoring,
            n_jobs=n_jobs,
            refit=refit,
            cv=cv,
            verbose=verbose,
            pre_dispatch=pre_dispatch,
            error_score=error_score,
            return_train_score=return_train_score,
        )
        self.param_grid = param_grid
        self.use_warm_start = use_warm_start

    def _run_search(self, evaluate_candidates):
        """Search all candidates in param_grid"""
        candidates = ParameterGrid(
            self.param_grid, least_significant=self.use_warm_start
        )
        evaluate_candidates(candidates)


class RandomizedSearchCV(BaseSearchCV):
    """Randomized search on hyper parameters.

    RandomizedSearchCV implements a "fit" and a "score" method.
    It also implements "score_samples", "predict", "predict_proba",
    "decision_function", "transform" and "inverse_transform" if they are
    implemented in the estimator used.

    The parameters of the estimator used to apply these methods are optimized
    by cross-validated search over parameter settings.

    In contrast to GridSearchCV, not all parameter values are tried out, but
    rather a fixed number of parameter settings is sampled from the specified
    distributions. The number of parameter settings that are tried is
    given by n_iter.

    If all parameters are presented as a list,
    sampling without replacement is performed. If at least one parameter
    is given as a distribution, sampling with replacement is used.
    It is highly recommended to use continuous distributions for continuous
    parameters.

    Read more in the :ref:`User Guide <randomized_parameter_search>`.

    .. versionadded:: 0.14

    Parameters
    ----------
    estimator : estimator object
        An object of that type is instantiated for each grid point.
        This is assumed to implement the scikit-learn estimator interface.
        Either estimator needs to provide a ``score`` function,
        or ``scoring`` must be passed.

    param_distributions : dict or list of dicts
        Dictionary with parameters names (`str`) as keys and distributions
        or lists of parameters to try. Distributions must provide a ``rvs``
        method for sampling (such as those from scipy.stats.distributions).
        If a list is given, it is sampled uniformly.
        If a list of dicts is given, first a dict is sampled uniformly, and
        then a parameter is sampled using that dict as above.

    n_iter : int, default=10
        Number of parameter settings that are sampled. n_iter trades
        off runtime vs quality of the solution.

    scoring : str, callable, list, tuple or dict, default=None
        Strategy to evaluate the performance of the cross-validated model on
        the test set.

        If `scoring` represents a single score, one can use:

        - a single string (see :ref:`scoring_parameter`);
        - a callable (see :ref:`scoring`) that returns a single value.

        If `scoring` represents multiple scores, one can use:

        - a list or tuple of unique strings;
        - a callable returning a dictionary where the keys are the metric
          names and the values are the metric scores;
        - a dictionary with metric names as keys and callables a values.

        See :ref:`multimetric_grid_search` for an example.

        If None, the estimator's score method is used.

    n_jobs : int, default=None
        Number of jobs to run in parallel.
        ``None`` means 1 unless in a :obj:`joblib.parallel_backend` context.
        ``-1`` means using all processors. See :term:`Glossary <n_jobs>`
        for more details.

        .. versionchanged:: v0.20
           `n_jobs` default changed from 1 to None

    refit : bool, str, or callable, default=True
        Refit an estimator using the best found parameters on the whole
        dataset.

        For multiple metric evaluation, this needs to be a `str` denoting the
        scorer that would be used to find the best parameters for refitting
        the estimator at the end.

        Where there are considerations other than maximum score in
        choosing a best estimator, ``refit`` can be set to a function which
        returns the selected ``best_index_`` given the ``cv_results``. In that
        case, the ``best_estimator_`` and ``best_params_`` will be set
        according to the returned ``best_index_`` while the ``best_score_``
        attribute will not be available.

        The refitted estimator is made available at the ``best_estimator_``
        attribute and permits using ``predict`` directly on this
        ``RandomizedSearchCV`` instance.

        Also for multiple metric evaluation, the attributes ``best_index_``,
        ``best_score_`` and ``best_params_`` will only be available if
        ``refit`` is set and all of them will be determined w.r.t this specific
        scorer.

        See ``scoring`` parameter to know more about multiple metric
        evaluation.

        .. versionchanged:: 0.20
            Support for callable added.

    cv : int, cross-validation generator or an iterable, default=None
        Determines the cross-validation splitting strategy.
        Possible inputs for cv are:

        - None, to use the default 5-fold cross validation,
        - integer, to specify the number of folds in a `(Stratified)KFold`,
        - :term:`CV splitter`,
        - An iterable yielding (train, test) splits as arrays of indices.

        For integer/None inputs, if the estimator is a classifier and ``y`` is
        either binary or multiclass, :class:`StratifiedKFold` is used. In all
        other cases, :class:`KFold` is used. These splitters are instantiated
        with `shuffle=False` so the splits will be the same across calls.

        Refer :ref:`User Guide <cross_validation>` for the various
        cross-validation strategies that can be used here.

        .. versionchanged:: 0.22
            ``cv`` default value if None changed from 3-fold to 5-fold.

    verbose : int
        Controls the verbosity: the higher, the more messages.

        - >1 : the computation time for each fold and parameter candidate is
          displayed;
        - >2 : the score is also displayed;
        - >3 : the fold and candidate parameter indexes are also displayed
          together with the starting time of the computation.

    pre_dispatch : int, or str, default='2*n_jobs'
        Controls the number of jobs that get dispatched during parallel
        execution. Reducing this number can be useful to avoid an
        explosion of memory consumption when more jobs get dispatched
        than CPUs can process. This parameter can be:

            - None, in which case all the jobs are immediately
              created and spawned. Use this for lightweight and
              fast-running jobs, to avoid delays due to on-demand
              spawning of the jobs

            - An int, giving the exact number of total jobs that are
              spawned

            - A str, giving an expression as a function of n_jobs,
              as in '2*n_jobs'

    random_state : int, RandomState instance or None, default=None
        Pseudo random number generator state used for random uniform sampling
        from lists of possible values instead of scipy.stats distributions.
        Pass an int for reproducible output across multiple
        function calls.
        See :term:`Glossary <random_state>`.

    error_score : 'raise' or numeric, default=np.nan
        Value to assign to the score if an error occurs in estimator fitting.
        If set to 'raise', the error is raised. If a numeric value is given,
        FitFailedWarning is raised. This parameter does not affect the refit
        step, which will always raise the error.

    return_train_score : bool, default=False
        If ``False``, the ``cv_results_`` attribute will not include training
        scores.
        Computing training scores is used to get insights on how different
        parameter settings impact the overfitting/underfitting trade-off.
        However computing the scores on the training set can be computationally
        expensive and is not strictly required to select the parameters that
        yield the best generalization performance.

        .. versionadded:: 0.19

        .. versionchanged:: 0.21
            Default value was changed from ``True`` to ``False``

    Attributes
    ----------
    cv_results_ : dict of numpy (masked) ndarrays
        A dict with keys as column headers and values as columns, that can be
        imported into a pandas ``DataFrame``.

        For instance the below given table

        +--------------+-------------+-------------------+---+---------------+
        | param_kernel | param_gamma | split0_test_score |...|rank_test_score|
        +==============+=============+===================+===+===============+
        |    'rbf'     |     0.1     |       0.80        |...|       1       |
        +--------------+-------------+-------------------+---+---------------+
        |    'rbf'     |     0.2     |       0.84        |...|       3       |
        +--------------+-------------+-------------------+---+---------------+
        |    'rbf'     |     0.3     |       0.70        |...|       2       |
        +--------------+-------------+-------------------+---+---------------+

        will be represented by a ``cv_results_`` dict of::

            {
            'param_kernel' : masked_array(data = ['rbf', 'rbf', 'rbf'],
                                          mask = False),
            'param_gamma'  : masked_array(data = [0.1 0.2 0.3], mask = False),
            'split0_test_score'  : [0.80, 0.84, 0.70],
            'split1_test_score'  : [0.82, 0.50, 0.70],
            'mean_test_score'    : [0.81, 0.67, 0.70],
            'std_test_score'     : [0.01, 0.24, 0.00],
            'rank_test_score'    : [1, 3, 2],
            'split0_train_score' : [0.80, 0.92, 0.70],
            'split1_train_score' : [0.82, 0.55, 0.70],
            'mean_train_score'   : [0.81, 0.74, 0.70],
            'std_train_score'    : [0.01, 0.19, 0.00],
            'mean_fit_time'      : [0.73, 0.63, 0.43],
            'std_fit_time'       : [0.01, 0.02, 0.01],
            'mean_score_time'    : [0.01, 0.06, 0.04],
            'std_score_time'     : [0.00, 0.00, 0.00],
            'params'             : [{'kernel' : 'rbf', 'gamma' : 0.1}, ...],
            }

        NOTE

        The key ``'params'`` is used to store a list of parameter
        settings dicts for all the parameter candidates.

        The ``mean_fit_time``, ``std_fit_time``, ``mean_score_time`` and
        ``std_score_time`` are all in seconds.

        For multi-metric evaluation, the scores for all the scorers are
        available in the ``cv_results_`` dict at the keys ending with that
        scorer's name (``'_<scorer_name>'``) instead of ``'_score'`` shown
        above. ('split0_test_precision', 'mean_train_precision' etc.)

    best_estimator_ : estimator
        Estimator that was chosen by the search, i.e. estimator
        which gave highest score (or smallest loss if specified)
        on the left out data. Not available if ``refit=False``.

        For multi-metric evaluation, this attribute is present only if
        ``refit`` is specified.

        See ``refit`` parameter for more information on allowed values.

    best_score_ : float
        Mean cross-validated score of the best_estimator.

        For multi-metric evaluation, this is not available if ``refit`` is
        ``False``. See ``refit`` parameter for more information.

        This attribute is not available if ``refit`` is a function.

    best_params_ : dict
        Parameter setting that gave the best results on the hold out data.

        For multi-metric evaluation, this is not available if ``refit`` is
        ``False``. See ``refit`` parameter for more information.

    best_index_ : int
        The index (of the ``cv_results_`` arrays) which corresponds to the best
        candidate parameter setting.

        The dict at ``search.cv_results_['params'][search.best_index_]`` gives
        the parameter setting for the best model, that gives the highest
        mean score (``search.best_score_``).

        For multi-metric evaluation, this is not available if ``refit`` is
        ``False``. See ``refit`` parameter for more information.

    scorer_ : function or a dict
        Scorer function used on the held out data to choose the best
        parameters for the model.

        For multi-metric evaluation, this attribute holds the validated
        ``scoring`` dict which maps the scorer key to the scorer callable.

    n_splits_ : int
        The number of cross-validation splits (folds/iterations).

    refit_time_ : float
        Seconds used for refitting the best model on the whole dataset.

        This is present only if ``refit`` is not False.

        .. versionadded:: 0.20

    multimetric_ : bool
        Whether or not the scorers compute several metrics.

    classes_ : ndarray of shape (n_classes,)
        The classes labels. This is present only if ``refit`` is specified and
        the underlying estimator is a classifier.

    n_features_in_ : int
        Number of features seen during :term:`fit`. Only defined if
        `best_estimator_` is defined (see the documentation for the `refit`
        parameter for more details) and that `best_estimator_` exposes
        `n_features_in_` when fit.

        .. versionadded:: 0.24

    feature_names_in_ : ndarray of shape (`n_features_in_`,)
        Names of features seen during :term:`fit`. Only defined if
        `best_estimator_` is defined (see the documentation for the `refit`
        parameter for more details) and that `best_estimator_` exposes
        `feature_names_in_` when fit.

        .. versionadded:: 1.0

    See Also
    --------
    GridSearchCV : Does exhaustive search over a grid of parameters.
    ParameterSampler : A generator over parameter settings, constructed from
        param_distributions.

    Notes
    -----
    The parameters selected are those that maximize the score of the held-out
    data, according to the scoring parameter.

    If `n_jobs` was set to a value higher than one, the data is copied for each
    parameter setting(and not `n_jobs` times). This is done for efficiency
    reasons if individual jobs take very little time, but may raise errors if
    the dataset is large and not enough memory is available.  A workaround in
    this case is to set `pre_dispatch`. Then, the memory is copied only
    `pre_dispatch` many times. A reasonable value for `pre_dispatch` is `2 *
    n_jobs`.

    Examples
    --------
    >>> from sklearn.datasets import load_iris
    >>> from sklearn.linear_model import LogisticRegression
    >>> from sklearn.model_selection import RandomizedSearchCV
    >>> from scipy.stats import uniform
    >>> iris = load_iris()
    >>> logistic = LogisticRegression(solver='saga', tol=1e-2, max_iter=200,
    ...                               random_state=0)
    >>> distributions = dict(C=uniform(loc=0, scale=4),
    ...                      penalty=['l2', 'l1'])
    >>> clf = RandomizedSearchCV(logistic, distributions, random_state=0)
    >>> search = clf.fit(iris.data, iris.target)
    >>> search.best_params_
    {'C': 2..., 'penalty': 'l1'}
    """

    _required_parameters = ["estimator", "param_distributions"]

    _parameter_constraints: dict = {
        **BaseSearchCV._parameter_constraints,
        "param_distributions": [dict, list],
        "n_iter": [Interval(numbers.Integral, 1, None, closed="left")],
        "random_state": ["random_state"],
    }

    def __init__(
        self,
        estimator,
        param_distributions,
        *,
        n_iter=10,
        scoring=None,
        n_jobs=None,
        refit=True,
        cv=None,
        verbose=0,
        pre_dispatch="2*n_jobs",
        random_state=None,
        error_score=np.nan,
        return_train_score=False,
    ):
        self.param_distributions = param_distributions
        self.n_iter = n_iter
        self.random_state = random_state
        super().__init__(
            estimator=estimator,
            scoring=scoring,
            n_jobs=n_jobs,
            refit=refit,
            cv=cv,
            verbose=verbose,
            pre_dispatch=pre_dispatch,
            error_score=error_score,
            return_train_score=return_train_score,
        )

    def _run_search(self, evaluate_candidates):
        """Search n_iter candidates from param_distributions"""
        evaluate_candidates(
            ParameterSampler(
                self.param_distributions, self.n_iter, random_state=self.random_state
            )
        )<|MERGE_RESOLUTION|>--- conflicted
+++ resolved
@@ -1030,30 +1030,13 @@
                     )
 
                 out = parallel(
-<<<<<<< HEAD
                     _generate_jobs(
-                        splits=list(cv.split(X, y, groups)),
+                        splits=list(cv.split(X, y, **routed_params.splitter.split)),
                         base_estimator=base_estimator,
                         use_warm_start=getattr(self, "use_warm_start", None),
                         candidate_params=candidate_params,
                         n_candidates=n_candidates,
                         fit_and_score_kwargs=fit_and_score_kwargs,
-=======
-                    delayed(_fit_and_score)(
-                        clone(base_estimator),
-                        X,
-                        y,
-                        train=train,
-                        test=test,
-                        parameters=parameters,
-                        split_progress=(split_idx, n_splits),
-                        candidate_progress=(cand_idx, n_candidates),
-                        **fit_and_score_kwargs,
-                    )
-                    for (cand_idx, parameters), (split_idx, (train, test)) in product(
-                        enumerate(candidate_params),
-                        enumerate(cv.split(X, y, **routed_params.splitter.split)),
->>>>>>> 0d4a88e3
                     )
                 )
 

--- conflicted
+++ resolved
@@ -1246,15 +1246,10 @@
 
         If `scoring` represents a single score, one can use:
 
-<<<<<<< HEAD
         - a single string (see :ref:`scoring_string_names`);
         - a callable (see :ref:`scoring_callable`) that returns a single value;
         - `None`, the `estimator`'s
           :ref:`default evaluation criterion <model_evaluation>` is used.
-=======
-        - a single string (see :ref:`scoring_parameter`);
-        - a callable (see :ref:`scoring_callable`) that returns a single value.
->>>>>>> bb034956
 
         If `scoring` represents multiple scores, one can use:
 
@@ -1629,15 +1624,10 @@
 
         If `scoring` represents a single score, one can use:
 
-<<<<<<< HEAD
         - a single string (see :ref:`scoring_string_names`);
         - a callable (see :ref:`scoring_callable`) that returns a single value;
         - `None`, the `estimator`'s
           :ref:`default evaluation criterion <model_evaluation>` is used.
-=======
-        - a single string (see :ref:`scoring_parameter`);
-        - a callable (see :ref:`scoring_callable`) that returns a single value.
->>>>>>> bb034956
 
         If `scoring` represents multiple scores, one can use:
 

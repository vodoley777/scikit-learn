"""
The :mod:`sklearn.model_selection._search` includes utilities to fine-tune the
parameters of an estimator.
"""
from __future__ import print_function
from __future__ import division

# Author: Alexandre Gramfort <alexandre.gramfort@inria.fr>,
#         Gael Varoquaux <gael.varoquaux@normalesup.org>
#         Andreas Mueller <amueller@ais.uni-bonn.de>
#         Olivier Grisel <olivier.grisel@ensta.org>
#         Raghav RV <rvraghav93@gmail.com>
# License: BSD 3 clause

from abc import ABCMeta, abstractmethod
from collections import Mapping, namedtuple, defaultdict, Sequence
from functools import partial, reduce
from itertools import product
import operator
import warnings

import numpy as np

from ..base import BaseEstimator, is_classifier, clone
from ..base import MetaEstimatorMixin
from ._split import check_cv
from ._validation import _fit_and_score
from ._validation import _aggregate_score_dicts
from ..exceptions import NotFittedError
from ..externals.joblib import Parallel, delayed
from ..externals import six
from ..utils import check_random_state
from ..utils.fixes import sp_version
from ..utils.fixes import rankdata
from ..utils.fixes import MaskedArray
from ..utils.random import sample_without_replacement
from ..utils.validation import indexable, check_is_fitted
from ..utils.metaestimators import if_delegate_has_method
from ..metrics.scorer import _check_multimetric_scoring


__all__ = ['GridSearchCV', 'ParameterGrid', 'fit_grid_point',
           'ParameterSampler', 'RandomizedSearchCV']


class ParameterGrid(object):
    """Grid of parameters with a discrete number of values for each.

    Can be used to iterate over parameter value combinations with the
    Python built-in function iter.

    Read more in the :ref:`User Guide <search>`.

    Parameters
    ----------
    param_grid : dict of string to sequence, or sequence of such
        The parameter grid to explore, as a dictionary mapping estimator
        parameters to sequences of allowed values.

        An empty dict signifies default parameters.

        A sequence of dicts signifies a sequence of grids to search, and is
        useful to avoid exploring parameter combinations that make no sense
        or have no effect. See the examples below.

    Examples
    --------
    >>> from sklearn.model_selection import ParameterGrid
    >>> param_grid = {'a': [1, 2], 'b': [True, False]}
    >>> list(ParameterGrid(param_grid)) == (
    ...    [{'a': 1, 'b': True}, {'a': 1, 'b': False},
    ...     {'a': 2, 'b': True}, {'a': 2, 'b': False}])
    True

    >>> grid = [{'kernel': ['linear']}, {'kernel': ['rbf'], 'gamma': [1, 10]}]
    >>> list(ParameterGrid(grid)) == [{'kernel': 'linear'},
    ...                               {'kernel': 'rbf', 'gamma': 1},
    ...                               {'kernel': 'rbf', 'gamma': 10}]
    True
    >>> ParameterGrid(grid)[1] == {'kernel': 'rbf', 'gamma': 1}
    True

    See also
    --------
    :class:`GridSearchCV`:
        Uses :class:`ParameterGrid` to perform a full parallelized parameter
        search.
    """

    def __init__(self, param_grid):
        if isinstance(param_grid, Mapping):
            # wrap dictionary in a singleton list to support either dict
            # or list of dicts
            param_grid = [param_grid]
        self.param_grid = param_grid

    def __iter__(self):
        """Iterate over the points in the grid.

        Returns
        -------
        params : iterator over dict of string to any
            Yields dictionaries mapping each estimator parameter to one of its
            allowed values.
        """
        for p in self.param_grid:
            # Always sort the keys of a dictionary, for reproducibility
            items = sorted(p.items())
            if not items:
                yield {}
            else:
                keys, values = zip(*items)
                for v in product(*values):
                    params = dict(zip(keys, v))
                    yield params

    def __len__(self):
        """Number of points on the grid."""
        # Product function that can handle iterables (np.product can't).
        product = partial(reduce, operator.mul)
        return sum(product(len(v) for v in p.values()) if p else 1
                   for p in self.param_grid)

    def __getitem__(self, ind):
        """Get the parameters that would be ``ind``th in iteration

        Parameters
        ----------
        ind : int
            The iteration index

        Returns
        -------
        params : dict of string to any
            Equal to list(self)[ind]
        """
        # This is used to make discrete sampling without replacement memory
        # efficient.
        for sub_grid in self.param_grid:
            # XXX: could memoize information used here
            if not sub_grid:
                if ind == 0:
                    return {}
                else:
                    ind -= 1
                    continue

            # Reverse so most frequent cycling parameter comes first
            keys, values_lists = zip(*sorted(sub_grid.items())[::-1])
            sizes = [len(v_list) for v_list in values_lists]
            total = np.product(sizes)

            if ind >= total:
                # Try the next grid
                ind -= total
            else:
                out = {}
                for key, v_list, n in zip(keys, values_lists, sizes):
                    ind, offset = divmod(ind, n)
                    out[key] = v_list[offset]
                return out

        raise IndexError('ParameterGrid index out of range')


class ParameterSampler(object):
    """Generator on parameters sampled from given distributions.

    Non-deterministic iterable over random candidate combinations for hyper-
    parameter search. If all parameters are presented as a list,
    sampling without replacement is performed. If at least one parameter
    is given as a distribution, sampling with replacement is used.
    It is highly recommended to use continuous distributions for continuous
    parameters.

    Note that before SciPy 0.16, the ``scipy.stats.distributions`` do not
    accept a custom RNG instance and always use the singleton RNG from
    ``numpy.random``. Hence setting ``random_state`` will not guarantee a
    deterministic iteration whenever ``scipy.stats`` distributions are used to
    define the parameter search space. Deterministic behavior is however
    guaranteed from SciPy 0.16 onwards.

    Read more in the :ref:`User Guide <search>`.

    Parameters
    ----------
    param_distributions : dict
        Dictionary where the keys are parameters and values
        are distributions from which a parameter is to be sampled.
        Distributions either have to provide a ``rvs`` function
        to sample from them, or can be given as a list of values,
        where a uniform distribution is assumed.

    n_iter : integer
        Number of parameter settings that are produced.

    random_state : int, RandomState instance or None, optional (default=None)
        Pseudo random number generator state used for random uniform sampling
        from lists of possible values instead of scipy.stats distributions.
        If int, random_state is the seed used by the random number generator;
        If RandomState instance, random_state is the random number generator;
        If None, the random number generator is the RandomState instance used
        by `np.random`.

    Returns
    -------
    params : dict of string to any
        **Yields** dictionaries mapping each estimator parameter to
        as sampled value.

    Examples
    --------
    >>> from sklearn.model_selection import ParameterSampler
    >>> from scipy.stats.distributions import expon
    >>> import numpy as np
    >>> np.random.seed(0)
    >>> param_grid = {'a':[1, 2], 'b': expon()}
    >>> param_list = list(ParameterSampler(param_grid, n_iter=4))
    >>> rounded_list = [dict((k, round(v, 6)) for (k, v) in d.items())
    ...                 for d in param_list]
    >>> rounded_list == [{'b': 0.89856, 'a': 1},
    ...                  {'b': 0.923223, 'a': 1},
    ...                  {'b': 1.878964, 'a': 2},
    ...                  {'b': 1.038159, 'a': 2}]
    True
    """
    def __init__(self, param_distributions, n_iter, random_state=None):
        self.param_distributions = param_distributions
        self.n_iter = n_iter
        self.random_state = random_state

    def __iter__(self):
        # check if all distributions are given as lists
        # in this case we want to sample without replacement
        all_lists = np.all([not hasattr(v, "rvs")
                            for v in self.param_distributions.values()])
        rnd = check_random_state(self.random_state)

        if all_lists:
            # look up sampled parameter settings in parameter grid
            param_grid = ParameterGrid(self.param_distributions)
            grid_size = len(param_grid)

            if grid_size < self.n_iter:
                raise ValueError(
                    "The total space of parameters %d is smaller "
                    "than n_iter=%d. For exhaustive searches, use "
                    "GridSearchCV." % (grid_size, self.n_iter))
            for i in sample_without_replacement(grid_size, self.n_iter,
                                                random_state=rnd):
                yield param_grid[i]

        else:
            # Always sort the keys of a dictionary, for reproducibility
            items = sorted(self.param_distributions.items())
            for _ in six.moves.range(self.n_iter):
                params = dict()
                for k, v in items:
                    if hasattr(v, "rvs"):
                        if sp_version < (0, 16):
                            params[k] = v.rvs()
                        else:
                            params[k] = v.rvs(random_state=rnd)
                    else:
                        params[k] = v[rnd.randint(len(v))]
                yield params

    def __len__(self):
        """Number of points that will be sampled."""
        return self.n_iter


def fit_grid_point(X, y, estimator, parameters, train, test, scorer,
                   verbose, error_score='raise', **fit_params):
    """Run fit on one set of parameters.

    Parameters
    ----------
    X : array-like, sparse matrix or list
        Input data.

    y : array-like or None
        Targets for input data.

    estimator : estimator object
        A object of that type is instantiated for each grid point.
        This is assumed to implement the scikit-learn estimator interface.
        Either estimator needs to provide a ``score`` function,
        or ``scoring`` must be passed.

    parameters : dict
        Parameters to be set on estimator for this grid point.

    train : ndarray, dtype int or bool
        Boolean mask or indices for training set.

    test : ndarray, dtype int or bool
        Boolean mask or indices for test set.

    scorer : callable or dict of callables or None
        If it's a single callable / None, it returns scores as a
        dict which maps the scorer name to the scorer callable.

        The scorer callable object / function must have its signature as
        ``scorer(estimator, X, y)``.

    verbose : int
        Verbosity level.

    **fit_params : kwargs
        Additional parameter passed to the fit function of the estimator.

    error_score : 'raise' (default) or numeric
        Value to assign to the score if an error occurs in estimator fitting.
        If set to 'raise', the error is raised. If a numeric value is given,
        FitFailedWarning is raised. This parameter does not affect the eefit
        step, which will always raise the error.

    Returns
    -------
    score : float or dict
        A float of the single score value, in case of a single metric; Or
        a dict mapping the the scorer name to its score value for the given
        parameter setting on given training / test split, in case of
        multi-metric evaluation.

    parameters : dict
        The parameters that have been evaluated.

    n_samples_test : int
        Number of test samples in this split.
    """
    scores, n_samples_test, _ = _fit_and_score(estimator, X, y, scorer, train,
                                               test, verbose, parameters,
                                               fit_params=fit_params,
                                               return_n_test_samples=True,
                                               error_score=error_score)
    if not isinstance(scorer, (dict, list, tuple)):
        scores = scores['score']
    return scores, parameters, n_samples_test


def _check_param_grid(param_grid):
    if hasattr(param_grid, 'items'):
        param_grid = [param_grid]

    for p in param_grid:
        for name, v in p.items():
            if isinstance(v, np.ndarray) and v.ndim > 1:
                raise ValueError("Parameter array should be one-dimensional.")

            if (isinstance(v, six.string_types) or
                    not isinstance(v, (np.ndarray, Sequence))):
                raise ValueError("Parameter values for parameter ({0}) need "
                                 "to be a sequence(but not a string) or"
                                 " np.ndarray.".format(name))

            if len(v) == 0:
                raise ValueError("Parameter values for parameter ({0}) need "
                                 "to be a non-empty sequence.".format(name))


# XXX Remove in 0.20
class _CVScoreTuple (namedtuple('_CVScoreTuple',
                                ('parameters',
                                 'mean_validation_score',
                                 'cv_validation_scores'))):
    # A raw namedtuple is very memory efficient as it packs the attributes
    # in a struct to get rid of the __dict__ of attributes in particular it
    # does not copy the string for the keys on each instance.
    # By deriving a namedtuple class just to introduce the __repr__ method we
    # would also reintroduce the __dict__ on the instance. By telling the
    # Python interpreter that this subclass uses static __slots__ instead of
    # dynamic attributes. Furthermore we don't need any additional slot in the
    # subclass so we set __slots__ to the empty tuple.
    __slots__ = ()

    def __repr__(self):
        """Simple custom repr to summarize the main info"""
        return "mean: {0:.5f}, std: {1:.5f}, params: {2}".format(
            self.mean_validation_score,
            np.std(self.cv_validation_scores),
            self.parameters)


class BaseSearchCV(six.with_metaclass(ABCMeta, BaseEstimator,
                                      MetaEstimatorMixin)):
    """Base class for hyper parameter search with cross-validation."""

    @abstractmethod
    def __init__(self, estimator, scoring=None,
                 fit_params=None, n_jobs=1, iid=True,
                 refit=True, cv=None, verbose=0, pre_dispatch='2*n_jobs',
                 error_score='raise', return_train_score=True):

        self.scoring = scoring
        self.estimator = estimator
        self.n_jobs = n_jobs
        self.fit_params = fit_params if fit_params is not None else {}
        self.iid = iid
        self.refit = refit
        self.cv = cv
        self.verbose = verbose
        self.pre_dispatch = pre_dispatch
        self.error_score = error_score
        self.return_train_score = return_train_score

    @property
    def _estimator_type(self):
        return self.estimator._estimator_type

    def score(self, X, y=None):
        """Returns the score on the given data, if the estimator has been refit.

        This uses the score defined by ``scoring`` where provided, and the
        ``best_estimator_.score`` method otherwise.

        Parameters
        ----------
        X : array-like, shape = [n_samples, n_features]
            Input data, where n_samples is the number of samples and
            n_features is the number of features.

        y : array-like, shape = [n_samples] or [n_samples, n_output], optional
            Target relative to X for classification or regression;
            None for unsupervised learning.

        Returns
        -------
        score : float
        """
        self._check_is_fitted('score')
        if self.scorer_ is None:
            raise ValueError("No score function explicitly defined, "
                             "and the estimator doesn't provide one %s"
                             % self.best_estimator_)
        score = self.scorer_[self.refit] if self.multimetric_ else self.scorer_
        return score(self.best_estimator_, X, y)

    def _check_is_fitted(self, method_name):
        if not self.refit:
            raise NotFittedError('This %s instance was initialized '
                                 'with refit=False. %s is '
                                 'available only after refitting on the best '
                                 'parameters. '
                                 % (type(self).__name__, method_name))
        else:
            check_is_fitted(self, 'best_estimator_')

    @if_delegate_has_method(delegate=('best_estimator_', 'estimator'))
    def predict(self, X):
        """Call predict on the estimator with the best found parameters.

        Only available if ``refit=True`` and the underlying estimator supports
        ``predict``.

        Parameters
        -----------
        X : indexable, length n_samples
            Must fulfill the input assumptions of the
            underlying estimator.

        """
        self._check_is_fitted('predict')
        return self.best_estimator_.predict(X)

    @if_delegate_has_method(delegate=('best_estimator_', 'estimator'))
    def predict_proba(self, X):
        """Call predict_proba on the estimator with the best found parameters.

        Only available if ``refit=True`` and the underlying estimator supports
        ``predict_proba``.

        Parameters
        -----------
        X : indexable, length n_samples
            Must fulfill the input assumptions of the
            underlying estimator.

        """
        self._check_is_fitted('predict_proba')
        return self.best_estimator_.predict_proba(X)

    @if_delegate_has_method(delegate=('best_estimator_', 'estimator'))
    def predict_log_proba(self, X):
        """Call predict_log_proba on the estimator with the best found parameters.

        Only available if ``refit=True`` and the underlying estimator supports
        ``predict_log_proba``.

        Parameters
        -----------
        X : indexable, length n_samples
            Must fulfill the input assumptions of the
            underlying estimator.

        """
        self._check_is_fitted('predict_log_proba')
        return self.best_estimator_.predict_log_proba(X)

    @if_delegate_has_method(delegate=('best_estimator_', 'estimator'))
    def decision_function(self, X):
        """Call decision_function on the estimator with the best found parameters.

        Only available if ``refit=True`` and the underlying estimator supports
        ``decision_function``.

        Parameters
        -----------
        X : indexable, length n_samples
            Must fulfill the input assumptions of the
            underlying estimator.

        """
        self._check_is_fitted('decision_function')
        return self.best_estimator_.decision_function(X)

    @if_delegate_has_method(delegate=('best_estimator_', 'estimator'))
    def transform(self, X):
        """Call transform on the estimator with the best found parameters.

        Only available if the underlying estimator supports ``transform`` and
        ``refit=True``.

        Parameters
        -----------
        X : indexable, length n_samples
            Must fulfill the input assumptions of the
            underlying estimator.

        """
        self._check_is_fitted('transform')
        return self.best_estimator_.transform(X)

    @if_delegate_has_method(delegate=('best_estimator_', 'estimator'))
    def inverse_transform(self, Xt):
        """Call inverse_transform on the estimator with the best found params.

        Only available if the underlying estimator implements
        ``inverse_transform`` and ``refit=True``.

        Parameters
        -----------
        Xt : indexable, length n_samples
            Must fulfill the input assumptions of the
            underlying estimator.

        """
        self._check_is_fitted('inverse_transform')
        return self.best_estimator_.inverse_transform(Xt)

    @property
    def classes_(self):
        self._check_is_fitted("classes_")
        return self.best_estimator_.classes_

    def fit(self, X, y=None, groups=None, **fit_params):
        """Run fit with all sets of parameters.

        Parameters
        ----------

        X : array-like, shape = [n_samples, n_features]
            Training vector, where n_samples is the number of samples and
            n_features is the number of features.

        y : array-like, shape = [n_samples] or [n_samples, n_output], optional
            Target relative to X for classification or regression;
            None for unsupervised learning.

        groups : array-like, with shape (n_samples,), optional
            Group labels for the samples used while splitting the dataset into
            train/test set.

        **fit_params : dict of string -> object
            Parameters passed to the ``fit`` method of the estimator
        """
        if self.fit_params:
            warnings.warn('"fit_params" as a constructor argument was '
                          'deprecated in version 0.19 and will be removed '
                          'in version 0.21. Pass fit parameters to the '
                          '"fit" method instead.', DeprecationWarning)
            if fit_params:
                warnings.warn('Ignoring fit_params passed as a constructor '
                              'argument in favor of keyword arguments to '
                              'the "fit" method.', RuntimeWarning)
            else:
                fit_params = self.fit_params
        estimator = self.estimator
        cv = check_cv(self.cv, y, classifier=is_classifier(estimator))

        self.scorer_, self.multimetric_ = _check_multimetric_scoring(
            self.estimator, scoring=self.scoring)

        if self.multimetric_:
            if self.refit is not False and (
                    not isinstance(self.refit, six.string_types) or
                    # This will work for both dict / list (tuple)
                    self.refit not in self.scorer_):
                raise ValueError("For multi-metric scoring, the parameter "
                                 "refit must be set to a scorer key "
                                 "to make the best_* attributes "
                                 "available for that metric. If the "
                                 "attributes are not to be made available, it "
                                 "should be set to False explicitly. %r was "
                                 "passed." % self.refit)
            else:
                refit_metric = self.refit
        else:
            refit_metric = 'score'

        X, y, groups = indexable(X, y, groups)
        n_splits = cv.get_n_splits(X, y, groups)
        # Regenerate parameter iterable for each fit
        candidate_params = list(self._get_param_iterator())
        n_candidates = len(candidate_params)
        if self.verbose > 0:
            print("Fitting {0} folds for each of {1} candidates, totalling"
                  " {2} fits".format(n_splits, n_candidates,
                                     n_candidates * n_splits))

        base_estimator = clone(self.estimator)
        pre_dispatch = self.pre_dispatch

        out = Parallel(
            n_jobs=self.n_jobs, verbose=self.verbose,
            pre_dispatch=pre_dispatch
        )(delayed(_fit_and_score)(clone(base_estimator), X, y, self.scorer_,
                                  train, test, self.verbose, parameters,
                                  fit_params=fit_params,
                                  return_train_score=self.return_train_score,
                                  return_n_test_samples=True,
                                  return_times=True, return_parameters=False,
                                  error_score=self.error_score)
          for parameters, (train, test) in product(candidate_params,
                                                   cv.split(X, y, groups)))

        # if one choose to see train score, "out" will contain train score info
        if self.return_train_score:
            (train_score_dicts, test_score_dicts, test_sample_counts, fit_time,
             score_time) = zip(*out)
        else:
            (test_score_dicts, test_sample_counts, fit_time,
             score_time) = zip(*out)

        test_scores = _aggregate_score_dicts(test_score_dicts)
        if self.return_train_score:
            train_scores = _aggregate_score_dicts(train_score_dicts)

        results = dict()

        def _store(key_name, array, weights=None, splits=False, rank=False):
            """A small helper to store the scores/times to the cv_results_"""
            # When iterated first by splits, then by parameters
<<<<<<< HEAD
            # Reshape here and not at `_aggregate_score_dicts(..., shape=...)`
            # as fit_time / score_time are not dicts and hence do not get
            # passed into _aggregate_score_dicts
            # We want `array` to have `n_candidates` rows and `n_splits` cols.
            array = np.array(array, dtype=np.float64).reshape(n_splits,
                                                              n_candidates).T
=======
            array = np.array(array, dtype=np.float64).reshape(n_candidates,
                                                              n_splits)
>>>>>>> 7ce7134a
            if splits:
                for split_i in range(n_splits):
                    # Uses closure to alter the results
                    results["split%d_%s"
                            % (split_i, key_name)] = array[:, split_i]

            array_means = np.average(array, axis=1, weights=weights)
            results['mean_%s' % key_name] = array_means
            # Weighted std is not directly available in numpy
            array_stds = np.sqrt(np.average((array -
                                             array_means[:, np.newaxis]) ** 2,
                                            axis=1, weights=weights))
            results['std_%s' % key_name] = array_stds

            if rank:
                results["rank_%s" % key_name] = np.asarray(
                    rankdata(-array_means, method='min'), dtype=np.int32)

<<<<<<< HEAD
=======
        # Computed the (weighted) mean and std for test scores alone
        # NOTE test_sample counts (weights) remain the same for all candidates
        test_sample_counts = np.array(test_sample_counts[:n_splits],
                                      dtype=np.int)

        _store('test_score', test_scores, splits=True, rank=True,
               weights=test_sample_counts if self.iid else None)
        if self.return_train_score:
            _store('train_score', train_scores, splits=True)
>>>>>>> 7ce7134a
        _store('fit_time', fit_time)
        _store('score_time', score_time)
        # Use one MaskedArray and mask all the places where the param is not
        # applicable for that candidate. Use defaultdict as each candidate may
        # not contain all the params
        param_results = defaultdict(partial(MaskedArray,
                                            np.empty(n_candidates,),
                                            mask=True,
                                            dtype=object))
        for cand_i, params in enumerate(candidate_params):
            for name, value in params.items():
                # An all masked empty array gets created for the key
                # `"param_%s" % name` at the first occurence of `name`.
                # Setting the value at an index also unmasks that index
                param_results["param_%s" % name][cand_i] = value

        results.update(param_results)
        # Store a list of param dicts at the key 'params'
        results['params'] = candidate_params

        # NOTE test_sample counts (weights) remain the same for all candidates
        test_sample_counts = np.array(test_sample_counts[::n_candidates],
                                      dtype=np.int)
        for scorer_name in self.scorer_.keys():
            # Computed the (weighted) mean and std for test scores alone
            _store('test_%s' % scorer_name, test_scores[scorer_name],
                   splits=True, rank=True,
                   weights=test_sample_counts if self.iid else None)
            if self.return_train_score:
                _store('train_%s' % scorer_name, train_scores[scorer_name],
                       splits=True)

        # For multi-metric evaluation, store the best_index_, best_params_ and
        # best_score_ iff refit is one of the scorer names
        # In single metric evaluation, refit_metric is "score"
        if self.refit or not self.multimetric_:
            self.best_index_ = np.flatnonzero(
                results["rank_test_%s" % refit_metric] == 1)[0]
            self.best_params_ = candidate_params[self.best_index_]
            self.best_score_ = results["mean_test_%s" % refit_metric][
                self.best_index_]

        if self.refit:
            self.best_estimator_ = clone(base_estimator).set_params(
                **self.best_params_)
            if y is not None:
                self.best_estimator_.fit(X, y, **fit_params)
            else:
                self.best_estimator_.fit(X, **fit_params)

        if not self.multimetric_:
            # Store the only scorer not as a dict for single metric evaluation
            self.scorer_ = self.scorer_['score']

        self.cv_results_ = results
        self.n_splits_ = n_splits

        return self

    @property
    def grid_scores_(self):
        check_is_fitted(self, 'cv_results_')
        if self.multimetric_:
            raise AttributeError("grid_scores_ attribute is not available for"
                                 " multi-metric evaluation.")
        warnings.warn(
            "The grid_scores_ attribute was deprecated in version 0.18"
            " in favor of the more elaborate cv_results_ attribute."
            " The grid_scores_ attribute will not be available from 0.20",
            DeprecationWarning)

        grid_scores = list()

        for i, (params, mean, std) in enumerate(zip(
                self.cv_results_['params'],
                self.cv_results_['mean_test_score'],
                self.cv_results_['std_test_score'])):
            scores = np.array(list(self.cv_results_['split%d_test_score'
                                                    % s][i]
                                   for s in range(self.n_splits_)),
                              dtype=np.float64)
            grid_scores.append(_CVScoreTuple(params, mean, scores))

        return grid_scores


class GridSearchCV(BaseSearchCV):
    """Exhaustive search over specified parameter values for an estimator.

    Important members are fit, predict.

    GridSearchCV implements a "fit" and a "score" method.
    It also implements "predict", "predict_proba", "decision_function",
    "transform" and "inverse_transform" if they are implemented in the
    estimator used.

    The parameters of the estimator used to apply these methods are optimized
    by cross-validated grid-search over a parameter grid.

    Read more in the :ref:`User Guide <grid_search>`.

    Parameters
    ----------
    estimator : estimator object.
        This is assumed to implement the scikit-learn estimator interface.
        Either estimator needs to provide a ``score`` function,
        or ``scoring`` must be passed.

    param_grid : dict or list of dictionaries
        Dictionary with parameters names (string) as keys and lists of
        parameter settings to try as values, or a list of such
        dictionaries, in which case the grids spanned by each dictionary
        in the list are explored. This enables searching over any sequence
        of parameter settings.

    scoring : string, callable or None, optional, default: None
        A single string (see :ref:`_scoring_parameter`) or a callable
        (see :ref:`_scoring`) to evaluate the predictions on the test set.

        To evaluate multiple metrics, either give a list of (unique) strings
        or a dict with names as keys and callables as values.

        NOTE that when using custom scorers, each scorer should return a single
        value. Metric functions returning a list/array of values may be wrapped
        into multiple scorers that return one value each.

        If None, the estimator's default scorer, if available, is used.

    fit_params : dict, optional
        Parameters to pass to the fit method.

        .. deprecated:: 0.19
           ``fit_params`` as a constructor argument was deprecated in version
           0.19 and will be removed in version 0.21. Pass fit parameters to
           the ``fit`` method instead.

    n_jobs : int, default=1
        Number of jobs to run in parallel.

    pre_dispatch : int, or string, optional
        Controls the number of jobs that get dispatched during parallel
        execution. Reducing this number can be useful to avoid an
        explosion of memory consumption when more jobs get dispatched
        than CPUs can process. This parameter can be:

            - None, in which case all the jobs are immediately
              created and spawned. Use this for lightweight and
              fast-running jobs, to avoid delays due to on-demand
              spawning of the jobs

            - An int, giving the exact number of total jobs that are
              spawned

            - A string, giving an expression as a function of n_jobs,
              as in '2*n_jobs'

    iid : boolean, default=True
        If True, the data is assumed to be identically distributed across
        the folds, and the loss minimized is the total loss per sample,
        and not the mean loss across the folds.

    cv : int, cross-validation generator or an iterable, optional
        Determines the cross-validation splitting strategy.
        Possible inputs for cv are:
          - None, to use the default 3-fold cross validation,
          - integer, to specify the number of folds in a `(Stratified)KFold`,
          - An object to be used as a cross-validation generator.
          - An iterable yielding train, test splits.

        For integer/None inputs, if the estimator is a classifier and ``y`` is
        either binary or multiclass, :class:`StratifiedKFold` is used. In all
        other cases, :class:`KFold` is used.

        Refer :ref:`User Guide <cross_validation>` for the various
        cross-validation strategies that can be used here.

    refit : boolean, or string default=True
        Refit the best estimator with the entire dataset.
        If "False", it is impossible to make predictions using
        this GridSearchCV instance after fitting.

        For multi-metric evaluation, this needs to be a string denoting the
        scorer that should be used for setting the ``best_estimator_``,
        ``best_index_``, ``best_score_`` and ``best_parameters_`` attributes.
        If those attributes are not to be made available, ``refit`` must be set
        to ``False`` explicitly otherwise an error will be raised.

        See ``scoring`` parameter.

    verbose : integer
        Controls the verbosity: the higher, the more messages.

    error_score : 'raise' (default) or numeric
        Value to assign to the score if an error occurs in estimator fitting.
        If set to 'raise', the error is raised. If a numeric value is given,
        FitFailedWarning is raised. This parameter does not affect the refit
        step, which will always raise the error.

    return_train_score : boolean, default=True
        If ``'False'``, the ``cv_results_`` attribute will not include training
        scores.


    Examples
    --------
    >>> from sklearn import svm, datasets
    >>> from sklearn.model_selection import GridSearchCV
    >>> iris = datasets.load_iris()
    >>> parameters = {'kernel':('linear', 'rbf'), 'C':[1, 10]}
    >>> svc = svm.SVC()
    >>> clf = GridSearchCV(svc, parameters)
    >>> clf.fit(iris.data, iris.target)
    ...                             # doctest: +NORMALIZE_WHITESPACE +ELLIPSIS
    GridSearchCV(cv=None, error_score=...,
           estimator=SVC(C=1.0, cache_size=..., class_weight=..., coef0=...,
                         decision_function_shape='ovr', degree=..., gamma=...,
                         kernel='rbf', max_iter=-1, probability=False,
                         random_state=None, shrinking=True, tol=...,
                         verbose=False),
           fit_params={}, iid=..., n_jobs=1,
           param_grid=..., pre_dispatch=..., refit=..., return_train_score=...,
           scoring=..., verbose=...)
    >>> sorted(clf.cv_results_.keys())
    ...                             # doctest: +NORMALIZE_WHITESPACE +ELLIPSIS
    ['mean_fit_time', 'mean_score_time', 'mean_test_score',...
     'mean_train_score', 'param_C', 'param_kernel', 'params',...
     'rank_test_score', 'split0_test_score',...
     'split0_train_score', 'split1_test_score', 'split1_train_score',...
     'split2_test_score', 'split2_train_score',...
     'std_fit_time', 'std_score_time', 'std_test_score', 'std_train_score'...]

    Attributes
    ----------
    cv_results_ : dict of numpy (masked) ndarrays
        A dict with keys as column headers and values as columns, that can be
        imported into a pandas ``DataFrame``.

        For instance the below given table

        +------------+-----------+------------+-----------------+---+---------+
        |param_kernel|param_gamma|param_degree|split0_test_score|...|..rank...|
        +============+===========+============+=================+===+=========+
        |  'poly'    |     --    |      2     |        0.8      |...|    2    |
        +------------+-----------+------------+-----------------+---+---------+
        |  'poly'    |     --    |      3     |        0.7      |...|    4    |
        +------------+-----------+------------+-----------------+---+---------+
        |  'rbf'     |     0.1   |     --     |        0.8      |...|    3    |
        +------------+-----------+------------+-----------------+---+---------+
        |  'rbf'     |     0.2   |     --     |        0.9      |...|    1    |
        +------------+-----------+------------+-----------------+---+---------+

        will be represented by a ``cv_results_`` dict of::

            {
            'param_kernel': masked_array(data = ['poly', 'poly', 'rbf', 'rbf'],
                                         mask = [False False False False]...)
            'param_gamma': masked_array(data = [-- -- 0.1 0.2],
                                        mask = [ True  True False False]...),
            'param_degree': masked_array(data = [2.0 3.0 -- --],
                                         mask = [False False  True  True]...),
            'split0_test_score'  : [0.8, 0.7, 0.8, 0.9],
            'split1_test_score'  : [0.82, 0.5, 0.7, 0.78],
            'mean_test_score'    : [0.81, 0.60, 0.75, 0.82],
            'std_test_score'     : [0.02, 0.01, 0.03, 0.03],
            'rank_test_score'    : [2, 4, 3, 1],
            'split0_train_score' : [0.8, 0.9, 0.7],
            'split1_train_score' : [0.82, 0.5, 0.7],
            'mean_train_score'   : [0.81, 0.7, 0.7],
            'std_train_score'    : [0.03, 0.03, 0.04],
            'mean_fit_time'      : [0.73, 0.63, 0.43, 0.49],
            'std_fit_time'       : [0.01, 0.02, 0.01, 0.01],
            'mean_score_time'    : [0.007, 0.06, 0.04, 0.04],
            'std_score_time'     : [0.001, 0.002, 0.003, 0.005],
            'params'             : [{'kernel': 'poly', 'degree': 2}, ...],
            }

        NOTE

        The key ``'params'`` is used to store a list of parameter
        settings dict for all the parameter candidates.

        The ``mean_fit_time``, ``std_fit_time``, ``mean_score_time`` and
        ``std_score_time`` are all in seconds.

        For multi-metric evaluation, the scores for all the scorers are
        available in the ``cv_results_`` dict at the keys ending with that
        scorer's name (``'_<scorer_name>'``) instead of ``'_score'`` shown
        above. ('split0_test_precision', 'mean_train_precision' etc.)

    best_estimator_ : estimator or dict
        Estimator that was chosen by the search, i.e. estimator
        which gave highest score (or smallest loss if specified)
        on the left out data. Not available if ``refit=False``.

        See ``refit`` parameter for more information on allowed values.

    best_score_ : float
        Mean cross-validated score of the best_estimator

        For multi-metric evaluation, this is present only if ``refit`` is
        specified.

    best_params_ : dict
        Parameter setting that gave the best results on the hold out data.

        For multi-metric evaluation, this is present only if ``refit`` is
        specified.

    best_index_ : int
        The index (of the ``cv_results_`` arrays) which corresponds to the best
        candidate parameter setting.

        The dict at ``search.cv_results_['params'][search.best_index_]`` gives
        the parameter setting for the best model, that gives the highest
        mean score (``search.best_score_``).

        For multi-metric evaluation, this is present only if ``refit`` is
        specified.

    scorer_ : function or a dict
        Scorer function used on the held out data to choose the best
        parameters for the model.

        For multi-metric evaluation, this attribute holds the validated
        ``scoring`` dict which maps the scorer key to the scorer callable.

    n_splits_ : int
        The number of cross-validation splits (folds/iterations).

    Notes
    ------
    The parameters selected are those that maximize the score of the left out
    data, unless an explicit score is passed in which case it is used instead.

    If `n_jobs` was set to a value higher than one, the data is copied for each
    point in the grid (and not `n_jobs` times). This is done for efficiency
    reasons if individual jobs take very little time, but may raise errors if
    the dataset is large and not enough memory is available.  A workaround in
    this case is to set `pre_dispatch`. Then, the memory is copied only
    `pre_dispatch` many times. A reasonable value for `pre_dispatch` is `2 *
    n_jobs`.

    See Also
    ---------
    :class:`ParameterGrid`:
        generates all the combinations of a hyperparameter grid.

    :func:`sklearn.model_selection.train_test_split`:
        utility function to split the data into a development set usable
        for fitting a GridSearchCV instance and an evaluation set for
        its final evaluation.

    :func:`sklearn.metrics.make_scorer`:
        Make a scorer from a performance metric or loss function.

    """

    def __init__(self, estimator, param_grid, scoring=None, fit_params=None,
                 n_jobs=1, iid=True, refit=True, cv=None, verbose=0,
                 pre_dispatch='2*n_jobs', error_score='raise',
                 return_train_score=True):
        super(GridSearchCV, self).__init__(
            estimator=estimator, scoring=scoring, fit_params=fit_params,
            n_jobs=n_jobs, iid=iid, refit=refit, cv=cv, verbose=verbose,
            pre_dispatch=pre_dispatch, error_score=error_score,
            return_train_score=return_train_score)
        self.param_grid = param_grid
        _check_param_grid(param_grid)

    def _get_param_iterator(self):
        """Return ParameterGrid instance for the given param_grid"""
        return ParameterGrid(self.param_grid)


class RandomizedSearchCV(BaseSearchCV):
    """Randomized search on hyper parameters.

    RandomizedSearchCV implements a "fit" and a "score" method.
    It also implements "predict", "predict_proba", "decision_function",
    "transform" and "inverse_transform" if they are implemented in the
    estimator used.

    The parameters of the estimator used to apply these methods are optimized
    by cross-validated search over parameter settings.

    In contrast to GridSearchCV, not all parameter values are tried out, but
    rather a fixed number of parameter settings is sampled from the specified
    distributions. The number of parameter settings that are tried is
    given by n_iter.

    If all parameters are presented as a list,
    sampling without replacement is performed. If at least one parameter
    is given as a distribution, sampling with replacement is used.
    It is highly recommended to use continuous distributions for continuous
    parameters.

    Read more in the :ref:`User Guide <randomized_parameter_search>`.

    Parameters
    ----------
    estimator : estimator object.
        A object of that type is instantiated for each grid point.
        This is assumed to implement the scikit-learn estimator interface.
        Either estimator needs to provide a ``score`` function,
        or ``scoring`` must be passed.

    param_distributions : dict
        Dictionary with parameters names (string) as keys and distributions
        or lists of parameters to try. Distributions must provide a ``rvs``
        method for sampling (such as those from scipy.stats.distributions).
        If a list is given, it is sampled uniformly.

    n_iter : int, default=10
        Number of parameter settings that are sampled. n_iter trades
        off runtime vs quality of the solution.

    scoring : string, callable or None, optional, default: None
        A single string (see :ref:`_scoring_parameter`) or a callable
        (see :ref:`_scoring`) to evaluate the predictions on the test set.

        To evaluate multiple metrics, either give a list of (unique) strings
        or a dict with names as keys and callables as values.

        NOTE that when using custom scorers, each scorer should return a single
        value. Metric functions returning a list/array of values may be wrapped
        into multiple scorers that return one value each.

        If None, the estimator's default scorer, if available, is used.

    fit_params : dict, optional
        Parameters to pass to the fit method.

        .. deprecated:: 0.19
           ``fit_params`` as a constructor argument was deprecated in version
           0.19 and will be removed in version 0.21. Pass fit parameters to
           the ``fit`` method instead.

    n_jobs : int, default=1
        Number of jobs to run in parallel.

    pre_dispatch : int, or string, optional
        Controls the number of jobs that get dispatched during parallel
        execution. Reducing this number can be useful to avoid an
        explosion of memory consumption when more jobs get dispatched
        than CPUs can process. This parameter can be:

            - None, in which case all the jobs are immediately
              created and spawned. Use this for lightweight and
              fast-running jobs, to avoid delays due to on-demand
              spawning of the jobs

            - An int, giving the exact number of total jobs that are
              spawned

            - A string, giving an expression as a function of n_jobs,
              as in '2*n_jobs'

    iid : boolean, default=True
        If True, the data is assumed to be identically distributed across
        the folds, and the loss minimized is the total loss per sample,
        and not the mean loss across the folds.

    cv : int, cross-validation generator or an iterable, optional
        Determines the cross-validation splitting strategy.
        Possible inputs for cv are:
          - None, to use the default 3-fold cross validation,
          - integer, to specify the number of folds in a `(Stratified)KFold`,
          - An object to be used as a cross-validation generator.
          - An iterable yielding train, test splits.

        For integer/None inputs, if the estimator is a classifier and ``y`` is
        either binary or multiclass, :class:`StratifiedKFold` is used. In all
        other cases, :class:`KFold` is used.

        Refer :ref:`User Guide <cross_validation>` for the various
        cross-validation strategies that can be used here.

    refit : boolean, or string default=True
        Refit the best estimator with the entire dataset.
        If "False", it is impossible to make predictions using
        this RandomizedSearchCV instance after fitting.

        For multi-metric evaluation, this needs to be a string denoting the
        scorer that should be used for setting the ``best_estimator_``,
        ``best_index_``, ``best_score_`` and ``best_parameters_`` attributes.
        If those attributes are not to be made available, ``refit`` must be set
        to ``False`` explicitly otherwise an error will be raised.

        See ``scoring`` parameter.

    verbose : integer
        Controls the verbosity: the higher, the more messages.

    random_state : int, RandomState instance or None, optional, default=None
        Pseudo random number generator state used for random uniform sampling
        from lists of possible values instead of scipy.stats distributions.
        If int, random_state is the seed used by the random number generator;
        If RandomState instance, random_state is the random number generator;
        If None, the random number generator is the RandomState instance used
        by `np.random`.

    error_score : 'raise' (default) or numeric
        Value to assign to the score if an error occurs in estimator fitting.
        If set to 'raise', the error is raised. If a numeric value is given,
        FitFailedWarning is raised. This parameter does not affect the refit
        step, which will always raise the error.

    return_train_score : boolean, default=True
        If ``'False'``, the ``cv_results_`` attribute will not include training
        scores.

    Attributes
    ----------
    cv_results_ : dict of numpy (masked) ndarrays
        A dict with keys as column headers and values as columns, that can be
        imported into a pandas ``DataFrame``.

        For instance the below given table

        +--------------+-------------+-------------------+---+---------------+
        | param_kernel | param_gamma | split0_test_score |...|rank_test_score|
        +==============+=============+===================+===+===============+
        |    'rbf'     |     0.1     |        0.8        |...|       2       |
        +--------------+-------------+-------------------+---+---------------+
        |    'rbf'     |     0.2     |        0.9        |...|       1       |
        +--------------+-------------+-------------------+---+---------------+
        |    'rbf'     |     0.3     |        0.7        |...|       1       |
        +--------------+-------------+-------------------+---+---------------+

        will be represented by a ``cv_results_`` dict of::

            {
            'param_kernel' : masked_array(data = ['rbf', 'rbf', 'rbf'],
                                          mask = False),
            'param_gamma'  : masked_array(data = [0.1 0.2 0.3], mask = False),
            'split0_test_score'  : [0.8, 0.9, 0.7],
            'split1_test_score'  : [0.82, 0.5, 0.7],
            'mean_test_score'    : [0.81, 0.7, 0.7],
            'std_test_score'     : [0.02, 0.2, 0.],
            'rank_test_score'    : [3, 1, 1],
            'split0_train_score' : [0.8, 0.9, 0.7],
            'split1_train_score' : [0.82, 0.5, 0.7],
            'mean_train_score'   : [0.81, 0.7, 0.7],
            'std_train_score'    : [0.03, 0.03, 0.04],
            'mean_fit_time'      : [0.73, 0.63, 0.43, 0.49],
            'std_fit_time'       : [0.01, 0.02, 0.01, 0.01],
            'mean_score_time'    : [0.007, 0.06, 0.04, 0.04],
            'std_score_time'     : [0.001, 0.002, 0.003, 0.005],
            'params'             : [{'kernel' : 'rbf', 'gamma' : 0.1}, ...],
            }

        NOTE

        The key ``'params'`` is used to store a list of parameter
        settings dict for all the parameter candidates.

        The ``mean_fit_time``, ``std_fit_time``, ``mean_score_time`` and
        ``std_score_time`` are all in seconds.

        For multi-metric evaluation, the scores for all the scorers are
        available in the ``cv_results_`` dict at the keys ending with that
        scorer's name (``'_<scorer_name>'``) instead of ``'_score'`` shown
        above. ('split0_test_precision', 'mean_train_precision' etc.)

    best_estimator_ : estimator or dict
        Estimator that was chosen by the search, i.e. estimator
        which gave highest score (or smallest loss if specified)
        on the left out data. Not available if ``refit=False``.

        For multi-metric evaluation, this attribute is present only if
        ``refit`` is specified.

        See ``refit`` parameter for more information on allowed values.

    best_score_ : float
        Mean cross-validated score of the best_estimator.

        For multi-metric evaluation, this is not available if ``refit`` is
        ``False``. See ``refit`` parameter for more information.

    best_params_ : dict
        Parameter setting that gave the best results on the hold out data.

        For multi-metric evaluation, this is not available if ``refit`` is
        ``False``. See ``refit`` parameter for more information.

    best_index_ : int
        The index (of the ``cv_results_`` arrays) which corresponds to the best
        candidate parameter setting.

        The dict at ``search.cv_results_['params'][search.best_index_]`` gives
        the parameter setting for the best model, that gives the highest
        mean score (``search.best_score_``).

        For multi-metric evaluation, this is not available if ``refit`` is
        ``False``. See ``refit`` parameter for more information.

    scorer_ : function or a dict
        Scorer function used on the held out data to choose the best
        parameters for the model.

        For multi-metric evaluation, this attribute holds the validated
        ``scoring`` dict which maps the scorer key to the scorer callable.

    n_splits_ : int
        The number of cross-validation splits (folds/iterations).

    Notes
    -----
    The parameters selected are those that maximize the score of the held-out
    data, according to the scoring parameter.

    If `n_jobs` was set to a value higher than one, the data is copied for each
    parameter setting(and not `n_jobs` times). This is done for efficiency
    reasons if individual jobs take very little time, but may raise errors if
    the dataset is large and not enough memory is available.  A workaround in
    this case is to set `pre_dispatch`. Then, the memory is copied only
    `pre_dispatch` many times. A reasonable value for `pre_dispatch` is `2 *
    n_jobs`.

    See Also
    --------
    :class:`GridSearchCV`:
        Does exhaustive search over a grid of parameters.

    :class:`ParameterSampler`:
        A generator over parameter settins, constructed from
        param_distributions.

    """

    def __init__(self, estimator, param_distributions, n_iter=10, scoring=None,
                 fit_params=None, n_jobs=1, iid=True, refit=True, cv=None,
                 verbose=0, pre_dispatch='2*n_jobs', random_state=None,
                 error_score='raise', return_train_score=True):
        self.param_distributions = param_distributions
        self.n_iter = n_iter
        self.random_state = random_state
        super(RandomizedSearchCV, self).__init__(
             estimator=estimator, scoring=scoring, fit_params=fit_params,
             n_jobs=n_jobs, iid=iid, refit=refit, cv=cv, verbose=verbose,
             pre_dispatch=pre_dispatch, error_score=error_score,
             return_train_score=return_train_score)

    def _get_param_iterator(self):
        """Return ParameterSampler instance for the given distributions"""
        return ParameterSampler(
            self.param_distributions, self.n_iter,
            random_state=self.random_state)<|MERGE_RESOLUTION|>--- conflicted
+++ resolved
@@ -652,17 +652,12 @@
         def _store(key_name, array, weights=None, splits=False, rank=False):
             """A small helper to store the scores/times to the cv_results_"""
             # When iterated first by splits, then by parameters
-<<<<<<< HEAD
             # Reshape here and not at `_aggregate_score_dicts(..., shape=...)`
             # as fit_time / score_time are not dicts and hence do not get
             # passed into _aggregate_score_dicts
             # We want `array` to have `n_candidates` rows and `n_splits` cols.
-            array = np.array(array, dtype=np.float64).reshape(n_splits,
-                                                              n_candidates).T
-=======
             array = np.array(array, dtype=np.float64).reshape(n_candidates,
                                                               n_splits)
->>>>>>> 7ce7134a
             if splits:
                 for split_i in range(n_splits):
                     # Uses closure to alter the results
@@ -681,18 +676,6 @@
                 results["rank_%s" % key_name] = np.asarray(
                     rankdata(-array_means, method='min'), dtype=np.int32)
 
-<<<<<<< HEAD
-=======
-        # Computed the (weighted) mean and std for test scores alone
-        # NOTE test_sample counts (weights) remain the same for all candidates
-        test_sample_counts = np.array(test_sample_counts[:n_splits],
-                                      dtype=np.int)
-
-        _store('test_score', test_scores, splits=True, rank=True,
-               weights=test_sample_counts if self.iid else None)
-        if self.return_train_score:
-            _store('train_score', train_scores, splits=True)
->>>>>>> 7ce7134a
         _store('fit_time', fit_time)
         _store('score_time', score_time)
         # Use one MaskedArray and mask all the places where the param is not
@@ -714,7 +697,7 @@
         results['params'] = candidate_params
 
         # NOTE test_sample counts (weights) remain the same for all candidates
-        test_sample_counts = np.array(test_sample_counts[::n_candidates],
+        test_sample_counts = np.array(test_sample_counts[:n_splits],
                                       dtype=np.int)
         for scorer_name in self.scorer_.keys():
             # Computed the (weighted) mean and std for test scores alone

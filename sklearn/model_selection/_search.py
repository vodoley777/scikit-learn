--- conflicted
+++ resolved
@@ -935,13 +935,8 @@
     >>> from sklearn.model_selection import GridSearchCV
     >>> iris = datasets.load_iris()
     >>> parameters = {'kernel':('linear', 'rbf'), 'C':[1, 10]}
-<<<<<<< HEAD
     >>> svr = svm.SVC(gamma="scale")
     >>> clf = GridSearchCV(svr, parameters)
-=======
-    >>> svc = svm.SVC()
-    >>> clf = GridSearchCV(svc, parameters)
->>>>>>> 61e722aa
     >>> clf.fit(iris.data, iris.target)
     ...                             # doctest: +NORMALIZE_WHITESPACE +ELLIPSIS
     GridSearchCV(cv=None, error_score=...,

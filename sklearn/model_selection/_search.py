"""
The :mod:`sklearn.model_selection._search` includes utilities to fine-tune the
parameters of an estimator.
"""

# Author: Alexandre Gramfort <alexandre.gramfort@inria.fr>,
#         Gael Varoquaux <gael.varoquaux@normalesup.org>
#         Andreas Mueller <amueller@ais.uni-bonn.de>
#         Olivier Grisel <olivier.grisel@ensta.org>
#         Raghav RV <rvraghav93@gmail.com>
# License: BSD 3 clause

from abc import ABCMeta, abstractmethod
from collections import defaultdict
from collections.abc import Mapping, Sequence, Iterable
from functools import partial, reduce
from itertools import product
import numbers
import operator
import time
import warnings

import numpy as np
from numpy.ma import MaskedArray
from scipy.stats import rankdata

from ..base import BaseEstimator, is_classifier, clone
from ..base import MetaEstimatorMixin
from ._split import check_cv
from ._validation import _fit_and_score
from ._validation import _aggregate_score_dicts
from ._validation import _insert_error_scores
from ._validation import _normalize_score_results
from ._validation import _warn_or_raise_about_fit_failures
from ..exceptions import NotFittedError
from joblib import Parallel
from ..utils import check_random_state
from ..utils.random import sample_without_replacement
from ..utils._tags import _safe_tags
from ..utils.validation import indexable, check_is_fitted, _check_fit_params
from ..utils.metaestimators import available_if
from ..utils.fixes import delayed
from ..metrics._scorer import _check_multimetric_scoring
from ..metrics import check_scoring
from ..utils import deprecated

__all__ = ["GridSearchCV", "ParameterGrid", "ParameterSampler", "RandomizedSearchCV"]


class ParameterGrid:
    """Grid of parameters with a discrete number of values for each.

    Can be used to iterate over parameter value combinations with the
    Python built-in function iter.
    The order of the generated parameter combinations is deterministic.

    Read more in the :ref:`User Guide <grid_search>`.

    Parameters
    ----------
    param_grid : dict of str to sequence, or sequence of such
        The parameter grid to explore, as a dictionary mapping estimator
        parameters to sequences of allowed values.

        An empty dict signifies default parameters.

        A sequence of dicts signifies a sequence of grids to search, and is
        useful to avoid exploring parameter combinations that make no sense
        or have no effect. See the examples below.

    Examples
    --------
    >>> from sklearn.model_selection import ParameterGrid
    >>> param_grid = {'a': [1, 2], 'b': [True, False]}
    >>> list(ParameterGrid(param_grid)) == (
    ...    [{'a': 1, 'b': True}, {'a': 1, 'b': False},
    ...     {'a': 2, 'b': True}, {'a': 2, 'b': False}])
    True

    >>> grid = [{'kernel': ['linear']}, {'kernel': ['rbf'], 'gamma': [1, 10]}]
    >>> list(ParameterGrid(grid)) == [{'kernel': 'linear'},
    ...                               {'kernel': 'rbf', 'gamma': 1},
    ...                               {'kernel': 'rbf', 'gamma': 10}]
    True
    >>> ParameterGrid(grid)[1] == {'kernel': 'rbf', 'gamma': 1}
    True

    See Also
    --------
    GridSearchCV : Uses :class:`ParameterGrid` to perform a full parallelized
        parameter search.
    """

    def __init__(self, param_grid):
        if not isinstance(param_grid, (Mapping, Iterable)):
            raise TypeError(
                f"Parameter grid should be a dict or a list, got: {param_grid!r} of"
                f" type {type(param_grid).__name__}"
            )

        if isinstance(param_grid, Mapping):
            # wrap dictionary in a singleton list to support either dict
            # or list of dicts
            param_grid = [param_grid]

        # check if all entries are dictionaries of lists
        for grid in param_grid:
            if not isinstance(grid, dict):
                raise TypeError(f"Parameter grid is not a dict ({grid!r})")
            for key, value in grid.items():
                if isinstance(value, np.ndarray) and value.ndim > 1:
                    raise ValueError(
                        f"Parameter array for {key!r} should be one-dimensional, got:"
                        f" {value!r} with shape {value.shape}"
                    )
                if isinstance(value, str) or not isinstance(
                    value, (np.ndarray, Sequence)
                ):
                    raise TypeError(
                        f"Parameter grid for parameter {key!r} needs to be a list or a"
                        f" numpy array, but got {value!r} (of type "
                        f"{type(value).__name__}) instead. Single values "
                        "need to be wrapped in a list with one element."
                    )
                if len(value) == 0:
                    raise ValueError(
                        f"Parameter grid for parameter {key!r} need "
                        f"to be a non-empty sequence, got: {value!r}"
                    )

        self.param_grid = param_grid

    def __iter__(self):
        """Iterate over the points in the grid.

        Returns
        -------
        params : iterator over dict of str to any
            Yields dictionaries mapping each estimator parameter to one of its
            allowed values.
        """
        for p in self.param_grid:
            # Always sort the keys of a dictionary, for reproducibility
            items = sorted(p.items())
            if not items:
                yield {}
            else:
                keys, values = zip(*items)
                for v in product(*values):
                    params = dict(zip(keys, v))
                    yield params

    def __len__(self):
        """Number of points on the grid."""
        # Product function that can handle iterables (np.product can't).
        product = partial(reduce, operator.mul)
        return sum(
            product(len(v) for v in p.values()) if p else 1 for p in self.param_grid
        )

    def __getitem__(self, ind):
        """Get the parameters that would be ``ind``th in iteration

        Parameters
        ----------
        ind : int
            The iteration index

        Returns
        -------
        params : dict of str to any
            Equal to list(self)[ind]
        """
        # This is used to make discrete sampling without replacement memory
        # efficient.
        for sub_grid in self.param_grid:
            # XXX: could memoize information used here
            if not sub_grid:
                if ind == 0:
                    return {}
                else:
                    ind -= 1
                    continue

            # Reverse so most frequent cycling parameter comes first
            keys, values_lists = zip(*sorted(sub_grid.items())[::-1])
            sizes = [len(v_list) for v_list in values_lists]
            total = np.product(sizes)

            if ind >= total:
                # Try the next grid
                ind -= total
            else:
                out = {}
                for key, v_list, n in zip(keys, values_lists, sizes):
                    ind, offset = divmod(ind, n)
                    out[key] = v_list[offset]
                return out

        raise IndexError("ParameterGrid index out of range")


class ParameterSampler:
    """Generator on parameters sampled from given distributions.

    Non-deterministic iterable over random candidate combinations for hyper-
    parameter search. If all parameters are presented as a list,
    sampling without replacement is performed. If at least one parameter
    is given as a distribution, sampling with replacement is used.
    It is highly recommended to use continuous distributions for continuous
    parameters.

    Read more in the :ref:`User Guide <grid_search>`.

    Parameters
    ----------
    param_distributions : dict
        Dictionary with parameters names (`str`) as keys and distributions
        or lists of parameters to try. Distributions must provide a ``rvs``
        method for sampling (such as those from scipy.stats.distributions).
        If a list is given, it is sampled uniformly.
        If a list of dicts is given, first a dict is sampled uniformly, and
        then a parameter is sampled using that dict as above.

    n_iter : int
        Number of parameter settings that are produced.

    random_state : int, RandomState instance or None, default=None
        Pseudo random number generator state used for random uniform sampling
        from lists of possible values instead of scipy.stats distributions.
        Pass an int for reproducible output across multiple
        function calls.
        See :term:`Glossary <random_state>`.

    Returns
    -------
    params : dict of str to any
        **Yields** dictionaries mapping each estimator parameter to
        as sampled value.

    Examples
    --------
    >>> from sklearn.model_selection import ParameterSampler
    >>> from scipy.stats.distributions import expon
    >>> import numpy as np
    >>> rng = np.random.RandomState(0)
    >>> param_grid = {'a':[1, 2], 'b': expon()}
    >>> param_list = list(ParameterSampler(param_grid, n_iter=4,
    ...                                    random_state=rng))
    >>> rounded_list = [dict((k, round(v, 6)) for (k, v) in d.items())
    ...                 for d in param_list]
    >>> rounded_list == [{'b': 0.89856, 'a': 1},
    ...                  {'b': 0.923223, 'a': 1},
    ...                  {'b': 1.878964, 'a': 2},
    ...                  {'b': 1.038159, 'a': 2}]
    True
    """

    def __init__(self, param_distributions, n_iter, *, random_state=None):
        if not isinstance(param_distributions, (Mapping, Iterable)):
            raise TypeError(
                "Parameter distribution is not a dict or a list,"
                f" got: {param_distributions!r} of type "
                f"{type(param_distributions).__name__}"
            )

        if isinstance(param_distributions, Mapping):
            # wrap dictionary in a singleton list to support either dict
            # or list of dicts
            param_distributions = [param_distributions]

        for dist in param_distributions:
            if not isinstance(dist, dict):
                raise TypeError(
                    "Parameter distribution is not a dict ({!r})".format(dist)
                )
            for key in dist:
                if not isinstance(dist[key], Iterable) and not hasattr(
                    dist[key], "rvs"
                ):
                    raise TypeError(
                        f"Parameter grid for parameter {key!r} is not iterable "
                        f"or a distribution (value={dist[key]})"
                    )
        self.n_iter = n_iter
        self.random_state = random_state
        self.param_distributions = param_distributions

    def _is_all_lists(self):
        return all(
            all(not hasattr(v, "rvs") for v in dist.values())
            for dist in self.param_distributions
        )

    def __iter__(self):
        rng = check_random_state(self.random_state)

        # if all distributions are given as lists, we want to sample without
        # replacement
        if self._is_all_lists():
            # look up sampled parameter settings in parameter grid
            param_grid = ParameterGrid(self.param_distributions)
            grid_size = len(param_grid)
            n_iter = self.n_iter

            if grid_size < n_iter:
                warnings.warn(
                    "The total space of parameters %d is smaller "
                    "than n_iter=%d. Running %d iterations. For exhaustive "
                    "searches, use GridSearchCV." % (grid_size, self.n_iter, grid_size),
                    UserWarning,
                )
                n_iter = grid_size
            for i in sample_without_replacement(grid_size, n_iter, random_state=rng):
                yield param_grid[i]

        else:
            for _ in range(self.n_iter):
                dist = rng.choice(self.param_distributions)
                # Always sort the keys of a dictionary, for reproducibility
                items = sorted(dist.items())
                params = dict()
                for k, v in items:
                    if hasattr(v, "rvs"):
                        params[k] = v.rvs(random_state=rng)
                    else:
                        params[k] = v[rng.randint(len(v))]
                yield params

    def __len__(self):
        """Number of points that will be sampled."""
        if self._is_all_lists():
            grid_size = len(ParameterGrid(self.param_distributions))
            return min(self.n_iter, grid_size)
        else:
            return self.n_iter


def _check_refit(search_cv, attr):
    if not search_cv.refit:
        raise AttributeError(
            f"This {type(search_cv).__name__} instance was initialized with "
            f"`refit=False`. {attr} is available only after refitting on the best "
            "parameters. You can refit an estimator manually using the "
            "`best_params_` attribute"
        )


def _estimator_has(attr):
    """Check if we can delegate a method to the underlying estimator.

    Calling a prediction method will only be available if `refit=True`. In
    such case, we check first the fitted best estimator. If it is not
    fitted, we check the unfitted estimator.

    Checking the unfitted estimator allows to use `hasattr` on the `SearchCV`
    instance even before calling `fit`.
    """

    def check(self):
        _check_refit(self, attr)
        if hasattr(self, "best_estimator_"):
            # raise an AttributeError if `attr` does not exist
            getattr(self.best_estimator_, attr)
            return True
        # raise an AttributeError if `attr` does not exist
        getattr(self.estimator, attr)
        return True

    return check


class BaseSearchCV(MetaEstimatorMixin, BaseEstimator, metaclass=ABCMeta):
    """Abstract base class for hyper parameter search with cross-validation."""

    @abstractmethod
    def __init__(
        self,
        estimator,
        *,
        scoring=None,
        n_jobs=None,
        refit=True,
        cv=None,
        verbose=0,
        pre_dispatch="2*n_jobs",
        error_score=np.nan,
        return_train_score=True,
    ):

        self.scoring = scoring
        self.estimator = estimator
        self.n_jobs = n_jobs
        self.refit = refit
        self.cv = cv
        self.verbose = verbose
        self.pre_dispatch = pre_dispatch
        self.error_score = error_score
        self.return_train_score = return_train_score

    @property
    def _estimator_type(self):
        return self.estimator._estimator_type

    def _more_tags(self):
        # allows cross-validation to see 'precomputed' metrics
        return {
            "pairwise": _safe_tags(self.estimator, "pairwise"),
            "_xfail_checks": {
                "check_supervised_y_2d": "DataConversionWarning not caught"
            },
        }

    # TODO: Remove in 1.1
    # mypy error: Decorated property not supported
    @deprecated(  # type: ignore
        "Attribute `_pairwise` was deprecated in "
        "version 0.24 and will be removed in 1.1 (renaming of 0.26)."
    )
    @property
    def _pairwise(self):
        # allows cross-validation to see 'precomputed' metrics
        return getattr(self.estimator, "_pairwise", False)

    def score(self, X, y=None):
        """Return the score on the given data, if the estimator has been refit.

        This uses the score defined by ``scoring`` where provided, and the
        ``best_estimator_.score`` method otherwise.

        Parameters
        ----------
        X : array-like of shape (n_samples, n_features)
            Input data, where `n_samples` is the number of samples and
            `n_features` is the number of features.

        y : array-like of shape (n_samples, n_output) \
            or (n_samples,), default=None
            Target relative to X for classification or regression;
            None for unsupervised learning.

        Returns
        -------
        score : float
            The score defined by ``scoring`` if provided, and the
            ``best_estimator_.score`` method otherwise.
        """
        _check_refit(self, "score")
        check_is_fitted(self)
        if self.scorer_ is None:
            raise ValueError(
                "No score function explicitly defined, "
                "and the estimator doesn't provide one %s"
                % self.best_estimator_
            )
        if isinstance(self.scorer_, dict):
            if self.multimetric_:
                scorer = self.scorer_[self.refit]
            else:
                scorer = self.scorer_
            return scorer(self.best_estimator_, X, y)

        # callable
        score = self.scorer_(self.best_estimator_, X, y)
        if self.multimetric_:
            score = score[self.refit]
        return score

    @available_if(_estimator_has("score_samples"))
    def score_samples(self, X):
        """Call score_samples on the estimator with the best found parameters.

        Only available if ``refit=True`` and the underlying estimator supports
        ``score_samples``.

        .. versionadded:: 0.24

        Parameters
        ----------
        X : iterable
            Data to predict on. Must fulfill input requirements
            of the underlying estimator.

        Returns
        -------
        y_score : ndarray of shape (n_samples,)
            The ``best_estimator_.score_samples`` method.
        """
        check_is_fitted(self)
        return self.best_estimator_.score_samples(X)

    @available_if(_estimator_has("predict"))
    def predict(self, X):
        """Call predict on the estimator with the best found parameters.

        Only available if ``refit=True`` and the underlying estimator supports
        ``predict``.

        Parameters
        ----------
        X : indexable, length n_samples
            Must fulfill the input assumptions of the
            underlying estimator.

        Returns
        -------
        y_pred : ndarray of shape (n_samples,)
            The predicted labels or values for `X` based on the estimator with
            the best found parameters.
        """
        check_is_fitted(self)
        return self.best_estimator_.predict(X)

    @available_if(_estimator_has("predict_proba"))
    def predict_proba(self, X):
        """Call predict_proba on the estimator with the best found parameters.

        Only available if ``refit=True`` and the underlying estimator supports
        ``predict_proba``.

        Parameters
        ----------
        X : indexable, length n_samples
            Must fulfill the input assumptions of the
            underlying estimator.

        Returns
        -------
        y_pred : ndarray of shape (n_samples,) or (n_samples, n_classes)
            Predicted class probabilities for `X` based on the estimator with
            the best found parameters. The order of the classes corresponds
            to that in the fitted attribute :term:`classes_`.
        """
        check_is_fitted(self)
        return self.best_estimator_.predict_proba(X)

    @available_if(_estimator_has("predict_log_proba"))
    def predict_log_proba(self, X):
        """Call predict_log_proba on the estimator with the best found parameters.

        Only available if ``refit=True`` and the underlying estimator supports
        ``predict_log_proba``.

        Parameters
        ----------
        X : indexable, length n_samples
            Must fulfill the input assumptions of the
            underlying estimator.

        Returns
        -------
        y_pred : ndarray of shape (n_samples,) or (n_samples, n_classes)
            Predicted class log-probabilities for `X` based on the estimator
            with the best found parameters. The order of the classes
            corresponds to that in the fitted attribute :term:`classes_`.
        """
        check_is_fitted(self)
        return self.best_estimator_.predict_log_proba(X)

    @available_if(_estimator_has("decision_function"))
    def decision_function(self, X):
        """Call decision_function on the estimator with the best found parameters.

        Only available if ``refit=True`` and the underlying estimator supports
        ``decision_function``.

        Parameters
        ----------
        X : indexable, length n_samples
            Must fulfill the input assumptions of the
            underlying estimator.

        Returns
        -------
        y_score : ndarray of shape (n_samples,) or (n_samples, n_classes) \
                or (n_samples, n_classes * (n_classes-1) / 2)
            Result of the decision function for `X` based on the estimator with
            the best found parameters.
        """
        check_is_fitted(self)
        return self.best_estimator_.decision_function(X)

    @available_if(_estimator_has("transform"))
    def transform(self, X):
        """Call transform on the estimator with the best found parameters.

        Only available if the underlying estimator supports ``transform`` and
        ``refit=True``.

        Parameters
        ----------
        X : indexable, length n_samples
            Must fulfill the input assumptions of the
            underlying estimator.

        Returns
        -------
        Xt : {ndarray, sparse matrix} of shape (n_samples, n_features)
            `X` transformed in the new space based on the estimator with
            the best found parameters.
        """
        check_is_fitted(self)
        return self.best_estimator_.transform(X)

    @available_if(_estimator_has("inverse_transform"))
    def inverse_transform(self, Xt):
        """Call inverse_transform on the estimator with the best found params.

        Only available if the underlying estimator implements
        ``inverse_transform`` and ``refit=True``.

        Parameters
        ----------
        Xt : indexable, length n_samples
            Must fulfill the input assumptions of the
            underlying estimator.

        Returns
        -------
        X : {ndarray, sparse matrix} of shape (n_samples, n_features)
            Result of the `inverse_transform` function for `Xt` based on the
            estimator with the best found parameters.
        """
        check_is_fitted(self)
        return self.best_estimator_.inverse_transform(Xt)

    @property
    def n_features_in_(self):
        """Number of features seen during :term:`fit`.

        Only available when `refit=True`.
        """
        # For consistency with other estimators we raise a AttributeError so
        # that hasattr() fails if the search estimator isn't fitted.
        try:
            check_is_fitted(self)
        except NotFittedError as nfe:
            raise AttributeError(
                "{} object has no n_features_in_ attribute.".format(
                    self.__class__.__name__
                )
            ) from nfe

        return self.best_estimator_.n_features_in_

    @property
    def classes_(self):
        """Class labels.

        Only available when `refit=True` and the estimator is a classifier.
        """
        _estimator_has("classes_")(self)
        return self.best_estimator_.classes_

    def _run_search(self, evaluate_candidates):
        """Repeatedly calls `evaluate_candidates` to conduct a search.

        This method, implemented in sub-classes, makes it possible to
        customize the the scheduling of evaluations: GridSearchCV and
        RandomizedSearchCV schedule evaluations for their whole parameter
        search space at once but other more sequential approaches are also
        possible: for instance is possible to iteratively schedule evaluations
        for new regions of the parameter search space based on previously
        collected evaluation results. This makes it possible to implement
        Bayesian optimization or more generally sequential model-based
        optimization by deriving from the BaseSearchCV abstract base class.
        For example, Successive Halving is implemented by calling
        `evaluate_candidates` multiples times (once per iteration of the SH
        process), each time passing a different set of candidates with `X`
        and `y` of increasing sizes.

        Parameters
        ----------
        evaluate_candidates : callable
            This callback accepts:
                - a list of candidates, where each candidate is a dict of
                  parameter settings.
                - an optional `cv` parameter which can be used to e.g.
                  evaluate candidates on different dataset splits, or
                  evaluate candidates on subsampled data (as done in the
                  SucessiveHaling estimators). By default, the original `cv`
                  parameter is used, and it is available as a private
                  `_checked_cv_orig` attribute.
                - an optional `more_results` dict. Each key will be added to
                  the `cv_results_` attribute. Values should be lists of
                  length `n_candidates`

            It returns a dict of all results so far, formatted like
            ``cv_results_``.

            Important note (relevant whether the default cv is used or not):
            in randomized splitters, and unless the random_state parameter of
            cv was set to an int, calling cv.split() multiple times will
            yield different splits. Since cv.split() is called in
            evaluate_candidates, this means that candidates will be evaluated
            on different splits each time evaluate_candidates is called. This
            might be a methodological issue depending on the search strategy
            that you're implementing. To prevent randomized splitters from
            being used, you may use _split._yields_constant_splits()

        Examples
        --------

        ::

            def _run_search(self, evaluate_candidates):
                'Try C=0.1 only if C=1 is better than C=10'
                all_results = evaluate_candidates([{'C': 1}, {'C': 10}])
                score = all_results['mean_test_score']
                if score[0] < score[1]:
                    evaluate_candidates([{'C': 0.1}])
        """
        raise NotImplementedError("_run_search not implemented.")

    def _check_refit_for_multimetric(self, scores):
        """Check `refit` is compatible with `scores` is valid"""
        multimetric_refit_msg = (
            "For multi-metric scoring, the parameter refit must be set to a "
            "scorer key or a callable to refit an estimator with the best "
            "parameter setting on the whole data and make the best_* "
            "attributes available for that metric. If this is not needed, "
            f"refit should be set to False explicitly. {self.refit!r} was "
            "passed."
        )

        valid_refit_dict = isinstance(self.refit, str) and self.refit in scores

        if (
            self.refit is not False
            and not valid_refit_dict
            and not callable(self.refit)
        ):
            raise ValueError(multimetric_refit_msg)

    @staticmethod
    def _select_best_index(refit, refit_metric, results):
        """Select index of the best combination of hyperparemeters."""
        if callable(refit):
            # If callable, refit is expected to return the index of the best
            # parameter set.
            best_index = refit(results)
            if not isinstance(best_index, numbers.Integral):
                raise TypeError("best_index_ returned is not an integer")
            if best_index < 0 or best_index >= len(results["params"]):
                raise IndexError("best_index_ index out of range")
        else:
            best_index = results[f"rank_test_{refit_metric}"].argmin()
        return best_index

    def fit(self, X, y=None, *, groups=None, **fit_params):
        """Run fit with all sets of parameters.

        Parameters
        ----------

        X : array-like of shape (n_samples, n_features)
            Training vector, where `n_samples` is the number of samples and
            `n_features` is the number of features.

        y : array-like of shape (n_samples, n_output) \
            or (n_samples,), default=None
            Target relative to X for classification or regression;
            None for unsupervised learning.

        groups : array-like of shape (n_samples,), default=None
            Group labels for the samples used while splitting the dataset into
            train/test set. Only used in conjunction with a "Group" :term:`cv`
            instance (e.g., :class:`~sklearn.model_selection.GroupKFold`).

<<<<<<< HEAD
        **fit_params : dict of string -> object
            Parameters passed to the ``fit`` method of the estimator.

            Depending on the value, a fit parameter may be split into multiple
            CV groups along with `X` and `y`. For example, the `sample_weight`
            parameter to :meth:`sklearn.linear_model.SGDClassifier.fit`
            is split becuase it's an array-like with the same number of
            samples as `X` and `y`. On the other hand, the `coef_init`
            parameter is not split along with `X` and `y`, because it's
            shape is ``[n_features, n_classes]``.
        """
=======
        **fit_params : dict of str -> object
            Parameters passed to the ``fit`` method of the estimator.
>>>>>>> 00a39a3d

        Returns
        -------
        self : object
            Instance of fitted estimator.
        """
        estimator = self.estimator
        refit_metric = "score"

        if callable(self.scoring):
            scorers = self.scoring
        elif self.scoring is None or isinstance(self.scoring, str):
            scorers = check_scoring(self.estimator, self.scoring)
        else:
            scorers = _check_multimetric_scoring(self.estimator, self.scoring)
            self._check_refit_for_multimetric(scorers)
            refit_metric = self.refit

        X, y, groups = indexable(X, y, groups)
        fit_params = _check_fit_params(X, fit_params)

        cv_orig = check_cv(self.cv, y, classifier=is_classifier(estimator))
        n_splits = cv_orig.get_n_splits(X, y, groups)

        base_estimator = clone(self.estimator)

        parallel = Parallel(n_jobs=self.n_jobs, pre_dispatch=self.pre_dispatch)

        fit_and_score_kwargs = dict(
            scorer=scorers,
            fit_params=fit_params,
            return_train_score=self.return_train_score,
            return_n_test_samples=True,
            return_times=True,
            return_parameters=False,
            error_score=self.error_score,
            verbose=self.verbose,
        )
        results = {}
        with parallel:
            all_candidate_params = []
            all_out = []
            all_more_results = defaultdict(list)

            def evaluate_candidates(candidate_params, cv=None, more_results=None):
                cv = cv or cv_orig
                candidate_params = list(candidate_params)
                n_candidates = len(candidate_params)

                if self.verbose > 0:
                    print(
                        "Fitting {0} folds for each of {1} candidates,"
                        " totalling {2} fits".format(
                            n_splits, n_candidates, n_candidates * n_splits
                        )
                    )

                out = parallel(
                    delayed(_fit_and_score)(
                        clone(base_estimator),
                        X,
                        y,
                        train=train,
                        test=test,
                        parameters=parameters,
                        split_progress=(split_idx, n_splits),
                        candidate_progress=(cand_idx, n_candidates),
                        **fit_and_score_kwargs,
                    )
                    for (cand_idx, parameters), (split_idx, (train, test)) in product(
                        enumerate(candidate_params), enumerate(cv.split(X, y, groups))
                    )
                )

                if len(out) < 1:
                    raise ValueError(
                        "No fits were performed. "
                        "Was the CV iterator empty? "
                        "Were there no candidates?"
                    )
                elif len(out) != n_candidates * n_splits:
                    raise ValueError(
                        "cv.split and cv.get_n_splits returned "
                        "inconsistent results. Expected {} "
                        "splits, got {}".format(n_splits, len(out) // n_candidates)
                    )

                _warn_or_raise_about_fit_failures(out, self.error_score)

                # For callable self.scoring, the return type is only know after
                # calling. If the return type is a dictionary, the error scores
                # can now be inserted with the correct key. The type checking
                # of out will be done in `_insert_error_scores`.
                if callable(self.scoring):
                    _insert_error_scores(out, self.error_score)

                all_candidate_params.extend(candidate_params)
                all_out.extend(out)

                if more_results is not None:
                    for key, value in more_results.items():
                        all_more_results[key].extend(value)

                nonlocal results
                results = self._format_results(
                    all_candidate_params, n_splits, all_out, all_more_results
                )

                return results

            self._run_search(evaluate_candidates)

            # multimetric is determined here because in the case of a callable
            # self.scoring the return type is only known after calling
            first_test_score = all_out[0]["test_scores"]
            self.multimetric_ = isinstance(first_test_score, dict)

            # check refit_metric now for a callabe scorer that is multimetric
            if callable(self.scoring) and self.multimetric_:
                self._check_refit_for_multimetric(first_test_score)
                refit_metric = self.refit

        # For multi-metric evaluation, store the best_index_, best_params_ and
        # best_score_ iff refit is one of the scorer names
        # In single metric evaluation, refit_metric is "score"
        if self.refit or not self.multimetric_:
            self.best_index_ = self._select_best_index(
                self.refit, refit_metric, results
            )
            if not callable(self.refit):
                # With a non-custom callable, we can select the best score
                # based on the best index
                self.best_score_ = results[f"mean_test_{refit_metric}"][
                    self.best_index_
                ]
            self.best_params_ = results["params"][self.best_index_]

        if self.refit:
            # we clone again after setting params in case some
            # of the params are estimators as well.
            self.best_estimator_ = clone(
                clone(base_estimator).set_params(**self.best_params_)
            )
            refit_start_time = time.time()
            if y is not None:
                self.best_estimator_.fit(X, y, **fit_params)
            else:
                self.best_estimator_.fit(X, **fit_params)
            refit_end_time = time.time()
            self.refit_time_ = refit_end_time - refit_start_time

            if hasattr(self.best_estimator_, "feature_names_in_"):
                self.feature_names_in_ = self.best_estimator_.feature_names_in_

        # Store the only scorer not as a dict for single metric evaluation
        self.scorer_ = scorers

        self.cv_results_ = results
        self.n_splits_ = n_splits

        return self

    def _format_results(self, candidate_params, n_splits, out, more_results=None):
        n_candidates = len(candidate_params)
        out = _aggregate_score_dicts(out)

        results = dict(more_results or {})
        for key, val in results.items():
            # each value is a list (as per evaluate_candidate's convention)
            # we convert it to an array for consistency with the other keys
            results[key] = np.asarray(val)

        def _store(key_name, array, weights=None, splits=False, rank=False):
            """A small helper to store the scores/times to the cv_results_"""
            # When iterated first by splits, then by parameters
            # We want `array` to have `n_candidates` rows and `n_splits` cols.
            array = np.array(array, dtype=np.float64).reshape(n_candidates, n_splits)
            if splits:
                for split_idx in range(n_splits):
                    # Uses closure to alter the results
                    results["split%d_%s" % (split_idx, key_name)] = array[:, split_idx]

            array_means = np.average(array, axis=1, weights=weights)
            results["mean_%s" % key_name] = array_means

            if key_name.startswith(("train_", "test_")) and np.any(
                ~np.isfinite(array_means)
            ):
                warnings.warn(
                    f"One or more of the {key_name.split('_')[0]} scores "
                    f"are non-finite: {array_means}",
                    category=UserWarning,
                )

            # Weighted std is not directly available in numpy
            array_stds = np.sqrt(
                np.average(
                    (array - array_means[:, np.newaxis]) ** 2, axis=1, weights=weights
                )
            )
            results["std_%s" % key_name] = array_stds

            if rank:
                results["rank_%s" % key_name] = np.asarray(
                    rankdata(-array_means, method="min"), dtype=np.int32
                )

        _store("fit_time", out["fit_time"])
        _store("score_time", out["score_time"])
        # Use one MaskedArray and mask all the places where the param is not
        # applicable for that candidate. Use defaultdict as each candidate may
        # not contain all the params
        param_results = defaultdict(
            partial(
                MaskedArray,
                np.empty(
                    n_candidates,
                ),
                mask=True,
                dtype=object,
            )
        )
        for cand_idx, params in enumerate(candidate_params):
            for name, value in params.items():
                # An all masked empty array gets created for the key
                # `"param_%s" % name` at the first occurrence of `name`.
                # Setting the value at an index also unmasks that index
                param_results["param_%s" % name][cand_idx] = value

        results.update(param_results)
        # Store a list of param dicts at the key 'params'
        results["params"] = candidate_params

        test_scores_dict = _normalize_score_results(out["test_scores"])
        if self.return_train_score:
            train_scores_dict = _normalize_score_results(out["train_scores"])

        for scorer_name in test_scores_dict:
            # Computed the (weighted) mean and std for test scores alone
            _store(
                "test_%s" % scorer_name,
                test_scores_dict[scorer_name],
                splits=True,
                rank=True,
                weights=None,
            )
            if self.return_train_score:
                _store(
                    "train_%s" % scorer_name,
                    train_scores_dict[scorer_name],
                    splits=True,
                )

        return results


class GridSearchCV(BaseSearchCV):
    """Exhaustive search over specified parameter values for an estimator.

    Important members are fit, predict.

    GridSearchCV implements a "fit" and a "score" method.
    It also implements "score_samples", "predict", "predict_proba",
    "decision_function", "transform" and "inverse_transform" if they are
    implemented in the estimator used.

    The parameters of the estimator used to apply these methods are optimized
    by cross-validated grid-search over a parameter grid.

    Read more in the :ref:`User Guide <grid_search>`.

    Parameters
    ----------
    estimator : estimator object
        This is assumed to implement the scikit-learn estimator interface.
        Either estimator needs to provide a ``score`` function,
        or ``scoring`` must be passed.

    param_grid : dict or list of dictionaries
        Dictionary with parameters names (`str`) as keys and lists of
        parameter settings to try as values, or a list of such
        dictionaries, in which case the grids spanned by each dictionary
        in the list are explored. This enables searching over any sequence
        of parameter settings.

    scoring : str, callable, list, tuple or dict, default=None
        Strategy to evaluate the performance of the cross-validated model on
        the test set.

        If `scoring` represents a single score, one can use:

        - a single string (see :ref:`scoring_parameter`);
        - a callable (see :ref:`scoring`) that returns a single value.

        If `scoring` represents multiple scores, one can use:

        - a list or tuple of unique strings;
        - a callable returning a dictionary where the keys are the metric
          names and the values are the metric scores;
        - a dictionary with metric names as keys and callables a values.

        See :ref:`multimetric_grid_search` for an example.

    n_jobs : int, default=None
        Number of jobs to run in parallel.
        ``None`` means 1 unless in a :obj:`joblib.parallel_backend` context.
        ``-1`` means using all processors. See :term:`Glossary <n_jobs>`
        for more details.

        .. versionchanged:: v0.20
           `n_jobs` default changed from 1 to None

    refit : bool, str, or callable, default=True
        Refit an estimator using the best found parameters on the whole
        dataset.

        For multiple metric evaluation, this needs to be a `str` denoting the
        scorer that would be used to find the best parameters for refitting
        the estimator at the end.

        Where there are considerations other than maximum score in
        choosing a best estimator, ``refit`` can be set to a function which
        returns the selected ``best_index_`` given ``cv_results_``. In that
        case, the ``best_estimator_`` and ``best_params_`` will be set
        according to the returned ``best_index_`` while the ``best_score_``
        attribute will not be available.

        The refitted estimator is made available at the ``best_estimator_``
        attribute and permits using ``predict`` directly on this
        ``GridSearchCV`` instance.

        Also for multiple metric evaluation, the attributes ``best_index_``,
        ``best_score_`` and ``best_params_`` will only be available if
        ``refit`` is set and all of them will be determined w.r.t this specific
        scorer.

        See ``scoring`` parameter to know more about multiple metric
        evaluation.

        .. versionchanged:: 0.20
            Support for callable added.

    cv : int, cross-validation generator or an iterable, default=None
        Determines the cross-validation splitting strategy.
        Possible inputs for cv are:

        - None, to use the default 5-fold cross validation,
        - integer, to specify the number of folds in a `(Stratified)KFold`,
        - :term:`CV splitter`,
        - An iterable yielding (train, test) splits as arrays of indices.

        For integer/None inputs, if the estimator is a classifier and ``y`` is
        either binary or multiclass, :class:`StratifiedKFold` is used. In all
        other cases, :class:`KFold` is used. These splitters are instantiated
        with `shuffle=False` so the splits will be the same across calls.

        Refer :ref:`User Guide <cross_validation>` for the various
        cross-validation strategies that can be used here.

        .. versionchanged:: 0.22
            ``cv`` default value if None changed from 3-fold to 5-fold.

    verbose : int
        Controls the verbosity: the higher, the more messages.

        - >1 : the computation time for each fold and parameter candidate is
          displayed;
        - >2 : the score is also displayed;
        - >3 : the fold and candidate parameter indexes are also displayed
          together with the starting time of the computation.

    pre_dispatch : int, or str, default='2*n_jobs'
        Controls the number of jobs that get dispatched during parallel
        execution. Reducing this number can be useful to avoid an
        explosion of memory consumption when more jobs get dispatched
        than CPUs can process. This parameter can be:

            - None, in which case all the jobs are immediately
              created and spawned. Use this for lightweight and
              fast-running jobs, to avoid delays due to on-demand
              spawning of the jobs

            - An int, giving the exact number of total jobs that are
              spawned

            - A str, giving an expression as a function of n_jobs,
              as in '2*n_jobs'

    error_score : 'raise' or numeric, default=np.nan
        Value to assign to the score if an error occurs in estimator fitting.
        If set to 'raise', the error is raised. If a numeric value is given,
        FitFailedWarning is raised. This parameter does not affect the refit
        step, which will always raise the error.

    return_train_score : bool, default=False
        If ``False``, the ``cv_results_`` attribute will not include training
        scores.
        Computing training scores is used to get insights on how different
        parameter settings impact the overfitting/underfitting trade-off.
        However computing the scores on the training set can be computationally
        expensive and is not strictly required to select the parameters that
        yield the best generalization performance.

        .. versionadded:: 0.19

        .. versionchanged:: 0.21
            Default value was changed from ``True`` to ``False``

    Attributes
    ----------
    cv_results_ : dict of numpy (masked) ndarrays
        A dict with keys as column headers and values as columns, that can be
        imported into a pandas ``DataFrame``.

        For instance the below given table

        +------------+-----------+------------+-----------------+---+---------+
        |param_kernel|param_gamma|param_degree|split0_test_score|...|rank_t...|
        +============+===========+============+=================+===+=========+
        |  'poly'    |     --    |      2     |       0.80      |...|    2    |
        +------------+-----------+------------+-----------------+---+---------+
        |  'poly'    |     --    |      3     |       0.70      |...|    4    |
        +------------+-----------+------------+-----------------+---+---------+
        |  'rbf'     |     0.1   |     --     |       0.80      |...|    3    |
        +------------+-----------+------------+-----------------+---+---------+
        |  'rbf'     |     0.2   |     --     |       0.93      |...|    1    |
        +------------+-----------+------------+-----------------+---+---------+

        will be represented by a ``cv_results_`` dict of::

            {
            'param_kernel': masked_array(data = ['poly', 'poly', 'rbf', 'rbf'],
                                         mask = [False False False False]...)
            'param_gamma': masked_array(data = [-- -- 0.1 0.2],
                                        mask = [ True  True False False]...),
            'param_degree': masked_array(data = [2.0 3.0 -- --],
                                         mask = [False False  True  True]...),
            'split0_test_score'  : [0.80, 0.70, 0.80, 0.93],
            'split1_test_score'  : [0.82, 0.50, 0.70, 0.78],
            'mean_test_score'    : [0.81, 0.60, 0.75, 0.85],
            'std_test_score'     : [0.01, 0.10, 0.05, 0.08],
            'rank_test_score'    : [2, 4, 3, 1],
            'split0_train_score' : [0.80, 0.92, 0.70, 0.93],
            'split1_train_score' : [0.82, 0.55, 0.70, 0.87],
            'mean_train_score'   : [0.81, 0.74, 0.70, 0.90],
            'std_train_score'    : [0.01, 0.19, 0.00, 0.03],
            'mean_fit_time'      : [0.73, 0.63, 0.43, 0.49],
            'std_fit_time'       : [0.01, 0.02, 0.01, 0.01],
            'mean_score_time'    : [0.01, 0.06, 0.04, 0.04],
            'std_score_time'     : [0.00, 0.00, 0.00, 0.01],
            'params'             : [{'kernel': 'poly', 'degree': 2}, ...],
            }

        NOTE

        The key ``'params'`` is used to store a list of parameter
        settings dicts for all the parameter candidates.

        The ``mean_fit_time``, ``std_fit_time``, ``mean_score_time`` and
        ``std_score_time`` are all in seconds.

        For multi-metric evaluation, the scores for all the scorers are
        available in the ``cv_results_`` dict at the keys ending with that
        scorer's name (``'_<scorer_name>'``) instead of ``'_score'`` shown
        above. ('split0_test_precision', 'mean_train_precision' etc.)

    best_estimator_ : estimator
        Estimator that was chosen by the search, i.e. estimator
        which gave highest score (or smallest loss if specified)
        on the left out data. Not available if ``refit=False``.

        See ``refit`` parameter for more information on allowed values.

    best_score_ : float
        Mean cross-validated score of the best_estimator

        For multi-metric evaluation, this is present only if ``refit`` is
        specified.

        This attribute is not available if ``refit`` is a function.

    best_params_ : dict
        Parameter setting that gave the best results on the hold out data.

        For multi-metric evaluation, this is present only if ``refit`` is
        specified.

    best_index_ : int
        The index (of the ``cv_results_`` arrays) which corresponds to the best
        candidate parameter setting.

        The dict at ``search.cv_results_['params'][search.best_index_]`` gives
        the parameter setting for the best model, that gives the highest
        mean score (``search.best_score_``).

        For multi-metric evaluation, this is present only if ``refit`` is
        specified.

    scorer_ : function or a dict
        Scorer function used on the held out data to choose the best
        parameters for the model.

        For multi-metric evaluation, this attribute holds the validated
        ``scoring`` dict which maps the scorer key to the scorer callable.

    n_splits_ : int
        The number of cross-validation splits (folds/iterations).

    refit_time_ : float
        Seconds used for refitting the best model on the whole dataset.

        This is present only if ``refit`` is not False.

        .. versionadded:: 0.20

    multimetric_ : bool
        Whether or not the scorers compute several metrics.

    classes_ : ndarray of shape (n_classes,)
        The classes labels. This is present only if ``refit`` is specified and
        the underlying estimator is a classifier.

    n_features_in_ : int
        Number of features seen during :term:`fit`. Only defined if
        `best_estimator_` is defined (see the documentation for the `refit`
        parameter for more details) and that `best_estimator_` exposes
        `n_features_in_` when fit.

        .. versionadded:: 0.24

    feature_names_in_ : ndarray of shape (`n_features_in_`,)
        Names of features seen during :term:`fit`. Only defined if
        `best_estimator_` is defined (see the documentation for the `refit`
        parameter for more details) and that `best_estimator_` exposes
        `feature_names_in_` when fit.

        .. versionadded:: 1.0

    See Also
    --------
    ParameterGrid : Generates all the combinations of a hyperparameter grid.
    train_test_split : Utility function to split the data into a development
        set usable for fitting a GridSearchCV instance and an evaluation set
        for its final evaluation.
    sklearn.metrics.make_scorer : Make a scorer from a performance metric or
        loss function.

    Notes
    -----
    The parameters selected are those that maximize the score of the left out
    data, unless an explicit score is passed in which case it is used instead.

    If `n_jobs` was set to a value higher than one, the data is copied for each
    point in the grid (and not `n_jobs` times). This is done for efficiency
    reasons if individual jobs take very little time, but may raise errors if
    the dataset is large and not enough memory is available.  A workaround in
    this case is to set `pre_dispatch`. Then, the memory is copied only
    `pre_dispatch` many times. A reasonable value for `pre_dispatch` is `2 *
    n_jobs`.

    Examples
    --------
    >>> from sklearn import svm, datasets
    >>> from sklearn.model_selection import GridSearchCV
    >>> iris = datasets.load_iris()
    >>> parameters = {'kernel':('linear', 'rbf'), 'C':[1, 10]}
    >>> svc = svm.SVC()
    >>> clf = GridSearchCV(svc, parameters)
    >>> clf.fit(iris.data, iris.target)
    GridSearchCV(estimator=SVC(),
                 param_grid={'C': [1, 10], 'kernel': ('linear', 'rbf')})
    >>> sorted(clf.cv_results_.keys())
    ['mean_fit_time', 'mean_score_time', 'mean_test_score',...
     'param_C', 'param_kernel', 'params',...
     'rank_test_score', 'split0_test_score',...
     'split2_test_score', ...
     'std_fit_time', 'std_score_time', 'std_test_score']
    """

    _required_parameters = ["estimator", "param_grid"]

    def __init__(
        self,
        estimator,
        param_grid,
        *,
        scoring=None,
        n_jobs=None,
        refit=True,
        cv=None,
        verbose=0,
        pre_dispatch="2*n_jobs",
        error_score=np.nan,
        return_train_score=False,
    ):
        super().__init__(
            estimator=estimator,
            scoring=scoring,
            n_jobs=n_jobs,
            refit=refit,
            cv=cv,
            verbose=verbose,
            pre_dispatch=pre_dispatch,
            error_score=error_score,
            return_train_score=return_train_score,
        )
        self.param_grid = param_grid

    def _run_search(self, evaluate_candidates):
        """Search all candidates in param_grid"""
        evaluate_candidates(ParameterGrid(self.param_grid))


class RandomizedSearchCV(BaseSearchCV):
    """Randomized search on hyper parameters.

    RandomizedSearchCV implements a "fit" and a "score" method.
    It also implements "score_samples", "predict", "predict_proba",
    "decision_function", "transform" and "inverse_transform" if they are
    implemented in the estimator used.

    The parameters of the estimator used to apply these methods are optimized
    by cross-validated search over parameter settings.

    In contrast to GridSearchCV, not all parameter values are tried out, but
    rather a fixed number of parameter settings is sampled from the specified
    distributions. The number of parameter settings that are tried is
    given by n_iter.

    If all parameters are presented as a list,
    sampling without replacement is performed. If at least one parameter
    is given as a distribution, sampling with replacement is used.
    It is highly recommended to use continuous distributions for continuous
    parameters.

    Read more in the :ref:`User Guide <randomized_parameter_search>`.

    .. versionadded:: 0.14

    Parameters
    ----------
    estimator : estimator object
        A object of that type is instantiated for each grid point.
        This is assumed to implement the scikit-learn estimator interface.
        Either estimator needs to provide a ``score`` function,
        or ``scoring`` must be passed.

    param_distributions : dict or list of dicts
        Dictionary with parameters names (`str`) as keys and distributions
        or lists of parameters to try. Distributions must provide a ``rvs``
        method for sampling (such as those from scipy.stats.distributions).
        If a list is given, it is sampled uniformly.
        If a list of dicts is given, first a dict is sampled uniformly, and
        then a parameter is sampled using that dict as above.

    n_iter : int, default=10
        Number of parameter settings that are sampled. n_iter trades
        off runtime vs quality of the solution.

    scoring : str, callable, list, tuple or dict, default=None
        Strategy to evaluate the performance of the cross-validated model on
        the test set.

        If `scoring` represents a single score, one can use:

        - a single string (see :ref:`scoring_parameter`);
        - a callable (see :ref:`scoring`) that returns a single value.

        If `scoring` represents multiple scores, one can use:

        - a list or tuple of unique strings;
        - a callable returning a dictionary where the keys are the metric
          names and the values are the metric scores;
        - a dictionary with metric names as keys and callables a values.

        See :ref:`multimetric_grid_search` for an example.

        If None, the estimator's score method is used.

    n_jobs : int, default=None
        Number of jobs to run in parallel.
        ``None`` means 1 unless in a :obj:`joblib.parallel_backend` context.
        ``-1`` means using all processors. See :term:`Glossary <n_jobs>`
        for more details.

        .. versionchanged:: v0.20
           `n_jobs` default changed from 1 to None

    refit : bool, str, or callable, default=True
        Refit an estimator using the best found parameters on the whole
        dataset.

        For multiple metric evaluation, this needs to be a `str` denoting the
        scorer that would be used to find the best parameters for refitting
        the estimator at the end.

        Where there are considerations other than maximum score in
        choosing a best estimator, ``refit`` can be set to a function which
        returns the selected ``best_index_`` given the ``cv_results``. In that
        case, the ``best_estimator_`` and ``best_params_`` will be set
        according to the returned ``best_index_`` while the ``best_score_``
        attribute will not be available.

        The refitted estimator is made available at the ``best_estimator_``
        attribute and permits using ``predict`` directly on this
        ``RandomizedSearchCV`` instance.

        Also for multiple metric evaluation, the attributes ``best_index_``,
        ``best_score_`` and ``best_params_`` will only be available if
        ``refit`` is set and all of them will be determined w.r.t this specific
        scorer.

        See ``scoring`` parameter to know more about multiple metric
        evaluation.

        .. versionchanged:: 0.20
            Support for callable added.

    cv : int, cross-validation generator or an iterable, default=None
        Determines the cross-validation splitting strategy.
        Possible inputs for cv are:

        - None, to use the default 5-fold cross validation,
        - integer, to specify the number of folds in a `(Stratified)KFold`,
        - :term:`CV splitter`,
        - An iterable yielding (train, test) splits as arrays of indices.

        For integer/None inputs, if the estimator is a classifier and ``y`` is
        either binary or multiclass, :class:`StratifiedKFold` is used. In all
        other cases, :class:`KFold` is used. These splitters are instantiated
        with `shuffle=False` so the splits will be the same across calls.

        Refer :ref:`User Guide <cross_validation>` for the various
        cross-validation strategies that can be used here.

        .. versionchanged:: 0.22
            ``cv`` default value if None changed from 3-fold to 5-fold.

    verbose : int
        Controls the verbosity: the higher, the more messages.

    pre_dispatch : int, or str, default='2*n_jobs'
        Controls the number of jobs that get dispatched during parallel
        execution. Reducing this number can be useful to avoid an
        explosion of memory consumption when more jobs get dispatched
        than CPUs can process. This parameter can be:

            - None, in which case all the jobs are immediately
              created and spawned. Use this for lightweight and
              fast-running jobs, to avoid delays due to on-demand
              spawning of the jobs

            - An int, giving the exact number of total jobs that are
              spawned

            - A str, giving an expression as a function of n_jobs,
              as in '2*n_jobs'

    random_state : int, RandomState instance or None, default=None
        Pseudo random number generator state used for random uniform sampling
        from lists of possible values instead of scipy.stats distributions.
        Pass an int for reproducible output across multiple
        function calls.
        See :term:`Glossary <random_state>`.

    error_score : 'raise' or numeric, default=np.nan
        Value to assign to the score if an error occurs in estimator fitting.
        If set to 'raise', the error is raised. If a numeric value is given,
        FitFailedWarning is raised. This parameter does not affect the refit
        step, which will always raise the error.

    return_train_score : bool, default=False
        If ``False``, the ``cv_results_`` attribute will not include training
        scores.
        Computing training scores is used to get insights on how different
        parameter settings impact the overfitting/underfitting trade-off.
        However computing the scores on the training set can be computationally
        expensive and is not strictly required to select the parameters that
        yield the best generalization performance.

        .. versionadded:: 0.19

        .. versionchanged:: 0.21
            Default value was changed from ``True`` to ``False``

    Attributes
    ----------
    cv_results_ : dict of numpy (masked) ndarrays
        A dict with keys as column headers and values as columns, that can be
        imported into a pandas ``DataFrame``.

        For instance the below given table

        +--------------+-------------+-------------------+---+---------------+
        | param_kernel | param_gamma | split0_test_score |...|rank_test_score|
        +==============+=============+===================+===+===============+
        |    'rbf'     |     0.1     |       0.80        |...|       1       |
        +--------------+-------------+-------------------+---+---------------+
        |    'rbf'     |     0.2     |       0.84        |...|       3       |
        +--------------+-------------+-------------------+---+---------------+
        |    'rbf'     |     0.3     |       0.70        |...|       2       |
        +--------------+-------------+-------------------+---+---------------+

        will be represented by a ``cv_results_`` dict of::

            {
            'param_kernel' : masked_array(data = ['rbf', 'rbf', 'rbf'],
                                          mask = False),
            'param_gamma'  : masked_array(data = [0.1 0.2 0.3], mask = False),
            'split0_test_score'  : [0.80, 0.84, 0.70],
            'split1_test_score'  : [0.82, 0.50, 0.70],
            'mean_test_score'    : [0.81, 0.67, 0.70],
            'std_test_score'     : [0.01, 0.24, 0.00],
            'rank_test_score'    : [1, 3, 2],
            'split0_train_score' : [0.80, 0.92, 0.70],
            'split1_train_score' : [0.82, 0.55, 0.70],
            'mean_train_score'   : [0.81, 0.74, 0.70],
            'std_train_score'    : [0.01, 0.19, 0.00],
            'mean_fit_time'      : [0.73, 0.63, 0.43],
            'std_fit_time'       : [0.01, 0.02, 0.01],
            'mean_score_time'    : [0.01, 0.06, 0.04],
            'std_score_time'     : [0.00, 0.00, 0.00],
            'params'             : [{'kernel' : 'rbf', 'gamma' : 0.1}, ...],
            }

        NOTE

        The key ``'params'`` is used to store a list of parameter
        settings dicts for all the parameter candidates.

        The ``mean_fit_time``, ``std_fit_time``, ``mean_score_time`` and
        ``std_score_time`` are all in seconds.

        For multi-metric evaluation, the scores for all the scorers are
        available in the ``cv_results_`` dict at the keys ending with that
        scorer's name (``'_<scorer_name>'``) instead of ``'_score'`` shown
        above. ('split0_test_precision', 'mean_train_precision' etc.)

    best_estimator_ : estimator
        Estimator that was chosen by the search, i.e. estimator
        which gave highest score (or smallest loss if specified)
        on the left out data. Not available if ``refit=False``.

        For multi-metric evaluation, this attribute is present only if
        ``refit`` is specified.

        See ``refit`` parameter for more information on allowed values.

    best_score_ : float
        Mean cross-validated score of the best_estimator.

        For multi-metric evaluation, this is not available if ``refit`` is
        ``False``. See ``refit`` parameter for more information.

        This attribute is not available if ``refit`` is a function.

    best_params_ : dict
        Parameter setting that gave the best results on the hold out data.

        For multi-metric evaluation, this is not available if ``refit`` is
        ``False``. See ``refit`` parameter for more information.

    best_index_ : int
        The index (of the ``cv_results_`` arrays) which corresponds to the best
        candidate parameter setting.

        The dict at ``search.cv_results_['params'][search.best_index_]`` gives
        the parameter setting for the best model, that gives the highest
        mean score (``search.best_score_``).

        For multi-metric evaluation, this is not available if ``refit`` is
        ``False``. See ``refit`` parameter for more information.

    scorer_ : function or a dict
        Scorer function used on the held out data to choose the best
        parameters for the model.

        For multi-metric evaluation, this attribute holds the validated
        ``scoring`` dict which maps the scorer key to the scorer callable.

    n_splits_ : int
        The number of cross-validation splits (folds/iterations).

    refit_time_ : float
        Seconds used for refitting the best model on the whole dataset.

        This is present only if ``refit`` is not False.

        .. versionadded:: 0.20

    multimetric_ : bool
        Whether or not the scorers compute several metrics.

    classes_ : ndarray of shape (n_classes,)
        The classes labels. This is present only if ``refit`` is specified and
        the underlying estimator is a classifier.

    n_features_in_ : int
        Number of features seen during :term:`fit`. Only defined if
        `best_estimator_` is defined (see the documentation for the `refit`
        parameter for more details) and that `best_estimator_` exposes
        `n_features_in_` when fit.

        .. versionadded:: 0.24

    feature_names_in_ : ndarray of shape (`n_features_in_`,)
        Names of features seen during :term:`fit`. Only defined if
        `best_estimator_` is defined (see the documentation for the `refit`
        parameter for more details) and that `best_estimator_` exposes
        `feature_names_in_` when fit.

        .. versionadded:: 1.0

    See Also
    --------
    GridSearchCV : Does exhaustive search over a grid of parameters.
    ParameterSampler : A generator over parameter settings, constructed from
        param_distributions.

    Notes
    -----
    The parameters selected are those that maximize the score of the held-out
    data, according to the scoring parameter.

    If `n_jobs` was set to a value higher than one, the data is copied for each
    parameter setting(and not `n_jobs` times). This is done for efficiency
    reasons if individual jobs take very little time, but may raise errors if
    the dataset is large and not enough memory is available.  A workaround in
    this case is to set `pre_dispatch`. Then, the memory is copied only
    `pre_dispatch` many times. A reasonable value for `pre_dispatch` is `2 *
    n_jobs`.

    Examples
    --------
    >>> from sklearn.datasets import load_iris
    >>> from sklearn.linear_model import LogisticRegression
    >>> from sklearn.model_selection import RandomizedSearchCV
    >>> from scipy.stats import uniform
    >>> iris = load_iris()
    >>> logistic = LogisticRegression(solver='saga', tol=1e-2, max_iter=200,
    ...                               random_state=0)
    >>> distributions = dict(C=uniform(loc=0, scale=4),
    ...                      penalty=['l2', 'l1'])
    >>> clf = RandomizedSearchCV(logistic, distributions, random_state=0)
    >>> search = clf.fit(iris.data, iris.target)
    >>> search.best_params_
    {'C': 2..., 'penalty': 'l1'}
    """

    _required_parameters = ["estimator", "param_distributions"]

    def __init__(
        self,
        estimator,
        param_distributions,
        *,
        n_iter=10,
        scoring=None,
        n_jobs=None,
        refit=True,
        cv=None,
        verbose=0,
        pre_dispatch="2*n_jobs",
        random_state=None,
        error_score=np.nan,
        return_train_score=False,
    ):
        self.param_distributions = param_distributions
        self.n_iter = n_iter
        self.random_state = random_state
        super().__init__(
            estimator=estimator,
            scoring=scoring,
            n_jobs=n_jobs,
            refit=refit,
            cv=cv,
            verbose=verbose,
            pre_dispatch=pre_dispatch,
            error_score=error_score,
            return_train_score=return_train_score,
        )

    def _run_search(self, evaluate_candidates):
        """Search n_iter candidates from param_distributions"""
        evaluate_candidates(
            ParameterSampler(
                self.param_distributions, self.n_iter, random_state=self.random_state
            )
        )<|MERGE_RESOLUTION|>--- conflicted
+++ resolved
@@ -767,7 +767,6 @@
             train/test set. Only used in conjunction with a "Group" :term:`cv`
             instance (e.g., :class:`~sklearn.model_selection.GroupKFold`).
 
-<<<<<<< HEAD
         **fit_params : dict of string -> object
             Parameters passed to the ``fit`` method of the estimator.
 
@@ -778,11 +777,6 @@
             samples as `X` and `y`. On the other hand, the `coef_init`
             parameter is not split along with `X` and `y`, because it's
             shape is ``[n_features, n_classes]``.
-        """
-=======
-        **fit_params : dict of str -> object
-            Parameters passed to the ``fit`` method of the estimator.
->>>>>>> 00a39a3d
 
         Returns
         -------

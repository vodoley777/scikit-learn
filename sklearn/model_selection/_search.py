"""
The :mod:`sklearn.model_selection._search` includes utilities to fine-tune the
parameters of an estimator.
"""

# Authors: The scikit-learn developers
# SPDX-License-Identifier: BSD-3-Clause

import numbers
import operator
import time
import warnings
from abc import ABCMeta, abstractmethod
from collections import defaultdict
from collections.abc import Iterable, Mapping, Sequence
from copy import deepcopy
from functools import partial, reduce
from itertools import product

import numpy as np
from numpy.ma import MaskedArray
from scipy.stats import rankdata

from ..base import BaseEstimator, MetaEstimatorMixin, _fit_context, clone, is_classifier
from ..exceptions import NotFittedError
from ..metrics import check_scoring
from ..metrics._scorer import (
    _check_multimetric_scoring,
    _MultimetricScorer,
    get_scorer_names,
)
from ..utils import Bunch, check_random_state
from ..utils._estimator_html_repr import _VisualBlock
from ..utils._param_validation import HasMethods, Interval, StrOptions
from ..utils._tags import get_tags
from ..utils.deprecation import _deprecate_Xt_in_inverse_transform
from ..utils.metadata_routing import (
    MetadataRouter,
    MethodMapping,
    _raise_for_params,
    _routing_enabled,
    process_routing,
)
from ..utils.metaestimators import available_if
from ..utils.parallel import Parallel, delayed
from ..utils.random import sample_without_replacement
from ..utils.validation import _check_method_params, check_is_fitted, indexable
from ._split import check_cv
from ._validation import (
    _aggregate_score_dicts,
    _fit_and_score,
    _insert_error_scores,
    _normalize_score_results,
    _warn_or_raise_about_fit_failures,
)

__all__ = ["GridSearchCV", "ParameterGrid", "ParameterSampler", "RandomizedSearchCV"]


class ParameterGrid:
    """Grid of parameters with a discrete number of values for each.

    Can be used to iterate over parameter value combinations with the
    Python built-in function iter.
    The order of the generated parameter combinations is deterministic.

    Read more in the :ref:`User Guide <grid_search>`.

    Parameters
    ----------
    param_grid : dict of str to sequence, or sequence of such
        The parameter grid to explore, as a dictionary mapping estimator
        parameters to sequences of allowed values.

        An empty dict signifies default parameters.

        A sequence of dicts signifies a sequence of grids to search, and is
        useful to avoid exploring parameter combinations that make no sense
        or have no effect. See the examples below.

    Examples
    --------
    >>> from sklearn.model_selection import ParameterGrid
    >>> param_grid = {'a': [1, 2], 'b': [True, False]}
    >>> list(ParameterGrid(param_grid)) == (
    ...    [{'a': 1, 'b': True}, {'a': 1, 'b': False},
    ...     {'a': 2, 'b': True}, {'a': 2, 'b': False}])
    True

    >>> grid = [{'kernel': ['linear']}, {'kernel': ['rbf'], 'gamma': [1, 10]}]
    >>> list(ParameterGrid(grid)) == [{'kernel': 'linear'},
    ...                               {'kernel': 'rbf', 'gamma': 1},
    ...                               {'kernel': 'rbf', 'gamma': 10}]
    True
    >>> ParameterGrid(grid)[1] == {'kernel': 'rbf', 'gamma': 1}
    True

    See Also
    --------
    GridSearchCV : Uses :class:`ParameterGrid` to perform a full parallelized
        parameter search.
    """

    def __init__(self, param_grid):
        if not isinstance(param_grid, (Mapping, Iterable)):
            raise TypeError(
                f"Parameter grid should be a dict or a list, got: {param_grid!r} of"
                f" type {type(param_grid).__name__}"
            )

        if isinstance(param_grid, Mapping):
            # wrap dictionary in a singleton list to support either dict
            # or list of dicts
            param_grid = [param_grid]

        # check if all entries are dictionaries of lists
        for grid in param_grid:
            if not isinstance(grid, dict):
                raise TypeError(f"Parameter grid is not a dict ({grid!r})")
            for key, value in grid.items():
                if isinstance(value, np.ndarray) and value.ndim > 1:
                    raise ValueError(
                        f"Parameter array for {key!r} should be one-dimensional, got:"
                        f" {value!r} with shape {value.shape}"
                    )
                if isinstance(value, str) or not isinstance(
                    value, (np.ndarray, Sequence)
                ):
                    raise TypeError(
                        f"Parameter grid for parameter {key!r} needs to be a list or a"
                        f" numpy array, but got {value!r} (of type "
                        f"{type(value).__name__}) instead. Single values "
                        "need to be wrapped in a list with one element."
                    )
                if len(value) == 0:
                    raise ValueError(
                        f"Parameter grid for parameter {key!r} need "
                        f"to be a non-empty sequence, got: {value!r}"
                    )

        self.param_grid = param_grid

    def __iter__(self):
        """Iterate over the points in the grid.

        Returns
        -------
        params : iterator over dict of str to any
            Yields dictionaries mapping each estimator parameter to one of its
            allowed values.
        """
        for p in self.param_grid:
            # Always sort the keys of a dictionary, for reproducibility
            items = sorted(p.items())
            if not items:
                yield {}
            else:
                keys, values = zip(*items)
                for v in product(*values):
                    params = dict(zip(keys, v))
                    yield params

    def __len__(self):
        """Number of points on the grid."""
        # Product function that can handle iterables (np.prod can't).
        product = partial(reduce, operator.mul)
        return sum(
            product(len(v) for v in p.values()) if p else 1 for p in self.param_grid
        )

    def __getitem__(self, ind):
        """Get the parameters that would be ``ind``th in iteration

        Parameters
        ----------
        ind : int
            The iteration index

        Returns
        -------
        params : dict of str to any
            Equal to list(self)[ind]
        """
        # This is used to make discrete sampling without replacement memory
        # efficient.
        for sub_grid in self.param_grid:
            # XXX: could memoize information used here
            if not sub_grid:
                if ind == 0:
                    return {}
                else:
                    ind -= 1
                    continue

            # Reverse so most frequent cycling parameter comes first
            keys, values_lists = zip(*sorted(sub_grid.items())[::-1])
            sizes = [len(v_list) for v_list in values_lists]
            total = np.prod(sizes)

            if ind >= total:
                # Try the next grid
                ind -= total
            else:
                out = {}
                for key, v_list, n in zip(keys, values_lists, sizes):
                    ind, offset = divmod(ind, n)
                    out[key] = v_list[offset]
                return out

        raise IndexError("ParameterGrid index out of range")


class ParameterSampler:
    """Generator on parameters sampled from given distributions.

    Non-deterministic iterable over random candidate combinations for hyper-
    parameter search. If all parameters are presented as a list,
    sampling without replacement is performed. If at least one parameter
    is given as a distribution, sampling with replacement is used.
    It is highly recommended to use continuous distributions for continuous
    parameters.

    Read more in the :ref:`User Guide <grid_search>`.

    Parameters
    ----------
    param_distributions : dict
        Dictionary with parameters names (`str`) as keys and distributions
        or lists of parameters to try. Distributions must provide a ``rvs``
        method for sampling (such as those from scipy.stats.distributions).
        If a list is given, it is sampled uniformly.
        If a list of dicts is given, first a dict is sampled uniformly, and
        then a parameter is sampled using that dict as above.

    n_iter : int
        Number of parameter settings that are produced.

    random_state : int, RandomState instance or None, default=None
        Pseudo random number generator state used for random uniform sampling
        from lists of possible values instead of scipy.stats distributions.
        Pass an int for reproducible output across multiple
        function calls.
        See :term:`Glossary <random_state>`.

    Returns
    -------
    params : dict of str to any
        **Yields** dictionaries mapping each estimator parameter to
        as sampled value.

    Examples
    --------
    >>> from sklearn.model_selection import ParameterSampler
    >>> from scipy.stats.distributions import expon
    >>> import numpy as np
    >>> rng = np.random.RandomState(0)
    >>> param_grid = {'a':[1, 2], 'b': expon()}
    >>> param_list = list(ParameterSampler(param_grid, n_iter=4,
    ...                                    random_state=rng))
    >>> rounded_list = [dict((k, round(v, 6)) for (k, v) in d.items())
    ...                 for d in param_list]
    >>> rounded_list == [{'b': 0.89856, 'a': 1},
    ...                  {'b': 0.923223, 'a': 1},
    ...                  {'b': 1.878964, 'a': 2},
    ...                  {'b': 1.038159, 'a': 2}]
    True
    """

    def __init__(self, param_distributions, n_iter, *, random_state=None):
        if not isinstance(param_distributions, (Mapping, Iterable)):
            raise TypeError(
                "Parameter distribution is not a dict or a list,"
                f" got: {param_distributions!r} of type "
                f"{type(param_distributions).__name__}"
            )

        if isinstance(param_distributions, Mapping):
            # wrap dictionary in a singleton list to support either dict
            # or list of dicts
            param_distributions = [param_distributions]

        for dist in param_distributions:
            if not isinstance(dist, dict):
                raise TypeError(
                    "Parameter distribution is not a dict ({!r})".format(dist)
                )
            for key in dist:
                if not isinstance(dist[key], Iterable) and not hasattr(
                    dist[key], "rvs"
                ):
                    raise TypeError(
                        f"Parameter grid for parameter {key!r} is not iterable "
                        f"or a distribution (value={dist[key]})"
                    )
        self.n_iter = n_iter
        self.random_state = random_state
        self.param_distributions = param_distributions

    def _is_all_lists(self):
        return all(
            all(not hasattr(v, "rvs") for v in dist.values())
            for dist in self.param_distributions
        )

    def __iter__(self):
        rng = check_random_state(self.random_state)

        # if all distributions are given as lists, we want to sample without
        # replacement
        if self._is_all_lists():
            # look up sampled parameter settings in parameter grid
            param_grid = ParameterGrid(self.param_distributions)
            grid_size = len(param_grid)
            n_iter = self.n_iter

            if grid_size < n_iter:
                warnings.warn(
                    "The total space of parameters %d is smaller "
                    "than n_iter=%d. Running %d iterations. For exhaustive "
                    "searches, use GridSearchCV." % (grid_size, self.n_iter, grid_size),
                    UserWarning,
                )
                n_iter = grid_size
            for i in sample_without_replacement(grid_size, n_iter, random_state=rng):
                yield param_grid[i]

        else:
            for _ in range(self.n_iter):
                dist = rng.choice(self.param_distributions)
                # Always sort the keys of a dictionary, for reproducibility
                items = sorted(dist.items())
                params = dict()
                for k, v in items:
                    if hasattr(v, "rvs"):
                        params[k] = v.rvs(random_state=rng)
                    else:
                        params[k] = v[rng.randint(len(v))]
                yield params

    def __len__(self):
        """Number of points that will be sampled."""
        if self._is_all_lists():
            grid_size = len(ParameterGrid(self.param_distributions))
            return min(self.n_iter, grid_size)
        else:
            return self.n_iter


def _check_refit(search_cv, attr):
    if not search_cv.refit:
        raise AttributeError(
            f"This {type(search_cv).__name__} instance was initialized with "
            f"`refit=False`. {attr} is available only after refitting on the best "
            "parameters. You can refit an estimator manually using the "
            "`best_params_` attribute"
        )


def _search_estimator_has(attr):
    """Check if we can delegate a method to the underlying estimator.

    Calling a prediction method will only be available if `refit=True`. In
    such case, we check first the fitted best estimator. If it is not
    fitted, we check the unfitted estimator.

    Checking the unfitted estimator allows to use `hasattr` on the `SearchCV`
    instance even before calling `fit`.
    """

    def check(self):
        _check_refit(self, attr)
        if hasattr(self, "best_estimator_"):
            # raise an AttributeError if `attr` does not exist
            getattr(self.best_estimator_, attr)
            return True
        # raise an AttributeError if `attr` does not exist
        getattr(self.estimator, attr)
        return True

    return check


def _yield_masked_array_for_each_param(candidate_params):
    """
    Yield a masked array for each candidate param.

    `candidate_params` is a sequence of params which were used in
    a `GridSearchCV`. We use masked arrays for the results, as not
    all params are necessarily present in each element of
    `candidate_params`. For example, if using `GridSearchCV` with
    a `SVC` model, then one might search over params like:

        - kernel=["rbf"], gamma=[0.1, 1]
        - kernel=["poly"], degree=[1, 2]

    and then param `'gamma'` would not be present in entries of
    `candidate_params` corresponding to `kernel='poly'`.
    """
    n_candidates = len(candidate_params)
    param_results = defaultdict(dict)

    for cand_idx, params in enumerate(candidate_params):
        for name, value in params.items():
            param_results["param_%s" % name][cand_idx] = value

    for key, param_result in param_results.items():
        param_list = list(param_result.values())
        try:
            arr = np.array(param_list)
        except ValueError:
            # This can happen when param_list contains lists of different
            # lengths, for example:
            # param_list=[[1], [2, 3]]
            arr_dtype = np.dtype(object)
        else:
            # There are two cases when we don't use the automatically inferred
            # dtype when creating the array and we use object instead:
            # - string dtype
            # - when array.ndim > 1, that means that param_list was something
            #   like a list of same-size sequences, which gets turned into a
            #   multi-dimensional array but we want a 1d array
            arr_dtype = arr.dtype if arr.dtype.kind != "U" and arr.ndim == 1 else object

        # Use one MaskedArray and mask all the places where the param is not
        # applicable for that candidate (which may not contain all the params).
        ma = MaskedArray(np.empty(n_candidates, dtype=arr_dtype), mask=True)
        for index, value in param_result.items():
            # Setting the value at an index unmasks that index
            ma[index] = value
        yield (key, ma)


class BaseSearchCV(MetaEstimatorMixin, BaseEstimator, metaclass=ABCMeta):
    """Abstract base class for hyper parameter search with cross-validation."""

    _parameter_constraints: dict = {
        "estimator": [HasMethods(["fit"])],
        "scoring": [
            StrOptions(set(get_scorer_names())),
            callable,
            list,
            tuple,
            dict,
            None,
        ],
        "n_jobs": [numbers.Integral, None],
        "refit": ["boolean", str, callable],
        "cv": ["cv_object"],
        "verbose": ["verbose"],
        "pre_dispatch": [numbers.Integral, str],
        "error_score": [StrOptions({"raise"}), numbers.Real],
        "return_train_score": ["boolean"],
    }

    @abstractmethod
    def __init__(
        self,
        estimator,
        *,
        scoring=None,
        n_jobs=None,
        refit=True,
        cv=None,
        verbose=0,
        pre_dispatch="2*n_jobs",
        error_score=np.nan,
        return_train_score=True,
    ):
        self.scoring = scoring
        self.estimator = estimator
        self.n_jobs = n_jobs
        self.refit = refit
        self.cv = cv
        self.verbose = verbose
        self.pre_dispatch = pre_dispatch
        self.error_score = error_score
        self.return_train_score = return_train_score

    @property
    # TODO(1.8) remove this property
    def _estimator_type(self):
        return self.estimator._estimator_type

    def __sklearn_tags__(self):
        tags = super().__sklearn_tags__()
        sub_estimator_tags = get_tags(self.estimator)
        tags.estimator_type = sub_estimator_tags.estimator_type
        tags.classifier_tags = deepcopy(sub_estimator_tags.classifier_tags)
        tags.regressor_tags = deepcopy(sub_estimator_tags.regressor_tags)
        # allows cross-validation to see 'precomputed' metrics
        tags.input_tags.pairwise = get_tags(self.estimator).input_tags.pairwise
<<<<<<< HEAD
        tags.input_tags.sparse = get_tags(self.estimator).input_tags.sparse
        tags._xfail_checks = {
            "check_supervised_y_2d": "DataConversionWarning not caught",
            "check_requires_y_none": "Doesn't fail gracefully",
        }
=======
>>>>>>> eaf9529b
        tags.array_api_support = get_tags(self.estimator).array_api_support
        return tags

    def score(self, X, y=None, **params):
        """Return the score on the given data, if the estimator has been refit.

        This uses the score defined by ``scoring`` where provided, and the
        ``best_estimator_.score`` method otherwise.

        Parameters
        ----------
        X : array-like of shape (n_samples, n_features)
            Input data, where `n_samples` is the number of samples and
            `n_features` is the number of features.

        y : array-like of shape (n_samples, n_output) \
            or (n_samples,), default=None
            Target relative to X for classification or regression;
            None for unsupervised learning.

        **params : dict
            Parameters to be passed to the underlying scorer(s).

            .. versionadded:: 1.4
                Only available if `enable_metadata_routing=True`. See
                :ref:`Metadata Routing User Guide <metadata_routing>` for more
                details.

        Returns
        -------
        score : float
            The score defined by ``scoring`` if provided, and the
            ``best_estimator_.score`` method otherwise.
        """
        _check_refit(self, "score")
        check_is_fitted(self)

        _raise_for_params(params, self, "score")

        if _routing_enabled():
            score_params = process_routing(self, "score", **params).scorer["score"]
        else:
            score_params = dict()

        if self.scorer_ is None:
            raise ValueError(
                "No score function explicitly defined, "
                "and the estimator doesn't provide one %s" % self.best_estimator_
            )
        if isinstance(self.scorer_, dict):
            if self.multimetric_:
                scorer = self.scorer_[self.refit]
            else:
                scorer = self.scorer_
            return scorer(self.best_estimator_, X, y, **score_params)

        # callable
        score = self.scorer_(self.best_estimator_, X, y, **score_params)
        if self.multimetric_:
            score = score[self.refit]
        return score

    @available_if(_search_estimator_has("score_samples"))
    def score_samples(self, X):
        """Call score_samples on the estimator with the best found parameters.

        Only available if ``refit=True`` and the underlying estimator supports
        ``score_samples``.

        .. versionadded:: 0.24

        Parameters
        ----------
        X : iterable
            Data to predict on. Must fulfill input requirements
            of the underlying estimator.

        Returns
        -------
        y_score : ndarray of shape (n_samples,)
            The ``best_estimator_.score_samples`` method.
        """
        check_is_fitted(self)
        return self.best_estimator_.score_samples(X)

    @available_if(_search_estimator_has("predict"))
    def predict(self, X):
        """Call predict on the estimator with the best found parameters.

        Only available if ``refit=True`` and the underlying estimator supports
        ``predict``.

        Parameters
        ----------
        X : indexable, length n_samples
            Must fulfill the input assumptions of the
            underlying estimator.

        Returns
        -------
        y_pred : ndarray of shape (n_samples,)
            The predicted labels or values for `X` based on the estimator with
            the best found parameters.
        """
        check_is_fitted(self)
        return self.best_estimator_.predict(X)

    @available_if(_search_estimator_has("predict_proba"))
    def predict_proba(self, X):
        """Call predict_proba on the estimator with the best found parameters.

        Only available if ``refit=True`` and the underlying estimator supports
        ``predict_proba``.

        Parameters
        ----------
        X : indexable, length n_samples
            Must fulfill the input assumptions of the
            underlying estimator.

        Returns
        -------
        y_pred : ndarray of shape (n_samples,) or (n_samples, n_classes)
            Predicted class probabilities for `X` based on the estimator with
            the best found parameters. The order of the classes corresponds
            to that in the fitted attribute :term:`classes_`.
        """
        check_is_fitted(self)
        return self.best_estimator_.predict_proba(X)

    @available_if(_search_estimator_has("predict_log_proba"))
    def predict_log_proba(self, X):
        """Call predict_log_proba on the estimator with the best found parameters.

        Only available if ``refit=True`` and the underlying estimator supports
        ``predict_log_proba``.

        Parameters
        ----------
        X : indexable, length n_samples
            Must fulfill the input assumptions of the
            underlying estimator.

        Returns
        -------
        y_pred : ndarray of shape (n_samples,) or (n_samples, n_classes)
            Predicted class log-probabilities for `X` based on the estimator
            with the best found parameters. The order of the classes
            corresponds to that in the fitted attribute :term:`classes_`.
        """
        check_is_fitted(self)
        return self.best_estimator_.predict_log_proba(X)

    @available_if(_search_estimator_has("decision_function"))
    def decision_function(self, X):
        """Call decision_function on the estimator with the best found parameters.

        Only available if ``refit=True`` and the underlying estimator supports
        ``decision_function``.

        Parameters
        ----------
        X : indexable, length n_samples
            Must fulfill the input assumptions of the
            underlying estimator.

        Returns
        -------
        y_score : ndarray of shape (n_samples,) or (n_samples, n_classes) \
                or (n_samples, n_classes * (n_classes-1) / 2)
            Result of the decision function for `X` based on the estimator with
            the best found parameters.
        """
        check_is_fitted(self)
        return self.best_estimator_.decision_function(X)

    @available_if(_search_estimator_has("transform"))
    def transform(self, X):
        """Call transform on the estimator with the best found parameters.

        Only available if the underlying estimator supports ``transform`` and
        ``refit=True``.

        Parameters
        ----------
        X : indexable, length n_samples
            Must fulfill the input assumptions of the
            underlying estimator.

        Returns
        -------
        Xt : {ndarray, sparse matrix} of shape (n_samples, n_features)
            `X` transformed in the new space based on the estimator with
            the best found parameters.
        """
        check_is_fitted(self)
        return self.best_estimator_.transform(X)

    @available_if(_search_estimator_has("inverse_transform"))
    def inverse_transform(self, X=None, Xt=None):
        """Call inverse_transform on the estimator with the best found params.

        Only available if the underlying estimator implements
        ``inverse_transform`` and ``refit=True``.

        Parameters
        ----------
        X : indexable, length n_samples
            Must fulfill the input assumptions of the
            underlying estimator.

        Xt : indexable, length n_samples
            Must fulfill the input assumptions of the
            underlying estimator.

            .. deprecated:: 1.5
                `Xt` was deprecated in 1.5 and will be removed in 1.7. Use `X` instead.

        Returns
        -------
        X : {ndarray, sparse matrix} of shape (n_samples, n_features)
            Result of the `inverse_transform` function for `Xt` based on the
            estimator with the best found parameters.
        """
        X = _deprecate_Xt_in_inverse_transform(X, Xt)
        check_is_fitted(self)
        return self.best_estimator_.inverse_transform(X)

    @property
    def n_features_in_(self):
        """Number of features seen during :term:`fit`.

        Only available when `refit=True`.
        """
        # For consistency with other estimators we raise a AttributeError so
        # that hasattr() fails if the search estimator isn't fitted.
        try:
            check_is_fitted(self)
        except NotFittedError as nfe:
            raise AttributeError(
                "{} object has no n_features_in_ attribute.".format(
                    self.__class__.__name__
                )
            ) from nfe

        return self.best_estimator_.n_features_in_

    @property
    def classes_(self):
        """Class labels.

        Only available when `refit=True` and the estimator is a classifier.
        """
        _search_estimator_has("classes_")(self)
        return self.best_estimator_.classes_

    def _run_search(self, evaluate_candidates):
        """Repeatedly calls `evaluate_candidates` to conduct a search.

        This method, implemented in sub-classes, makes it possible to
        customize the scheduling of evaluations: GridSearchCV and
        RandomizedSearchCV schedule evaluations for their whole parameter
        search space at once but other more sequential approaches are also
        possible: for instance is possible to iteratively schedule evaluations
        for new regions of the parameter search space based on previously
        collected evaluation results. This makes it possible to implement
        Bayesian optimization or more generally sequential model-based
        optimization by deriving from the BaseSearchCV abstract base class.
        For example, Successive Halving is implemented by calling
        `evaluate_candidates` multiples times (once per iteration of the SH
        process), each time passing a different set of candidates with `X`
        and `y` of increasing sizes.

        Parameters
        ----------
        evaluate_candidates : callable
            This callback accepts:
                - a list of candidates, where each candidate is a dict of
                  parameter settings.
                - an optional `cv` parameter which can be used to e.g.
                  evaluate candidates on different dataset splits, or
                  evaluate candidates on subsampled data (as done in the
                  SucessiveHaling estimators). By default, the original `cv`
                  parameter is used, and it is available as a private
                  `_checked_cv_orig` attribute.
                - an optional `more_results` dict. Each key will be added to
                  the `cv_results_` attribute. Values should be lists of
                  length `n_candidates`

            It returns a dict of all results so far, formatted like
            ``cv_results_``.

            Important note (relevant whether the default cv is used or not):
            in randomized splitters, and unless the random_state parameter of
            cv was set to an int, calling cv.split() multiple times will
            yield different splits. Since cv.split() is called in
            evaluate_candidates, this means that candidates will be evaluated
            on different splits each time evaluate_candidates is called. This
            might be a methodological issue depending on the search strategy
            that you're implementing. To prevent randomized splitters from
            being used, you may use _split._yields_constant_splits()

        Examples
        --------

        ::

            def _run_search(self, evaluate_candidates):
                'Try C=0.1 only if C=1 is better than C=10'
                all_results = evaluate_candidates([{'C': 1}, {'C': 10}])
                score = all_results['mean_test_score']
                if score[0] < score[1]:
                    evaluate_candidates([{'C': 0.1}])
        """
        raise NotImplementedError("_run_search not implemented.")

    def _check_refit_for_multimetric(self, scores):
        """Check `refit` is compatible with `scores` is valid"""
        multimetric_refit_msg = (
            "For multi-metric scoring, the parameter refit must be set to a "
            "scorer key or a callable to refit an estimator with the best "
            "parameter setting on the whole data and make the best_* "
            "attributes available for that metric. If this is not needed, "
            f"refit should be set to False explicitly. {self.refit!r} was "
            "passed."
        )

        valid_refit_dict = isinstance(self.refit, str) and self.refit in scores

        if (
            self.refit is not False
            and not valid_refit_dict
            and not callable(self.refit)
        ):
            raise ValueError(multimetric_refit_msg)

    @staticmethod
    def _select_best_index(refit, refit_metric, results):
        """Select index of the best combination of hyperparemeters."""
        if callable(refit):
            # If callable, refit is expected to return the index of the best
            # parameter set.
            best_index = refit(results)
            if not isinstance(best_index, numbers.Integral):
                raise TypeError("best_index_ returned is not an integer")
            if best_index < 0 or best_index >= len(results["params"]):
                raise IndexError("best_index_ index out of range")
        else:
            best_index = results[f"rank_test_{refit_metric}"].argmin()
        return best_index

    def _get_scorers(self):
        """Get the scorer(s) to be used.

        This is used in ``fit`` and ``get_metadata_routing``.

        Returns
        -------
        scorers, refit_metric
        """
        refit_metric = "score"

        if callable(self.scoring):
            scorers = self.scoring
        elif self.scoring is None or isinstance(self.scoring, str):
            scorers = check_scoring(self.estimator, self.scoring)
        else:
            scorers = _check_multimetric_scoring(self.estimator, self.scoring)
            self._check_refit_for_multimetric(scorers)
            refit_metric = self.refit
            scorers = _MultimetricScorer(
                scorers=scorers, raise_exc=(self.error_score == "raise")
            )

        return scorers, refit_metric

    def _get_routed_params_for_fit(self, params):
        """Get the parameters to be used for routing.

        This is a method instead of a snippet in ``fit`` since it's used twice,
        here in ``fit``, and in ``HalvingRandomSearchCV.fit``.
        """
        if _routing_enabled():
            routed_params = process_routing(self, "fit", **params)
        else:
            params = params.copy()
            groups = params.pop("groups", None)
            routed_params = Bunch(
                estimator=Bunch(fit=params),
                splitter=Bunch(split={"groups": groups}),
                scorer=Bunch(score={}),
            )
        return routed_params

    @_fit_context(
        # *SearchCV.estimator is not validated yet
        prefer_skip_nested_validation=False
    )
    def fit(self, X, y=None, **params):
        """Run fit with all sets of parameters.

        Parameters
        ----------

        X : array-like of shape (n_samples, n_features) or (n_samples, n_samples)
            Training vectors, where `n_samples` is the number of samples and
            `n_features` is the number of features. For precomputed kernel or
            distance matrix, the expected shape of X is (n_samples, n_samples).

        y : array-like of shape (n_samples, n_output) \
            or (n_samples,), default=None
            Target relative to X for classification or regression;
            None for unsupervised learning.

        **params : dict of str -> object
            Parameters passed to the ``fit`` method of the estimator, the scorer,
            and the CV splitter.

            If a fit parameter is an array-like whose length is equal to
            `num_samples` then it will be split by cross-validation along with
            `X` and `y`. For example, the :term:`sample_weight` parameter is
            split because `len(sample_weights) = len(X)`. However, this behavior
            does not apply to `groups` which is passed to the splitter configured
            via the `cv` parameter of the constructor. Thus, `groups` is used
            *to perform the split* and determines which samples are
            assigned to the each side of the a split.

        Returns
        -------
        self : object
            Instance of fitted estimator.
        """
        estimator = self.estimator
        scorers, refit_metric = self._get_scorers()

        X, y = indexable(X, y)
        params = _check_method_params(X, params=params)

        routed_params = self._get_routed_params_for_fit(params)

        cv_orig = check_cv(self.cv, y, classifier=is_classifier(estimator))
        n_splits = cv_orig.get_n_splits(X, y, **routed_params.splitter.split)

        base_estimator = clone(self.estimator)

        parallel = Parallel(n_jobs=self.n_jobs, pre_dispatch=self.pre_dispatch)

        fit_and_score_kwargs = dict(
            scorer=scorers,
            fit_params=routed_params.estimator.fit,
            score_params=routed_params.scorer.score,
            return_train_score=self.return_train_score,
            return_n_test_samples=True,
            return_times=True,
            return_parameters=False,
            error_score=self.error_score,
            verbose=self.verbose,
        )
        results = {}
        with parallel:
            all_candidate_params = []
            all_out = []
            all_more_results = defaultdict(list)

            def evaluate_candidates(candidate_params, cv=None, more_results=None):
                cv = cv or cv_orig
                candidate_params = list(candidate_params)
                n_candidates = len(candidate_params)

                if self.verbose > 0:
                    print(
                        "Fitting {0} folds for each of {1} candidates,"
                        " totalling {2} fits".format(
                            n_splits, n_candidates, n_candidates * n_splits
                        )
                    )

                out = parallel(
                    delayed(_fit_and_score)(
                        clone(base_estimator),
                        X,
                        y,
                        train=train,
                        test=test,
                        parameters=parameters,
                        split_progress=(split_idx, n_splits),
                        candidate_progress=(cand_idx, n_candidates),
                        **fit_and_score_kwargs,
                    )
                    for (cand_idx, parameters), (split_idx, (train, test)) in product(
                        enumerate(candidate_params),
                        enumerate(cv.split(X, y, **routed_params.splitter.split)),
                    )
                )

                if len(out) < 1:
                    raise ValueError(
                        "No fits were performed. "
                        "Was the CV iterator empty? "
                        "Were there no candidates?"
                    )
                elif len(out) != n_candidates * n_splits:
                    raise ValueError(
                        "cv.split and cv.get_n_splits returned "
                        "inconsistent results. Expected {} "
                        "splits, got {}".format(n_splits, len(out) // n_candidates)
                    )

                _warn_or_raise_about_fit_failures(out, self.error_score)

                # For callable self.scoring, the return type is only know after
                # calling. If the return type is a dictionary, the error scores
                # can now be inserted with the correct key. The type checking
                # of out will be done in `_insert_error_scores`.
                if callable(self.scoring):
                    _insert_error_scores(out, self.error_score)

                all_candidate_params.extend(candidate_params)
                all_out.extend(out)

                if more_results is not None:
                    for key, value in more_results.items():
                        all_more_results[key].extend(value)

                nonlocal results
                results = self._format_results(
                    all_candidate_params, n_splits, all_out, all_more_results
                )

                return results

            self._run_search(evaluate_candidates)

            # multimetric is determined here because in the case of a callable
            # self.scoring the return type is only known after calling
            first_test_score = all_out[0]["test_scores"]
            self.multimetric_ = isinstance(first_test_score, dict)

            # check refit_metric now for a callable scorer that is multimetric
            if callable(self.scoring) and self.multimetric_:
                self._check_refit_for_multimetric(first_test_score)
                refit_metric = self.refit

        # For multi-metric evaluation, store the best_index_, best_params_ and
        # best_score_ iff refit is one of the scorer names
        # In single metric evaluation, refit_metric is "score"
        if self.refit or not self.multimetric_:
            self.best_index_ = self._select_best_index(
                self.refit, refit_metric, results
            )
            if not callable(self.refit):
                # With a non-custom callable, we can select the best score
                # based on the best index
                self.best_score_ = results[f"mean_test_{refit_metric}"][
                    self.best_index_
                ]
            self.best_params_ = results["params"][self.best_index_]

        if self.refit:
            # here we clone the estimator as well as the parameters, since
            # sometimes the parameters themselves might be estimators, e.g.
            # when we search over different estimators in a pipeline.
            # ref: https://github.com/scikit-learn/scikit-learn/pull/26786
            self.best_estimator_ = clone(base_estimator).set_params(
                **clone(self.best_params_, safe=False)
            )

            refit_start_time = time.time()
            if y is not None:
                self.best_estimator_.fit(X, y, **routed_params.estimator.fit)
            else:
                self.best_estimator_.fit(X, **routed_params.estimator.fit)
            refit_end_time = time.time()
            self.refit_time_ = refit_end_time - refit_start_time

            if hasattr(self.best_estimator_, "feature_names_in_"):
                self.feature_names_in_ = self.best_estimator_.feature_names_in_

        # Store the only scorer not as a dict for single metric evaluation
        if isinstance(scorers, _MultimetricScorer):
            self.scorer_ = scorers._scorers
        else:
            self.scorer_ = scorers

        self.cv_results_ = results
        self.n_splits_ = n_splits

        return self

    def _format_results(self, candidate_params, n_splits, out, more_results=None):
        n_candidates = len(candidate_params)
        out = _aggregate_score_dicts(out)

        results = dict(more_results or {})
        for key, val in results.items():
            # each value is a list (as per evaluate_candidate's convention)
            # we convert it to an array for consistency with the other keys
            results[key] = np.asarray(val)

        def _store(key_name, array, weights=None, splits=False, rank=False):
            """A small helper to store the scores/times to the cv_results_"""
            # When iterated first by splits, then by parameters
            # We want `array` to have `n_candidates` rows and `n_splits` cols.
            array = np.array(array, dtype=np.float64).reshape(n_candidates, n_splits)
            if splits:
                for split_idx in range(n_splits):
                    # Uses closure to alter the results
                    results["split%d_%s" % (split_idx, key_name)] = array[:, split_idx]

            array_means = np.average(array, axis=1, weights=weights)
            results["mean_%s" % key_name] = array_means

            if key_name.startswith(("train_", "test_")) and np.any(
                ~np.isfinite(array_means)
            ):
                warnings.warn(
                    (
                        f"One or more of the {key_name.split('_')[0]} scores "
                        f"are non-finite: {array_means}"
                    ),
                    category=UserWarning,
                )

            # Weighted std is not directly available in numpy
            array_stds = np.sqrt(
                np.average(
                    (array - array_means[:, np.newaxis]) ** 2, axis=1, weights=weights
                )
            )
            results["std_%s" % key_name] = array_stds

            if rank:
                # When the fit/scoring fails `array_means` contains NaNs, we
                # will exclude them from the ranking process and consider them
                # as tied with the worst performers.
                if np.isnan(array_means).all():
                    # All fit/scoring routines failed.
                    rank_result = np.ones_like(array_means, dtype=np.int32)
                else:
                    min_array_means = np.nanmin(array_means) - 1
                    array_means = np.nan_to_num(array_means, nan=min_array_means)
                    rank_result = rankdata(-array_means, method="min").astype(
                        np.int32, copy=False
                    )
                results["rank_%s" % key_name] = rank_result

        _store("fit_time", out["fit_time"])
        _store("score_time", out["score_time"])
        # Store a list of param dicts at the key 'params'
        for param, ma in _yield_masked_array_for_each_param(candidate_params):
            results[param] = ma
        results["params"] = candidate_params

        test_scores_dict = _normalize_score_results(out["test_scores"])
        if self.return_train_score:
            train_scores_dict = _normalize_score_results(out["train_scores"])

        for scorer_name in test_scores_dict:
            # Computed the (weighted) mean and std for test scores alone
            _store(
                "test_%s" % scorer_name,
                test_scores_dict[scorer_name],
                splits=True,
                rank=True,
                weights=None,
            )
            if self.return_train_score:
                _store(
                    "train_%s" % scorer_name,
                    train_scores_dict[scorer_name],
                    splits=True,
                )

        return results

    def get_metadata_routing(self):
        """Get metadata routing of this object.

        Please check :ref:`User Guide <metadata_routing>` on how the routing
        mechanism works.

        .. versionadded:: 1.4

        Returns
        -------
        routing : MetadataRouter
            A :class:`~sklearn.utils.metadata_routing.MetadataRouter` encapsulating
            routing information.
        """
        router = MetadataRouter(owner=self.__class__.__name__)
        router.add(
            estimator=self.estimator,
            method_mapping=MethodMapping().add(caller="fit", callee="fit"),
        )

        scorer, _ = self._get_scorers()
        router.add(
            scorer=scorer,
            method_mapping=MethodMapping()
            .add(caller="score", callee="score")
            .add(caller="fit", callee="score"),
        )
        router.add(
            splitter=self.cv,
            method_mapping=MethodMapping().add(caller="fit", callee="split"),
        )
        return router

    def _sk_visual_block_(self):
        if hasattr(self, "best_estimator_"):
            key, estimator = "best_estimator_", self.best_estimator_
        else:
            key, estimator = "estimator", self.estimator

        return _VisualBlock(
            "parallel",
            [estimator],
            names=[f"{key}: {estimator.__class__.__name__}"],
            name_details=[str(estimator)],
        )


class GridSearchCV(BaseSearchCV):
    """Exhaustive search over specified parameter values for an estimator.

    Important members are fit, predict.

    GridSearchCV implements a "fit" and a "score" method.
    It also implements "score_samples", "predict", "predict_proba",
    "decision_function", "transform" and "inverse_transform" if they are
    implemented in the estimator used.

    The parameters of the estimator used to apply these methods are optimized
    by cross-validated grid-search over a parameter grid.

    Read more in the :ref:`User Guide <grid_search>`.

    Parameters
    ----------
    estimator : estimator object
        This is assumed to implement the scikit-learn estimator interface.
        Either estimator needs to provide a ``score`` function,
        or ``scoring`` must be passed.

    param_grid : dict or list of dictionaries
        Dictionary with parameters names (`str`) as keys and lists of
        parameter settings to try as values, or a list of such
        dictionaries, in which case the grids spanned by each dictionary
        in the list are explored. This enables searching over any sequence
        of parameter settings.

    scoring : str, callable, list, tuple or dict, default=None
        Strategy to evaluate the performance of the cross-validated model on
        the test set.

        If `scoring` represents a single score, one can use:

        - a single string (see :ref:`scoring_parameter`);
        - a callable (see :ref:`scoring`) that returns a single value.

        If `scoring` represents multiple scores, one can use:

        - a list or tuple of unique strings;
        - a callable returning a dictionary where the keys are the metric
          names and the values are the metric scores;
        - a dictionary with metric names as keys and callables a values.

        See :ref:`multimetric_grid_search` for an example.

    n_jobs : int, default=None
        Number of jobs to run in parallel.
        ``None`` means 1 unless in a :obj:`joblib.parallel_backend` context.
        ``-1`` means using all processors. See :term:`Glossary <n_jobs>`
        for more details.

        .. versionchanged:: v0.20
           `n_jobs` default changed from 1 to None

    refit : bool, str, or callable, default=True
        Refit an estimator using the best found parameters on the whole
        dataset.

        For multiple metric evaluation, this needs to be a `str` denoting the
        scorer that would be used to find the best parameters for refitting
        the estimator at the end.

        Where there are considerations other than maximum score in
        choosing a best estimator, ``refit`` can be set to a function which
        returns the selected ``best_index_`` given ``cv_results_``. In that
        case, the ``best_estimator_`` and ``best_params_`` will be set
        according to the returned ``best_index_`` while the ``best_score_``
        attribute will not be available.

        The refitted estimator is made available at the ``best_estimator_``
        attribute and permits using ``predict`` directly on this
        ``GridSearchCV`` instance.

        Also for multiple metric evaluation, the attributes ``best_index_``,
        ``best_score_`` and ``best_params_`` will only be available if
        ``refit`` is set and all of them will be determined w.r.t this specific
        scorer.

        See ``scoring`` parameter to know more about multiple metric
        evaluation.

        See :ref:`sphx_glr_auto_examples_model_selection_plot_grid_search_digits.py`
        to see how to design a custom selection strategy using a callable
        via `refit`.

        .. versionchanged:: 0.20
            Support for callable added.

    cv : int, cross-validation generator or an iterable, default=None
        Determines the cross-validation splitting strategy.
        Possible inputs for cv are:

        - None, to use the default 5-fold cross validation,
        - integer, to specify the number of folds in a `(Stratified)KFold`,
        - :term:`CV splitter`,
        - An iterable yielding (train, test) splits as arrays of indices.

        For integer/None inputs, if the estimator is a classifier and ``y`` is
        either binary or multiclass, :class:`StratifiedKFold` is used. In all
        other cases, :class:`KFold` is used. These splitters are instantiated
        with `shuffle=False` so the splits will be the same across calls.

        Refer :ref:`User Guide <cross_validation>` for the various
        cross-validation strategies that can be used here.

        .. versionchanged:: 0.22
            ``cv`` default value if None changed from 3-fold to 5-fold.

    verbose : int
        Controls the verbosity: the higher, the more messages.

        - >1 : the computation time for each fold and parameter candidate is
          displayed;
        - >2 : the score is also displayed;
        - >3 : the fold and candidate parameter indexes are also displayed
          together with the starting time of the computation.

    pre_dispatch : int, or str, default='2*n_jobs'
        Controls the number of jobs that get dispatched during parallel
        execution. Reducing this number can be useful to avoid an
        explosion of memory consumption when more jobs get dispatched
        than CPUs can process. This parameter can be:

        - None, in which case all the jobs are immediately created and spawned. Use
          this for lightweight and fast-running jobs, to avoid delays due to on-demand
          spawning of the jobs
        - An int, giving the exact number of total jobs that are spawned
        - A str, giving an expression as a function of n_jobs, as in '2*n_jobs'

    error_score : 'raise' or numeric, default=np.nan
        Value to assign to the score if an error occurs in estimator fitting.
        If set to 'raise', the error is raised. If a numeric value is given,
        FitFailedWarning is raised. This parameter does not affect the refit
        step, which will always raise the error.

    return_train_score : bool, default=False
        If ``False``, the ``cv_results_`` attribute will not include training
        scores.
        Computing training scores is used to get insights on how different
        parameter settings impact the overfitting/underfitting trade-off.
        However computing the scores on the training set can be computationally
        expensive and is not strictly required to select the parameters that
        yield the best generalization performance.

        .. versionadded:: 0.19

        .. versionchanged:: 0.21
            Default value was changed from ``True`` to ``False``

    Attributes
    ----------
    cv_results_ : dict of numpy (masked) ndarrays
        A dict with keys as column headers and values as columns, that can be
        imported into a pandas ``DataFrame``.

        For instance the below given table

        +------------+-----------+------------+-----------------+---+---------+
        |param_kernel|param_gamma|param_degree|split0_test_score|...|rank_t...|
        +============+===========+============+=================+===+=========+
        |  'poly'    |     --    |      2     |       0.80      |...|    2    |
        +------------+-----------+------------+-----------------+---+---------+
        |  'poly'    |     --    |      3     |       0.70      |...|    4    |
        +------------+-----------+------------+-----------------+---+---------+
        |  'rbf'     |     0.1   |     --     |       0.80      |...|    3    |
        +------------+-----------+------------+-----------------+---+---------+
        |  'rbf'     |     0.2   |     --     |       0.93      |...|    1    |
        +------------+-----------+------------+-----------------+---+---------+

        will be represented by a ``cv_results_`` dict of::

            {
            'param_kernel': masked_array(data = ['poly', 'poly', 'rbf', 'rbf'],
                                         mask = [False False False False]...)
            'param_gamma': masked_array(data = [-- -- 0.1 0.2],
                                        mask = [ True  True False False]...),
            'param_degree': masked_array(data = [2.0 3.0 -- --],
                                         mask = [False False  True  True]...),
            'split0_test_score'  : [0.80, 0.70, 0.80, 0.93],
            'split1_test_score'  : [0.82, 0.50, 0.70, 0.78],
            'mean_test_score'    : [0.81, 0.60, 0.75, 0.85],
            'std_test_score'     : [0.01, 0.10, 0.05, 0.08],
            'rank_test_score'    : [2, 4, 3, 1],
            'split0_train_score' : [0.80, 0.92, 0.70, 0.93],
            'split1_train_score' : [0.82, 0.55, 0.70, 0.87],
            'mean_train_score'   : [0.81, 0.74, 0.70, 0.90],
            'std_train_score'    : [0.01, 0.19, 0.00, 0.03],
            'mean_fit_time'      : [0.73, 0.63, 0.43, 0.49],
            'std_fit_time'       : [0.01, 0.02, 0.01, 0.01],
            'mean_score_time'    : [0.01, 0.06, 0.04, 0.04],
            'std_score_time'     : [0.00, 0.00, 0.00, 0.01],
            'params'             : [{'kernel': 'poly', 'degree': 2}, ...],
            }

        NOTE

        The key ``'params'`` is used to store a list of parameter
        settings dicts for all the parameter candidates.

        The ``mean_fit_time``, ``std_fit_time``, ``mean_score_time`` and
        ``std_score_time`` are all in seconds.

        For multi-metric evaluation, the scores for all the scorers are
        available in the ``cv_results_`` dict at the keys ending with that
        scorer's name (``'_<scorer_name>'``) instead of ``'_score'`` shown
        above. ('split0_test_precision', 'mean_train_precision' etc.)

    best_estimator_ : estimator
        Estimator that was chosen by the search, i.e. estimator
        which gave highest score (or smallest loss if specified)
        on the left out data. Not available if ``refit=False``.

        See ``refit`` parameter for more information on allowed values.

    best_score_ : float
        Mean cross-validated score of the best_estimator

        For multi-metric evaluation, this is present only if ``refit`` is
        specified.

        This attribute is not available if ``refit`` is a function.

    best_params_ : dict
        Parameter setting that gave the best results on the hold out data.

        For multi-metric evaluation, this is present only if ``refit`` is
        specified.

    best_index_ : int
        The index (of the ``cv_results_`` arrays) which corresponds to the best
        candidate parameter setting.

        The dict at ``search.cv_results_['params'][search.best_index_]`` gives
        the parameter setting for the best model, that gives the highest
        mean score (``search.best_score_``).

        For multi-metric evaluation, this is present only if ``refit`` is
        specified.

    scorer_ : function or a dict
        Scorer function used on the held out data to choose the best
        parameters for the model.

        For multi-metric evaluation, this attribute holds the validated
        ``scoring`` dict which maps the scorer key to the scorer callable.

    n_splits_ : int
        The number of cross-validation splits (folds/iterations).

    refit_time_ : float
        Seconds used for refitting the best model on the whole dataset.

        This is present only if ``refit`` is not False.

        .. versionadded:: 0.20

    multimetric_ : bool
        Whether or not the scorers compute several metrics.

    classes_ : ndarray of shape (n_classes,)
        The classes labels. This is present only if ``refit`` is specified and
        the underlying estimator is a classifier.

    n_features_in_ : int
        Number of features seen during :term:`fit`. Only defined if
        `best_estimator_` is defined (see the documentation for the `refit`
        parameter for more details) and that `best_estimator_` exposes
        `n_features_in_` when fit.

        .. versionadded:: 0.24

    feature_names_in_ : ndarray of shape (`n_features_in_`,)
        Names of features seen during :term:`fit`. Only defined if
        `best_estimator_` is defined (see the documentation for the `refit`
        parameter for more details) and that `best_estimator_` exposes
        `feature_names_in_` when fit.

        .. versionadded:: 1.0

    See Also
    --------
    ParameterGrid : Generates all the combinations of a hyperparameter grid.
    train_test_split : Utility function to split the data into a development
        set usable for fitting a GridSearchCV instance and an evaluation set
        for its final evaluation.
    sklearn.metrics.make_scorer : Make a scorer from a performance metric or
        loss function.

    Notes
    -----
    The parameters selected are those that maximize the score of the left out
    data, unless an explicit score is passed in which case it is used instead.

    If `n_jobs` was set to a value higher than one, the data is copied for each
    point in the grid (and not `n_jobs` times). This is done for efficiency
    reasons if individual jobs take very little time, but may raise errors if
    the dataset is large and not enough memory is available.  A workaround in
    this case is to set `pre_dispatch`. Then, the memory is copied only
    `pre_dispatch` many times. A reasonable value for `pre_dispatch` is `2 *
    n_jobs`.

    Examples
    --------
    >>> from sklearn import svm, datasets
    >>> from sklearn.model_selection import GridSearchCV
    >>> iris = datasets.load_iris()
    >>> parameters = {'kernel':('linear', 'rbf'), 'C':[1, 10]}
    >>> svc = svm.SVC()
    >>> clf = GridSearchCV(svc, parameters)
    >>> clf.fit(iris.data, iris.target)
    GridSearchCV(estimator=SVC(),
                 param_grid={'C': [1, 10], 'kernel': ('linear', 'rbf')})
    >>> sorted(clf.cv_results_.keys())
    ['mean_fit_time', 'mean_score_time', 'mean_test_score',...
     'param_C', 'param_kernel', 'params',...
     'rank_test_score', 'split0_test_score',...
     'split2_test_score', ...
     'std_fit_time', 'std_score_time', 'std_test_score']
    """

    _parameter_constraints: dict = {
        **BaseSearchCV._parameter_constraints,
        "param_grid": [dict, list],
    }

    def __init__(
        self,
        estimator,
        param_grid,
        *,
        scoring=None,
        n_jobs=None,
        refit=True,
        cv=None,
        verbose=0,
        pre_dispatch="2*n_jobs",
        error_score=np.nan,
        return_train_score=False,
    ):
        super().__init__(
            estimator=estimator,
            scoring=scoring,
            n_jobs=n_jobs,
            refit=refit,
            cv=cv,
            verbose=verbose,
            pre_dispatch=pre_dispatch,
            error_score=error_score,
            return_train_score=return_train_score,
        )
        self.param_grid = param_grid

    def _run_search(self, evaluate_candidates):
        """Search all candidates in param_grid"""
        evaluate_candidates(ParameterGrid(self.param_grid))


class RandomizedSearchCV(BaseSearchCV):
    """Randomized search on hyper parameters.

    RandomizedSearchCV implements a "fit" and a "score" method.
    It also implements "score_samples", "predict", "predict_proba",
    "decision_function", "transform" and "inverse_transform" if they are
    implemented in the estimator used.

    The parameters of the estimator used to apply these methods are optimized
    by cross-validated search over parameter settings.

    In contrast to GridSearchCV, not all parameter values are tried out, but
    rather a fixed number of parameter settings is sampled from the specified
    distributions. The number of parameter settings that are tried is
    given by n_iter.

    If all parameters are presented as a list,
    sampling without replacement is performed. If at least one parameter
    is given as a distribution, sampling with replacement is used.
    It is highly recommended to use continuous distributions for continuous
    parameters.

    Read more in the :ref:`User Guide <randomized_parameter_search>`.

    .. versionadded:: 0.14

    Parameters
    ----------
    estimator : estimator object
        An object of that type is instantiated for each grid point.
        This is assumed to implement the scikit-learn estimator interface.
        Either estimator needs to provide a ``score`` function,
        or ``scoring`` must be passed.

    param_distributions : dict or list of dicts
        Dictionary with parameters names (`str`) as keys and distributions
        or lists of parameters to try. Distributions must provide a ``rvs``
        method for sampling (such as those from scipy.stats.distributions).
        If a list is given, it is sampled uniformly.
        If a list of dicts is given, first a dict is sampled uniformly, and
        then a parameter is sampled using that dict as above.

    n_iter : int, default=10
        Number of parameter settings that are sampled. n_iter trades
        off runtime vs quality of the solution.

    scoring : str, callable, list, tuple or dict, default=None
        Strategy to evaluate the performance of the cross-validated model on
        the test set.

        If `scoring` represents a single score, one can use:

        - a single string (see :ref:`scoring_parameter`);
        - a callable (see :ref:`scoring`) that returns a single value.

        If `scoring` represents multiple scores, one can use:

        - a list or tuple of unique strings;
        - a callable returning a dictionary where the keys are the metric
          names and the values are the metric scores;
        - a dictionary with metric names as keys and callables a values.

        See :ref:`multimetric_grid_search` for an example.

        If None, the estimator's score method is used.

    n_jobs : int, default=None
        Number of jobs to run in parallel.
        ``None`` means 1 unless in a :obj:`joblib.parallel_backend` context.
        ``-1`` means using all processors. See :term:`Glossary <n_jobs>`
        for more details.

        .. versionchanged:: v0.20
           `n_jobs` default changed from 1 to None

    refit : bool, str, or callable, default=True
        Refit an estimator using the best found parameters on the whole
        dataset.

        For multiple metric evaluation, this needs to be a `str` denoting the
        scorer that would be used to find the best parameters for refitting
        the estimator at the end.

        Where there are considerations other than maximum score in
        choosing a best estimator, ``refit`` can be set to a function which
        returns the selected ``best_index_`` given the ``cv_results``. In that
        case, the ``best_estimator_`` and ``best_params_`` will be set
        according to the returned ``best_index_`` while the ``best_score_``
        attribute will not be available.

        The refitted estimator is made available at the ``best_estimator_``
        attribute and permits using ``predict`` directly on this
        ``RandomizedSearchCV`` instance.

        Also for multiple metric evaluation, the attributes ``best_index_``,
        ``best_score_`` and ``best_params_`` will only be available if
        ``refit`` is set and all of them will be determined w.r.t this specific
        scorer.

        See ``scoring`` parameter to know more about multiple metric
        evaluation.

        .. versionchanged:: 0.20
            Support for callable added.

    cv : int, cross-validation generator or an iterable, default=None
        Determines the cross-validation splitting strategy.
        Possible inputs for cv are:

        - None, to use the default 5-fold cross validation,
        - integer, to specify the number of folds in a `(Stratified)KFold`,
        - :term:`CV splitter`,
        - An iterable yielding (train, test) splits as arrays of indices.

        For integer/None inputs, if the estimator is a classifier and ``y`` is
        either binary or multiclass, :class:`StratifiedKFold` is used. In all
        other cases, :class:`KFold` is used. These splitters are instantiated
        with `shuffle=False` so the splits will be the same across calls.

        Refer :ref:`User Guide <cross_validation>` for the various
        cross-validation strategies that can be used here.

        .. versionchanged:: 0.22
            ``cv`` default value if None changed from 3-fold to 5-fold.

    verbose : int
        Controls the verbosity: the higher, the more messages.

        - >1 : the computation time for each fold and parameter candidate is
          displayed;
        - >2 : the score is also displayed;
        - >3 : the fold and candidate parameter indexes are also displayed
          together with the starting time of the computation.

    pre_dispatch : int, or str, default='2*n_jobs'
        Controls the number of jobs that get dispatched during parallel
        execution. Reducing this number can be useful to avoid an
        explosion of memory consumption when more jobs get dispatched
        than CPUs can process. This parameter can be:

        - None, in which case all the jobs are immediately created and spawned. Use
          this for lightweight and fast-running jobs, to avoid delays due to on-demand
          spawning of the jobs
        - An int, giving the exact number of total jobs that are spawned
        - A str, giving an expression as a function of n_jobs, as in '2*n_jobs'

    random_state : int, RandomState instance or None, default=None
        Pseudo random number generator state used for random uniform sampling
        from lists of possible values instead of scipy.stats distributions.
        Pass an int for reproducible output across multiple
        function calls.
        See :term:`Glossary <random_state>`.

    error_score : 'raise' or numeric, default=np.nan
        Value to assign to the score if an error occurs in estimator fitting.
        If set to 'raise', the error is raised. If a numeric value is given,
        FitFailedWarning is raised. This parameter does not affect the refit
        step, which will always raise the error.

    return_train_score : bool, default=False
        If ``False``, the ``cv_results_`` attribute will not include training
        scores.
        Computing training scores is used to get insights on how different
        parameter settings impact the overfitting/underfitting trade-off.
        However computing the scores on the training set can be computationally
        expensive and is not strictly required to select the parameters that
        yield the best generalization performance.

        .. versionadded:: 0.19

        .. versionchanged:: 0.21
            Default value was changed from ``True`` to ``False``

    Attributes
    ----------
    cv_results_ : dict of numpy (masked) ndarrays
        A dict with keys as column headers and values as columns, that can be
        imported into a pandas ``DataFrame``.

        For instance the below given table

        +--------------+-------------+-------------------+---+---------------+
        | param_kernel | param_gamma | split0_test_score |...|rank_test_score|
        +==============+=============+===================+===+===============+
        |    'rbf'     |     0.1     |       0.80        |...|       1       |
        +--------------+-------------+-------------------+---+---------------+
        |    'rbf'     |     0.2     |       0.84        |...|       3       |
        +--------------+-------------+-------------------+---+---------------+
        |    'rbf'     |     0.3     |       0.70        |...|       2       |
        +--------------+-------------+-------------------+---+---------------+

        will be represented by a ``cv_results_`` dict of::

            {
            'param_kernel' : masked_array(data = ['rbf', 'rbf', 'rbf'],
                                          mask = False),
            'param_gamma'  : masked_array(data = [0.1 0.2 0.3], mask = False),
            'split0_test_score'  : [0.80, 0.84, 0.70],
            'split1_test_score'  : [0.82, 0.50, 0.70],
            'mean_test_score'    : [0.81, 0.67, 0.70],
            'std_test_score'     : [0.01, 0.24, 0.00],
            'rank_test_score'    : [1, 3, 2],
            'split0_train_score' : [0.80, 0.92, 0.70],
            'split1_train_score' : [0.82, 0.55, 0.70],
            'mean_train_score'   : [0.81, 0.74, 0.70],
            'std_train_score'    : [0.01, 0.19, 0.00],
            'mean_fit_time'      : [0.73, 0.63, 0.43],
            'std_fit_time'       : [0.01, 0.02, 0.01],
            'mean_score_time'    : [0.01, 0.06, 0.04],
            'std_score_time'     : [0.00, 0.00, 0.00],
            'params'             : [{'kernel' : 'rbf', 'gamma' : 0.1}, ...],
            }

        NOTE

        The key ``'params'`` is used to store a list of parameter
        settings dicts for all the parameter candidates.

        The ``mean_fit_time``, ``std_fit_time``, ``mean_score_time`` and
        ``std_score_time`` are all in seconds.

        For multi-metric evaluation, the scores for all the scorers are
        available in the ``cv_results_`` dict at the keys ending with that
        scorer's name (``'_<scorer_name>'``) instead of ``'_score'`` shown
        above. ('split0_test_precision', 'mean_train_precision' etc.)

    best_estimator_ : estimator
        Estimator that was chosen by the search, i.e. estimator
        which gave highest score (or smallest loss if specified)
        on the left out data. Not available if ``refit=False``.

        For multi-metric evaluation, this attribute is present only if
        ``refit`` is specified.

        See ``refit`` parameter for more information on allowed values.

    best_score_ : float
        Mean cross-validated score of the best_estimator.

        For multi-metric evaluation, this is not available if ``refit`` is
        ``False``. See ``refit`` parameter for more information.

        This attribute is not available if ``refit`` is a function.

    best_params_ : dict
        Parameter setting that gave the best results on the hold out data.

        For multi-metric evaluation, this is not available if ``refit`` is
        ``False``. See ``refit`` parameter for more information.

    best_index_ : int
        The index (of the ``cv_results_`` arrays) which corresponds to the best
        candidate parameter setting.

        The dict at ``search.cv_results_['params'][search.best_index_]`` gives
        the parameter setting for the best model, that gives the highest
        mean score (``search.best_score_``).

        For multi-metric evaluation, this is not available if ``refit`` is
        ``False``. See ``refit`` parameter for more information.

    scorer_ : function or a dict
        Scorer function used on the held out data to choose the best
        parameters for the model.

        For multi-metric evaluation, this attribute holds the validated
        ``scoring`` dict which maps the scorer key to the scorer callable.

    n_splits_ : int
        The number of cross-validation splits (folds/iterations).

    refit_time_ : float
        Seconds used for refitting the best model on the whole dataset.

        This is present only if ``refit`` is not False.

        .. versionadded:: 0.20

    multimetric_ : bool
        Whether or not the scorers compute several metrics.

    classes_ : ndarray of shape (n_classes,)
        The classes labels. This is present only if ``refit`` is specified and
        the underlying estimator is a classifier.

    n_features_in_ : int
        Number of features seen during :term:`fit`. Only defined if
        `best_estimator_` is defined (see the documentation for the `refit`
        parameter for more details) and that `best_estimator_` exposes
        `n_features_in_` when fit.

        .. versionadded:: 0.24

    feature_names_in_ : ndarray of shape (`n_features_in_`,)
        Names of features seen during :term:`fit`. Only defined if
        `best_estimator_` is defined (see the documentation for the `refit`
        parameter for more details) and that `best_estimator_` exposes
        `feature_names_in_` when fit.

        .. versionadded:: 1.0

    See Also
    --------
    GridSearchCV : Does exhaustive search over a grid of parameters.
    ParameterSampler : A generator over parameter settings, constructed from
        param_distributions.

    Notes
    -----
    The parameters selected are those that maximize the score of the held-out
    data, according to the scoring parameter.

    If `n_jobs` was set to a value higher than one, the data is copied for each
    parameter setting(and not `n_jobs` times). This is done for efficiency
    reasons if individual jobs take very little time, but may raise errors if
    the dataset is large and not enough memory is available.  A workaround in
    this case is to set `pre_dispatch`. Then, the memory is copied only
    `pre_dispatch` many times. A reasonable value for `pre_dispatch` is `2 *
    n_jobs`.

    Examples
    --------
    >>> from sklearn.datasets import load_iris
    >>> from sklearn.linear_model import LogisticRegression
    >>> from sklearn.model_selection import RandomizedSearchCV
    >>> from scipy.stats import uniform
    >>> iris = load_iris()
    >>> logistic = LogisticRegression(solver='saga', tol=1e-2, max_iter=200,
    ...                               random_state=0)
    >>> distributions = dict(C=uniform(loc=0, scale=4),
    ...                      penalty=['l2', 'l1'])
    >>> clf = RandomizedSearchCV(logistic, distributions, random_state=0)
    >>> search = clf.fit(iris.data, iris.target)
    >>> search.best_params_
    {'C': np.float64(2...), 'penalty': 'l1'}
    """

    _parameter_constraints: dict = {
        **BaseSearchCV._parameter_constraints,
        "param_distributions": [dict, list],
        "n_iter": [Interval(numbers.Integral, 1, None, closed="left")],
        "random_state": ["random_state"],
    }

    def __init__(
        self,
        estimator,
        param_distributions,
        *,
        n_iter=10,
        scoring=None,
        n_jobs=None,
        refit=True,
        cv=None,
        verbose=0,
        pre_dispatch="2*n_jobs",
        random_state=None,
        error_score=np.nan,
        return_train_score=False,
    ):
        self.param_distributions = param_distributions
        self.n_iter = n_iter
        self.random_state = random_state
        super().__init__(
            estimator=estimator,
            scoring=scoring,
            n_jobs=n_jobs,
            refit=refit,
            cv=cv,
            verbose=verbose,
            pre_dispatch=pre_dispatch,
            error_score=error_score,
            return_train_score=return_train_score,
        )

    def _run_search(self, evaluate_candidates):
        """Search n_iter candidates from param_distributions"""
        evaluate_candidates(
            ParameterSampler(
                self.param_distributions, self.n_iter, random_state=self.random_state
            )
        )<|MERGE_RESOLUTION|>--- conflicted
+++ resolved
@@ -488,16 +488,9 @@
         tags.classifier_tags = deepcopy(sub_estimator_tags.classifier_tags)
         tags.regressor_tags = deepcopy(sub_estimator_tags.regressor_tags)
         # allows cross-validation to see 'precomputed' metrics
-        tags.input_tags.pairwise = get_tags(self.estimator).input_tags.pairwise
-<<<<<<< HEAD
-        tags.input_tags.sparse = get_tags(self.estimator).input_tags.sparse
-        tags._xfail_checks = {
-            "check_supervised_y_2d": "DataConversionWarning not caught",
-            "check_requires_y_none": "Doesn't fail gracefully",
-        }
-=======
->>>>>>> eaf9529b
-        tags.array_api_support = get_tags(self.estimator).array_api_support
+        tags.input_tags.pairwise = sub_estimator_tags.input_tags.pairwise
+        tags.input_tags.sparse = sub_estimator_tags.input_tags.sparse
+        tags.array_api_support = sub_estimator_tags.array_api_support
         return tags
 
     def score(self, X, y=None, **params):

--- conflicted
+++ resolved
@@ -33,12 +33,9 @@
     Intermediate steps of the pipeline must be 'transforms', that is, they
     must implement fit and transform methods.
     The final estimator only needs to implement fit.
-<<<<<<< HEAD
-    Neither the transformers nor the final estimator are cloned
-    during pipeline's construction.
-=======
     The transformers in the pipeline can be cached using ``memory`` argument.
->>>>>>> df7dd839
+    Transformers and the final estimator are cloned
+    during pipeline's construction if ``memory`` is not ``None``.
 
     The purpose of the pipeline is to assemble several steps that can be
     cross-validated together while setting different parameters.

"""
The :mod:`sklearn.pipeline` module implements utilities to build a composite
estimator, as a chain of transforms and estimators.
"""
# Author: Edouard Duchesnay
#         Gael Varoquaux
#         Virgile Fritsch
#         Alexandre Gramfort
#         Lars Buitinck
# License: BSD

from collections import defaultdict
from itertools import islice

import numpy as np
from scipy import sparse

from .base import clone, TransformerMixin
from .base import _fit_context
from .preprocessing import FunctionTransformer
from .utils._estimator_html_repr import _VisualBlock
from .utils.metaestimators import available_if
from .utils import (
    Bunch,
    _print_elapsed_time,
)
from .utils._tags import _safe_tags
from .utils.metaestimators import _BaseComposition
from .utils.validation import check_memory
from .utils.validation import check_is_fitted
from .utils import check_pandas_support
from .utils._param_validation import HasMethods, Hidden
from .utils._set_output import _safe_set_output, _get_output_config
from .utils.parallel import delayed, Parallel
from .exceptions import NotFittedError
from .callback._base import _eval_callbacks_on_fit_iter_end
from .callback._base import callback_aware


__all__ = ["Pipeline", "FeatureUnion", "make_pipeline", "make_union"]


def _final_estimator_has(attr):
    """Check that final_estimator has `attr`.

    Used together with `available_if` in `Pipeline`."""

    def check(self):
        # raise original `AttributeError` if `attr` does not exist
        getattr(self._final_estimator, attr)
        return True

    return check


class Pipeline(_BaseComposition):
    """
    Pipeline of transforms with a final estimator.

    Sequentially apply a list of transforms and a final estimator.
    Intermediate steps of the pipeline must be 'transforms', that is, they
    must implement `fit` and `transform` methods.
    The final estimator only needs to implement `fit`.
    The transformers in the pipeline can be cached using ``memory`` argument.

    The purpose of the pipeline is to assemble several steps that can be
    cross-validated together while setting different parameters. For this, it
    enables setting parameters of the various steps using their names and the
    parameter name separated by a `'__'`, as in the example below. A step's
    estimator may be replaced entirely by setting the parameter with its name
    to another estimator, or a transformer removed by setting it to
    `'passthrough'` or `None`.

    Read more in the :ref:`User Guide <pipeline>`.

    .. versionadded:: 0.5

    Parameters
    ----------
    steps : list of tuple
        List of (name, transform) tuples (implementing `fit`/`transform`) that
        are chained in sequential order. The last transform must be an
        estimator.

    memory : str or object with the joblib.Memory interface, default=None
        Used to cache the fitted transformers of the pipeline. The last step
        will never be cached, even if it is a transformer. By default, no
        caching is performed. If a string is given, it is the path to the
        caching directory. Enabling caching triggers a clone of the transformers
        before fitting. Therefore, the transformer instance given to the
        pipeline cannot be inspected directly. Use the attribute ``named_steps``
        or ``steps`` to inspect estimators within the pipeline. Caching the
        transformers is advantageous when fitting is time consuming.

    verbose : bool, default=False
        If True, the time elapsed while fitting each step will be printed as it
        is completed.

    Attributes
    ----------
    named_steps : :class:`~sklearn.utils.Bunch`
        Dictionary-like object, with the following attributes.
        Read-only attribute to access any step parameter by user given name.
        Keys are step names and values are steps parameters.

    classes_ : ndarray of shape (n_classes,)
        The classes labels. Only exist if the last step of the pipeline is a
        classifier.

    n_features_in_ : int
        Number of features seen during :term:`fit`. Only defined if the
        underlying first estimator in `steps` exposes such an attribute
        when fit.

        .. versionadded:: 0.24

    feature_names_in_ : ndarray of shape (`n_features_in_`,)
        Names of features seen during :term:`fit`. Only defined if the
        underlying estimator exposes such an attribute when fit.

        .. versionadded:: 1.0

    See Also
    --------
    make_pipeline : Convenience function for simplified pipeline construction.

    Examples
    --------
    >>> from sklearn.svm import SVC
    >>> from sklearn.preprocessing import StandardScaler
    >>> from sklearn.datasets import make_classification
    >>> from sklearn.model_selection import train_test_split
    >>> from sklearn.pipeline import Pipeline
    >>> X, y = make_classification(random_state=0)
    >>> X_train, X_test, y_train, y_test = train_test_split(X, y,
    ...                                                     random_state=0)
    >>> pipe = Pipeline([('scaler', StandardScaler()), ('svc', SVC())])
    >>> # The pipeline can be used as any other estimator
    >>> # and avoids leaking the test set into the train set
    >>> pipe.fit(X_train, y_train)
    Pipeline(steps=[('scaler', StandardScaler()), ('svc', SVC())])
    >>> pipe.score(X_test, y_test)
    0.88
    """

    # BaseEstimator interface
    _required_parameters = ["steps"]

    _parameter_constraints: dict = {
        "steps": [list, Hidden(tuple)],
        "memory": [None, str, HasMethods(["cache"])],
        "verbose": ["boolean"],
    }

    def __init__(self, steps, *, memory=None, verbose=False):
        self.steps = steps
        self.memory = memory
        self.verbose = verbose

    def set_output(self, *, transform=None):
        """Set the output container when `"transform"` and `"fit_transform"` are called.

        Calling `set_output` will set the output of all estimators in `steps`.

        Parameters
        ----------
        transform : {"default", "pandas"}, default=None
            Configure output of `transform` and `fit_transform`.

            - `"default"`: Default output format of a transformer
            - `"pandas"`: DataFrame output
            - `None`: Transform configuration is unchanged

        Returns
        -------
        self : estimator instance
            Estimator instance.
        """
        for _, _, step in self._iter():
            _safe_set_output(step, transform=transform)
        return self

    def get_params(self, deep=True):
        """Get parameters for this estimator.

        Returns the parameters given in the constructor as well as the
        estimators contained within the `steps` of the `Pipeline`.

        Parameters
        ----------
        deep : bool, default=True
            If True, will return the parameters for this estimator and
            contained subobjects that are estimators.

        Returns
        -------
        params : mapping of string to any
            Parameter names mapped to their values.
        """
        return self._get_params("steps", deep=deep)

    def set_params(self, **kwargs):
        """Set the parameters of this estimator.

        Valid parameter keys can be listed with ``get_params()``. Note that
        you can directly set the parameters of the estimators contained in
        `steps`.

        Parameters
        ----------
        **kwargs : dict
            Parameters of this estimator or parameters of estimators contained
            in `steps`. Parameters of the steps may be set using its name and
            the parameter name separated by a '__'.

        Returns
        -------
        self : object
            Pipeline class instance.
        """
        self._set_params("steps", **kwargs)
        return self

    def _validate_steps(self):
        names, estimators = zip(*self.steps)

        # validate names
        self._validate_names(names)

        # validate estimators
        transformers = estimators[:-1]
        estimator = estimators[-1]

        for t in transformers:
            if t is None or t == "passthrough":
                continue
            if not (hasattr(t, "fit") or hasattr(t, "fit_transform")) or not hasattr(
                t, "transform"
            ):
                raise TypeError(
                    "All intermediate steps should be "
                    "transformers and implement fit and transform "
                    "or be the string 'passthrough' "
                    "'%s' (type %s) doesn't" % (t, type(t))
                )

        # We allow last estimator to be None as an identity transformation
        if (
            estimator is not None
            and estimator != "passthrough"
            and not hasattr(estimator, "fit")
        ):
            raise TypeError(
                "Last step of Pipeline should implement fit "
                "or be the string 'passthrough'. "
                "'%s' (type %s) doesn't" % (estimator, type(estimator))
            )

    def _iter(self, with_final=True, filter_passthrough=True):
        """
        Generate (idx, (name, trans)) tuples from self.steps

        When filter_passthrough is True, 'passthrough' and None transformers
        are filtered out.
        """
        stop = len(self.steps)
        if not with_final:
            stop -= 1

        for idx, (name, trans) in enumerate(islice(self.steps, 0, stop)):
            if not filter_passthrough:
                yield idx, name, trans
            elif trans is not None and trans != "passthrough":
                yield idx, name, trans

    def __len__(self):
        """
        Returns the length of the Pipeline
        """
        return len(self.steps)

    def __getitem__(self, ind):
        """Returns a sub-pipeline or a single estimator in the pipeline

        Indexing with an integer will return an estimator; using a slice
        returns another Pipeline instance which copies a slice of this
        Pipeline. This copy is shallow: modifying (or fitting) estimators in
        the sub-pipeline will affect the larger pipeline and vice-versa.
        However, replacing a value in `step` will not affect a copy.
        """
        if isinstance(ind, slice):
            if ind.step not in (1, None):
                raise ValueError("Pipeline slicing only supports a step of 1")
            return self.__class__(
                self.steps[ind], memory=self.memory, verbose=self.verbose
            )
        try:
            name, est = self.steps[ind]
        except TypeError:
            # Not an int, try get step by name
            return self.named_steps[ind]
        return est

    @property
    def _estimator_type(self):
        return self.steps[-1][1]._estimator_type

    @property
    def named_steps(self):
        """Access the steps by name.

        Read-only attribute to access any step by given name.
        Keys are steps names and values are the steps objects."""
        # Use Bunch object to improve autocomplete
        return Bunch(**dict(self.steps))

    @property
    def _final_estimator(self):
        try:
            estimator = self.steps[-1][1]
            return "passthrough" if estimator is None else estimator
        except (ValueError, AttributeError, TypeError):
            # This condition happens when a call to a method is first calling
            # `_available_if` and `fit` did not validate `steps` yet. We
            # return `None` and an `InvalidParameterError` will be raised
            # right after.
            return None

    def _log_message(self, step_idx):
        if not self.verbose:
            return None
        name, _ = self.steps[step_idx]

        return "(step %d of %d) Processing %s" % (step_idx + 1, len(self.steps), name)

    def _check_fit_params(self, **fit_params):
        fit_params_steps = {name: {} for name, step in self.steps if step is not None}
        for pname, pval in fit_params.items():
            if "__" not in pname:
                raise ValueError(
                    "Pipeline.fit does not accept the {} parameter. "
                    "You can pass parameters to specific steps of your "
                    "pipeline using the stepname__parameter format, e.g. "
                    "`Pipeline.fit(X, y, logisticregression__sample_weight"
                    "=sample_weight)`.".format(pname)
                )
            step, param = pname.split("__", 1)
            fit_params_steps[step][param] = pval
        return fit_params_steps

    # Estimator interface

    def _fit(self, X, y=None, **fit_params_steps):
        # shallow copy of steps - this should really be steps_
        self.steps = list(self.steps)
        self._validate_steps()
        # Setup the memory
        memory = check_memory(self.memory)

        root = self._eval_callbacks_on_fit_begin(
            levels=[
                {"descr": "fit", "max_iter": len(self.steps)},
                {"descr": "step", "max_iter": None},
            ],
            X=X,
            y=y,
        )

        fit_transform_one_cached = memory.cache(_fit_transform_one)

        for step_idx, name, transformer in self._iter(
            with_final=False, filter_passthrough=False
        ):
            node = root.children[step_idx]
            if transformer is None or transformer == "passthrough":
                _eval_callbacks_on_fit_iter_end(estimator=self, node=node)
                with _print_elapsed_time("Pipeline", self._log_message(step_idx)):
                    continue

            if hasattr(memory, "location") and memory.location is None:
                # we do not clone when caching is disabled to
                # preserve backward compatibility
                cloned_transformer = transformer
            else:
                cloned_transformer = clone(transformer)

            self._propagate_callbacks(cloned_transformer, parent_node=node)

            # Fit or load from cache the current transformer
            X, fitted_transformer = fit_transform_one_cached(
                cloned_transformer,
                X,
                y,
                None,
                message_clsname="Pipeline",
                message=self._log_message(step_idx),
                **fit_params_steps[name],
            )
            # Replace the transformer of the step with the fitted
            # transformer. This is necessary when loading the transformer
            # from the cache.
            self.steps[step_idx] = (name, fitted_transformer)

            _eval_callbacks_on_fit_iter_end(estimator=self, node=node)

        return X

<<<<<<< HEAD
    @callback_aware
=======
    @_fit_context(
        # estimators in Pipeline.steps are not validated yet
        prefer_skip_nested_validation=False
    )
>>>>>>> 20be4dfb
    def fit(self, X, y=None, **fit_params):
        """Fit the model.

        Fit all the transformers one after the other and transform the
        data. Finally, fit the transformed data using the final estimator.

        Parameters
        ----------
        X : iterable
            Training data. Must fulfill input requirements of first step of the
            pipeline.

        y : iterable, default=None
            Training targets. Must fulfill label requirements for all steps of
            the pipeline.

        **fit_params : dict of string -> object
            Parameters passed to the ``fit`` method of each step, where
            each parameter name is prefixed such that parameter ``p`` for step
            ``s`` has key ``s__p``.

        Returns
        -------
        self : object
            Pipeline with fitted steps.
        """
        fit_params_steps = self._check_fit_params(**fit_params)

        Xt = self._fit(X, y, **fit_params_steps)
        with _print_elapsed_time("Pipeline", self._log_message(len(self.steps) - 1)):
            if self._final_estimator != "passthrough":
                node = self._computation_tree.root.children[-1]
                self._propagate_callbacks(self._final_estimator, parent_node=node)

                fit_params_last_step = fit_params_steps[self.steps[-1][0]]
                self._final_estimator.fit(Xt, y, **fit_params_last_step)

                _eval_callbacks_on_fit_iter_end(estimator=self, node=node)

        self._eval_callbacks_on_fit_end()

        return self

    def _can_fit_transform(self):
        return (
            self._final_estimator == "passthrough"
            or hasattr(self._final_estimator, "transform")
            or hasattr(self._final_estimator, "fit_transform")
        )

    @available_if(_can_fit_transform)
    @_fit_context(
        # estimators in Pipeline.steps are not validated yet
        prefer_skip_nested_validation=False
    )
    def fit_transform(self, X, y=None, **fit_params):
        """Fit the model and transform with the final estimator.

        Fits all the transformers one after the other and transform the
        data. Then uses `fit_transform` on transformed data with the final
        estimator.

        Parameters
        ----------
        X : iterable
            Training data. Must fulfill input requirements of first step of the
            pipeline.

        y : iterable, default=None
            Training targets. Must fulfill label requirements for all steps of
            the pipeline.

        **fit_params : dict of string -> object
            Parameters passed to the ``fit`` method of each step, where
            each parameter name is prefixed such that parameter ``p`` for step
            ``s`` has key ``s__p``.

        Returns
        -------
        Xt : ndarray of shape (n_samples, n_transformed_features)
            Transformed samples.
        """
        fit_params_steps = self._check_fit_params(**fit_params)
        Xt = self._fit(X, y, **fit_params_steps)

        last_step = self._final_estimator
        with _print_elapsed_time("Pipeline", self._log_message(len(self.steps) - 1)):
            if last_step == "passthrough":
                return Xt
            fit_params_last_step = fit_params_steps[self.steps[-1][0]]
            if hasattr(last_step, "fit_transform"):
                return last_step.fit_transform(Xt, y, **fit_params_last_step)
            else:
                return last_step.fit(Xt, y, **fit_params_last_step).transform(Xt)

    @available_if(_final_estimator_has("predict"))
    def predict(self, X, **predict_params):
        """Transform the data, and apply `predict` with the final estimator.

        Call `transform` of each transformer in the pipeline. The transformed
        data are finally passed to the final estimator that calls `predict`
        method. Only valid if the final estimator implements `predict`.

        Parameters
        ----------
        X : iterable
            Data to predict on. Must fulfill input requirements of first step
            of the pipeline.

        **predict_params : dict of string -> object
            Parameters to the ``predict`` called at the end of all
            transformations in the pipeline. Note that while this may be
            used to return uncertainties from some models with return_std
            or return_cov, uncertainties that are generated by the
            transformations in the pipeline are not propagated to the
            final estimator.

            .. versionadded:: 0.20

        Returns
        -------
        y_pred : ndarray
            Result of calling `predict` on the final estimator.
        """
        Xt = X
        for _, name, transform in self._iter(with_final=False):
            Xt = transform.transform(Xt)
        return self.steps[-1][1].predict(Xt, **predict_params)

    @available_if(_final_estimator_has("fit_predict"))
    @_fit_context(
        # estimators in Pipeline.steps are not validated yet
        prefer_skip_nested_validation=False
    )
    def fit_predict(self, X, y=None, **fit_params):
        """Transform the data, and apply `fit_predict` with the final estimator.

        Call `fit_transform` of each transformer in the pipeline. The
        transformed data are finally passed to the final estimator that calls
        `fit_predict` method. Only valid if the final estimator implements
        `fit_predict`.

        Parameters
        ----------
        X : iterable
            Training data. Must fulfill input requirements of first step of
            the pipeline.

        y : iterable, default=None
            Training targets. Must fulfill label requirements for all steps
            of the pipeline.

        **fit_params : dict of string -> object
            Parameters passed to the ``fit`` method of each step, where
            each parameter name is prefixed such that parameter ``p`` for step
            ``s`` has key ``s__p``.

        Returns
        -------
        y_pred : ndarray
            Result of calling `fit_predict` on the final estimator.
        """
        fit_params_steps = self._check_fit_params(**fit_params)
        Xt = self._fit(X, y, **fit_params_steps)

        fit_params_last_step = fit_params_steps[self.steps[-1][0]]
        with _print_elapsed_time("Pipeline", self._log_message(len(self.steps) - 1)):
            y_pred = self.steps[-1][1].fit_predict(Xt, y, **fit_params_last_step)
        return y_pred

    @available_if(_final_estimator_has("predict_proba"))
    def predict_proba(self, X, **predict_proba_params):
        """Transform the data, and apply `predict_proba` with the final estimator.

        Call `transform` of each transformer in the pipeline. The transformed
        data are finally passed to the final estimator that calls
        `predict_proba` method. Only valid if the final estimator implements
        `predict_proba`.

        Parameters
        ----------
        X : iterable
            Data to predict on. Must fulfill input requirements of first step
            of the pipeline.

        **predict_proba_params : dict of string -> object
            Parameters to the `predict_proba` called at the end of all
            transformations in the pipeline.

        Returns
        -------
        y_proba : ndarray of shape (n_samples, n_classes)
            Result of calling `predict_proba` on the final estimator.
        """
        Xt = X
        for _, name, transform in self._iter(with_final=False):
            Xt = transform.transform(Xt)
        return self.steps[-1][1].predict_proba(Xt, **predict_proba_params)

    @available_if(_final_estimator_has("decision_function"))
    def decision_function(self, X):
        """Transform the data, and apply `decision_function` with the final estimator.

        Call `transform` of each transformer in the pipeline. The transformed
        data are finally passed to the final estimator that calls
        `decision_function` method. Only valid if the final estimator
        implements `decision_function`.

        Parameters
        ----------
        X : iterable
            Data to predict on. Must fulfill input requirements of first step
            of the pipeline.

        Returns
        -------
        y_score : ndarray of shape (n_samples, n_classes)
            Result of calling `decision_function` on the final estimator.
        """
        Xt = X
        for _, name, transform in self._iter(with_final=False):
            Xt = transform.transform(Xt)
        return self.steps[-1][1].decision_function(Xt)

    @available_if(_final_estimator_has("score_samples"))
    def score_samples(self, X):
        """Transform the data, and apply `score_samples` with the final estimator.

        Call `transform` of each transformer in the pipeline. The transformed
        data are finally passed to the final estimator that calls
        `score_samples` method. Only valid if the final estimator implements
        `score_samples`.

        Parameters
        ----------
        X : iterable
            Data to predict on. Must fulfill input requirements of first step
            of the pipeline.

        Returns
        -------
        y_score : ndarray of shape (n_samples,)
            Result of calling `score_samples` on the final estimator.
        """
        Xt = X
        for _, _, transformer in self._iter(with_final=False):
            Xt = transformer.transform(Xt)
        return self.steps[-1][1].score_samples(Xt)

    @available_if(_final_estimator_has("predict_log_proba"))
    def predict_log_proba(self, X, **predict_log_proba_params):
        """Transform the data, and apply `predict_log_proba` with the final estimator.

        Call `transform` of each transformer in the pipeline. The transformed
        data are finally passed to the final estimator that calls
        `predict_log_proba` method. Only valid if the final estimator
        implements `predict_log_proba`.

        Parameters
        ----------
        X : iterable
            Data to predict on. Must fulfill input requirements of first step
            of the pipeline.

        **predict_log_proba_params : dict of string -> object
            Parameters to the ``predict_log_proba`` called at the end of all
            transformations in the pipeline.

        Returns
        -------
        y_log_proba : ndarray of shape (n_samples, n_classes)
            Result of calling `predict_log_proba` on the final estimator.
        """
        Xt = X
        for _, name, transform in self._iter(with_final=False):
            Xt = transform.transform(Xt)
        return self.steps[-1][1].predict_log_proba(Xt, **predict_log_proba_params)

    def _can_transform(self):
        return self._final_estimator == "passthrough" or hasattr(
            self._final_estimator, "transform"
        )

    @available_if(_can_transform)
    def transform(self, X):
        """Transform the data, and apply `transform` with the final estimator.

        Call `transform` of each transformer in the pipeline. The transformed
        data are finally passed to the final estimator that calls
        `transform` method. Only valid if the final estimator
        implements `transform`.

        This also works where final estimator is `None` in which case all prior
        transformations are applied.

        Parameters
        ----------
        X : iterable
            Data to transform. Must fulfill input requirements of first step
            of the pipeline.

        Returns
        -------
        Xt : ndarray of shape (n_samples, n_transformed_features)
            Transformed data.
        """
        Xt = X
        for _, _, transform in self._iter():
            Xt = transform.transform(Xt)
        return Xt

    def _can_inverse_transform(self):
        return all(hasattr(t, "inverse_transform") for _, _, t in self._iter())

    @available_if(_can_inverse_transform)
    def inverse_transform(self, Xt):
        """Apply `inverse_transform` for each step in a reverse order.

        All estimators in the pipeline must support `inverse_transform`.

        Parameters
        ----------
        Xt : array-like of shape (n_samples, n_transformed_features)
            Data samples, where ``n_samples`` is the number of samples and
            ``n_features`` is the number of features. Must fulfill
            input requirements of last step of pipeline's
            ``inverse_transform`` method.

        Returns
        -------
        Xt : ndarray of shape (n_samples, n_features)
            Inverse transformed data, that is, data in the original feature
            space.
        """
        reverse_iter = reversed(list(self._iter()))
        for _, _, transform in reverse_iter:
            Xt = transform.inverse_transform(Xt)
        return Xt

    @available_if(_final_estimator_has("score"))
    def score(self, X, y=None, sample_weight=None):
        """Transform the data, and apply `score` with the final estimator.

        Call `transform` of each transformer in the pipeline. The transformed
        data are finally passed to the final estimator that calls
        `score` method. Only valid if the final estimator implements `score`.

        Parameters
        ----------
        X : iterable
            Data to predict on. Must fulfill input requirements of first step
            of the pipeline.

        y : iterable, default=None
            Targets used for scoring. Must fulfill label requirements for all
            steps of the pipeline.

        sample_weight : array-like, default=None
            If not None, this argument is passed as ``sample_weight`` keyword
            argument to the ``score`` method of the final estimator.

        Returns
        -------
        score : float
            Result of calling `score` on the final estimator.
        """
        Xt = X
        for _, name, transform in self._iter(with_final=False):
            Xt = transform.transform(Xt)
        score_params = {}
        if sample_weight is not None:
            score_params["sample_weight"] = sample_weight
        return self.steps[-1][1].score(Xt, y, **score_params)

    @property
    def classes_(self):
        """The classes labels. Only exist if the last step is a classifier."""
        return self.steps[-1][1].classes_

    def _more_tags(self):
        tags = {
            "_xfail_checks": {
                "check_dont_overwrite_parameters": (
                    "Pipeline changes the `steps` parameter, which it shouldn't."
                    "Therefore this test is x-fail until we fix this."
                ),
                "check_estimators_overwrite_params": (
                    "Pipeline changes the `steps` parameter, which it shouldn't."
                    "Therefore this test is x-fail until we fix this."
                ),
            }
        }

        try:
            tags["pairwise"] = _safe_tags(self.steps[0][1], "pairwise")
        except (ValueError, AttributeError, TypeError):
            # This happens when the `steps` is not a list of (name, estimator)
            # tuples and `fit` is not called yet to validate the steps.
            pass

        try:
            tags["multioutput"] = _safe_tags(self.steps[-1][1], "multioutput")
        except (ValueError, AttributeError, TypeError):
            # This happens when the `steps` is not a list of (name, estimator)
            # tuples and `fit` is not called yet to validate the steps.
            pass

        return tags

    def get_feature_names_out(self, input_features=None):
        """Get output feature names for transformation.

        Transform input features using the pipeline.

        Parameters
        ----------
        input_features : array-like of str or None, default=None
            Input features.

        Returns
        -------
        feature_names_out : ndarray of str objects
            Transformed feature names.
        """
        feature_names_out = input_features
        for _, name, transform in self._iter():
            if not hasattr(transform, "get_feature_names_out"):
                raise AttributeError(
                    "Estimator {} does not provide get_feature_names_out. "
                    "Did you mean to call pipeline[:-1].get_feature_names_out"
                    "()?".format(name)
                )
            feature_names_out = transform.get_feature_names_out(feature_names_out)
        return feature_names_out

    @property
    def n_features_in_(self):
        """Number of features seen during first step `fit` method."""
        # delegate to first step (which will call _check_is_fitted)
        return self.steps[0][1].n_features_in_

    @property
    def feature_names_in_(self):
        """Names of features seen during first step `fit` method."""
        # delegate to first step (which will call _check_is_fitted)
        return self.steps[0][1].feature_names_in_

    def __sklearn_is_fitted__(self):
        """Indicate whether pipeline has been fit."""
        try:
            # check if the last step of the pipeline is fitted
            # we only check the last step since if the last step is fit, it
            # means the previous steps should also be fit. This is faster than
            # checking if every step of the pipeline is fit.
            check_is_fitted(self.steps[-1][1])
            return True
        except NotFittedError:
            return False

    def _sk_visual_block_(self):
        _, estimators = zip(*self.steps)

        def _get_name(name, est):
            if est is None or est == "passthrough":
                return f"{name}: passthrough"
            # Is an estimator
            return f"{name}: {est.__class__.__name__}"

        names = [_get_name(name, est) for name, est in self.steps]
        name_details = [str(est) for est in estimators]
        return _VisualBlock(
            "serial",
            estimators,
            names=names,
            name_details=name_details,
            dash_wrapped=False,
        )


def _name_estimators(estimators):
    """Generate names for estimators."""

    names = [
        estimator if isinstance(estimator, str) else type(estimator).__name__.lower()
        for estimator in estimators
    ]
    namecount = defaultdict(int)
    for est, name in zip(estimators, names):
        namecount[name] += 1

    for k, v in list(namecount.items()):
        if v == 1:
            del namecount[k]

    for i in reversed(range(len(estimators))):
        name = names[i]
        if name in namecount:
            names[i] += "-%d" % namecount[name]
            namecount[name] -= 1

    return list(zip(names, estimators))


def make_pipeline(*steps, memory=None, verbose=False):
    """Construct a :class:`Pipeline` from the given estimators.

    This is a shorthand for the :class:`Pipeline` constructor; it does not
    require, and does not permit, naming the estimators. Instead, their names
    will be set to the lowercase of their types automatically.

    Parameters
    ----------
    *steps : list of Estimator objects
        List of the scikit-learn estimators that are chained together.

    memory : str or object with the joblib.Memory interface, default=None
        Used to cache the fitted transformers of the pipeline. The last step
        will never be cached, even if it is a transformer. By default, no
        caching is performed. If a string is given, it is the path to the
        caching directory. Enabling caching triggers a clone of the transformers
        before fitting. Therefore, the transformer instance given to the
        pipeline cannot be inspected directly. Use the attribute ``named_steps``
        or ``steps`` to inspect estimators within the pipeline. Caching the
        transformers is advantageous when fitting is time consuming.

    verbose : bool, default=False
        If True, the time elapsed while fitting each step will be printed as it
        is completed.

    Returns
    -------
    p : Pipeline
        Returns a scikit-learn :class:`Pipeline` object.

    See Also
    --------
    Pipeline : Class for creating a pipeline of transforms with a final
        estimator.

    Examples
    --------
    >>> from sklearn.naive_bayes import GaussianNB
    >>> from sklearn.preprocessing import StandardScaler
    >>> from sklearn.pipeline import make_pipeline
    >>> make_pipeline(StandardScaler(), GaussianNB(priors=None))
    Pipeline(steps=[('standardscaler', StandardScaler()),
                    ('gaussiannb', GaussianNB())])
    """
    return Pipeline(_name_estimators(steps), memory=memory, verbose=verbose)


def _transform_one(transformer, X, y, weight, **fit_params):
    res = transformer.transform(X)
    # if we have a weight for this transformer, multiply output
    if weight is None:
        return res
    return res * weight


def _fit_transform_one(
    transformer, X, y, weight, message_clsname="", message=None, **fit_params
):
    """
    Fits ``transformer`` to ``X`` and ``y``. The transformed result is returned
    with the fitted transformer. If ``weight`` is not ``None``, the result will
    be multiplied by ``weight``.
    """
    with _print_elapsed_time(message_clsname, message):
        if hasattr(transformer, "fit_transform"):
            res = transformer.fit_transform(X, y, **fit_params)
        else:
            res = transformer.fit(X, y, **fit_params).transform(X)

    if weight is None:
        return res, transformer
    return res * weight, transformer


def _fit_one(transformer, X, y, weight, message_clsname="", message=None, **fit_params):
    """
    Fits ``transformer`` to ``X`` and ``y``.
    """
    with _print_elapsed_time(message_clsname, message):
        return transformer.fit(X, y, **fit_params)


class FeatureUnion(TransformerMixin, _BaseComposition):
    """Concatenates results of multiple transformer objects.

    This estimator applies a list of transformer objects in parallel to the
    input data, then concatenates the results. This is useful to combine
    several feature extraction mechanisms into a single transformer.

    Parameters of the transformers may be set using its name and the parameter
    name separated by a '__'. A transformer may be replaced entirely by
    setting the parameter with its name to another transformer, removed by
    setting to 'drop' or disabled by setting to 'passthrough' (features are
    passed without transformation).

    Read more in the :ref:`User Guide <feature_union>`.

    .. versionadded:: 0.13

    Parameters
    ----------
    transformer_list : list of (str, transformer) tuples
        List of transformer objects to be applied to the data. The first
        half of each tuple is the name of the transformer. The transformer can
        be 'drop' for it to be ignored or can be 'passthrough' for features to
        be passed unchanged.

        .. versionadded:: 1.1
           Added the option `"passthrough"`.

        .. versionchanged:: 0.22
           Deprecated `None` as a transformer in favor of 'drop'.

    n_jobs : int, default=None
        Number of jobs to run in parallel.
        ``None`` means 1 unless in a :obj:`joblib.parallel_backend` context.
        ``-1`` means using all processors. See :term:`Glossary <n_jobs>`
        for more details.

        .. versionchanged:: v0.20
           `n_jobs` default changed from 1 to None

    transformer_weights : dict, default=None
        Multiplicative weights for features per transformer.
        Keys are transformer names, values the weights.
        Raises ValueError if key not present in ``transformer_list``.

    verbose : bool, default=False
        If True, the time elapsed while fitting each transformer will be
        printed as it is completed.

    Attributes
    ----------
    named_transformers : :class:`~sklearn.utils.Bunch`
        Dictionary-like object, with the following attributes.
        Read-only attribute to access any transformer parameter by user
        given name. Keys are transformer names and values are
        transformer parameters.

        .. versionadded:: 1.2

    n_features_in_ : int
        Number of features seen during :term:`fit`. Only defined if the
        underlying first transformer in `transformer_list` exposes such an
        attribute when fit.

        .. versionadded:: 0.24

    feature_names_in_ : ndarray of shape (`n_features_in_`,)
        Names of features seen during :term:`fit`. Defined only when
        `X` has feature names that are all strings.

        .. versionadded:: 1.3

    See Also
    --------
    make_union : Convenience function for simplified feature union
        construction.

    Examples
    --------
    >>> from sklearn.pipeline import FeatureUnion
    >>> from sklearn.decomposition import PCA, TruncatedSVD
    >>> union = FeatureUnion([("pca", PCA(n_components=1)),
    ...                       ("svd", TruncatedSVD(n_components=2))])
    >>> X = [[0., 1., 3], [2., 2., 5]]
    >>> union.fit_transform(X)
    array([[ 1.5       ,  3.0...,  0.8...],
           [-1.5       ,  5.7..., -0.4...]])
    """

    _required_parameters = ["transformer_list"]

    def __init__(
        self, transformer_list, *, n_jobs=None, transformer_weights=None, verbose=False
    ):
        self.transformer_list = transformer_list
        self.n_jobs = n_jobs
        self.transformer_weights = transformer_weights
        self.verbose = verbose

    def set_output(self, *, transform=None):
        """Set the output container when `"transform"` and `"fit_transform"` are called.

        `set_output` will set the output of all estimators in `transformer_list`.

        Parameters
        ----------
        transform : {"default", "pandas"}, default=None
            Configure output of `transform` and `fit_transform`.

            - `"default"`: Default output format of a transformer
            - `"pandas"`: DataFrame output
            - `None`: Transform configuration is unchanged

        Returns
        -------
        self : estimator instance
            Estimator instance.
        """
        super().set_output(transform=transform)
        for _, step, _ in self._iter():
            _safe_set_output(step, transform=transform)
        return self

    @property
    def named_transformers(self):
        # Use Bunch object to improve autocomplete
        return Bunch(**dict(self.transformer_list))

    def get_params(self, deep=True):
        """Get parameters for this estimator.

        Returns the parameters given in the constructor as well as the
        estimators contained within the `transformer_list` of the
        `FeatureUnion`.

        Parameters
        ----------
        deep : bool, default=True
            If True, will return the parameters for this estimator and
            contained subobjects that are estimators.

        Returns
        -------
        params : mapping of string to any
            Parameter names mapped to their values.
        """
        return self._get_params("transformer_list", deep=deep)

    def set_params(self, **kwargs):
        """Set the parameters of this estimator.

        Valid parameter keys can be listed with ``get_params()``. Note that
        you can directly set the parameters of the estimators contained in
        `transformer_list`.

        Parameters
        ----------
        **kwargs : dict
            Parameters of this estimator or parameters of estimators contained
            in `transform_list`. Parameters of the transformers may be set
            using its name and the parameter name separated by a '__'.

        Returns
        -------
        self : object
            FeatureUnion class instance.
        """
        self._set_params("transformer_list", **kwargs)
        return self

    def _validate_transformers(self):
        names, transformers = zip(*self.transformer_list)

        # validate names
        self._validate_names(names)

        # validate estimators
        for t in transformers:
            if t in ("drop", "passthrough"):
                continue
            if not (hasattr(t, "fit") or hasattr(t, "fit_transform")) or not hasattr(
                t, "transform"
            ):
                raise TypeError(
                    "All estimators should implement fit and "
                    "transform. '%s' (type %s) doesn't" % (t, type(t))
                )

    def _validate_transformer_weights(self):
        if not self.transformer_weights:
            return

        transformer_names = set(name for name, _ in self.transformer_list)
        for name in self.transformer_weights:
            if name not in transformer_names:
                raise ValueError(
                    f'Attempting to weight transformer "{name}", '
                    "but it is not present in transformer_list."
                )

    def _iter(self):
        """
        Generate (name, trans, weight) tuples excluding None and
        'drop' transformers.
        """

        get_weight = (self.transformer_weights or {}).get

        for name, trans in self.transformer_list:
            if trans == "drop":
                continue
            if trans == "passthrough":
                trans = FunctionTransformer(feature_names_out="one-to-one")
            yield (name, trans, get_weight(name))

    def get_feature_names_out(self, input_features=None):
        """Get output feature names for transformation.

        Parameters
        ----------
        input_features : array-like of str or None, default=None
            Input features.

        Returns
        -------
        feature_names_out : ndarray of str objects
            Transformed feature names.
        """
        feature_names = []
        for name, trans, _ in self._iter():
            if not hasattr(trans, "get_feature_names_out"):
                raise AttributeError(
                    "Transformer %s (type %s) does not provide get_feature_names_out."
                    % (str(name), type(trans).__name__)
                )
            feature_names.extend(
                [f"{name}__{f}" for f in trans.get_feature_names_out(input_features)]
            )
        return np.asarray(feature_names, dtype=object)

    def fit(self, X, y=None, **fit_params):
        """Fit all transformers using X.

        Parameters
        ----------
        X : iterable or array-like, depending on transformers
            Input data, used to fit transformers.

        y : array-like of shape (n_samples, n_outputs), default=None
            Targets for supervised learning.

        **fit_params : dict, default=None
            Parameters to pass to the fit method of the estimator.

        Returns
        -------
        self : object
            FeatureUnion class instance.
        """
        transformers = self._parallel_func(X, y, fit_params, _fit_one)
        if not transformers:
            # All transformers are None
            return self

        self._update_transformer_list(transformers)
        return self

    def fit_transform(self, X, y=None, **fit_params):
        """Fit all transformers, transform the data and concatenate results.

        Parameters
        ----------
        X : iterable or array-like, depending on transformers
            Input data to be transformed.

        y : array-like of shape (n_samples, n_outputs), default=None
            Targets for supervised learning.

        **fit_params : dict, default=None
            Parameters to pass to the fit method of the estimator.

        Returns
        -------
        X_t : array-like or sparse matrix of \
                shape (n_samples, sum_n_components)
            The `hstack` of results of transformers. `sum_n_components` is the
            sum of `n_components` (output dimension) over transformers.
        """
        results = self._parallel_func(X, y, fit_params, _fit_transform_one)
        if not results:
            # All transformers are None
            return np.zeros((X.shape[0], 0))

        Xs, transformers = zip(*results)
        self._update_transformer_list(transformers)

        return self._hstack(Xs)

    def _log_message(self, name, idx, total):
        if not self.verbose:
            return None
        return "(step %d of %d) Processing %s" % (idx, total, name)

    def _parallel_func(self, X, y, fit_params, func):
        """Runs func in parallel on X and y"""
        self.transformer_list = list(self.transformer_list)
        self._validate_transformers()
        self._validate_transformer_weights()
        transformers = list(self._iter())

        return Parallel(n_jobs=self.n_jobs)(
            delayed(func)(
                transformer,
                X,
                y,
                weight,
                message_clsname="FeatureUnion",
                message=self._log_message(name, idx, len(transformers)),
                **fit_params,
            )
            for idx, (name, transformer, weight) in enumerate(transformers, 1)
        )

    def transform(self, X):
        """Transform X separately by each transformer, concatenate results.

        Parameters
        ----------
        X : iterable or array-like, depending on transformers
            Input data to be transformed.

        Returns
        -------
        X_t : array-like or sparse matrix of \
                shape (n_samples, sum_n_components)
            The `hstack` of results of transformers. `sum_n_components` is the
            sum of `n_components` (output dimension) over transformers.
        """
        Xs = Parallel(n_jobs=self.n_jobs)(
            delayed(_transform_one)(trans, X, None, weight)
            for name, trans, weight in self._iter()
        )
        if not Xs:
            # All transformers are None
            return np.zeros((X.shape[0], 0))

        return self._hstack(Xs)

    def _hstack(self, Xs):
        config = _get_output_config("transform", self)
        if config["dense"] == "pandas" and all(hasattr(X, "iloc") for X in Xs):
            pd = check_pandas_support("transform")
            return pd.concat(Xs, axis=1)

        if any(sparse.issparse(f) for f in Xs):
            Xs = sparse.hstack(Xs).tocsr()
        else:
            Xs = np.hstack(Xs)
        return Xs

    def _update_transformer_list(self, transformers):
        transformers = iter(transformers)
        self.transformer_list[:] = [
            (name, old if old == "drop" else next(transformers))
            for name, old in self.transformer_list
        ]

    @property
    def n_features_in_(self):
        """Number of features seen during :term:`fit`."""

        # X is passed to all transformers so we just delegate to the first one
        return self.transformer_list[0][1].n_features_in_

    @property
    def feature_names_in_(self):
        """Names of features seen during :term:`fit`."""
        # X is passed to all transformers -- delegate to the first one
        return self.transformer_list[0][1].feature_names_in_

    def __sklearn_is_fitted__(self):
        # Delegate whether feature union was fitted
        for _, transformer, _ in self._iter():
            check_is_fitted(transformer)
        return True

    def _sk_visual_block_(self):
        names, transformers = zip(*self.transformer_list)
        return _VisualBlock("parallel", transformers, names=names)

    def __getitem__(self, name):
        """Return transformer with name."""
        if not isinstance(name, str):
            raise KeyError("Only string keys are supported")
        return self.named_transformers[name]


def make_union(*transformers, n_jobs=None, verbose=False):
    """Construct a FeatureUnion from the given transformers.

    This is a shorthand for the FeatureUnion constructor; it does not require,
    and does not permit, naming the transformers. Instead, they will be given
    names automatically based on their types. It also does not allow weighting.

    Parameters
    ----------
    *transformers : list of estimators
        One or more estimators.

    n_jobs : int, default=None
        Number of jobs to run in parallel.
        ``None`` means 1 unless in a :obj:`joblib.parallel_backend` context.
        ``-1`` means using all processors. See :term:`Glossary <n_jobs>`
        for more details.

        .. versionchanged:: v0.20
           `n_jobs` default changed from 1 to None.

    verbose : bool, default=False
        If True, the time elapsed while fitting each transformer will be
        printed as it is completed.

    Returns
    -------
    f : FeatureUnion
        A :class:`FeatureUnion` object for concatenating the results of multiple
        transformer objects.

    See Also
    --------
    FeatureUnion : Class for concatenating the results of multiple transformer
        objects.

    Examples
    --------
    >>> from sklearn.decomposition import PCA, TruncatedSVD
    >>> from sklearn.pipeline import make_union
    >>> make_union(PCA(), TruncatedSVD())
     FeatureUnion(transformer_list=[('pca', PCA()),
                                   ('truncatedsvd', TruncatedSVD())])
    """
    return FeatureUnion(_name_estimators(transformers), n_jobs=n_jobs, verbose=verbose)<|MERGE_RESOLUTION|>--- conflicted
+++ resolved
@@ -405,14 +405,11 @@
 
         return X
 
-<<<<<<< HEAD
     @callback_aware
-=======
     @_fit_context(
         # estimators in Pipeline.steps are not validated yet
         prefer_skip_nested_validation=False
     )
->>>>>>> 20be4dfb
     def fit(self, X, y=None, **fit_params):
         """Fit the model.
 

--- conflicted
+++ resolved
@@ -22,10 +22,8 @@
 from .utils import tosequence
 from .utils.metaestimators import if_delegate_has_method
 from .utils import Bunch
-<<<<<<< HEAD
+
 from .utils.metaestimators import _BaseComposition
-=======
->>>>>>> 7d1e430c
 
 __all__ = ['Pipeline', 'FeatureUnion']
 

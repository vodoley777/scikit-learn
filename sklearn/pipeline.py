"""
The :mod:`sklearn.pipeline` module implements utilities to build a composite
estimator, as a chain of transforms and estimators.
"""
# Author: Edouard Duchesnay
#         Gael Varoquaux
#         Virgile Fritsch
#         Alexandre Gramfort
#         Lars Buitinck
# License: BSD

from collections import defaultdict
from itertools import islice

import numpy as np
from scipy import sparse
from joblib import Parallel, delayed

from .base import clone, TransformerMixin
from .utils._estimator_html_repr import _VisualBlock
from .utils.metaestimators import if_delegate_has_method
from .utils import Bunch, _print_elapsed_time
from .utils.validation import check_memory
from .utils.validation import _deprecate_positional_args

from .utils.metaestimators import _BaseComposition

__all__ = ['Pipeline', 'FeatureUnion', 'make_pipeline', 'make_union']


class Pipeline(_BaseComposition):
    """
    Pipeline of transforms with a final estimator.

    Sequentially apply a list of transforms and a final estimator.
    Intermediate steps of the pipeline must be 'transforms', that is, they
    must implement fit and transform methods.
    The final estimator only needs to implement fit.
    The transformers in the pipeline can be cached using ``memory`` argument.

    The purpose of the pipeline is to assemble several steps that can be
    cross-validated together while setting different parameters.
    For this, it enables setting parameters of the various steps using their
    names and the parameter name separated by a '__', as in the example below.
    A step's estimator may be replaced entirely by setting the parameter
    with its name to another estimator, or a transformer removed by setting
    it to 'passthrough' or ``None``.

    Read more in the :ref:`User Guide <pipeline>`.

    .. versionadded:: 0.5

    Parameters
    ----------
    steps : list
        List of (name, transform) tuples (implementing fit/transform) that are
        chained, in the order in which they are chained, with the last object
        an estimator.

    memory : str or object with the joblib.Memory interface, default=None
        Used to cache the fitted transformers of the pipeline. By default,
        no caching is performed. If a string is given, it is the path to
        the caching directory. Enabling caching triggers a clone of
        the transformers before fitting. Therefore, the transformer
        instance given to the pipeline cannot be inspected
        directly. Use the attribute ``named_steps`` or ``steps`` to
        inspect estimators within the pipeline. Caching the
        transformers is advantageous when fitting is time consuming.

    verbose : bool, default=False
        If True, the time elapsed while fitting each step will be printed as it
        is completed.

    Attributes
    ----------
    named_steps : :class:`~sklearn.utils.Bunch`
        Dictionary-like object, with the following attributes.
        Read-only attribute to access any step parameter by user given name.
        Keys are step names and values are steps parameters.

    See Also
    --------
    sklearn.pipeline.make_pipeline : Convenience function for simplified
        pipeline construction.

    Examples
    --------
    >>> from sklearn.svm import SVC
    >>> from sklearn.preprocessing import StandardScaler
    >>> from sklearn.datasets import make_classification
    >>> from sklearn.model_selection import train_test_split
    >>> from sklearn.pipeline import Pipeline
    >>> X, y = make_classification(random_state=0)
    >>> X_train, X_test, y_train, y_test = train_test_split(X, y,
    ...                                                     random_state=0)
    >>> pipe = Pipeline([('scaler', StandardScaler()), ('svc', SVC())])
    >>> # The pipeline can be used as any other estimator
    >>> # and avoids leaking the test set into the train set
    >>> pipe.fit(X_train, y_train)
    Pipeline(steps=[('scaler', StandardScaler()), ('svc', SVC())])
    >>> pipe.score(X_test, y_test)
    0.88
    """

    # BaseEstimator interface
    _required_parameters = ['steps']

    @_deprecate_positional_args
    def __init__(self, steps, *, memory=None, verbose=False):
        self.steps = steps
        self.memory = memory
        self.verbose = verbose
        self._validate_steps()

    def get_params(self, deep=True):
        """Get parameters for this estimator.

        Parameters
        ----------
        deep : bool, default=True
            If True, will return the parameters for this estimator and
            contained subobjects that are estimators.

        Returns
        -------
        params : mapping of string to any
            Parameter names mapped to their values.
        """
        return self._get_params('steps', deep=deep)

    def set_params(self, **kwargs):
        """Set the parameters of this estimator.

        Valid parameter keys can be listed with ``get_params()``.

        Returns
        -------
        self
        """
        self._set_params('steps', **kwargs)
        return self

    def _validate_steps(self):
        names, estimators = zip(*self.steps)

        # validate names
        self._validate_names(names)

        # validate estimators
        transformers = estimators[:-1]
        estimator = estimators[-1]

        for t in transformers:
            if t is None or t == 'passthrough':
                continue
            if (not (hasattr(t, "fit") or hasattr(t, "fit_transform")) or not
                    hasattr(t, "transform")):
                raise TypeError("All intermediate steps should be "
                                "transformers and implement fit and transform "
                                "or be the string 'passthrough' "
                                "'%s' (type %s) doesn't" % (t, type(t)))

        # We allow last estimator to be None as an identity transformation
        if (estimator is not None and estimator != 'passthrough'
                and not hasattr(estimator, "fit")):
            raise TypeError(
                "Last step of Pipeline should implement fit "
                "or be the string 'passthrough'. "
                "'%s' (type %s) doesn't" % (estimator, type(estimator)))

    def _iter(self, with_final=True, filter_passthrough=True):
        """
        Generate (idx, (name, trans)) tuples from self.steps

        When filter_passthrough is True, 'passthrough' and None transformers
        are filtered out.
        """
        stop = len(self.steps)
        if not with_final:
            stop -= 1

        for idx, (name, trans) in enumerate(islice(self.steps, 0, stop)):
            if not filter_passthrough:
                yield idx, name, trans
            elif trans is not None and trans != 'passthrough':
                yield idx, name, trans

    def __len__(self):
        """
        Returns the length of the Pipeline
        """
        return len(self.steps)

    def __getitem__(self, ind):
        """Returns a sub-pipeline or a single esimtator in the pipeline

        Indexing with an integer will return an estimator; using a slice
        returns another Pipeline instance which copies a slice of this
        Pipeline. This copy is shallow: modifying (or fitting) estimators in
        the sub-pipeline will affect the larger pipeline and vice-versa.
        However, replacing a value in `step` will not affect a copy.
        """
        if isinstance(ind, slice):
            if ind.step not in (1, None):
                raise ValueError('Pipeline slicing only supports a step of 1')
            return self.__class__(self.steps[ind])
        try:
            name, est = self.steps[ind]
        except TypeError:
            # Not an int, try get step by name
            return self.named_steps[ind]
        return est

    @property
    def _estimator_type(self):
        return self.steps[-1][1]._estimator_type

    @property
    def named_steps(self):
        # Use Bunch object to improve autocomplete
        return Bunch(**dict(self.steps))

    @property
    def _final_estimator(self):
        estimator = self.steps[-1][1]
        return 'passthrough' if estimator is None else estimator

    def _log_message(self, step_idx):
        if not self.verbose:
            return None
        name, step = self.steps[step_idx]

        return '(step %d of %d) Processing %s' % (step_idx + 1,
                                                  len(self.steps),
                                                  name)

    def _check_fit_params(self, **fit_params):
        fit_params_steps = {name: {} for name, step in self.steps
                            if step is not None}
        for pname, pval in fit_params.items():
            if '__' not in pname:
                raise ValueError(
                    "Pipeline.fit does not accept the {} parameter. "
                    "You can pass parameters to specific steps of your "
                    "pipeline using the stepname__parameter format, e.g. "
                    "`Pipeline.fit(X, y, logisticregression__sample_weight"
                    "=sample_weight)`.".format(pname))
            step, param = pname.split('__', 1)
            fit_params_steps[step][param] = pval
        return fit_params_steps

    # Estimator interface

    def _fit(self, X, y=None, **fit_params_steps):
        # shallow copy of steps - this should really be steps_
        self.steps = list(self.steps)
        self._validate_steps()
        # Setup the memory
        memory = check_memory(self.memory)

        fit_transform_one_cached = memory.cache(_fit_transform_one)

        for (step_idx,
             name,
             transformer) in self._iter(with_final=False,
                                        filter_passthrough=False):
            if (transformer is None or transformer == 'passthrough'):
                with _print_elapsed_time('Pipeline',
                                         self._log_message(step_idx)):
                    continue

            if hasattr(memory, 'location'):
                # joblib >= 0.12
                if memory.location is None:
                    # we do not clone when caching is disabled to
                    # preserve backward compatibility
                    cloned_transformer = transformer
                else:
                    cloned_transformer = clone(transformer)
            elif hasattr(memory, 'cachedir'):
                # joblib < 0.11
                if memory.cachedir is None:
                    # we do not clone when caching is disabled to
                    # preserve backward compatibility
                    cloned_transformer = transformer
                else:
                    cloned_transformer = clone(transformer)
            else:
                cloned_transformer = clone(transformer)
            # Fit or load from cache the current transformer
            X, fitted_transformer = fit_transform_one_cached(
                cloned_transformer, X, y, None,
                message_clsname='Pipeline',
                message=self._log_message(step_idx),
                **fit_params_steps[name])
            # Replace the transformer of the step with the fitted
            # transformer. This is necessary when loading the transformer
            # from the cache.
            self.steps[step_idx] = (name, fitted_transformer)
        return X

    def fit(self, X, y=None, **fit_params):
        """Fit the model

        Fit all the transforms one after the other and transform the
        data, then fit the transformed data using the final estimator.

        Parameters
        ----------
        X : iterable
            Training data. Must fulfill input requirements of first step of the
            pipeline.

        y : iterable, default=None
            Training targets. Must fulfill label requirements for all steps of
            the pipeline.

        **fit_params : dict of string -> object
            Parameters passed to the ``fit`` method of each step, where
            each parameter name is prefixed such that parameter ``p`` for step
            ``s`` has key ``s__p``.

        Returns
        -------
        self : Pipeline
            This estimator
        """
        fit_params_steps = self._check_fit_params(**fit_params)
        Xt = self._fit(X, y, **fit_params_steps)
        with _print_elapsed_time('Pipeline',
                                 self._log_message(len(self.steps) - 1)):
            if self._final_estimator != 'passthrough':
                fit_params_last_step = fit_params_steps[self.steps[-1][0]]
                self._final_estimator.fit(Xt, y, **fit_params_last_step)

        return self

    def fit_transform(self, X, y=None, **fit_params):
        """Fit the model and transform with the final estimator

        Fits all the transforms one after the other and transforms the
        data, then uses fit_transform on transformed data with the final
        estimator.

        Parameters
        ----------
        X : iterable
            Training data. Must fulfill input requirements of first step of the
            pipeline.

        y : iterable, default=None
            Training targets. Must fulfill label requirements for all steps of
            the pipeline.

        **fit_params : dict of string -> object
            Parameters passed to the ``fit`` method of each step, where
            each parameter name is prefixed such that parameter ``p`` for step
            ``s`` has key ``s__p``.

        Returns
        -------
        Xt : array-like of shape  (n_samples, n_transformed_features)
            Transformed samples
        """
        fit_params_steps = self._check_fit_params(**fit_params)
        Xt = self._fit(X, y, **fit_params_steps)

        last_step = self._final_estimator
        with _print_elapsed_time('Pipeline',
                                 self._log_message(len(self.steps) - 1)):
            if last_step == 'passthrough':
                return Xt
            fit_params_last_step = fit_params_steps[self.steps[-1][0]]
            if hasattr(last_step, 'fit_transform'):
                return last_step.fit_transform(Xt, y, **fit_params_last_step)
            else:
                return last_step.fit(Xt, y,
                                     **fit_params_last_step).transform(Xt)

    @if_delegate_has_method(delegate='_final_estimator')
    def predict(self, X, **predict_params):
        """Apply transforms to the data, and predict with the final estimator

        Parameters
        ----------
        X : iterable
            Data to predict on. Must fulfill input requirements of first step
            of the pipeline.

        **predict_params : dict of string -> object
            Parameters to the ``predict`` called at the end of all
            transformations in the pipeline. Note that while this may be
            used to return uncertainties from some models with return_std
            or return_cov, uncertainties that are generated by the
            transformations in the pipeline are not propagated to the
            final estimator.

            .. versionadded:: 0.20

        Returns
        -------
        y_pred : array-like
        """
        Xt = X
        for _, name, transform in self._iter(with_final=False):
            Xt = transform.transform(Xt)
        return self.steps[-1][-1].predict(Xt, **predict_params)

    @if_delegate_has_method(delegate='_final_estimator')
    def fit_predict(self, X, y=None, **fit_params):
        """Applies fit_predict of last step in pipeline after transforms.

        Applies fit_transforms of a pipeline to the data, followed by the
        fit_predict method of the final estimator in the pipeline. Valid
        only if the final estimator implements fit_predict.

        Parameters
        ----------
        X : iterable
            Training data. Must fulfill input requirements of first step of
            the pipeline.

        y : iterable, default=None
            Training targets. Must fulfill label requirements for all steps
            of the pipeline.

        **fit_params : dict of string -> object
            Parameters passed to the ``fit`` method of each step, where
            each parameter name is prefixed such that parameter ``p`` for step
            ``s`` has key ``s__p``.

        Returns
        -------
        y_pred : array-like
        """
        fit_params_steps = self._check_fit_params(**fit_params)
        Xt = self._fit(X, y, **fit_params_steps)

        fit_params_last_step = fit_params_steps[self.steps[-1][0]]
        with _print_elapsed_time('Pipeline',
                                 self._log_message(len(self.steps) - 1)):
            y_pred = self.steps[-1][-1].fit_predict(Xt, y,
                                                    **fit_params_last_step)
        return y_pred

    @if_delegate_has_method(delegate='_final_estimator')
    def predict_proba(self, X):
        """Apply transforms, and predict_proba of the final estimator

        Parameters
        ----------
        X : iterable
            Data to predict on. Must fulfill input requirements of first step
            of the pipeline.

        Returns
        -------
        y_proba : array-like of shape (n_samples, n_classes)
        """
        Xt = X
        for _, name, transform in self._iter(with_final=False):
            Xt = transform.transform(Xt)
        return self.steps[-1][-1].predict_proba(Xt)

    @if_delegate_has_method(delegate='_final_estimator')
    def decision_function(self, X):
        """Apply transforms, and decision_function of the final estimator

        Parameters
        ----------
        X : iterable
            Data to predict on. Must fulfill input requirements of first step
            of the pipeline.

        Returns
        -------
        y_score : array-like of shape (n_samples, n_classes)
        """
        Xt = X
        for _, name, transform in self._iter(with_final=False):
            Xt = transform.transform(Xt)
        return self.steps[-1][-1].decision_function(Xt)

    @if_delegate_has_method(delegate='_final_estimator')
    def score_samples(self, X):
        """Apply transforms, and score_samples of the final estimator.

        Parameters
        ----------
        X : iterable
            Data to predict on. Must fulfill input requirements of first step
            of the pipeline.

        Returns
        -------
        y_score : ndarray of shape (n_samples,)
        """
        Xt = X
        for _, _, transformer in self._iter(with_final=False):
            Xt = transformer.transform(Xt)
        return self.steps[-1][-1].score_samples(Xt)

    @if_delegate_has_method(delegate='_final_estimator')
    def predict_log_proba(self, X):
        """Apply transforms, and predict_log_proba of the final estimator

        Parameters
        ----------
        X : iterable
            Data to predict on. Must fulfill input requirements of first step
            of the pipeline.

        Returns
        -------
        y_score : array-like of shape (n_samples, n_classes)
        """
        Xt = X
        for _, name, transform in self._iter(with_final=False):
            Xt = transform.transform(Xt)
        return self.steps[-1][-1].predict_log_proba(Xt)

    @property
    def transform(self):
        """Apply transforms, and transform with the final estimator

        This also works where final estimator is ``None``: all prior
        transformations are applied.

        Parameters
        ----------
        X : iterable
            Data to transform. Must fulfill input requirements of first step
            of the pipeline.

        Returns
        -------
        Xt : array-like of shape  (n_samples, n_transformed_features)
        """
        # _final_estimator is None or has transform, otherwise attribute error
        # XXX: Handling the None case means we can't use if_delegate_has_method
        if self._final_estimator != 'passthrough':
            self._final_estimator.transform
        return self._transform

    def _transform(self, X):
        Xt = X
        for _, _, transform in self._iter():
            Xt = transform.transform(Xt)
        return Xt

    @property
    def inverse_transform(self):
        """Apply inverse transformations in reverse order

        All estimators in the pipeline must support ``inverse_transform``.

        Parameters
        ----------
        Xt : array-like of shape  (n_samples, n_transformed_features)
            Data samples, where ``n_samples`` is the number of samples and
            ``n_features`` is the number of features. Must fulfill
            input requirements of last step of pipeline's
            ``inverse_transform`` method.

        Returns
        -------
        Xt : array-like of shape (n_samples, n_features)
        """
        # raise AttributeError if necessary for hasattr behaviour
        # XXX: Handling the None case means we can't use if_delegate_has_method
        for _, _, transform in self._iter():
            transform.inverse_transform
        return self._inverse_transform

    def _inverse_transform(self, X):
        Xt = X
        reverse_iter = reversed(list(self._iter()))
        for _, _, transform in reverse_iter:
            Xt = transform.inverse_transform(Xt)
        return Xt

    @if_delegate_has_method(delegate='_final_estimator')
    def score(self, X, y=None, sample_weight=None):
        """Apply transforms, and score with the final estimator

        Parameters
        ----------
        X : iterable
            Data to predict on. Must fulfill input requirements of first step
            of the pipeline.

        y : iterable, default=None
            Targets used for scoring. Must fulfill label requirements for all
            steps of the pipeline.

        sample_weight : array-like, default=None
            If not None, this argument is passed as ``sample_weight`` keyword
            argument to the ``score`` method of the final estimator.

        Returns
        -------
        score : float
        """
        Xt = X
        for _, name, transform in self._iter(with_final=False):
            Xt = transform.transform(Xt)
        score_params = {}
        if sample_weight is not None:
            score_params['sample_weight'] = sample_weight
        return self.steps[-1][-1].score(Xt, y, **score_params)

    @property
    def classes_(self):
        return self.steps[-1][-1].classes_

    @property
    def _pairwise(self):
        # check if first estimator expects pairwise input
        return getattr(self.steps[0][1], '_pairwise', False)

<<<<<<< HEAD
    def get_feature_names(self, input_features=None):
        """Get feature names for transformation.

        Transform input features using the pipeline.
        If the last step is a transformer, it's included
        in the transformation, otherwise it's not.

        Parameters
        ----------
        input_features : array-like of string
            Input feature names.

        Returns
        -------
        feature_names : array-like of string
            Transformed feature names
        """
        feature_names = input_features
        with_final = hasattr(self._final_estimator, "transform")
        for i, name, transform in self._iter(with_final=with_final):
            if not hasattr(transform, "get_feature_names"):
                raise TypeError("Transformer {} does provide"
                                " get_feature_names".format(name))
            try:
                feature_names = transform.get_feature_names(
                    input_features=feature_names)
            except TypeError:
                    feature_names = transform.get_feature_names()
        return feature_names
=======
    @property
    def n_features_in_(self):
        # delegate to first step (which will call _check_is_fitted)
        return self.steps[0][1].n_features_in_

    def _sk_visual_block_(self):
        _, estimators = zip(*self.steps)

        def _get_name(name, est):
            if est is None or est == 'passthrough':
                return f'{name}: passthrough'
            # Is an estimator
            return f'{name}: {est.__class__.__name__}'
        names = [_get_name(name, est) for name, est in self.steps]
        name_details = [str(est) for est in estimators]
        return _VisualBlock('serial', estimators,
                            names=names,
                            name_details=name_details,
                            dash_wrapped=False)
>>>>>>> 7cc815c2


def _name_estimators(estimators):
    """Generate names for estimators."""

    names = [
        estimator
        if isinstance(estimator, str) else type(estimator).__name__.lower()
        for estimator in estimators
    ]
    namecount = defaultdict(int)
    for est, name in zip(estimators, names):
        namecount[name] += 1

    for k, v in list(namecount.items()):
        if v == 1:
            del namecount[k]

    for i in reversed(range(len(estimators))):
        name = names[i]
        if name in namecount:
            names[i] += "-%d" % namecount[name]
            namecount[name] -= 1

    return list(zip(names, estimators))


def make_pipeline(*steps, **kwargs):
    """Construct a Pipeline from the given estimators.

    This is a shorthand for the Pipeline constructor; it does not require, and
    does not permit, naming the estimators. Instead, their names will be set
    to the lowercase of their types automatically.

    Parameters
    ----------
    *steps : list of estimators.

    memory : str or object with the joblib.Memory interface, default=None
        Used to cache the fitted transformers of the pipeline. By default,
        no caching is performed. If a string is given, it is the path to
        the caching directory. Enabling caching triggers a clone of
        the transformers before fitting. Therefore, the transformer
        instance given to the pipeline cannot be inspected
        directly. Use the attribute ``named_steps`` or ``steps`` to
        inspect estimators within the pipeline. Caching the
        transformers is advantageous when fitting is time consuming.

    verbose : bool, default=False
        If True, the time elapsed while fitting each step will be printed as it
        is completed.

    See Also
    --------
    sklearn.pipeline.Pipeline : Class for creating a pipeline of
        transforms with a final estimator.

    Examples
    --------
    >>> from sklearn.naive_bayes import GaussianNB
    >>> from sklearn.preprocessing import StandardScaler
    >>> make_pipeline(StandardScaler(), GaussianNB(priors=None))
    Pipeline(steps=[('standardscaler', StandardScaler()),
                    ('gaussiannb', GaussianNB())])

    Returns
    -------
    p : Pipeline
    """
    memory = kwargs.pop('memory', None)
    verbose = kwargs.pop('verbose', False)
    if kwargs:
        raise TypeError('Unknown keyword arguments: "{}"'
                        .format(list(kwargs.keys())[0]))
    return Pipeline(_name_estimators(steps), memory=memory, verbose=verbose)


def _transform_one(transformer, X, y, weight, **fit_params):
    res = transformer.transform(X)
    # if we have a weight for this transformer, multiply output
    if weight is None:
        return res
    return res * weight


def _fit_transform_one(transformer,
                       X,
                       y,
                       weight,
                       message_clsname='',
                       message=None,
                       **fit_params):
    """
    Fits ``transformer`` to ``X`` and ``y``. The transformed result is returned
    with the fitted transformer. If ``weight`` is not ``None``, the result will
    be multiplied by ``weight``.
    """
    with _print_elapsed_time(message_clsname, message):
        if hasattr(transformer, 'fit_transform'):
            res = transformer.fit_transform(X, y, **fit_params)
        else:
            res = transformer.fit(X, y, **fit_params).transform(X)

    if weight is None:
        return res, transformer
    return res * weight, transformer


def _fit_one(transformer,
             X,
             y,
             weight,
             message_clsname='',
             message=None,
             **fit_params):
    """
    Fits ``transformer`` to ``X`` and ``y``.
    """
    with _print_elapsed_time(message_clsname, message):
        return transformer.fit(X, y, **fit_params)


class FeatureUnion(TransformerMixin, _BaseComposition):
    """Concatenates results of multiple transformer objects.

    This estimator applies a list of transformer objects in parallel to the
    input data, then concatenates the results. This is useful to combine
    several feature extraction mechanisms into a single transformer.

    Parameters of the transformers may be set using its name and the parameter
    name separated by a '__'. A transformer may be replaced entirely by
    setting the parameter with its name to another transformer,
    or removed by setting to 'drop'.

    Read more in the :ref:`User Guide <feature_union>`.

    .. versionadded:: 0.13

    Parameters
    ----------
    transformer_list : list of (string, transformer) tuples
        List of transformer objects to be applied to the data. The first
        half of each tuple is the name of the transformer. The tranformer can
        be 'drop' for it to be ignored.

        .. versionchanged:: 0.22
           Deprecated `None` as a transformer in favor of 'drop'.

    n_jobs : int, default=None
        Number of jobs to run in parallel.
        ``None`` means 1 unless in a :obj:`joblib.parallel_backend` context.
        ``-1`` means using all processors. See :term:`Glossary <n_jobs>`
        for more details.

        .. versionchanged:: v0.20
           `n_jobs` default changed from 1 to None

    transformer_weights : dict, default=None
        Multiplicative weights for features per transformer.
        Keys are transformer names, values the weights.

    verbose : bool, default=False
        If True, the time elapsed while fitting each transformer will be
        printed as it is completed.

    See Also
    --------
    sklearn.pipeline.make_union : Convenience function for simplified
        feature union construction.

    Examples
    --------
    >>> from sklearn.pipeline import FeatureUnion
    >>> from sklearn.decomposition import PCA, TruncatedSVD
    >>> union = FeatureUnion([("pca", PCA(n_components=1)),
    ...                       ("svd", TruncatedSVD(n_components=2))])
    >>> X = [[0., 1., 3], [2., 2., 5]]
    >>> union.fit_transform(X)
    array([[ 1.5       ,  3.0...,  0.8...],
           [-1.5       ,  5.7..., -0.4...]])
    """
    _required_parameters = ["transformer_list"]

    @_deprecate_positional_args
    def __init__(self, transformer_list, *, n_jobs=None,
                 transformer_weights=None, verbose=False):
        self.transformer_list = transformer_list
        self.n_jobs = n_jobs
        self.transformer_weights = transformer_weights
        self.verbose = verbose
        self._validate_transformers()

    def get_params(self, deep=True):
        """Get parameters for this estimator.

        Parameters
        ----------
        deep : bool, default=True
            If True, will return the parameters for this estimator and
            contained subobjects that are estimators.

        Returns
        -------
        params : mapping of string to any
            Parameter names mapped to their values.
        """
        return self._get_params('transformer_list', deep=deep)

    def set_params(self, **kwargs):
        """Set the parameters of this estimator.

        Valid parameter keys can be listed with ``get_params()``.

        Returns
        -------
        self
        """
        self._set_params('transformer_list', **kwargs)
        return self

    def _validate_transformers(self):
        names, transformers = zip(*self.transformer_list)

        # validate names
        self._validate_names(names)

        # validate estimators
        for t in transformers:
            if t == 'drop':
                continue
            if (not (hasattr(t, "fit") or hasattr(t, "fit_transform")) or not
                    hasattr(t, "transform")):
                raise TypeError("All estimators should implement fit and "
                                "transform. '%s' (type %s) doesn't" %
                                (t, type(t)))

    def _iter(self):
        """
        Generate (name, trans, weight) tuples excluding None and
        'drop' transformers.
        """
        get_weight = (self.transformer_weights or {}).get
        return ((name, trans, get_weight(name))
                for name, trans in self.transformer_list
                if trans != 'drop')

    def get_feature_names(self):
        """Get feature names from all transformers.

        Returns
        -------
        feature_names : list of strings
            Names of the features produced by transform.
        """
        feature_names = []
        for name, trans, weight in self._iter():
            if not hasattr(trans, 'get_feature_names'):
                raise AttributeError("Transformer %s (type %s) does not "
                                     "provide get_feature_names."
                                     % (str(name), type(trans).__name__))
            feature_names.extend([name + "__" + f for f in
                                  trans.get_feature_names()])
        return feature_names

    def fit(self, X, y=None, **fit_params):
        """Fit all transformers using X.

        Parameters
        ----------
        X : iterable or array-like, depending on transformers
            Input data, used to fit transformers.

        y : array-like of shape (n_samples, n_outputs), default=None
            Targets for supervised learning.

        Returns
        -------
        self : FeatureUnion
            This estimator
        """
        transformers = self._parallel_func(X, y, fit_params, _fit_one)
        if not transformers:
            # All transformers are None
            return self

        self._update_transformer_list(transformers)
        return self

    def fit_transform(self, X, y=None, **fit_params):
        """Fit all transformers, transform the data and concatenate results.

        Parameters
        ----------
        X : iterable or array-like, depending on transformers
            Input data to be transformed.

        y : array-like of shape (n_samples, n_outputs), default=None
            Targets for supervised learning.

        Returns
        -------
        X_t : array-like or sparse matrix of \
                shape (n_samples, sum_n_components)
            hstack of results of transformers. sum_n_components is the
            sum of n_components (output dimension) over transformers.
        """
        results = self._parallel_func(X, y, fit_params, _fit_transform_one)
        if not results:
            # All transformers are None
            return np.zeros((X.shape[0], 0))

        Xs, transformers = zip(*results)
        self._update_transformer_list(transformers)

        if any(sparse.issparse(f) for f in Xs):
            Xs = sparse.hstack(Xs).tocsr()
        else:
            Xs = np.hstack(Xs)
        return Xs

    def _log_message(self, name, idx, total):
        if not self.verbose:
            return None
        return '(step %d of %d) Processing %s' % (idx, total, name)

    def _parallel_func(self, X, y, fit_params, func):
        """Runs func in parallel on X and y"""
        self.transformer_list = list(self.transformer_list)
        self._validate_transformers()
        transformers = list(self._iter())

        return Parallel(n_jobs=self.n_jobs)(delayed(func)(
            transformer, X, y, weight,
            message_clsname='FeatureUnion',
            message=self._log_message(name, idx, len(transformers)),
            **fit_params) for idx, (name, transformer,
                                    weight) in enumerate(transformers, 1))

    def transform(self, X):
        """Transform X separately by each transformer, concatenate results.

        Parameters
        ----------
        X : iterable or array-like, depending on transformers
            Input data to be transformed.

        Returns
        -------
        X_t : array-like or sparse matrix of \
                shape (n_samples, sum_n_components)
            hstack of results of transformers. sum_n_components is the
            sum of n_components (output dimension) over transformers.
        """
        Xs = Parallel(n_jobs=self.n_jobs)(
            delayed(_transform_one)(trans, X, None, weight)
            for name, trans, weight in self._iter())
        if not Xs:
            # All transformers are None
            return np.zeros((X.shape[0], 0))
        if any(sparse.issparse(f) for f in Xs):
            Xs = sparse.hstack(Xs).tocsr()
        else:
            Xs = np.hstack(Xs)
        return Xs

    def _update_transformer_list(self, transformers):
        transformers = iter(transformers)
        self.transformer_list[:] = [(name, old if old == 'drop'
                                     else next(transformers))
                                    for name, old in self.transformer_list]

    @property
    def n_features_in_(self):
        # X is passed to all transformers so we just delegate to the first one
        return self.transformer_list[0][1].n_features_in_

    def _sk_visual_block_(self):
        names, transformers = zip(*self.transformer_list)
        return _VisualBlock('parallel', transformers, names=names)


def make_union(*transformers, **kwargs):
    """
    Construct a FeatureUnion from the given transformers.

    This is a shorthand for the FeatureUnion constructor; it does not require,
    and does not permit, naming the transformers. Instead, they will be given
    names automatically based on their types. It also does not allow weighting.

    Parameters
    ----------
    *transformers : list of estimators

    n_jobs : int, default=None
        Number of jobs to run in parallel.
        ``None`` means 1 unless in a :obj:`joblib.parallel_backend` context.
        ``-1`` means using all processors. See :term:`Glossary <n_jobs>`
        for more details.

        .. versionchanged:: v0.20
           `n_jobs` default changed from 1 to None

    verbose : bool, default=False
        If True, the time elapsed while fitting each transformer will be
        printed as it is completed.

    Returns
    -------
    f : FeatureUnion

    See Also
    --------
    sklearn.pipeline.FeatureUnion : Class for concatenating the results
        of multiple transformer objects.

    Examples
    --------
    >>> from sklearn.decomposition import PCA, TruncatedSVD
    >>> from sklearn.pipeline import make_union
    >>> make_union(PCA(), TruncatedSVD())
     FeatureUnion(transformer_list=[('pca', PCA()),
                                   ('truncatedsvd', TruncatedSVD())])
    """
    n_jobs = kwargs.pop('n_jobs', None)
    verbose = kwargs.pop('verbose', False)
    if kwargs:
        # We do not currently support `transformer_weights` as we may want to
        # change its type spec in make_union
        raise TypeError('Unknown keyword arguments: "{}"'
                        .format(list(kwargs.keys())[0]))
    return FeatureUnion(
        _name_estimators(transformers), n_jobs=n_jobs, verbose=verbose)<|MERGE_RESOLUTION|>--- conflicted
+++ resolved
@@ -618,7 +618,6 @@
         # check if first estimator expects pairwise input
         return getattr(self.steps[0][1], '_pairwise', False)
 
-<<<<<<< HEAD
     def get_feature_names(self, input_features=None):
         """Get feature names for transformation.
 
@@ -646,9 +645,9 @@
                 feature_names = transform.get_feature_names(
                     input_features=feature_names)
             except TypeError:
-                    feature_names = transform.get_feature_names()
+                feature_names = transform.get_feature_names()
         return feature_names
-=======
+
     @property
     def n_features_in_(self):
         # delegate to first step (which will call _check_is_fitted)
@@ -668,7 +667,6 @@
                             names=names,
                             name_details=name_details,
                             dash_wrapped=False)
->>>>>>> 7cc815c2
 
 
 def _name_estimators(estimators):

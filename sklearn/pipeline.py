--- conflicted
+++ resolved
@@ -1011,14 +1011,8 @@
         """The classes labels. Only exist if the last step is a classifier."""
         return self.steps[-1][1].classes_
 
-<<<<<<< HEAD
     def __sklearn_tags__(self):
-        # check if first estimator expects pairwise input
-        more_tags = {"pairwise": _safe_tags(self.steps[0][1], "pairwise")}
-        return {**super().__sklearn_tags__(), **more_tags}
-=======
-    def _more_tags(self):
-        tags = {
+        more_tags = {
             "_xfail_checks": {
                 "check_dont_overwrite_parameters": (
                     "Pipeline changes the `steps` parameter, which it shouldn't."
@@ -1032,21 +1026,20 @@
         }
 
         try:
-            tags["pairwise"] = _safe_tags(self.steps[0][1], "pairwise")
+            more_tags["pairwise"] = _safe_tags(self.steps[0][1], "pairwise")
         except (ValueError, AttributeError, TypeError):
             # This happens when the `steps` is not a list of (name, estimator)
             # tuples and `fit` is not called yet to validate the steps.
             pass
 
         try:
-            tags["multioutput"] = _safe_tags(self.steps[-1][1], "multioutput")
+            more_tags["multioutput"] = _safe_tags(self.steps[-1][1], "multioutput")
         except (ValueError, AttributeError, TypeError):
             # This happens when the `steps` is not a list of (name, estimator)
             # tuples and `fit` is not called yet to validate the steps.
             pass
 
-        return tags
->>>>>>> a5e95606
+        return {**super().__sklearn_tags__(), **more_tags}
 
     def get_feature_names_out(self, input_features=None):
         """Get output feature names for transformation.

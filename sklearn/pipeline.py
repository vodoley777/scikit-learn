"""
The :mod:`sklearn.pipeline` module implements utilities to build a composite
estimator, as a chain of transforms and estimators.
"""
# Author: Edouard Duchesnay
#         Gael Varoquaux
#         Virgile Fritsch
#         Alexandre Gramfort
#         Lars Buitinck
# License: BSD

from collections import defaultdict
from itertools import islice

import numpy as np
from scipy import sparse
from joblib import Parallel, delayed

from .base import clone, TransformerMixin
from .utils._estimator_html_repr import _VisualBlock
from .utils.metaestimators import if_delegate_has_method
from .utils import Bunch, _print_elapsed_time
from .utils.validation import check_memory
from .utils.validation import _deprecate_positional_args

from .utils.metaestimators import _BaseComposition

__all__ = ['Pipeline', 'FeatureUnion', 'make_pipeline', 'make_union']


class Pipeline(_BaseComposition):
    """
    Pipeline of transforms with a final estimator.

    Sequentially apply a list of transforms and a final estimator.
    Intermediate steps of the pipeline must be 'transforms', that is, they
    must implement fit and transform methods.
    The final estimator only needs to implement fit.
    The transformers in the pipeline can be cached using ``memory`` argument.

    The purpose of the pipeline is to assemble several steps that can be
    cross-validated together while setting different parameters.
    For this, it enables setting parameters of the various steps using their
    names and the parameter name separated by a '__', as in the example below.
    A step's estimator may be replaced entirely by setting the parameter
    with its name to another estimator, or a transformer removed by setting
    it to 'passthrough' or ``None``.

    Read more in the :ref:`User Guide <pipeline>`.

    .. versionadded:: 0.5

    Parameters
    ----------
    steps : list
        List of (name, transform) tuples (implementing fit/transform) that are
        chained, in the order in which they are chained, with the last object
        an estimator.

    memory : str or object with the joblib.Memory interface, default=None
        Used to cache the fitted transformers of the pipeline. By default,
        no caching is performed. If a string is given, it is the path to
        the caching directory. Enabling caching triggers a clone of
        the transformers before fitting. Therefore, the transformer
        instance given to the pipeline cannot be inspected
        directly. Use the attribute ``named_steps`` or ``steps`` to
        inspect estimators within the pipeline. Caching the
        transformers is advantageous when fitting is time consuming.

    verbose : bool, default=False
        If True, the time elapsed while fitting each step will be printed as it
        is completed.

    Attributes
    ----------
    named_steps : :class:`~sklearn.utils.Bunch`
        Dictionary-like object, with the following attributes.
        Read-only attribute to access any step parameter by user given name.
        Keys are step names and values are steps parameters.

    See Also
    --------
    sklearn.pipeline.make_pipeline : Convenience function for simplified
        pipeline construction.

    Examples
    --------
    >>> from sklearn.svm import SVC
    >>> from sklearn.preprocessing import StandardScaler
    >>> from sklearn.datasets import make_classification
    >>> from sklearn.model_selection import train_test_split
    >>> from sklearn.pipeline import Pipeline
    >>> X, y = make_classification(random_state=0)
    >>> X_train, X_test, y_train, y_test = train_test_split(X, y,
    ...                                                     random_state=0)
    >>> pipe = Pipeline([('scaler', StandardScaler()), ('svc', SVC())])
    >>> # The pipeline can be used as any other estimator
    >>> # and avoids leaking the test set into the train set
    >>> pipe.fit(X_train, y_train)
    Pipeline(steps=[('scaler', StandardScaler()), ('svc', SVC())])
    >>> pipe.score(X_test, y_test)
    0.88
    """

    # BaseEstimator interface
    _required_parameters = ['steps']

    @_deprecate_positional_args
    def __init__(self, steps, *, memory=None, verbose=False):
        self.steps = steps
        self.memory = memory
        self.verbose = verbose
        self._validate_steps()

    def get_params(self, deep=True):
        """Get parameters for this estimator.

        Parameters
        ----------
        deep : bool, default=True
            If True, will return the parameters for this estimator and
            contained subobjects that are estimators.

        Returns
        -------
        params : mapping of string to any
            Parameter names mapped to their values.
        """
        return self._get_params('steps', deep=deep)

    def set_params(self, **kwargs):
        """Set the parameters of this estimator.

        Valid parameter keys can be listed with ``get_params()``.

        Returns
        -------
        self
        """
        self._set_params('steps', **kwargs)
        return self

    def _validate_steps(self):
        names, estimators = zip(*self.steps)

        # validate names
        self._validate_names(names)

        # validate estimators
        transformers = estimators[:-1]
        estimator = estimators[-1]

        for t in transformers:
            if t is None or t == 'passthrough':
                continue
            if (not (hasattr(t, "fit") or hasattr(t, "fit_transform")) or not
                    hasattr(t, "transform")):
                raise TypeError("All intermediate steps should be "
                                "transformers and implement fit and transform "
                                "or be the string 'passthrough' "
                                "'%s' (type %s) doesn't" % (t, type(t)))

        # We allow last estimator to be None as an identity transformation
        if (estimator is not None and estimator != 'passthrough'
                and not hasattr(estimator, "fit")):
            raise TypeError(
                "Last step of Pipeline should implement fit "
                "or be the string 'passthrough'. "
                "'%s' (type %s) doesn't" % (estimator, type(estimator)))

    def _iter(self, with_final=True, filter_passthrough=True):
        """
        Generate (idx, (name, trans)) tuples from self.steps

        When filter_passthrough is True, 'passthrough' and None transformers
        are filtered out.
        """
        stop = len(self.steps)
        if not with_final:
            stop -= 1

        for idx, (name, trans) in enumerate(islice(self.steps, 0, stop)):
            if not filter_passthrough:
                yield idx, name, trans
            elif trans is not None and trans != 'passthrough':
                yield idx, name, trans

    def __len__(self):
        """
        Returns the length of the Pipeline
        """
        return len(self.steps)

    def __getitem__(self, ind):
        """Returns a sub-pipeline or a single esimtator in the pipeline

        Indexing with an integer will return an estimator; using a slice
        returns another Pipeline instance which copies a slice of this
        Pipeline. This copy is shallow: modifying (or fitting) estimators in
        the sub-pipeline will affect the larger pipeline and vice-versa.
        However, replacing a value in `step` will not affect a copy.
        """
        if isinstance(ind, slice):
            if ind.step not in (1, None):
                raise ValueError('Pipeline slicing only supports a step of 1')
            return self.__class__(self.steps[ind])
        try:
            name, est = self.steps[ind]
        except TypeError:
            # Not an int, try get step by name
            return self.named_steps[ind]
        return est

    def _more_tags(self):
        # hack to make common cases work:
        # we assume the pipeline can handle NaN if all the steps can
        return {'allow_nan': all(s[1]._get_tags()['allow_nan'] for s in
                                 self.steps)}

    @property
    def _estimator_type(self):
        return self.steps[-1][1]._estimator_type

    @property
    def named_steps(self):
        # Use Bunch object to improve autocomplete
        return Bunch(**dict(self.steps))

    @property
    def _final_estimator(self):
        estimator = self.steps[-1][1]
        return 'passthrough' if estimator is None else estimator

    def _log_message(self, step_idx):
        if not self.verbose:
            return None
        name, step = self.steps[step_idx]

        return '(step %d of %d) Processing %s' % (step_idx + 1,
                                                  len(self.steps),
                                                  name)

    def _check_fit_params(self, **fit_params):
        fit_params_steps = {name: {} for name, step in self.steps
                            if step is not None}
        for pname, pval in fit_params.items():
            if '__' not in pname:
                raise ValueError(
                    "Pipeline.fit does not accept the {} parameter. "
                    "You can pass parameters to specific steps of your "
                    "pipeline using the stepname__parameter format, e.g. "
                    "`Pipeline.fit(X, y, logisticregression__sample_weight"
                    "=sample_weight)`.".format(pname))
            step, param = pname.split('__', 1)
            fit_params_steps[step][param] = pval
        return fit_params_steps

    # Estimator interface

    def _fit(self, X, y=None, **fit_params_steps):
        # shallow copy of steps - this should really be steps_
        self.steps = list(self.steps)
        self._validate_steps()
        # Setup the memory
        memory = check_memory(self.memory)

        fit_transform_one_cached = memory.cache(_fit_transform_one)

        for (step_idx,
             name,
             transformer) in self._iter(with_final=False,
                                        filter_passthrough=False):
            if (transformer is None or transformer == 'passthrough'):
                with _print_elapsed_time('Pipeline',
                                         self._log_message(step_idx)):
                    continue

            if hasattr(memory, 'location'):
                # joblib >= 0.12
                if memory.location is None:
                    # we do not clone when caching is disabled to
                    # preserve backward compatibility
                    cloned_transformer = transformer
                else:
                    cloned_transformer = clone(transformer)
            elif hasattr(memory, 'cachedir'):
                # joblib < 0.11
                if memory.cachedir is None:
                    # we do not clone when caching is disabled to
                    # preserve backward compatibility
                    cloned_transformer = transformer
                else:
                    cloned_transformer = clone(transformer)
            else:
                cloned_transformer = clone(transformer)
            # Fit or load from cache the current transformer
            X, fitted_transformer = fit_transform_one_cached(
                cloned_transformer, X, y, None,
                message_clsname='Pipeline',
                message=self._log_message(step_idx),
                **fit_params_steps[name])
            # Replace the transformer of the step with the fitted
            # transformer. This is necessary when loading the transformer
            # from the cache.
            self.steps[step_idx] = (name, fitted_transformer)
        return X

    def fit(self, X, y=None, **fit_params):
        """Fit the model

        Fit all the transforms one after the other and transform the
        data, then fit the transformed data using the final estimator.

        Parameters
        ----------
        X : iterable
            Training data. Must fulfill input requirements of first step of the
            pipeline.

        y : iterable, default=None
            Training targets. Must fulfill label requirements for all steps of
            the pipeline.

        **fit_params : dict of string -> object
            Parameters passed to the ``fit`` method of each step, where
            each parameter name is prefixed such that parameter ``p`` for step
            ``s`` has key ``s__p``.

        Returns
        -------
        self : Pipeline
            This estimator
        """
        fit_params_steps = self._check_fit_params(**fit_params)
        Xt = self._fit(X, y, **fit_params_steps)
        with _print_elapsed_time('Pipeline',
                                 self._log_message(len(self.steps) - 1)):
            if self._final_estimator != 'passthrough':
                fit_params_last_step = fit_params_steps[self.steps[-1][0]]
                self._final_estimator.fit(Xt, y, **fit_params_last_step)

        return self

    @property
    def fit_transform(self):
        """Fit the model and transform with the final estimator

        Fits all the transforms one after the other and transforms the
        data, then uses fit_transform on transformed data with the final
        estimator.

        Parameters
        ----------
        X : iterable
            Training data. Must fulfill input requirements of first step of the
            pipeline.

        y : iterable, default=None
            Training targets. Must fulfill label requirements for all steps of
            the pipeline.

        **fit_params : dict of string -> object
            Parameters passed to the ``fit`` method of each step, where
            each parameter name is prefixed such that parameter ``p`` for step
            ``s`` has key ``s__p``.

        Returns
        -------
        Xt : array-like of shape  (n_samples, n_transformed_features)
            Transformed samples
        """
<<<<<<< HEAD
        self._validate_steps()
        # pipeline has a fit_transform whenever the final estimator has
        # transform or fit_transform
        if self._final_estimator != 'passthrough':
            if (not hasattr(self._final_estimator, 'transform')
                    and not hasattr(self._final_estimator, 'fit_transform')):
                raise AttributeError
        return self._fit_transform

    def _fit_transform(self, X, y=None, **fit_params):
=======
        fit_params_steps = self._check_fit_params(**fit_params)
        Xt = self._fit(X, y, **fit_params_steps)

>>>>>>> 90dc61f2
        last_step = self._final_estimator
        with _print_elapsed_time('Pipeline',
                                 self._log_message(len(self.steps) - 1)):
            if last_step == 'passthrough':
                return Xt
            fit_params_last_step = fit_params_steps[self.steps[-1][0]]
            if hasattr(last_step, 'fit_transform'):
                return last_step.fit_transform(Xt, y, **fit_params_last_step)
            else:
                return last_step.fit(Xt, y,
                                     **fit_params_last_step).transform(Xt)

    @if_delegate_has_method(delegate='_final_estimator')
    def predict(self, X, **predict_params):
        """Apply transforms to the data, and predict with the final estimator

        Parameters
        ----------
        X : iterable
            Data to predict on. Must fulfill input requirements of first step
            of the pipeline.

        **predict_params : dict of string -> object
            Parameters to the ``predict`` called at the end of all
            transformations in the pipeline. Note that while this may be
            used to return uncertainties from some models with return_std
            or return_cov, uncertainties that are generated by the
            transformations in the pipeline are not propagated to the
            final estimator.

            .. versionadded:: 0.20

        Returns
        -------
        y_pred : array-like
        """
        Xt = X
        for _, name, transform in self._iter(with_final=False):
            Xt = transform.transform(Xt)
        return self.steps[-1][-1].predict(Xt, **predict_params)

    @if_delegate_has_method(delegate='_final_estimator')
    def fit_predict(self, X, y=None, **fit_params):
        """Applies fit_predict of last step in pipeline after transforms.

        Applies fit_transforms of a pipeline to the data, followed by the
        fit_predict method of the final estimator in the pipeline. Valid
        only if the final estimator implements fit_predict.

        Parameters
        ----------
        X : iterable
            Training data. Must fulfill input requirements of first step of
            the pipeline.

        y : iterable, default=None
            Training targets. Must fulfill label requirements for all steps
            of the pipeline.

        **fit_params : dict of string -> object
            Parameters passed to the ``fit`` method of each step, where
            each parameter name is prefixed such that parameter ``p`` for step
            ``s`` has key ``s__p``.

        Returns
        -------
        y_pred : array-like
        """
        fit_params_steps = self._check_fit_params(**fit_params)
        Xt = self._fit(X, y, **fit_params_steps)

        fit_params_last_step = fit_params_steps[self.steps[-1][0]]
        with _print_elapsed_time('Pipeline',
                                 self._log_message(len(self.steps) - 1)):
            y_pred = self.steps[-1][-1].fit_predict(Xt, y,
                                                    **fit_params_last_step)
        return y_pred

    @if_delegate_has_method(delegate='_final_estimator')
    def predict_proba(self, X):
        """Apply transforms, and predict_proba of the final estimator

        Parameters
        ----------
        X : iterable
            Data to predict on. Must fulfill input requirements of first step
            of the pipeline.

        Returns
        -------
        y_proba : array-like of shape (n_samples, n_classes)
        """
        Xt = X
        for _, name, transform in self._iter(with_final=False):
            Xt = transform.transform(Xt)
        return self.steps[-1][-1].predict_proba(Xt)

    @if_delegate_has_method(delegate='_final_estimator')
    def decision_function(self, X):
        """Apply transforms, and decision_function of the final estimator

        Parameters
        ----------
        X : iterable
            Data to predict on. Must fulfill input requirements of first step
            of the pipeline.

        Returns
        -------
        y_score : array-like of shape (n_samples, n_classes)
        """
        Xt = X
        for _, name, transform in self._iter(with_final=False):
            Xt = transform.transform(Xt)
        return self.steps[-1][-1].decision_function(Xt)

    @if_delegate_has_method(delegate='_final_estimator')
    def score_samples(self, X):
        """Apply transforms, and score_samples of the final estimator.

        Parameters
        ----------
        X : iterable
            Data to predict on. Must fulfill input requirements of first step
            of the pipeline.

        Returns
        -------
        y_score : ndarray of shape (n_samples,)
        """
        Xt = X
        for _, _, transformer in self._iter(with_final=False):
            Xt = transformer.transform(Xt)
        return self.steps[-1][-1].score_samples(Xt)

    @if_delegate_has_method(delegate='_final_estimator')
    def predict_log_proba(self, X):
        """Apply transforms, and predict_log_proba of the final estimator

        Parameters
        ----------
        X : iterable
            Data to predict on. Must fulfill input requirements of first step
            of the pipeline.

        Returns
        -------
        y_score : array-like of shape (n_samples, n_classes)
        """
        Xt = X
        for _, name, transform in self._iter(with_final=False):
            Xt = transform.transform(Xt)
        return self.steps[-1][-1].predict_log_proba(Xt)

    @property
    def transform(self):
        """Apply transforms, and transform with the final estimator

        This also works where final estimator is ``None``: all prior
        transformations are applied.

        Parameters
        ----------
        X : iterable
            Data to transform. Must fulfill input requirements of first step
            of the pipeline.

        Returns
        -------
        Xt : array-like of shape  (n_samples, n_transformed_features)
        """
        # _final_estimator is None or has transform, otherwise attribute error
        # XXX: Handling the None case means we can't use if_delegate_has_method
        if self._final_estimator != 'passthrough':
            self._final_estimator.transform
        return self._transform

    def _transform(self, X):
        Xt = X
        for _, _, transform in self._iter():
            Xt = transform.transform(Xt)
        return Xt

    @property
    def inverse_transform(self):
        """Apply inverse transformations in reverse order

        All estimators in the pipeline must support ``inverse_transform``.

        Parameters
        ----------
        Xt : array-like of shape  (n_samples, n_transformed_features)
            Data samples, where ``n_samples`` is the number of samples and
            ``n_features`` is the number of features. Must fulfill
            input requirements of last step of pipeline's
            ``inverse_transform`` method.

        Returns
        -------
        Xt : array-like of shape (n_samples, n_features)
        """
        # raise AttributeError if necessary for hasattr behaviour
        # XXX: Handling the None case means we can't use if_delegate_has_method
        for _, _, transform in self._iter():
            transform.inverse_transform
        return self._inverse_transform

    def _inverse_transform(self, X):
        Xt = X
        reverse_iter = reversed(list(self._iter()))
        for _, _, transform in reverse_iter:
            Xt = transform.inverse_transform(Xt)
        return Xt

    @if_delegate_has_method(delegate='_final_estimator')
    def score(self, X, y=None, sample_weight=None):
        """Apply transforms, and score with the final estimator

        Parameters
        ----------
        X : iterable
            Data to predict on. Must fulfill input requirements of first step
            of the pipeline.

        y : iterable, default=None
            Targets used for scoring. Must fulfill label requirements for all
            steps of the pipeline.

        sample_weight : array-like, default=None
            If not None, this argument is passed as ``sample_weight`` keyword
            argument to the ``score`` method of the final estimator.

        Returns
        -------
        score : float
        """
        Xt = X
        for _, name, transform in self._iter(with_final=False):
            Xt = transform.transform(Xt)
        score_params = {}
        if sample_weight is not None:
            score_params['sample_weight'] = sample_weight
        return self.steps[-1][-1].score(Xt, y, **score_params)

    @property
    def classes_(self):
        return self.steps[-1][-1].classes_

    @property
    def _pairwise(self):
        # check if first estimator expects pairwise input
        return getattr(self.steps[0][1], '_pairwise', False)

    @property
    def n_features_in_(self):
        # delegate to first step (which will call _check_is_fitted)
        return self.steps[0][1].n_features_in_

    def _sk_visual_block_(self):
        _, estimators = zip(*self.steps)

        def _get_name(name, est):
            if est is None or est == 'passthrough':
                return f'{name}: passthrough'
            # Is an estimator
            return f'{name}: {est.__class__.__name__}'
        names = [_get_name(name, est) for name, est in self.steps]
        name_details = [str(est) for est in estimators]
        return _VisualBlock('serial', estimators,
                            names=names,
                            name_details=name_details,
                            dash_wrapped=False)


def _name_estimators(estimators):
    """Generate names for estimators."""

    names = [
        estimator
        if isinstance(estimator, str) else type(estimator).__name__.lower()
        for estimator in estimators
    ]
    namecount = defaultdict(int)
    for est, name in zip(estimators, names):
        namecount[name] += 1

    for k, v in list(namecount.items()):
        if v == 1:
            del namecount[k]

    for i in reversed(range(len(estimators))):
        name = names[i]
        if name in namecount:
            names[i] += "-%d" % namecount[name]
            namecount[name] -= 1

    return list(zip(names, estimators))


def make_pipeline(*steps, memory=None, verbose=False):
    """Construct a Pipeline from the given estimators.

    This is a shorthand for the Pipeline constructor; it does not require, and
    does not permit, naming the estimators. Instead, their names will be set
    to the lowercase of their types automatically.

    Parameters
    ----------
    *steps : list of estimators.

    memory : str or object with the joblib.Memory interface, default=None
        Used to cache the fitted transformers of the pipeline. By default,
        no caching is performed. If a string is given, it is the path to
        the caching directory. Enabling caching triggers a clone of
        the transformers before fitting. Therefore, the transformer
        instance given to the pipeline cannot be inspected
        directly. Use the attribute ``named_steps`` or ``steps`` to
        inspect estimators within the pipeline. Caching the
        transformers is advantageous when fitting is time consuming.

    verbose : bool, default=False
        If True, the time elapsed while fitting each step will be printed as it
        is completed.

    See Also
    --------
    sklearn.pipeline.Pipeline : Class for creating a pipeline of
        transforms with a final estimator.

    Examples
    --------
    >>> from sklearn.naive_bayes import GaussianNB
    >>> from sklearn.preprocessing import StandardScaler
    >>> make_pipeline(StandardScaler(), GaussianNB(priors=None))
    Pipeline(steps=[('standardscaler', StandardScaler()),
                    ('gaussiannb', GaussianNB())])

    Returns
    -------
    p : Pipeline
    """
    return Pipeline(_name_estimators(steps), memory=memory, verbose=verbose)


def _transform_one(transformer, X, y, weight, **fit_params):
    res = transformer.transform(X)
    # if we have a weight for this transformer, multiply output
    if weight is None:
        return res
    return res * weight


def _fit_transform_one(transformer,
                       X,
                       y,
                       weight,
                       message_clsname='',
                       message=None,
                       **fit_params):
    """
    Fits ``transformer`` to ``X`` and ``y``. The transformed result is returned
    with the fitted transformer. If ``weight`` is not ``None``, the result will
    be multiplied by ``weight``.
    """
    with _print_elapsed_time(message_clsname, message):
        if hasattr(transformer, 'fit_transform'):
            res = transformer.fit_transform(X, y, **fit_params)
        else:
            res = transformer.fit(X, y, **fit_params).transform(X)

    if weight is None:
        return res, transformer
    return res * weight, transformer


def _fit_one(transformer,
             X,
             y,
             weight,
             message_clsname='',
             message=None,
             **fit_params):
    """
    Fits ``transformer`` to ``X`` and ``y``.
    """
    with _print_elapsed_time(message_clsname, message):
        return transformer.fit(X, y, **fit_params)


class FeatureUnion(TransformerMixin, _BaseComposition):
    """Concatenates results of multiple transformer objects.

    This estimator applies a list of transformer objects in parallel to the
    input data, then concatenates the results. This is useful to combine
    several feature extraction mechanisms into a single transformer.

    Parameters of the transformers may be set using its name and the parameter
    name separated by a '__'. A transformer may be replaced entirely by
    setting the parameter with its name to another transformer,
    or removed by setting to 'drop'.

    Read more in the :ref:`User Guide <feature_union>`.

    .. versionadded:: 0.13

    Parameters
    ----------
    transformer_list : list of (string, transformer) tuples
        List of transformer objects to be applied to the data. The first
        half of each tuple is the name of the transformer. The tranformer can
        be 'drop' for it to be ignored.

        .. versionchanged:: 0.22
           Deprecated `None` as a transformer in favor of 'drop'.

    n_jobs : int, default=None
        Number of jobs to run in parallel.
        ``None`` means 1 unless in a :obj:`joblib.parallel_backend` context.
        ``-1`` means using all processors. See :term:`Glossary <n_jobs>`
        for more details.

        .. versionchanged:: v0.20
           `n_jobs` default changed from 1 to None

    transformer_weights : dict, default=None
        Multiplicative weights for features per transformer.
        Keys are transformer names, values the weights.

    verbose : bool, default=False
        If True, the time elapsed while fitting each transformer will be
        printed as it is completed.

    See Also
    --------
    sklearn.pipeline.make_union : Convenience function for simplified
        feature union construction.

    Examples
    --------
    >>> from sklearn.pipeline import FeatureUnion
    >>> from sklearn.decomposition import PCA, TruncatedSVD
    >>> union = FeatureUnion([("pca", PCA(n_components=1)),
    ...                       ("svd", TruncatedSVD(n_components=2))])
    >>> X = [[0., 1., 3], [2., 2., 5]]
    >>> union.fit_transform(X)
    array([[ 1.5       ,  3.0...,  0.8...],
           [-1.5       ,  5.7..., -0.4...]])
    """
    _required_parameters = ["transformer_list"]

    @_deprecate_positional_args
    def __init__(self, transformer_list, *, n_jobs=None,
                 transformer_weights=None, verbose=False):
        self.transformer_list = transformer_list
        self.n_jobs = n_jobs
        self.transformer_weights = transformer_weights
        self.verbose = verbose
        self._validate_transformers()

    def get_params(self, deep=True):
        """Get parameters for this estimator.

        Parameters
        ----------
        deep : bool, default=True
            If True, will return the parameters for this estimator and
            contained subobjects that are estimators.

        Returns
        -------
        params : mapping of string to any
            Parameter names mapped to their values.
        """
        return self._get_params('transformer_list', deep=deep)

    def set_params(self, **kwargs):
        """Set the parameters of this estimator.

        Valid parameter keys can be listed with ``get_params()``.

        Returns
        -------
        self
        """
        self._set_params('transformer_list', **kwargs)
        return self

    def _validate_transformers(self):
        names, transformers = zip(*self.transformer_list)

        # validate names
        self._validate_names(names)

        # validate estimators
        for t in transformers:
            if t == 'drop':
                continue
            if (not (hasattr(t, "fit") or hasattr(t, "fit_transform")) or not
                    hasattr(t, "transform")):
                raise TypeError("All estimators should implement fit and "
                                "transform. '%s' (type %s) doesn't" %
                                (t, type(t)))

    def _iter(self):
        """
        Generate (name, trans, weight) tuples excluding None and
        'drop' transformers.
        """
        get_weight = (self.transformer_weights or {}).get
        return ((name, trans, get_weight(name))
                for name, trans in self.transformer_list
                if trans != 'drop')

    def get_feature_names(self):
        """Get feature names from all transformers.

        Returns
        -------
        feature_names : list of strings
            Names of the features produced by transform.
        """
        feature_names = []
        for name, trans, weight in self._iter():
            if not hasattr(trans, 'get_feature_names'):
                raise AttributeError("Transformer %s (type %s) does not "
                                     "provide get_feature_names."
                                     % (str(name), type(trans).__name__))
            feature_names.extend([name + "__" + f for f in
                                  trans.get_feature_names()])
        return feature_names

    def fit(self, X, y=None, **fit_params):
        """Fit all transformers using X.

        Parameters
        ----------
        X : iterable or array-like, depending on transformers
            Input data, used to fit transformers.

        y : array-like of shape (n_samples, n_outputs), default=None
            Targets for supervised learning.

        Returns
        -------
        self : FeatureUnion
            This estimator
        """
        transformers = self._parallel_func(X, y, fit_params, _fit_one)
        if not transformers:
            # All transformers are None
            return self

        self._update_transformer_list(transformers)
        return self

    def fit_transform(self, X, y=None, **fit_params):
        """Fit all transformers, transform the data and concatenate results.

        Parameters
        ----------
        X : iterable or array-like, depending on transformers
            Input data to be transformed.

        y : array-like of shape (n_samples, n_outputs), default=None
            Targets for supervised learning.

        Returns
        -------
        X_t : array-like or sparse matrix of \
                shape (n_samples, sum_n_components)
            hstack of results of transformers. sum_n_components is the
            sum of n_components (output dimension) over transformers.
        """
        results = self._parallel_func(X, y, fit_params, _fit_transform_one)
        if not results:
            # All transformers are None
            return np.zeros((X.shape[0], 0))

        Xs, transformers = zip(*results)
        self._update_transformer_list(transformers)

        return self._hstack(Xs)

    def _log_message(self, name, idx, total):
        if not self.verbose:
            return None
        return '(step %d of %d) Processing %s' % (idx, total, name)

    def _parallel_func(self, X, y, fit_params, func):
        """Runs func in parallel on X and y"""
        self.transformer_list = list(self.transformer_list)
        self._validate_transformers()
        transformers = list(self._iter())

        return Parallel(n_jobs=self.n_jobs)(delayed(func)(
            transformer, X, y, weight,
            message_clsname='FeatureUnion',
            message=self._log_message(name, idx, len(transformers)),
            **fit_params) for idx, (name, transformer,
                                    weight) in enumerate(transformers, 1))

    def transform(self, X):
        """Transform X separately by each transformer, concatenate results.

        Parameters
        ----------
        X : iterable or array-like, depending on transformers
            Input data to be transformed.

        Returns
        -------
        X_t : array-like or sparse matrix of \
                shape (n_samples, sum_n_components)
            hstack of results of transformers. sum_n_components is the
            sum of n_components (output dimension) over transformers.
        """
        Xs = Parallel(n_jobs=self.n_jobs)(
            delayed(_transform_one)(trans, X, None, weight)
            for name, trans, weight in self._iter())
        if not Xs:
            # All transformers are None
            return np.zeros((X.shape[0], 0))

        return self._hstack(Xs)

    def _hstack(self, Xs):
        if any(sparse.issparse(f) for f in Xs):
            Xs = sparse.hstack(Xs).tocsr()
        else:
            Xs = np.hstack(Xs)
        return Xs

    def _update_transformer_list(self, transformers):
        transformers = iter(transformers)
        self.transformer_list[:] = [(name, old if old == 'drop'
                                     else next(transformers))
                                    for name, old in self.transformer_list]

<<<<<<< HEAD
    def _more_tags(self):
        # The FeatureUnion can handle NaNs if all the steps can.
        return {'allow_nan': all(s[1]._get_tags()['allow_nan'] for s in
                                 self.transformer_list)}

=======
    @property
    def n_features_in_(self):
        # X is passed to all transformers so we just delegate to the first one
        return self.transformer_list[0][1].n_features_in_

    def _sk_visual_block_(self):
        names, transformers = zip(*self.transformer_list)
        return _VisualBlock('parallel', transformers, names=names)
>>>>>>> 90dc61f2


def make_union(*transformers, n_jobs=None, verbose=False):
    """
    Construct a FeatureUnion from the given transformers.

    This is a shorthand for the FeatureUnion constructor; it does not require,
    and does not permit, naming the transformers. Instead, they will be given
    names automatically based on their types. It also does not allow weighting.

    Parameters
    ----------
    *transformers : list of estimators

    n_jobs : int, default=None
        Number of jobs to run in parallel.
        ``None`` means 1 unless in a :obj:`joblib.parallel_backend` context.
        ``-1`` means using all processors. See :term:`Glossary <n_jobs>`
        for more details.

        .. versionchanged:: v0.20
           `n_jobs` default changed from 1 to None

    verbose : bool, default=False
        If True, the time elapsed while fitting each transformer will be
        printed as it is completed.

    Returns
    -------
    f : FeatureUnion

    See Also
    --------
    sklearn.pipeline.FeatureUnion : Class for concatenating the results
        of multiple transformer objects.

    Examples
    --------
    >>> from sklearn.decomposition import PCA, TruncatedSVD
    >>> from sklearn.pipeline import make_union
    >>> make_union(PCA(), TruncatedSVD())
     FeatureUnion(transformer_list=[('pca', PCA()),
                                   ('truncatedsvd', TruncatedSVD())])
    """
    return FeatureUnion(
        _name_estimators(transformers), n_jobs=n_jobs, verbose=verbose)<|MERGE_RESOLUTION|>--- conflicted
+++ resolved
@@ -369,22 +369,9 @@
         Xt : array-like of shape  (n_samples, n_transformed_features)
             Transformed samples
         """
-<<<<<<< HEAD
-        self._validate_steps()
-        # pipeline has a fit_transform whenever the final estimator has
-        # transform or fit_transform
-        if self._final_estimator != 'passthrough':
-            if (not hasattr(self._final_estimator, 'transform')
-                    and not hasattr(self._final_estimator, 'fit_transform')):
-                raise AttributeError
-        return self._fit_transform
-
-    def _fit_transform(self, X, y=None, **fit_params):
-=======
         fit_params_steps = self._check_fit_params(**fit_params)
         Xt = self._fit(X, y, **fit_params_steps)
 
->>>>>>> 90dc61f2
         last_step = self._final_estimator
         with _print_elapsed_time('Pipeline',
                                  self._log_message(len(self.steps) - 1)):
@@ -1023,13 +1010,11 @@
                                      else next(transformers))
                                     for name, old in self.transformer_list]
 
-<<<<<<< HEAD
     def _more_tags(self):
         # The FeatureUnion can handle NaNs if all the steps can.
         return {'allow_nan': all(s[1]._get_tags()['allow_nan'] for s in
                                  self.transformer_list)}
 
-=======
     @property
     def n_features_in_(self):
         # X is passed to all transformers so we just delegate to the first one
@@ -1038,7 +1023,6 @@
     def _sk_visual_block_(self):
         names, transformers = zip(*self.transformer_list)
         return _VisualBlock('parallel', transformers, names=names)
->>>>>>> 90dc61f2
 
 
 def make_union(*transformers, n_jobs=None, verbose=False):

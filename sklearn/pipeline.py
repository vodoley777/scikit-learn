--- conflicted
+++ resolved
@@ -766,12 +766,8 @@
         """
         get_weight = (self.transformer_weights or {}).get
         return ((name, trans, get_weight(name))
-<<<<<<< HEAD
-                for name, trans in self.transformer_list if trans is not None)
-=======
                 for name, trans in self.transformer_list
                 if trans is not None and trans != 'drop')
->>>>>>> 63e5ae63
 
     def get_feature_names(self):
         """Get feature names from all transformers.
@@ -883,13 +879,8 @@
 
     def _update_transformer_list(self, transformers):
         transformers = iter(transformers)
-<<<<<<< HEAD
-        self.transformer_list[:] = [(name, None
-                                     if old is None else next(transformers))
-=======
         self.transformer_list[:] = [(name, old if old is None or old == 'drop'
                                      else next(transformers))
->>>>>>> 63e5ae63
                                     for name, old in self.transformer_list]
 
 

--- conflicted
+++ resolved
@@ -10,14 +10,9 @@
 from .hierarchical import ward_tree, Ward, WardAgglomeration
 from .k_means_ import k_means, KMeans, MiniBatchKMeans
 from .dbscan_ import dbscan, DBSCAN
-<<<<<<< HEAD
-from .eac import eac, EAC
-from .single_linkage import SingleLinkageCluster
-=======
 from .eac import evidence_accumulation_clustering
 from .eac import EvidenceAccumulationClustering
-from .mst import MSTCluster
->>>>>>> 4952032c
+from .mst import SingleLinkageCluster
 from .bicluster import SpectralBiclustering, SpectralCoclustering
 
 
@@ -30,15 +25,9 @@
            'Ward',
            'WardAgglomeration',
            'affinity_propagation',
-<<<<<<< HEAD
            'SingleLinkageCluster',
-           'eac',
-           'EAC',
-=======
-           'MSTCluster',
            'evidence_accumulation_clustering',
            'EvidenceAccumulationClustering',
->>>>>>> 4952032c
            'dbscan',
            'estimate_bandwidth',
            'get_bin_seeds',

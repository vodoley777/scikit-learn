--- conflicted
+++ resolved
@@ -4,7 +4,6 @@
 """
 from ..externals import _lazy_loader
 
-<<<<<<< HEAD
 __getattr__, __dir__, __all__ = _lazy_loader.attach(
     __name__,
     submod_attrs={
@@ -19,6 +18,7 @@
         "_birch": ["Birch"],
         "_bisect_k_means": ["BisectingKMeans"],
         "_dbscan": ["dbscan", "DBSCAN"],
+        "_hdbscan.hdbscan": ["HDBSCAN"],
         "_kmeans": ["KMeans", "MiniBatchKMeans", "k_means", "kmeans_plusplus"],
         "_mean_shift": [
             "estimate_bandwidth",
@@ -34,57 +34,4 @@
         ],
         "_spectral": ["spectral_clustering", "SpectralClustering"],
     },
-)
-=======
-from ._spectral import spectral_clustering, SpectralClustering
-from ._mean_shift import mean_shift, MeanShift, estimate_bandwidth, get_bin_seeds
-from ._affinity_propagation import affinity_propagation, AffinityPropagation
-from ._agglomerative import (
-    ward_tree,
-    AgglomerativeClustering,
-    linkage_tree,
-    FeatureAgglomeration,
-)
-from ._kmeans import k_means, KMeans, MiniBatchKMeans, kmeans_plusplus
-from ._bisect_k_means import BisectingKMeans
-from ._dbscan import dbscan, DBSCAN
-from ._optics import (
-    OPTICS,
-    cluster_optics_dbscan,
-    compute_optics_graph,
-    cluster_optics_xi,
-)
-from ._bicluster import SpectralBiclustering, SpectralCoclustering
-from ._birch import Birch
-from ._hdbscan.hdbscan import HDBSCAN
-
-__all__ = [
-    "AffinityPropagation",
-    "AgglomerativeClustering",
-    "Birch",
-    "DBSCAN",
-    "OPTICS",
-    "cluster_optics_dbscan",
-    "cluster_optics_xi",
-    "compute_optics_graph",
-    "KMeans",
-    "BisectingKMeans",
-    "FeatureAgglomeration",
-    "MeanShift",
-    "MiniBatchKMeans",
-    "SpectralClustering",
-    "affinity_propagation",
-    "dbscan",
-    "estimate_bandwidth",
-    "get_bin_seeds",
-    "k_means",
-    "kmeans_plusplus",
-    "linkage_tree",
-    "mean_shift",
-    "spectral_clustering",
-    "ward_tree",
-    "SpectralBiclustering",
-    "SpectralCoclustering",
-    "HDBSCAN",
-]
->>>>>>> e5df5fec
+)
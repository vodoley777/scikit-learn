--- conflicted
+++ resolved
@@ -459,11 +459,6 @@
 
         Parameters
         ----------
-<<<<<<< HEAD
-        X : array-like or sparse graph, shape (n_samples, n_features)
-            OR, if affinity==`precomputed`, a precomputed affinity
-            sparse graph of shape (n_samples, n_samples).
-=======
         X : array-like or sparse matrix, shape (n_samples, n_features), or \
             array-like, shape (n_samples, n_samples)
             Training instances to cluster, or similarities / affinities between
@@ -471,7 +466,6 @@
             provided in a format other than ``csr_matrix``, ``csc_matrix``,
             or ``coo_matrix``, it will be converted into a sparse
             ``csr_matrix``.
->>>>>>> 896a76eb
 
         y : Ignored
             Not used, present here for API consistency by convention.

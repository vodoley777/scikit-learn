"""Ordering Points To Identify the Clustering Structure (OPTICS)

These routines execute the OPTICS algorithm, and implement various
cluster extraction methods of the ordered list.

Authors: Shane Grigsby <refuge@rocktalus.com>
         Adrin Jalali <adrinjalali@gmail.com>
         Erich Schubert <erich@debian.org>
         Hanmin Qin <qinhanmin2005@sina.com>
License: BSD 3 clause
"""

import warnings
from numbers import Integral, Real

import numpy as np
from scipy.sparse import SparseEfficiencyWarning, issparse

from ..base import BaseEstimator, ClusterMixin, _fit_context
from ..exceptions import DataConversionWarning
from ..metrics import pairwise_distances
from ..metrics.pairwise import _VALID_METRICS, PAIRWISE_BOOLEAN_FUNCTIONS
from ..neighbors import NearestNeighbors
from ..utils import gen_batches, get_chunk_n_rows
<<<<<<< HEAD
from ..utils._param_validation import Interval, HasMethods, StrOptions, validate_params
from ..utils._param_validation import RealNotInt
=======
from ..utils._param_validation import (
    HasMethods,
    Interval,
    RealNotInt,
    StrOptions,
    validate_params,
)
>>>>>>> 2ab1d81e
from ..utils.validation import check_memory


class OPTICS(ClusterMixin, BaseEstimator):
    """Estimate clustering structure from vector array.

    OPTICS (Ordering Points To Identify the Clustering Structure), closely
    related to DBSCAN, finds core sample of high density and expands clusters
    from them [1]_. Unlike DBSCAN, keeps cluster hierarchy for a variable
    neighborhood radius. Better suited for usage on large datasets than the
    current sklearn implementation of DBSCAN.

    Clusters are then extracted using a DBSCAN-like method
    (cluster_method = 'dbscan') or an automatic
    technique proposed in [1]_ (cluster_method = 'xi').

    This implementation deviates from the original OPTICS by first performing
    k-nearest-neighborhood searches on all points to identify core sizes, then
    computing only the distances to unprocessed points when constructing the
    cluster order. Note that we do not employ a heap to manage the expansion
    candidates, so the time complexity will be O(n^2).

    Read more in the :ref:`User Guide <optics>`.

    Parameters
    ----------
    min_samples : int > 1 or float between 0 and 1, default=5
        The number of samples in a neighborhood for a point to be considered as
        a core point. Also, up and down steep regions can't have more than
        ``min_samples`` consecutive non-steep points. Expressed as an absolute
        number or a fraction of the number of samples (rounded to be at least
        2).

    max_eps : float, default=np.inf
        The maximum distance between two samples for one to be considered as
        in the neighborhood of the other. Default value of ``np.inf`` will
        identify clusters across all scales; reducing ``max_eps`` will result
        in shorter run times.

    metric : str or callable, default='minkowski'
        Metric to use for distance computation. Any metric from scikit-learn
        or scipy.spatial.distance can be used.

        If metric is a callable function, it is called on each
        pair of instances (rows) and the resulting value recorded. The callable
        should take two arrays as input and return one value indicating the
        distance between them. This works for Scipy's metrics, but is less
        efficient than passing the metric name as a string. If metric is
        "precomputed", `X` is assumed to be a distance matrix and must be
        square.

        Valid values for metric are:

        - from scikit-learn: ['cityblock', 'cosine', 'euclidean', 'l1', 'l2',
          'manhattan']

        - from scipy.spatial.distance: ['braycurtis', 'canberra', 'chebyshev',
          'correlation', 'dice', 'hamming', 'jaccard', 'kulsinski',
          'mahalanobis', 'minkowski', 'rogerstanimoto', 'russellrao',
          'seuclidean', 'sokalmichener', 'sokalsneath', 'sqeuclidean',
          'yule']

        Sparse matrices are only supported by scikit-learn metrics.
        See the documentation for scipy.spatial.distance for details on these
        metrics.

        .. note::
           `'kulsinski'` is deprecated from SciPy 1.9 and will removed in SciPy 1.11.

    p : float, default=2
        Parameter for the Minkowski metric from
        :class:`~sklearn.metrics.pairwise_distances`. When p = 1, this is
        equivalent to using manhattan_distance (l1), and euclidean_distance
        (l2) for p = 2. For arbitrary p, minkowski_distance (l_p) is used.

    metric_params : dict, default=None
        Additional keyword arguments for the metric function.

    cluster_method : str, default='xi'
        The extraction method used to extract clusters using the calculated
        reachability and ordering. Possible values are "xi" and "dbscan".

    eps : float, default=None
        The maximum distance between two samples for one to be considered as
        in the neighborhood of the other. By default it assumes the same value
        as ``max_eps``.
        Used only when ``cluster_method='dbscan'``.

    xi : float between 0 and 1, default=0.05
        Determines the minimum steepness on the reachability plot that
        constitutes a cluster boundary. For example, an upwards point in the
        reachability plot is defined by the ratio from one point to its
        successor being at most 1-xi.
        Used only when ``cluster_method='xi'``.

    predecessor_correction : bool, default=True
        Correct clusters according to the predecessors calculated by OPTICS
        [2]_. This parameter has minimal effect on most datasets.
        Used only when ``cluster_method='xi'``.

    min_cluster_size : int > 1 or float between 0 and 1, default=None
        Minimum number of samples in an OPTICS cluster, expressed as an
        absolute number or a fraction of the number of samples (rounded to be
        at least 2). If ``None``, the value of ``min_samples`` is used instead.
        Used only when ``cluster_method='xi'``.

    algorithm : {'auto', 'ball_tree', 'kd_tree', 'brute'}, default='auto'
        Algorithm used to compute the nearest neighbors:

        - 'ball_tree' will use :class:`BallTree`.
        - 'kd_tree' will use :class:`KDTree`.
        - 'brute' will use a brute-force search.
        - 'auto' (default) will attempt to decide the most appropriate
          algorithm based on the values passed to :meth:`fit` method.

        Note: fitting on sparse input will override the setting of
        this parameter, using brute force.

    leaf_size : int, default=30
        Leaf size passed to :class:`BallTree` or :class:`KDTree`. This can
        affect the speed of the construction and query, as well as the memory
        required to store the tree. The optimal value depends on the
        nature of the problem.

    memory : str or object with the joblib.Memory interface, default=None
        Used to cache the output of the computation of the tree.
        By default, no caching is done. If a string is given, it is the
        path to the caching directory.

    n_jobs : int, default=None
        The number of parallel jobs to run for neighbors search.
        ``None`` means 1 unless in a :obj:`joblib.parallel_backend` context.
        ``-1`` means using all processors. See :term:`Glossary <n_jobs>`
        for more details.

    Attributes
    ----------
    labels_ : ndarray of shape (n_samples,)
        Cluster labels for each point in the dataset given to fit().
        Noisy samples and points which are not included in a leaf cluster
        of ``cluster_hierarchy_`` are labeled as -1.

    reachability_ : ndarray of shape (n_samples,)
        Reachability distances per sample, indexed by object order. Use
        ``clust.reachability_[clust.ordering_]`` to access in cluster order.

    ordering_ : ndarray of shape (n_samples,)
        The cluster ordered list of sample indices.

    core_distances_ : ndarray of shape (n_samples,)
        Distance at which each sample becomes a core point, indexed by object
        order. Points which will never be core have a distance of inf. Use
        ``clust.core_distances_[clust.ordering_]`` to access in cluster order.

    predecessor_ : ndarray of shape (n_samples,)
        Point that a sample was reached from, indexed by object order.
        Seed points have a predecessor of -1.

    cluster_hierarchy_ : ndarray of shape (n_clusters, 2)
        The list of clusters in the form of ``[start, end]`` in each row, with
        all indices inclusive. The clusters are ordered according to
        ``(end, -start)`` (ascending) so that larger clusters encompassing
        smaller clusters come after those smaller ones. Since ``labels_`` does
        not reflect the hierarchy, usually
        ``len(cluster_hierarchy_) > np.unique(optics.labels_)``. Please also
        note that these indices are of the ``ordering_``, i.e.
        ``X[ordering_][start:end + 1]`` form a cluster.
        Only available when ``cluster_method='xi'``.

    n_features_in_ : int
        Number of features seen during :term:`fit`.

        .. versionadded:: 0.24

    feature_names_in_ : ndarray of shape (`n_features_in_`,)
        Names of features seen during :term:`fit`. Defined only when `X`
        has feature names that are all strings.

        .. versionadded:: 1.0

    See Also
    --------
    DBSCAN : A similar clustering for a specified neighborhood radius (eps).
        Our implementation is optimized for runtime.

    References
    ----------
    .. [1] Ankerst, Mihael, Markus M. Breunig, Hans-Peter Kriegel,
       and Jörg Sander. "OPTICS: ordering points to identify the clustering
       structure." ACM SIGMOD Record 28, no. 2 (1999): 49-60.

    .. [2] Schubert, Erich, Michael Gertz.
       "Improving the Cluster Structure Extracted from OPTICS Plots." Proc. of
       the Conference "Lernen, Wissen, Daten, Analysen" (LWDA) (2018): 318-329.

    Examples
    --------
    >>> from sklearn.cluster import OPTICS
    >>> import numpy as np
    >>> X = np.array([[1, 2], [2, 5], [3, 6],
    ...               [8, 7], [8, 8], [7, 3]])
    >>> clustering = OPTICS(min_samples=2).fit(X)
    >>> clustering.labels_
    array([0, 0, 0, 1, 1, 1])
    """

    _parameter_constraints: dict = {
        "min_samples": [
            Interval(Integral, 2, None, closed="left"),
            Interval(RealNotInt, 0, 1, closed="both"),
        ],
        "max_eps": [Interval(Real, 0, None, closed="both")],
        "metric": [StrOptions(set(_VALID_METRICS) | {"precomputed"}), callable],
        "p": [Interval(Real, 1, None, closed="left")],
        "metric_params": [dict, None],
        "cluster_method": [StrOptions({"dbscan", "xi"})],
        "eps": [Interval(Real, 0, None, closed="both"), None],
        "xi": [Interval(Real, 0, 1, closed="both")],
        "predecessor_correction": ["boolean"],
        "min_cluster_size": [
            Interval(Integral, 2, None, closed="left"),
            Interval(RealNotInt, 0, 1, closed="right"),
            None,
        ],
        "algorithm": [StrOptions({"auto", "brute", "ball_tree", "kd_tree"})],
        "leaf_size": [Interval(Integral, 1, None, closed="left")],
        "memory": [str, HasMethods("cache"), None],
        "n_jobs": [Integral, None],
    }

    def __init__(
        self,
        *,
        min_samples=5,
        max_eps=np.inf,
        metric="minkowski",
        p=2,
        metric_params=None,
        cluster_method="xi",
        eps=None,
        xi=0.05,
        predecessor_correction=True,
        min_cluster_size=None,
        algorithm="auto",
        leaf_size=30,
        memory=None,
        n_jobs=None,
    ):
        self.max_eps = max_eps
        self.min_samples = min_samples
        self.min_cluster_size = min_cluster_size
        self.algorithm = algorithm
        self.metric = metric
        self.metric_params = metric_params
        self.p = p
        self.leaf_size = leaf_size
        self.cluster_method = cluster_method
        self.eps = eps
        self.xi = xi
        self.predecessor_correction = predecessor_correction
        self.memory = memory
        self.n_jobs = n_jobs

    @_fit_context(
        # Optics.metric is not validated yet
        prefer_skip_nested_validation=False
    )
    def fit(self, X, y=None):
        """Perform OPTICS clustering.

        Extracts an ordered list of points and reachability distances, and
        performs initial clustering using ``max_eps`` distance specified at
        OPTICS object instantiation.

        Parameters
        ----------
        X : {ndarray, sparse matrix} of shape (n_samples, n_features), or \
                (n_samples, n_samples) if metric='precomputed'
            A feature array, or array of distances between samples if
            metric='precomputed'. If a sparse matrix is provided, it will be
            converted into CSR format.

        y : Ignored
            Not used, present for API consistency by convention.

        Returns
        -------
        self : object
            Returns a fitted instance of self.
        """
        dtype = bool if self.metric in PAIRWISE_BOOLEAN_FUNCTIONS else float
        if dtype == bool and X.dtype != bool:
            msg = (
                "Data will be converted to boolean for"
                f" metric {self.metric}, to avoid this warning,"
                " you may convert the data prior to calling fit."
            )
            warnings.warn(msg, DataConversionWarning)

        X = self._validate_data(X, dtype=dtype, accept_sparse="csr")
        if self.metric == "precomputed" and issparse(X):
            with warnings.catch_warnings():
                warnings.simplefilter("ignore", SparseEfficiencyWarning)
                # Set each diagonal to an explicit value so each point is its
                # own neighbor
                X.setdiag(X.diagonal())
        memory = check_memory(self.memory)

        (
            self.ordering_,
            self.core_distances_,
            self.reachability_,
            self.predecessor_,
        ) = memory.cache(compute_optics_graph)(
            X=X,
            min_samples=self.min_samples,
            algorithm=self.algorithm,
            leaf_size=self.leaf_size,
            metric=self.metric,
            metric_params=self.metric_params,
            p=self.p,
            n_jobs=self.n_jobs,
            max_eps=self.max_eps,
        )

        # Extract clusters from the calculated orders and reachability
        if self.cluster_method == "xi":
            labels_, clusters_ = cluster_optics_xi(
                reachability=self.reachability_,
                predecessor=self.predecessor_,
                ordering=self.ordering_,
                min_samples=self.min_samples,
                min_cluster_size=self.min_cluster_size,
                xi=self.xi,
                predecessor_correction=self.predecessor_correction,
            )
            self.cluster_hierarchy_ = clusters_
        elif self.cluster_method == "dbscan":
            if self.eps is None:
                eps = self.max_eps
            else:
                eps = self.eps

            if eps > self.max_eps:
                raise ValueError(
                    "Specify an epsilon smaller than %s. Got %s." % (self.max_eps, eps)
                )

            labels_ = cluster_optics_dbscan(
                reachability=self.reachability_,
                core_distances=self.core_distances_,
                ordering=self.ordering_,
                eps=eps,
            )

        self.labels_ = labels_
        return self


def _validate_size(size, n_samples, param_name):
    if size > n_samples:
        raise ValueError(
            "%s must be no greater than the number of samples (%d). Got %d"
            % (param_name, n_samples, size)
        )


# OPTICS helper functions
def _compute_core_distances_(X, neighbors, min_samples, working_memory):
    """Compute the k-th nearest neighbor of each sample.

    Equivalent to neighbors.kneighbors(X, self.min_samples)[0][:, -1]
    but with more memory efficiency.

    Parameters
    ----------
    X : array-like of shape (n_samples, n_features)
        The data.
    neighbors : NearestNeighbors instance
        The fitted nearest neighbors estimator.
    working_memory : int, default=None
        The sought maximum memory for temporary distance matrix chunks.
        When None (default), the value of
        ``sklearn.get_config()['working_memory']`` is used.

    Returns
    -------
    core_distances : ndarray of shape (n_samples,)
        Distance at which each sample becomes a core point.
        Points which will never be core have a distance of inf.
    """
    n_samples = X.shape[0]
    core_distances = np.empty(n_samples)
    core_distances.fill(np.nan)

    chunk_n_rows = get_chunk_n_rows(
        row_bytes=16 * min_samples, max_n_rows=n_samples, working_memory=working_memory
    )
    slices = gen_batches(n_samples, chunk_n_rows)
    for sl in slices:
        core_distances[sl] = neighbors.kneighbors(X[sl], min_samples)[0][:, -1]
    return core_distances


@validate_params(
    {
        "X": [np.ndarray, "sparse matrix"],
        "min_samples": [
            Interval(Integral, 2, None, closed="left"),
            Interval(RealNotInt, 0, 1, closed="both"),
        ],
        "max_eps": [Interval(Real, 0, None, closed="both")],
        "metric": [StrOptions(set(_VALID_METRICS) | {"precomputed"}), callable],
        "p": [Interval(Real, 0, None, closed="right"), None],
        "metric_params": [dict, None],
        "algorithm": [StrOptions({"auto", "brute", "ball_tree", "kd_tree"})],
        "leaf_size": [Interval(Integral, 1, None, closed="left")],
        "n_jobs": [Integral, None],
<<<<<<< HEAD
    }
=======
    },
    prefer_skip_nested_validation=False,  # metric is not validated yet
>>>>>>> 2ab1d81e
)
def compute_optics_graph(
    X, *, min_samples, max_eps, metric, p, metric_params, algorithm, leaf_size, n_jobs
):
    """Compute the OPTICS reachability graph.

    Read more in the :ref:`User Guide <optics>`.

    Parameters
    ----------
    X : {ndarray, sparse matrix} of shape (n_samples, n_features), or \
            (n_samples, n_samples) if metric='precomputed'
        A feature array, or array of distances between samples if
        metric='precomputed'.

    min_samples : int > 1 or float between 0 and 1
        The number of samples in a neighborhood for a point to be considered
        as a core point. Expressed as an absolute number or a fraction of the
        number of samples (rounded to be at least 2).

    max_eps : float, default=np.inf
        The maximum distance between two samples for one to be considered as
        in the neighborhood of the other. Default value of ``np.inf`` will
        identify clusters across all scales; reducing ``max_eps`` will result
        in shorter run times.

    metric : str or callable, default='minkowski'
        Metric to use for distance computation. Any metric from scikit-learn
        or scipy.spatial.distance can be used.

        If metric is a callable function, it is called on each
        pair of instances (rows) and the resulting value recorded. The callable
        should take two arrays as input and return one value indicating the
        distance between them. This works for Scipy's metrics, but is less
        efficient than passing the metric name as a string. If metric is
        "precomputed", X is assumed to be a distance matrix and must be square.

        Valid values for metric are:

        - from scikit-learn: ['cityblock', 'cosine', 'euclidean', 'l1', 'l2',
          'manhattan']

        - from scipy.spatial.distance: ['braycurtis', 'canberra', 'chebyshev',
          'correlation', 'dice', 'hamming', 'jaccard', 'kulsinski',
          'mahalanobis', 'minkowski', 'rogerstanimoto', 'russellrao',
          'seuclidean', 'sokalmichener', 'sokalsneath', 'sqeuclidean',
          'yule']

        See the documentation for scipy.spatial.distance for details on these
        metrics.

        .. note::
           `'kulsinski'` is deprecated from SciPy 1.9 and will be removed in SciPy 1.11.

    p : int, default=2
        Parameter for the Minkowski metric from
        :class:`~sklearn.metrics.pairwise_distances`. When p = 1, this is
        equivalent to using manhattan_distance (l1), and euclidean_distance
        (l2) for p = 2. For arbitrary p, minkowski_distance (l_p) is used.

    metric_params : dict, default=None
        Additional keyword arguments for the metric function.

    algorithm : {'auto', 'ball_tree', 'kd_tree', 'brute'}, default='auto'
        Algorithm used to compute the nearest neighbors:

        - 'ball_tree' will use :class:`BallTree`.
        - 'kd_tree' will use :class:`KDTree`.
        - 'brute' will use a brute-force search.
        - 'auto' will attempt to decide the most appropriate algorithm
          based on the values passed to :meth:`fit` method. (default)

        Note: fitting on sparse input will override the setting of
        this parameter, using brute force.

    leaf_size : int, default=30
        Leaf size passed to :class:`BallTree` or :class:`KDTree`. This can
        affect the speed of the construction and query, as well as the memory
        required to store the tree. The optimal value depends on the
        nature of the problem.

    n_jobs : int, default=None
        The number of parallel jobs to run for neighbors search.
        ``None`` means 1 unless in a :obj:`joblib.parallel_backend` context.
        ``-1`` means using all processors. See :term:`Glossary <n_jobs>`
        for more details.

    Returns
    -------
    ordering_ : array of shape (n_samples,)
        The cluster ordered list of sample indices.

    core_distances_ : array of shape (n_samples,)
        Distance at which each sample becomes a core point, indexed by object
        order. Points which will never be core have a distance of inf. Use
        ``clust.core_distances_[clust.ordering_]`` to access in cluster order.

    reachability_ : array of shape (n_samples,)
        Reachability distances per sample, indexed by object order. Use
        ``clust.reachability_[clust.ordering_]`` to access in cluster order.

    predecessor_ : array of shape (n_samples,)
        Point that a sample was reached from, indexed by object order.
        Seed points have a predecessor of -1.

    References
    ----------
    .. [1] Ankerst, Mihael, Markus M. Breunig, Hans-Peter Kriegel,
       and Jörg Sander. "OPTICS: ordering points to identify the clustering
       structure." ACM SIGMOD Record 28, no. 2 (1999): 49-60.
    """
    n_samples = X.shape[0]
    _validate_size(min_samples, n_samples, "min_samples")
    if min_samples <= 1:
        min_samples = max(2, int(min_samples * n_samples))

    # Start all points as 'unprocessed' ##
    reachability_ = np.empty(n_samples)
    reachability_.fill(np.inf)
    predecessor_ = np.empty(n_samples, dtype=int)
    predecessor_.fill(-1)

    nbrs = NearestNeighbors(
        n_neighbors=min_samples,
        algorithm=algorithm,
        leaf_size=leaf_size,
        metric=metric,
        metric_params=metric_params,
        p=p,
        n_jobs=n_jobs,
    )

    nbrs.fit(X)
    # Here we first do a kNN query for each point, this differs from
    # the original OPTICS that only used epsilon range queries.
    # TODO: handle working_memory somehow?
    core_distances_ = _compute_core_distances_(
        X=X, neighbors=nbrs, min_samples=min_samples, working_memory=None
    )
    # OPTICS puts an upper limit on these, use inf for undefined.
    core_distances_[core_distances_ > max_eps] = np.inf
    np.around(
        core_distances_,
        decimals=np.finfo(core_distances_.dtype).precision,
        out=core_distances_,
    )

    # Main OPTICS loop. Not parallelizable. The order that entries are
    # written to the 'ordering_' list is important!
    # Note that this implementation is O(n^2) theoretically, but
    # supposedly with very low constant factors.
    processed = np.zeros(X.shape[0], dtype=bool)
    ordering = np.zeros(X.shape[0], dtype=int)
    for ordering_idx in range(X.shape[0]):
        # Choose next based on smallest reachability distance
        # (And prefer smaller ids on ties, possibly np.inf!)
        index = np.where(processed == 0)[0]
        point = index[np.argmin(reachability_[index])]

        processed[point] = True
        ordering[ordering_idx] = point
        if core_distances_[point] != np.inf:
            _set_reach_dist(
                core_distances_=core_distances_,
                reachability_=reachability_,
                predecessor_=predecessor_,
                point_index=point,
                processed=processed,
                X=X,
                nbrs=nbrs,
                metric=metric,
                metric_params=metric_params,
                p=p,
                max_eps=max_eps,
            )
    if np.all(np.isinf(reachability_)):
        warnings.warn(
            (
                "All reachability values are inf. Set a larger"
                " max_eps or all data will be considered outliers."
            ),
            UserWarning,
        )
    return ordering, core_distances_, reachability_, predecessor_


def _set_reach_dist(
    core_distances_,
    reachability_,
    predecessor_,
    point_index,
    processed,
    X,
    nbrs,
    metric,
    metric_params,
    p,
    max_eps,
):
    P = X[point_index : point_index + 1]
    # Assume that radius_neighbors is faster without distances
    # and we don't need all distances, nevertheless, this means
    # we may be doing some work twice.
    indices = nbrs.radius_neighbors(P, radius=max_eps, return_distance=False)[0]

    # Getting indices of neighbors that have not been processed
    unproc = np.compress(~np.take(processed, indices), indices)
    # Neighbors of current point are already processed.
    if not unproc.size:
        return

    # Only compute distances to unprocessed neighbors:
    if metric == "precomputed":
        dists = X[point_index, unproc]
        if issparse(dists):
            dists.sort_indices()
            dists = dists.data
    else:
        _params = dict() if metric_params is None else metric_params.copy()
        if metric == "minkowski" and "p" not in _params:
            # the same logic as neighbors, p is ignored if explicitly set
            # in the dict params
            _params["p"] = p
        dists = pairwise_distances(P, X[unproc], metric, n_jobs=None, **_params).ravel()

    rdists = np.maximum(dists, core_distances_[point_index])
    np.around(rdists, decimals=np.finfo(rdists.dtype).precision, out=rdists)
    improved = np.where(rdists < np.take(reachability_, unproc))
    reachability_[unproc[improved]] = rdists[improved]
    predecessor_[unproc[improved]] = point_index


@validate_params(
    {
        "reachability": [np.ndarray],
        "core_distances": [np.ndarray],
        "ordering": [np.ndarray],
        "eps": [Interval(Real, 0, None, closed="both")],
<<<<<<< HEAD
    }
=======
    },
    prefer_skip_nested_validation=True,
>>>>>>> 2ab1d81e
)
def cluster_optics_dbscan(*, reachability, core_distances, ordering, eps):
    """Perform DBSCAN extraction for an arbitrary epsilon.

    Extracting the clusters runs in linear time. Note that this results in
    ``labels_`` which are close to a :class:`~sklearn.cluster.DBSCAN` with
    similar settings and ``eps``, only if ``eps`` is close to ``max_eps``.

    Parameters
    ----------
    reachability : ndarray of shape (n_samples,)
        Reachability distances calculated by OPTICS (``reachability_``).

    core_distances : ndarray of shape (n_samples,)
        Distances at which points become core (``core_distances_``).

    ordering : ndarray of shape (n_samples,)
        OPTICS ordered point indices (``ordering_``).

    eps : float
        DBSCAN ``eps`` parameter. Must be set to < ``max_eps``. Results
        will be close to DBSCAN algorithm if ``eps`` and ``max_eps`` are close
        to one another.

    Returns
    -------
    labels_ : array of shape (n_samples,)
        The estimated labels.
    """
    n_samples = len(core_distances)
    labels = np.zeros(n_samples, dtype=int)

    far_reach = reachability > eps
    near_core = core_distances <= eps
    labels[ordering] = np.cumsum(far_reach[ordering] & near_core[ordering]) - 1
    labels[far_reach & ~near_core] = -1
    return labels


@validate_params(
    {
        "reachability": [np.ndarray],
        "predecessor": [np.ndarray],
        "ordering": [np.ndarray],
        "min_samples": [
            Interval(Integral, 2, None, closed="left"),
            Interval(RealNotInt, 0, 1, closed="both"),
        ],
        "min_cluster_size": [
            Interval(Integral, 2, None, closed="left"),
            Interval(RealNotInt, 0, 1, closed="both"),
            None,
        ],
        "xi": [Interval(Real, 0, 1, closed="both")],
        "predecessor_correction": ["boolean"],
<<<<<<< HEAD
    }
=======
    },
    prefer_skip_nested_validation=True,
>>>>>>> 2ab1d81e
)
def cluster_optics_xi(
    *,
    reachability,
    predecessor,
    ordering,
    min_samples,
    min_cluster_size=None,
    xi=0.05,
    predecessor_correction=True,
):
    """Automatically extract clusters according to the Xi-steep method.

    Parameters
    ----------
    reachability : ndarray of shape (n_samples,)
        Reachability distances calculated by OPTICS (`reachability_`).

    predecessor : ndarray of shape (n_samples,)
        Predecessors calculated by OPTICS.

    ordering : ndarray of shape (n_samples,)
        OPTICS ordered point indices (`ordering_`).

    min_samples : int > 1 or float between 0 and 1
        The same as the min_samples given to OPTICS. Up and down steep regions
        can't have more then ``min_samples`` consecutive non-steep points.
        Expressed as an absolute number or a fraction of the number of samples
        (rounded to be at least 2).

    min_cluster_size : int > 1 or float between 0 and 1, default=None
        Minimum number of samples in an OPTICS cluster, expressed as an
        absolute number or a fraction of the number of samples (rounded to be
        at least 2). If ``None``, the value of ``min_samples`` is used instead.

    xi : float between 0 and 1, default=0.05
        Determines the minimum steepness on the reachability plot that
        constitutes a cluster boundary. For example, an upwards point in the
        reachability plot is defined by the ratio from one point to its
        successor being at most 1-xi.

    predecessor_correction : bool, default=True
        Correct clusters based on the calculated predecessors.

    Returns
    -------
    labels : ndarray of shape (n_samples,)
        The labels assigned to samples. Points which are not included
        in any cluster are labeled as -1.

    clusters : ndarray of shape (n_clusters, 2)
        The list of clusters in the form of ``[start, end]`` in each row, with
        all indices inclusive. The clusters are ordered according to ``(end,
        -start)`` (ascending) so that larger clusters encompassing smaller
        clusters come after such nested smaller clusters. Since ``labels`` does
        not reflect the hierarchy, usually ``len(clusters) >
        np.unique(labels)``.
    """
    n_samples = len(reachability)
    _validate_size(min_samples, n_samples, "min_samples")
    if min_samples <= 1:
        min_samples = max(2, int(min_samples * n_samples))
    if min_cluster_size is None:
        min_cluster_size = min_samples
    _validate_size(min_cluster_size, n_samples, "min_cluster_size")
    if min_cluster_size <= 1:
        min_cluster_size = max(2, int(min_cluster_size * n_samples))

    clusters = _xi_cluster(
        reachability[ordering],
        predecessor[ordering],
        ordering,
        xi,
        min_samples,
        min_cluster_size,
        predecessor_correction,
    )
    labels = _extract_xi_labels(ordering, clusters)
    return labels, clusters


def _extend_region(steep_point, xward_point, start, min_samples):
    """Extend the area until it's maximal.

    It's the same function for both upward and downward reagions, depending on
    the given input parameters. Assuming:

        - steep_{upward/downward}: bool array indicating whether a point is a
          steep {upward/downward};
        - upward/downward: bool array indicating whether a point is
          upward/downward;

    To extend an upward reagion, ``steep_point=steep_upward`` and
    ``xward_point=downward`` are expected, and to extend a downward region,
    ``steep_point=steep_downward`` and ``xward_point=upward``.

    Parameters
    ----------
    steep_point : ndarray of shape (n_samples,), dtype=bool
        True if the point is steep downward (upward).

    xward_point : ndarray of shape (n_samples,), dtype=bool
        True if the point is an upward (respectively downward) point.

    start : int
        The start of the xward region.

    min_samples : int
       The same as the min_samples given to OPTICS. Up and down steep
       regions can't have more then ``min_samples`` consecutive non-steep
       points.

    Returns
    -------
    index : int
        The current index iterating over all the samples, i.e. where we are up
        to in our search.

    end : int
        The end of the region, which can be behind the index. The region
        includes the ``end`` index.
    """
    n_samples = len(steep_point)
    non_xward_points = 0
    index = start
    end = start
    # find a maximal area
    while index < n_samples:
        if steep_point[index]:
            non_xward_points = 0
            end = index
        elif not xward_point[index]:
            # it's not a steep point, but still goes up.
            non_xward_points += 1
            # region should include no more than min_samples consecutive
            # non steep xward points.
            if non_xward_points > min_samples:
                break
        else:
            return end
        index += 1
    return end


def _update_filter_sdas(sdas, mib, xi_complement, reachability_plot):
    """Update steep down areas (SDAs) using the new maximum in between (mib)
    value, and the given complement of xi, i.e. ``1 - xi``.
    """
    if np.isinf(mib):
        return []
    res = [
        sda for sda in sdas if mib <= reachability_plot[sda["start"]] * xi_complement
    ]
    for sda in res:
        sda["mib"] = max(sda["mib"], mib)
    return res


def _correct_predecessor(reachability_plot, predecessor_plot, ordering, s, e):
    """Correct for predecessors.

    Applies Algorithm 2 of [1]_.

    Input parameters are ordered by the computer OPTICS ordering.

    .. [1] Schubert, Erich, Michael Gertz.
       "Improving the Cluster Structure Extracted from OPTICS Plots." Proc. of
       the Conference "Lernen, Wissen, Daten, Analysen" (LWDA) (2018): 318-329.
    """
    while s < e:
        if reachability_plot[s] > reachability_plot[e]:
            return s, e
        p_e = ordering[predecessor_plot[e]]
        for i in range(s, e):
            if p_e == ordering[i]:
                return s, e
        e -= 1
    return None, None


def _xi_cluster(
    reachability_plot,
    predecessor_plot,
    ordering,
    xi,
    min_samples,
    min_cluster_size,
    predecessor_correction,
):
    """Automatically extract clusters according to the Xi-steep method.

    This is rouphly an implementation of Figure 19 of the OPTICS paper.

    Parameters
    ----------
    reachability_plot : array-like of shape (n_samples,)
        The reachability plot, i.e. reachability ordered according to
        the calculated ordering, all computed by OPTICS.

    predecessor_plot : array-like of shape (n_samples,)
        Predecessors ordered according to the calculated ordering.

    xi : float, between 0 and 1
        Determines the minimum steepness on the reachability plot that
        constitutes a cluster boundary. For example, an upwards point in the
        reachability plot is defined by the ratio from one point to its
        successor being at most 1-xi.

    min_samples : int > 1
        The same as the min_samples given to OPTICS. Up and down steep regions
        can't have more then ``min_samples`` consecutive non-steep points.

    min_cluster_size : int > 1
        Minimum number of samples in an OPTICS cluster.

    predecessor_correction : bool
        Correct clusters based on the calculated predecessors.

    Returns
    -------
    clusters : ndarray of shape (n_clusters, 2)
        The list of clusters in the form of [start, end] in each row, with all
        indices inclusive. The clusters are ordered in a way that larger
        clusters encompassing smaller clusters come after those smaller
        clusters.
    """

    # Our implementation adds an inf to the end of reachability plot
    # this helps to find potential clusters at the end of the
    # reachability plot even if there's no upward region at the end of it.
    reachability_plot = np.hstack((reachability_plot, np.inf))

    xi_complement = 1 - xi
    sdas = []  # steep down areas, introduced in section 4.3.2 of the paper
    clusters = []
    index = 0
    mib = 0.0  # maximum in between, section 4.3.2

    # Our implementation corrects a mistake in the original
    # paper, i.e., in Definition 9 steep downward point,
    # r(p) * (1 - x1) <= r(p + 1) should be
    # r(p) * (1 - x1) >= r(p + 1)
    with np.errstate(invalid="ignore"):
        ratio = reachability_plot[:-1] / reachability_plot[1:]
        steep_upward = ratio <= xi_complement
        steep_downward = ratio >= 1 / xi_complement
        downward = ratio > 1
        upward = ratio < 1

    # the following loop is almost exactly as Figure 19 of the paper.
    # it jumps over the areas which are not either steep down or up areas
    for steep_index in iter(np.flatnonzero(steep_upward | steep_downward)):
        # just continue if steep_index has been a part of a discovered xward
        # area.
        if steep_index < index:
            continue

        mib = max(mib, np.max(reachability_plot[index : steep_index + 1]))

        # steep downward areas
        if steep_downward[steep_index]:
            sdas = _update_filter_sdas(sdas, mib, xi_complement, reachability_plot)
            D_start = steep_index
            D_end = _extend_region(steep_downward, upward, D_start, min_samples)
            D = {"start": D_start, "end": D_end, "mib": 0.0}
            sdas.append(D)
            index = D_end + 1
            mib = reachability_plot[index]

        # steep upward areas
        else:
            sdas = _update_filter_sdas(sdas, mib, xi_complement, reachability_plot)
            U_start = steep_index
            U_end = _extend_region(steep_upward, downward, U_start, min_samples)
            index = U_end + 1
            mib = reachability_plot[index]

            U_clusters = []
            for D in sdas:
                c_start = D["start"]
                c_end = U_end

                # line (**), sc2*
                if reachability_plot[c_end + 1] * xi_complement < D["mib"]:
                    continue

                # Definition 11: criterion 4
                D_max = reachability_plot[D["start"]]
                if D_max * xi_complement >= reachability_plot[c_end + 1]:
                    # Find the first index from the left side which is almost
                    # at the same level as the end of the detected cluster.
                    while (
                        reachability_plot[c_start + 1] > reachability_plot[c_end + 1]
                        and c_start < D["end"]
                    ):
                        c_start += 1
                elif reachability_plot[c_end + 1] * xi_complement >= D_max:
                    # Find the first index from the right side which is almost
                    # at the same level as the beginning of the detected
                    # cluster.
                    # Our implementation corrects a mistake in the original
                    # paper, i.e., in Definition 11 4c, r(x) < r(sD) should be
                    # r(x) > r(sD).
                    while reachability_plot[c_end - 1] > D_max and c_end > U_start:
                        c_end -= 1

                # predecessor correction
                if predecessor_correction:
                    c_start, c_end = _correct_predecessor(
                        reachability_plot, predecessor_plot, ordering, c_start, c_end
                    )
                if c_start is None:
                    continue

                # Definition 11: criterion 3.a
                if c_end - c_start + 1 < min_cluster_size:
                    continue

                # Definition 11: criterion 1
                if c_start > D["end"]:
                    continue

                # Definition 11: criterion 2
                if c_end < U_start:
                    continue

                U_clusters.append((c_start, c_end))

            # add smaller clusters first.
            U_clusters.reverse()
            clusters.extend(U_clusters)

    return np.array(clusters)


def _extract_xi_labels(ordering, clusters):
    """Extracts the labels from the clusters returned by `_xi_cluster`.
    We rely on the fact that clusters are stored
    with the smaller clusters coming before the larger ones.

    Parameters
    ----------
    ordering : array-like of shape (n_samples,)
        The ordering of points calculated by OPTICS

    clusters : array-like of shape (n_clusters, 2)
        List of clusters i.e. (start, end) tuples,
        as returned by `_xi_cluster`.

    Returns
    -------
    labels : ndarray of shape (n_samples,)
    """

    labels = np.full(len(ordering), -1, dtype=int)
    label = 0
    for c in clusters:
        if not np.any(labels[c[0] : (c[1] + 1)] != -1):
            labels[c[0] : (c[1] + 1)] = label
            label += 1
    labels[ordering] = labels.copy()
    return labels<|MERGE_RESOLUTION|>--- conflicted
+++ resolved
@@ -22,10 +22,6 @@
 from ..metrics.pairwise import _VALID_METRICS, PAIRWISE_BOOLEAN_FUNCTIONS
 from ..neighbors import NearestNeighbors
 from ..utils import gen_batches, get_chunk_n_rows
-<<<<<<< HEAD
-from ..utils._param_validation import Interval, HasMethods, StrOptions, validate_params
-from ..utils._param_validation import RealNotInt
-=======
 from ..utils._param_validation import (
     HasMethods,
     Interval,
@@ -33,7 +29,6 @@
     StrOptions,
     validate_params,
 )
->>>>>>> 2ab1d81e
 from ..utils.validation import check_memory
 
 
@@ -452,12 +447,8 @@
         "algorithm": [StrOptions({"auto", "brute", "ball_tree", "kd_tree"})],
         "leaf_size": [Interval(Integral, 1, None, closed="left")],
         "n_jobs": [Integral, None],
-<<<<<<< HEAD
-    }
-=======
     },
     prefer_skip_nested_validation=False,  # metric is not validated yet
->>>>>>> 2ab1d81e
 )
 def compute_optics_graph(
     X, *, min_samples, max_eps, metric, p, metric_params, algorithm, leaf_size, n_jobs
@@ -696,12 +687,8 @@
         "core_distances": [np.ndarray],
         "ordering": [np.ndarray],
         "eps": [Interval(Real, 0, None, closed="both")],
-<<<<<<< HEAD
-    }
-=======
     },
     prefer_skip_nested_validation=True,
->>>>>>> 2ab1d81e
 )
 def cluster_optics_dbscan(*, reachability, core_distances, ordering, eps):
     """Perform DBSCAN extraction for an arbitrary epsilon.
@@ -757,12 +744,8 @@
         ],
         "xi": [Interval(Real, 0, 1, closed="both")],
         "predecessor_correction": ["boolean"],
-<<<<<<< HEAD
-    }
-=======
     },
     prefer_skip_nested_validation=True,
->>>>>>> 2ab1d81e
 )
 def cluster_optics_xi(
     *,

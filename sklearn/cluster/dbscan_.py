--- conflicted
+++ resolved
@@ -19,13 +19,8 @@
 from ._dbscan_inner import dbscan_inner
 
 
-<<<<<<< HEAD
-def dbscan(X, eps=0.5, min_samples=5, metric='minkowski',
+def dbscan(X, eps=0.5, min_samples=5, metric='minkowski', metric_params=None,
            algorithm='auto', leaf_size=30, p=2, sample_weight=None, n_jobs=1, mode='once'):
-=======
-def dbscan(X, eps=0.5, min_samples=5, metric='minkowski', metric_params=None,
-           algorithm='auto', leaf_size=30, p=2, sample_weight=None, n_jobs=1):
->>>>>>> 7db0ca40
     """Perform DBSCAN clustering from vector array or distance matrix.
 
     Read more in the :ref:`User Guide <dbscan>`.
@@ -296,12 +291,8 @@
     """
 
     def __init__(self, eps=0.5, min_samples=5, metric='euclidean',
-<<<<<<< HEAD
-                 algorithm='auto', leaf_size=30, p=None, n_jobs=1, mode='once'):
-=======
                  metric_params=None, algorithm='auto', leaf_size=30, p=None,
-                 n_jobs=1):
->>>>>>> 7db0ca40
+                 n_jobs=1, mode='once'):
         self.eps = eps
         self.min_samples = min_samples
         self.metric = metric

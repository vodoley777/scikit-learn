--- conflicted
+++ resolved
@@ -136,55 +136,12 @@
     DBSCAN revisited, revisited: why and how you should (still) use DBSCAN.
     ACM Transactions on Database Systems (TODS), 42(3), 19.
     """
-<<<<<<< HEAD
-    if not eps > 0.0:
-        raise ValueError("eps must be positive.")
-
-    X = check_array(X, accept_sparse='csr')
-    if sample_weight is not None:
-        sample_weight = np.asarray(sample_weight)
-        check_consistent_length(X, sample_weight)
-
-    # Calculate neighborhood for all samples. This leaves the original point
-    # in, which needs to be considered later (i.e. point i is in the
-    # neighborhood of point i. While True, its useless information)
-
-    if metric == 'precomputed' and sparse.issparse(X):
-        # set the diagonal to explicit values, as a point is its own neighbor
-        with warnings.catch_warnings():
-            warnings.simplefilter('ignore', sparse.SparseEfficiencyWarning)
-            X.setdiag(X.diagonal())  # XXX: modifies X's internals in-place
-
-    neighbors_model = NearestNeighbors(radius=eps, algorithm=algorithm,
-                                       leaf_size=leaf_size, metric=metric,
-                                       metric_params=metric_params, p=p,
-                                       n_jobs=n_jobs)
-    neighbors_model.fit(X)
-    # This has worst case O(n^2) memory complexity
-    neighborhoods = neighbors_model.radius_neighbors(X, return_distance=False)
-
-    if sample_weight is None:
-        n_neighbors = np.array([len(neighbors)
-                                for neighbors in neighborhoods])
-    else:
-        n_neighbors = np.array([np.sum(sample_weight[neighbors])
-                                for neighbors in neighborhoods])
-
-    # Initially, all samples are noise.
-    labels = np.full(X.shape[0], -1, dtype=np.intp)
-
-    # A list of all core samples found.
-    core_samples = np.asarray(n_neighbors >= min_samples, dtype=np.uint8)
-    dbscan_inner(core_samples, neighborhoods, labels)
-    return np.where(core_samples)[0], labels
-=======
 
     est = DBSCAN(eps=eps, min_samples=min_samples, metric=metric,
                  metric_params=metric_params, algorithm=algorithm,
                  leaf_size=leaf_size, p=p, n_jobs=n_jobs)
     est.fit(X, sample_weight=sample_weight)
     return est.core_sample_indices_, est.labels_
->>>>>>> c56bce48
 
 
 class DBSCAN(ClusterMixin, BaseEstimator):
@@ -362,32 +319,20 @@
         # point in, which needs to be considered later (i.e. point i is in the
         # neighborhood of point i. While True, its useless information)
         if self.metric == 'precomputed' and sparse.issparse(X):
-            neighborhoods = np.empty(X.shape[0], dtype=object)
-            X.sum_duplicates()  # XXX: modifies X's internals in-place
-
             # set the diagonal to explicit values, as a point is its own
             # neighbor
             with warnings.catch_warnings():
                 warnings.simplefilter('ignore', sparse.SparseEfficiencyWarning)
                 X.setdiag(X.diagonal())  # XXX: modifies X's internals in-place
 
-            X_mask = X.data <= self.eps
-            masked_indices = X.indices.astype(np.intp, copy=False)[X_mask]
-            masked_indptr = np.concatenate(([0], np.cumsum(X_mask)))
-            masked_indptr = masked_indptr[X.indptr[1:-1]]
-
-            # split into rows
-            neighborhoods[:] = np.split(masked_indices, masked_indptr)
-        else:
-            neighbors_model = NearestNeighbors(
-                radius=self.eps, algorithm=self.algorithm,
-                leaf_size=self.leaf_size, metric=self.metric,
-                metric_params=self.metric_params, p=self.p, n_jobs=self.n_jobs
-            )
-            neighbors_model.fit(X)
-            # This has worst case O(n^2) memory complexity
-            neighborhoods = neighbors_model.radius_neighbors(
-                X, self.eps, return_distance=False)
+        neighbors_model = NearestNeighbors(
+            radius=self.eps, algorithm=self.algorithm,
+            leaf_size=self.leaf_size, metric=self.metric,
+            metric_params=self.metric_params, p=self.p, n_jobs=self.n_jobs)
+        neighbors_model.fit(X)
+        # This has worst case O(n^2) memory complexity
+        neighborhoods = neighbors_model.radius_neighbors(X,
+                                                         return_distance=False)
 
         if sample_weight is None:
             n_neighbors = np.array([len(neighbors)

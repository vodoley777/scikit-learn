# -*- coding: utf-8 -*-
"""Ordering Points To Identify the Clustering Structure (OPTICS)

These routines execute the OPTICS algorithm, and implement various
cluster extraction methods of the ordered list.

Authors: Shane Grigsby <refuge@rocktalus.com>
         Amy X. Zhang <axz@mit.edu>
License: BSD 3 clause
"""

from __future__ import division
import warnings
import numpy as np

from ..utils import check_array
from ..utils.validation import check_is_fitted
from ..neighbors import NearestNeighbors
from ..base import BaseEstimator, ClusterMixin
from ..metrics import pairwise_distances
from ._optics_inner import quick_scan


def optics(X, min_samples=5, max_eps=np.inf, metric='euclidean',
           p=2, metric_params=None, maxima_ratio=.75,
           rejection_ratio=.7, similarity_threshold=0.4,
           significant_min=.003, min_cluster_size_ratio=.005,
           min_maxima_ratio=0.001, algorithm='ball_tree',
           leaf_size=30, n_jobs=None):
    """Perform OPTICS clustering from vector array

    OPTICS: Ordering Points To Identify the Clustering Structure
    Equivalent to DBSCAN, finds core sample of high density and expands
    clusters from them. Unlike DBSCAN, keeps cluster hierarchy for a variable
    neighborhood radius. Optimized for usage on large point datasets.

    Read more in the :ref:`User Guide <optics>`.

    Parameters
    ----------
    X : array, shape (n_samples, n_features)
        The data.

    min_samples : int (default=5)
        The number of samples in a neighborhood for a point to be considered
        as a core point.

    max_eps : float, optional (default=np.inf)
        The maximum distance between two samples for them to be considered
        as in the same neighborhood. Default value of "np.inf" will identify
        clusters across all scales; reducing `max_eps` will result in
        shorter run times.

    metric : string or callable, optional (default='euclidean')
        The distance metric to use for neighborhood lookups. Default is
        "euclidean". Other options include "minkowski", "manhattan",
        "chebyshev", "haversine", "seuclidean", "hamming", "canberra",
        and "braycurtis". The "wminkowski" and "mahalanobis" metrics are
        also valid with an additional argument.

    p : integer, optional (default=2)
        Parameter for the Minkowski metric from
        :class:`sklearn.metrics.pairwise_distances`. When p = 1, this is
        equivalent to using manhattan_distance (l1), and euclidean_distance
        (l2) for p = 2. For arbitrary p, minkowski_distance (l_p) is used.

    metric_params : dict, optional (default=None)
        Additional keyword arguments for the metric function.

    maxima_ratio : float, optional (default=.75)
        The maximum ratio we allow of average height of clusters on the
        right and left to the local maxima in question. The higher the
        ratio, the more generous the algorithm is to preserving local
        minima, and the more cuts the resulting tree will have.

    rejection_ratio : float, optional (default=.7)
        Adjusts the fitness of the clustering. When the maxima_ratio is
        exceeded, determine which of the clusters to the left and right to
        reject based on rejection_ratio. Higher values will result in points
        being more readily classified as noise; conversely, lower values will
        result in more points being clustered.

    similarity_threshold : float, optional (default=.4)
        Used to check if nodes can be moved up one level, that is, if the
        new cluster created is too "similar" to its parent, given the
        similarity threshold. Similarity can be determined by 1) the size
        of the new cluster relative to the size of the parent node or
        2) the average of the reachability values of the new cluster
        relative to the average of the reachability values of the parent
        node. A lower value for the similarity threshold means less levels
        in the tree.

    significant_min : float, optional (default=.003)
        Sets a lower threshold on how small a significant maxima can be.

    min_cluster_size_ratio : float, optional (default=.005)
        Minimum percentage of dataset expected for cluster membership.

    min_maxima_ratio : float, optional (default=.001)
        Used to determine neighborhood size for minimum cluster membership.
        Each local maxima should be a largest value in a neighborhood
        of the `size min_maxima_ratio * len(X)` from left and right.

    algorithm : {'auto', 'ball_tree', 'kd_tree', 'brute'}, optional
        Algorithm used to compute the nearest neighbors:

        - 'ball_tree' will use :class:`BallTree` (default)
        - 'kd_tree' will use :class:`KDTree`
        - 'brute' will use a brute-force search.
        - 'auto' will attempt to decide the most appropriate algorithm
          based on the values passed to :meth:`fit` method.

        Note: fitting on sparse input will override the setting of
        this parameter, using brute force.

    leaf_size : int, optional (default=30)
        Leaf size passed to :class:`BallTree` or :class:`KDTree`. This can
        affect the speed of the construction and query, as well as the memory
        required to store the tree. The optimal value depends on the
        nature of the problem.

    n_jobs : int or None, optional (default=None)
        The number of parallel jobs to run for neighbors search.
        ``None`` means 1 unless in a :obj:`joblib.parallel_backend` context.
        ``-1`` means using all processors. See :term:`Glossary <n_jobs>`
        for more details.

    Returns
    -------
    core_sample_indices_ : array, shape (n_core_samples,)
        The indices of the core samples.

    labels_ : array, shape (n_samples,)
        The estimated labels.

    See also
    --------
    OPTICS
        An estimator interface for this clustering algorithm.
    dbscan
        A similar clustering for a specified neighborhood radius (eps).
        Our implementation is optimized for runtime.

    References
    ----------
    Ankerst, Mihael, Markus M. Breunig, Hans-Peter Kriegel, and Jörg Sander.
    "OPTICS: ordering points to identify the clustering structure." ACM SIGMOD
    Record 28, no. 2 (1999): 49-60.
    """

    clust = OPTICS(min_samples, max_eps, metric, p, metric_params,
                   maxima_ratio, rejection_ratio,
                   similarity_threshold, significant_min,
                   min_cluster_size_ratio, min_maxima_ratio,
                   algorithm, leaf_size, n_jobs)
    clust.fit(X)
    return clust.core_sample_indices_, clust.labels_


class OPTICS(BaseEstimator, ClusterMixin):
    """Estimate clustering structure from vector array

    OPTICS: Ordering Points To Identify the Clustering Structure
    Equivalent to DBSCAN, finds core sample of high density and expands
    clusters from them. Unlike DBSCAN, keeps cluster hierarchy for a variable
    neighborhood radius. Optimized for usage on large point datasets.

    Read more in the :ref:`User Guide <optics>`.

    Parameters
    ----------
    min_samples : int (default=5)
        The number of samples in a neighborhood for a point to be considered
        as a core point.

    max_eps : float, optional (default=np.inf)
        The maximum distance between two samples for them to be considered
        as in the same neighborhood. Default value of "np.inf" will identify
        clusters across all scales; reducing `max_eps` will result in
        shorter run times.

    metric : string or callable, optional (default='euclidean')
        The distance metric to use for neighborhood lookups. Default is
        "euclidean". Other options include "minkowski", "manhattan",
        "chebyshev", "haversine", "seuclidean", "hamming", "canberra",
        and "braycurtis". The "wminkowski" and "mahalanobis" metrics are
        also valid with an additional argument.

    p : integer, optional (default=2)
        Parameter for the Minkowski metric from
        :class:`sklearn.metrics.pairwise_distances`. When p = 1, this is
        equivalent to using manhattan_distance (l1), and euclidean_distance
        (l2) for p = 2. For arbitrary p, minkowski_distance (l_p) is used.

    metric_params : dict, optional (default=None)
        Additional keyword arguments for the metric function.

    maxima_ratio : float, optional (default=.75)
        The maximum ratio we allow of average height of clusters on the
        right and left to the local maxima in question. The higher the
        ratio, the more generous the algorithm is to preserving local
        minima, and the more cuts the resulting tree will have.

    rejection_ratio : float, optional (default=.7)
        Adjusts the fitness of the clustering. When the maxima_ratio is
        exceeded, determine which of the clusters to the left and right to
        reject based on rejection_ratio. Higher values will result in points
        being more readily classified as noise; conversely, lower values will
        result in more points being clustered.

    similarity_threshold : float, optional (default=.4)
        Used to check if nodes can be moved up one level, that is, if the
        new cluster created is too "similar" to its parent, given the
        similarity threshold. Similarity can be determined by 1) the size
        of the new cluster relative to the size of the parent node or
        2) the average of the reachability values of the new cluster
        relative to the average of the reachability values of the parent
        node. A lower value for the similarity threshold means less levels
        in the tree.

    significant_min : float, optional (default=.003)
        Sets a lower threshold on how small a significant maxima can be.

    min_cluster_size_ratio : float, optional (default=.005)
        Minimum percentage of dataset expected for cluster membership.

    min_maxima_ratio : float, optional (default=.001)
        Used to determine neighborhood size for minimum cluster membership.
        Each local maxima should be a largest value in a neighborhood
        of the `size min_maxima_ratio * len(X)` from left and right.

    algorithm : {'auto', 'ball_tree', 'kd_tree', 'brute'}, optional
        Algorithm used to compute the nearest neighbors:

        - 'ball_tree' will use :class:`BallTree` (default)
        - 'kd_tree' will use :class:`KDTree`
        - 'brute' will use a brute-force search.
        - 'auto' will attempt to decide the most appropriate algorithm
          based on the values passed to :meth:`fit` method.

        Note: fitting on sparse input will override the setting of
        this parameter, using brute force.

    leaf_size : int, optional (default=30)
        Leaf size passed to :class:`BallTree` or :class:`KDTree`. This can
        affect the speed of the construction and query, as well as the memory
        required to store the tree. The optimal value depends on the
        nature of the problem.

    n_jobs : int or None, optional (default=None)
        The number of parallel jobs to run for neighbors search.
        ``None`` means 1 unless in a :obj:`joblib.parallel_backend` context.
        ``-1`` means using all processors. See :term:`Glossary <n_jobs>`
        for more details.

    Attributes
    ----------
    core_sample_indices_ : array, shape (n_core_samples,)
        Indices of core samples.

    labels_ : array, shape (n_samples,)
        Cluster labels for each point in the dataset given to fit().
        Noisy samples are given the label -1.

    reachability_ : array, shape (n_samples,)
        Reachability distances per sample.

    ordering_ : array, shape (n_samples,)
        The cluster ordered list of sample indices

    core_distances_ : array, shape (n_samples,)
        Distance at which each sample becomes a core point.
        Points which will never be core have a distance of inf.

    See also
    --------

    DBSCAN
        A similar clustering for a specified neighborhood radius (eps).
        Our implementation is optimized for runtime.

    References
    ----------
    Ankerst, Mihael, Markus M. Breunig, Hans-Peter Kriegel, and Jörg Sander.
    "OPTICS: ordering points to identify the clustering structure." ACM SIGMOD
    Record 28, no. 2 (1999): 49-60.
    """

    def __init__(self, min_samples=5, max_eps=np.inf, metric='euclidean',
                 p=2, metric_params=None, maxima_ratio=.75,
                 rejection_ratio=.7, similarity_threshold=0.4,
                 significant_min=.003, min_cluster_size_ratio=.005,
                 min_maxima_ratio=0.001, algorithm='ball_tree',
                 leaf_size=30, n_jobs=None):

        self.max_eps = max_eps
        self.min_samples = min_samples
        self.maxima_ratio = maxima_ratio
        self.rejection_ratio = rejection_ratio
        self.similarity_threshold = similarity_threshold
        self.significant_min = significant_min
        self.min_cluster_size_ratio = min_cluster_size_ratio
        self.min_maxima_ratio = min_maxima_ratio
        self.algorithm = algorithm
        self.metric = metric
        self.metric_params = metric_params
        self.p = p
        self.leaf_size = leaf_size
        self.n_jobs = n_jobs

    def fit(self, X, y=None):
        """Perform OPTICS clustering

        Extracts an ordered list of points and reachability distances, and
        performs initial clustering using `max_eps` distance specified at
        OPTICS object instantiation.

        Parameters
        ----------
        X : array, shape (n_samples, n_features)
            The data.

        y : ignored

        Returns
        -------
        self : instance of OPTICS
            The instance.
        """
        X = check_array(X, dtype=np.float)

        n_samples = len(X)
        # Start all points as 'unprocessed' ##
        self.reachability_ = np.empty(n_samples)
        self.reachability_.fill(np.inf)
        self.core_distances_ = np.empty(n_samples)
        self.core_distances_.fill(np.nan)
        # Start all points as noise ##
        self.labels_ = np.full(n_samples, -1, dtype=int)

        # Check for valid n_samples relative to min_samples
        if self.min_samples > n_samples:
            raise ValueError("Number of training samples (n_samples=%d) must "
                             "be greater than min_samples (min_samples=%d) "
                             "used for clustering." %
                             (n_samples, self.min_samples))

        nbrs = NearestNeighbors(n_neighbors=self.min_samples,
                                algorithm=self.algorithm,
                                leaf_size=self.leaf_size, metric=self.metric,
                                metric_params=self.metric_params, p=self.p,
                                n_jobs=self.n_jobs)

        nbrs.fit(X)
        self.core_distances_[:] = nbrs.kneighbors(X,
                                                  self.min_samples)[0][:, -1]

        self.ordering_ = self._expand_cluster_order(X, nbrs)

        indices_, self.labels_ = _extract_optics(self.ordering_,
                                                 self.reachability_,
                                                 self.maxima_ratio,
                                                 self.rejection_ratio,
                                                 self.similarity_threshold,
                                                 self.significant_min,
                                                 self.min_cluster_size_ratio,
                                                 self.min_maxima_ratio)
        self.core_sample_indices_ = indices_
        self.n_clusters_ = np.max(self.labels_)
        return self

    # OPTICS helper functions; these should not be public #

<<<<<<< HEAD
    def _expand_cluster_order(self, X, nbrs):
        # Main OPTICS loop. Not parallelizable. The order that entries are
        # written to the 'ordering_' list is important!
        processed = np.zeros(X.shape[0], dtype=bool)
        ordering = np.zeros(X.shape[0], dtype=int)
        ordering_idx = 0
        for point in range(X.shape[0]):
            if processed[point]:
                continue
            if self.core_distances_[point] <= self.max_bound:
                while not processed[point]:
                    processed[point] = True
                    ordering[ordering_idx] = point
                    ordering_idx += 1
                    point = self._set_reach_dist(point, processed, X, nbrs)
            else:  # For very noisy points
                ordering[ordering_idx] = point
                ordering_idx += 1
                processed[point] = True
        return ordering

    def _set_reach_dist(self, point_index, processed, X, nbrs):
        P = X[point_index:point_index + 1]
        indices = nbrs.radius_neighbors(P, radius=self.max_bound,
=======
    def _expand_cluster_order(self, point, X, nbrs):
        # As above, not parallelizable. Parallelizing would allow items in
        # the 'unprocessed' list to switch to 'processed'
        if self.core_distances_[point] <= self.max_eps:
            while not self._processed[point]:
                self._processed[point] = True
                self.ordering_.append(point)
                point = self._set_reach_dist(point, X, nbrs)
        else:  # For very noisy points
            self.ordering_.append(point)
            self._processed[point] = True

    def _set_reach_dist(self, point_index, X, nbrs):
        P = np.array(X[point_index]).reshape(1, -1)
        indices = nbrs.radius_neighbors(P, radius=self.max_eps,
>>>>>>> 07051bc0
                                        return_distance=False)[0]

        # Getting indices of neighbors that have not been processed
        unproc = np.compress((~np.take(processed, indices)).ravel(),
                             indices, axis=0)
        # Keep n_jobs = 1 in the following lines...please
        if not unproc.size:
            # Everything is already processed. Return to main loop
            return point_index

        dists = pairwise_distances(P, np.take(X, unproc, axis=0),
                                   self.metric, n_jobs=1).ravel()

        rdists = np.maximum(dists, self.core_distances_[point_index])
        new_reach = np.minimum(np.take(self.reachability_, unproc), rdists)
        self.reachability_[unproc] = new_reach

        # Define return order based on reachability distance
        return (unproc[quick_scan(np.take(self.reachability_, unproc),
                                  dists)])

    def extract_dbscan(self, eps):
        """Performs DBSCAN extraction for an arbitrary epsilon.

        Extraction runs in linear time. Note that if the `max_eps` OPTICS
        parameter was set to < inf for extracting reachability and ordering
        arrays, DBSCAN extractions will be unstable for `eps` values close to
        `max_eps`. Setting `eps` < (`max_eps` / 5.0) will guarantee
        extraction parity with DBSCAN.

        Parameters
        ----------
        eps : float or int, required
            DBSCAN `eps` parameter. Must be set to < `max_eps`. Equivalence
            with DBSCAN algorithm is achieved if `eps` is < (`max_eps` / 5)

        Returns
        -------
        core_sample_indices_ : array, shape (n_core_samples,)
            The indices of the core samples.

        labels_ : array, shape (n_samples,)
            The estimated labels.
        """
        check_is_fitted(self, 'reachability_')

        if eps > self.max_eps:
            raise ValueError('Specify an epsilon smaller than %s. Got %s.'
                             % (self.max_eps, eps))

        if eps * 5.0 > (self.max_eps * 1.05):
            warnings.warn(
                "Warning, max_eps (%s) is close to eps (%s): "
                "Output may be unstable." % (self.max_eps, eps),
                RuntimeWarning, stacklevel=2)
        # Stability warning is documented in _extract_dbscan method...

        return _extract_dbscan(self.ordering_, self.core_distances_,
                               self.reachability_, eps)


def _extract_dbscan(ordering, core_distances, reachability, eps):
    """Performs DBSCAN extraction for an arbitrary epsilon (`eps`).

    Parameters
    ----------
    ordering : array, shape (n_samples,)
        OPTICS ordered point indices (`ordering_`)
    core_distances : array, shape (n_samples,)
        Distances at which points become core (`core_distances_`)
    reachability : array, shape (n_samples,)
        Reachability distances calculated by OPTICS (`reachability_`)
    eps : float or int
        DBSCAN `eps` parameter

    Returns
    -------
    core_sample_indices_ : array, shape (n_core_samples,)
        The indices of the core samples.

    labels_ : array, shape (n_samples,)
        The estimated labels.
    """

    n_samples = len(core_distances)
    is_core = np.zeros(n_samples, dtype=bool)
    labels = np.zeros(n_samples, dtype=int)

    far_reach = reachability > eps
    near_core = core_distances <= eps
    labels[ordering] = np.cumsum(far_reach[ordering] & near_core[ordering]) - 1
    labels[far_reach & ~near_core] = -1
    is_core[near_core] = True
    return np.arange(n_samples)[is_core], labels


def _extract_optics(ordering, reachability, maxima_ratio=.75,
                    rejection_ratio=.7, similarity_threshold=0.4,
                    significant_min=.003, min_cluster_size_ratio=.005,
                    min_maxima_ratio=0.001):
    """Performs automatic cluster extraction for variable density data.

    Parameters
    ----------
    ordering : array, shape (n_samples,)
        OPTICS ordered point indices (`ordering_`)

    reachability : array, shape (n_samples,)
        Reachability distances calculated by OPTICS (`reachability_`)

    maxima_ratio : float, optional
        The maximum ratio we allow of average height of clusters on the
        right and left to the local maxima in question. The higher the
        ratio, the more generous the algorithm is to preserving local
        minima, and the more cuts the resulting tree will have.

    rejection_ratio : float, optional
        Adjusts the fitness of the clustering. When the maxima_ratio is
        exceeded, determine which of the clusters to the left and right to
        reject based on rejection_ratio. Higher values will result in points
        being more readily classified as noise; conversely, lower values will
        result in more points being clustered.

    similarity_threshold : float, optional
        Used to check if nodes can be moved up one level, that is, if the
        new cluster created is too "similar" to its parent, given the
        similarity threshold. Similarity can be determined by 1) the size
        of the new cluster relative to the size of the parent node or
        2) the average of the reachability values of the new cluster
        relative to the average of the reachability values of the parent
        node. A lower value for the similarity threshold means less levels
        in the tree.

    significant_min : float, optional
        Sets a lower threshold on how small a significant maxima can be.

    min_cluster_size_ratio : float, optional
        Minimum percentage of dataset expected for cluster membership.

    min_maxima_ratio : float, optional
        Used to determine neighborhood size for minimum cluster membership.

    Returns
    -------
    core_sample_indices_ : array, shape (n_core_samples,)
        The indices of the core samples.

    labels_ : array, shape (n_samples,)
        The estimated labels.
    """

    # Extraction wrapper
    reachability = reachability / np.max(reachability[1:])
    reachability_plot = reachability[ordering].tolist()
    root_node = _automatic_cluster(reachability_plot, ordering,
                                   maxima_ratio, rejection_ratio,
                                   similarity_threshold, significant_min,
                                   min_cluster_size_ratio, min_maxima_ratio)
    leaves = _get_leaves(root_node, [])
    # Start cluster id's at 0
    clustid = 0
    n_samples = len(reachability)
    is_core = np.zeros(n_samples, dtype=bool)
    labels = np.full(n_samples, -1, dtype=int)
    # Start all points as non-core noise
    for leaf in leaves:
        index = ordering[leaf.start:leaf.end]
        labels[index] = clustid
        is_core[index] = 1
        clustid += 1
    return np.arange(n_samples)[is_core], labels


def _automatic_cluster(reachability_plot, ordering,
                       maxima_ratio, rejection_ratio,
                       similarity_threshold, significant_min,
                       min_cluster_size_ratio, min_maxima_ratio):
    """Converts reachability plot to cluster tree and returns root node.

    Parameters
    ----------

    reachability_plot : list, required
        Reachability distances ordered by OPTICS ordering index.

    """

    min_neighborhood_size = 2
    min_cluster_size = int(min_cluster_size_ratio * len(ordering))
    neighborhood_size = int(min_maxima_ratio * len(ordering))

    # Should this check for < min_samples? Should this be public?
    if min_cluster_size < 5:
        min_cluster_size = 5

    # Again, should this check < min_samples, should the parameter be public?
    if neighborhood_size < min_neighborhood_size:
        neighborhood_size = min_neighborhood_size

    local_maxima_points = _find_local_maxima(reachability_plot,
                                             neighborhood_size)
    root_node = _TreeNode(ordering, 0, len(ordering), None)
    _cluster_tree(root_node, None, local_maxima_points,
                  reachability_plot, ordering, min_cluster_size,
                  maxima_ratio, rejection_ratio,
                  similarity_threshold, significant_min)

    return root_node


class _TreeNode(object):
    # automatic cluster helper classes and functions
    def __init__(self, points, start, end, parent_node):
        self.points = points
        self.start = start
        self.end = end
        self.parent_node = parent_node
        self.children = []
        self.split_point = -1


def _is_local_maxima(index, reachability_plot, neighborhood_size):
    right_idx = slice(index + 1, index + neighborhood_size + 1)
    left_idx = slice(max(1, index - neighborhood_size - 1), index)
    return (np.all(reachability_plot[index] >= reachability_plot[left_idx]) and
            np.all(reachability_plot[index] >= reachability_plot[right_idx]))


def _find_local_maxima(reachability_plot, neighborhood_size):
    local_maxima_points = {}
    # 1st and last points on Reachability Plot are not taken
    # as local maxima points
    for i in range(1, len(reachability_plot) - 1):
        # if the point is a local maxima on the reachability plot with
        # regard to neighborhood_size, insert it into priority queue and
        # maxima list
        if (reachability_plot[i] > reachability_plot[i - 1] and
            reachability_plot[i] >= reachability_plot[i + 1] and
            _is_local_maxima(i, np.array(reachability_plot),
                             neighborhood_size) == 1):
            local_maxima_points[i] = reachability_plot[i]

    return sorted(local_maxima_points,
                  key=local_maxima_points.__getitem__, reverse=True)


def _cluster_tree(node, parent_node, local_maxima_points,
                  reachability_plot, reachability_ordering,
                  min_cluster_size, maxima_ratio, rejection_ratio,
                  similarity_threshold, significant_min):
    """Recursively builds cluster tree to hold hierarchical cluster structure

    node is a node or the root of the tree in the first call
    parent_node is parent node of N or None if node is root of the tree
    local_maxima_points is list of local maxima points sorted in
    descending order of reachability
    """

    if len(local_maxima_points) == 0:
        return  # parent_node is a leaf

    # take largest local maximum as possible separation between clusters
    s = local_maxima_points[0]
    node.split_point = s
    local_maxima_points = local_maxima_points[1:]

    # create two new nodes and add to list of nodes
    node_1 = _TreeNode(reachability_ordering[node.start:s],
                       node.start, s, node)
    node_2 = _TreeNode(reachability_ordering[s + 1:node.end],
                       s + 1, node.end, node)
    local_max_1 = []
    local_max_2 = []

    for i in local_maxima_points:
        if i < s:
            local_max_1.append(i)
        if i > s:
            local_max_2.append(i)

    node_list = []
    node_list.append((node_1, local_max_1))
    node_list.append((node_2, local_max_2))

    if reachability_plot[s] < significant_min:
        node.split_point = -1
        # if split_point is not significant, ignore this split and continue
        _cluster_tree(node, parent_node, local_maxima_points,
                      reachability_plot, reachability_ordering,
                      min_cluster_size, maxima_ratio, rejection_ratio,
                      similarity_threshold, significant_min)
        return

    # only check a certain ratio of points in the child
    # nodes formed to the left and right of the maxima
    # ...should check_ratio be a user settable parameter?
    check_ratio = .8
    check_value_1 = int(np.round(check_ratio * len(node_1.points)))
    check_value_2 = int(np.round(check_ratio * len(node_2.points)))
    avg_reach1 = np.mean(reachability_plot[(node_1.end -
                                            check_value_1):node_1.end])
    avg_reach2 = np.mean(reachability_plot[node_2.start:(node_2.start
                                                         + check_value_2)])

    if ((avg_reach1 / reachability_plot[s]) > maxima_ratio or
            (avg_reach2 / reachability_plot[s]) > maxima_ratio):

        if (avg_reach1 / reachability_plot[s]) < rejection_ratio:
            # reject node 2
            node_list.remove((node_2, local_max_2))
        if (avg_reach2 / reachability_plot[s]) < rejection_ratio:
            # reject node 1
            node_list.remove((node_1, local_max_1))
        if ((avg_reach1 / reachability_plot[s]) >= rejection_ratio and
                (avg_reach2 / reachability_plot[s]) >= rejection_ratio):
            # since split_point is not significant,
            # ignore this split and continue (reject both child nodes)
            node.split_point = -1
            _cluster_tree(node, parent_node, local_maxima_points,
                          reachability_plot, reachability_ordering,
                          min_cluster_size, maxima_ratio, rejection_ratio,
                          similarity_threshold, significant_min)
            return

    # remove clusters that are too small
    if (len(node_1.points) < min_cluster_size and
            node_list.count((node_1, local_max_1)) > 0):
        # cluster 1 is too small
        node_list.remove((node_1, local_max_1))
    if (len(node_2.points) < min_cluster_size and
            node_list.count((node_2, local_max_2)) > 0):
        # cluster 2 is too small
        node_list.remove((node_2, local_max_2))
    if not node_list:
        # parent_node will be a leaf
        node.split_point = -1
        return

    # Check if nodes can be moved up one level - the new cluster created
    # is too "similar" to its parent, given the similarity threshold.
    bypass_node = 0
    if parent_node is not None:
        if ((node.end - node.start) / (parent_node.end - parent_node.start) >
                similarity_threshold):

            parent_node.children.remove(node)
            bypass_node = 1

    for nl in node_list:
        if bypass_node == 1:
            parent_node.children.append(nl[0])
            _cluster_tree(nl[0], parent_node, nl[1],
                          reachability_plot, reachability_ordering,
                          min_cluster_size, maxima_ratio, rejection_ratio,
                          similarity_threshold, significant_min)
        else:
            node.children.append(nl[0])
            _cluster_tree(nl[0], node, nl[1], reachability_plot,
                          reachability_ordering, min_cluster_size,
                          maxima_ratio, rejection_ratio,
                          similarity_threshold, significant_min)


def _get_leaves(node, arr):
    if node is not None:
        if node.split_point == -1:
            arr.append(node)
        for n in node.children:
            _get_leaves(n, arr)
    return arr<|MERGE_RESOLUTION|>--- conflicted
+++ resolved
@@ -369,9 +369,8 @@
         self.n_clusters_ = np.max(self.labels_)
         return self
 
-    # OPTICS helper functions; these should not be public #
-
-<<<<<<< HEAD
+    # OPTICS helper functions
+
     def _expand_cluster_order(self, X, nbrs):
         # Main OPTICS loop. Not parallelizable. The order that entries are
         # written to the 'ordering_' list is important!
@@ -381,7 +380,7 @@
         for point in range(X.shape[0]):
             if processed[point]:
                 continue
-            if self.core_distances_[point] <= self.max_bound:
+            if self.core_distances_[point] <= self.max_eps:
                 while not processed[point]:
                     processed[point] = True
                     ordering[ordering_idx] = point
@@ -395,24 +394,7 @@
 
     def _set_reach_dist(self, point_index, processed, X, nbrs):
         P = X[point_index:point_index + 1]
-        indices = nbrs.radius_neighbors(P, radius=self.max_bound,
-=======
-    def _expand_cluster_order(self, point, X, nbrs):
-        # As above, not parallelizable. Parallelizing would allow items in
-        # the 'unprocessed' list to switch to 'processed'
-        if self.core_distances_[point] <= self.max_eps:
-            while not self._processed[point]:
-                self._processed[point] = True
-                self.ordering_.append(point)
-                point = self._set_reach_dist(point, X, nbrs)
-        else:  # For very noisy points
-            self.ordering_.append(point)
-            self._processed[point] = True
-
-    def _set_reach_dist(self, point_index, X, nbrs):
-        P = np.array(X[point_index]).reshape(1, -1)
         indices = nbrs.radius_neighbors(P, radius=self.max_eps,
->>>>>>> 07051bc0
                                         return_distance=False)[0]
 
         # Getting indices of neighbors that have not been processed

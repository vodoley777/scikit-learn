--- conflicted
+++ resolved
@@ -22,17 +22,6 @@
 
 class OPTICS(BaseEstimator, ClusterMixin):
     """Estimate clustering structure from vector array
-<<<<<<< HEAD
-
-    OPTICS: Ordering Points To Identify the Clustering Structure
-    Closely related to DBSCAN, finds core sample of high density and expands
-    clusters from them [1]_. Unlike DBSCAN, keeps cluster hierarchy for a
-    variable neighborhood radius. Better suited for usage on large point
-    datasets than the current sklearn implementation of DBSCAN.
-
-    Clusters are then extracted using a DBSCAN like method [1]_.
-
-=======
 
     OPTICS: Ordering Points To Identify the Clustering Structure Closely
     related to DBSCAN, finds core sample of high density and expands clusters
@@ -42,7 +31,6 @@
 
     Clusters are then extracted using a DBSCAN like method [1]_.
 
->>>>>>> 7b267628
     This implementation deviates from the original OPTICS by first performing
     k-nearest-neighborhood searches on all points to identify core sizes, then
     computing only the distances to unprocessed points when constructing the
@@ -59,8 +47,8 @@
 
     max_eps : float, optional (default=np.inf)
         The maximum distance between two samples for them to be considered
-        as in the same neighborhood. Default value of "np.inf" will identify
-        clusters across all scales; reducing `max_eps` will result in
+        as in the same neighborhood. Default value of ``np.inf`` will identify
+        clusters across all scales; reducing ``max_eps`` will result in
         shorter run times.
 
     metric : string or callable, optional (default='minkowski')
@@ -100,33 +88,22 @@
 
     cluster_method : string, optional (default='dbscan')
         The extraction method used to extract clusters using the calculated
-<<<<<<< HEAD
         reachability and ordering. Possible values are "xi" and "dbscan".
-=======
-        reachability and ordering. Possible values are "dbscan".
->>>>>>> 7b267628
 
     eps : float, optional (default=0.5)
         The maximum distance between two samples for them to be considered
         as in the same neighborhood. Used ony when `cluster_method='dbscan'`.
-<<<<<<< HEAD
 
     xi : float, between 0 and 1
         The steepness threshold for the Xi method to detect Xi-steep
         areas. Clusters are then hierarchically formed using these
-        areas. It is used when `cluster_method='xi'`.
-=======
->>>>>>> 7b267628
+        areas. It is used when ``cluster_method='xi'``.
 
     min_cluster_size : int > 1 or float between 0 and 1 (default=0.005)
         Minimum number of samples in an OPTICS cluster, expressed as an
         absolute number or a fraction of the number of samples (rounded
         to be at least 2).
-<<<<<<< HEAD
-        Used only when `cluster_method='xi'`.
-=======
-        Used only when `extract_method='xi'`.
->>>>>>> 7b267628
+        Used only when ``cluster_method='xi'``.
 
     algorithm : {'auto', 'ball_tree', 'kd_tree', 'brute'}, optional
         Algorithm used to compute the nearest neighbors:
@@ -190,18 +167,10 @@
     .. [2] Schubert, Erich, Michael Gertz.
        "Improving the Cluster Structure Extracted from OPTICS Plots." Proc. of
        the Conference "Lernen, Wissen, Daten, Analysen" (LWDA) (2018): 318-329.
-<<<<<<< HEAD
     """
 
     def __init__(self, min_samples=5, max_eps=np.inf, metric='minkowski', p=2,
                  metric_params=None, cluster_method='xi', eps=0.5, xi=0.05,
-=======
-
-    """
-
-    def __init__(self, min_samples=5, max_eps=np.inf, metric='minkowski', p=2,
-                 metric_params=None, cluster_method='dbscan', eps=0.5,
->>>>>>> 7b267628
                  min_cluster_size=.005, algorithm='auto', leaf_size=30,
                  n_jobs=None):
 
@@ -215,18 +184,14 @@
         self.leaf_size = leaf_size
         self.cluster_method = cluster_method
         self.eps = eps
-<<<<<<< HEAD
         self.xi = xi
-=======
->>>>>>> 7b267628
         self.n_jobs = n_jobs
 
     def fit(self, X, y=None):
         """Perform OPTICS clustering
-<<<<<<< HEAD
 
         Extracts an ordered list of points and reachability distances, and
-        performs initial clustering using `max_eps` distance specified at
+        performs initial clustering using ``max_eps`` distance specified at
         OPTICS object instantiation.
 
         Parameters
@@ -245,29 +210,6 @@
 
         n_samples = len(X)
 
-=======
-
-        Extracts an ordered list of points and reachability distances, and
-        performs initial clustering using `max_eps` distance specified at
-        OPTICS object instantiation.
-
-        Parameters
-        ----------
-        X : array, shape (n_samples, n_features)
-            The data.
-
-        y : ignored
-
-        Returns
-        -------
-        self : instance of OPTICS
-            The instance.
-        """
-        X = check_array(X, dtype=np.float)
-
-        n_samples = len(X)
-
->>>>>>> 7b267628
         if self.min_cluster_size <= 0 or (self.min_cluster_size !=
                                           int(self.min_cluster_size)
                                           and self.min_cluster_size > 1):
@@ -285,15 +227,9 @@
                              "used for clustering." %
                              (n_samples, self.min_samples))
 
-<<<<<<< HEAD
         if self.cluster_method not in ['dbscan', 'xi']:
             raise ValueError("cluster_method should be one of"
                              " 'dbscan' or 'xi' but is %s" %
-=======
-        if self.cluster_method not in ['dbscan']:
-            raise ValueError("cluster_method should be one of"
-                             " 'dbscan', but is %s" %
->>>>>>> 7b267628
                              self.cluster_method)
 
         if self.cluster_method == 'dbscan':
@@ -301,21 +237,13 @@
                 raise ValueError('Specify an epsilon smaller than %s. Got %s.'
                                  % (self.max_eps, self.eps))
 
-<<<<<<< HEAD
-            if self.eps * 5.0 > (self.max_eps * 1.05):
-=======
             if self.eps * 5.0 > self.max_eps * 1.05:
->>>>>>> 7b267628
                 warnings.warn(
                     "Warning, max_eps (%s) is close to eps (%s): "
                     "Output may be unstable." % (self.max_eps, self.eps),
                     RuntimeWarning, stacklevel=2)
-<<<<<<< HEAD
-                # Stability warning is documented in _extract_dbscan method...
-=======
                 # Stability warning is documented in cluster_optics_dbscan
                 # method...
->>>>>>> 7b267628
 
         (self.ordering_, self.core_distances_, self.reachability_,
          self.predecessor_) = compute_optics_graph(
@@ -323,7 +251,6 @@
              leaf_size=self.leaf_size, metric=self.metric,
              metric_params=self.metric_params, p=self.p, n_jobs=self.n_jobs,
              max_eps=self.max_eps)
-<<<<<<< HEAD
         # Start all points as noise ##
         self.labels_ = np.full(n_samples, -1, dtype=int)
 
@@ -335,11 +262,6 @@
                                            self.min_cluster_size, self.xi)
             indices_ = None
         elif self.cluster_method == 'dbscan':
-=======
-
-        # Extract clusters from the calculated orders and reachability
-        if self.cluster_method == 'dbscan':
->>>>>>> 7b267628
             labels_ = cluster_optics_dbscan(self.reachability_,
                                             self.core_distances_,
                                             self.ordering_,
@@ -589,7 +511,6 @@
     arrays, DBSCAN extractions will be unstable for `eps` values close to
     `max_eps`. Setting `eps` < (`max_eps` / 5.0) will guarantee extraction
     parity with DBSCAN.
-<<<<<<< HEAD
 
     Parameters
     ----------
@@ -1012,35 +933,4 @@
             labels[c[0]:(c[1] + 1)] = label
             label += 1
     labels[ordering] = labels - 1
-=======
-
-    Parameters
-    ----------
-    reachability : array, shape (n_samples,)
-        Reachability distances calculated by OPTICS (`reachability_`)
-
-    core_distances : array, shape (n_samples,)
-        Distances at which points become core (`core_distances_`)
-
-    ordering : array, shape (n_samples,)
-        OPTICS ordered point indices (`ordering_`)
-
-    eps : float, optional (default=0.5)
-        DBSCAN `eps` parameter. Must be set to < `max_eps`. Results
-        will be close to DBSCAN algorithm if `eps` is < (`max_eps` / 5)
-
-    Returns
-    -------
-    labels_ : array, shape (n_samples,)
-        The estimated labels.
-
-    """
-    n_samples = len(core_distances)
-    labels = np.zeros(n_samples, dtype=int)
-
-    far_reach = reachability > eps
-    near_core = core_distances <= eps
-    labels[ordering] = np.cumsum(far_reach[ordering] & near_core[ordering]) - 1
-    labels[far_reach & ~near_core] = -1
->>>>>>> 7b267628
     return labels
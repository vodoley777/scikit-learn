--- conflicted
+++ resolved
@@ -256,11 +256,7 @@
     # Tests against known extraction array
     # Does NOT work with metric='euclidean', because sklearn euclidean has
     # worse numeric precision. 'minkowski' is slower but more accurate.
-<<<<<<< HEAD
-    clust1 = OPTICS(min_samples=5, metric='minkowski').fit(X)
-=======
     clust = OPTICS(min_samples=5).fit(X)
->>>>>>> 013d295a
 
     assert_array_equal(clust1.ordering_, np.array(o1))
     assert_array_equal(clust1.predecessor_[clust1.ordering_], np.array(p1))
@@ -294,7 +290,7 @@
           11, 19, 15, 10, 47, -1, 20, 22, 25, 25, 25, 25, 22, 22, 23, -1, 30,
           30, 34, 34, 34, 32, 32, 37, 38, -1, -1, -1, -1, -1, -1, -1, -1, -1,
           -1, -1, -1, -1, -1, -1, -1, -1, -1]
-    clust2 = OPTICS(min_samples=5, max_eps=0.5, metric='minkowski').fit(X)
+    clust2 = OPTICS(min_samples=5, max_eps=0.5).fit(X)
 
     assert_array_equal(clust2.ordering_, np.array(o2))
     assert_array_equal(clust2.predecessor_[clust2.ordering_], np.array(p2))

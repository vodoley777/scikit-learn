--- conflicted
+++ resolved
@@ -9,8 +9,6 @@
 
 from sklearn.utils._testing import assert_array_equal
 from sklearn.utils._testing import assert_allclose
-from sklearn.utils._testing import assert_almost_equal
-from sklearn.utils.validation import _num_samples
 from sklearn.base import clone
 from sklearn.exceptions import ConvergenceWarning
 
@@ -618,7 +616,6 @@
     assert_allclose(inertia_sparse, expected, rtol=1e-6)
 
 
-<<<<<<< HEAD
 def test_k_means_function():
     # test calling the k_means function directly
     cluster_centers, labels, inertia = k_means(X, n_clusters=n_clusters,
@@ -715,62 +712,55 @@
 
 
 @pytest.mark.parametrize("estimator", [KMeans, MiniBatchKMeans])
-def test_wrong_params(estimator):
+@pytest.mark.parametrize("param, match", [
+    ({"n_init": 0}, r"n_init should be > 0"),
+    ({"max_iter": 0}, r"max_iter should be > 0"),
+    ({"n_clusters": n_samples + 1}, r"n_samples.* should be >= n_clusters"),
+    ({"tol": -1}, r"tol should be >= 0"),
+    ({"init": X[:2]},
+     r"The shape of the initial centers .* does not match"
+     r" the number of clusters"),
+    ({"init": lambda X_, k, random_state: X_[:2]},
+     r"The shape of the initial centers .* does not match"
+     r" the number of clusters"),
+    ({"init": X[:8, :2]},
+     r"The shape of the initial centers .* does not match"
+     r" the number of features of the data"),
+    ({"init": lambda X_, k, random_state: X_[:8, :2]},
+     r"The shape of the initial centers .* does not match"
+     r" the number of features of the data"),
+    ({"init": "wrong"},
+     r"init should be either 'k-means\+\+', 'random', "
+     r"a ndarray or a callable")]
+)
+def test_wrong_params(estimator, param, match):
     # Check that error are raised with clear error message when wrong values
     # are passed for the parameters
-    with pytest.raises(ValueError, match=r"n_init should be > 0"):
-        estimator(n_init=0).fit(X)
-
-    with pytest.raises(ValueError, match=r"max_iter should be > 0"):
-        estimator(max_iter=0).fit(X)
-
-    with pytest.raises(ValueError,
-                       match=r"n_samples.* should be >= n_clusters"):
-        estimator(n_clusters=n_samples + 1).fit(X)
-
-    with pytest.raises(ValueError, match=r"tol should be >= 0"):
-        estimator(tol=-1).fit(X)
-
-    match = (r"The shape of the initial centers .* does not match "
-             r"the number of clusters")
     with pytest.raises(ValueError, match=match):
-        estimator(init=X[:2]).fit(X)
+        estimator(**param).fit(X)
+
+
+@pytest.mark.parametrize("param, match", [
+    ({"algorithm": "wrong"}, r"Algorithm must be 'auto', 'full' or 'elkan'")]
+)
+def test_kmeans_wrong_params(param, match):
+    # Check that error are raised with clear error message when wrong values
+    # are passed for the KMeans specific parameters
     with pytest.raises(ValueError, match=match):
-        estimator(init=lambda X_, k, random_state: X_[:2]).fit(X)
-
-    match = (r"The shape of the initial centers .* does not match "
-             r"the number of features of the data")
+        KMeans(**param).fit(X)
+
+
+@pytest.mark.parametrize("param, match", [
+    ({"max_no_improvement": -1}, r"max_no_improvement should be >= 0"),
+    ({"batch_size": -1}, r"batch_size should be > 0"),
+    ({"init_size": -1}, r"init_size should be > 0"),
+    ({"reassignment_ratio": -1}, r"reassignment_ratio should be >= 0")]
+)
+def test_minibatch_kmeans_wrong_params(param, match):
+    # Check that error are raised with clear error message when wrong values
+    # are passed for the MiniBatchKMeans specific parameters
     with pytest.raises(ValueError, match=match):
-        estimator(init=X[:8, :2]).fit(X)
-    with pytest.raises(ValueError, match=match):
-        estimator(init=lambda X_, k, random_state: X_[:8, :2]).fit(X)
-
-    with pytest.raises(ValueError,
-                       match=r"init should be either 'k-means\+\+', 'random', "
-                             r"a ndarray or a callable"):
-        estimator(init="wrong").fit(X)
-
-    # specific to KMeans
-    if estimator is KMeans:
-        with pytest.raises(ValueError, match=r"Algorithm must be 'auto', "
-                                             r"'full' or 'elkan'"):
-            KMeans(algorithm="wrong").fit(X)
-
-    # specific to MiniBatchKMeans
-    if estimator is MiniBatchKMeans:
-        with pytest.raises(ValueError, match=r"max_no_improvement should be "
-                                             r">= 0"):
-            MiniBatchKMeans(max_no_improvement=-1).fit(X)
-
-        with pytest.raises(ValueError, match=r"batch_size should be > 0"):
-            MiniBatchKMeans(batch_size=-1).fit(X)
-
-        with pytest.raises(ValueError, match=r"init_size should be > 0"):
-            MiniBatchKMeans(init_size=-1).fit(X)
-
-        with pytest.raises(ValueError, match=r"reassignment_ratio should be "
-                                             r">= 0"):
-            MiniBatchKMeans(reassignment_ratio=-1).fit(X)
+        MiniBatchKMeans(**param).fit(X)
 
 
 @pytest.mark.parametrize("estimator", [KMeans, MiniBatchKMeans])
@@ -839,7 +829,8 @@
 
     with pytest.warns(FutureWarning, match=depr_msg):
         kmeans.fit(X)
-=======
+
+
 def test_sample_weight_unchanged():
     # Check that sample_weight is not modified in place by KMeans (#17204)
     X = np.array([[1], [2], [4]])
@@ -847,5 +838,4 @@
     KMeans(n_clusters=2, random_state=0).fit(X, sample_weight=sample_weight)
 
     # internally, sample_weight is rescale to sum up to n_samples = 3
-    assert_array_equal(sample_weight, np.array([0.5, 0.2, 0.3]))
->>>>>>> a13ead29
+    assert_array_equal(sample_weight, np.array([0.5, 0.2, 0.3]))
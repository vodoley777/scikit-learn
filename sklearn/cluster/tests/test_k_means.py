--- conflicted
+++ resolved
@@ -292,60 +292,6 @@
     _check_fitted_model(km)
 
 
-<<<<<<< HEAD
-def test_k_means_fortran_aligned_data():
-    # Check the KMeans will work well, even if X is a fortran-aligned data.
-    X = np.asfortranarray([[0, 0], [0, 1], [0, 1]])
-    centers = np.array([[0, 0], [0, 1]])
-    labels = np.array([0, 1, 1])
-    km = KMeans(n_init=1, init=centers, random_state=42, n_clusters=2)
-    km.fit(X)
-    assert_array_almost_equal(km.cluster_centers_, centers)
-    assert_array_equal(km.labels_, labels)
-=======
-def test_k_means_n_init():
-    rnd = np.random.RandomState(0)
-    X = rnd.normal(size=(40, 2))
-
-    # two regression tests on bad n_init argument
-    # previous bug: n_init <= 0 threw non-informative TypeError (#3858)
-    with pytest.raises(ValueError, match="n_init"):
-        KMeans(n_init=0).fit(X)
-    with pytest.raises(ValueError, match="n_init"):
-        KMeans(n_init=-1).fit(X)
-
-
-@pytest.mark.parametrize('Class', [KMeans, MiniBatchKMeans])
-def test_k_means_explicit_init_shape(Class):
-    # test for sensible errors when giving explicit init
-    # with wrong number of features or clusters
-    rnd = np.random.RandomState(0)
-    X = rnd.normal(size=(40, 3))
-
-    # mismatch of number of features
-    km = Class(n_init=1, init=X[:, :2], n_clusters=len(X))
-    msg = "does not match the number of features of the data"
-    with pytest.raises(ValueError, match=msg):
-        km.fit(X)
-    # for callable init
-    km = Class(n_init=1,
-               init=lambda X_, k, random_state: X_[:, :2],
-               n_clusters=len(X))
-    with pytest.raises(ValueError, match=msg):
-        km.fit(X)
-    # mismatch of number of clusters
-    msg = "does not match the number of clusters"
-    km = Class(n_init=1, init=X[:2, :], n_clusters=3)
-    with pytest.raises(ValueError, match=msg):
-        km.fit(X)
-    # for callable init
-    km = Class(n_init=1,
-               init=lambda X_, k, random_state: X_[:2, :],
-               n_clusters=3)
-    with pytest.raises(ValueError, match=msg):
-        km.fit(X)
-
-
 @pytest.mark.parametrize("Estimator", [KMeans, MiniBatchKMeans])
 def test_fortran_aligned_data(Estimator):
     # Check that KMeans works with fortran-aligned data.
@@ -358,7 +304,6 @@
                      random_state=42).fit(X_fortran)
     assert_allclose(km_c.cluster_centers_, km_f.cluster_centers_)
     assert_array_equal(km_c.labels_, km_f.labels_)
->>>>>>> 6c0e04a7
 
 
 @pytest.mark.parametrize('algo', ['full', 'elkan'])
@@ -894,25 +839,6 @@
         assert_almost_equal(v_measure_score(est_1.labels_, est_2.labels_), 1.0)
         assert_almost_equal(_sort_centers(est_1.cluster_centers_),
                             _sort_centers(est_2.cluster_centers_))
-
-
-<<<<<<< HEAD
-def test_check_normalize_sample_weight():
-    from sklearn.cluster._kmeans import _check_normalize_sample_weight
-    sample_weight = None
-    checked_sample_weight = _check_normalize_sample_weight(sample_weight, X)
-    assert _num_samples(X) == _num_samples(checked_sample_weight)
-    assert_almost_equal(checked_sample_weight.sum(), _num_samples(X))
-    assert X.dtype == checked_sample_weight.dtype
-=======
-def test_sample_weight_length():
-    # check that an error is raised when passing sample weights
-    # with an incompatible shape
-    km = KMeans(n_clusters=n_clusters, random_state=42)
-    msg = r'sample_weight.shape == \(2,\), expected \(100,\)'
-    with pytest.raises(ValueError, match=msg):
-        km.fit(X, sample_weight=np.ones(2))
->>>>>>> 6c0e04a7
 
 
 def test_iter_attribute():

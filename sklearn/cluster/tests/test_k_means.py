"""Testing for K-means"""
import sys

import numpy as np
from scipy import sparse as sp
from threadpoolctl import threadpool_limits

import pytest

from sklearn.utils._testing import assert_array_equal
from sklearn.utils._testing import assert_allclose
from sklearn.base import clone
from sklearn.exceptions import ConvergenceWarning

from sklearn.utils.extmath import row_norms
from sklearn.metrics import pairwise_distances
from sklearn.metrics import pairwise_distances_argmin
from sklearn.metrics.cluster import v_measure_score
from sklearn.cluster import KMeans, k_means
from sklearn.cluster import MiniBatchKMeans
from sklearn.cluster._kmeans import _mini_batch_step
from sklearn.cluster._kmeans import _labels_inertia
from sklearn.cluster._k_means_common import _relocate_empty_clusters_dense
from sklearn.cluster._k_means_common import _relocate_empty_clusters_sparse
from sklearn.cluster._k_means_common import _euclidean_dense_dense_wrapper
from sklearn.cluster._k_means_common import _euclidean_sparse_dense_wrapper
from sklearn.cluster._k_means_common import _inertia_dense
from sklearn.cluster._k_means_common import _inertia_sparse
from sklearn.datasets import make_blobs
from io import StringIO


# non centered, sparse centers to check the
centers = np.array([
    [0.0, 5.0, 0.0, 0.0, 0.0],
    [1.0, 1.0, 4.0, 0.0, 0.0],
    [1.0, 0.0, 0.0, 5.0, 1.0],
])
n_samples = 100
n_clusters, n_features = centers.shape
X, true_labels = make_blobs(n_samples=n_samples, centers=centers,
                            cluster_std=1., random_state=42)
X_csr = sp.csr_matrix(X)


def _check_fitted_model(km):
    # check that the number of clusters centers and distinct labels match
    # the expectation
    centers = km.cluster_centers_
    assert centers.shape == (n_clusters, n_features)

    labels = km.labels_
    assert np.unique(labels).shape[0] == n_clusters

    # check that the labels assignment are perfect (up to a permutation)
    assert_allclose(v_measure_score(true_labels, labels), 1.0)
    assert km.inertia_ > 0.0


@pytest.mark.parametrize("data", [X, X_csr], ids=["dense", "sparse"])
@pytest.mark.parametrize("init", ["random", "k-means++", centers,
                                  lambda X, k, random_state: centers],
                         ids=["random", "k-means++", "ndarray", "callable"])
@pytest.mark.parametrize("estimator", [KMeans, MiniBatchKMeans])
def test_all_init(estimator, data, init):
    # Check KMeans and MiniBatchKMeans with all possible init.
    km = estimator(init=init, n_clusters=n_clusters, random_state=42,
                   n_init=10).fit(data)
    _check_fitted_model(km)


@pytest.mark.parametrize("estimator", [KMeans, MiniBatchKMeans])
def test_result_equal_in_diff_n_threads(estimator):
    # Check that KMeans/MiniBatchKMeans give the same results in parallel mode
    # than in sequential mode.
    rnd = np.random.RandomState(0)
    X = rnd.normal(size=(50, 10))

    with threadpool_limits(limits=1, user_api="openmp"):
        result_1 = estimator(
            n_clusters=n_clusters, random_state=0).fit(X).labels_
    with threadpool_limits(limits=2, user_api="openmp"):
        result_2 = estimator(
            n_clusters=n_clusters, random_state=0).fit(X).labels_
    assert_array_equal(result_1, result_2)


def _sort_centers(centers):
    return np.sort(centers, axis=0)


@pytest.mark.parametrize("init", ["k-means++", centers],
                         ids=["k-means++", "ndarray"])
@pytest.mark.parametrize("estimator", [KMeans, MiniBatchKMeans])
def test_weighted_vs_repeated(estimator, init):
    # Check that a sample weight of N should yield the same result as an N-fold
    # repetition of the sample
    sample_weight = np.random.RandomState(0).randint(1, 5, size=n_samples)
    X_repeat = np.repeat(X, sample_weight, axis=0)

    km = estimator(init=init, n_clusters=n_clusters, random_state=0)
    if estimator is MiniBatchKMeans:
        km.set_params(batch_size=10)

    km_weighted = clone(km).fit(X, sample_weight=sample_weight)
    repeated_labels = np.repeat(km_weighted.labels_, sample_weight)
    km_repeated = clone(km).fit(X_repeat)

    # We can't expect labels to be equal because k-means++ will lead to
    # a different initialization on duplicated X.
    assert_allclose(v_measure_score(km_repeated.labels_, repeated_labels), 1)

    # TODO: FIXME
    if estimator is not MiniBatchKMeans:
        assert_allclose(km_weighted.inertia_, km_repeated.inertia_)
        assert_allclose(_sort_centers(km_weighted.cluster_centers_),
                        _sort_centers(km_repeated.cluster_centers_))


@pytest.mark.parametrize("estimator", [KMeans, MiniBatchKMeans])
def test_unit_weights_vs_no_weights(estimator):
    # Check that not passing sample weights should be equivalent to passing
    # sample weights all equal to one.
    sample_weight = np.ones(n_samples)

    km = estimator(n_clusters=n_clusters, random_state=42, n_init=1)
    km_none = clone(km).fit(X, sample_weight=None)
    km_ones = clone(km).fit(X, sample_weight=sample_weight)

    assert_array_equal(km_none.labels_, km_ones.labels_)
    assert_allclose(km_none.cluster_centers_, km_ones.cluster_centers_)


@pytest.mark.parametrize("data", [X, X_csr], ids=["dense", "sparse"])
@pytest.mark.parametrize("estimator", [KMeans, MiniBatchKMeans])
def test_scaled_weights(estimator, data):
    # Check that scaling all sample weights by a common factor
    # shouldn't change the result
    sample_weight = np.random.uniform(n_samples)

    km = estimator(n_clusters=n_clusters, random_state=42, n_init=1)
    km_orig = clone(km).fit(data, sample_weight=sample_weight)
    km_scaled = clone(km).fit(data, sample_weight=0.5 * sample_weight)

    assert_array_equal(km_orig.labels_, km_scaled.labels_)
    assert_allclose(km_orig.cluster_centers_, km_scaled.cluster_centers_)


@pytest.mark.parametrize("estimator", [KMeans, MiniBatchKMeans])
def test_dense_sparse(estimator):
    # Check that the results are the same for dense and sparse input.
    sample_weight = np.random.RandomState(0).random_sample((n_samples,))
    km_dense = estimator(n_clusters=n_clusters, random_state=0, n_init=1)
    km_dense.fit(X, sample_weight=sample_weight)
    km_sparse = estimator(n_clusters=n_clusters, random_state=0, n_init=1)
    km_sparse.fit(X_csr, sample_weight=sample_weight)

    assert_array_equal(km_dense.labels_, km_sparse.labels_)
    assert_allclose(km_dense.cluster_centers_, km_sparse.cluster_centers_)


@pytest.mark.parametrize("estimator", [KMeans, MiniBatchKMeans])
def test_fortran_aligned_data(estimator):
    # Check that KMeans works with fortran-aligned data.
    X_fortran = np.asfortranarray(X)
    centers_fortran = np.asfortranarray(centers)

    km_c = estimator(n_clusters=n_clusters, init=centers, n_init=1,
                     random_state=42).fit(X)
    km_f = estimator(n_clusters=n_clusters, init=centers_fortran, n_init=1,
                     random_state=42).fit(X_fortran)
    assert_allclose(km_c.cluster_centers_, km_f.cluster_centers_)
    assert_array_equal(km_c.labels_, km_f.labels_)


@pytest.mark.parametrize("dtype", [np.int32, np.int64, np.float32, np.float64])
@pytest.mark.parametrize("estimator", [KMeans, MiniBatchKMeans])
def test_centers_not_mutated(estimator, dtype):
    # Check that KMeans and MiniBatchKMeans won't mutate the user provided
    # init centers silently even if input data and init centers have the same
    # type.
    X_new_type = X.astype(dtype, copy=True)
    centers_new_type = centers.astype(dtype, copy=True)

    km = estimator(init=centers_new_type, n_clusters=n_clusters, n_init=1)
    km.fit(X_new_type)

    assert not np.may_share_memory(km.cluster_centers_, centers)


@pytest.mark.parametrize("data", [X, X_csr], ids=["dense", "sparse"])
@pytest.mark.parametrize("estimator", [KMeans, MiniBatchKMeans])
def test_float_precision(estimator, data):
    # TODO
    km = estimator(n_init=1, random_state=0)

    inertia = {}
    Xt = {}
    centers = {}
    labels = {}

    for dtype in [np.float64, np.float32]:
        X = data.astype(dtype)
        km.fit(X)

        inertia[dtype] = km.inertia_
        Xt[dtype] = km.transform(X)
        centers[dtype] = km.cluster_centers_
        labels[dtype] = km.labels_

        # dtype of cluster centers has to be the dtype of the input data
        assert km.cluster_centers_.dtype == dtype

        # same with partial_fit
        if estimator is MiniBatchKMeans:
            km.partial_fit(X[0:3])
            assert km.cluster_centers_.dtype == dtype

    # compare arrays with low precision since the difference between
    # 32 and 64 bit sometimes makes a difference up to the 4th decimal
    # place
    assert_allclose(inertia[np.float32], inertia[np.float64], rtol=1e-5)
    assert_allclose(Xt[np.float32], Xt[np.float64], rtol=1e-5)
    assert_allclose(centers[np.float32], centers[np.float64], rtol=1e-5)
    assert_array_equal(labels[np.float32], labels[np.float64])


@pytest.mark.parametrize("estimator", [KMeans, MiniBatchKMeans])
def test_score_max_iter(estimator):
    # Check that fitting KMeans or MiniBatchKMeans with more iterations gives
    # better score
    X = np.random.RandomState(0).randn(100, 10)

    km1 = estimator(n_init=1, random_state=42, max_iter=1)
    s1 = km1.fit(X).score(X)
    km2 = estimator(n_init=1, random_state=42, max_iter=10)
    s2 = km2.fit(X).score(X)
    assert s2 > s1


@pytest.mark.parametrize("array_constr", [np.array, sp.csr_matrix],
                         ids=["dense", "sparse"])
@pytest.mark.parametrize("dtype", [np.int32, np.int64])
@pytest.mark.parametrize("init", ["k-means++", "ndarray"])
@pytest.mark.parametrize("estimator", [KMeans, MiniBatchKMeans])
def test_integer_input(estimator, array_constr, dtype, init):
    # Check that KMeans and MiniBatchKMeans work with integer input.
    X_dense = np.array([[0, 0], [10, 10], [12, 9], [-1, 1], [2, 0], [8, 10]])
    X = array_constr(X_dense, dtype=dtype)

    n_init = 1 if init == "ndarray" else 10
    init = X_dense[:2] if init == "ndarray" else init

    km = estimator(n_clusters=2, init=init, n_init=n_init, random_state=0)
    if estimator is MiniBatchKMeans:
        km.set_params(batch_size=2)

    km.fit(X)

    # Internally integer input should be converted to float64
    assert km.cluster_centers_.dtype == np.float64

    expected_labels = [0, 1, 1, 0, 0, 1]
    assert_allclose(v_measure_score(km.labels_, expected_labels), 1)

    # Same with partial_fit (#14314)
    if estimator is MiniBatchKMeans:
        km = clone(km).partial_fit(X)
        assert km.cluster_centers_.dtype == np.float64


@pytest.mark.parametrize("array_constr", [np.array, sp.csr_matrix],
                         ids=["dense", "sparse"])
@pytest.mark.parametrize("dtype", [np.float32, np.float64])
@pytest.mark.parametrize("init", ["random", "k-means++", "ndarray"])
@pytest.mark.parametrize("estimator", [KMeans, MiniBatchKMeans])
def test_predict(estimator, init, dtype, array_constr):
    # Check the predict method and the equivalence between fit.predict and
    # fit_predict.
    if sys.platform == "darwin":
        pytest.xfail(
            "Known failures on MacOS, See "
            "https://github.com/scikit-learn/scikit-learn/issues/12644")

    X, _ = make_blobs(n_samples=500, n_features=10, centers=10, random_state=0)

    n_init = 1 if init == "ndarray" else 10
    init = X[:10] if init == "ndarray" else init
    X = array_constr(X)

    km = estimator(n_clusters=10, init=init, n_init=n_init,
                   random_state=0).fit(X)
    labels = km.labels_

    # Due to randomness in the order in which chunks of data are processed when
    # using more than one thread, there might be different rounding errors for
    # the computation of the inertia for each init between 2 runs. This might
    # result in a different ranking of the inits, hence a different labeling,
    # which should still correspond to the same clustering

    # re-predict labels for training set using predict
    pred = km.predict(X)
    assert_allclose(v_measure_score(pred, labels), 1)

    # re-predict labels for training set using fit_predict
    pred = km.fit_predict(X)
    assert_allclose(v_measure_score(pred, labels), 1)

    # predict centroid labels
    pred = km.predict(km.cluster_centers_)
    assert_allclose(v_measure_score(pred, np.arange(10)), 1)


@pytest.mark.parametrize("init", ["random", "k-means++", centers],
                         ids=["random", "k-means++", "ndarray"])
@pytest.mark.parametrize("estimator", [KMeans, MiniBatchKMeans])
def test_predict_dense_sparse(estimator, init):
    # check that models trained on sparse input also works for dense input at
    # predict time and vice versa.
    km = estimator(n_clusters=n_clusters, init=init, n_init=10, random_state=0)

    km.fit(X_csr)
    assert_array_equal(km.predict(X), km.labels_)

<<<<<<< HEAD
    km.fit(X)
    assert_array_equal(km.predict(X_csr), km.labels_)
=======
@pytest.mark.parametrize('data', [X, X_csr], ids=['dense', 'sparse'])
@pytest.mark.parametrize('init', ["random", 'k-means++', centers.copy()])
def test_minibatch_k_means_init(data, init):
    n_init = 10 if type(init) is str else 1
    mb_k_means = MiniBatchKMeans(init=init, n_clusters=n_clusters,
                                 random_state=42, n_init=n_init)
    mb_k_means.fit(data)
    _check_fitted_model(mb_k_means)
>>>>>>> d9ae80ee


@pytest.mark.parametrize("estimator", [KMeans, MiniBatchKMeans])
def test_transform(estimator):
    # Check the transform method
    km = estimator(n_clusters=n_clusters).fit(X)

    # Transorfming cluster_centers_ should return the pairwise distances
    # between centers
    Xt = km.transform(km.cluster_centers_)
    assert_allclose(Xt, pairwise_distances(km.cluster_centers_))
    # In particular, diagonal must be 0
    assert_array_equal(Xt.diagonal(), np.zeros(n_clusters))

    # Transorfming X should return the pairwise distances between X and the
    # centers
    Xt = km.transform(X)
    assert_allclose(Xt, pairwise_distances(X, km.cluster_centers_))


@pytest.mark.parametrize("estimator", [KMeans, MiniBatchKMeans])
def test_fit_transform(estimator):
    # Check equivalence between fit.transform and fit_transform
    X1 = estimator(random_state=0, n_init=1).fit(X).transform(X)
    X2 = estimator(random_state=0, n_init=1).fit_transform(X)
    assert_allclose(X1, X2)


@pytest.mark.parametrize("estimator", [KMeans, MiniBatchKMeans])
def test_verbose(estimator):
    # Check verbose mode of KMeans and MiniBatchKMeans for better coverage.
    km = estimator(n_clusters=n_clusters, random_state=42, verbose=1)
    old_stdout = sys.stdout
    sys.stdout = StringIO()
    try:
        km.fit(X)
    finally:
        sys.stdout = old_stdout


@pytest.mark.parametrize("array_constr", [np.array, sp.csr_matrix],
                         ids=["dense", "sparse"])
@pytest.mark.parametrize("algo", ["full", "elkan"])
@pytest.mark.parametrize("dtype", [np.float32, np.float64])
def test_kmeans_results(array_constr, algo, dtype):
    # Checks that KMeans works as intended on toy dataset by comparing with
    # expected results computed by hand.
    X = array_constr([[0, 0], [0.5, 0], [0.5, 1], [1, 1]], dtype=dtype)
    sample_weight = [3, 1, 1, 3]
    init_centers = np.array([[0, 0], [1, 1]], dtype=dtype)

    expected_labels = [0, 0, 1, 1]
    expected_inertia = 0.375
    expected_centers = np.array([[0.125, 0], [0.875, 1]], dtype=dtype)
    expected_n_iter = 2

    kmeans = KMeans(n_clusters=2, n_init=1, init=init_centers, algorithm=algo)
    kmeans.fit(X, sample_weight=sample_weight)

    assert_array_equal(kmeans.labels_, expected_labels)
    assert_allclose(kmeans.inertia_, expected_inertia)
    assert_allclose(kmeans.cluster_centers_, expected_centers)
    assert kmeans.n_iter_ == expected_n_iter


@pytest.mark.parametrize("array_constr", [np.array, sp.csr_matrix],
                         ids=["dense", "sparse"])
@pytest.mark.parametrize("algo", ["full", "elkan"])
def test_k_means_1_iteration(array_constr, algo):
    # check the results after a single iteration (E-step M-step E-step) by
    # comparing against a pure python implementation.
    X = np.random.RandomState(0).uniform(size=(100, 5))
    init_centers = X[:5]
    X = array_constr(X)

    def py_kmeans(X, init):
        new_centers = init.copy()
        labels = pairwise_distances_argmin(X, init)
        for label in range(init.shape[0]):
            new_centers[label] = X[labels == label].mean(axis=0)
        labels = pairwise_distances_argmin(X, new_centers)
        return labels, new_centers

    py_labels, py_centers = py_kmeans(X, init_centers)

    cy_kmeans = KMeans(n_clusters=5, n_init=1, init=init_centers,
                       algorithm=algo, max_iter=1).fit(X)
    cy_labels = cy_kmeans.labels_
    cy_centers = cy_kmeans.cluster_centers_

    assert_array_equal(py_labels, cy_labels)
    assert_allclose(py_centers, cy_centers)


@pytest.mark.parametrize("distribution", ["normal", "blobs"])
@pytest.mark.parametrize("array_constr", [np.array, sp.csr_matrix],
                         ids=["dense", "sparse"])
@pytest.mark.parametrize("tol", [1e-2, 1e-4, 1e-8])
def test_kmeans_elkan_results(distribution, array_constr, tol):
    # Check that results are identical between lloyd and elkan algorithms
    rnd = np.random.RandomState(0)
    if distribution == "normal":
        X = rnd.normal(size=(5000, 10))
    else:
        X, _ = make_blobs(random_state=rnd)
    X[X < 0] = 0
    X = array_constr(X)

    km_full = KMeans(algorithm="full", n_clusters=5,
                     random_state=0, n_init=1, tol=tol)
    km_elkan = KMeans(algorithm="elkan", n_clusters=5,
                      random_state=0, n_init=1, tol=tol)

    km_full.fit(X)
    km_elkan.fit(X)
    assert_allclose(km_elkan.cluster_centers_, km_full.cluster_centers_)
    assert_array_equal(km_elkan.labels_, km_full.labels_)
    assert km_elkan.n_iter_ == km_full.n_iter_
    assert km_elkan.inertia_ == pytest.approx(km_full.inertia_, rel=1e-6)


@pytest.mark.parametrize("algorithm", ["full", "elkan"])
def test_kmeans_convergence(algorithm):
    # Check that KMeans stops when convergence is reached when tol=0. (#16075)
    # We can only ensure that if the number of threads is not to large,
    # otherwise the roundings errors coming from the unpredictability of
    # the order in which chunks are processed make the convergence criterion
    # to never be exactly 0.
    rnd = np.random.RandomState(0)
    X = rnd.normal(size=(5000, 10))

    with threadpool_limits(limits=1, user_api="openmp"):
        km = KMeans(algorithm=algorithm, n_clusters=5, random_state=0,
                    n_init=1, tol=0, max_iter=300).fit(X)

    assert km.n_iter_ < 300


def test_kmeans_copyx():
    # Check that copy_x=False returns nearly equal X after de-centering.
    my_X = X.copy()
    km = KMeans(copy_x=False, n_clusters=n_clusters, random_state=42)
    km.fit(my_X)
    _check_fitted_model(km)

    # check that my_X is de-centered
    assert_allclose(my_X, X)


@pytest.mark.parametrize("data", [X, X_csr], ids=["dense", "sparse"])
def test_kmeans_init_fitted_centers(data):
    # Check that starting fitting from a local optimum shouldn't change the
    # solution
    km1 = KMeans(n_clusters=n_clusters).fit(data)
    km2 = KMeans(n_clusters=n_clusters, init=km1.cluster_centers_,
                 n_init=1).fit(data)

    assert_allclose(km1.cluster_centers_, km2.cluster_centers_)


def test_kmeans_elkan_iter_attribute():
    # Regression test on bad n_iter_ value. Previous bug n_iter_ was one off
    # it's right value (#11340).
    km = KMeans(algorithm="elkan", max_iter=1).fit(X)
    assert km.n_iter_ == 1


@pytest.mark.parametrize("array_constr", [np.array, sp.csr_matrix],
                         ids=["dense", "sparse"])
@pytest.mark.parametrize("algo", ["full", "elkan"])
def test_kmeans_relocated_clusters(array_constr, algo):
    # check that empty clusters are relocated as expected
    X = array_constr([[0, 0], [0.5, 0], [0.5, 1], [1, 1]])

<<<<<<< HEAD
    # second center too far from others points will be empty at first iter
    init_centers = np.array([[0.5, 0.5], [3, 3]])
=======
@pytest.mark.parametrize('Estimator', [KMeans, MiniBatchKMeans])
@pytest.mark.parametrize('data', [X, X_csr], ids=['dense', 'sparse'])
@pytest.mark.parametrize('init', ['random', 'k-means++', centers.copy()])
def test_predict(Estimator, data, init):
    n_init = 10 if type(init) is str else 1
    k_means = Estimator(n_clusters=n_clusters, init=init,
                        n_init=n_init, random_state=0).fit(data)
>>>>>>> d9ae80ee

    expected_labels = [0, 0, 1, 1]
    expected_inertia = 0.25
    expected_centers = [[0.25, 0], [0.75, 1]]
    expected_n_iter = 3

    kmeans = KMeans(n_clusters=2, n_init=1, init=init_centers, algorithm=algo)
    kmeans.fit(X)

    assert_array_equal(kmeans.labels_, expected_labels)
    assert_allclose(kmeans.inertia_, expected_inertia)
    assert_allclose(kmeans.cluster_centers_, expected_centers)
    assert kmeans.n_iter_ == expected_n_iter


<<<<<<< HEAD
@pytest.mark.parametrize("array_constr", [np.array, sp.csr_matrix],
                         ids=["dense", "sparse"])
def test_kmeans_empty_cluster_relocated(array_constr):
    # check that empty clusters are correctly relocated when using sample
    # weights (#13486)
    X = array_constr([[-1], [1]])
    sample_weight = [1.9, 0.1]
    init = np.array([[-1], [10]])
=======
@pytest.mark.parametrize('init', ['random', 'k-means++', centers.copy()])
def test_predict_minibatch_dense_sparse(init):
    # check that models trained on sparse input also works for dense input at
    # predict time
    n_init = 10 if type(init) is str else 1
    mb_k_means = MiniBatchKMeans(n_clusters=n_clusters, init=init,
                                 n_init=n_init, random_state=0).fit(X_csr)

    assert_array_equal(mb_k_means.predict(X), mb_k_means.labels_)


def test_int_input():
    X_list = [[0, 0], [10, 10], [12, 9], [-1, 1], [2, 0], [8, 10]]
    for dtype in [np.int32, np.int64]:
        X_int = np.array(X_list, dtype=dtype)
        X_int_csr = sp.csr_matrix(X_int)
        init_int = X_int[:2]

        fitted_models = [
            KMeans(n_clusters=2).fit(X_int),
            KMeans(n_clusters=2, init=init_int, n_init=1).fit(X_int),
            # mini batch kmeans is very unstable on such a small dataset hence
            # we use many inits
            MiniBatchKMeans(n_clusters=2, n_init=10, batch_size=2).fit(X_int),
            MiniBatchKMeans(n_clusters=2, n_init=10, batch_size=2).fit(
                    X_int_csr),
            MiniBatchKMeans(n_clusters=2, batch_size=2,
                            init=init_int, n_init=1).fit(X_int),
            MiniBatchKMeans(n_clusters=2, batch_size=2,
                            init=init_int, n_init=1).fit(X_int_csr),
        ]

        for km in fitted_models:
            assert km.cluster_centers_.dtype == np.float64

        expected_labels = [0, 1, 1, 0, 0, 1]
        scores = np.array([v_measure_score(expected_labels, km.labels_)
                           for km in fitted_models])
        assert_array_almost_equal(scores, np.ones(scores.shape[0]))


def test_transform():
    km = KMeans(n_clusters=n_clusters)
    km.fit(X)
    X_new = km.transform(km.cluster_centers_)
>>>>>>> d9ae80ee

    km = KMeans(n_clusters=2, init=init, n_init=1)
    km.fit(X, sample_weight=sample_weight)

    assert len(set(km.labels_)) == 2
    assert_allclose(km.cluster_centers_, [[-1], [1]])


@pytest.mark.parametrize("representation", ["dense", "sparse"])
def test_relocate_empty_clusters(representation):
    # test for the _relocate_empty_clusters_(dense/sparse) helpers

    # Synthetic dataset with 3 obvious clusters of different sizes
    X = np.array(
        [-10., -9.5, -9, -8.5, -8, -1, 1, 9, 9.5, 10]).reshape(-1, 1)
    if representation == "sparse":
        X = sp.csr_matrix(X)
    sample_weight = np.ones(10)

    # centers all initialized to the first point of X
    centers_old = np.array([-10., -10, -10]).reshape(-1, 1)

    # With this initialization, all points will be assigned to the first center
    # At this point a center in centers_new is the weighted sum of the points
    # it contains if it's not empty, otherwise it is the same as before.
    centers_new = np.array([-16.5, -10, -10]).reshape(-1, 1)
    weight_in_clusters = np.array([10., 0, 0])
    labels = np.zeros(10, dtype=np.int32)

    if representation == "dense":
        _relocate_empty_clusters_dense(X, sample_weight, centers_old,
                                       centers_new, weight_in_clusters, labels)
    else:
        _relocate_empty_clusters_sparse(X.data, X.indices, X.indptr,
                                        sample_weight, centers_old,
                                        centers_new, weight_in_clusters,
                                        labels)

    # The relocation scheme will take the 2 points farthest from the center and
    # assign them to the 2 empty clusters, i.e. points at 10 and at 9.9. The
    # first center will be updated to contain the other 8 points.
    assert_array_equal(weight_in_clusters, [8, 1, 1])
    assert_allclose(centers_new, [[-36], [10], [9.5]])


@pytest.mark.parametrize("dtype", [np.float32, np.float64])
@pytest.mark.parametrize("squared", [True, False])
def test_euclidean_distance(dtype, squared):
    # Check that the _euclidean_(dense/sparse)_dense helpers produce correct
    # results
    rng = np.random.RandomState(0)
    a_sparse = sp.random(1, 100, density=0.5, format="csr", random_state=rng,
                         dtype=dtype)
    a_dense = a_sparse.toarray().reshape(-1)
    b = rng.randn(100).astype(dtype, copy=False)
    b_squared_norm = (b**2).sum()

    expected = ((a_dense - b)**2).sum()
    expected = expected if squared else np.sqrt(expected)

    distance_dense_dense = _euclidean_dense_dense_wrapper(a_dense, b, squared)
    distance_sparse_dense = _euclidean_sparse_dense_wrapper(
        a_sparse.data, a_sparse.indices, b, b_squared_norm, squared)

    assert_allclose(distance_dense_dense, distance_sparse_dense, rtol=1e-6)
    assert_allclose(distance_dense_dense, expected, rtol=1e-6)
    assert_allclose(distance_sparse_dense, expected, rtol=1e-6)


@pytest.mark.parametrize("dtype", [np.float32, np.float64])
def test_inertia(dtype):
    # Check that the _inertia_(dense/sparse) helpers produce correct results.
    rng = np.random.RandomState(0)
    X_sparse = sp.random(100, 10, density=0.5, format="csr", random_state=rng,
                         dtype=dtype)
    X_dense = X_sparse.toarray()
    sample_weight = rng.randn(100).astype(dtype, copy=False)
    centers = rng.randn(5, 10).astype(dtype, copy=False)
    labels = rng.randint(5, size=100, dtype=np.int32)

    distances = ((X_dense - centers[labels])**2).sum(axis=1)
    expected = np.sum(distances * sample_weight)

    inertia_dense = _inertia_dense(
        X_dense, sample_weight, centers, labels, 1)
    inertia_sparse = _inertia_sparse(
        X_sparse, sample_weight, centers, labels, 1)

    assert_allclose(inertia_dense, inertia_sparse, rtol=1e-6)
    assert_allclose(inertia_dense, expected, rtol=1e-6)
    assert_allclose(inertia_sparse, expected, rtol=1e-6)


def test_k_means_function():
    # test calling the k_means function directly
    cluster_centers, labels, inertia = k_means(X, n_clusters=n_clusters,
                                               sample_weight=None)

    assert cluster_centers.shape == (n_clusters, n_features)
    assert np.unique(labels).shape[0] == n_clusters

    # check that the labels assignment are perfect (up to a permutation)
    assert_allclose(v_measure_score(true_labels, labels), 1.0)
    assert inertia > 0.0


def test_minibatch_update_consistency():
    # Check that dense and sparse minibatch update give the same results
    rng = np.random.RandomState(42)

    centers_old = centers + rng.normal(size=centers.shape)
    centers_old_csr = centers_old.copy()

    centers_new = np.zeros_like(centers_old)
    centers_new_csr = np.zeros_like(centers_old_csr)

    weight_sums = np.zeros(centers_old.shape[0], dtype=X.dtype)
    weight_sums_csr = np.zeros(centers_old.shape[0], dtype=X.dtype)

    x_squared_norms = (X ** 2).sum(axis=1)
    x_squared_norms_csr = row_norms(X_csr, squared=True)

    sample_weight = np.ones(X.shape[0], dtype=X.dtype)

    # extract a small minibatch
    X_mb = X[:10]
    X_mb_csr = X_csr[:10]
    x_mb_squared_norms = x_squared_norms[:10]
    x_mb_squared_norms_csr = x_squared_norms_csr[:10]
    sample_weight_mb = sample_weight[:10]

    # step 1: compute the dense minibatch update
    old_inertia = _mini_batch_step(
        X_mb, x_mb_squared_norms, sample_weight_mb, centers_old, centers_new,
        weight_sums, np.random.RandomState(0), random_reassign=False)
    assert old_inertia > 0.0

    # compute the new inertia on the same batch to check that it decreased
    labels, new_inertia = _labels_inertia(
        X_mb, sample_weight_mb, x_mb_squared_norms, centers_new)
    assert new_inertia > 0.0
    assert new_inertia < old_inertia

    # step 2: compute the sparse minibatch update
    old_inertia_csr = _mini_batch_step(
        X_mb_csr, x_mb_squared_norms_csr, sample_weight_mb, centers_old_csr,
        centers_new_csr, weight_sums_csr, np.random.RandomState(0),
        random_reassign=False)
    assert old_inertia_csr > 0.0

    # compute the new inertia on the same batch to check that it decreased
    labels_csr, new_inertia_csr = _labels_inertia(
        X_mb_csr, sample_weight_mb, x_mb_squared_norms_csr, centers_new_csr)
    assert new_inertia_csr > 0.0
    assert new_inertia_csr < old_inertia_csr

    # step 3: check that sparse and dense updates lead to the same results
    assert_array_equal(labels, labels_csr)
    assert_allclose(centers_new, centers_new_csr)
    assert_allclose(old_inertia, old_inertia_csr)
    assert_allclose(new_inertia, new_inertia_csr)


def test_minibatch_kmeans_init_size():
    # Check the internal _init_size attribute of MiniBatchKMeans

    # default init size should be 3 * batch_size
    km = MiniBatchKMeans(n_clusters=10, batch_size=5, n_init=1).fit(X)
    assert km._init_size == 15

    # if 3 * batch size < n_clusters, it should then be 3 * n_clusters
    km = MiniBatchKMeans(n_clusters=10, batch_size=1, n_init=1).fit(X)
    assert km._init_size == 30

    # it should not be larger than n_samples
    km = MiniBatchKMeans(n_clusters=10, batch_size=5, n_init=1,
                         init_size=n_samples + 1).fit(X)
    assert km._init_size == n_samples


def test_minibatch_sensible_reassign():
    # check that identical initial clusters are reassigned
    # also a regression test for when there are more desired reassignments than
    # samples.
    zeroed_X, true_labels = make_blobs(n_samples=100, centers=5,
                                       random_state=42)
    zeroed_X[::2, :] = 0

    km = MiniBatchKMeans(n_clusters=20, batch_size=10, random_state=42,
                         init="random").fit(zeroed_X)
    # there should not be too many exact zero cluster centers
    assert km.cluster_centers_.any(axis=1).sum() > 10

    # do the same with batch-size > X.shape[0] (regression test)
    km = MiniBatchKMeans(n_clusters=20, batch_size=200, random_state=42,
                         init="random").fit(zeroed_X)
    # there should not be too many exact zero cluster centers
    assert km.cluster_centers_.any(axis=1).sum() > 10

    # do the same with partial_fit API
    km = MiniBatchKMeans(n_clusters=20, random_state=42, init="random")
    for i in range(100):
        km.partial_fit(zeroed_X)
    # there should not be too many exact zero cluster centers
    assert km.cluster_centers_.any(axis=1).sum() > 10


@pytest.mark.parametrize("data", [X, X_csr], ids=["dense", "sparse"])
def test_minibatch_reassign(data):
    # Check the reassignment part of the minibatch step with very high or very
    # low reassignment ratio.
    perfect_centers = np.empty((n_clusters, n_features))
    for i in range(n_clusters):
        perfect_centers[i] = X[true_labels == i].mean(axis=0)

    x_squared_norms = row_norms(data, squared=True)
    sample_weight = np.ones(n_samples)
    centers_new = np.empty_like(perfect_centers)

    # Give a perfect initialization, but a large reassignment_ratio, as a
    # result many centers should be reassigned and the model should no longer
    # be good
    score_before = - _labels_inertia(data, sample_weight, x_squared_norms,
                                     perfect_centers, 1)[1]

    _mini_batch_step(data, x_squared_norms, sample_weight, perfect_centers,
                     centers_new, np.zeros(n_clusters),
                     np.random.RandomState(0), random_reassign=True,
                     reassignment_ratio=1)

    score_after = - _labels_inertia(data, sample_weight, x_squared_norms,
                                    centers_new, 1)[1]

<<<<<<< HEAD
    assert score_before > score_after
=======
def test_weighted_vs_repeated():
    # a sample weight of N should yield the same result as an N-fold
    # repetition of the sample
    rng = np.random.RandomState(0)
    sample_weight = rng.randint(1, 5, size=n_samples)
    X_repeat = np.repeat(X, sample_weight, axis=0)
    estimators = [KMeans(init="k-means++", n_clusters=n_clusters,
                         random_state=42),
                  KMeans(init="random", n_clusters=n_clusters,
                         random_state=42),
                  KMeans(init=centers.copy(), n_clusters=n_clusters,
                         random_state=42, n_init=1),
                  MiniBatchKMeans(n_clusters=n_clusters, batch_size=10,
                                  random_state=42)]
    for estimator in estimators:
        est_weighted = clone(estimator).fit(X, sample_weight=sample_weight)
        est_repeated = clone(estimator).fit(X_repeat)
        repeated_labels = np.repeat(est_weighted.labels_, sample_weight)
        assert_almost_equal(v_measure_score(est_repeated.labels_,
                                            repeated_labels), 1.0)
        if not isinstance(estimator, MiniBatchKMeans):
            assert_almost_equal(_sort_centers(est_weighted.cluster_centers_),
                                _sort_centers(est_repeated.cluster_centers_))


def test_unit_weights_vs_no_weights():
    # not passing any sample weights should be equivalent
    # to all weights equal to one
    sample_weight = np.ones(n_samples)
    for estimator in [KMeans(n_clusters=n_clusters, random_state=42),
                      MiniBatchKMeans(n_clusters=n_clusters, random_state=42)]:
        est_1 = clone(estimator).fit(X)
        est_2 = clone(estimator).fit(X, sample_weight=sample_weight)
        assert_almost_equal(v_measure_score(est_1.labels_, est_2.labels_), 1.0)
        assert_almost_equal(_sort_centers(est_1.cluster_centers_),
                            _sort_centers(est_2.cluster_centers_))
>>>>>>> d9ae80ee

    # Give a perfect initialization, with a small reassignment_ratio,
    # no center should be reassigned.
    _mini_batch_step(data, x_squared_norms, sample_weight, perfect_centers,
                     centers_new, np.zeros(n_clusters),
                     np.random.RandomState(0), random_reassign=True,
                     reassignment_ratio=1e-15)

    assert_allclose(centers_new, perfect_centers)


def test_minibatch_with_many_reassignments():
    # Test for the case that the number of clusters to reassign is bigger
    # than the batch_size. Run the test with 100 clusters and a batch_size of
    # 10 because it turned out that these values ensure that the number of
    # clusters to reassign is always bigger than the batch_size.
    MiniBatchKMeans(n_clusters=100,
                    batch_size=10,
                    init_size=n_samples,
                    random_state=42,
                    verbose=True).fit(X)


@pytest.mark.parametrize("estimator", [KMeans, MiniBatchKMeans])
@pytest.mark.parametrize("param, match", [
    ({"n_init": 0}, r"n_init should be > 0"),
    ({"max_iter": 0}, r"max_iter should be > 0"),
    ({"n_clusters": n_samples + 1}, r"n_samples.* should be >= n_clusters"),
    ({"tol": -1}, r"tol should be >= 0"),
    ({"init": X[:2]},
     r"The shape of the initial centers .* does not match"
     r" the number of clusters"),
    ({"init": lambda X_, k, random_state: X_[:2]},
     r"The shape of the initial centers .* does not match"
     r" the number of clusters"),
    ({"init": X[:8, :2]},
     r"The shape of the initial centers .* does not match"
     r" the number of features of the data"),
    ({"init": lambda X_, k, random_state: X_[:8, :2]},
     r"The shape of the initial centers .* does not match"
     r" the number of features of the data"),
    ({"init": "wrong"},
     r"init should be either 'k-means\+\+', 'random', "
     r"a ndarray or a callable")]
)
def test_wrong_params(estimator, param, match):
    # Check that error are raised with clear error message when wrong values
    # are passed for the parameters
    with pytest.raises(ValueError, match=match):
        estimator(**param).fit(X)


@pytest.mark.parametrize("param, match", [
    ({"algorithm": "wrong"}, r"Algorithm must be 'auto', 'full' or 'elkan'")]
)
def test_kmeans_wrong_params(param, match):
    # Check that error are raised with clear error message when wrong values
    # are passed for the KMeans specific parameters
    with pytest.raises(ValueError, match=match):
        KMeans(**param).fit(X)


@pytest.mark.parametrize("param, match", [
    ({"max_no_improvement": -1}, r"max_no_improvement should be >= 0"),
    ({"batch_size": -1}, r"batch_size should be > 0"),
    ({"init_size": -1}, r"init_size should be > 0"),
    ({"reassignment_ratio": -1}, r"reassignment_ratio should be >= 0")]
)
def test_minibatch_kmeans_wrong_params(param, match):
    # Check that error are raised with clear error message when wrong values
    # are passed for the MiniBatchKMeans specific parameters
    with pytest.raises(ValueError, match=match):
        MiniBatchKMeans(**param).fit(X)


@pytest.mark.parametrize("estimator", [KMeans, MiniBatchKMeans])
def test_warnings(estimator):
    # Check warning messages common to KMeans and MiniBatchKMeans
    with pytest.warns(RuntimeWarning,
                      match="Explicit initial center position passed: "
                            "performing only one init"):
        estimator(init=centers, n_clusters=n_clusters).fit(X)


def test_kmeans_warnings():
    # Check warning messages specific to KMeans
    with pytest.warns(RuntimeWarning,
                      match="algorithm='elkan' doesn't make sense for a single"
                            " cluster"):
        KMeans(n_clusters=1, algorithm="elkan").fit(X)


def test_kmeans_warns_less_centers_than_unique_points():
    # Check KMeans when the number of found clusters is smaller than expected
    X = np.asarray([[0, 0],
                    [0, 1],
                    [1, 0],
                    [1, 0]])  # last point is duplicated
    km = KMeans(n_clusters=4)

    # KMeans should warn that fewer labels than cluster centers have been used
    msg = (r"Number of distinct clusters \(3\) found smaller than "
           r"n_clusters \(4\). Possibly due to duplicate points in X.")
    with pytest.warns(ConvergenceWarning, match=msg):
        km.fit(X)
        # only three distinct points, so only three clusters
        # can have points assigned to them
        assert set(km.labels_) == set(range(3))


def test_minibatch_kmeans_warnings():
    # Check warning messages specific to MiniBatchKMeans
    with pytest.warns(RuntimeWarning,
                      match=r"init_size.* should be larger than n_clusters"):
        MiniBatchKMeans(init_size=10, n_clusters=20).fit(X)


@pytest.mark.parametrize("precompute_distances", ["auto", False, True])
def test_precompute_distance_deprecated(precompute_distances):
    # FIXME: remove in 0.25
    depr_msg = ("'precompute_distances' was deprecated in version 0.23 and "
                "will be removed in 0.25.")
    X, _ = make_blobs(n_samples=10, n_features=2, centers=2, random_state=0)
    kmeans = KMeans(n_clusters=2, n_init=1, init="random", random_state=0,
                    precompute_distances=precompute_distances)

    with pytest.warns(FutureWarning, match=depr_msg):
        kmeans.fit(X)


@pytest.mark.parametrize("n_jobs", [None, 1])
def test_n_jobs_deprecated(n_jobs):
    # FIXME: remove in 0.25
    depr_msg = ("'n_jobs' was deprecated in version 0.23 and will be removed "
                "in 0.25.")
    X, _ = make_blobs(n_samples=10, n_features=2, centers=2, random_state=0)
    kmeans = KMeans(n_clusters=2, n_init=1, init="random", random_state=0,
                    n_jobs=n_jobs)

    with pytest.warns(FutureWarning, match=depr_msg):
        kmeans.fit(X)


def test_sample_weight_unchanged():
    # Check that sample_weight is not modified in place by KMeans (#17204)
    X = np.array([[1], [2], [4]])
    sample_weight = np.array([0.5, 0.2, 0.3])
    KMeans(n_clusters=2, random_state=0).fit(X, sample_weight=sample_weight)

    # internally, sample_weight is rescale to sum up to n_samples = 3
    assert_array_equal(sample_weight, np.array([0.5, 0.2, 0.3]))<|MERGE_RESOLUTION|>--- conflicted
+++ resolved
@@ -64,8 +64,9 @@
 @pytest.mark.parametrize("estimator", [KMeans, MiniBatchKMeans])
 def test_all_init(estimator, data, init):
     # Check KMeans and MiniBatchKMeans with all possible init.
+    n_init = 10 if type(init) is str else 1
     km = estimator(init=init, n_clusters=n_clusters, random_state=42,
-                   n_init=10).fit(data)
+                   n_init=n_init).fit(data)
     _check_fitted_model(km)
 
 
@@ -317,24 +318,15 @@
 def test_predict_dense_sparse(estimator, init):
     # check that models trained on sparse input also works for dense input at
     # predict time and vice versa.
-    km = estimator(n_clusters=n_clusters, init=init, n_init=10, random_state=0)
+    n_init = 10 if type(init) is str else 1
+    km = estimator(n_clusters=n_clusters, init=init, n_init=n_init,
+                   random_state=0)
 
     km.fit(X_csr)
     assert_array_equal(km.predict(X), km.labels_)
 
-<<<<<<< HEAD
     km.fit(X)
     assert_array_equal(km.predict(X_csr), km.labels_)
-=======
-@pytest.mark.parametrize('data', [X, X_csr], ids=['dense', 'sparse'])
-@pytest.mark.parametrize('init', ["random", 'k-means++', centers.copy()])
-def test_minibatch_k_means_init(data, init):
-    n_init = 10 if type(init) is str else 1
-    mb_k_means = MiniBatchKMeans(init=init, n_clusters=n_clusters,
-                                 random_state=42, n_init=n_init)
-    mb_k_means.fit(data)
-    _check_fitted_model(mb_k_means)
->>>>>>> d9ae80ee
 
 
 @pytest.mark.parametrize("estimator", [KMeans, MiniBatchKMeans])
@@ -509,18 +501,8 @@
     # check that empty clusters are relocated as expected
     X = array_constr([[0, 0], [0.5, 0], [0.5, 1], [1, 1]])
 
-<<<<<<< HEAD
     # second center too far from others points will be empty at first iter
     init_centers = np.array([[0.5, 0.5], [3, 3]])
-=======
-@pytest.mark.parametrize('Estimator', [KMeans, MiniBatchKMeans])
-@pytest.mark.parametrize('data', [X, X_csr], ids=['dense', 'sparse'])
-@pytest.mark.parametrize('init', ['random', 'k-means++', centers.copy()])
-def test_predict(Estimator, data, init):
-    n_init = 10 if type(init) is str else 1
-    k_means = Estimator(n_clusters=n_clusters, init=init,
-                        n_init=n_init, random_state=0).fit(data)
->>>>>>> d9ae80ee
 
     expected_labels = [0, 0, 1, 1]
     expected_inertia = 0.25
@@ -536,7 +518,6 @@
     assert kmeans.n_iter_ == expected_n_iter
 
 
-<<<<<<< HEAD
 @pytest.mark.parametrize("array_constr", [np.array, sp.csr_matrix],
                          ids=["dense", "sparse"])
 def test_kmeans_empty_cluster_relocated(array_constr):
@@ -545,53 +526,6 @@
     X = array_constr([[-1], [1]])
     sample_weight = [1.9, 0.1]
     init = np.array([[-1], [10]])
-=======
-@pytest.mark.parametrize('init', ['random', 'k-means++', centers.copy()])
-def test_predict_minibatch_dense_sparse(init):
-    # check that models trained on sparse input also works for dense input at
-    # predict time
-    n_init = 10 if type(init) is str else 1
-    mb_k_means = MiniBatchKMeans(n_clusters=n_clusters, init=init,
-                                 n_init=n_init, random_state=0).fit(X_csr)
-
-    assert_array_equal(mb_k_means.predict(X), mb_k_means.labels_)
-
-
-def test_int_input():
-    X_list = [[0, 0], [10, 10], [12, 9], [-1, 1], [2, 0], [8, 10]]
-    for dtype in [np.int32, np.int64]:
-        X_int = np.array(X_list, dtype=dtype)
-        X_int_csr = sp.csr_matrix(X_int)
-        init_int = X_int[:2]
-
-        fitted_models = [
-            KMeans(n_clusters=2).fit(X_int),
-            KMeans(n_clusters=2, init=init_int, n_init=1).fit(X_int),
-            # mini batch kmeans is very unstable on such a small dataset hence
-            # we use many inits
-            MiniBatchKMeans(n_clusters=2, n_init=10, batch_size=2).fit(X_int),
-            MiniBatchKMeans(n_clusters=2, n_init=10, batch_size=2).fit(
-                    X_int_csr),
-            MiniBatchKMeans(n_clusters=2, batch_size=2,
-                            init=init_int, n_init=1).fit(X_int),
-            MiniBatchKMeans(n_clusters=2, batch_size=2,
-                            init=init_int, n_init=1).fit(X_int_csr),
-        ]
-
-        for km in fitted_models:
-            assert km.cluster_centers_.dtype == np.float64
-
-        expected_labels = [0, 1, 1, 0, 0, 1]
-        scores = np.array([v_measure_score(expected_labels, km.labels_)
-                           for km in fitted_models])
-        assert_array_almost_equal(scores, np.ones(scores.shape[0]))
-
-
-def test_transform():
-    km = KMeans(n_clusters=n_clusters)
-    km.fit(X)
-    X_new = km.transform(km.cluster_centers_)
->>>>>>> d9ae80ee
 
     km = KMeans(n_clusters=2, init=init, n_init=1)
     km.fit(X, sample_weight=sample_weight)
@@ -825,46 +759,7 @@
     score_after = - _labels_inertia(data, sample_weight, x_squared_norms,
                                     centers_new, 1)[1]
 
-<<<<<<< HEAD
     assert score_before > score_after
-=======
-def test_weighted_vs_repeated():
-    # a sample weight of N should yield the same result as an N-fold
-    # repetition of the sample
-    rng = np.random.RandomState(0)
-    sample_weight = rng.randint(1, 5, size=n_samples)
-    X_repeat = np.repeat(X, sample_weight, axis=0)
-    estimators = [KMeans(init="k-means++", n_clusters=n_clusters,
-                         random_state=42),
-                  KMeans(init="random", n_clusters=n_clusters,
-                         random_state=42),
-                  KMeans(init=centers.copy(), n_clusters=n_clusters,
-                         random_state=42, n_init=1),
-                  MiniBatchKMeans(n_clusters=n_clusters, batch_size=10,
-                                  random_state=42)]
-    for estimator in estimators:
-        est_weighted = clone(estimator).fit(X, sample_weight=sample_weight)
-        est_repeated = clone(estimator).fit(X_repeat)
-        repeated_labels = np.repeat(est_weighted.labels_, sample_weight)
-        assert_almost_equal(v_measure_score(est_repeated.labels_,
-                                            repeated_labels), 1.0)
-        if not isinstance(estimator, MiniBatchKMeans):
-            assert_almost_equal(_sort_centers(est_weighted.cluster_centers_),
-                                _sort_centers(est_repeated.cluster_centers_))
-
-
-def test_unit_weights_vs_no_weights():
-    # not passing any sample weights should be equivalent
-    # to all weights equal to one
-    sample_weight = np.ones(n_samples)
-    for estimator in [KMeans(n_clusters=n_clusters, random_state=42),
-                      MiniBatchKMeans(n_clusters=n_clusters, random_state=42)]:
-        est_1 = clone(estimator).fit(X)
-        est_2 = clone(estimator).fit(X, sample_weight=sample_weight)
-        assert_almost_equal(v_measure_score(est_1.labels_, est_2.labels_), 1.0)
-        assert_almost_equal(_sort_centers(est_1.cluster_centers_),
-                            _sort_centers(est_2.cluster_centers_))
->>>>>>> d9ae80ee
 
     # Give a perfect initialization, with a small reassignment_ratio,
     # no center should be reassigned.

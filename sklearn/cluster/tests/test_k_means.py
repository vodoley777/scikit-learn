--- conflicted
+++ resolved
@@ -492,31 +492,58 @@
 @pytest.mark.parametrize("array_constr", [np.array, sp.csr_matrix],
                          ids=["dense", "sparse"])
 @pytest.mark.parametrize("dtype", [np.float32, np.float64])
-@pytest.mark.parametrize("init", ["random", "k-means++", "ndarray"])
-@pytest.mark.parametrize("Estimator", [KMeans, MiniBatchKMeans])
-def test_predict(Estimator, init, dtype, array_constr):
+@pytest.mark.parametrize("init", ["random", "k-means++"])
+@pytest.mark.parametrize("Estimator, algorithm", [
+    (KMeans, "full"),
+    (KMeans, "elkan"),
+    (MiniBatchKMeans, None)
+])
+def test_predict(Estimator, algorithm, init, dtype, array_constr):
     # Check the predict method and the equivalence between fit.predict and
     # fit_predict.
+
+    # There's a very small chance of failure with elkan on unstructured dataset
+    # because predict method uses fast euclidean distances computation which
+    # may cause small numerical instabilities.
     if sys.platform == "darwin":
         pytest.xfail(
             "Known failures on MacOS, See "
             "https://github.com/scikit-learn/scikit-learn/issues/12644")
 
     X, _ = make_blobs(n_samples=500, n_features=10, centers=10, random_state=0)
-
-    n_init = 1 if init == "ndarray" else 10
-    init = X[:10] if init == "ndarray" else init
     X = array_constr(X)
 
-    km = Estimator(n_clusters=10, init=init, n_init=n_init,
-                   random_state=0).fit(X)
+    # With n_init = 1
+    km = Estimator(n_clusters=10, init=init, n_init=1, random_state=0)
+    if algorithm is not None:
+        km.set_params(algorithm=algorithm)
+    km.fit(X)
     labels = km.labels_
 
+    # re-predict labels for training set using predict
+    pred = km.predict(X)
+    assert_array_equal(pred, labels)
+
+    # re-predict labels for training set using fit_predict
+    pred = km.fit_predict(X)
+    assert_array_equal(pred, labels)
+
+    # predict centroid labels
+    pred = km.predict(km.cluster_centers_)
+    assert_array_equal(pred, np.arange(10))
+
+    # With n_init > 1
     # Due to randomness in the order in which chunks of data are processed when
     # using more than one thread, there might be different rounding errors for
-    # the computation of the inertia for each init between 2 runs. This might
-    # result in a different ranking of the inits, hence a different labeling,
-    # which should still correspond to the same clustering
+    # the computation of the inertia between 2 runs. This might result in a
+    # different ranking of 2 inits, hence a different labeling, even if they
+    # give the same clustering. We only check the labels up to a permutation.
+
+    km = Estimator(n_clusters=10, init=init, n_init=10, random_state=0)
+    if algorithm is not None:
+        km.set_params(algorithm=algorithm)
+    km.fit(X)
+    labels = km.labels_
 
     # re-predict labels for training set using predict
     pred = km.predict(X)
@@ -524,7 +551,6 @@
 
     # re-predict labels for training set using fit_predict
     pred = km.fit_predict(X)
-    assert_allclose(v_measure_score(pred, labels), 1)
 
     # predict centroid labels
     pred = km.predict(km.cluster_centers_)
@@ -766,10 +792,6 @@
 def test_scaled_weights(Estimator, data):
     # Check that scaling all sample weights by a common factor
     # shouldn't change the result
-<<<<<<< HEAD
-    data = np.random.random_sample((100000, 10))
-=======
->>>>>>> 9c930373
     sample_weight = np.random.RandomState(0).uniform(n_samples)
 
     km = Estimator(n_clusters=n_clusters, random_state=42, n_init=1)

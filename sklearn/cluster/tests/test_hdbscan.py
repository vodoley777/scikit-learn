"""
Tests for HDBSCAN clustering algorithm
Based on the DBSCAN test code
"""
import numpy as np
import pytest
from scipy import sparse, stats
from scipy.spatial import distance

from sklearn.cluster import HDBSCAN
from sklearn.cluster._hdbscan._tree import (
    CONDENSED_dtype,
    _condense_tree,
    _do_labelling,
)
from sklearn.cluster._hdbscan.hdbscan import _OUTLIER_ENCODING
from sklearn.datasets import make_blobs
from sklearn.metrics import fowlkes_mallows_score
from sklearn.metrics.pairwise import _VALID_METRICS, euclidean_distances
from sklearn.neighbors import BallTree, KDTree
from sklearn.preprocessing import StandardScaler
from sklearn.utils import shuffle
from sklearn.utils._testing import assert_allclose, assert_array_equal

n_clusters_true = 3
X, y = make_blobs(n_samples=200, random_state=10)
X, y = shuffle(X, y, random_state=7)
X = StandardScaler().fit_transform(X)

ALGORITHMS = [
    "kd_tree",
    "ball_tree",
    "brute",
    "auto",
]

OUTLIER_SET = {-1} | {out["label"] for _, out in _OUTLIER_ENCODING.items()}


@pytest.mark.parametrize("outlier_type", _OUTLIER_ENCODING)
def test_outlier_data(outlier_type):
    """
    Tests if np.inf and np.nan data are each treated as special outliers.
    """
    outlier = {
        "infinite": np.inf,
        "missing": np.nan,
    }[outlier_type]
    prob_check = {
        "infinite": lambda x, y: x == y,
        "missing": lambda x, y: np.isnan(x),
    }[outlier_type]
    label = _OUTLIER_ENCODING[outlier_type]["label"]
    prob = _OUTLIER_ENCODING[outlier_type]["prob"]

    X_outlier = X.copy()
    X_outlier[0] = [outlier, 1]
    X_outlier[5] = [outlier, outlier]
    model = HDBSCAN().fit(X_outlier)

    (missing_labels_idx,) = (model.labels_ == label).nonzero()
    assert_array_equal(missing_labels_idx, [0, 5])

    (missing_probs_idx,) = (prob_check(model.probabilities_, prob)).nonzero()
    assert_array_equal(missing_probs_idx, [0, 5])

    clean_indices = list(range(1, 5)) + list(range(6, 200))
    clean_model = HDBSCAN().fit(X_outlier[clean_indices])
    assert_array_equal(clean_model.labels_, model.labels_[clean_indices])


def test_hdbscan_distance_matrix():
    """
    Tests that HDBSCAN works with precomputed distance matrices, and throws the
    appropriate errors when needed.
    """
    D = euclidean_distances(X)
    D_original = D.copy()
    labels = HDBSCAN(metric="precomputed", copy=True).fit_predict(D)

    assert_allclose(D, D_original)
    n_clusters = len(set(labels) - OUTLIER_SET)
    assert n_clusters == n_clusters_true

    # Check that clustering is arbitrarily good
    # This is a heuristic to guard against regression
    score = fowlkes_mallows_score(y, labels)
    assert score >= 0.98

    msg = r"The precomputed distance matrix.*has shape"
    with pytest.raises(ValueError, match=msg):
        HDBSCAN(metric="precomputed", copy=True).fit_predict(X)

    msg = r"The precomputed distance matrix.*values"
    # Ensure the matrix is not symmetric
    D[0, 1] = 10
    D[1, 0] = 1
    with pytest.raises(ValueError, match=msg):
        HDBSCAN(metric="precomputed").fit_predict(D)


@pytest.mark.parametrize("sparse_constructor", [sparse.csr_matrix, sparse.csc_matrix])
def test_hdbscan_sparse_distance_matrix(sparse_constructor):
    """
    Tests that HDBSCAN works with sparse distance matrices.
    """
    D = distance.squareform(distance.pdist(X))
    D /= np.max(D)

    threshold = stats.scoreatpercentile(D.flatten(), 50)

    D[D >= threshold] = 0.0
    D = sparse_constructor(D)
    D.eliminate_zeros()

    labels = HDBSCAN(metric="precomputed").fit_predict(D)
    n_clusters = len(set(labels) - OUTLIER_SET)
    assert n_clusters == n_clusters_true


def test_hdbscan_feature_array():
    """
    Tests that HDBSCAN works with feature array, including an arbitrary
    goodness of fit check. Note that the check is a simple heuristic.
    """
    labels = HDBSCAN().fit_predict(X)
    n_clusters = len(set(labels) - OUTLIER_SET)
    assert n_clusters == n_clusters_true

    # Check that clustering is arbitrarily good
    # This is a heuristic to guard against regression
    score = fowlkes_mallows_score(y, labels)
    assert score >= 0.98


@pytest.mark.parametrize("algo", ALGORITHMS)
@pytest.mark.parametrize("metric", _VALID_METRICS)
def test_hdbscan_algorithms(algo, metric):
    """
    Tests that HDBSCAN works with the expected combinations of algorithms and
    metrics, or raises the expected errors.
    """
    labels = HDBSCAN(algorithm=algo).fit_predict(X)
    n_clusters = len(set(labels) - OUTLIER_SET)
    assert n_clusters == n_clusters_true

    # Validation for brute is handled by `pairwise_distances`
    if algo in ("brute", "auto"):
        return

    ALGOS_TREES = {
        "kd_tree": KDTree,
        "ball_tree": BallTree,
    }
    metric_params = {
        "mahalanobis": {"V": np.eye(X.shape[1])},
        "seuclidean": {"V": np.ones(X.shape[1])},
        "minkowski": {"p": 2},
        "wminkowski": {"p": 2, "w": np.ones(X.shape[1])},
    }.get(metric, None)

    hdb = HDBSCAN(
        algorithm=algo,
        metric=metric,
        metric_params=metric_params,
    )

    if metric not in ALGOS_TREES[algo].valid_metrics:
        with pytest.raises(ValueError):
            hdb.fit(X)
    elif metric == "wminkowski":
        with pytest.warns(FutureWarning):
            hdb.fit(X)
    else:
        hdb.fit(X)


def test_dbscan_clustering():
    """
    Tests that HDBSCAN can generate a sufficiently accurate dbscan clustering.
    This test is more of a sanity check than a rigorous evaluation.

    TODO: Improve and strengthen this test if at all possible.
    """
    clusterer = HDBSCAN().fit(X)
    labels = clusterer.dbscan_clustering(0.3)
    n_clusters = len(set(labels) - OUTLIER_SET)
    assert n_clusters == n_clusters_true


@pytest.mark.parametrize("cut_distance", (0.1, 0.5, 1))
def test_dbscan_clustering_outlier_data(cut_distance):
    """
    Tests if np.inf and np.nan data are each treated as special outliers.
    """
    missing_label = _OUTLIER_ENCODING["missing"]["label"]
    infinite_label = _OUTLIER_ENCODING["infinite"]["label"]

    X_outlier = X.copy()
    X_outlier[0] = [np.inf, 1]
    X_outlier[2] = [1, np.nan]
    X_outlier[5] = [np.inf, np.nan]
    model = HDBSCAN().fit(X_outlier)
    labels = model.dbscan_clustering(cut_distance=cut_distance)

    missing_labels_idx = np.flatnonzero(labels == missing_label)
    assert_array_equal(missing_labels_idx, [2, 5])

    infinite_labels_idx = np.flatnonzero(labels == infinite_label)
    assert_array_equal(infinite_labels_idx, [0])

    clean_idx = list(set(range(200)) - set(missing_labels_idx + infinite_labels_idx))
    clean_model = HDBSCAN().fit(X_outlier[clean_idx])
    clean_labels = clean_model.dbscan_clustering(cut_distance=cut_distance)
    assert_array_equal(clean_labels, labels[clean_idx])


def test_hdbscan_high_dimensional():
    """
    Tests that HDBSCAN using `BallTree` works with higher-dimensional data.
    """
    H, y = make_blobs(n_samples=50, random_state=0, n_features=64)
    H = StandardScaler().fit_transform(H)
    labels = HDBSCAN(
        algorithm="auto",
        metric="seuclidean",
        metric_params={"V": np.ones(H.shape[1])},
    ).fit_predict(H)
    n_clusters = len(set(labels) - OUTLIER_SET)
    assert n_clusters == n_clusters_true


def test_hdbscan_best_balltree_metric():
    """
    Tests that HDBSCAN using `BallTree` works.
    """
    labels = HDBSCAN(
        metric="seuclidean", metric_params={"V": np.ones(X.shape[1])}
    ).fit_predict(X)
    n_clusters = len(set(labels) - OUTLIER_SET)
    assert n_clusters == n_clusters_true


def test_hdbscan_no_clusters():
    """
    Tests that HDBSCAN correctly does not generate a valid cluster when the
    `min_cluster_size` is too large for the data.
    """
    labels = HDBSCAN(min_cluster_size=len(X) - 1).fit_predict(X)
    n_clusters = len(set(labels) - OUTLIER_SET)
    assert n_clusters == 0


def test_hdbscan_min_cluster_size():
    """
    Test that the smallest non-noise cluster has at least `min_cluster_size`
    many points
    """
    for min_cluster_size in range(2, len(X), 1):
        labels = HDBSCAN(min_cluster_size=min_cluster_size).fit_predict(X)
        true_labels = [label for label in labels if label != -1]
        if len(true_labels) != 0:
            assert np.min(np.bincount(true_labels)) >= min_cluster_size


def test_hdbscan_callable_metric():
    """
    Tests that HDBSCAN works when passed a callable metric.
    """
    metric = distance.euclidean
    labels = HDBSCAN(metric=metric).fit_predict(X)
    n_clusters = len(set(labels) - OUTLIER_SET)
    assert n_clusters == n_clusters_true


@pytest.mark.parametrize("tree", ["kd", "ball"])
def test_hdbscan_precomputed_non_brute(tree):
    """
    Tests that HDBSCAN correctly raises an error when passing precomputed data
    while requesting a tree-based algorithm.
    """
    hdb = HDBSCAN(metric="precomputed", algorithm=f"prims_{tree}tree")
    with pytest.raises(ValueError):
        hdb.fit(X)


def test_hdbscan_sparse():
    """
    Tests that HDBSCAN works correctly when passing sparse feature data.
    Evaluates correctness by comparing against the same data passed as a dense
    array.
    """

    dense_labels = HDBSCAN().fit(X).labels_
    n_clusters = len(set(dense_labels) - OUTLIER_SET)
    assert n_clusters == 3

    _X_sparse = sparse.csr_matrix(X)
    X_sparse = _X_sparse.copy()
    sparse_labels = HDBSCAN().fit(X_sparse).labels_
    assert_array_equal(dense_labels, sparse_labels)

    # Compare that the sparse and dense non-precomputed routines return the same labels
    # where the 0th observation contains the outlier.
    for outlier_val, outlier_type in ((np.inf, "infinite"), (np.nan, "missing")):
        X_dense = X.copy()
        X_dense[0, 0] = outlier_val
        dense_labels = HDBSCAN().fit(X_dense).labels_
        n_clusters = len(set(dense_labels) - OUTLIER_SET)
        assert n_clusters == 3
        assert dense_labels[0] == _OUTLIER_ENCODING[outlier_type]["label"]

        X_sparse = _X_sparse.copy()
        X_sparse[0, 0] = outlier_val
        sparse_labels = HDBSCAN().fit(X_sparse).labels_
        assert_array_equal(dense_labels, sparse_labels)

    msg = "Sparse data matrices only support algorithm `brute`."
    with pytest.raises(ValueError, match=msg):
<<<<<<< HEAD
        HDBSCAN(metric="euclidean", algorithm="ball_tree").fit(sparse_X)
=======
        HDBSCAN(metric="euclidean", algorithm="balltree").fit(X_sparse)
>>>>>>> e54f6780


@pytest.mark.parametrize("algorithm", ALGORITHMS)
def test_hdbscan_centers(algorithm):
    """
    Tests that HDBSCAN centers are calculated and stored properly, and are
    accurate to the data.
    """
    centers = [(0.0, 0.0), (3.0, 3.0)]
    H, _ = make_blobs(n_samples=1000, random_state=0, centers=centers, cluster_std=0.5)
    hdb = HDBSCAN(store_centers="both").fit(H)

    for center, centroid, medoid in zip(centers, hdb.centroids_, hdb.medoids_):
        assert_allclose(center, centroid, rtol=1, atol=0.05)
        assert_allclose(center, medoid, rtol=1, atol=0.05)

    # Ensure that nothing is done for noise
    hdb = HDBSCAN(
        algorithm=algorithm, store_centers="both", min_cluster_size=X.shape[0]
    ).fit(X)
    assert hdb.centroids_.shape[0] == 0
    assert hdb.medoids_.shape[0] == 0


def test_hdbscan_allow_single_cluster_with_epsilon():
    """
    Tests that HDBSCAN single-cluster selection with epsilon works correctly.
    """
    rng = np.random.RandomState(0)
    no_structure = rng.rand(150, 2)
    # without epsilon we should see many noise points as children of root.
    labels = HDBSCAN(
        min_cluster_size=5,
        cluster_selection_epsilon=0.0,
        cluster_selection_method="eom",
        allow_single_cluster=True,
    ).fit_predict(no_structure)
    unique_labels, counts = np.unique(labels, return_counts=True)
    assert len(unique_labels) == 2

    # Arbitrary heuristic. Would prefer something more precise.
    assert counts[unique_labels == -1] > 30

    # for this random seed an epsilon of 0.18 will produce exactly 2 noise
    # points at that cut in single linkage.
    labels = HDBSCAN(
        min_cluster_size=5,
        cluster_selection_epsilon=0.18,
        cluster_selection_method="eom",
        allow_single_cluster=True,
        algorithm="kd_tree",
    ).fit_predict(no_structure)
    unique_labels, counts = np.unique(labels, return_counts=True)
    assert len(unique_labels) == 2
    assert counts[unique_labels == -1] == 2


def test_hdbscan_better_than_dbscan():
    """
    Validate that HDBSCAN can properly cluster this difficult synthetic
    dataset. Note that DBSCAN fails on this (see HDBSCAN plotting
    example)
    """
    centers = [[-0.85, -0.85], [-0.85, 0.85], [3, 3], [3, -3]]
    X, _ = make_blobs(
        n_samples=750,
        centers=centers,
        cluster_std=[0.2, 0.35, 1.35, 1.35],
        random_state=0,
    )
    hdb = HDBSCAN().fit(X)
    n_clusters = len(set(hdb.labels_)) - int(-1 in hdb.labels_)
    assert n_clusters == 4


@pytest.mark.parametrize(
    "kwargs, X",
    [
        ({"metric": "precomputed"}, np.array([[1, np.inf], [np.inf, 1]])),
        ({"metric": "precomputed"}, [[1, 2], [2, 1]]),
        ({}, [[1, 2], [3, 4]]),
    ],
)
def test_hdbscan_usable_inputs(X, kwargs):
    """
    Tests that HDBSCAN works correctly for array-likes and precomputed inputs
    with non-finite points.
    """
    HDBSCAN(min_samples=1, **kwargs).fit(X)


def test_hdbscan_sparse_distances_too_few_nonzero():
    """
    Tests that HDBSCAN raises the correct error when there are too few
    non-zero distances.
    """
    X = sparse.csr_matrix(np.zeros((10, 10)))

    msg = "There exists points with fewer than"
    with pytest.raises(ValueError, match=msg):
        HDBSCAN(metric="precomputed").fit(X)


def test_hdbscan_tree_invalid_metric():
    """
    Tests that HDBSCAN correctly raises an error for invalid metric choices.
    """
    metric_callable = lambda x: x
    msg = (
        ".* is not a valid metric for a .*-based algorithm\\. Please select a different"
        " metric\\."
    )

    # Callables are not supported for either
    with pytest.raises(ValueError, match=msg):
        HDBSCAN(algorithm="kd_tree", metric=metric_callable).fit(X)
    with pytest.raises(ValueError, match=msg):
        HDBSCAN(algorithm="ball_tree", metric=metric_callable).fit(X)

    # The set of valid metrics for KDTree at the time of writing this test is a
    # strict subset of those supported in BallTree
    metrics_not_kd = list(set(BallTree.valid_metrics) - set(KDTree.valid_metrics))
    if len(metrics_not_kd) > 0:
        with pytest.raises(ValueError, match=msg):
            HDBSCAN(algorithm="kd_tree", metric=metrics_not_kd[0]).fit(X)


def test_hdbscan_too_many_min_samples():
    """
    Tests that HDBSCAN correctly raises an error when setting `min_samples`
    larger than the number of samples.
    """
    hdb = HDBSCAN(min_samples=len(X) + 1)
    msg = r"min_samples (.*) must be at most"
    with pytest.raises(ValueError, match=msg):
        hdb.fit(X)


def test_hdbscan_precomputed_dense_nan():
    """
    Tests that HDBSCAN correctly raises an error when providing precomputed
    distances with `np.nan` values.
    """
    X_nan = X.copy()
    X_nan[0, 0] = np.nan
    msg = "np.nan values found in precomputed-dense"
    hdb = HDBSCAN(metric="precomputed")
    with pytest.raises(ValueError, match=msg):
        hdb.fit(X_nan)


@pytest.mark.parametrize("allow_single_cluster", [True, False])
@pytest.mark.parametrize("epsilon", [0, 0.1])
def test_labelling_distinct(global_random_seed, allow_single_cluster, epsilon):
    """
    Tests that the `_do_labelling` helper function correctly assigns labels.
    """
    n_samples = 48
    X, y = make_blobs(
        n_samples,
        random_state=global_random_seed,
        # Ensure the clusters are distinct with no overlap
        centers=[
            [0, 0],
            [10, 0],
            [0, 10],
        ],
    )

    est = HDBSCAN().fit(X)
    condensed_tree = _condense_tree(
        est._single_linkage_tree_, min_cluster_size=est.min_cluster_size
    )
    clusters = {n_samples + 2, n_samples + 3, n_samples + 4}
    cluster_label_map = {n_samples + 2: 0, n_samples + 3: 1, n_samples + 4: 2}
    labels = _do_labelling(
        condensed_tree=condensed_tree,
        clusters=clusters,
        cluster_label_map=cluster_label_map,
        allow_single_cluster=allow_single_cluster,
        cluster_selection_epsilon=epsilon,
    )

    first_with_label = {_y: np.where(y == _y)[0][0] for _y in list(set(y))}
    y_to_labels = {_y: labels[first_with_label[_y]] for _y in list(set(y))}
    aligned_target = np.vectorize(y_to_labels.get)(y)
    assert_array_equal(labels, aligned_target)


def test_labelling_thresholding():
    """
    Tests that the `_do_labelling` helper function correctly thresholds the
    incoming lambda values given various `cluster_selection_epsilon` values.
    """
    n_samples = 5
    MAX_LAMBDA = 1.5
    condensed_tree = np.array(
        [
            (5, 2, MAX_LAMBDA, 1),
            (5, 1, 0.1, 1),
            (5, 0, MAX_LAMBDA, 1),
            (5, 3, 0.2, 1),
            (5, 4, 0.3, 1),
        ],
        dtype=CONDENSED_dtype,
    )
    labels = _do_labelling(
        condensed_tree=condensed_tree,
        clusters={n_samples},
        cluster_label_map={n_samples: 0, n_samples + 1: 1},
        allow_single_cluster=True,
        cluster_selection_epsilon=1,
    )
    num_noise = condensed_tree["value"] < 1
    assert sum(num_noise) == sum(labels == -1)

    labels = _do_labelling(
        condensed_tree=condensed_tree,
        clusters={n_samples},
        cluster_label_map={n_samples: 0, n_samples + 1: 1},
        allow_single_cluster=True,
        cluster_selection_epsilon=0,
    )
    # The threshold should be calculated per-sample based on the largest
    # lambda of any simbling node. In this case, all points are siblings
    # and the largest value is exactly MAX_LAMBDA.
    num_noise = condensed_tree["value"] < MAX_LAMBDA
    assert sum(num_noise) == sum(labels == -1)


# TODO(1.6): Remove
def test_hdbscan_warning_on_deprecated_algorithm_name():
    # Test that warning message is shown when algorithm='kdtree'
    msg = (
        "`algorithm='kdtree'`has been deprecated in 1.4 and will be renamed"
        " to'kd_tree'`in 1.6. To keep the past behaviour, set `algorithm='kd_tree'`."
    )
    with pytest.warns(FutureWarning, match=msg):
        HDBSCAN(algorithm="kdtree").fit(X)

    # Test that warning message is shown when algorithm='balltree'
    msg = (
        "`algorithm='balltree'`has been deprecated in 1.4 and will be renamed"
        " to'ball_tree'`in 1.6. To keep the past behaviour, set"
        " `algorithm='ball_tree'`."
    )
    with pytest.warns(FutureWarning, match=msg):
        HDBSCAN(algorithm="balltree").fit(X)<|MERGE_RESOLUTION|>--- conflicted
+++ resolved
@@ -317,11 +317,7 @@
 
     msg = "Sparse data matrices only support algorithm `brute`."
     with pytest.raises(ValueError, match=msg):
-<<<<<<< HEAD
-        HDBSCAN(metric="euclidean", algorithm="ball_tree").fit(sparse_X)
-=======
-        HDBSCAN(metric="euclidean", algorithm="balltree").fit(X_sparse)
->>>>>>> e54f6780
+        HDBSCAN(metric="euclidean", algorithm="ball_tree").fit(X_sparse)
 
 
 @pytest.mark.parametrize("algorithm", ALGORITHMS)

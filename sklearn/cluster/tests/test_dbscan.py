"""
Tests for DBSCAN clustering algorithm
"""

import pickle

import numpy as np

import warnings

from scipy.spatial import distance
from scipy import sparse

import pytest

from sklearn.utils._testing import assert_array_equal
from sklearn.neighbors import NearestNeighbors
from sklearn.cluster import DBSCAN
from sklearn.cluster import dbscan
from sklearn.cluster.tests.common import generate_clustered_data
from sklearn.metrics.pairwise import pairwise_distances


n_clusters = 3
X = generate_clustered_data(n_clusters=n_clusters)


@pytest.mark.parametrize(
    "input, params, err_type, err_msg",
    [
        (X, {"eps": -1.0}, ValueError, "eps == -1.0, must be a positive real number."),
        (X, {"eps": 0.0}, ValueError, "eps == 0.0, must be a positive real number."),

        (X, {"min_samples": 0}, ValueError,
         "min_samples == 0, must be a positive integer."),
        (X, {"min_samples": 1.5}, ValueError, "min_samples == 1.5, must be an integer."),
        (X, {"min_samples": -2}, ValueError,
         "min_samples == -2, must be a positive integer."),

        (X, {"leaf_size": 0},   ValueError, "leaf_size == 0, must be a positive integer."),
        (X, {"leaf_size": 2.5}, ValueError, "leaf_size == 1.5, must be an integer."),
        (X, {"leaf_size": -3},  ValueError,
         "leaf_size == -2, must be a positive integer."),

        (X, {"p": 0},  ValueError, "p == 0, must be >= 1"),
        (X, {"p": -2}, ValueError, "p == -2, must be a positive real number."),

        (X, {"n_jobs": 2.5}, ValueError, "n_jobs == 2.5, must be an integer."),
    ],
)
def test_dbscan_params_validation(input, params, err_type, err_msg):
    """Check the parameters validation in `DBSCAN`."""
    with pytest.raises(err_type, match=err_msg):
        dbscan(**params).fit(input)


def test_dbscan_similarity():
    # Tests the DBSCAN algorithm with a similarity array.
    # Parameters chosen specifically for this task.
    eps = 0.15
    min_samples = 10
    # Compute similarities
    D = distance.squareform(distance.pdist(X))
    D /= np.max(D)
    # Compute DBSCAN
    core_samples, labels = dbscan(
        D, metric="precomputed", eps=eps, min_samples=min_samples
    )
    # number of clusters, ignoring noise if present
    n_clusters_1 = len(set(labels)) - (1 if -1 in labels else 0)

    assert n_clusters_1 == n_clusters

    db = DBSCAN(metric="precomputed", eps=eps, min_samples=min_samples)
    labels = db.fit(D).labels_

    n_clusters_2 = len(set(labels)) - int(-1 in labels)
    assert n_clusters_2 == n_clusters


def test_dbscan_feature():
    # Tests the DBSCAN algorithm with a feature vector array.
    # Parameters chosen specifically for this task.
    # Different eps to other test, because distance is not normalised.
    eps = 0.8
    min_samples = 10
    metric = "euclidean"
    # Compute DBSCAN
    # parameters chosen for task
    core_samples, labels = dbscan(X, metric=metric, eps=eps, min_samples=min_samples)

    # number of clusters, ignoring noise if present
    n_clusters_1 = len(set(labels)) - int(-1 in labels)
    assert n_clusters_1 == n_clusters

    db = DBSCAN(metric=metric, eps=eps, min_samples=min_samples)
    labels = db.fit(X).labels_

    n_clusters_2 = len(set(labels)) - int(-1 in labels)
    assert n_clusters_2 == n_clusters


def test_dbscan_sparse():
    core_sparse, labels_sparse = dbscan(sparse.lil_matrix(X), eps=0.8, min_samples=10)
    core_dense, labels_dense = dbscan(X, eps=0.8, min_samples=10)
    assert_array_equal(core_dense, core_sparse)
    assert_array_equal(labels_dense, labels_sparse)


@pytest.mark.parametrize("include_self", [False, True])
def test_dbscan_sparse_precomputed(include_self):
    D = pairwise_distances(X)
    nn = NearestNeighbors(radius=0.9).fit(X)
    X_ = X if include_self else None
    D_sparse = nn.radius_neighbors_graph(X=X_, mode="distance")
    # Ensure it is sparse not merely on diagonals:
    assert D_sparse.nnz < D.shape[0] * (D.shape[0] - 1)
    core_sparse, labels_sparse = dbscan(
        D_sparse, eps=0.8, min_samples=10, metric="precomputed"
    )
    core_dense, labels_dense = dbscan(D, eps=0.8, min_samples=10, metric="precomputed")
    assert_array_equal(core_dense, core_sparse)
    assert_array_equal(labels_dense, labels_sparse)


def test_dbscan_sparse_precomputed_different_eps():
    # test that precomputed neighbors graph is filtered if computed with
    # a radius larger than DBSCAN's eps.
    lower_eps = 0.2
    nn = NearestNeighbors(radius=lower_eps).fit(X)
    D_sparse = nn.radius_neighbors_graph(X, mode="distance")
    dbscan_lower = dbscan(D_sparse, eps=lower_eps, metric="precomputed")

    higher_eps = lower_eps + 0.7
    nn = NearestNeighbors(radius=higher_eps).fit(X)
    D_sparse = nn.radius_neighbors_graph(X, mode="distance")
    dbscan_higher = dbscan(D_sparse, eps=lower_eps, metric="precomputed")

    assert_array_equal(dbscan_lower[0], dbscan_higher[0])
    assert_array_equal(dbscan_lower[1], dbscan_higher[1])


@pytest.mark.parametrize("use_sparse", [True, False])
@pytest.mark.parametrize("metric", ["precomputed", "minkowski"])
def test_dbscan_input_not_modified(use_sparse, metric):
    # test that the input is not modified by dbscan
    X = np.random.RandomState(0).rand(10, 10)
    X = sparse.csr_matrix(X) if use_sparse else X
    X_copy = X.copy()
    dbscan(X, metric=metric)

    if use_sparse:
        assert_array_equal(X.toarray(), X_copy.toarray())
    else:
        assert_array_equal(X, X_copy)


def test_dbscan_no_core_samples():
    rng = np.random.RandomState(0)
    X = rng.rand(40, 10)
    X[X < 0.8] = 0

    for X_ in [X, sparse.csr_matrix(X)]:
        db = DBSCAN(min_samples=6).fit(X_)
        assert_array_equal(db.components_, np.empty((0, X_.shape[1])))
        assert_array_equal(db.labels_, -1)
        assert db.core_sample_indices_.shape == (0,)


def test_dbscan_callable():
    # Tests the DBSCAN algorithm with a callable metric.
    # Parameters chosen specifically for this task.
    # Different eps to other test, because distance is not normalised.
    eps = 0.8
    min_samples = 10
    # metric is the function reference, not the string key.
    metric = distance.euclidean
    # Compute DBSCAN
    # parameters chosen for task
    core_samples, labels = dbscan(
        X, metric=metric, eps=eps, min_samples=min_samples, algorithm="ball_tree"
    )

    # number of clusters, ignoring noise if present
    n_clusters_1 = len(set(labels)) - int(-1 in labels)
    assert n_clusters_1 == n_clusters

    db = DBSCAN(metric=metric, eps=eps, min_samples=min_samples, algorithm="ball_tree")
    labels = db.fit(X).labels_

    n_clusters_2 = len(set(labels)) - int(-1 in labels)
    assert n_clusters_2 == n_clusters


def test_dbscan_metric_params():
    # Tests that DBSCAN works with the metrics_params argument.
    eps = 0.8
    min_samples = 10
    p = 1

    # Compute DBSCAN with metric_params arg

    with warnings.catch_warnings(record=True) as warns:
        db = DBSCAN(
            metric="minkowski",
            metric_params={"p": p},
            eps=eps,
            p=None,
            min_samples=min_samples,
            algorithm="ball_tree",
        ).fit(X)
    assert not warns
    core_sample_1, labels_1 = db.core_sample_indices_, db.labels_

    # Test that sample labels are the same as passing Minkowski 'p' directly
    db = DBSCAN(
        metric="minkowski", eps=eps, min_samples=min_samples, algorithm="ball_tree", p=p
    ).fit(X)
    core_sample_2, labels_2 = db.core_sample_indices_, db.labels_

    assert_array_equal(core_sample_1, core_sample_2)
    assert_array_equal(labels_1, labels_2)

    # Minkowski with p=1 should be equivalent to Manhattan distance
    db = DBSCAN(
        metric="manhattan", eps=eps, min_samples=min_samples, algorithm="ball_tree"
    ).fit(X)
    core_sample_3, labels_3 = db.core_sample_indices_, db.labels_

    assert_array_equal(core_sample_1, core_sample_3)
    assert_array_equal(labels_1, labels_3)

    with pytest.warns(
        SyntaxWarning,
        match=(
            "Parameter p is found in metric_params. "
            "The corresponding parameter from __init__ "
            "is ignored."
        ),
    ):
        # Test that checks p is ignored in favor of metric_params={'p': <val>}
        db = DBSCAN(
            metric="minkowski",
            metric_params={"p": p},
            eps=eps,
            p=p + 1,
            min_samples=min_samples,
            algorithm="ball_tree",
        ).fit(X)
        core_sample_4, labels_4 = db.core_sample_indices_, db.labels_

    assert_array_equal(core_sample_1, core_sample_4)
    assert_array_equal(labels_1, labels_4)


def test_dbscan_balltree():
    # Tests the DBSCAN algorithm with balltree for neighbor calculation.
    eps = 0.8
    min_samples = 10

    D = pairwise_distances(X)
    core_samples, labels = dbscan(
        D, metric="precomputed", eps=eps, min_samples=min_samples
    )

    # number of clusters, ignoring noise if present
    n_clusters_1 = len(set(labels)) - int(-1 in labels)
    assert n_clusters_1 == n_clusters

    db = DBSCAN(p=2.0, eps=eps, min_samples=min_samples, algorithm="ball_tree")
    labels = db.fit(X).labels_

    n_clusters_2 = len(set(labels)) - int(-1 in labels)
    assert n_clusters_2 == n_clusters

    db = DBSCAN(p=2.0, eps=eps, min_samples=min_samples, algorithm="kd_tree")
    labels = db.fit(X).labels_

    n_clusters_3 = len(set(labels)) - int(-1 in labels)
    assert n_clusters_3 == n_clusters

    db = DBSCAN(p=1.0, eps=eps, min_samples=min_samples, algorithm="ball_tree")
    labels = db.fit(X).labels_

    n_clusters_4 = len(set(labels)) - int(-1 in labels)
    assert n_clusters_4 == n_clusters

    db = DBSCAN(leaf_size=20, eps=eps, min_samples=min_samples, algorithm="ball_tree")
    labels = db.fit(X).labels_

    n_clusters_5 = len(set(labels)) - int(-1 in labels)
    assert n_clusters_5 == n_clusters


def test_input_validation():
    # DBSCAN.fit should accept a list of lists.
    X = [[1.0, 2.0], [3.0, 4.0]]
    DBSCAN().fit(X)  # must not raise exception


@pytest.mark.parametrize(
    "args",
    [
<<<<<<< HEAD
        {"algorithm": "blah"},
        {"metric": "blah"},
=======
        # {"eps": -1.0},
        {"algorithm": "blah"},
        {"metric": "blah"},
        # {"leaf_size": -1},
        # {"p": -1},
>>>>>>> 358adbe5
    ],
)
def test_dbscan_badargs(args):
    # Test bad argument values: these should all raise ValueErrors
    with pytest.raises(ValueError):
        dbscan(X, **args)


def test_pickle():
    obj = DBSCAN()
    s = pickle.dumps(obj)
    assert type(pickle.loads(s)) == obj.__class__


def test_boundaries():
    # ensure min_samples is inclusive of core point
    core, _ = dbscan([[0], [1]], eps=2, min_samples=2)
    assert 0 in core
    # ensure eps is inclusive of circumference
    core, _ = dbscan([[0], [1], [1]], eps=1, min_samples=2)
    assert 0 in core
    core, _ = dbscan([[0], [1], [1]], eps=0.99, min_samples=2)
    assert 0 not in core


def test_weighted_dbscan():
    # ensure sample_weight is validated
    with pytest.raises(ValueError):
        dbscan([[0], [1]], sample_weight=[2])
    with pytest.raises(ValueError):
        dbscan([[0], [1]], sample_weight=[2, 3, 4])

    # ensure sample_weight has an effect
    assert_array_equal([], dbscan([[0], [1]], sample_weight=None, min_samples=6)[0])
    assert_array_equal([], dbscan([[0], [1]], sample_weight=[5, 5], min_samples=6)[0])
    assert_array_equal([0], dbscan([[0], [1]], sample_weight=[6, 5], min_samples=6)[0])
    assert_array_equal(
        [0, 1], dbscan([[0], [1]], sample_weight=[6, 6], min_samples=6)[0]
    )

    # points within eps of each other:
    assert_array_equal(
        [0, 1], dbscan([[0], [1]], eps=1.5, sample_weight=[5, 1], min_samples=6)[0]
    )
    # and effect of non-positive and non-integer sample_weight:
    assert_array_equal(
        [], dbscan([[0], [1]], sample_weight=[5, 0], eps=1.5, min_samples=6)[0]
    )
    assert_array_equal(
        [0, 1], dbscan([[0], [1]], sample_weight=[5.9, 0.1], eps=1.5, min_samples=6)[0]
    )
    assert_array_equal(
        [0, 1], dbscan([[0], [1]], sample_weight=[6, 0], eps=1.5, min_samples=6)[0]
    )
    assert_array_equal(
        [], dbscan([[0], [1]], sample_weight=[6, -1], eps=1.5, min_samples=6)[0]
    )

    # for non-negative sample_weight, cores should be identical to repetition
    rng = np.random.RandomState(42)
    sample_weight = rng.randint(0, 5, X.shape[0])
    core1, label1 = dbscan(X, sample_weight=sample_weight)
    assert len(label1) == len(X)

    X_repeated = np.repeat(X, sample_weight, axis=0)
    core_repeated, label_repeated = dbscan(X_repeated)
    core_repeated_mask = np.zeros(X_repeated.shape[0], dtype=bool)
    core_repeated_mask[core_repeated] = True
    core_mask = np.zeros(X.shape[0], dtype=bool)
    core_mask[core1] = True
    assert_array_equal(np.repeat(core_mask, sample_weight), core_repeated_mask)

    # sample_weight should work with precomputed distance matrix
    D = pairwise_distances(X)
    core3, label3 = dbscan(D, sample_weight=sample_weight, metric="precomputed")
    assert_array_equal(core1, core3)
    assert_array_equal(label1, label3)

    # sample_weight should work with estimator
    est = DBSCAN().fit(X, sample_weight=sample_weight)
    core4 = est.core_sample_indices_
    label4 = est.labels_
    assert_array_equal(core1, core4)
    assert_array_equal(label1, label4)

    est = DBSCAN()
    label5 = est.fit_predict(X, sample_weight=sample_weight)
    core5 = est.core_sample_indices_
    assert_array_equal(core1, core5)
    assert_array_equal(label1, label5)
    assert_array_equal(label1, est.labels_)


@pytest.mark.parametrize("algorithm", ["brute", "kd_tree", "ball_tree"])
def test_dbscan_core_samples_toy(algorithm):
    X = [[0], [2], [3], [4], [6], [8], [10]]
    n_samples = len(X)

    # Degenerate case: every sample is a core sample, either with its own
    # cluster or including other close core samples.
    core_samples, labels = dbscan(X, algorithm=algorithm, eps=1, min_samples=1)
    assert_array_equal(core_samples, np.arange(n_samples))
    assert_array_equal(labels, [0, 1, 1, 1, 2, 3, 4])

    # With eps=1 and min_samples=2 only the 3 samples from the denser area
    # are core samples. All other points are isolated and considered noise.
    core_samples, labels = dbscan(X, algorithm=algorithm, eps=1, min_samples=2)
    assert_array_equal(core_samples, [1, 2, 3])
    assert_array_equal(labels, [-1, 0, 0, 0, -1, -1, -1])

    # Only the sample in the middle of the dense area is core. Its two
    # neighbors are edge samples. Remaining samples are noise.
    core_samples, labels = dbscan(X, algorithm=algorithm, eps=1, min_samples=3)
    assert_array_equal(core_samples, [2])
    assert_array_equal(labels, [-1, 0, 0, 0, -1, -1, -1])

    # It's no longer possible to extract core samples with eps=1:
    # everything is noise.
    core_samples, labels = dbscan(X, algorithm=algorithm, eps=1, min_samples=4)
    assert_array_equal(core_samples, [])
    assert_array_equal(labels, np.full(n_samples, -1.0))


def test_dbscan_precomputed_metric_with_degenerate_input_arrays():
    # see https://github.com/scikit-learn/scikit-learn/issues/4641 for
    # more details
    X = np.eye(10)
    labels = DBSCAN(eps=0.5, metric="precomputed").fit(X).labels_
    assert len(set(labels)) == 1

    X = np.zeros((10, 10))
    labels = DBSCAN(eps=0.5, metric="precomputed").fit(X).labels_
    assert len(set(labels)) == 1


def test_dbscan_precomputed_metric_with_initial_rows_zero():
    # sample matrix with initial two row all zero
    ar = np.array(
        [
            [0.0, 0.0, 0.0, 0.0, 0.0, 0.0, 0.0],
            [0.0, 0.0, 0.0, 0.0, 0.0, 0.0, 0.0],
            [0.0, 0.0, 0.0, 0.0, 0.1, 0.0, 0.0],
            [0.0, 0.0, 0.0, 0.0, 0.1, 0.0, 0.0],
            [0.0, 0.0, 0.1, 0.1, 0.0, 0.0, 0.3],
            [0.0, 0.0, 0.0, 0.0, 0.0, 0.0, 0.1],
            [0.0, 0.0, 0.0, 0.0, 0.3, 0.1, 0.0],
        ]
    )
    matrix = sparse.csr_matrix(ar)
    labels = DBSCAN(eps=0.2, metric="precomputed", min_samples=2).fit(matrix).labels_
    assert_array_equal(labels, [-1, -1, 0, 0, 0, 1, 1])


@pytest.mark.parametrize(
    "params, err_type, err_msg",
    [
        ({"eps": -1.0}, ValueError, "eps == -1.0, must be > 0.0."),
        ({"eps": 0.0}, ValueError, "eps == 0.0, must be > 0.0."),
        ({"min_samples": 0}, ValueError, "min_samples == 0, must be >= 1."),
        (
            {"min_samples": 1.5},
            TypeError,
            "min_samples must be an instance of <class 'numbers.Integral'>, not <class"
            " 'float'>.",
        ),
        ({"min_samples": -2}, ValueError, "min_samples == -2, must be >= 1."),
        ({"leaf_size": 0}, ValueError, "leaf_size == 0, must be >= 1."),
        (
            {"leaf_size": 2.5},
            TypeError,
            "leaf_size must be an instance of <class 'numbers.Integral'>, not <class"
            " 'float'>.",
        ),
        ({"leaf_size": -3}, ValueError, "leaf_size == -3, must be >= 1."),
        ({"p": 0}, ValueError, "p == 0, must be >= 1.0."),
        ({"p": -2}, ValueError, "p == -2, must be >= 1.0."),
        (
            {"n_jobs": 2.5},
            TypeError,
            "n_jobs must be an instance of <class 'numbers.Integral'>, not <class"
            " 'float'>.",
        ),
    ],
)
def test_dbscan_params_validation(params, err_type, err_msg):
    """Check the parameters validation in `DBSCAN`."""
    with pytest.raises(err_type, match=err_msg):
        DBSCAN(**params).fit(X)<|MERGE_RESOLUTION|>--- conflicted
+++ resolved
@@ -301,16 +301,8 @@
 @pytest.mark.parametrize(
     "args",
     [
-<<<<<<< HEAD
         {"algorithm": "blah"},
         {"metric": "blah"},
-=======
-        # {"eps": -1.0},
-        {"algorithm": "blah"},
-        {"metric": "blah"},
-        # {"leaf_size": -1},
-        # {"p": -1},
->>>>>>> 358adbe5
     ],
 )
 def test_dbscan_badargs(args):

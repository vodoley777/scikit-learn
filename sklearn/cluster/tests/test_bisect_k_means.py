<<<<<<< HEAD
from warnings import simplefilter
=======
import warnings
>>>>>>> 0cdee06c

import numpy as np
import pytest
import scipy.sparse as sp

from sklearn.utils._testing import assert_array_equal, assert_allclose
from sklearn.cluster import BisectingKMeans


@pytest.mark.parametrize("bisecting_strategy", ["biggest_inertia", "largest_cluster"])
def test_three_clusters(bisecting_strategy):
    """Tries to perform bisect k-means for three clusters to check
    if splitting data is performed correctly
    """

    # X = np.array([[1, 2], [1, 4], [1, 0],
    #               [10, 2], [10, 4], [10, 0],
    #               [10, 6], [10, 8], [10, 10]])

    # X[0][1] swapped with X[1][1] intentionally for checking labeling
    X = np.array(
        [[1, 2], [10, 4], [1, 0], [10, 2], [1, 4], [10, 0], [10, 6], [10, 8], [10, 10]]
    )
    bisect_means = BisectingKMeans(
        n_clusters=3, random_state=0, bisecting_strategy=bisecting_strategy
    )
    bisect_means.fit(X)

    expected_centers = [[10, 2], [10, 8], [1, 2]]
    expected_predict = [2, 0]
    expected_labels = [2, 0, 2, 0, 2, 0, 1, 1, 1]

    assert_allclose(expected_centers, bisect_means.cluster_centers_)
    assert_array_equal(expected_predict, bisect_means.predict([[0, 0], [12, 3]]))
    assert_array_equal(expected_labels, bisect_means.labels_)


def test_sparse():
    """Test Bisecting K-Means with sparse data

    Checks if labels and centers are the same between dense and sparse
    """

    rng = np.random.RandomState(0)

    X = rng.rand(20, 2)
    X[X < 0.8] = 0
    X_csr = sp.csr_matrix(X)

    bisect_means = BisectingKMeans(n_clusters=3, random_state=0)

    bisect_means.fit(X_csr)
    sparse_centers = bisect_means.cluster_centers_

    bisect_means.fit(X)
    normal_centers = bisect_means.cluster_centers_

    # Check if results is the same for dense and sparse data
    assert_allclose(normal_centers, sparse_centers, atol=1e-8)


@pytest.mark.parametrize("n_clusters", [4, 5])
def test_n_clusters(n_clusters):
    """Test if resulting labels are in range [0, n_clusters - 1]"""

    rng = np.random.RandomState(0)
    X = rng.rand(10, 2)

    bisect_means = BisectingKMeans(n_clusters=n_clusters, random_state=0)
    bisect_means.fit(X)

    assert_array_equal(np.unique(bisect_means.labels_), np.arange(n_clusters))


def test_one_cluster():
    """Test warnings and performance for n_cluster = 1"""

    X = np.array([[1, 2], [10, 2], [10, 8]])

    bisect_means = BisectingKMeans(n_clusters=1, random_state=0)

    with warnings.catch_warnings(record=True) as w:
        bisect_means.fit(X)
<<<<<<< HEAD
        msg = (
            "BisectingKMeans might be inefficient for n_cluster smaller than 3 "
            + " - Use Normal KMeans from sklearn.cluster instead."
        )
        assert str(w[0].message) == msg
        print(bisect_means.labels_)
=======
>>>>>>> 0cdee06c

    msg = (
        "BisectingKMeans might be inefficient for n_cluster smaller than 3 "
        + " - Use Normal KMeans from sklearn.cluster instead."
    )
    assert str(w[0].message) == msg

    # All labels from fit or predict should be equal 0
    assert all(bisect_means.labels_ == 0)
    assert all(bisect_means.predict(X) == 0)

    assert_allclose(bisect_means.cluster_centers_, X.mean(axis=0).reshape(1, -1))


@pytest.mark.parametrize(
    "param, match",
    [
        # Test bisecting_strategy param
        (
            {"bisecting_strategy": "None"},
            "Bisect Strategy must be 'biggest_inertia' or 'largest_cluster'",
        ),
        # Test init array
        (
            {"init": np.ones((5, 2))},
            "BisectingKMeans does not support init as array.",
        ),
    ],
)
def test_wrong_params(param, match):
    """Test Exceptions at check_params function"""
    rng = np.random.RandomState(0)
    X = rng.rand(5, 2)

    with pytest.raises(ValueError, match=match):
        bisect_means = BisectingKMeans(n_clusters=3, **param)
        bisect_means.fit(X)


<<<<<<< HEAD
=======
def test_verbose(capsys):
    """Test Verbose mode"""
    rng = np.random.RandomState(0)
    X = rng.rand(5, 2)

    bisect_means = BisectingKMeans(n_clusters=3, verbose=1)
    bisect_means.fit(X)

    captured = capsys.readouterr()

    assert "New centroids from bisection" in captured.out


>>>>>>> 0cdee06c
@pytest.mark.parametrize("is_sparse", [True, False])
def test_fit_predict(is_sparse):
    """Check if labels from fit(X) method are same as from fit(X).predict(X)"""
    rng = np.random.RandomState(0)

    X = rng.rand(10, 2)

    if is_sparse:
        X[X < 0.8] = 0
        X = sp.csr_matrix(X)

    bisect_means = BisectingKMeans(n_clusters=3, random_state=0)
    bisect_means.fit(X)

    assert_array_equal(bisect_means.labels_, bisect_means.predict(X))


@pytest.mark.parametrize("is_sparse", [True, False])
def test_dtype_preserved(is_sparse, global_dtype):
    """Check that centers dtype is the same as input data dtype"""
    rng = np.random.RandomState(0)
    X = rng.rand(10, 2).astype(global_dtype, copy=False)

    if is_sparse:
        X[X < 0.8] = 0
        X = sp.csr_matrix(X)

    km = BisectingKMeans(n_clusters=3, random_state=0)
    km.fit(X)

    assert km.cluster_centers_.dtype == global_dtype


@pytest.mark.parametrize("is_sparse", [True, False])
def test_float32_float64_equivalence(is_sparse):
    """Check that the results are the same between float32 and float64."""
    rng = np.random.RandomState(0)
    X = rng.rand(10, 2)

    if is_sparse:
        X[X < 0.8] = 0
        X = sp.csr_matrix(X)

    km64 = BisectingKMeans(n_clusters=3, random_state=0).fit(X)
    km32 = BisectingKMeans(n_clusters=3, random_state=0).fit(X.astype(np.float32))

    assert_allclose(km32.cluster_centers_, km64.cluster_centers_)
    assert_array_equal(km32.labels_, km64.labels_)<|MERGE_RESOLUTION|>--- conflicted
+++ resolved
@@ -1,8 +1,4 @@
-<<<<<<< HEAD
-from warnings import simplefilter
-=======
 import warnings
->>>>>>> 0cdee06c
 
 import numpy as np
 import pytest
@@ -86,15 +82,6 @@
 
     with warnings.catch_warnings(record=True) as w:
         bisect_means.fit(X)
-<<<<<<< HEAD
-        msg = (
-            "BisectingKMeans might be inefficient for n_cluster smaller than 3 "
-            + " - Use Normal KMeans from sklearn.cluster instead."
-        )
-        assert str(w[0].message) == msg
-        print(bisect_means.labels_)
-=======
->>>>>>> 0cdee06c
 
     msg = (
         "BisectingKMeans might be inefficient for n_cluster smaller than 3 "
@@ -134,22 +121,6 @@
         bisect_means.fit(X)
 
 
-<<<<<<< HEAD
-=======
-def test_verbose(capsys):
-    """Test Verbose mode"""
-    rng = np.random.RandomState(0)
-    X = rng.rand(5, 2)
-
-    bisect_means = BisectingKMeans(n_clusters=3, verbose=1)
-    bisect_means.fit(X)
-
-    captured = capsys.readouterr()
-
-    assert "New centroids from bisection" in captured.out
-
-
->>>>>>> 0cdee06c
 @pytest.mark.parametrize("is_sparse", [True, False])
 def test_fit_predict(is_sparse):
     """Check if labels from fit(X) method are same as from fit(X).predict(X)"""

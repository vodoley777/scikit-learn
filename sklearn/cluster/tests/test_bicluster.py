"""Testing for Spectral Biclustering methods"""

import numpy as np
import pytest
from scipy.sparse import csr_matrix, issparse

from sklearn.model_selection import ParameterGrid

from sklearn.utils._testing import assert_almost_equal
from sklearn.utils._testing import assert_array_equal
from sklearn.utils._testing import assert_array_almost_equal
from sklearn.utils._testing import SkipTest

from sklearn.base import BaseEstimator, BiclusterMixin

from sklearn.cluster import SpectralCoclustering
from sklearn.cluster import SpectralBiclustering
from sklearn.cluster._bicluster import _scale_normalize
from sklearn.cluster._bicluster import _bistochastic_normalize
from sklearn.cluster._bicluster import _log_normalize

from sklearn.metrics import (consensus_score, v_measure_score)

from sklearn.datasets import make_biclusters, make_checkerboard


class MockBiclustering(BiclusterMixin, BaseEstimator):
    # Mock object for testing get_submatrix.
    def __init__(self):
        pass

    def get_indices(self, i):
        # Overridden to reproduce old get_submatrix test.
        return (np.where([True, True, False, False, True])[0],
                np.where([False, False, True, True])[0])


def test_get_submatrix():
    data = np.arange(20).reshape(5, 4)
    model = MockBiclustering()

    for X in (data, csr_matrix(data), data.tolist()):
        submatrix = model.get_submatrix(0, X)
        if issparse(submatrix):
            submatrix = submatrix.toarray()
        assert_array_equal(submatrix, [[2, 3],
                                       [6, 7],
                                       [18, 19]])
        submatrix[:] = -1
        if issparse(X):
            X = X.toarray()
        assert np.all(X != -1)


def _test_shape_indices(model):
    # Test get_shape and get_indices on fitted model.
    for i in range(model.n_clusters):
        m, n = model.get_shape(i)
        i_ind, j_ind = model.get_indices(i)
        assert len(i_ind) == m
        assert len(j_ind) == n


def test_spectral_coclustering():
    # Test Dhillon's Spectral CoClustering on a simple problem.
    param_grid = {'svd_method': ['randomized', 'arpack'],
                  'n_svd_vecs': [None, 20],
                  'mini_batch': [False, True],
                  'init': ['k-means++'],
                  'n_init': [10]}
    random_state = 0
    S, rows, cols = make_biclusters((30, 30), 3, noise=0.5,
                                    random_state=random_state)
    S -= S.min()  # needs to be nonnegative before making it sparse
    S = np.where(S < 1, 0, S)  # threshold some values
    for mat in (S, csr_matrix(S)):
        for kwargs in ParameterGrid(param_grid):
            model = SpectralCoclustering(n_clusters=3,
                                         random_state=random_state,
                                         **kwargs)
            model.fit(mat)

            assert model.rows_.shape == (3, 30)
            assert_array_equal(model.rows_.sum(axis=0), np.ones(30))
            assert_array_equal(model.columns_.sum(axis=0), np.ones(30))
            assert consensus_score(model.biclusters_,
                                   (rows, cols)) == 1

            _test_shape_indices(model)


def test_spectral_biclustering():
    # Test Kluger methods on a checkerboard dataset.
    S, rows, cols = make_checkerboard((30, 30), 3, noise=0.5,
                                      random_state=0)

    non_default_params = {'method': ['scale', 'log'],
                          'svd_method': ['arpack'],
                          'n_svd_vecs': [20],
                          'mini_batch': [True]}

    for mat in (S, csr_matrix(S)):
        for param_name, param_values in non_default_params.items():
            for param_value in param_values:

                model = SpectralBiclustering(
                    n_clusters=3,
                    n_init=3,
                    init='k-means++',
                    random_state=0,
                )
                model.set_params(**dict([(param_name, param_value)]))

                if issparse(mat) and model.get_params().get('method') == 'log':
                    # cannot take log of sparse matrix
                    with pytest.raises(ValueError):
                        model.fit(mat)
                    continue
                else:
                    model.fit(mat)

                assert model.rows_.shape == (9, 30)
                assert model.columns_.shape == (9, 30)
                assert_array_equal(model.rows_.sum(axis=0),
                                   np.repeat(3, 30))
                assert_array_equal(model.columns_.sum(axis=0),
                                   np.repeat(3, 30))
                assert consensus_score(model.biclusters_,
                                       (rows, cols)) == 1

                _test_shape_indices(model)


def _do_scale_test(scaled):
    """Check that rows sum to one constant, and columns to another."""
    row_sum = scaled.sum(axis=1)
    col_sum = scaled.sum(axis=0)
    if issparse(scaled):
        row_sum = np.asarray(row_sum).squeeze()
        col_sum = np.asarray(col_sum).squeeze()
    assert_array_almost_equal(row_sum, np.tile(row_sum.mean(), 100),
                              decimal=1)
    assert_array_almost_equal(col_sum, np.tile(col_sum.mean(), 100),
                              decimal=1)


def _do_bistochastic_test(scaled):
    """Check that rows and columns sum to the same constant."""
    _do_scale_test(scaled)
    assert_almost_equal(scaled.sum(axis=0).mean(),
                        scaled.sum(axis=1).mean(),
                        decimal=1)


def test_scale_normalize():
    generator = np.random.RandomState(0)
    X = generator.rand(100, 100)
    for mat in (X, csr_matrix(X)):
        scaled, _, _ = _scale_normalize(mat)
        _do_scale_test(scaled)
        if issparse(mat):
            assert issparse(scaled)


def test_bistochastic_normalize():
    generator = np.random.RandomState(0)
    X = generator.rand(100, 100)
    for mat in (X, csr_matrix(X)):
        scaled = _bistochastic_normalize(mat)
        _do_bistochastic_test(scaled)
        if issparse(mat):
            assert issparse(scaled)


def test_log_normalize():
    # adding any constant to a log-scaled matrix should make it
    # bistochastic
    generator = np.random.RandomState(0)
    mat = generator.rand(100, 100)
    scaled = _log_normalize(mat) + 1
    _do_bistochastic_test(scaled)


def test_fit_best_piecewise():
    model = SpectralBiclustering(random_state=0)
    vectors = np.array([[0, 0, 0, 1, 1, 1],
                        [2, 2, 2, 3, 3, 3],
                        [0, 1, 2, 3, 4, 5]])
    best = model._fit_best_piecewise(vectors, n_best=2, n_clusters=2)
    assert_array_equal(best, vectors[:2])


def test_project_and_cluster():
    model = SpectralBiclustering(random_state=0)
    data = np.array([[1, 1, 1],
                     [1, 1, 1],
                     [3, 6, 3],
                     [3, 6, 3]])
    vectors = np.array([[1, 0],
                        [0, 1],
                        [0, 0]])
    for mat in (data, csr_matrix(data)):
        labels = model._project_and_cluster(mat, vectors,
                                            n_clusters=2)
        assert_almost_equal(v_measure_score(labels, [0, 0, 1, 1]), 1.0)


def test_perfect_checkerboard():
    # XXX Previously failed on build bot (not reproducible)
    model = SpectralBiclustering(3, svd_method="arpack", random_state=0)

    S, rows, cols = make_checkerboard((30, 30), 3, noise=0,
                                      random_state=0)
    model.fit(S)
    assert consensus_score(model.biclusters_,
                           (rows, cols)) == 1

    S, rows, cols = make_checkerboard((40, 30), 3, noise=0,
                                      random_state=0)
    model.fit(S)
    assert consensus_score(model.biclusters_,
                           (rows, cols)) == 1

    S, rows, cols = make_checkerboard((30, 40), 3, noise=0,
                                      random_state=0)
    model.fit(S)
    assert consensus_score(model.biclusters_,
                           (rows, cols)) == 1


@pytest.mark.parametrize(
    "args",
    [{'n_clusters': (3, 3, 3)},
     {'n_clusters': 'abc'},
     {'n_clusters': (3, 'abc')},
     {'method': 'unknown'},
     {'n_components': 0},
     {'n_best': 0},
     {'svd_method': 'unknown'},
     {'n_components': 3, 'n_best': 4}]
)
def test_errors(args):
    data = np.arange(25).reshape((5, 5))

    model = SpectralBiclustering(**args)
    with pytest.raises(ValueError):
        model.fit(data)


def test_wrong_shape():
    model = SpectralBiclustering()
    data = np.arange(27).reshape((3, 3, 3))
    with pytest.raises(ValueError):
        model.fit(data)


@pytest.mark.parametrize('est',
                         (SpectralBiclustering(), SpectralCoclustering()))
def test_n_features_in_(est):

    X, _, _ = make_biclusters((3, 3), 3, random_state=0)

    assert not hasattr(est, 'n_features_in_')
    est.fit(X)
<<<<<<< HEAD
    assert est.n_features_in_ == 3
=======
    assert est.n_features_in_ == 3


@pytest.mark.parametrize("klass", [SpectralBiclustering, SpectralCoclustering])
@pytest.mark.parametrize("n_jobs", [None, 1])
def test_n_jobs_deprecated(klass, n_jobs):
    # FIXME: remove in 0.25
    depr_msg = ("'n_jobs' was deprecated in version 0.23 and will be removed "
                "in 0.25.")
    S, _, _ = make_biclusters((30, 30), 3, noise=0.5, random_state=0)
    est = klass(random_state=0, n_jobs=n_jobs)

    with pytest.warns(FutureWarning, match=depr_msg):
        est.fit(S)
>>>>>>> e6e58118
<|MERGE_RESOLUTION|>--- conflicted
+++ resolved
@@ -262,9 +262,6 @@
 
     assert not hasattr(est, 'n_features_in_')
     est.fit(X)
-<<<<<<< HEAD
-    assert est.n_features_in_ == 3
-=======
     assert est.n_features_in_ == 3
 
 
@@ -278,5 +275,4 @@
     est = klass(random_state=0, n_jobs=n_jobs)
 
     with pytest.warns(FutureWarning, match=depr_msg):
-        est.fit(S)
->>>>>>> e6e58118
+        est.fit(S)
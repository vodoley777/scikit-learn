--- conflicted
+++ resolved
@@ -1283,175 +1283,8 @@
             random_state=random_state,
         )
 
-<<<<<<< HEAD
-        self.n_clusters = n_clusters
-        self.init = init
-        self.max_iter = max_iter
-        self.tol = tol
-        self.n_init = n_init
-        self.verbose = verbose
-        self.random_state = random_state
         self.copy_x = copy_x
         self.algorithm = algorithm
-
-    def _check_params(self, X):
-        # n_init
-        if self.n_init <= 0:
-            raise ValueError(f"n_init should be > 0, got {self.n_init} instead.")
-        self._n_init = self.n_init
-
-        # max_iter
-        if self.max_iter <= 0:
-            raise ValueError(f"max_iter should be > 0, got {self.max_iter} instead.")
-
-        # n_clusters
-        if X.shape[0] < self.n_clusters:
-            raise ValueError(
-                f"n_samples={X.shape[0]} should be >= n_clusters={self.n_clusters}."
-            )
-
-        # tol
-        self._tol = _tolerance(X, self.tol)
-
-        # algorithm
-        if self.algorithm not in ("auto", "full", "elkan"):
-            raise ValueError(
-                "Algorithm must be 'auto', 'full' or 'elkan', "
-                f"got {self.algorithm} instead."
-            )
-
-        self._algorithm = self.algorithm
-        if self._algorithm == "auto":
-            self._algorithm = "full" if self.n_clusters == 1 else "elkan"
-        if self._algorithm == "elkan" and self.n_clusters == 1:
-            warnings.warn(
-                "algorithm='elkan' doesn't make sense for a single "
-                "cluster. Using 'full' instead.",
-                RuntimeWarning,
-            )
-            self._algorithm = "full"
-
-        # init
-        if not (
-            hasattr(self.init, "__array__")
-            or callable(self.init)
-            or (isinstance(self.init, str) and self.init in ["k-means++", "random"])
-        ):
-            raise ValueError(
-                "init should be either 'k-means++', 'random', a ndarray or a "
-                f"callable, got '{self.init}' instead."
-            )
-
-        if hasattr(self.init, "__array__") and self._n_init != 1:
-            warnings.warn(
-                "Explicit initial center position passed: performing only"
-                f" one init in {self.__class__.__name__} instead of "
-                f"n_init={self._n_init}.",
-                RuntimeWarning,
-                stacklevel=2,
-            )
-            self._n_init = 1
-
-    def _validate_center_shape(self, X, centers):
-        """Check if centers is compatible with X and n_clusters."""
-        if centers.shape[0] != self.n_clusters:
-            raise ValueError(
-                f"The shape of the initial centers {centers.shape} does not "
-                f"match the number of clusters {self.n_clusters}."
-            )
-        if centers.shape[1] != X.shape[1]:
-            raise ValueError(
-                f"The shape of the initial centers {centers.shape} does not "
-                f"match the number of features of the data {X.shape[1]}."
-            )
-
-    def _check_test_data(self, X):
-        X = self._validate_data(
-            X,
-            accept_sparse="csr",
-            reset=False,
-            dtype=[np.float64, np.float32],
-            order="C",
-            accept_large_sparse=False,
-        )
-        return X
-
-    def _check_mkl_vcomp(self, X, n_samples):
-        """Warns when vcomp and mkl are both present"""
-        # The BLAS call inside a prange in lloyd_iter_chunked_dense is known to
-        # cause a small memory leak when there are less chunks than the number
-        # of available threads. It only happens when the OpenMP library is
-        # vcomp (microsoft OpenMP) and the BLAS library is MKL. see #18653
-        if sp.issparse(X):
-            return
-
-        active_threads = int(np.ceil(n_samples / CHUNK_SIZE))
-        if active_threads < self._n_threads:
-            modules = threadpool_info()
-            has_vcomp = "vcomp" in [module["prefix"] for module in modules]
-            has_mkl = ("mkl", "intel") in [
-                (module["internal_api"], module.get("threading_layer", None))
-                for module in modules
-            ]
-            if has_vcomp and has_mkl:
-                if not hasattr(self, "batch_size"):  # KMeans
-                    warnings.warn(
-                        "KMeans is known to have a memory leak on Windows "
-                        "with MKL, when there are less chunks than available "
-                        "threads. You can avoid it by setting the environment"
-                        f" variable OMP_NUM_THREADS={active_threads}."
-                    )
-                else:  # MiniBatchKMeans
-                    warnings.warn(
-                        "MiniBatchKMeans is known to have a memory leak on "
-                        "Windows with MKL, when there are less chunks than "
-                        "available threads. You can prevent it by setting "
-                        f"batch_size >= {self._n_threads * CHUNK_SIZE} or by "
-                        "setting the environment variable "
-                        f"OMP_NUM_THREADS={active_threads}"
-                    )
-
-    def _init_centroids(
-        self, X, x_squared_norms, init, random_state, init_size=None, n_centroids=None
-    ):
-        """Compute the initial centroids.
-
-        Parameters
-        ----------
-        X : {ndarray, sparse matrix} of shape (n_samples, n_features)
-            The input samples.
-
-        x_squared_norms : ndarray of shape (n_samples,)
-            Squared euclidean norm of each data point. Pass it if you have it
-            at hands already to avoid it being recomputed here.
-
-        init : {'k-means++', 'random'}, callable or ndarray of shape \
-                (n_clusters, n_features)
-            Method for initialization.
-
-        random_state : RandomState instance
-            Determines random number generation for centroid initialization.
-            See :term:`Glossary <random_state>`.
-
-        init_size : int, default=None
-            Number of samples to randomly sample for speeding up the
-            initialization (sometimes at the expense of accuracy).
-
-        n_centroids : int, default=None
-            Number of centroids to initialize.
-            If left to 'None' the number of centroids will be equal to
-            number of clusters to form (self.n_clusters)
-
-        Returns
-        -------
-        centers : ndarray of shape (n_clusters, n_features)
-        """
-        n_samples = X.shape[0]
-        n_clusters = self.n_clusters if n_centroids is None else n_centroids
-=======
-        self.copy_x = copy_x
-        self.algorithm = algorithm
->>>>>>> 7116165f
 
     def _check_params(self, X):
         super()._check_params(X)

"""K-means clustering"""

# Authors: Gael Varoquaux <gael.varoquaux@normalesup.org>
#          Thomas Rueckstiess <ruecksti@in.tum.de>
#          James Bergstra <james.bergstra@umontreal.ca>
#          Jan Schlueter <scikit-learn@jan-schlueter.de>
#          Nelle Varoquaux
#          Peter Prettenhofer <peter.prettenhofer@gmail.com>
#          Olivier Grisel <olivier.grisel@ensta.org>
#          Mathieu Blondel <mathieu@mblondel.org>
#          Robert Layton <robertlayton@gmail.com>
# License: BSD 3 clause

import warnings

import numpy as np
import scipy.sparse as sp
from threadpoolctl import threadpool_limits

from ..base import BaseEstimator, ClusterMixin, TransformerMixin
from ..metrics.pairwise import euclidean_distances
from ..utils.extmath import row_norms, stable_cumsum
from ..utils.sparsefuncs_fast import assign_rows_csr
from ..utils.sparsefuncs import mean_variance_axis
from ..utils.validation import _deprecate_positional_args
from ..utils import check_array
from ..utils import gen_batches
from ..utils import check_random_state
from ..utils import deprecated
from ..utils.validation import check_is_fitted, _check_sample_weight
from ..utils._openmp_helpers import _openmp_effective_n_threads
from ..exceptions import ConvergenceWarning
from ._k_means_common import _inertia_dense
from ._k_means_common import _inertia_sparse
from ._k_means_minibatch import _minibatch_update_sparse
from ._k_means_minibatch import _minibatch_update_dense
from ._k_means_lloyd import lloyd_iter_chunked_dense
from ._k_means_lloyd import lloyd_iter_chunked_sparse
from ._k_means_elkan import init_bounds_dense
from ._k_means_elkan import init_bounds_sparse
from ._k_means_elkan import elkan_iter_chunked_dense
from ._k_means_elkan import elkan_iter_chunked_sparse


###############################################################################
# Initialization heuristic

def _kmeans_plusplus(X, n_clusters, x_squared_norms, random_state,
                     n_local_trials=None):
    """Init n_clusters seeds according to k-means++

    Parameters
    ----------
    X : {ndarray, sparse matrix} of shape (n_samples, n_features)
        The data to pick seeds for. To avoid memory copy, the input data
        should be double precision (dtype=np.float64).

    n_clusters : int
        The number of seeds to choose

    x_squared_norms : ndarray of shape (n_samples,)
        Squared Euclidean norm of each data point.

    random_state : RandomState instance
        The generator used to initialize the centers.
        See :term:`Glossary <random_state>`.

    n_local_trials : int, default=None
        The number of seeding trials for each center (except the first),
        of which the one reducing inertia the most is greedily chosen.
        Set to None to make the number of trials depend logarithmically
        on the number of seeds (2+log(k)); this is the default.

    Notes
    -----
    Selects initial cluster centers for k-mean clustering in a smart way
    to speed up convergence. see: Arthur, D. and Vassilvitskii, S.
    "k-means++: the advantages of careful seeding". ACM-SIAM symposium
    on Discrete algorithms. 2007

    Version ported from http://www.stanford.edu/~darthur/kMeansppTest.zip,
    which is the implementation used in the aforementioned paper.
    """
    n_samples, n_features = X.shape

    centers = np.empty((n_clusters, n_features), dtype=X.dtype)

    # Set the number of local seeding trials if none is given
    if n_local_trials is None:
        # This is what Arthur/Vassilvitskii tried, but did not report
        # specific results for other than mentioning in the conclusion
        # that it helped.
        n_local_trials = 2 + int(np.log(n_clusters))

    # Pick first center randomly
    center_id = random_state.randint(n_samples)
    if sp.issparse(X):
        centers[0] = X[center_id].toarray()
    else:
        centers[0] = X[center_id]

    # Initialize list of closest distances and calculate current potential
    closest_dist_sq = euclidean_distances(
        centers[0, np.newaxis], X, Y_norm_squared=x_squared_norms,
        squared=True)
    current_pot = closest_dist_sq.sum()

    # Pick the remaining n_clusters-1 points
    for c in range(1, n_clusters):
        # Choose center candidates by sampling with probability proportional
        # to the squared distance to the closest existing center
        rand_vals = random_state.random_sample(n_local_trials) * current_pot
        candidate_ids = np.searchsorted(stable_cumsum(closest_dist_sq),
                                        rand_vals)
        # XXX: numerical imprecision can result in a candidate_id out of range
        np.clip(candidate_ids, None, closest_dist_sq.size - 1,
                out=candidate_ids)

        # Compute distances to center candidates
        distance_to_candidates = euclidean_distances(
            X[candidate_ids], X, Y_norm_squared=x_squared_norms, squared=True)

        # update closest distances squared and potential for each candidate
        np.minimum(closest_dist_sq, distance_to_candidates,
                   out=distance_to_candidates)
        candidates_pot = distance_to_candidates.sum(axis=1)

        # Decide which candidate is the best
        best_candidate = np.argmin(candidates_pot)
        current_pot = candidates_pot[best_candidate]
        closest_dist_sq = distance_to_candidates[best_candidate]
        best_candidate = candidate_ids[best_candidate]

        # Permanently add best center candidate found in local tries
        if sp.issparse(X):
            centers[c] = X[best_candidate].toarray()
        else:
            centers[c] = X[best_candidate]

    return centers


###############################################################################
# K-means batch estimation by EM (expectation maximization)

def _tolerance(X, tol):
    """Return a tolerance which is independent of the dataset"""
    if tol == 0:
        return 0
    if sp.issparse(X):
        variances = mean_variance_axis(X, axis=0)[1]
    else:
        variances = np.var(X, axis=0)
    return np.mean(variances) * tol


@_deprecate_positional_args
def k_means(X, n_clusters, *, sample_weight=None, init='k-means++',
            precompute_distances='deprecated', n_init=10, max_iter=300,
            verbose=False, tol=1e-4, random_state=None, copy_x=True,
            n_jobs='deprecated', algorithm="auto", return_n_iter=False):
    """K-means clustering algorithm.

    Read more in the :ref:`User Guide <k_means>`.

    Parameters
    ----------
    X : {array-like, sparse} matrix of shape (n_samples, n_features)
        The observations to cluster. It must be noted that the data
        will be converted to C ordering, which will cause a memory copy
        if the given data is not C-contiguous.

    n_clusters : int
        The number of clusters to form as well as the number of
        centroids to generate.

    sample_weight : array-like of shape (n_samples,), default=None
        The weights for each observation in X. If None, all observations
        are assigned equal weight

    init : {'k-means++', 'random', ndarray, callable}, default='k-means++'
        Method for initialization:

        'k-means++' : selects initial cluster centers for k-mean
        clustering in a smart way to speed up convergence. See section
        Notes in k_init for more details.

        'random': choose `n_clusters` observations (rows) at random from data
        for the initial centroids.

        If an ndarray is passed, it should be of shape (n_clusters, n_features)
        and gives the initial centers.

        If a callable is passed, it should take arguments X, n_clusters and a
        random state and return an initialization.

    precompute_distances : {'auto', True, False}
        Precompute distances (faster but takes more memory).

        'auto' : do not precompute distances if n_samples * n_clusters > 12
        million. This corresponds to about 100MB overhead per job using
        double precision.

        True : always precompute distances

        False : never precompute distances

        .. deprecated:: 0.23
            'precompute_distances' was deprecated in version 0.23 and will be
            removed in 0.25. It has no effect.

    n_init : int, default=10
        Number of time the k-means algorithm will be run with different
        centroid seeds. The final results will be the best output of
        n_init consecutive runs in terms of inertia.

    max_iter : int, default=300
        Maximum number of iterations of the k-means algorithm to run.

    verbose : bool, default=False
        Verbosity mode.

    tol : float, default=1e-4
        Relative tolerance with regards to Frobenius norm of the difference
        in the cluster centers of two consecutive iterations to declare
        convergence.
        It's not advised to set `tol=0` since convergence might never be
        declared due to rounding errors. Use a very small number instead.

    random_state : int, RandomState instance, default=None
        Determines random number generation for centroid initialization. Use
        an int to make the randomness deterministic.
        See :term:`Glossary <random_state>`.

    copy_x : bool, default=True
        When pre-computing distances it is more numerically accurate to center
        the data first. If copy_x is True (default), then the original data is
        not modified. If False, the original data is modified, and put back
        before the function returns, but small numerical differences may be
        introduced by subtracting and then adding the data mean. Note that if
        the original data is not C-contiguous, a copy will be made even if
        copy_x is False. If the original data is sparse, but not in CSR format,
        a copy will be made even if copy_x is False.

    n_jobs : int, default=None
        The number of OpenMP threads to use for the computation. Parallelism is
        sample-wise on the main cython loop which assigns each sample to its
        closest center.

        ``None`` or ``-1`` means using all processors.

        .. deprecated:: 0.23
            ``n_jobs`` was deprecated in version 0.23 and will be removed in
            0.25.

    algorithm : {"auto", "full", "elkan"}, default="auto"
        K-means algorithm to use. The classical EM-style algorithm is "full".
        The "elkan" variation is more efficient on data with well-defined
        clusters, by using the triangle inequality. However it's more memory
        intensive due to the allocation of an extra array of shape
        (n_samples, n_clusters).

        For now "auto" (kept for backward compatibiliy) chooses "elkan" but it
        might change in the future for a better heuristic.

    return_n_iter : bool, default=False
        Whether or not to return the number of iterations.

    Returns
    -------
    centroid : ndarray of shape (n_clusters, n_features)
        Centroids found at the last iteration of k-means.

    label : ndarray of shape (n_samples,)
        label[i] is the code or index of the centroid the
        i'th observation is closest to.

    inertia : float
        The final value of the inertia criterion (sum of squared distances to
        the closest centroid for all observations in the training set).

    best_n_iter : int
        Number of iterations corresponding to the best results.
        Returned only if `return_n_iter` is set to True.
    """
    est = KMeans(
        n_clusters=n_clusters, init=init, n_init=n_init, max_iter=max_iter,
        verbose=verbose, precompute_distances=precompute_distances, tol=tol,
        random_state=random_state, copy_x=copy_x, n_jobs=n_jobs,
        algorithm=algorithm
    ).fit(X, sample_weight=sample_weight)
    if return_n_iter:
        return est.cluster_centers_, est.labels_, est.inertia_, est.n_iter_
    else:
        return est.cluster_centers_, est.labels_, est.inertia_


def _kmeans_single_elkan(X, sample_weight, centers_init, max_iter=300,
                         verbose=False, x_squared_norms=None, tol=1e-4,
                         n_threads=1):
    """A single run of k-means elkan, assumes preparation completed prior.

    Parameters
    ----------
    X : {ndarray, sparse matrix} of shape (n_samples, n_features)
        The observations to cluster. If sparse matrix, must be in CSR format.

    sample_weight : array-like of shape (n_samples,)
        The weights for each observation in X.

    centers_init : ndarray of shape (n_clusters, n_features)
        The initial centers.

    max_iter : int, default=300
        Maximum number of iterations of the k-means algorithm to run.

    verbose : bool, default=False
        Verbosity mode

    x_squared_norms : array-like, default=None
        Precomputed x_squared_norms.

    tol : float, default=1e-4
        Relative tolerance with regards to Frobenius norm of the difference
        in the cluster centers of two consecutive iterations to declare
        convergence.
        It's not advised to set `tol=0` since convergence might never be
        declared due to rounding errors. Use a very small number instead.

    n_threads : int, default=1
        The number of OpenMP threads to use for the computation. Parallelism is
        sample-wise on the main cython loop which assigns each sample to its
        closest center.

    Returns
    -------
    centroid : ndarray of shape (n_clusters, n_features)
        Centroids found at the last iteration of k-means.

    label : ndarray of shape (n_samples,)
        label[i] is the code or index of the centroid the
        i'th observation is closest to.

    inertia : float
        The final value of the inertia criterion (sum of squared distances to
        the closest centroid for all observations in the training set).

    n_iter : int
        Number of iterations run.
    """
    n_samples = X.shape[0]
    n_clusters = centers_init.shape[0]

    # Buffers to avoid new allocations at each iteration.
    centers = centers_init
    centers_new = np.zeros_like(centers)
    weight_in_clusters = np.zeros(n_clusters, dtype=X.dtype)
    labels = np.full(n_samples, -1, dtype=np.int32)
    center_half_distances = euclidean_distances(centers) / 2
    distance_next_center = np.partition(np.asarray(center_half_distances),
                                        kth=1, axis=0)[1]
    upper_bounds = np.zeros(n_samples, dtype=X.dtype)
    lower_bounds = np.zeros((n_samples, n_clusters), dtype=X.dtype)
    center_shift = np.zeros(n_clusters, dtype=X.dtype)

    if sp.issparse(X):
        init_bounds = init_bounds_sparse
        elkan_iter = elkan_iter_chunked_sparse
        _inertia = _inertia_sparse
    else:
        init_bounds = init_bounds_dense
        elkan_iter = elkan_iter_chunked_dense
        _inertia = _inertia_dense

    init_bounds(X, centers, center_half_distances,
                labels, upper_bounds, lower_bounds)

    for i in range(max_iter):
        elkan_iter(X, sample_weight, centers, centers_new,
                   weight_in_clusters, center_half_distances,
                   distance_next_center, upper_bounds, lower_bounds,
                   labels, center_shift, n_threads)

        # compute new pairwise distances between centers and closest other
        # center of each center for next iterations
        center_half_distances = euclidean_distances(centers_new) / 2
        distance_next_center = np.partition(
            np.asarray(center_half_distances), kth=1, axis=0)[1]

        if verbose:
            inertia = _inertia(X, sample_weight, centers, labels, n_threads)
            print(f"Iteration {i}, inertia {inertia}")

        centers, centers_new = centers_new, centers

        center_shift_tot = (center_shift**2).sum()
        if center_shift_tot <= tol:
            if verbose:
                print(f"Converged at iteration {i}: center shift "
                      f"{center_shift_tot} within tolerance {tol}.")
            break

    if center_shift_tot > 0:
        # rerun E-step so that predicted labels match cluster centers
        elkan_iter(X, sample_weight, centers, centers, weight_in_clusters,
                   center_half_distances, distance_next_center,
                   upper_bounds, lower_bounds, labels, center_shift,
                   n_threads, update_centers=False)

    inertia = _inertia(X, sample_weight, centers, labels, n_threads)

    return labels, inertia, centers, i + 1


def _kmeans_single_lloyd(X, sample_weight, centers_init, max_iter=300,
                         verbose=False, x_squared_norms=None, tol=1e-4,
                         n_threads=1):
    """A single run of k-means lloyd, assumes preparation completed prior.

    Parameters
    ----------
    X : {ndarray, sparse matrix} of shape (n_samples, n_features)
        The observations to cluster. If sparse matrix, must be in CSR format.

    sample_weight : ndarray of shape (n_samples,)
        The weights for each observation in X.

    centers_init : ndarray of shape (n_clusters, n_features)
        The initial centers.

    max_iter : int, default=300
        Maximum number of iterations of the k-means algorithm to run.

    verbose : bool, default=False
        Verbosity mode

    x_squared_norms : ndarray of shape(n_samples,), default=None
        Precomputed x_squared_norms.

    tol : float, default=1e-4
        Relative tolerance with regards to Frobenius norm of the difference
        in the cluster centers of two consecutive iterations to declare
        convergence.
        It's not advised to set `tol=0` since convergence might never be
        declared due to rounding errors. Use a very small number instead.

    n_threads : int, default=1
        The number of OpenMP threads to use for the computation. Parallelism is
        sample-wise on the main cython loop which assigns each sample to its
        closest center.

    Returns
    -------
    centroid : ndarray of shape (n_clusters, n_features)
        Centroids found at the last iteration of k-means.

    label : ndarray of shape (n_samples,)
        label[i] is the code or index of the centroid the
        i'th observation is closest to.

    inertia : float
        The final value of the inertia criterion (sum of squared distances to
        the closest centroid for all observations in the training set).

    n_iter : int
        Number of iterations run.
    """
    n_clusters = centers_init.shape[0]

    # Buffers to avoid new allocations at each iteration.
    centers = centers_init
    centers_new = np.zeros_like(centers)
    labels = np.full(X.shape[0], -1, dtype=np.int32)
    weight_in_clusters = np.zeros(n_clusters, dtype=X.dtype)
    center_shift = np.zeros(n_clusters, dtype=X.dtype)

    if sp.issparse(X):
        lloyd_iter = lloyd_iter_chunked_sparse
        _inertia = _inertia_sparse
    else:
        lloyd_iter = lloyd_iter_chunked_dense
        _inertia = _inertia_dense

    # Threadpoolctl context to limit the number of threads in second level of
    # nested parallelism (i.e. BLAS) to avoid oversubsciption.
    with threadpool_limits(limits=1, user_api="blas"):
        for i in range(max_iter):
            lloyd_iter(X, sample_weight, x_squared_norms, centers, centers_new,
                       weight_in_clusters, labels, center_shift, n_threads)

            if verbose:
                inertia = _inertia(X, sample_weight, centers, labels,
                                   n_threads)
                print(f"Iteration {i}, inertia {inertia}.")

            centers, centers_new = centers_new, centers

            center_shift_tot = (center_shift**2).sum()
            if center_shift_tot <= tol:
                if verbose:
                    print("Converged at iteration {0}: "
                          "center shift {1} within tolerance {2}"
                          .format(i, center_shift_tot, tol))
                break

        if center_shift_tot > 0:
            # rerun E-step so that predicted labels match cluster centers
            lloyd_iter(X, sample_weight, x_squared_norms, centers, centers,
                       weight_in_clusters, labels, center_shift, n_threads,
                       update_centers=False)

    inertia = _inertia(X, sample_weight, centers, labels, n_threads)

    return labels, inertia, centers, i + 1


def _labels_inertia(X, sample_weight, x_squared_norms, centers,
                    n_threads=None):
    """E step of the K-means EM algorithm.

    Compute the labels and the inertia of the given samples and centers.

    Parameters
    ----------
    X : {ndarray, sparse matrix} of shape (n_samples, n_features)
        The input samples to assign to the labels. If sparse matrix, must
        be in CSR format.

    sample_weight : ndarray of shape (n_samples,)
        The weights for each observation in X.

    x_squared_norms : ndarray of shape (n_samples,)
        Precomputed squared euclidean norm of each data point, to speed up
        computations.

    centers : ndarray of shape (n_clusters, n_features)
        The cluster centers.

    n_threads : int, default=None
        The number of OpenMP threads to use for the computation. Parallelism is
        sample-wise on the main cython loop which assigns each sample to its
        closest center.

    Returns
    -------
    labels : ndarray of shape (n_samples,)
        The resulting assignment

    inertia : float
        Sum of squared distances of samples to their closest cluster center
    """
    n_samples = X.shape[0]
    n_clusters = centers.shape[0]

    n_threads = _openmp_effective_n_threads(n_threads)

    labels = np.full(n_samples, -1, dtype=np.int32)
    weight_in_clusters = np.zeros(n_clusters, dtype=centers.dtype)
    center_shift = np.zeros_like(weight_in_clusters)

    if sp.issparse(X):
        _labels = lloyd_iter_chunked_sparse
        _inertia = _inertia_sparse
    else:
        _labels = lloyd_iter_chunked_dense
        _inertia = _inertia_dense

    _labels(X, sample_weight, x_squared_norms, centers, centers,
            weight_in_clusters, labels, center_shift, n_threads,
            update_centers=False)

    inertia = _inertia(X, sample_weight, centers, labels, n_threads)

    return labels, inertia


class KMeans(TransformerMixin, ClusterMixin, BaseEstimator):
    """K-Means clustering.

    Read more in the :ref:`User Guide <k_means>`.

    Parameters
    ----------

    n_clusters : int, default=8
        The number of clusters to form as well as the number of
        centroids to generate.

    init : {'k-means++', 'random', ndarray, callable}, default='k-means++'
        Method for initialization:

        'k-means++' : selects initial cluster centers for k-mean
        clustering in a smart way to speed up convergence. See section
        Notes in k_init for more details.

        'random': choose `n_clusters` observations (rows) at random from data
        for the initial centroids.

        If an ndarray is passed, it should be of shape (n_clusters, n_features)
        and gives the initial centers.

        If a callable is passed, it should take arguments X, n_clusters and a
        random state and return an initialization.

    n_init : int, default=10
        Number of time the k-means algorithm will be run with different
        centroid seeds. The final results will be the best output of
        n_init consecutive runs in terms of inertia.

    max_iter : int, default=300
        Maximum number of iterations of the k-means algorithm for a
        single run.

    tol : float, default=1e-4
        Relative tolerance with regards to Frobenius norm of the difference
        in the cluster centers of two consecutive iterations to declare
        convergence.
        It's not advised to set `tol=0` since convergence might never be
        declared due to rounding errors. Use a very small number instead.

    precompute_distances : {'auto', True, False}, default='auto'
        Precompute distances (faster but takes more memory).

        'auto' : do not precompute distances if n_samples * n_clusters > 12
        million. This corresponds to about 100MB overhead per job using
        double precision.

        True : always precompute distances.

        False : never precompute distances.

        .. deprecated:: 0.23
            'precompute_distances' was deprecated in version 0.22 and will be
            removed in 0.25. It has no effect.

    verbose : int, default=0
        Verbosity mode.

    random_state : int, RandomState instance, default=None
        Determines random number generation for centroid initialization. Use
        an int to make the randomness deterministic.
        See :term:`Glossary <random_state>`.

    copy_x : bool, default=True
        When pre-computing distances it is more numerically accurate to center
        the data first. If copy_x is True (default), then the original data is
        not modified. If False, the original data is modified, and put back
        before the function returns, but small numerical differences may be
        introduced by subtracting and then adding the data mean. Note that if
        the original data is not C-contiguous, a copy will be made even if
        copy_x is False. If the original data is sparse, but not in CSR format,
        a copy will be made even if copy_x is False.

    n_jobs : int, default=None
        The number of OpenMP threads to use for the computation. Parallelism is
        sample-wise on the main cython loop which assigns each sample to its
        closest center.

        ``None`` or ``-1`` means using all processors.

        .. deprecated:: 0.23
            ``n_jobs`` was deprecated in version 0.23 and will be removed in
            0.25.

    algorithm : {"auto", "full", "elkan"}, default="auto"
        K-means algorithm to use. The classical EM-style algorithm is "full".
        The "elkan" variation is more efficient on data with well-defined
        clusters, by using the triangle inequality. However it's more memory
        intensive due to the allocation of an extra array of shape
        (n_samples, n_clusters).

        For now "auto" (kept for backward compatibiliy) chooses "elkan" but it
        might change in the future for a better heuristic.

        .. versionchanged:: 0.18
            Added Elkan algorithm

    Attributes
    ----------
    cluster_centers_ : ndarray of shape (n_clusters, n_features)
        Coordinates of cluster centers. If the algorithm stops before fully
        converging (see ``tol`` and ``max_iter``), these will not be
        consistent with ``labels_``.

    labels_ : ndarray of shape (n_samples,)
        Labels of each point

    inertia_ : float
        Sum of squared distances of samples to their closest cluster center,
        weighted by the sample weights if provided.

    n_iter_ : int
        Number of iterations run.

    See also
    --------

    MiniBatchKMeans
        Alternative online implementation that does incremental updates
        of the centers positions using mini-batches.
        For large scale learning (say n_samples > 10k) MiniBatchKMeans is
        probably much faster than the default batch implementation.

    Notes
    -----
    The k-means problem is solved using either Lloyd's or Elkan's algorithm.

    The average complexity is given by O(k n T), were n is the number of
    samples and T is the number of iteration.

    The worst case complexity is given by O(n^(k+2/p)) with
    n = n_samples, p = n_features. (D. Arthur and S. Vassilvitskii,
    'How slow is the k-means method?' SoCG2006)

    In practice, the k-means algorithm is very fast (one of the fastest
    clustering algorithms available), but it falls in local minima. That's why
    it can be useful to restart it several times.

    If the algorithm stops before fully converging (because of ``tol`` or
    ``max_iter``), ``labels_`` and ``cluster_centers_`` will not be consistent,
    i.e. the ``cluster_centers_`` will not be the means of the points in each
    cluster. Also, the estimator will reassign ``labels_`` after the last
    iteration to make ``labels_`` consistent with ``predict`` on the training
    set.

    Examples
    --------

    >>> from sklearn.cluster import KMeans
    >>> import numpy as np
    >>> X = np.array([[1, 2], [1, 4], [1, 0],
    ...               [10, 2], [10, 4], [10, 0]])
    >>> kmeans = KMeans(n_clusters=2, random_state=0).fit(X)
    >>> kmeans.labels_
    array([1, 1, 1, 0, 0, 0], dtype=int32)
    >>> kmeans.predict([[0, 0], [12, 3]])
    array([1, 0], dtype=int32)
    >>> kmeans.cluster_centers_
    array([[10.,  2.],
           [ 1.,  2.]])
    """
    @_deprecate_positional_args
    def __init__(self, n_clusters=8, *, init='k-means++', n_init=10,
                 max_iter=300, tol=1e-4, precompute_distances='deprecated',
                 verbose=0, random_state=None, copy_x=True,
                 n_jobs='deprecated', algorithm='auto'):

        self.n_clusters = n_clusters
        self.init = init
        self.max_iter = max_iter
        self.tol = tol
        self.precompute_distances = precompute_distances
        self.n_init = n_init
        self.verbose = verbose
        self.random_state = random_state
        self.copy_x = copy_x
        self.n_jobs = n_jobs
        self.algorithm = algorithm

    def _check_params(self, X):
        # precompute_distances
        if self.precompute_distances != 'deprecated':
            warnings.warn("'precompute_distances' was deprecated in version "
                          "0.23 and will be removed in 0.25. It has no "
                          "effect", FutureWarning)

        # n_jobs
        if self.n_jobs != 'deprecated':
            warnings.warn("'n_jobs' was deprecated in version 0.23 and will be"
                          " removed in 0.25.", FutureWarning)
            self._n_threads = self.n_jobs
        else:
            self._n_threads = None
        self._n_threads = _openmp_effective_n_threads(self._n_threads)

        # n_init
        if self.n_init <= 0:
            raise ValueError(
                f"n_init should be > 0, got {self.n_init} instead.")
        self._n_init = self.n_init

        # max_iter
        if self.max_iter <= 0:
            raise ValueError(
                f"max_iter should be > 0, got {self.max_iter} instead.")

        # n_clusters
        if X.shape[0] < self.n_clusters:
            raise ValueError(f"n_samples={X.shape[0]} should be >= "
                             f"n_clusters={self.n_clusters}.")

        # tol
        self._tol = _tolerance(X, self.tol)

        # algorithm
        if self.algorithm not in ("auto", "full", "elkan"):
            raise ValueError(f"Algorithm must be 'auto', 'full' or 'elkan', "
                             f"got {self.algorithm} instead.")

        self._algorithm = self.algorithm
        if self._algorithm == "auto":
            self._algorithm = "full" if self.n_clusters == 1 else "elkan"
        if self._algorithm == "elkan" and self.n_clusters == 1:
            warnings.warn("algorithm='elkan' doesn't make sense for a single "
                          "cluster. Using 'full' instead.", RuntimeWarning)
            self._algorithm = "full"

        # init
        if not (hasattr(self.init, '__array__') or callable(self.init)
                or (isinstance(self.init, str)
                    and self.init in ["k-means++", "random"])):
            raise ValueError(
                f"init should be either 'k-means++', 'random', a ndarray or a "
                f"callable, got '{self.init}' instead.")

        if hasattr(self.init, '__array__') and self._n_init != 1:
            warnings.warn(
                f"Explicit initial center position passed: performing only"
                f" one init in {self.__class__.__name__} instead of "
                f"n_init={self._n_init}.", RuntimeWarning, stacklevel=2)
            self._n_init = 1

    def _validate_center_shape(self, X, centers):
        """Check if centers is compatible with X and n_clusters"""
        if centers.shape[0] != self.n_clusters:
            raise ValueError(
                f"The shape of the initial centers {centers.shape} does not "
                f"match the number of clusters {self.n_clusters}.")
        if centers.shape[1] != X.shape[1]:
            raise ValueError(
                f"The shape of the initial centers {centers.shape} does not "
                f"match the number of features of the data {X.shape[1]}.")

    def _check_test_data(self, X):
        X = check_array(X, accept_sparse='csr', dtype=[np.float64, np.float32],
                        order='C', accept_large_sparse=False)
        n_samples, n_features = X.shape
        expected_n_features = self.cluster_centers_.shape[1]
        if not n_features == expected_n_features:
            raise ValueError(
                f"Incorrect number of features. Got {n_features} features, "
                f"expected {expected_n_features}.")

        return X

    def _init_centroids(self, X, x_squared_norms, init, random_state,
                        init_size=None):
        """Compute the initial centroids

        Parameters
        ----------
        X : {ndarray, sparse matrix} of shape (n_samples, n_features)
            The input samples.

        x_squared_norms : ndarray of shape (n_samples,)
            Squared euclidean norm of each data point. Pass it if you have it
            at hands already to avoid it being recomputed here.

        init : {'k-means++', 'random', ndarray, callable}
            Method for initialization.

        random_state : RandomState instance
            Determines random number generation for centroid initialization.
            See :term:`Glossary <random_state>`.

        init_size : int, default=None
            Number of samples to randomly sample for speeding up the
            initialization (sometimes at the expense of accuracy).

        Returns
        -------
        centers : ndarray of shape(n_clusters, n_features)
        """
        n_samples = X.shape[0]
        n_clusters = self.n_clusters

        if init_size is not None and init_size < n_samples:
            init_indices = random_state.randint(0, n_samples, init_size)
            X = X[init_indices]
            x_squared_norms = x_squared_norms[init_indices]
            n_samples = X.shape[0]

        if isinstance(init, str) and init == 'k-means++':
            centers = _kmeans_plusplus(X, n_clusters,
                                       random_state=random_state,
                                       x_squared_norms=x_squared_norms)
        elif isinstance(init, str) and init == 'random':
            seeds = random_state.permutation(n_samples)[:n_clusters]
            centers = X[seeds]
        elif hasattr(init, '__array__'):
            centers = init
        elif callable(init):
            centers = init(X, n_clusters, random_state=random_state)
            centers = check_array(
                centers, dtype=X.dtype, copy=False, order='C')
            self._validate_center_shape(X, centers)

        if sp.issparse(centers):
            centers = centers.toarray()

        return centers

    def fit(self, X, y=None, sample_weight=None):
        """Compute k-means clustering.

        Parameters
        ----------
        X : {array-like, sparse matrix} of shape (n_samples, n_features)
            Training instances to cluster. It must be noted that the data
            will be converted to C ordering, which will cause a memory
            copy if the given data is not C-contiguous.
            If a sparse matrix is passed, a copy will be made if it's not in
            CSR format.

        y : Ignored
            Not used, present here for API consistency by convention.

        sample_weight : array-like of shape (n_samples,), default=None
            The weights for each observation in X. If None, all observations
            are assigned equal weight.

            .. versionadded:: 0.20

        Returns
        -------
        self
            Fitted estimator.
        """
        X = self._validate_data(X, accept_sparse='csr',
                                dtype=[np.float64, np.float32],
                                order='C', copy=self.copy_x,
                                accept_large_sparse=False)

        self._check_params(X)
        random_state = check_random_state(self.random_state)
        sample_weight = _check_sample_weight(sample_weight, X, dtype=X.dtype)

        # Validate init array
        init = self.init
        if hasattr(init, '__array__'):
            init = check_array(init, dtype=X.dtype, copy=True, order='C')
            self._validate_center_shape(X, init)

        # subtract of mean of x for more accurate distance computations
        if not sp.issparse(X):
            X_mean = X.mean(axis=0)
            # The copy was already done above
            X -= X_mean

            if hasattr(self.init, '__array__'):
                init -= X_mean

        # precompute squared norms of data points
        x_squared_norms = row_norms(X, squared=True)

        if self._algorithm == "full":
            kmeans_single = _kmeans_single_lloyd
        else:
            kmeans_single = _kmeans_single_elkan

        best_inertia = None

        for i in range(self._n_init):
            # Initialize centers
            centers_init = self._init_centroids(
                X, x_squared_norms=x_squared_norms, init=init,
                random_state=random_state)
            if self.verbose:
                print("Initialization complete")

            # run a k-means once
            labels, inertia, centers, n_iter_ = kmeans_single(
                X, sample_weight, centers_init, max_iter=self.max_iter,
                verbose=self.verbose, tol=self._tol,
                x_squared_norms=x_squared_norms, n_threads=self._n_threads)

            # determine if these results are the best so far
            if best_inertia is None or inertia < best_inertia:
                best_labels = labels
                best_centers = centers
                best_inertia = inertia
                best_n_iter = n_iter_

        if not sp.issparse(X):
            if not self.copy_x:
                X += X_mean
            best_centers += X_mean

        distinct_clusters = len(set(best_labels))
        if distinct_clusters < self.n_clusters:
            warnings.warn(
                "Number of distinct clusters ({}) found smaller than "
                "n_clusters ({}). Possibly due to duplicate points "
                "in X.".format(distinct_clusters, self.n_clusters),
                ConvergenceWarning, stacklevel=2)

        self.cluster_centers_ = best_centers
        self.labels_ = best_labels
        self.inertia_ = best_inertia
        self.n_iter_ = best_n_iter
        return self

    def fit_predict(self, X, y=None, sample_weight=None):
        """Compute cluster centers and predict cluster index for each sample.

        Convenience method; equivalent to calling fit(X) followed by
        predict(X).

        Parameters
        ----------
        X : {array-like, sparse matrix} of shape (n_samples, n_features)
            New data to transform.

        y : Ignored
            Not used, present here for API consistency by convention.

        sample_weight : array-like of shape (n_samples,), default=None
            The weights for each observation in X. If None, all observations
            are assigned equal weight.

        Returns
        -------
        labels : ndarray of shape (n_samples,)
            Index of the cluster each sample belongs to.
        """
        return self.fit(X, sample_weight=sample_weight).labels_

    def fit_transform(self, X, y=None, sample_weight=None):
        """Compute clustering and transform X to cluster-distance space.

        Equivalent to fit(X).transform(X), but more efficiently implemented.

        Parameters
        ----------
        X : {array-like, sparse matrix} of shape (n_samples, n_features)
            New data to transform.

        y : Ignored
            Not used, present here for API consistency by convention.

        sample_weight : array-like of shape (n_samples,), default=None
            The weights for each observation in X. If None, all observations
            are assigned equal weight.

        Returns
        -------
        X_new : array of shape (n_samples, n_clusters)
            X transformed in the new space.
        """
        return self.fit(X, sample_weight=sample_weight)._transform(X)

    def transform(self, X):
        """Transform X to a cluster-distance space.

        In the new space, each dimension is the distance to the cluster
        centers.  Note that even if X is sparse, the array returned by
        `transform` will typically be dense.

        Parameters
        ----------
        X : {array-like, sparse matrix} of shape (n_samples, n_features)
            New data to transform.

        Returns
        -------
        X_new : ndarray of shape (n_samples, n_clusters)
            X transformed in the new space.
        """
        check_is_fitted(self)

        X = self._check_test_data(X)
        return self._transform(X)

    def _transform(self, X):
        """guts of transform method; no input validation"""
        return euclidean_distances(X, self.cluster_centers_)

    def predict(self, X, sample_weight=None):
        """Predict the closest cluster each sample in X belongs to.

        In the vector quantization literature, `cluster_centers_` is called
        the code book and each value returned by `predict` is the index of
        the closest code in the code book.

        Parameters
        ----------
        X : {array-like, sparse matrix} of shape (n_samples, n_features)
            New data to predict.

        sample_weight : array-like of shape (n_samples,), default=None
            The weights for each observation in X. If None, all observations
            are assigned equal weight.

        Returns
        -------
        labels : ndarray of shape (n_samples,)
            Index of the cluster each sample belongs to.
        """
        check_is_fitted(self)

        X = self._check_test_data(X)
        x_squared_norms = row_norms(X, squared=True)
        sample_weight = _check_sample_weight(sample_weight, X, dtype=X.dtype)

        return _labels_inertia(X, sample_weight, x_squared_norms,
                               self.cluster_centers_, self._n_threads)[0]

    def score(self, X, y=None, sample_weight=None):
        """Opposite of the value of X on the K-means objective.

        Parameters
        ----------
        X : {array-like, sparse matrix} of shape (n_samples, n_features)
            New data.

        y : Ignored
            Not used, present here for API consistency by convention.

        sample_weight : array-like of shape (n_samples,), default=None
            The weights for each observation in X. If None, all observations
            are assigned equal weight.

        Returns
        -------
        score : float
            Opposite of the value of X on the K-means objective.
        """
        check_is_fitted(self)

        X = self._check_test_data(X)
        x_squared_norms = row_norms(X, squared=True)
        sample_weight = _check_sample_weight(sample_weight, X, dtype=X.dtype)

        return -_labels_inertia(X, sample_weight, x_squared_norms,
                                self.cluster_centers_, self._n_threads)[1]

    def _more_tags(self):
        return {
            '_xfail_checks': {
                'check_sample_weights_invariance(kind=zeros)':
                'zero sample_weight is not equivalent to removing samples',
            }
        }


def _mini_batch_step(X, x_squared_norms, sample_weight, centers, centers_new,
                     weight_sums, random_state, random_reassign=False,
                     reassignment_ratio=0.01, verbose=False, n_threads=1):
    """Incremental update of the centers for the Minibatch K-Means algorithm.

    Parameters
    ----------

    X : {ndarray, sparse matrix} of shape (n_samples, n_features)
        The original data array. In sparse, must be in CSR format.

    x_squared_norms : ndarray of shape (n_samples,)
        Squared euclidean norm of each data point.

    sample_weight : ndarray of shape (n_samples,)
        The weights for each observation in X.

    centers : ndarray of shape (n_clusters, n_features)
        The cluster centers before the current iteration

    centers_new : ndarray of shape (n_clusters, n_features)
        The cluster centers after the current iteration. Modified in-place.

    weight_sums : ndarray of shape (n_clusters,)
        The vector in which we keep track of the numbers of points in a
        cluster. This array is modified in place.

    random_state : RandomState instance
        Determines random number generation for low count centers reassignment.
        See :term:`Glossary <random_state>`.

    random_reassign : boolean, default=False
        If True, centers with very low counts are randomly reassigned
        to observations.

    reassignment_ratio : float, default=0.01
        Control the fraction of the maximum number of counts for a
        center to be reassigned. A higher value means that low count
        centers are more likely to be reassigned, which means that the
        model will take longer to converge, but should converge in a
        better clustering.

    verbose : bool, default=False
        Controls the verbosity.

    n_threads : int, default=1
        The number of OpenMP threads to use for the computation.

    Returns
    -------
    inertia : float
        Sum of squared distances of samples to their closest cluster center.
    """
    # Perform label assignment to nearest centers
    labels, inertia = _labels_inertia(X, sample_weight,
                                      x_squared_norms, centers,
                                      n_threads=n_threads)

    # Update centers according to the labels
    if sp.issparse(X):
        _minibatch_update_sparse(X, sample_weight, centers, centers_new,
                                 weight_sums, labels, n_threads)
    else:
        _minibatch_update_dense(X, sample_weight, centers, centers_new,
                                weight_sums, labels, n_threads)

    # Reassign clusters that have very low weight
    if random_reassign and reassignment_ratio > 0:
        to_reassign = weight_sums < reassignment_ratio * weight_sums.max()

        # pick at most .5 * batch_size samples as new centers
        if to_reassign.sum() > .5 * X.shape[0]:
            indices_dont_reassign = \
                    np.argsort(weight_sums)[int(.5 * X.shape[0]):]
            to_reassign[indices_dont_reassign] = False
        n_reassigns = to_reassign.sum()

        if n_reassigns:
            # Pick new clusters amongst observations with uniform probability
            new_centers = random_state.choice(X.shape[0], replace=False,
                                              size=n_reassigns)
            if verbose:
                print(f"[MiniBatchKMeans] Reassigning {n_reassigns} "
                      f"cluster centers.")

            if sp.issparse(X):
                assign_rows_csr(
                        X, new_centers.astype(np.intp, copy=False),
                        np.where(to_reassign)[0].astype(np.intp, copy=False),
                        centers_new)
            else:
                centers_new[to_reassign] = X[new_centers]

        # reset counts of reassigned centers, but don't reset them too small
        # to avoid instant reassignment. This is a pretty dirty hack as it
        # also modifies the learning rates.
        weight_sums[to_reassign] = np.min(weight_sums[~to_reassign])

    return inertia


class MiniBatchKMeans(KMeans):
    """
    Mini-Batch K-Means clustering.

    Read more in the :ref:`User Guide <mini_batch_kmeans>`.

    Parameters
    ----------

    n_clusters : int, default=8
        The number of clusters to form as well as the number of
        centroids to generate.

    init : {'k-means++', 'random', ndarray, callable}, default='k-means++'
        Method for initialization:

        'k-means++' : selects initial cluster centers for k-mean
        clustering in a smart way to speed up convergence. See section
        Notes in k_init for more details.

        'random': choose `n_clusters` observations (rows) at random from data
        for the initial centroids.

        If an ndarray is passed, it should be of shape (n_clusters, n_features)
        and gives the initial centers.

        If a callable is passed, it should take arguments X, n_clusters and a
        random state and return an initialization.

    max_iter : int, default=100
        Maximum number of iterations over the complete dataset before
        stopping independently of any early stopping criterion heuristics.

    batch_size : int, default=100
        Size of the mini batches.

    verbose : int, default=0
        Verbosity mode.

    compute_labels : bool, default=True
        Compute label assignment and inertia for the complete dataset
        once the minibatch optimization has converged in fit.

    random_state : int, RandomState instance, default=None
        Determines random number generation for centroid initialization and
        random reassignment. Use an int to make the randomness deterministic.
        See :term:`Glossary <random_state>`.

    tol : float, default=0.0
        Control early stopping based on the relative center changes as
        measured by a smoothed, variance-normalized of the mean center
        squared position changes. This early stopping heuristics is
        closer to the one used for the batch variant of the algorithms
        but induces a slight computational and memory overhead over the
        inertia heuristic.

        To disable convergence detection based on normalized center
        change, set tol to 0.0 (default).

    max_no_improvement : int, default=10
        Control early stopping based on the consecutive number of mini
        batches that does not yield an improvement on the smoothed inertia.

        To disable convergence detection based on inertia, set
        max_no_improvement to None.

    init_size : int, default=None
        Number of samples to randomly sample for speeding up the
        initialization (sometimes at the expense of accuracy): the
        only algorithm is initialized by running a batch KMeans on a
        random subset of the data. This needs to be larger than n_clusters.

        If `None`, the heuristic is `init_size = 3 * batch_size` if
        `3 * batch_size < n_clusters`, else `init_size = 3 * n_clusters`.

    n_init : int, default=3
        Number of random initializations that are tried.
        In contrast to KMeans, the algorithm is only run once, using the
        best of the ``n_init`` initializations as measured by inertia.

    reassignment_ratio : float, default=0.01
        Control the fraction of the maximum number of counts for a
        center to be reassigned. A higher value means that low count
        centers are more easily reassigned, which means that the
        model will take longer to converge, but should converge in a
        better clustering.

    Attributes
    ----------

    cluster_centers_ : ndarray of shape (n_clusters, n_features)
        Coordinates of cluster centers

    labels_ : ndarray of shape (n_samples)
        Labels of each point (if compute_labels is set to True).

    inertia_ : float
        The value of the inertia criterion associated with the chosen
        partition (if compute_labels is set to True). The inertia is
        defined as the sum of square distances of samples to their cluster
        center, weighted by the sample weights if provided.

    n_iter_ : int
        Number of iterations run.

    n_iter_ : int
        Number of batches processed.

    counts_ : ndarray of shape (n_clusters,)
        Weigth sum of each cluster.

        .. deprecated:: 0.24
           This attribute is deprecated in 0.24 and will be removed in 0.26.

    init_size_ : int
        The effective number of samples used for the initialization.

        .. deprecated:: 0.24
           This attribute is deprecated in 0.24 and will be removed in 0.26.

    See Also
    --------
    KMeans
        The classic implementation of the clustering method based on the
        Lloyd's algorithm. It consumes the whole set of input data at each
        iteration.

    Notes
    -----
    See https://www.eecs.tufts.edu/~dsculley/papers/fastkmeans.pdf

    Examples
    --------
    >>> from sklearn.cluster import MiniBatchKMeans
    >>> import numpy as np
    >>> X = np.array([[1, 2], [1, 4], [1, 0],
    ...               [4, 2], [4, 0], [4, 4],
    ...               [4, 5], [0, 1], [2, 2],
    ...               [3, 2], [5, 5], [1, -1]])
    >>> # manually fit on batches
    >>> kmeans = MiniBatchKMeans(n_clusters=2,
    ...                          random_state=0,
    ...                          batch_size=6)
    >>> kmeans = kmeans.partial_fit(X[0:6,:])
    >>> kmeans = kmeans.partial_fit(X[6:12,:])
    >>> kmeans.cluster_centers_
    array([[2. , 1. ],
           [3.5, 4.5]])
    >>> kmeans.predict([[0, 0], [4, 4]])
    array([0, 1], dtype=int32)
    >>> # fit on the whole data
    >>> kmeans = MiniBatchKMeans(n_clusters=2,
    ...                          random_state=0,
    ...                          batch_size=6,
    ...                          max_iter=10).fit(X)
    >>> kmeans.cluster_centers_
    array([[2.32394366, 1.16901408],
           [3.4       , 4.36      ]])
    >>> kmeans.predict([[0, 0], [4, 4]])
    array([0, 1], dtype=int32)
    """
    @_deprecate_positional_args
    def __init__(self, n_clusters=8, *, init='k-means++', max_iter=100,
                 batch_size=100, verbose=0, compute_labels=True,
                 random_state=None, tol=0.0, max_no_improvement=10,
                 init_size=None, n_init=3, reassignment_ratio=0.01):

        super().__init__(
            n_clusters=n_clusters, init=init, max_iter=max_iter,
            verbose=verbose, random_state=random_state, tol=tol, n_init=n_init)

        self.max_no_improvement = max_no_improvement
        self.batch_size = batch_size
        self.compute_labels = compute_labels
        self.init_size = init_size
        self.reassignment_ratio = reassignment_ratio

    @deprecated("The attribute 'counts_' is deprecated in 0.24"  # type: ignore
                " and will be removed in 0.26.")
    @property
    def counts_(self):
        return self._counts

    @deprecated("The attribute 'init_size_' is deprecated in "  # type: ignore
                "0.24 and will be removed in 0.26.")
    @property
    def init_size_(self):
        return self._init_size

    @deprecated("The attribute 'random_state_' is deprecated "  # type: ignore
                "in 0.24 and will be removed in 0.26.")
    @property
    def random_state_(self):
        return getattr(self, "_random_state", None)

    def _check_params(self, X):
        super()._check_params(X)

        # max_no_improvement
        if self.max_no_improvement is not None and self.max_no_improvement < 0:
            raise ValueError(
                f"max_no_improvement should be >= 0, got "
                f"{self.max_no_improvement} instead.")

        # batch_size
        if self.batch_size <= 0:
            raise ValueError(
                f"batch_size should be > 0, got {self.batch_size} instead.")

        # init_size
        if self.init_size is not None and self.init_size <= 0:
            raise ValueError(
                f"init_size should be > 0, got {self.init_size} instead.")
        self._init_size = self.init_size
        if self._init_size is None:
            self._init_size = 3 * self.batch_size
            if self._init_size < self.n_clusters:
                self._init_size = 3 * self.n_clusters
        elif self._init_size < self.n_clusters:
            warnings.warn(
                f"init_size={self._init_size} should be larger than "
                f"n_clusters={self.n_clusters}. Setting it to "
                f"min(3*n_clusters, n_samples)",
                RuntimeWarning, stacklevel=2)
            self._init_size = 3 * self.n_clusters
        self._init_size = min(self._init_size, X.shape[0])

        # reassignment_ratio
        if self.reassignment_ratio < 0:
            raise ValueError(
                f"reassignment_ratio should be >= 0, got "
                f"{self.reassignment_ratio} instead.")

    def _labels_inertia_minibatch(self, X, sample_weight, x_squared_norms,
                                  centers):
        """Compute labels and inertia using mini batches.

        This is slightly slower than doing everything at once but preventes
        memory errors / segfaults.

        Parameters
        ----------
        X : ndarray of shape (n_samples, n_features)
            Input data.

        sample_weight : ndarray of shape (n_samples,)
            The weights for each observation in X.

        x_squared_norms : ndarray of shape (n_samples,)
            Precomputed squared euclidean norm of each data point, to speed up
            computations.

        centers : ndarray of shape (n_clusters, n_features)
            The cluster centers.

        Returns
        -------
        labels : ndarray of shape (n_samples,)
            Cluster labels for each point.

        inertia : float
            Sum of squared distances of points to nearest cluster.
        """
        if self.verbose:
            print('Computing label assignment and total inertia')
        slices = gen_batches(X.shape[0], self.batch_size)
        results = [_labels_inertia(X[s], sample_weight[s], x_squared_norms[s],
                                   centers, n_threads=self._n_threads)
                   for s in slices]
        labels, inertia = zip(*results)
        return np.hstack(labels), np.sum(inertia)

    def _mini_batch_convergence(self, iteration_idx, n_iter, n_samples,
                                centers_squared_diff, batch_inertia):
        """Helper function to encapsulate the early stopping logic"""
        # Normalize inertia to be able to compare values when
        # batch_size changes
        batch_inertia /= self.batch_size

        # Ignore first iteration because it's inertia from initialization.
        if iteration_idx == 0:
            if self.verbose:
                print(f"Minibatch iteration {iteration_idx + 1}/{n_iter}: "
                      f"mean batch inertia: {batch_inertia}")
            return False

        # Compute an Exponentially Weighted Average of the inertia to
        # monitor the convergence while discarding minibatch-local stochastic
        # variability: https://en.wikipedia.org/wiki/Moving_average
        ewa_inertia = self._ewa_inertia
        if ewa_inertia is None:
            ewa_inertia = batch_inertia
        else:
            alpha = self.batch_size * 2.0 / (n_samples + 1)
            alpha = min(alpha, 1)
            ewa_inertia = ewa_inertia * (1 - alpha) + batch_inertia * alpha

        # Log progress to be able to monitor convergence
        if self.verbose:
            print(f"Minibatch iteration {iteration_idx + 1}/{n_iter}: "
                  f"mean batch inertia: {batch_inertia}, ewa inertia: "
                  f"{ewa_inertia}")

        # Early stopping based on absolute tolerance on squared change of
        # centers position (using EWA smoothing)
        if self._tol > 0.0 and centers_squared_diff <= self._tol:
            if self.verbose:
                print(f"Converged (small centers change) at iteration "
                      f"{iteration_idx + 1}/{n_iter}")
            return True

        # Early stopping heuristic due to lack of improvement on smoothed
        # inertia
        ewa_inertia_min = self._ewa_inertia_min
        no_improvement = self._no_improvement
        if ewa_inertia_min is None or ewa_inertia < ewa_inertia_min:
            no_improvement = 0
            ewa_inertia_min = ewa_inertia
        else:
            no_improvement += 1

        if (self.max_no_improvement is not None
                and no_improvement >= self.max_no_improvement):
            if self.verbose:
                print(f"Converged (lack of improvement in inertia) at "
                      f"iteration {iteration_idx}/{n_iter}")
            return True

        # update the convergence context to maintain state across successive
        # calls:
        self._ewa_inertia = ewa_inertia
        self._ewa_inertia_min = ewa_inertia_min
        self._no_improvement = no_improvement
        return False

    def fit(self, X, y=None, sample_weight=None):
        """Compute the centroids on X by chunking it into mini-batches.

        Parameters
        ----------
        X : {array-like, sparse matrix} of shape (n_samples, n_features)
            Training instances to cluster. It must be noted that the data
            will be converted to C ordering, which will cause a memory copy
            if the given data is not C-contiguous.
            If a sparse matrix is passed, a copy will be made if it's not in
            CSR format.

        y : Ignored
            Not used, present here for API consistency by convention.

        sample_weight : array-like of shape (n_samples,), default=None
            The weights for each observation in X. If None, all observations
            are assigned equal weight.

            .. versionadded:: 0.20

        Returns
        -------
        self
        """
        X = self._validate_data(X, accept_sparse='csr',
                                dtype=[np.float64, np.float32],
                                order='C', accept_large_sparse=False)

        self._check_params(X)
        random_state = check_random_state(self.random_state)
        sample_weight = _check_sample_weight(sample_weight, X, dtype=X.dtype)
        n_samples, n_features = X.shape

        # Validate init array
        init = self.init
        if hasattr(init, '__array__'):
            init = check_array(init, dtype=X.dtype, copy=True, order='C')
            self._validate_center_shape(X, init)

        # precompute squared norms of data points
        x_squared_norms = row_norms(X, squared=True)

        validation_indices = random_state.randint(0, n_samples,
                                                  self._init_size)
        X_valid = X[validation_indices]
        sample_weight_valid = sample_weight[validation_indices]
        x_squared_norms_valid = x_squared_norms[validation_indices]

        # perform several inits with random sub-sets
        best_inertia = None
        for init_idx in range(self._n_init):
            if self.verbose:
                print(f"Init {init_idx + 1}/{self._n_init} with method {init}")

            # Initialize the centers using only a fraction of the data as we
            # expect n_samples to be very large when using MiniBatchKMeans.
            cluster_centers = self._init_centroids(
                X, x_squared_norms=x_squared_norms, init=init,
                random_state=random_state, init_size=self._init_size)

            # Compute inertia on a validation set.
            _, inertia = _labels_inertia(
                X_valid, sample_weight_valid, x_squared_norms_valid,
                cluster_centers, n_threads=self._n_threads)

            if self.verbose:
                print(f"Inertia for init {init_idx + 1}/{self._n_init}: "
                      f"{inertia}")
            if best_inertia is None or inertia < best_inertia:
<<<<<<< HEAD
                init_centers = cluster_centers
=======
                self.cluster_centers_ = cluster_centers
                self._counts = weight_sums
>>>>>>> 4746e211
                best_inertia = inertia

        centers = init_centers
        centers_new = np.empty_like(centers)

        # Initialize counts
        self._counts = np.zeros(self.n_clusters, dtype=X.dtype)

        # Attributes to monitor the convergence
        self._ewa_inertia = None
        self._ewa_inertia_min = None
        self._no_improvement = 0

        n_batches = int(np.ceil(float(n_samples) / self.batch_size))
        n_iter = int(self.max_iter * n_batches)

        # Perform the iterative optimization until convergence
        for i in range(n_iter):
            # Sample a minibatch from the full dataset
            minibatch_indices = random_state.randint(0, n_samples,
                                                     self.batch_size)

            # Randomly choose whether to perform random reassignment:
            # the choice is done as a function of the iteration index, and the
            # minimum number of counts, in order to force this reassignment to
            # happen every once in a while.
            random_reassign = (i + 1) % (10 + int(self._counts.min())) == 0

            # Perform the actual update step on the minibatch data
<<<<<<< HEAD
            batch_inertia = _mini_batch_step(
                X=X[minibatch_indices],
                x_squared_norms=x_squared_norms[minibatch_indices],
                sample_weight=sample_weight[minibatch_indices],
                centers=centers,
                centers_new=centers_new,
                weight_sums=self._counts,
=======
            batch_inertia, centers_squared_diff = _mini_batch_step(
                X[minibatch_indices], sample_weight[minibatch_indices],
                x_squared_norms[minibatch_indices],
                self.cluster_centers_, self._counts,
                old_center_buffer, tol > 0.0, distances=distances,
                # Here we randomly choose whether to perform
                # random reassignment: the choice is done as a function
                # of the iteration index, and the minimum number of
                # counts, in order to force this reassignment to happen
                # every once in a while
                random_reassign=((iteration_idx + 1)
                                 % (10 + int(self._counts.min())) == 0),
>>>>>>> 4746e211
                random_state=random_state,
                random_reassign=random_reassign,
                reassignment_ratio=self.reassignment_ratio,
                verbose=self.verbose,
                n_threads=self._n_threads)

            if self._tol > 0.0:
                centers_squared_diff = np.sum((centers_new - centers)**2)
            else:
                centers_squared_diff = 0

            centers, centers_new = centers_new, centers

            # Monitor convergence and do early stopping if necessary
            if self._mini_batch_convergence(
                    i, n_iter, n_samples, centers_squared_diff, batch_inertia):
                break

        self.cluster_centers_ = centers

        self.n_iter_ = i + 1

        if self.compute_labels:
            self.labels_, self.inertia_ = self._labels_inertia_minibatch(
                X, sample_weight, x_squared_norms, self.cluster_centers_)

        return self

    def partial_fit(self, X, y=None, sample_weight=None):
        """Update k means estimate on a single mini-batch X.

        Parameters
        ----------
        X : {array-like, sparse matrix} of shape (n_samples, n_features)
            Coordinates of the data points to cluster. It must be noted that
            X will be copied if it is not C-contiguous.

        y : Ignored
            Not used, present here for API consistency by convention.

        sample_weight : array-like of shape (n_samples,), default=None
            The weights for each observation in X. If None, all observations
            are assigned equal weight.

        Returns
        -------
        self
        """
        is_first_call_to_partial_fit = not hasattr(self, 'cluster_centers_')

        X = self._validate_data(X, accept_sparse='csr',
                                dtype=[np.float64, np.float32],
                                order='C', accept_large_sparse=False,
                                reset=is_first_call_to_partial_fit)

        self._random_state = getattr(self, "_random_state",
                                     check_random_state(self.random_state))
        sample_weight = _check_sample_weight(sample_weight, X, dtype=X.dtype)

        # precompute squared norms of data points
        x_squared_norms = row_norms(X, squared=True)

        if is_first_call_to_partial_fit:
            # this is the first call to partial_fit on this object
            self._check_params(X)

            # Validate init array
            init = self.init
            if hasattr(init, '__array__'):
                init = check_array(init, dtype=X.dtype, copy=True, order='C')

            # initialize the cluster centers
<<<<<<< HEAD
            self.cluster_centers_ = self._init_centroids(
                X, x_squared_norms=x_squared_norms, init=init,
                random_state=self._random_state, init_size=self._init_size)

            # Initialize counts
            self._counts = np.zeros(self.n_clusters, dtype=X.dtype)

=======
            self.cluster_centers_ = _init_centroids(
                X, self.n_clusters, init,
                random_state=self._random_state,
                x_squared_norms=x_squared_norms, init_size=self.init_size)

            self._counts = np.zeros(self.n_clusters,
                                    dtype=sample_weight.dtype)
>>>>>>> 4746e211
            random_reassign = False
        else:
            # The lower the minimum count is, the more we do random
            # reassignment, however, we don't want to do random
            # reassignment too often, to allow for building up counts
            random_reassign = self._random_state.randint(
                10 * (1 + self._counts.min())) == 0
<<<<<<< HEAD

        _mini_batch_step(X,
                         x_squared_norms=x_squared_norms,
                         sample_weight=sample_weight,
                         centers=self.cluster_centers_,
                         centers_new=self.cluster_centers_,
                         weight_sums=self._counts,
                         random_state=self._random_state,
                         random_reassign=random_reassign,
=======
            distances = np.zeros(X.shape[0], dtype=X.dtype)

        _mini_batch_step(X, sample_weight, x_squared_norms,
                         self.cluster_centers_, self._counts,
                         np.zeros(0, dtype=X.dtype), 0,
                         random_reassign=random_reassign, distances=distances,
                         random_state=self._random_state,
>>>>>>> 4746e211
                         reassignment_ratio=self.reassignment_ratio,
                         verbose=self.verbose,
                         n_threads=self._n_threads)

        if self.compute_labels:
            self.labels_, self.inertia_ = _labels_inertia(
                X, sample_weight, x_squared_norms, self.cluster_centers_,
                n_threads=self._n_threads)

        return self

    def predict(self, X, sample_weight=None):
        """Predict the closest cluster each sample in X belongs to.

        In the vector quantization literature, `cluster_centers_` is called
        the code book and each value returned by `predict` is the index of
        the closest code in the code book.

        Parameters
        ----------
        X : {array-like, sparse matrix} of shape (n_samples, n_features)
            New data to predict.

        sample_weight : array-like of shape (n_samples,), default=None
            The weights for each observation in X. If None, all observations
            are assigned equal weight.

        Returns
        -------
        labels : ndarray of shape (n_samples,)
            Index of the cluster each sample belongs to.
        """
        check_is_fitted(self)

        X = self._check_test_data(X)
        x_squared_norms = row_norms(X, squared=True)
        sample_weight = _check_sample_weight(sample_weight, X, dtype=X.dtype)

        return self._labels_inertia_minibatch(
            X, sample_weight, x_squared_norms, self.cluster_centers_)[0]

    def _more_tags(self):
        return {
            '_xfail_checks': {
                'check_sample_weights_invariance(kind=zeros)':
                'zero sample_weight is not equivalent to removing samples',
            }
        }<|MERGE_RESOLUTION|>--- conflicted
+++ resolved
@@ -1649,12 +1649,7 @@
                 print(f"Inertia for init {init_idx + 1}/{self._n_init}: "
                       f"{inertia}")
             if best_inertia is None or inertia < best_inertia:
-<<<<<<< HEAD
                 init_centers = cluster_centers
-=======
-                self.cluster_centers_ = cluster_centers
-                self._counts = weight_sums
->>>>>>> 4746e211
                 best_inertia = inertia
 
         centers = init_centers
@@ -1684,7 +1679,6 @@
             random_reassign = (i + 1) % (10 + int(self._counts.min())) == 0
 
             # Perform the actual update step on the minibatch data
-<<<<<<< HEAD
             batch_inertia = _mini_batch_step(
                 X=X[minibatch_indices],
                 x_squared_norms=x_squared_norms[minibatch_indices],
@@ -1692,20 +1686,6 @@
                 centers=centers,
                 centers_new=centers_new,
                 weight_sums=self._counts,
-=======
-            batch_inertia, centers_squared_diff = _mini_batch_step(
-                X[minibatch_indices], sample_weight[minibatch_indices],
-                x_squared_norms[minibatch_indices],
-                self.cluster_centers_, self._counts,
-                old_center_buffer, tol > 0.0, distances=distances,
-                # Here we randomly choose whether to perform
-                # random reassignment: the choice is done as a function
-                # of the iteration index, and the minimum number of
-                # counts, in order to force this reassignment to happen
-                # every once in a while
-                random_reassign=((iteration_idx + 1)
-                                 % (10 + int(self._counts.min())) == 0),
->>>>>>> 4746e211
                 random_state=random_state,
                 random_reassign=random_reassign,
                 reassignment_ratio=self.reassignment_ratio,
@@ -1778,7 +1758,6 @@
                 init = check_array(init, dtype=X.dtype, copy=True, order='C')
 
             # initialize the cluster centers
-<<<<<<< HEAD
             self.cluster_centers_ = self._init_centroids(
                 X, x_squared_norms=x_squared_norms, init=init,
                 random_state=self._random_state, init_size=self._init_size)
@@ -1786,15 +1765,6 @@
             # Initialize counts
             self._counts = np.zeros(self.n_clusters, dtype=X.dtype)
 
-=======
-            self.cluster_centers_ = _init_centroids(
-                X, self.n_clusters, init,
-                random_state=self._random_state,
-                x_squared_norms=x_squared_norms, init_size=self.init_size)
-
-            self._counts = np.zeros(self.n_clusters,
-                                    dtype=sample_weight.dtype)
->>>>>>> 4746e211
             random_reassign = False
         else:
             # The lower the minimum count is, the more we do random
@@ -1802,7 +1772,6 @@
             # reassignment too often, to allow for building up counts
             random_reassign = self._random_state.randint(
                 10 * (1 + self._counts.min())) == 0
-<<<<<<< HEAD
 
         _mini_batch_step(X,
                          x_squared_norms=x_squared_norms,
@@ -1812,15 +1781,6 @@
                          weight_sums=self._counts,
                          random_state=self._random_state,
                          random_reassign=random_reassign,
-=======
-            distances = np.zeros(X.shape[0], dtype=X.dtype)
-
-        _mini_batch_step(X, sample_weight, x_squared_norms,
-                         self.cluster_centers_, self._counts,
-                         np.zeros(0, dtype=X.dtype), 0,
-                         random_reassign=random_reassign, distances=distances,
-                         random_state=self._random_state,
->>>>>>> 4746e211
                          reassignment_ratio=self.reassignment_ratio,
                          verbose=self.verbose,
                          n_threads=self._n_threads)

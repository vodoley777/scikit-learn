"""K-means clustering"""

# Authors: Gael Varoquaux <gael.varoquaux@normalesup.org>
#          Thomas Rueckstiess <ruecksti@in.tum.de>
#          James Bergstra <james.bergstra@umontreal.ca>
#          Jan Schlueter <scikit-learn@jan-schlueter.de>
#          Nelle Varoquaux
#          Peter Prettenhofer <peter.prettenhofer@gmail.com>
#          Olivier Grisel <olivier.grisel@ensta.org>
#          Mathieu Blondel <mathieu@mblondel.org>
#          Robert Layton <robertlayton@gmail.com>
# License: BSD 3 clause

import warnings

import numpy as np
import scipy.sparse as sp
from threadpoolctl import threadpool_limits

from ..base import BaseEstimator, ClusterMixin, TransformerMixin
from ..metrics.pairwise import euclidean_distances
from ..utils.extmath import row_norms, stable_cumsum
from ..utils.sparsefuncs_fast import assign_rows_csr
from ..utils.sparsefuncs import mean_variance_axis
from ..utils.validation import _deprecate_positional_args
from ..utils import check_array
from ..utils import gen_batches
from ..utils import check_random_state
from ..utils.validation import check_is_fitted, _check_sample_weight
from ..utils._openmp_helpers import _openmp_effective_n_threads
from ..exceptions import ConvergenceWarning
<<<<<<< HEAD
from ._k_means_common import _inertia_dense
from ._k_means_common import _inertia_sparse
from ._k_means_minibatch import _minibatch_update_sparse
from ._k_means_minibatch import _minibatch_update_dense
from ._k_means_lloyd import _lloyd_iter_chunked_dense
from ._k_means_lloyd import _lloyd_iter_chunked_sparse
from ._k_means_elkan import _init_bounds_dense
from ._k_means_elkan import _init_bounds_sparse
from ._k_means_elkan import _elkan_iter_chunked_dense
from ._k_means_elkan import _elkan_iter_chunked_sparse
=======
from ._k_means_fast import _inertia_dense
from ._k_means_fast import _inertia_sparse
from ._k_means_fast import _mini_batch_update_csr
from ._k_means_lloyd import lloyd_iter_chunked_dense
from ._k_means_lloyd import lloyd_iter_chunked_sparse
from ._k_means_elkan import init_bounds_dense
from ._k_means_elkan import init_bounds_sparse
from ._k_means_elkan import elkan_iter_chunked_dense
from ._k_means_elkan import elkan_iter_chunked_sparse
>>>>>>> a13ead29


###############################################################################
# Initialization heuristic

def _kmeans_plusplus(X, n_clusters, x_squared_norms, random_state,
                     n_local_trials=None):
    """Init n_clusters seeds according to k-means++

    Parameters
    ----------
    X : {ndarray, sparse matrix} of shape (n_samples, n_features)
        The data to pick seeds for. To avoid memory copy, the input data
        should be double precision (dtype=np.float64).

    n_clusters : int
        The number of seeds to choose

    x_squared_norms : ndarray of shape (n_samples,)
        Squared Euclidean norm of each data point.

    random_state : RandomState instance
        The generator used to initialize the centers.
        See :term:`Glossary <random_state>`.

    n_local_trials : int, default=None
        The number of seeding trials for each center (except the first),
        of which the one reducing inertia the most is greedily chosen.
        Set to None to make the number of trials depend logarithmically
        on the number of seeds (2+log(k)); this is the default.

    Notes
    -----
    Selects initial cluster centers for k-mean clustering in a smart way
    to speed up convergence. see: Arthur, D. and Vassilvitskii, S.
    "k-means++: the advantages of careful seeding". ACM-SIAM symposium
    on Discrete algorithms. 2007

    Version ported from http://www.stanford.edu/~darthur/kMeansppTest.zip,
    which is the implementation used in the aforementioned paper.
    """
    n_samples, n_features = X.shape

    centers = np.empty((n_clusters, n_features), dtype=X.dtype)

    # Set the number of local seeding trials if none is given
    if n_local_trials is None:
        # This is what Arthur/Vassilvitskii tried, but did not report
        # specific results for other than mentioning in the conclusion
        # that it helped.
        n_local_trials = 2 + int(np.log(n_clusters))

    # Pick first center randomly
    center_id = random_state.randint(n_samples)
    if sp.issparse(X):
        centers[0] = X[center_id].toarray()
    else:
        centers[0] = X[center_id]

    # Initialize list of closest distances and calculate current potential
    closest_dist_sq = euclidean_distances(
        centers[0, np.newaxis], X, Y_norm_squared=x_squared_norms,
        squared=True)
    current_pot = closest_dist_sq.sum()

    # Pick the remaining n_clusters-1 points
    for c in range(1, n_clusters):
        # Choose center candidates by sampling with probability proportional
        # to the squared distance to the closest existing center
        rand_vals = random_state.random_sample(n_local_trials) * current_pot
        candidate_ids = np.searchsorted(stable_cumsum(closest_dist_sq),
                                        rand_vals)
        # XXX: numerical imprecision can result in a candidate_id out of range
        np.clip(candidate_ids, None, closest_dist_sq.size - 1,
                out=candidate_ids)

        # Compute distances to center candidates
        distance_to_candidates = euclidean_distances(
            X[candidate_ids], X, Y_norm_squared=x_squared_norms, squared=True)

        # update closest distances squared and potential for each candidate
        np.minimum(closest_dist_sq, distance_to_candidates,
                   out=distance_to_candidates)
        candidates_pot = distance_to_candidates.sum(axis=1)

        # Decide which candidate is the best
        best_candidate = np.argmin(candidates_pot)
        current_pot = candidates_pot[best_candidate]
        closest_dist_sq = distance_to_candidates[best_candidate]
        best_candidate = candidate_ids[best_candidate]

        # Permanently add best center candidate found in local tries
        if sp.issparse(X):
            centers[c] = X[best_candidate].toarray()
        else:
            centers[c] = X[best_candidate]

    return centers


###############################################################################
# K-means batch estimation by EM (expectation maximization)

<<<<<<< HEAD
def k_means(X, n_clusters, sample_weight=None, init='k-means++',
=======
def _validate_center_shape(X, n_centers, centers):
    """Check if centers is compatible with X and n_centers"""
    if len(centers) != n_centers:
        raise ValueError('The shape of the initial centers (%s) '
                         'does not match the number of clusters %i'
                         % (centers.shape, n_centers))
    if centers.shape[1] != X.shape[1]:
        raise ValueError(
            "The number of features of the initial centers %s "
            "does not match the number of features of the data %s."
            % (centers.shape[1], X.shape[1]))


def _tolerance(X, tol):
    """Return a tolerance which is independent of the dataset"""
    if tol == 0:
        return 0
    if sp.issparse(X):
        variances = mean_variance_axis(X, axis=0)[1]
    else:
        variances = np.var(X, axis=0)
    return np.mean(variances) * tol


def _check_normalize_sample_weight(sample_weight, X):
    """Set sample_weight if None, and check for correct dtype"""

    sample_weight_was_none = sample_weight is None

    sample_weight = _check_sample_weight(sample_weight, X, dtype=X.dtype)
    if not sample_weight_was_none:
        # normalize the weights to sum up to n_samples
        # an array of 1 (i.e. samples_weight is None) is already normalized
        n_samples = len(sample_weight)
        scale = n_samples / sample_weight.sum()
        sample_weight = sample_weight * scale
    return sample_weight


@_deprecate_positional_args
def k_means(X, n_clusters, *, sample_weight=None, init='k-means++',
>>>>>>> a13ead29
            precompute_distances='deprecated', n_init=10, max_iter=300,
            verbose=False, tol=1e-4, random_state=None, copy_x=True,
            n_jobs='deprecated', algorithm="auto", return_n_iter=False):
    """K-means clustering algorithm.

    Read more in the :ref:`User Guide <k_means>`.

    Parameters
    ----------
    X : {array-like, sparse} matrix of shape (n_samples, n_features)
        The observations to cluster. It must be noted that the data
        will be converted to C ordering, which will cause a memory copy
        if the given data is not C-contiguous.

    n_clusters : int
        The number of clusters to form as well as the number of
        centroids to generate.

    sample_weight : array-like of shape (n_samples,), default=None
        The weights for each observation in X. If None, all observations
        are assigned equal weight

    init : {'k-means++', 'random', ndarray, callable}, default='k-means++'
        Method for initialization:

        'k-means++' : selects initial cluster centers for k-mean
        clustering in a smart way to speed up convergence. See section
        Notes in k_init for more details.

        'random': choose `n_clusters` observations (rows) at random from data
        for the initial centroids.

        If an ndarray is passed, it should be of shape (n_clusters, n_features)
        and gives the initial centers.

        If a callable is passed, it should take arguments X, n_clusters and a
        random state and return an initialization.

    precompute_distances : {'auto', True, False}
        Precompute distances (faster but takes more memory).

        'auto' : do not precompute distances if n_samples * n_clusters > 12
        million. This corresponds to about 100MB overhead per job using
        double precision.

        True : always precompute distances

        False : never precompute distances

        .. deprecated:: 0.23
            'precompute_distances' was deprecated in version 0.23 and will be
            removed in 0.25. It has no effect.

    n_init : int, default=10
        Number of time the k-means algorithm will be run with different
        centroid seeds. The final results will be the best output of
        n_init consecutive runs in terms of inertia.

    max_iter : int, default=300
        Maximum number of iterations of the k-means algorithm to run.

    verbose : bool, default=False
        Verbosity mode.

    tol : float, default=1e-4
        Relative tolerance with regards to Frobenius norm of the difference
        in the cluster centers of two consecutive iterations to declare
        convergence.
        It's not advised to set `tol=0` since convergence might never be
        declared due to rounding errors. Use a very small number instead.

    random_state : int, RandomState instance, default=None
        Determines random number generation for centroid initialization. Use
        an int to make the randomness deterministic.
        See :term:`Glossary <random_state>`.

    copy_x : bool, default=True
        When pre-computing distances it is more numerically accurate to center
        the data first. If copy_x is True (default), then the original data is
        not modified. If False, the original data is modified, and put back
        before the function returns, but small numerical differences may be
        introduced by subtracting and then adding the data mean. Note that if
        the original data is not C-contiguous, a copy will be made even if
        copy_x is False. If the original data is sparse, but not in CSR format,
        a copy will be made even if copy_x is False.

    n_jobs : int, default=None
        The number of OpenMP threads to use for the computation. Parallelism is
        sample-wise on the main cython loop which assigns each sample to its
        closest center.

        ``None`` or ``-1`` means using all processors.

        .. deprecated:: 0.23
            ``n_jobs`` was deprecated in version 0.23 and will be removed in
            0.25.

    algorithm : {"auto", "full", "elkan"}, default="auto"
        K-means algorithm to use. The classical EM-style algorithm is "full".
        The "elkan" variation is more efficient on data with well-defined
        clusters, by using the triangle inequality. However it's more memory
        intensive due to the allocation of an extra array of shape
        (n_samples, n_clusters).

        For now "auto" (kept for backward compatibiliy) chooses "elkan" but it
        might change in the future for a better heuristic.

    return_n_iter : bool, default=False
        Whether or not to return the number of iterations.

    Returns
    -------
    centroid : ndarray of shape (n_clusters, n_features)
        Centroids found at the last iteration of k-means.

    label : ndarray of shape (n_samples,)
        label[i] is the code or index of the centroid the
        i'th observation is closest to.

    inertia : float
        The final value of the inertia criterion (sum of squared distances to
        the closest centroid for all observations in the training set).

    best_n_iter : int
        Number of iterations corresponding to the best results.
        Returned only if `return_n_iter` is set to True.
    """
    est = KMeans(
        n_clusters=n_clusters, init=init, n_init=n_init, max_iter=max_iter,
        verbose=verbose, precompute_distances=precompute_distances, tol=tol,
        random_state=random_state, copy_x=copy_x, n_jobs=n_jobs,
        algorithm=algorithm
    ).fit(X, sample_weight=sample_weight)
    if return_n_iter:
        return est.cluster_centers_, est.labels_, est.inertia_, est.n_iter_
    else:
        return est.cluster_centers_, est.labels_, est.inertia_


def _kmeans_single_elkan(X, sample_weight, centers_init, max_iter=300,
                         verbose=False, x_squared_norms=None, tol=1e-4,
                         n_threads=1):
    """A single run of k-means lloyd, assumes preparation completed prior.

    Parameters
    ----------
    X : {ndarray, sparse matrix} of shape (n_samples, n_features)
        The observations to cluster. If sparse matrix, must be in CSR format.

    sample_weight : array-like of shape (n_samples,)
        The weights for each observation in X.

    centers_init : ndarray of shape (n_clusters, n_features)
        The initial centers.

    max_iter : int, default=300
        Maximum number of iterations of the k-means algorithm to run.

    verbose : bool, default=False
        Verbosity mode

    x_squared_norms : array-like, default=None
        Precomputed x_squared_norms.

    tol : float, default=1e-4
        Relative tolerance with regards to Frobenius norm of the difference
        in the cluster centers of two consecutive iterations to declare
        convergence.
        It's not advised to set `tol=0` since convergence might never be
        declared due to rounding errors. Use a very small number instead.

    n_threads : int, default=1
        The number of OpenMP threads to use for the computation. Parallelism is
        sample-wise on the main cython loop which assigns each sample to its
        closest center.

    Returns
    -------
    centroid : ndarray of shape (n_clusters, n_features)
        Centroids found at the last iteration of k-means.

    label : ndarray of shape (n_samples,)
        label[i] is the code or index of the centroid the
        i'th observation is closest to.

    inertia : float
        The final value of the inertia criterion (sum of squared distances to
        the closest centroid for all observations in the training set).

    n_iter : int
        Number of iterations run.
    """
    n_samples = X.shape[0]
    n_clusters = centers_init.shape[0]

    # Buffers to avoid new allocations at each iteration.
    centers = centers_init
    centers_new = np.zeros_like(centers)
    weight_in_clusters = np.zeros(n_clusters, dtype=X.dtype)
    labels = np.full(n_samples, -1, dtype=np.int32)
    center_half_distances = euclidean_distances(centers) / 2
    distance_next_center = np.partition(np.asarray(center_half_distances),
                                        kth=1, axis=0)[1]
    upper_bounds = np.zeros(n_samples, dtype=X.dtype)
    lower_bounds = np.zeros((n_samples, n_clusters), dtype=X.dtype)
    center_shift = np.zeros(n_clusters, dtype=X.dtype)

    if sp.issparse(X):
        init_bounds = init_bounds_sparse
        elkan_iter = elkan_iter_chunked_sparse
        _inertia = _inertia_sparse
    else:
        init_bounds = init_bounds_dense
        elkan_iter = elkan_iter_chunked_dense
        _inertia = _inertia_dense

    init_bounds(X, centers, center_half_distances,
                labels, upper_bounds, lower_bounds)

    for i in range(max_iter):
        elkan_iter(X, sample_weight, centers, centers_new,
                   weight_in_clusters, center_half_distances,
                   distance_next_center, upper_bounds, lower_bounds,
                   labels, center_shift, n_threads)

        # compute new pairwise distances between centers and closest other
        # center of each center for next iterations
        center_half_distances = euclidean_distances(centers_new) / 2
        distance_next_center = np.partition(
            np.asarray(center_half_distances), kth=1, axis=0)[1]

        if verbose:
            inertia = _inertia(X, sample_weight, centers, labels, n_threads)
            print(f"Iteration {i}, inertia {inertia}")

        centers, centers_new = centers_new, centers

        center_shift_tot = (center_shift**2).sum()
        if center_shift_tot <= tol:
            if verbose:
                print(f"Converged at iteration {i}: center shift "
                      f"{center_shift_tot} within tolerance {tol}.")
            break

    if center_shift_tot > 0:
        # rerun E-step so that predicted labels match cluster centers
        elkan_iter(X, sample_weight, centers, centers, weight_in_clusters,
                   center_half_distances, distance_next_center,
                   upper_bounds, lower_bounds, labels, center_shift,
                   n_threads, update_centers=False)

    inertia = _inertia(X, sample_weight, centers, labels, n_threads)

    return labels, inertia, centers, i + 1


def _kmeans_single_lloyd(X, sample_weight, centers_init, max_iter=300,
                         verbose=False, x_squared_norms=None, tol=1e-4,
                         n_threads=1):
    """A single run of k-means lloyd, assumes preparation completed prior.

    Parameters
    ----------
    X : {ndarray, sparse matrix} of shape (n_samples, n_features)
        The observations to cluster. If sparse matrix, must be in CSR format.

    sample_weight : ndarray of shape (n_samples,)
        The weights for each observation in X.

    centers_init : ndarray of shape (n_clusters, n_features)
        The initial centers.

    max_iter : int, default=300
        Maximum number of iterations of the k-means algorithm to run.

    verbose : bool, default=False
        Verbosity mode

    x_squared_norms : ndarray of shape(n_samples,), default=None
        Precomputed x_squared_norms.

    tol : float, default=1e-4
        Relative tolerance with regards to Frobenius norm of the difference
        in the cluster centers of two consecutive iterations to declare
        convergence.
        It's not advised to set `tol=0` since convergence might never be
        declared due to rounding errors. Use a very small number instead.

    n_threads : int, default=1
        The number of OpenMP threads to use for the computation. Parallelism is
        sample-wise on the main cython loop which assigns each sample to its
        closest center.

    Returns
    -------
    centroid : ndarray of shape (n_clusters, n_features)
        Centroids found at the last iteration of k-means.

    label : ndarray of shape (n_samples,)
        label[i] is the code or index of the centroid the
        i'th observation is closest to.

    inertia : float
        The final value of the inertia criterion (sum of squared distances to
        the closest centroid for all observations in the training set).

    n_iter : int
        Number of iterations run.
    """
    n_clusters = centers_init.shape[0]

    # Buffers to avoid new allocations at each iteration.
    centers = centers_init
    centers_new = np.zeros_like(centers)
    labels = np.full(X.shape[0], -1, dtype=np.int32)
    weight_in_clusters = np.zeros(n_clusters, dtype=X.dtype)
    center_shift = np.zeros(n_clusters, dtype=X.dtype)

    if sp.issparse(X):
        lloyd_iter = lloyd_iter_chunked_sparse
        _inertia = _inertia_sparse
    else:
        lloyd_iter = lloyd_iter_chunked_dense
        _inertia = _inertia_dense

<<<<<<< HEAD
    for i in range(max_iter):
        lloyd_iter(X, sample_weight, x_squared_norms, centers, centers_new,
                   weight_in_clusters, labels, center_shift, n_threads)

        if verbose:
            inertia = _inertia(X, sample_weight, centers, labels, n_threads)
            print(f"Iteration {i}, inertia {inertia}.")

        centers, centers_new = centers_new, centers
=======
    # Threadpoolctl context to limit the number of threads in second level of
    # nested parallelism (i.e. BLAS) to avoid oversubsciption.
    with threadpool_limits(limits=1, user_api="blas"):
        for i in range(max_iter):
            lloyd_iter(X, sample_weight, x_squared_norms, centers, centers_new,
                       weight_in_clusters, labels, center_shift, n_threads)
>>>>>>> a13ead29

            if verbose:
<<<<<<< HEAD
                print(f"Converged at iteration {i}: center shift "
                      f"{center_shift_tot} within tolerance {tol}.")
            break

    if center_shift_tot > 0:
        # rerun E-step so that predicted labels match cluster centers
        lloyd_iter(X, sample_weight, x_squared_norms, centers, centers,
                   weight_in_clusters, labels, center_shift, n_threads,
                   update_centers=False)
=======
                inertia = _inertia(X, sample_weight, centers, labels)
                print("Iteration {0}, inertia {1}" .format(i, inertia))

            center_shift_tot = (center_shift**2).sum()
            if center_shift_tot <= tol:
                if verbose:
                    print("Converged at iteration {0}: "
                          "center shift {1} within tolerance {2}"
                          .format(i, center_shift_tot, tol))
                break

            centers, centers_new = centers_new, centers

        if center_shift_tot > 0:
            # rerun E-step so that predicted labels match cluster centers
            lloyd_iter(X, sample_weight, x_squared_norms, centers, centers,
                       weight_in_clusters, labels, center_shift, n_threads,
                       update_centers=False)
>>>>>>> a13ead29

    inertia = _inertia(X, sample_weight, centers, labels, n_threads)

    return labels, inertia, centers, i + 1


def _labels_inertia(X, sample_weight, x_squared_norms, centers,
                    n_threads=None):
    """E step of the K-means EM algorithm.

    Compute the labels and the inertia of the given samples and centers.

    Parameters
    ----------
    X : {ndarray, sparse matrix} of shape (n_samples, n_features)
        The input samples to assign to the labels. If sparse matrix, must
        be in CSR format.

    sample_weight : ndarray of shape (n_samples,)
        The weights for each observation in X.

    x_squared_norms : ndarray of shape (n_samples,)
        Precomputed squared euclidean norm of each data point, to speed up
        computations.

    centers : ndarray of shape (n_clusters, n_features)
        The cluster centers.

    n_threads : int, default=None
        The number of OpenMP threads to use for the computation. Parallelism is
        sample-wise on the main cython loop which assigns each sample to its
        closest center.

    Returns
    -------
    labels : ndarray of shape (n_samples,)
        The resulting assignment

    inertia : float
        Sum of squared distances of samples to their closest cluster center
    """
    n_samples = X.shape[0]
    n_clusters = centers.shape[0]

    n_threads = _openmp_effective_n_threads(n_threads)

<<<<<<< HEAD
=======
    sample_weight = _check_normalize_sample_weight(sample_weight, X)
>>>>>>> a13ead29
    labels = np.full(n_samples, -1, dtype=np.int32)
    weight_in_clusters = np.zeros(n_clusters, dtype=centers.dtype)
    center_shift = np.zeros_like(weight_in_clusters)

    if sp.issparse(X):
        _labels = lloyd_iter_chunked_sparse
        _inertia = _inertia_sparse
    else:
        _labels = lloyd_iter_chunked_dense
        _inertia = _inertia_dense

    _labels(X, sample_weight, x_squared_norms, centers, centers,
            weight_in_clusters, labels, center_shift, n_threads,
            update_centers=False)

    inertia = _inertia(X, sample_weight, centers, labels, n_threads)

    return labels, inertia


class KMeans(TransformerMixin, ClusterMixin, BaseEstimator):
    """K-Means clustering.

    Read more in the :ref:`User Guide <k_means>`.

    Parameters
    ----------

    n_clusters : int, default=8
        The number of clusters to form as well as the number of
        centroids to generate.

    init : {'k-means++', 'random', ndarray, callable}, default='k-means++'
        Method for initialization:

        'k-means++' : selects initial cluster centers for k-mean
        clustering in a smart way to speed up convergence. See section
        Notes in k_init for more details.

        'random': choose `n_clusters` observations (rows) at random from data
        for the initial centroids.

        If an ndarray is passed, it should be of shape (n_clusters, n_features)
        and gives the initial centers.

        If a callable is passed, it should take arguments X, n_clusters and a
        random state and return an initialization.

    n_init : int, default=10
        Number of time the k-means algorithm will be run with different
        centroid seeds. The final results will be the best output of
        n_init consecutive runs in terms of inertia.

    max_iter : int, default=300
        Maximum number of iterations of the k-means algorithm for a
        single run.

    tol : float, default=1e-4
        Relative tolerance with regards to Frobenius norm of the difference
        in the cluster centers of two consecutive iterations to declare
        convergence.
        It's not advised to set `tol=0` since convergence might never be
        declared due to rounding errors. Use a very small number instead.

    precompute_distances : {'auto', True, False}, default='auto'
        Precompute distances (faster but takes more memory).

        'auto' : do not precompute distances if n_samples * n_clusters > 12
        million. This corresponds to about 100MB overhead per job using
        double precision.

        True : always precompute distances.

        False : never precompute distances.

        .. deprecated:: 0.23
            'precompute_distances' was deprecated in version 0.22 and will be
            removed in 0.25. It has no effect.

    verbose : int, default=0
        Verbosity mode.

    random_state : int, RandomState instance, default=None
        Determines random number generation for centroid initialization. Use
        an int to make the randomness deterministic.
        See :term:`Glossary <random_state>`.

    copy_x : bool, default=True
        When pre-computing distances it is more numerically accurate to center
        the data first. If copy_x is True (default), then the original data is
        not modified. If False, the original data is modified, and put back
        before the function returns, but small numerical differences may be
        introduced by subtracting and then adding the data mean. Note that if
        the original data is not C-contiguous, a copy will be made even if
        copy_x is False. If the original data is sparse, but not in CSR format,
        a copy will be made even if copy_x is False.

    n_jobs : int, default=None
        The number of OpenMP threads to use for the computation. Parallelism is
        sample-wise on the main cython loop which assigns each sample to its
        closest center.

        ``None`` or ``-1`` means using all processors.

        .. deprecated:: 0.23
            ``n_jobs`` was deprecated in version 0.23 and will be removed in
            0.25.

    algorithm : {"auto", "full", "elkan"}, default="auto"
        K-means algorithm to use. The classical EM-style algorithm is "full".
        The "elkan" variation is more efficient on data with well-defined
        clusters, by using the triangle inequality. However it's more memory
        intensive due to the allocation of an extra array of shape
        (n_samples, n_clusters).

        For now "auto" (kept for backward compatibiliy) chooses "elkan" but it
        might change in the future for a better heuristic.

        .. versionchanged:: 0.18
            Added Elkan algorithm

    Attributes
    ----------
    cluster_centers_ : ndarray of shape (n_clusters, n_features)
        Coordinates of cluster centers. If the algorithm stops before fully
        converging (see ``tol`` and ``max_iter``), these will not be
        consistent with ``labels_``.

    labels_ : ndarray of shape (n_samples,)
        Labels of each point

    inertia_ : float
        Sum of squared distances of samples to their closest cluster center,
        weighted by the sample weights if provided.

    n_iter_ : int
        Number of iterations run.

    See also
    --------

    MiniBatchKMeans
        Alternative online implementation that does incremental updates
        of the centers positions using mini-batches.
        For large scale learning (say n_samples > 10k) MiniBatchKMeans is
        probably much faster than the default batch implementation.

    Notes
    -----
    The k-means problem is solved using either Lloyd's or Elkan's algorithm.

    The average complexity is given by O(k n T), were n is the number of
    samples and T is the number of iteration.

    The worst case complexity is given by O(n^(k+2/p)) with
    n = n_samples, p = n_features. (D. Arthur and S. Vassilvitskii,
    'How slow is the k-means method?' SoCG2006)

    In practice, the k-means algorithm is very fast (one of the fastest
    clustering algorithms available), but it falls in local minima. That's why
    it can be useful to restart it several times.

    If the algorithm stops before fully converging (because of ``tol`` or
    ``max_iter``), ``labels_`` and ``cluster_centers_`` will not be consistent,
    i.e. the ``cluster_centers_`` will not be the means of the points in each
    cluster. Also, the estimator will reassign ``labels_`` after the last
    iteration to make ``labels_`` consistent with ``predict`` on the training
    set.

    Examples
    --------

    >>> from sklearn.cluster import KMeans
    >>> import numpy as np
    >>> X = np.array([[1, 2], [1, 4], [1, 0],
    ...               [10, 2], [10, 4], [10, 0]])
    >>> kmeans = KMeans(n_clusters=2, random_state=0).fit(X)
    >>> kmeans.labels_
    array([1, 1, 1, 0, 0, 0], dtype=int32)
    >>> kmeans.predict([[0, 0], [12, 3]])
    array([1, 0], dtype=int32)
    >>> kmeans.cluster_centers_
    array([[10.,  2.],
           [ 1.,  2.]])
    """
    @_deprecate_positional_args
    def __init__(self, n_clusters=8, *, init='k-means++', n_init=10,
                 max_iter=300, tol=1e-4, precompute_distances='deprecated',
                 verbose=0, random_state=None, copy_x=True,
                 n_jobs='deprecated', algorithm='auto'):

        self.n_clusters = n_clusters
        self.init = init
        self.max_iter = max_iter
        self.tol = tol
        self.precompute_distances = precompute_distances
        self.n_init = n_init
        self.verbose = verbose
        self.random_state = random_state
        self.copy_x = copy_x
        self.n_jobs = n_jobs
        self.algorithm = algorithm

    def _check_params(self, X):
        if self.precompute_distances != 'deprecated':
            warnings.warn("'precompute_distances' was deprecated in version "
                          "0.23 and will be removed in 0.25. It has no "
                          "effect", FutureWarning)

        if self.n_jobs != 'deprecated':
            warnings.warn("'n_jobs' was deprecated in version 0.23 and will be"
                          " removed in 0.25.", FutureWarning)
            self._n_threads = self.n_jobs
        else:
            self._n_threads = None
        self._n_threads = _openmp_effective_n_threads(self._n_threads)

        if self.n_init <= 0:
            raise ValueError(
                f"n_init should be > 0, got {self.n_init} instead.")
        self._n_init = self.n_init

        if self.max_iter <= 0:
            raise ValueError(
                f"max_iter should be > 0, got {self.max_iter} instead.")

        if X.shape[0] < self.n_clusters:
            raise ValueError(f"n_samples={X.shape[0]} should be >= "
                             f"n_clusters={self.n_clusters}.")

        if self.tol < 0:
            raise ValueError(f"tol should be >= 0, got {self.tol} instead.")
        self._tol = self._normalize_tolerance(X, self.tol)

        if self.algorithm not in ("auto", "full", "elkan"):
            raise ValueError(f"Algorithm must be 'auto', 'full' or 'elkan', "
                             f"got {self.algorithm} instead.")

        self._algorithm = self.algorithm
        if self._algorithm == "elkan" and self.n_clusters == 1:
            warnings.warn("algorithm='elkan' doesn't make sense for a single "
                          "cluster. Using 'full' instead.", RuntimeWarning)
            self._algorithm = "full"
        if self._algorithm == "auto":
            self._algorithm = "full" if self.n_clusters == 1 else "elkan"

        if not (hasattr(self.init, '__array__') or callable(self.init)
                or (isinstance(self.init, str)
                    and self.init in ["k-means++", "random"])):
            raise ValueError(
                f"init should be either 'k-means++', 'random', a ndarray or a "
                f"callable, got '{self.init}' instead.")

        if hasattr(self.init, '__array__'):
            self._validate_center_shape(X, self.init)
            if self._n_init != 1:
                warnings.warn(
                    f"Explicit initial center position passed: performing only"
                    f" one init in {self.__class__.__name__} instead of "
                    f"n_init={self._n_init}.", RuntimeWarning, stacklevel=2)
                self._n_init = 1

    def _validate_center_shape(self, X, centers):
        """Check if centers is compatible with X and n_clusters"""
        if centers.shape[0] != self.n_clusters:
            raise ValueError(
                f"The shape of the initial centers {centers.shape} does not "
                f"match the number of clusters {self.n_clusters}.")
        if centers.shape[1] != X.shape[1]:
            raise ValueError(
                f"The shape of the initial centers {centers.shape} does not "
                f"match the number of features of the data {X.shape[1]}.")

    def _check_test_data(self, X):
        X = check_array(X, accept_sparse='csr', dtype=[np.float64, np.float32],
                        order='C', accept_large_sparse=False)
        n_samples, n_features = X.shape
        expected_n_features = self.cluster_centers_.shape[1]
        if not n_features == expected_n_features:
            raise ValueError(
                f"Incorrect number of features. Got {n_features} features, "
                f"expected {expected_n_features}.")

        return X

    def _normalize_tolerance(self, X, tol):
        """Return a tolerance which is independent of the dataset"""
        if tol == 0:
            return 0
        if sp.issparse(X):
            variances = mean_variance_axis(X, axis=0)[1]
        else:
            variances = np.var(X, axis=0)
        return np.mean(variances) * tol

    def _init_centroids(self, X, x_squared_norms, init, random_state,
                        init_size=None):
        """Compute the initial centroids

        Parameters
        ----------
        X : {ndarray, sparse matrix} of shape (n_samples, n_features)
            The input samples.

        x_squared_norms : ndarray of shape (n_samples,)
            Squared euclidean norm of each data point. Pass it if you have it
            at hands already to avoid it being recomputed here.

        init : {'k-means++', 'random', ndarray, callable}
            Method for initialization.

        random_state : RandomState instance
            Determines random number generation for centroid initialization.
            See :term:`Glossary <random_state>`.

        init_size : int, default=None
            Number of samples to randomly sample for speeding up the
            initialization (sometimes at the expense of accuracy): the only
            algorithm is initialized by running a batch KMeans on a random
            subset of the data. This needs to be larger than k.
            TODO: Reword because does not mean anything

        Returns
        -------
        centers : ndarray of shape(n_clusters, n_features)
        """
        n_samples = X.shape[0]
        n_clusters = self.n_clusters

        if init_size is not None and init_size < n_samples:
            init_indices = random_state.randint(0, n_samples, init_size)
            X = X[init_indices]
            x_squared_norms = x_squared_norms[init_indices]
            n_samples = X.shape[0]

        if isinstance(init, str) and init == 'k-means++':
            centers = _kmeans_plusplus(X, n_clusters,
                                       random_state=random_state,
                                       x_squared_norms=x_squared_norms)
        elif isinstance(init, str) and init == 'random':
            seeds = random_state.permutation(n_samples)[:n_clusters]
            centers = X[seeds]
        elif hasattr(init, '__array__'):
            centers = init
        elif callable(init):
            centers = init(X, n_clusters, random_state=random_state)
            centers = check_array(
                centers, dtype=X.dtype, copy=False, order='C')
            self._validate_center_shape(X, centers)

        if sp.issparse(centers):
            centers = centers.toarray()

        return centers

    def fit(self, X, y=None, sample_weight=None):
        """Compute k-means clustering.

        Parameters
        ----------
        X : {array-like, sparse matrix} of shape (n_samples, n_features)
            Training instances to cluster. It must be noted that the data
            will be converted to C ordering, which will cause a memory
            copy if the given data is not C-contiguous.
            If a sparse matrix is passed, a copy will be made if it's not in
            CSR format.

        y : Ignored
            Not used, present here for API consistency by convention.

        sample_weight : array-like of shape (n_samples,), default=None
            The weights for each observation in X. If None, all observations
            are assigned equal weight.

            .. versionadded:: 0.20

        Returns
        -------
        self
            Fitted estimator.
        """
        X = self._validate_data(X, accept_sparse='csr',
                                dtype=[np.float64, np.float32],
                                order='C', copy=self.copy_x,
                                accept_large_sparse=False)

        sample_weight = _check_sample_weight(sample_weight, X, dtype=X.dtype)

        random_state = check_random_state(self.random_state)

        # Validate init array
        init = self.init
        if hasattr(init, '__array__'):
            init = check_array(init, dtype=X.dtype, copy=True, order='C')

        self._check_params(X)

        # subtract mean of X for more accurate distance computations
        if not sp.issparse(X):
            X_mean = X.mean(axis=0)
            # The copy was already done above
            X -= X_mean

            if hasattr(self.init, '__array__'):
                init -= X_mean

        # precompute squared norms of data points
        x_squared_norms = row_norms(X, squared=True)

        if self._algorithm == "full":
            kmeans_single = _kmeans_single_lloyd
        else:
            kmeans_single = _kmeans_single_elkan

        best_inertia = None

<<<<<<< HEAD
        # limit number of threads in second level of nested parallelism
        # (i.e. BLAS) to avoid oversubsciption.
        with threadpool_limits(limits=1, user_api="blas"):
            for i in range(self._n_init):
                # Initialize centers
                centers_init = self._init_centroids(
                    X, x_squared_norms=x_squared_norms, init=init,
                    random_state=random_state)
                if self.verbose:
                    print("Initialization complete")

                # run a k-means once
                labels, inertia, centers, n_iter_ = kmeans_single(
                    X, sample_weight, centers_init, max_iter=self.max_iter,
                    verbose=self.verbose, tol=self._tol,
                    x_squared_norms=x_squared_norms, n_threads=self._n_threads)
                # determine if these results are the best so far
                if best_inertia is None or inertia < best_inertia:
                    best_labels = labels
                    best_centers = centers
                    best_inertia = inertia
                    best_n_iter = n_iter_
=======
        for seed in seeds:
            # run a k-means once
            labels, inertia, centers, n_iter_ = kmeans_single(
                X, sample_weight, self.n_clusters, max_iter=self.max_iter,
                init=init, verbose=self.verbose, tol=tol,
                x_squared_norms=x_squared_norms, random_state=seed,
                n_threads=self._n_threads)
            # determine if these results are the best so far
            if best_inertia is None or inertia < best_inertia:
                best_labels = labels.copy()
                best_centers = centers.copy()
                best_inertia = inertia
                best_n_iter = n_iter_
>>>>>>> a13ead29

        if not sp.issparse(X):
            if not self.copy_x:
                X += X_mean
            best_centers += X_mean

        distinct_clusters = len(set(best_labels))
        if distinct_clusters < self.n_clusters:
            warnings.warn(
                "Number of distinct clusters ({}) found smaller than "
                "n_clusters ({}). Possibly due to duplicate points "
                "in X.".format(distinct_clusters, self.n_clusters),
                ConvergenceWarning, stacklevel=2)

        self.cluster_centers_ = best_centers
        self.labels_ = best_labels
        self.inertia_ = best_inertia
        self.n_iter_ = best_n_iter
        return self

    def fit_predict(self, X, y=None, sample_weight=None):
        """Compute cluster centers and predict cluster index for each sample.

        Convenience method; equivalent to calling fit(X) followed by
        predict(X).

        Parameters
        ----------
        X : {array-like, sparse matrix} of shape (n_samples, n_features)
            New data to transform.

        y : Ignored
            Not used, present here for API consistency by convention.

        sample_weight : array-like of shape (n_samples,), default=None
            The weights for each observation in X. If None, all observations
            are assigned equal weight.

        Returns
        -------
        labels : ndarray of shape (n_samples,)
            Index of the cluster each sample belongs to.
        """
        return self.fit(X, sample_weight=sample_weight).labels_

    def fit_transform(self, X, y=None, sample_weight=None):
        """Compute clustering and transform X to cluster-distance space.

        Equivalent to fit(X).transform(X), but more efficiently implemented.

        Parameters
        ----------
        X : {array-like, sparse matrix} of shape (n_samples, n_features)
            New data to transform.

        y : Ignored
            Not used, present here for API consistency by convention.

        sample_weight : array-like of shape (n_samples,), default=None
            The weights for each observation in X. If None, all observations
            are assigned equal weight.

        Returns
        -------
        X_new : array of shape (n_samples, n_clusters)
            X transformed in the new space.
        """
        return self.fit(X, sample_weight=sample_weight)._transform(X)

    def transform(self, X):
        """Transform X to a cluster-distance space.

        In the new space, each dimension is the distance to the cluster
        centers.  Note that even if X is sparse, the array returned by
        `transform` will typically be dense.

        Parameters
        ----------
        X : {array-like, sparse matrix} of shape (n_samples, n_features)
            New data to transform.

        Returns
        -------
        X_new : ndarray of shape (n_samples, n_clusters)
            X transformed in the new space.
        """
        check_is_fitted(self)

        X = self._check_test_data(X)
        return self._transform(X)

    def _transform(self, X):
        """guts of transform method; no input validation"""
        return euclidean_distances(X, self.cluster_centers_)

    def predict(self, X, sample_weight=None):
        """Predict the closest cluster each sample in X belongs to.

        In the vector quantization literature, `cluster_centers_` is called
        the code book and each value returned by `predict` is the index of
        the closest code in the code book.

        Parameters
        ----------
        X : {array-like, sparse matrix} of shape (n_samples, n_features)
            New data to predict.

        sample_weight : array-like of shape (n_samples,), default=None
            The weights for each observation in X. If None, all observations
            are assigned equal weight.

        Returns
        -------
        labels : ndarray of shape (n_samples,)
            Index of the cluster each sample belongs to.
        """
        check_is_fitted(self)

        X = self._check_test_data(X)
        x_squared_norms = row_norms(X, squared=True)
        sample_weight = _check_sample_weight(sample_weight, X, dtype=X.dtype)

        return _labels_inertia(X, sample_weight, x_squared_norms,
                               self.cluster_centers_, self._n_threads)[0]

    def score(self, X, y=None, sample_weight=None):
        """Opposite of the value of X on the K-means objective.

        Parameters
        ----------
        X : {array-like, sparse matrix} of shape (n_samples, n_features)
            New data.

        y : Ignored
            Not used, present here for API consistency by convention.

        sample_weight : array-like of shape (n_samples,), default=None
            The weights for each observation in X. If None, all observations
            are assigned equal weight.

        Returns
        -------
        score : float
            Opposite of the value of X on the K-means objective.
        """
        check_is_fitted(self)

        X = self._check_test_data(X)
        x_squared_norms = row_norms(X, squared=True)
        sample_weight = _check_sample_weight(sample_weight, X, dtype=X.dtype)

        return -_labels_inertia(X, sample_weight, x_squared_norms,
                                self.cluster_centers_, self._n_threads)[1]

    def _more_tags(self):
        return {
            '_xfail_checks': {
                'check_sample_weights_invariance(kind=zeros)':
                'zero sample_weight is not equivalent to removing samples',
            }
        }


def _mini_batch_step(X, x_squared_norms, sample_weight, centers, centers_new,
                     weight_sums, random_state, random_reassign=False,
                     reassignment_ratio=0.01, verbose=False):
    """Incremental update of the centers for the Minibatch K-Means algorithm.

    Parameters
    ----------

<<<<<<< HEAD
    X : {ndarray, sparse matrix} of shape (n_samples, n_features)
        The original data array. In sparse, must be in CSR format.
=======
    X : ndarray of shape (n_samples, n_features)
        The original data array.

    sample_weight : array-like of shape (n_samples,)
        The weights for each observation in X.
>>>>>>> a13ead29

    x_squared_norms : ndarray of shape (n_samples,)
        Squared euclidean norm of each data point.

<<<<<<< HEAD
    sample_weight : ndarray of shape (n_samples,)
        The weights for each observation in X.

    # TODO better
    centers : ndarray of shape (n_clusters, n_features)
        The cluster centers.

    centers_new : ndarray of shape (n_clusters, n_features)
        TODO
=======
    centers : ndarray of shape (k, n_features)
        The cluster centers. This array is MODIFIED IN PLACE

    counts : ndarray of shape (k,)
         The vector in which we keep track of the numbers of elements in a
         cluster. This array is MODIFIED IN PLACE

    distances : ndarray of shape (n_samples,), dtype=float, default=None
        If not None, should be a pre-allocated array that will be used to store
        the distances of each sample to its closest center.
        May not be None when random_reassign is True.
>>>>>>> a13ead29

    weight_sums : ndarray of shape (n_clusters,)
        The vector in which we keep track of the numbers of points in a
        cluster. This array is modified in place.

    random_state : RandomState instance
        Determines random number generation for low count centers reassignment.
        See :term:`Glossary <random_state>`.

<<<<<<< HEAD
    random_reassign : boolean, default=False
        If True, centers with very low counts are randomly reassigned
        to observations.

    reassignment_ratio : float, default=0.01
=======
    random_reassign : bool, default=None
        If True, centers with very low counts are randomly reassigned
        to observations.

    reassignment_ratio : float, default=None
>>>>>>> a13ead29
        Control the fraction of the maximum number of counts for a
        center to be reassigned. A higher value means that low count
        centers are more likely to be reassigned, which means that the
        model will take longer to converge, but should converge in a
        better clustering.

    verbose : bool, default=False
        Controls the verbosity.

    Returns
    -------
    inertia : float
        Sum of squared distances of samples to their closest cluster center.
<<<<<<< HEAD
=======

    squared_diff : ndarray of shape (n_clusters,)
        Squared distances between previous and updated cluster centers.

>>>>>>> a13ead29
    """
    # Perform label assignment to nearest centers
    labels, inertia = _labels_inertia(X, sample_weight,
                                      x_squared_norms, centers)

    # Update centers according to the labels
    if sp.issparse(X):
        _minibatch_update_sparse(
            X, sample_weight, centers, centers_new, weight_sums, labels)
    else:
        _minibatch_update_dense(
            X, sample_weight, centers, centers_new, weight_sums, labels)

    # Reassign clusters that have very low weight
    if random_reassign and reassignment_ratio > 0:
        to_reassign = weight_sums < reassignment_ratio * weight_sums.max()

        # pick at most .5 * batch_size samples as new centers
        if to_reassign.sum() > .5 * X.shape[0]:
            indices_dont_reassign = \
                    np.argsort(weight_sums)[int(.5 * X.shape[0]):]
            to_reassign[indices_dont_reassign] = False
        n_reassigns = to_reassign.sum()

        if n_reassigns:
            # Pick new clusters amongst observations with uniform probability
            # TODO proba ~ distance like kmeans++ ?
            new_centers = random_state.choice(X.shape[0], replace=False,
                                              size=n_reassigns)
            if verbose:
                print(f"[MiniBatchKMeans] Reassigning {n_reassigns} "
                      f"cluster centers.")

            if sp.issparse(X):
                assign_rows_csr(
                        X, new_centers.astype(np.intp, copy=False),
                        np.where(to_reassign)[0].astype(np.intp, copy=False),
                        centers_new)
            else:
                centers_new[to_reassign] = X[new_centers]

        # reset counts of reassigned centers, but don't reset them too small
        # to avoid instant reassignment. This is a pretty dirty hack as it
        # also modifies the learning rates.
        weight_sums[to_reassign] = np.min(weight_sums[~to_reassign])

    return inertia


class MiniBatchKMeans(KMeans):
    """
    Mini-Batch K-Means clustering.

    Read more in the :ref:`User Guide <mini_batch_kmeans>`.

    Parameters
    ----------

    n_clusters : int, default=8
        The number of clusters to form as well as the number of
        centroids to generate.

    init : {'k-means++', 'random', ndarray, callable}, default='k-means++'
        Method for initialization:

        'k-means++' : selects initial cluster centers for k-mean
        clustering in a smart way to speed up convergence. See section
        Notes in k_init for more details.

        'random': choose `n_clusters` observations (rows) at random from data
        for the initial centroids.

        If an ndarray is passed, it should be of shape (n_clusters, n_features)
        and gives the initial centers.

        If a callable is passed, it should take arguments X, n_clusters and a
        random state and return an initialization.

    max_iter : int, default=100
        Maximum number of iterations over the complete dataset before
        stopping independently of any early stopping criterion heuristics.

    batch_size : int, default=100
        Size of the mini batches.

    verbose : int, default=0
        Verbosity mode.

    compute_labels : bool, default=True
        Compute label assignment and inertia for the complete dataset
        once the minibatch optimization has converged in fit.

    random_state : int, RandomState instance, default=None
        Determines random number generation for centroid initialization and
        random reassignment. Use an int to make the randomness deterministic.
        See :term:`Glossary <random_state>`.

    tol : float, default=0.0
        Control early stopping based on the relative center changes as
        measured by a smoothed, variance-normalized of the mean center
        squared position changes. This early stopping heuristics is
        closer to the one used for the batch variant of the algorithms
        but induces a slight computational and memory overhead over the
        inertia heuristic.

        To disable convergence detection based on normalized center
        change, set tol to 0.0 (default).

    max_no_improvement : int, default=10
        Control early stopping based on the consecutive number of mini
        batches that does not yield an improvement on the smoothed inertia.

        To disable convergence detection based on inertia, set
        max_no_improvement to None.

    init_size : int, default=None
        Number of samples to randomly sample for speeding up the
        initialization (sometimes at the expense of accuracy): the
        only algorithm is initialized by running a batch KMeans on a
        random subset of the data. This needs to be larger than n_clusters.

        If `None`, the heuristic is `init_size = 3 * batch_size` if
        `3 * batch_size < n_clusters`, else `init_size = 3 * n_clusters`.

    n_init : int, default=3
        Number of random initializations that are tried.
        In contrast to KMeans, the algorithm is only run once, using the
        best of the ``n_init`` initializations as measured by inertia.

    reassignment_ratio : float, default=0.01
        Control the fraction of the maximum number of counts for a
        center to be reassigned. A higher value means that low count
        centers are more easily reassigned, which means that the
        model will take longer to converge, but should converge in a
        better clustering.

    Attributes
    ----------

    cluster_centers_ : ndarray of shape (n_clusters, n_features)
        Coordinates of cluster centers

    labels_ : ndarray of shape (n_samples)
        Labels of each point (if compute_labels is set to True).

    inertia_ : float
        The value of the inertia criterion associated with the chosen
        partition (if compute_labels is set to True). The inertia is
        defined as the sum of square distances of samples to their cluster
        center, weighted by the sample weights if provided.

    n_iter_ : int
        Number of iterations run.

    See Also
    --------
    KMeans
        The classic implementation of the clustering method based on the
        Lloyd's algorithm. It consumes the whole set of input data at each
        iteration.

    Notes
    -----
    See https://www.eecs.tufts.edu/~dsculley/papers/fastkmeans.pdf

    Examples
    --------
    >>> from sklearn.cluster import MiniBatchKMeans
    >>> import numpy as np
    >>> X = np.array([[1, 2], [1, 4], [1, 0],
    ...               [4, 2], [4, 0], [4, 4],
    ...               [4, 5], [0, 1], [2, 2],
    ...               [3, 2], [5, 5], [1, -1]])
    >>> # manually fit on batches
    >>> kmeans = MiniBatchKMeans(n_clusters=2,
    ...                          random_state=0,
    ...                          batch_size=6)
    >>> kmeans = kmeans.partial_fit(X[0:6,:])
    >>> kmeans = kmeans.partial_fit(X[6:12,:])
    >>> kmeans.cluster_centers_
    array([[2. , 1. ],
           [3.5, 4.5]])
    >>> kmeans.predict([[0, 0], [4, 4]])
    array([0, 1], dtype=int32)
    >>> # fit on the whole data
    >>> kmeans = MiniBatchKMeans(n_clusters=2,
    ...                          random_state=0,
    ...                          batch_size=6,
    ...                          max_iter=10).fit(X)
    >>> kmeans.cluster_centers_
    array([[3.95918367, 2.40816327],
           [1.12195122, 1.3902439 ]])
    >>> kmeans.predict([[0, 0], [4, 4]])
    array([1, 0], dtype=int32)
    """
    @_deprecate_positional_args
    def __init__(self, n_clusters=8, *, init='k-means++', max_iter=100,
                 batch_size=100, verbose=0, compute_labels=True,
                 random_state=None, tol=0.0, max_no_improvement=10,
                 init_size=None, n_init=3, reassignment_ratio=0.01):

        super().__init__(
            n_clusters=n_clusters, init=init, max_iter=max_iter,
            verbose=verbose, random_state=random_state, tol=tol, n_init=n_init)

        self.max_no_improvement = max_no_improvement
        self.batch_size = batch_size
        self.compute_labels = compute_labels
        self.init_size = init_size
        self.reassignment_ratio = reassignment_ratio

    def _check_params(self, X):
        super()._check_params(X)

        if self.max_no_improvement is not None and self.max_no_improvement < 0:
            raise ValueError(
                f"max_no_improvement should be >= 0, got "
                f"{self.max_no_improvement} instead.")

        if self.batch_size <= 0:
            raise ValueError(
                f"batch_size should be > 0, got {self.batch_size} instead.")

        if self.init_size is not None and self.init_size <= 0:
            raise ValueError(
                f"init_size should be > 0, got {self.init_size} instead.")
        self._init_size = self.init_size
        if self._init_size is None:
            self._init_size = 3 * self.batch_size
            if self._init_size < self.n_clusters:
                self._init_size = 3 * self.n_clusters
        elif self._init_size < self.n_clusters:
            warnings.warn(
                f"init_size={self._init_size} should be larger than "
                f"n_clusters={self.n_clusters}. Setting it to "
                f"min(3*n_clusters, n_samples)",
                RuntimeWarning, stacklevel=2)
            self._init_size = 3 * self.n_clusters
        self._init_size = min(self._init_size, X.shape[0])

        if self.reassignment_ratio < 0:
            raise ValueError(
                f"reassignment_ratio should be >= 0, got "
                f"{self.reassignment_ratio} instead.")

    def _labels_inertia_minibatch(self, X, sample_weight, x_squared_norms,
                                  centers):
        """Compute labels and inertia using mini batches.

        This is slightly slower than doing everything at once but preventes
        memory errors / segfaults.

        Parameters
        ----------
        X : ndarray of shape (n_samples, n_features)
            Input data.

        sample_weight : ndarray of shape (n_samples,)
            The weights for each observation in X.

        x_squared_norms : ndarray of shape (n_samples,)
            Precomputed squared euclidean norm of each data point, to speed up
            computations.

        centers : ndarray of shape (n_clusters, n_features)
            The cluster centers.

        Returns
        -------
        labels : ndarray of shape (n_samples,)
            Cluster labels for each point.

        inertia : float
            Sum of squared distances of points to nearest cluster.
        """
        if self.verbose:
            print('Computing label assignment and total inertia')
        slices = gen_batches(X.shape[0], self.batch_size)
        results = [_labels_inertia(X[s], sample_weight[s], x_squared_norms[s],
                                   centers) for s in slices]
        labels, inertia = zip(*results)
        return np.hstack(labels), np.sum(inertia)

    def _mini_batch_convergence(self, iteration_idx, n_iter, n_samples,
                                centers_squared_diff, batch_inertia):
        """Helper function to encapsulate the early stopping logic"""
        # Normalize inertia to be able to compare values when
        # batch_size changes
        batch_inertia /= self.batch_size

        # Compute an Exponentially Weighted Average of the inertia to
        # monitor the convergence while discarding minibatch-local stochastic
        # variability: https://en.wikipedia.org/wiki/Moving_average
        ewa_inertia = self._ewa_inertia
        if ewa_inertia is None:
            ewa_inertia = batch_inertia
        else:
            alpha = self.batch_size * 2.0 / (n_samples + 1)
            alpha = min(alpha, 1)
            ewa_inertia = ewa_inertia * (1 - alpha) + batch_inertia * alpha

        # Log progress to be able to monitor convergence
        if self.verbose:
            print(f"Minibatch iteration {iteration_idx + 1}/{n_iter}: "
                  f"mean batch inertia: {batch_inertia}, ewa inertia: "
                  f"{ewa_inertia}")

        # Early stopping based on absolute tolerance on squared change of
        # centers position (using EWA smoothing)
        if self._tol > 0.0 and centers_squared_diff <= self._tol:
            if self.verbose:
                print(f"Converged (small centers change) at iteration "
                      f"{iteration_idx + 1}/{n_iter}")
            return True

        # Early stopping heuristic due to lack of improvement on smoothed
        # inertia
        ewa_inertia_min = self._ewa_inertia_min
        no_improvement = self._no_improvement
        if ewa_inertia_min is None or ewa_inertia < ewa_inertia_min:
            no_improvement = 0
            ewa_inertia_min = ewa_inertia
        else:
            no_improvement += 1

        if (self.max_no_improvement is not None
                and no_improvement >= self.max_no_improvement):
            if self.verbose:
                print(f"Converged (lack of improvement in inertia) at "
                      f"iteration {iteration_idx}/{n_iter}")
            return True

        # update the convergence context to maintain state across successive
        # calls:
        self._ewa_inertia = ewa_inertia
        self._ewa_inertia_min = ewa_inertia_min
        self._no_improvement = no_improvement
        return False

    def fit(self, X, y=None, sample_weight=None):
        """Compute the centroids on X by chunking it into mini-batches.

        Parameters
        ----------
        X : {array-like, sparse matrix} of shape (n_samples, n_features)
            Training instances to cluster. It must be noted that the data
            will be converted to C ordering, which will cause a memory copy
            if the given data is not C-contiguous.
            If a sparse matrix is passed, a copy will be made if it's not in
            CSR format.

        y : Ignored
            Not used, present here for API consistency by convention.

        sample_weight : array-like of shape (n_samples,), default=None
            The weights for each observation in X. If None, all observations
            are assigned equal weight.

            .. versionadded:: 0.20

        Returns
        -------
        self
        """
        X = self._validate_data(X, accept_sparse='csr',
                                dtype=[np.float64, np.float32],
                                order='C', accept_large_sparse=False)

        n_samples, n_features = X.shape

        sample_weight = _check_sample_weight(sample_weight, X, dtype=X.dtype)

        random_state = check_random_state(self.random_state)

        # Validate init array
        init = self.init
        if hasattr(init, '__array__'):
            init = check_array(init, dtype=X.dtype, copy=True, order='C')

        self._check_params(X)

        # precompute squared norms of data points
        x_squared_norms = row_norms(X, squared=True)

        validation_indices = random_state.randint(0, n_samples,
                                                  self._init_size)
        X_valid = X[validation_indices]
        sample_weight_valid = sample_weight[validation_indices]
        x_squared_norms_valid = x_squared_norms[validation_indices]

        # perform several inits with random sub-sets
        best_inertia = None
        for init_idx in range(self._n_init):
            if self.verbose:
                print(f"Init {init_idx + 1}/{self._n_init} with method {init}")

            # Initialize the centers using only a fraction of the data as we
            # expect n_samples to be very large when using MiniBatchKMeans.
            cluster_centers = self._init_centroids(
                X, x_squared_norms=x_squared_norms, init=init,
                random_state=random_state, init_size=self._init_size)

            # Preform one iteration of KMeans to make the centers being the
            # mean of their cluster.
            labels, inertia, cluster_centers, _ = _kmeans_single_lloyd(
                X=X_valid, x_squared_norms=x_squared_norms_valid,
                sample_weight=sample_weight_valid,
                centers_init=cluster_centers, max_iter=1, tol=0,
                n_threads=self._n_threads)

            if self.verbose:
                print(f"Inertia for init {init_idx + 1}/{self._n_init}: "
                      f"{inertia}")
            if best_inertia is None or inertia < best_inertia:
                init_centers = cluster_centers
                best_inertia = inertia

        centers = init_centers
        centers_new = np.empty_like(centers)

        # Initialize counts
        self._counts = np.zeros(self.n_clusters, dtype=X.dtype)

        # Attributes to monitor the convergence
        self._ewa_inertia = None
        self._ewa_inertia_min = None
        self._no_improvement = 0

        n_batches = int(np.ceil(float(n_samples) / self.batch_size))
        n_iter = int(self.max_iter * n_batches)

        # Perform the iterative optimization until convergence
        for i in range(n_iter):
            # Sample a minibatch from the full dataset
            minibatch_indices = random_state.randint(0, n_samples,
                                                     self.batch_size)

            # Randomly choose whether to perform random reassignment:
            # the choice is done as a function of the iteration index, and the
            # minimum number of counts, in order to force this reassignment to
            # happen every once in a while.
            random_reassign = (i + 1) % (10 + int(self._counts.min())) == 0

            # Perform the actual update step on the minibatch data
            batch_inertia = _mini_batch_step(
                X=X[minibatch_indices],
                x_squared_norms=x_squared_norms[minibatch_indices],
                sample_weight=sample_weight[minibatch_indices],
                centers=centers,
                centers_new=centers_new,
                weight_sums=self._counts,
                random_state=random_state,
                random_reassign=random_reassign,
                reassignment_ratio=self.reassignment_ratio,
                verbose=self.verbose)

            if self._tol > 0.0:
                centers_squared_diff = np.sum((centers_new - centers)**2)
            else:
                centers_squared_diff = 0

            centers, centers_new = centers_new, centers

            # Monitor convergence and do early stopping if necessary
            if self._mini_batch_convergence(
                    i, n_iter, n_samples, centers_squared_diff, batch_inertia):
                break

        self.cluster_centers_ = centers

        self.n_iter_ = i + 1

        if self.compute_labels:
            self.labels_, self.inertia_ = self._labels_inertia_minibatch(
                X, sample_weight, x_squared_norms, self.cluster_centers_)

        return self

<<<<<<< HEAD
=======
    def _labels_inertia_minibatch(self, X, sample_weight):
        """Compute labels and inertia using mini batches.

        This is slightly slower than doing everything at once but preventes
        memory errors / segfaults.

        Parameters
        ----------
        X : array-like of shape (n_samples, n_features)
            Input data.

        sample_weight : array-like of shape (n_samples,)
            The weights for each observation in X.

        Returns
        -------
        labels : ndarray of shape (n_samples,)
            Cluster labels for each point.

        inertia : float
            Sum of squared distances of points to nearest cluster.
        """
        if self.verbose:
            print('Computing label assignment and total inertia')
        sample_weight = _check_normalize_sample_weight(sample_weight, X)
        x_squared_norms = row_norms(X, squared=True)
        slices = gen_batches(X.shape[0], self.batch_size)
        results = [_labels_inertia(X[s], sample_weight[s], x_squared_norms[s],
                                   self.cluster_centers_) for s in slices]
        labels, inertia = zip(*results)
        return np.hstack(labels), np.sum(inertia)

>>>>>>> a13ead29
    def partial_fit(self, X, y=None, sample_weight=None):
        """Update k means estimate on a single mini-batch X.

        Parameters
        ----------
        X : {array-like, sparse matrix} of shape (n_samples, n_features)
            Coordinates of the data points to cluster. It must be noted that
            X will be copied if it is not C-contiguous.

        y : Ignored
            Not used, present here for API consistency by convention.

        sample_weight : array-like of shape (n_samples,), default=None
            The weights for each observation in X. If None, all observations
            are assigned equal weight.

        Returns
        -------
        self
        """
        X = check_array(X, accept_sparse='csr', dtype=[np.float64, np.float32],
                        order='C')

        if X.shape[0] == 0:
            return self

        sample_weight = _check_sample_weight(sample_weight, X, dtype=X.dtype)

        self._random_state = getattr(self, "_random_state",
                                     check_random_state(self.random_state))

        # precompute squared norms of data points
        x_squared_norms = row_norms(X, squared=True)

        if not hasattr(self, 'cluster_centers_'):
            # this is the first call partial_fit on this object

            # TODO: should we disable checks of unused params ?
            self._check_params(X)

            # Validate init array
            init = self.init
            if hasattr(init, '__array__'):
                init = check_array(init, dtype=X.dtype, copy=True, order='C')

            # initialize the cluster centers
            self.cluster_centers_ = self._init_centroids(
                X, x_squared_norms=x_squared_norms, init=init,
                random_state=self._random_state, init_size=self._init_size)

            # Initialize counts
            self._counts = np.zeros(self.n_clusters, dtype=X.dtype)

            random_reassign = False
        else:
            # The lower the minimum count is, the more we do random
            # reassignment, however, we don't want to do random
            # reassignment too often, to allow for building up counts
            random_reassign = self._random_state.randint(
                10 * (1 + self._counts.min())) == 0

            # Raise error if partial_fit called on data with different number
            # of features.
            if X.shape[1] != self.cluster_centers_.shape[1]:
                raise ValueError(
                    f"Number of features {X.shape[1]} does not match previous "
                    f"data {self.cluster_centers_.shape[1]}.")

        _mini_batch_step(X,
                         x_squared_norms=x_squared_norms,
                         sample_weight=sample_weight,
                         centers=self.cluster_centers_,
                         centers_new=self.cluster_centers_,
                         weight_sums=self._counts,
                         random_state=self._random_state,
                         random_reassign=random_reassign,
                         reassignment_ratio=self.reassignment_ratio,
                         verbose=self.verbose)

        if self.compute_labels:
            self.labels_, self.inertia_ = _labels_inertia(
                X, sample_weight, x_squared_norms, self.cluster_centers_)

        return self

    def predict(self, X, sample_weight=None):
        """Predict the closest cluster each sample in X belongs to.

        In the vector quantization literature, `cluster_centers_` is called
        the code book and each value returned by `predict` is the index of
        the closest code in the code book.

        Parameters
        ----------
        X : {array-like, sparse matrix} of shape (n_samples, n_features)
            New data to predict.

        sample_weight : array-like of shape (n_samples,), default=None
            The weights for each observation in X. If None, all observations
            are assigned equal weight.

        Returns
        -------
        labels : ndarray of shape (n_samples,)
            Index of the cluster each sample belongs to.
        """
        check_is_fitted(self)

        X = self._check_test_data(X)
<<<<<<< HEAD
        x_squared_norms = row_norms(X, squared=True)
        sample_weight = _check_sample_weight(sample_weight, X, dtype=X.dtype)

        return self._labels_inertia_minibatch(
            X, sample_weight, x_squared_norms, self.cluster_centers_)[0]
=======
        return self._labels_inertia_minibatch(X, sample_weight)[0]

    def _more_tags(self):
        return {
            '_xfail_checks': {
                'check_sample_weights_invariance(kind=zeros)':
                'zero sample_weight is not equivalent to removing samples',
            }
        }
>>>>>>> a13ead29
<|MERGE_RESOLUTION|>--- conflicted
+++ resolved
@@ -29,28 +29,16 @@
 from ..utils.validation import check_is_fitted, _check_sample_weight
 from ..utils._openmp_helpers import _openmp_effective_n_threads
 from ..exceptions import ConvergenceWarning
-<<<<<<< HEAD
 from ._k_means_common import _inertia_dense
 from ._k_means_common import _inertia_sparse
 from ._k_means_minibatch import _minibatch_update_sparse
 from ._k_means_minibatch import _minibatch_update_dense
-from ._k_means_lloyd import _lloyd_iter_chunked_dense
-from ._k_means_lloyd import _lloyd_iter_chunked_sparse
-from ._k_means_elkan import _init_bounds_dense
-from ._k_means_elkan import _init_bounds_sparse
-from ._k_means_elkan import _elkan_iter_chunked_dense
-from ._k_means_elkan import _elkan_iter_chunked_sparse
-=======
-from ._k_means_fast import _inertia_dense
-from ._k_means_fast import _inertia_sparse
-from ._k_means_fast import _mini_batch_update_csr
 from ._k_means_lloyd import lloyd_iter_chunked_dense
 from ._k_means_lloyd import lloyd_iter_chunked_sparse
 from ._k_means_elkan import init_bounds_dense
 from ._k_means_elkan import init_bounds_sparse
 from ._k_means_elkan import elkan_iter_chunked_dense
 from ._k_means_elkan import elkan_iter_chunked_sparse
->>>>>>> a13ead29
 
 
 ###############################################################################
@@ -154,22 +142,6 @@
 ###############################################################################
 # K-means batch estimation by EM (expectation maximization)
 
-<<<<<<< HEAD
-def k_means(X, n_clusters, sample_weight=None, init='k-means++',
-=======
-def _validate_center_shape(X, n_centers, centers):
-    """Check if centers is compatible with X and n_centers"""
-    if len(centers) != n_centers:
-        raise ValueError('The shape of the initial centers (%s) '
-                         'does not match the number of clusters %i'
-                         % (centers.shape, n_centers))
-    if centers.shape[1] != X.shape[1]:
-        raise ValueError(
-            "The number of features of the initial centers %s "
-            "does not match the number of features of the data %s."
-            % (centers.shape[1], X.shape[1]))
-
-
 def _tolerance(X, tol):
     """Return a tolerance which is independent of the dataset"""
     if tol == 0:
@@ -181,24 +153,8 @@
     return np.mean(variances) * tol
 
 
-def _check_normalize_sample_weight(sample_weight, X):
-    """Set sample_weight if None, and check for correct dtype"""
-
-    sample_weight_was_none = sample_weight is None
-
-    sample_weight = _check_sample_weight(sample_weight, X, dtype=X.dtype)
-    if not sample_weight_was_none:
-        # normalize the weights to sum up to n_samples
-        # an array of 1 (i.e. samples_weight is None) is already normalized
-        n_samples = len(sample_weight)
-        scale = n_samples / sample_weight.sum()
-        sample_weight = sample_weight * scale
-    return sample_weight
-
-
 @_deprecate_positional_args
 def k_means(X, n_clusters, *, sample_weight=None, init='k-means++',
->>>>>>> a13ead29
             precompute_distances='deprecated', n_init=10, max_iter=300,
             verbose=False, tol=1e-4, random_state=None, copy_x=True,
             n_jobs='deprecated', algorithm="auto", return_n_iter=False):
@@ -524,39 +480,19 @@
         lloyd_iter = lloyd_iter_chunked_dense
         _inertia = _inertia_dense
 
-<<<<<<< HEAD
-    for i in range(max_iter):
-        lloyd_iter(X, sample_weight, x_squared_norms, centers, centers_new,
-                   weight_in_clusters, labels, center_shift, n_threads)
-
-        if verbose:
-            inertia = _inertia(X, sample_weight, centers, labels, n_threads)
-            print(f"Iteration {i}, inertia {inertia}.")
-
-        centers, centers_new = centers_new, centers
-=======
     # Threadpoolctl context to limit the number of threads in second level of
     # nested parallelism (i.e. BLAS) to avoid oversubsciption.
     with threadpool_limits(limits=1, user_api="blas"):
         for i in range(max_iter):
             lloyd_iter(X, sample_weight, x_squared_norms, centers, centers_new,
                        weight_in_clusters, labels, center_shift, n_threads)
->>>>>>> a13ead29
 
             if verbose:
-<<<<<<< HEAD
-                print(f"Converged at iteration {i}: center shift "
-                      f"{center_shift_tot} within tolerance {tol}.")
-            break
-
-    if center_shift_tot > 0:
-        # rerun E-step so that predicted labels match cluster centers
-        lloyd_iter(X, sample_weight, x_squared_norms, centers, centers,
-                   weight_in_clusters, labels, center_shift, n_threads,
-                   update_centers=False)
-=======
-                inertia = _inertia(X, sample_weight, centers, labels)
-                print("Iteration {0}, inertia {1}" .format(i, inertia))
+                inertia = _inertia(X, sample_weight, centers, labels,
+                                   n_threads)
+                print(f"Iteration {i}, inertia {inertia}.")
+
+            centers, centers_new = centers_new, centers
 
             center_shift_tot = (center_shift**2).sum()
             if center_shift_tot <= tol:
@@ -566,14 +502,11 @@
                           .format(i, center_shift_tot, tol))
                 break
 
-            centers, centers_new = centers_new, centers
-
         if center_shift_tot > 0:
             # rerun E-step so that predicted labels match cluster centers
             lloyd_iter(X, sample_weight, x_squared_norms, centers, centers,
                        weight_in_clusters, labels, center_shift, n_threads,
                        update_centers=False)
->>>>>>> a13ead29
 
     inertia = _inertia(X, sample_weight, centers, labels, n_threads)
 
@@ -620,10 +553,6 @@
 
     n_threads = _openmp_effective_n_threads(n_threads)
 
-<<<<<<< HEAD
-=======
-    sample_weight = _check_normalize_sample_weight(sample_weight, X)
->>>>>>> a13ead29
     labels = np.full(n_samples, -1, dtype=np.int32)
     weight_in_clusters = np.zeros(n_clusters, dtype=centers.dtype)
     center_shift = np.zeros_like(weight_in_clusters)
@@ -856,7 +785,7 @@
 
         if self.tol < 0:
             raise ValueError(f"tol should be >= 0, got {self.tol} instead.")
-        self._tol = self._normalize_tolerance(X, self.tol)
+        self._tol = _tolerance(X, self.tol)
 
         if self.algorithm not in ("auto", "full", "elkan"):
             raise ValueError(f"Algorithm must be 'auto', 'full' or 'elkan', "
@@ -909,16 +838,6 @@
 
         return X
 
-    def _normalize_tolerance(self, X, tol):
-        """Return a tolerance which is independent of the dataset"""
-        if tol == 0:
-            return 0
-        if sp.issparse(X):
-            variances = mean_variance_axis(X, axis=0)[1]
-        else:
-            variances = np.var(X, axis=0)
-        return np.mean(variances) * tol
-
     def _init_centroids(self, X, x_squared_norms, init, random_state,
                         init_size=None):
         """Compute the initial centroids
@@ -941,10 +860,7 @@
 
         init_size : int, default=None
             Number of samples to randomly sample for speeding up the
-            initialization (sometimes at the expense of accuracy): the only
-            algorithm is initialized by running a batch KMeans on a random
-            subset of the data. This needs to be larger than k.
-            TODO: Reword because does not mean anything
+            initialization (sometimes at the expense of accuracy).
 
         Returns
         -------
@@ -1040,44 +956,26 @@
 
         best_inertia = None
 
-<<<<<<< HEAD
-        # limit number of threads in second level of nested parallelism
-        # (i.e. BLAS) to avoid oversubsciption.
-        with threadpool_limits(limits=1, user_api="blas"):
-            for i in range(self._n_init):
-                # Initialize centers
-                centers_init = self._init_centroids(
-                    X, x_squared_norms=x_squared_norms, init=init,
-                    random_state=random_state)
-                if self.verbose:
-                    print("Initialization complete")
-
-                # run a k-means once
-                labels, inertia, centers, n_iter_ = kmeans_single(
-                    X, sample_weight, centers_init, max_iter=self.max_iter,
-                    verbose=self.verbose, tol=self._tol,
-                    x_squared_norms=x_squared_norms, n_threads=self._n_threads)
-                # determine if these results are the best so far
-                if best_inertia is None or inertia < best_inertia:
-                    best_labels = labels
-                    best_centers = centers
-                    best_inertia = inertia
-                    best_n_iter = n_iter_
-=======
-        for seed in seeds:
+        for i in range(self._n_init):
+            # Initialize centers
+            centers_init = self._init_centroids(
+                X, x_squared_norms=x_squared_norms, init=init,
+                random_state=random_state)
+            if self.verbose:
+                print("Initialization complete")
+
             # run a k-means once
             labels, inertia, centers, n_iter_ = kmeans_single(
-                X, sample_weight, self.n_clusters, max_iter=self.max_iter,
-                init=init, verbose=self.verbose, tol=tol,
-                x_squared_norms=x_squared_norms, random_state=seed,
-                n_threads=self._n_threads)
+                X, sample_weight, centers_init, max_iter=self.max_iter,
+                verbose=self.verbose, tol=self._tol,
+                x_squared_norms=x_squared_norms, n_threads=self._n_threads)
+
             # determine if these results are the best so far
             if best_inertia is None or inertia < best_inertia:
-                best_labels = labels.copy()
-                best_centers = centers.copy()
+                best_labels = labels
+                best_centers = centers
                 best_inertia = inertia
                 best_n_iter = n_iter_
->>>>>>> a13ead29
 
         if not sp.issparse(X):
             if not self.copy_x:
@@ -1249,43 +1147,20 @@
     Parameters
     ----------
 
-<<<<<<< HEAD
     X : {ndarray, sparse matrix} of shape (n_samples, n_features)
         The original data array. In sparse, must be in CSR format.
-=======
-    X : ndarray of shape (n_samples, n_features)
-        The original data array.
-
-    sample_weight : array-like of shape (n_samples,)
-        The weights for each observation in X.
->>>>>>> a13ead29
 
     x_squared_norms : ndarray of shape (n_samples,)
         Squared euclidean norm of each data point.
 
-<<<<<<< HEAD
     sample_weight : ndarray of shape (n_samples,)
         The weights for each observation in X.
 
-    # TODO better
     centers : ndarray of shape (n_clusters, n_features)
-        The cluster centers.
+        The cluster centers before the current iteration
 
     centers_new : ndarray of shape (n_clusters, n_features)
-        TODO
-=======
-    centers : ndarray of shape (k, n_features)
-        The cluster centers. This array is MODIFIED IN PLACE
-
-    counts : ndarray of shape (k,)
-         The vector in which we keep track of the numbers of elements in a
-         cluster. This array is MODIFIED IN PLACE
-
-    distances : ndarray of shape (n_samples,), dtype=float, default=None
-        If not None, should be a pre-allocated array that will be used to store
-        the distances of each sample to its closest center.
-        May not be None when random_reassign is True.
->>>>>>> a13ead29
+        The cluster centers after the current iteration. Modified in-place.
 
     weight_sums : ndarray of shape (n_clusters,)
         The vector in which we keep track of the numbers of points in a
@@ -1295,19 +1170,11 @@
         Determines random number generation for low count centers reassignment.
         See :term:`Glossary <random_state>`.
 
-<<<<<<< HEAD
     random_reassign : boolean, default=False
         If True, centers with very low counts are randomly reassigned
         to observations.
 
     reassignment_ratio : float, default=0.01
-=======
-    random_reassign : bool, default=None
-        If True, centers with very low counts are randomly reassigned
-        to observations.
-
-    reassignment_ratio : float, default=None
->>>>>>> a13ead29
         Control the fraction of the maximum number of counts for a
         center to be reassigned. A higher value means that low count
         centers are more likely to be reassigned, which means that the
@@ -1321,13 +1188,6 @@
     -------
     inertia : float
         Sum of squared distances of samples to their closest cluster center.
-<<<<<<< HEAD
-=======
-
-    squared_diff : ndarray of shape (n_clusters,)
-        Squared distances between previous and updated cluster centers.
-
->>>>>>> a13ead29
     """
     # Perform label assignment to nearest centers
     labels, inertia = _labels_inertia(X, sample_weight,
@@ -1354,7 +1214,6 @@
 
         if n_reassigns:
             # Pick new clusters amongst observations with uniform probability
-            # TODO proba ~ distance like kmeans++ ?
             new_centers = random_state.choice(X.shape[0], replace=False,
                                               size=n_reassigns)
             if verbose:
@@ -1806,41 +1665,6 @@
 
         return self
 
-<<<<<<< HEAD
-=======
-    def _labels_inertia_minibatch(self, X, sample_weight):
-        """Compute labels and inertia using mini batches.
-
-        This is slightly slower than doing everything at once but preventes
-        memory errors / segfaults.
-
-        Parameters
-        ----------
-        X : array-like of shape (n_samples, n_features)
-            Input data.
-
-        sample_weight : array-like of shape (n_samples,)
-            The weights for each observation in X.
-
-        Returns
-        -------
-        labels : ndarray of shape (n_samples,)
-            Cluster labels for each point.
-
-        inertia : float
-            Sum of squared distances of points to nearest cluster.
-        """
-        if self.verbose:
-            print('Computing label assignment and total inertia')
-        sample_weight = _check_normalize_sample_weight(sample_weight, X)
-        x_squared_norms = row_norms(X, squared=True)
-        slices = gen_batches(X.shape[0], self.batch_size)
-        results = [_labels_inertia(X[s], sample_weight[s], x_squared_norms[s],
-                                   self.cluster_centers_) for s in slices]
-        labels, inertia = zip(*results)
-        return np.hstack(labels), np.sum(inertia)
-
->>>>>>> a13ead29
     def partial_fit(self, X, y=None, sample_weight=None):
         """Update k means estimate on a single mini-batch X.
 
@@ -1862,7 +1686,7 @@
         self
         """
         X = check_array(X, accept_sparse='csr', dtype=[np.float64, np.float32],
-                        order='C')
+                        order='C', accept_large_sparse=False)
 
         if X.shape[0] == 0:
             return self
@@ -1877,8 +1701,6 @@
 
         if not hasattr(self, 'cluster_centers_'):
             # this is the first call partial_fit on this object
-
-            # TODO: should we disable checks of unused params ?
             self._check_params(X)
 
             # Validate init array
@@ -1950,14 +1772,11 @@
         check_is_fitted(self)
 
         X = self._check_test_data(X)
-<<<<<<< HEAD
         x_squared_norms = row_norms(X, squared=True)
         sample_weight = _check_sample_weight(sample_weight, X, dtype=X.dtype)
 
         return self._labels_inertia_minibatch(
             X, sample_weight, x_squared_norms, self.cluster_centers_)[0]
-=======
-        return self._labels_inertia_minibatch(X, sample_weight)[0]
 
     def _more_tags(self):
         return {
@@ -1965,5 +1784,4 @@
                 'check_sample_weights_invariance(kind=zeros)':
                 'zero sample_weight is not equivalent to removing samples',
             }
-        }
->>>>>>> a13ead29
+        }
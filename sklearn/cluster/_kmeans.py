--- conflicted
+++ resolved
@@ -267,7 +267,6 @@
     return np.mean(variances) * tol
 
 
-<<<<<<< HEAD
 class KMeansCythonEngine:
     """Cython-based implementation of the core k-means routines
 
@@ -330,7 +329,6 @@
         return estimator._init_centroids(*args, **kwargs)
 
 
-=======
 @validate_params(
     {
         "X": ["array-like", "sparse matrix"],
@@ -352,7 +350,6 @@
         "return_n_iter": [bool],
     }
 )
->>>>>>> 1fbf5a0e
 def k_means(
     X,
     n_clusters,

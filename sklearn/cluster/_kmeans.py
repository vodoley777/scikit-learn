--- conflicted
+++ resolved
@@ -11,11 +11,8 @@
 #          Robert Layton <robertlayton@gmail.com>
 # License: BSD 3 clause
 
-<<<<<<< HEAD
-import numbers
-=======
 from abc import ABC, abstractmethod
->>>>>>> 0776ca72
+from numbers import Integral, Real
 import warnings
 
 import numpy as np
@@ -38,9 +35,9 @@
 from ..utils import check_random_state
 from ..utils.validation import check_is_fitted, _check_sample_weight
 from ..utils.validation import _is_arraylike_not_scalar
-from ..utils._param_validation import DeprecatedParamStr
-from ..utils._param_validation import get_random_state_param_spec
+from ..utils._param_validation import get_random_state_param_constraint
 from ..utils._param_validation import Interval
+from ..utils._param_validation import StrOptions
 from ..utils._param_validation import validate_params
 from ..utils._openmp_helpers import _openmp_effective_n_threads
 from ..utils._readonly_array_wrapper import ReadonlyArrayWrapper
@@ -63,6 +60,15 @@
 # Initialization heuristic
 
 
+@validate_params(
+    {
+        "X": ["array-like", "sparse matrix"],
+        "n_clusters": [Interval(Integral, 1, None, closed="left")],
+        "x_squared_norms": ["array-like", None],
+        **get_random_state_param_constraints(),
+        "n_local_trials": [Interval(Integral, 1, None, closed="left"), None],
+    }
+)
 def kmeans_plusplus(
     X, n_clusters, *, x_squared_norms=None, random_state=None, n_local_trials=None
 ):
@@ -122,22 +128,6 @@
     >>> indices
     array([4, 2])
     """
-    validate_params(
-        {
-            "X": (X, [("array-like",), ("sparse matrix",)]),
-            "n_clusters": (
-                n_clusters,
-                [(numbers.Integral, Interval(1, None, closed="left"))],
-            ),
-            "x_squared_norms": (x_squared_norms, [("array-like",), (type(None),)]),
-            **get_random_state_param_spec(random_state, estimator=False),
-            "n_local_trials": (
-                n_local_trials,
-                [(numbers.Integral, Interval(1, None, closed="left")), (type(None),)],
-            ),
-        }
-    )
-
     # Check data
     check_array(X, accept_sparse="csr", dtype=[np.float64, np.float32])
 
@@ -801,6 +791,16 @@
 ):
     """Base class for KMeans and MiniBatchKMeans"""
 
+    _parameter_constraints = {
+        "n_clusters": [Interval(Integral, 1, None, closed="left")],
+        "init": [StrOptions({"k-means++", "random"}), callable, "array-like"],
+        "n_init": [Interval(Integral, 1, None, closed="left")],
+        "max_iter": [Interval(Integral, 1, None, closed="left")],
+        "tol": [Interval(Real, 0, None, closed="left")],
+        "verbose": [Interval(Integral, 0, None, closed="left"), bool],
+        **get_random_state_param_constraints(),
+    }
+
     def __init__(
         self,
         n_clusters,
@@ -820,16 +820,7 @@
         self.verbose = verbose
         self.random_state = random_state
 
-    def _check_params(self, X):
-        # n_init
-        if self.n_init <= 0:
-            raise ValueError(f"n_init should be > 0, got {self.n_init} instead.")
-        self._n_init = self.n_init
-
-        # max_iter
-        if self.max_iter <= 0:
-            raise ValueError(f"max_iter should be > 0, got {self.max_iter} instead.")
-
+    def _check_params_vs_init(self, X):
         # n_clusters
         if X.shape[0] < self.n_clusters:
             raise ValueError(
@@ -840,16 +831,6 @@
         self._tol = _tolerance(X, self.tol)
 
         # init
-        if not (
-            _is_arraylike_not_scalar(self.init)
-            or callable(self.init)
-            or (isinstance(self.init, str) and self.init in ["k-means++", "random"])
-        ):
-            raise ValueError(
-                "init should be either 'k-means++', 'random', an array-like or a "
-                f"callable, got '{self.init}' instead."
-            )
-
         if _is_arraylike_not_scalar(self.init) and self._n_init != 1:
             warnings.warn(
                 "Explicit initial center position passed: performing only"
@@ -1275,30 +1256,10 @@
            [ 1.,  2.]])
     """
 
-    _expected_params_type_and_vals = {
-        "n_clusters": [(numbers.Integral, Interval(1, None, closed="left"))],
-        "init": [
-            (str, {"k-means++", "random"}),
-            (callable,),
-            ("array-like",),
-        ],
-        "n_init": [(numbers.Integral, Interval(1, None, closed="left"))],
-        "max_iter": [(numbers.Integral, Interval(1, None, closed="left"))],
-        "tol": [(numbers.Real, Interval(0, None, closed="left"))],
-        "verbose": [(numbers.Integral, Interval(0, None, closed="left")), (bool,)],
-        **get_random_state_param_spec(),
-        "copy_x": [(bool,)],
-        "algorithm": [
-            (
-                str,
-                {
-                    "lloyd",
-                    "elkan",
-                    DeprecatedParamStr("auto"),
-                    DeprecatedParamStr("full"),
-                },
-            )
-        ],
+    _parameter_constraints = {
+        **_BaseKMeans._parameter_constraints,
+        "copy_x": [bool],
+        "algorithm": [StrOptions({"lloyd", "elkan", "auto", "full"}, deprecated={"auto", "full"})],
     }
 
     def __init__(
@@ -1314,140 +1275,6 @@
         copy_x=True,
         algorithm="lloyd",
     ):
-<<<<<<< HEAD
-
-        self.n_clusters = n_clusters
-        self.init = init
-        self.max_iter = max_iter
-        self.tol = tol
-        self.n_init = n_init
-        self.verbose = verbose
-        self.random_state = random_state
-        self.copy_x = copy_x
-        self.algorithm = algorithm
-
-    def _check_params_vs_input(self, X):
-        # n_clusters
-        if X.shape[0] < self.n_clusters:
-            raise ValueError(
-                f"n_samples={X.shape[0]} should be >= n_clusters={self.n_clusters}."
-            )
-
-        # tol
-        self._tol = _tolerance(X, self.tol)
-
-        # algorithm
-        self._algorithm = self.algorithm
-        if self._algorithm in ("auto", "full"):
-            warnings.warn(
-                f"algorithm='{self._algorithm}' is deprecated, it will be "
-                "removed in 1.3. Using 'lloyd' instead.",
-                FutureWarning,
-            )
-            self._algorithm = "lloyd"
-        if self._algorithm == "elkan" and self.n_clusters == 1:
-            warnings.warn(
-                "algorithm='elkan' doesn't make sense for a single "
-                "cluster. Using 'lloyd' instead.",
-                RuntimeWarning,
-            )
-            self._algorithm = "lloyd"
-
-        # init + n_init
-        self._n_init = self.n_init
-        if _is_arraylike_not_scalar(self.init) and self._n_init != 1:
-            warnings.warn(
-                "Explicit initial center position passed: performing only"
-                f" one init in {self.__class__.__name__} instead of "
-                f"n_init={self._n_init}.",
-                RuntimeWarning,
-                stacklevel=2,
-            )
-            self._n_init = 1
-
-    def _validate_center_shape(self, X, centers):
-        """Check if centers is compatible with X and n_clusters."""
-        if centers.shape[0] != self.n_clusters:
-            raise ValueError(
-                f"The shape of the initial centers {centers.shape} does not "
-                f"match the number of clusters {self.n_clusters}."
-            )
-        if centers.shape[1] != X.shape[1]:
-            raise ValueError(
-                f"The shape of the initial centers {centers.shape} does not "
-                f"match the number of features of the data {X.shape[1]}."
-            )
-
-    def _check_test_data(self, X):
-        X = self._validate_data(
-            X,
-            accept_sparse="csr",
-            reset=False,
-            dtype=[np.float64, np.float32],
-            order="C",
-            accept_large_sparse=False,
-        )
-        return X
-
-    def _check_mkl_vcomp(self, X, n_samples):
-        """Warns when vcomp and mkl are both present"""
-        # The BLAS call inside a prange in lloyd_iter_chunked_dense is known to
-        # cause a small memory leak when there are less chunks than the number
-        # of available threads. It only happens when the OpenMP library is
-        # vcomp (microsoft OpenMP) and the BLAS library is MKL. see #18653
-        if sp.issparse(X):
-            return
-
-        active_threads = int(np.ceil(n_samples / CHUNK_SIZE))
-        if active_threads < self._n_threads:
-            modules = threadpool_info()
-            has_vcomp = "vcomp" in [module["prefix"] for module in modules]
-            has_mkl = ("mkl", "intel") in [
-                (module["internal_api"], module.get("threading_layer", None))
-                for module in modules
-            ]
-            if has_vcomp and has_mkl:
-                if not hasattr(self, "batch_size"):  # KMeans
-                    warnings.warn(
-                        "KMeans is known to have a memory leak on Windows "
-                        "with MKL, when there are less chunks than available "
-                        "threads. You can avoid it by setting the environment"
-                        f" variable OMP_NUM_THREADS={active_threads}."
-                    )
-                else:  # MiniBatchKMeans
-                    warnings.warn(
-                        "MiniBatchKMeans is known to have a memory leak on "
-                        "Windows with MKL, when there are less chunks than "
-                        "available threads. You can prevent it by setting "
-                        f"batch_size >= {self._n_threads * CHUNK_SIZE} or by "
-                        "setting the environment variable "
-                        f"OMP_NUM_THREADS={active_threads}"
-                    )
-
-    def _init_centroids(self, X, x_squared_norms, init, random_state, init_size=None):
-        """Compute the initial centroids.
-
-        Parameters
-        ----------
-        X : {ndarray, sparse matrix} of shape (n_samples, n_features)
-            The input samples.
-
-        x_squared_norms : ndarray of shape (n_samples,)
-            Squared euclidean norm of each data point. Pass it if you have it
-            at hands already to avoid it being recomputed here.
-
-        init : {'k-means++', 'random'}, callable or ndarray of shape \
-                (n_clusters, n_features)
-            Method for initialization.
-
-        random_state : RandomState instance
-            Determines random number generation for centroid initialization.
-            See :term:`Glossary <random_state>`.
-
-        init_size : int, default=None
-            Number of samples to randomly sample for speeding up the
-            initialization (sometimes at the expense of accuracy).
-=======
         super().__init__(
             n_clusters=n_clusters,
             init=init,
@@ -1457,20 +1284,12 @@
             verbose=verbose,
             random_state=random_state,
         )
->>>>>>> 0776ca72
 
         self.copy_x = copy_x
         self.algorithm = algorithm
 
-    def _check_params(self, X):
-        super()._check_params(X)
-
-        # algorithm
-        if self.algorithm not in ("lloyd", "elkan", "auto", "full"):
-            raise ValueError(
-                "Algorithm must be either 'lloyd' or 'elkan', "
-                f"got {self.algorithm} instead."
-            )
+    def _check_params_vs_input(self, X):
+        super()._check_params_vs_input(X)
 
         self._algorithm = self.algorithm
         if self._algorithm in ("auto", "full"):
@@ -1920,18 +1739,12 @@
     """
 
     _expected_params_type_and_vals = {
-        **KMeans._expected_params_type_and_vals,
-        "batch_size": [(numbers.Integral, Interval(1, None, closed="left"))],
-        "compute_labels": [(bool,)],
-        "max_no_improvement": [
-            (type(None),),
-            (numbers.Integral, Interval(0, None, closed="left")),
-        ],
-        "init_size": [
-            (type(None),),
-            (numbers.Integral, Interval(1, None, closed="left")),
-        ],
-        "reassignment_ratio": [(numbers.Real, Interval(0, None, closed="left"))],
+        **_BaseKMeans._parameter_constraints,
+        "batch_size": [Interval(Integral, 1, None, closed="left")],
+        "compute_labels": [bool],
+        "max_no_improvement": [Interval(Integral, 0, None, closed="left"), None],
+        "init_size": [Interval(Integral, 1, None, closed="left"), None],
+        "reassignment_ratio": [Interval(Real, 0, None, closed="left")],
     }
 
     def __init__(
@@ -1989,8 +1802,6 @@
             self._init_size = 3 * self.n_clusters
         self._init_size = min(self._init_size, X.shape[0])
 
-<<<<<<< HEAD
-=======
         # reassignment_ratio
         if self.reassignment_ratio < 0:
             raise ValueError(
@@ -2009,7 +1820,6 @@
             f"OMP_NUM_THREADS={n_active_threads}"
         )
 
->>>>>>> 0776ca72
     def _mini_batch_convergence(
         self, step, n_steps, n_samples, centers_squared_diff, batch_inertia
     ):

--- conflicted
+++ resolved
@@ -611,27 +611,12 @@
     random_state = check_random_state(random_state)
     sample_weight = _check_sample_weight(X, sample_weight)
 
-<<<<<<< HEAD
     # init
     centers = _init_centroids(X, n_clusters, init, random_state=random_state,
                               x_squared_norms=x_squared_norms)
 
     if verbose:
         print("Initialization complete")
-=======
-    # Breakup nearest neighbor distance computation into batches to prevent
-    # memory blowup in the case of a large number of samples and clusters.
-    # TODO: Once PR #7383 is merged use check_inputs=False in metric_kwargs.
-    labels, mindist = pairwise_distances_argmin_min(
-        X=X, Y=centers, metric='euclidean', metric_kwargs={'squared': True})
-    # cython k-means code assumes int32 inputs
-    labels = labels.astype(np.int32, copy=False)
-    if n_samples == distances.shape[0]:
-        # distances will be changed in-place
-        distances[:] = mindist
-    inertia = (mindist * sample_weight).sum()
-    return labels, inertia
->>>>>>> a62775e9
 
     centers_old = np.zeros_like(centers)
     centers_squared_norms = np.zeros(n_clusters, dtype=X.dtype)

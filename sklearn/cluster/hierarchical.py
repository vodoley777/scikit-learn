--- conflicted
+++ resolved
@@ -4,15 +4,12 @@
 input data. Currently, only Ward's algorithm is implemented.
 
 Authors : Vincent Michel, Bertrand Thirion, Alexandre Gramfort,
-          Gael Varoquaux
+          Gael Varoquaux, Jan Hendrik Metzen
 License: BSD 3 clause
 """
-<<<<<<< HEAD
-import heapq
+
 from collections import defaultdict
-=======
 from heapq import heapify, heappop, heappush
->>>>>>> c79df323
 import itertools
 import warnings
 
@@ -58,7 +55,7 @@
                                    coord_row, coord_col, distances)
     
         self.distances = zip(distances, coord_row, coord_col)
-        heapq.heapify(self.distances)
+        heapify(self.distances)
 
     def update(self, child_node1, child_node2, parent_node, parent):
         # update the moments
@@ -67,12 +64,14 @@
                         self.moments[p][child_node1] + self.moments[p][child_node2]
         # update the structure matrix A and the inertia matrix
         coord_col = []
-        visited = set([parent_node])      
+        visited = np.empty(len(self.A), dtype=bool)
+        visited[:] = False
+        visited[parent_node] = True     
         for l in set(self.A[child_node1]).union(self.A[child_node2]):
             while parent[l] != l:
                l = parent[l]
-            if l not in visited:
-               visited.add(l)
+            if not visited[l]:
+               visited[l] = True
                coord_col.append(l)
                self.A[l].append(parent_node)
         self.A.append(coord_col)
@@ -85,13 +84,13 @@
                                    coord_row, coord_col, distances)
         
         for tupl in itertools.izip(distances, coord_row, coord_col):
-            heapq.heappush(self.distances, tupl)
+            heappush(self.distances, tupl)
             
     def hasMoreCandidates(self):
         return len(self.distances) > 0
     
     def fetchCandidate(self):
-        return heapq.heappop(self.distances)
+        return heappop(self.distances)
     
     def computeDistance(self, i, j):
         # Compute inertia of the cluster obtained when merging i and j
@@ -135,7 +134,7 @@
                 if ind1 not in self.A[ind2]:
                     self.A[ind2].append(ind1)
         
-        heapq.heapify(self.distances)
+        heapify(self.distances)
 
     def update(self, child_node1, child_node2, parent_node, parent):
         # Update maximalDistanceFromNodeInCluster for new cluster "parent_node" 
@@ -179,12 +178,14 @@
         # Determine all other clusters that are connected to one of the child
         # clusters. These cluster will also be connected to the parent cluster
         coord_col = []
-        visited = set([parent_node])
+        visited = np.empty(parent_node + 1, dtype=bool)
+        visited[:] = False
+        visited[parent_node] = True
         for l in self.getNodesConnectedToClusters([child_node1, child_node2]):
             while parent[l] != l:
                 l = parent[l]
-            if l not in visited:
-                visited.add(l)
+            if not visited[l]:
+                visited[l] = True
                 coord_col.append(l)
                 self.A[l].append(parent_node)
         self.A.append(coord_col)
@@ -209,7 +210,7 @@
             
             self.distanceDict[(l, parent_node)] = interClusterDist
             self.distanceDict[(parent_node, l)] = interClusterDist
-            heapq.heappush(self.distances, (interClusterDist, parent_node, l))
+            heappush(self.distances, (interClusterDist, parent_node, l))
             
             # Cleaning up
             self.clusterConnectingNodes.pop((child_node1, l), None)
@@ -221,7 +222,7 @@
         return len(self.distances) > 0
     
     def fetchCandidate(self):
-        return heapq.heappop(self.distances)
+        return heappop(self.distances)
     
     def computeDistance(self, i, j):
         return self.distanceDict[(i, j)]
@@ -318,45 +319,15 @@
         connectivity = connectivity.tolil()
 
     # Remove diagonal from connectivity matrix
-    connectivity.setdiag(np.zeros(connectivity.shape[0]))
-<<<<<<< HEAD
-        
+    connectivity.setdiag(np.zeros(connectivity.shape[0]))        
     # Compute distances between connected nodes
     distance_class = DistanceClass(X, connectivity, n_nodes, n_features, n_samples)
-=======
-
-    # create inertia matrix
-    coord_row = []
-    coord_col = []
-    A = []
-    for ind, row in enumerate(connectivity.rows):
-        A.append(row)
-        # We keep only the upper triangular for the moments
-        # Generator expressions are faster than arrays on the following
-        row = [i for i in row if i < ind]
-        coord_row.extend(len(row) * [ind, ])
-        coord_col.extend(row)
-
-    coord_row = np.array(coord_row, dtype=np.int)
-    coord_col = np.array(coord_col, dtype=np.int)
-
-    # build moments as a list
-    moments = [np.zeros(n_nodes), np.zeros((n_nodes, n_features))]
-    moments[0][:n_samples] = 1
-    moments[1][:n_samples] = X
-    inertia = np.empty(len(coord_row), dtype=np.float)
-    _inertia.compute_ward_dist(moments[0], moments[1],
-                               coord_row, coord_col, inertia)
-    inertia = zip(inertia, coord_row, coord_col)
-    heapify(inertia)
->>>>>>> c79df323
 
     # prepare the main fields
     parent = np.arange(n_nodes, dtype=np.int)
     heights = np.zeros(n_nodes)
     open_nodes = np.ones(n_nodes, dtype=bool)
     children = []
-<<<<<<< HEAD
     merges = []
     
     reserved_indices = set([]) # The indices which are contained in the replayed merges
@@ -373,7 +344,7 @@
     max_height = None
     # recursive merge loop
     replaying = len(merge_replay) > 0
-    for k in range(n_samples, n_nodes):
+    for k in xrange(n_samples, n_nodes):
         # Fetch merge that will be reapplied next (if any)
         if len(merge_replay) > 0:
             (i_, j_), k_ = merge_replay[0]
@@ -407,7 +378,7 @@
                     i = k - 1
                     desc = set(_hc_get_descendent([i], np.array(children), n_samples, 
                                                   add_intermediate_nodes=True))
-                    for j in range(k-2, 0, -1):
+                    for j in xrange(k-2, 0, -1):
                         if j not in desc:
                             break      
 #                print "Novel", merge_distance, i, j, k     
@@ -444,48 +415,6 @@
                 augmentation = min(possible_augmentations)[1:]
             else:
                 replaying = False
-=======
-
-    visited = np.empty(n_nodes, dtype=bool)
-
-    # recursive merge loop
-    for k in xrange(n_samples, n_nodes):
-
-        # identify the merge
-        while True:
-            inert, i, j = heappop(inertia)
-            if used_node[i] and used_node[j]:
-                break
-        parent[i], parent[j], heights[k] = k, k, inert
-        children.append([i, j])
-        used_node[i] = used_node[j] = False
-
-        # update the moments
-        for p in xrange(2):
-            moments[p][k] = moments[p][i] + moments[p][j]
-
-        # update the structure matrix A and the inertia matrix
-        coord_col = []
-        visited[:] = False
-        visited[k] = True
-        for l in set(A[i]).union(A[j]):
-            while parent[l] != l:
-                l = parent[l]
-            if not visited[l]:
-                visited[l] = True
-                coord_col.append(l)
-                A[l].append(k)
-        A.append(coord_col)
-        coord_col = np.array(coord_col, dtype=np.int)
-        coord_row = np.empty_like(coord_col)
-        coord_row.fill(k)
-        ini = np.empty(len(coord_row), dtype=np.float)
-
-        _inertia.compute_ward_dist(moments[0], moments[1],
-                                   coord_row, coord_col, ini)
-        for tupl in itertools.izip(ini, coord_row, coord_col):
-            heappush(inertia, tupl)
->>>>>>> c79df323
 
     # Separate leaves in children (empty lists up to now)
     n_leaves = n_samples
@@ -554,7 +483,7 @@
 
     """
     nodes = [np.max(children[-1]) + 1]
-    for i in range(n_clusters - 1):
+    for i in xrange(n_clusters - 1):
         nodes.extend(children[np.max(nodes) - n_leaves])
         nodes.remove(np.max(nodes))
     labels = np.zeros(n_leaves, dtype=np.int)

"""Spectral biclustering algorithms."""

# Authors: The scikit-learn developers
# SPDX-License-Identifier: BSD-3-Clause

from abc import ABCMeta, abstractmethod
from numbers import Integral

import numpy as np
from scipy.linalg import norm
from scipy.sparse import dia_matrix, issparse
from scipy.sparse.linalg import eigsh, svds

from ..base import BaseEstimator, BiclusterMixin, _fit_context
from ..utils import check_random_state, check_scalar
from ..utils._param_validation import Interval, StrOptions
from ..utils.extmath import make_nonnegative, randomized_svd, safe_sparse_dot
from ..utils.validation import assert_all_finite, validate_data
from ._kmeans import KMeans, MiniBatchKMeans

__all__ = ["SpectralCoclustering", "SpectralBiclustering"]


def _scale_normalize(X):
    """Normalize ``X`` by scaling rows and columns independently.

    Returns the normalized matrix and the row and column scaling
    factors.
    """
    X = make_nonnegative(X)
    row_diag = np.asarray(1.0 / np.sqrt(X.sum(axis=1))).squeeze()
    col_diag = np.asarray(1.0 / np.sqrt(X.sum(axis=0))).squeeze()
    row_diag = np.where(np.isnan(row_diag), 0, row_diag)
    col_diag = np.where(np.isnan(col_diag), 0, col_diag)
    if issparse(X):
        n_rows, n_cols = X.shape
        r = dia_matrix((row_diag, [0]), shape=(n_rows, n_rows))
        c = dia_matrix((col_diag, [0]), shape=(n_cols, n_cols))
        an = r * X * c
    else:
        an = row_diag[:, np.newaxis] * X * col_diag
    return an, row_diag, col_diag


def _bistochastic_normalize(X, max_iter=1000, tol=1e-5):
    """Normalize rows and columns of ``X`` simultaneously so that all
    rows sum to one constant and all columns sum to a different
    constant.
    """
    # According to paper, this can also be done more efficiently with
    # deviation reduction and balancing algorithms.
    X = make_nonnegative(X)
    X_scaled = X
    for _ in range(max_iter):
        X_new, _, _ = _scale_normalize(X_scaled)
        if issparse(X):
            dist = norm(X_scaled.data - X.data)
        else:
            dist = norm(X_scaled - X_new)
        X_scaled = X_new
        if dist is not None and dist < tol:
            break
    return X_scaled


def _log_normalize(X):
    """Normalize ``X`` according to Kluger's log-interactions scheme."""
    X = make_nonnegative(X, min_value=1)
    if issparse(X):
        raise ValueError(
            "Cannot compute log of a sparse matrix,"
            " because log(x) diverges to -infinity as x"
            " goes to 0."
        )
    L = np.log(X)
    row_avg = L.mean(axis=1)[:, np.newaxis]
    col_avg = L.mean(axis=0)
    avg = L.mean()
    return L - row_avg - col_avg + avg


class BaseSpectral(BiclusterMixin, BaseEstimator, metaclass=ABCMeta):
    """Base class for spectral biclustering."""

    _parameter_constraints: dict = {
        "svd_method": [StrOptions({"randomized", "arpack"})],
        "n_svd_vecs": [Interval(Integral, 0, None, closed="left"), None],
        "mini_batch": ["boolean"],
        "init": [StrOptions({"k-means++", "random"}), np.ndarray],
        "n_init": [Interval(Integral, 1, None, closed="left")],
        "random_state": ["random_state"],
    }

    @abstractmethod
    def __init__(
        self,
        n_clusters=3,
        svd_method="randomized",
        n_svd_vecs=None,
        mini_batch=False,
        init="k-means++",
        n_init=10,
        random_state=None,
    ):
        self.n_clusters = n_clusters
        self.svd_method = svd_method
        self.n_svd_vecs = n_svd_vecs
        self.mini_batch = mini_batch
        self.init = init
        self.n_init = n_init
        self.random_state = random_state

    @abstractmethod
    def _check_parameters(self, n_samples):
        """Validate parameters depending on the input data."""

    @_fit_context(prefer_skip_nested_validation=True)
    def fit(self, X, y=None):
        """Create a biclustering for X.

        Parameters
        ----------
        X : array-like of shape (n_samples, n_features)
            Training data.

        y : Ignored
            Not used, present for API consistency by convention.

        Returns
        -------
        self : object
            SpectralBiclustering instance.
        """
        X = validate_data(self, X, accept_sparse="csr", dtype=np.float64)
        self._check_parameters(X.shape[0])
        self._fit(X)
        return self

    def _svd(self, array, n_components, n_discard):
        """Returns first `n_components` left and right singular
        vectors u and v, discarding the first `n_discard`.
        """
        if self.svd_method == "randomized":
            kwargs = {}
            if self.n_svd_vecs is not None:
                kwargs["n_oversamples"] = self.n_svd_vecs
            u, _, vt = randomized_svd(
                array, n_components, random_state=self.random_state, **kwargs
            )

        elif self.svd_method == "arpack":
            u, _, vt = svds(array, k=n_components, ncv=self.n_svd_vecs)
            if np.any(np.isnan(vt)):
                # some eigenvalues of A * A.T are negative, causing
                # sqrt() to be np.nan. This causes some vectors in vt
                # to be np.nan.
                A = safe_sparse_dot(array.T, array)
                random_state = check_random_state(self.random_state)
                # initialize with [-1,1] as in ARPACK
                v0 = random_state.uniform(-1, 1, A.shape[0])
                _, v = eigsh(A, ncv=self.n_svd_vecs, v0=v0)
                vt = v.T
            if np.any(np.isnan(u)):
                A = safe_sparse_dot(array, array.T)
                random_state = check_random_state(self.random_state)
                # initialize with [-1,1] as in ARPACK
                v0 = random_state.uniform(-1, 1, A.shape[0])
                _, u = eigsh(A, ncv=self.n_svd_vecs, v0=v0)

        assert_all_finite(u)
        assert_all_finite(vt)
        u = u[:, n_discard:]
        vt = vt[n_discard:]
        return u, vt.T

    def _k_means(self, data, n_clusters):
        if self.mini_batch:
            model = MiniBatchKMeans(
                n_clusters,
                init=self.init,
                n_init=self.n_init,
                random_state=self.random_state,
            )
        else:
            model = KMeans(
                n_clusters,
                init=self.init,
                n_init=self.n_init,
                random_state=self.random_state,
            )
        model.fit(data)
        centroid = model.cluster_centers_
        labels = model.labels_
        return centroid, labels

<<<<<<< HEAD
    def __sklearn_tags__(self):
        tags = super().__sklearn_tags__()
        tags.input_tags.sparse = True
        tags._xfail_checks = {
            "check_estimators_dtypes": "raises nan error",
            "check_fit2d_1sample": "_scale_normalize fails",
            "check_fit2d_1feature": "raises apply_along_axis error",
            "check_estimator_sparse_matrix": "does not fail gracefully",
            "check_estimator_sparse_array": "does not fail gracefully",
            "check_methods_subset_invariance": "empty array passed inside",
            "check_dont_overwrite_parameters": "empty array passed inside",
            "check_fit2d_predict1d": "empty array passed inside",
        }
        return tags

=======
>>>>>>> eaf9529b

class SpectralCoclustering(BaseSpectral):
    """Spectral Co-Clustering algorithm (Dhillon, 2001).

    Clusters rows and columns of an array `X` to solve the relaxed
    normalized cut of the bipartite graph created from `X` as follows:
    the edge between row vertex `i` and column vertex `j` has weight
    `X[i, j]`.

    The resulting bicluster structure is block-diagonal, since each
    row and each column belongs to exactly one bicluster.

    Supports sparse matrices, as long as they are nonnegative.

    Read more in the :ref:`User Guide <spectral_coclustering>`.

    Parameters
    ----------
    n_clusters : int, default=3
        The number of biclusters to find.

    svd_method : {'randomized', 'arpack'}, default='randomized'
        Selects the algorithm for finding singular vectors. May be
        'randomized' or 'arpack'. If 'randomized', use
        :func:`sklearn.utils.extmath.randomized_svd`, which may be faster
        for large matrices. If 'arpack', use
        :func:`scipy.sparse.linalg.svds`, which is more accurate, but
        possibly slower in some cases.

    n_svd_vecs : int, default=None
        Number of vectors to use in calculating the SVD. Corresponds
        to `ncv` when `svd_method=arpack` and `n_oversamples` when
        `svd_method` is 'randomized`.

    mini_batch : bool, default=False
        Whether to use mini-batch k-means, which is faster but may get
        different results.

    init : {'k-means++', 'random'}, or ndarray of shape \
            (n_clusters, n_features), default='k-means++'
        Method for initialization of k-means algorithm; defaults to
        'k-means++'.

    n_init : int, default=10
        Number of random initializations that are tried with the
        k-means algorithm.

        If mini-batch k-means is used, the best initialization is
        chosen and the algorithm runs once. Otherwise, the algorithm
        is run for each initialization and the best solution chosen.

    random_state : int, RandomState instance, default=None
        Used for randomizing the singular value decomposition and the k-means
        initialization. Use an int to make the randomness deterministic.
        See :term:`Glossary <random_state>`.

    Attributes
    ----------
    rows_ : array-like of shape (n_row_clusters, n_rows)
        Results of the clustering. `rows[i, r]` is True if
        cluster `i` contains row `r`. Available only after calling ``fit``.

    columns_ : array-like of shape (n_column_clusters, n_columns)
        Results of the clustering, like `rows`.

    row_labels_ : array-like of shape (n_rows,)
        The bicluster label of each row.

    column_labels_ : array-like of shape (n_cols,)
        The bicluster label of each column.

    biclusters_ : tuple of two ndarrays
        The tuple contains the `rows_` and `columns_` arrays.

    n_features_in_ : int
        Number of features seen during :term:`fit`.

        .. versionadded:: 0.24

    feature_names_in_ : ndarray of shape (`n_features_in_`,)
        Names of features seen during :term:`fit`. Defined only when `X`
        has feature names that are all strings.

        .. versionadded:: 1.0

    See Also
    --------
    SpectralBiclustering : Partitions rows and columns under the assumption
        that the data has an underlying checkerboard structure.

    References
    ----------
    * :doi:`Dhillon, Inderjit S, 2001. Co-clustering documents and words using
      bipartite spectral graph partitioning.
      <10.1145/502512.502550>`

    Examples
    --------
    >>> from sklearn.cluster import SpectralCoclustering
    >>> import numpy as np
    >>> X = np.array([[1, 1], [2, 1], [1, 0],
    ...               [4, 7], [3, 5], [3, 6]])
    >>> clustering = SpectralCoclustering(n_clusters=2, random_state=0).fit(X)
    >>> clustering.row_labels_ #doctest: +SKIP
    array([0, 1, 1, 0, 0, 0], dtype=int32)
    >>> clustering.column_labels_ #doctest: +SKIP
    array([0, 0], dtype=int32)
    >>> clustering
    SpectralCoclustering(n_clusters=2, random_state=0)
    """

    _parameter_constraints: dict = {
        **BaseSpectral._parameter_constraints,
        "n_clusters": [Interval(Integral, 1, None, closed="left")],
    }

    def __init__(
        self,
        n_clusters=3,
        *,
        svd_method="randomized",
        n_svd_vecs=None,
        mini_batch=False,
        init="k-means++",
        n_init=10,
        random_state=None,
    ):
        super().__init__(
            n_clusters, svd_method, n_svd_vecs, mini_batch, init, n_init, random_state
        )

    def _check_parameters(self, n_samples):
        if self.n_clusters > n_samples:
            raise ValueError(
                f"n_clusters should be <= n_samples={n_samples}. Got"
                f" {self.n_clusters} instead."
            )

    def _fit(self, X):
        normalized_data, row_diag, col_diag = _scale_normalize(X)
        n_sv = 1 + int(np.ceil(np.log2(self.n_clusters)))
        u, v = self._svd(normalized_data, n_sv, n_discard=1)
        z = np.vstack((row_diag[:, np.newaxis] * u, col_diag[:, np.newaxis] * v))

        _, labels = self._k_means(z, self.n_clusters)

        n_rows = X.shape[0]
        self.row_labels_ = labels[:n_rows]
        self.column_labels_ = labels[n_rows:]

        self.rows_ = np.vstack([self.row_labels_ == c for c in range(self.n_clusters)])
        self.columns_ = np.vstack(
            [self.column_labels_ == c for c in range(self.n_clusters)]
        )


class SpectralBiclustering(BaseSpectral):
    """Spectral biclustering (Kluger, 2003).

    Partitions rows and columns under the assumption that the data has
    an underlying checkerboard structure. For instance, if there are
    two row partitions and three column partitions, each row will
    belong to three biclusters, and each column will belong to two
    biclusters. The outer product of the corresponding row and column
    label vectors gives this checkerboard structure.

    Read more in the :ref:`User Guide <spectral_biclustering>`.

    Parameters
    ----------
    n_clusters : int or tuple (n_row_clusters, n_column_clusters), default=3
        The number of row and column clusters in the checkerboard
        structure.

    method : {'bistochastic', 'scale', 'log'}, default='bistochastic'
        Method of normalizing and converting singular vectors into
        biclusters. May be one of 'scale', 'bistochastic', or 'log'.
        The authors recommend using 'log'. If the data is sparse,
        however, log normalization will not work, which is why the
        default is 'bistochastic'.

        .. warning::
           if `method='log'`, the data must not be sparse.

    n_components : int, default=6
        Number of singular vectors to check.

    n_best : int, default=3
        Number of best singular vectors to which to project the data
        for clustering.

    svd_method : {'randomized', 'arpack'}, default='randomized'
        Selects the algorithm for finding singular vectors. May be
        'randomized' or 'arpack'. If 'randomized', uses
        :func:`~sklearn.utils.extmath.randomized_svd`, which may be faster
        for large matrices. If 'arpack', uses
        `scipy.sparse.linalg.svds`, which is more accurate, but
        possibly slower in some cases.

    n_svd_vecs : int, default=None
        Number of vectors to use in calculating the SVD. Corresponds
        to `ncv` when `svd_method=arpack` and `n_oversamples` when
        `svd_method` is 'randomized`.

    mini_batch : bool, default=False
        Whether to use mini-batch k-means, which is faster but may get
        different results.

    init : {'k-means++', 'random'} or ndarray of shape (n_clusters, n_features), \
            default='k-means++'
        Method for initialization of k-means algorithm; defaults to
        'k-means++'.

    n_init : int, default=10
        Number of random initializations that are tried with the
        k-means algorithm.

        If mini-batch k-means is used, the best initialization is
        chosen and the algorithm runs once. Otherwise, the algorithm
        is run for each initialization and the best solution chosen.

    random_state : int, RandomState instance, default=None
        Used for randomizing the singular value decomposition and the k-means
        initialization. Use an int to make the randomness deterministic.
        See :term:`Glossary <random_state>`.

    Attributes
    ----------
    rows_ : array-like of shape (n_row_clusters, n_rows)
        Results of the clustering. `rows[i, r]` is True if
        cluster `i` contains row `r`. Available only after calling ``fit``.

    columns_ : array-like of shape (n_column_clusters, n_columns)
        Results of the clustering, like `rows`.

    row_labels_ : array-like of shape (n_rows,)
        Row partition labels.

    column_labels_ : array-like of shape (n_cols,)
        Column partition labels.

    biclusters_ : tuple of two ndarrays
        The tuple contains the `rows_` and `columns_` arrays.

    n_features_in_ : int
        Number of features seen during :term:`fit`.

        .. versionadded:: 0.24

    feature_names_in_ : ndarray of shape (`n_features_in_`,)
        Names of features seen during :term:`fit`. Defined only when `X`
        has feature names that are all strings.

        .. versionadded:: 1.0

    See Also
    --------
    SpectralCoclustering : Spectral Co-Clustering algorithm (Dhillon, 2001).

    References
    ----------

    * :doi:`Kluger, Yuval, et. al., 2003. Spectral biclustering of microarray
      data: coclustering genes and conditions.
      <10.1101/gr.648603>`

    Examples
    --------
    >>> from sklearn.cluster import SpectralBiclustering
    >>> import numpy as np
    >>> X = np.array([[1, 1], [2, 1], [1, 0],
    ...               [4, 7], [3, 5], [3, 6]])
    >>> clustering = SpectralBiclustering(n_clusters=2, random_state=0).fit(X)
    >>> clustering.row_labels_
    array([1, 1, 1, 0, 0, 0], dtype=int32)
    >>> clustering.column_labels_
    array([1, 0], dtype=int32)
    >>> clustering
    SpectralBiclustering(n_clusters=2, random_state=0)

    For a more detailed example, see
    :ref:`sphx_glr_auto_examples_bicluster_plot_spectral_biclustering.py`
    """

    _parameter_constraints: dict = {
        **BaseSpectral._parameter_constraints,
        "n_clusters": [Interval(Integral, 1, None, closed="left"), tuple],
        "method": [StrOptions({"bistochastic", "scale", "log"})],
        "n_components": [Interval(Integral, 1, None, closed="left")],
        "n_best": [Interval(Integral, 1, None, closed="left")],
    }

    def __init__(
        self,
        n_clusters=3,
        *,
        method="bistochastic",
        n_components=6,
        n_best=3,
        svd_method="randomized",
        n_svd_vecs=None,
        mini_batch=False,
        init="k-means++",
        n_init=10,
        random_state=None,
    ):
        super().__init__(
            n_clusters, svd_method, n_svd_vecs, mini_batch, init, n_init, random_state
        )
        self.method = method
        self.n_components = n_components
        self.n_best = n_best

    def _check_parameters(self, n_samples):
        if isinstance(self.n_clusters, Integral):
            if self.n_clusters > n_samples:
                raise ValueError(
                    f"n_clusters should be <= n_samples={n_samples}. Got"
                    f" {self.n_clusters} instead."
                )
        else:  # tuple
            try:
                n_row_clusters, n_column_clusters = self.n_clusters
                check_scalar(
                    n_row_clusters,
                    "n_row_clusters",
                    target_type=Integral,
                    min_val=1,
                    max_val=n_samples,
                )
                check_scalar(
                    n_column_clusters,
                    "n_column_clusters",
                    target_type=Integral,
                    min_val=1,
                    max_val=n_samples,
                )
            except (ValueError, TypeError) as e:
                raise ValueError(
                    "Incorrect parameter n_clusters has value:"
                    f" {self.n_clusters}. It should either be a single integer"
                    " or an iterable with two integers:"
                    " (n_row_clusters, n_column_clusters)"
                    " And the values are should be in the"
                    " range: (1, n_samples)"
                ) from e

        if self.n_best > self.n_components:
            raise ValueError(
                f"n_best={self.n_best} must be <= n_components={self.n_components}."
            )

    def _fit(self, X):
        n_sv = self.n_components
        if self.method == "bistochastic":
            normalized_data = _bistochastic_normalize(X)
            n_sv += 1
        elif self.method == "scale":
            normalized_data, _, _ = _scale_normalize(X)
            n_sv += 1
        elif self.method == "log":
            normalized_data = _log_normalize(X)
        n_discard = 0 if self.method == "log" else 1
        u, v = self._svd(normalized_data, n_sv, n_discard)
        ut = u.T
        vt = v.T

        try:
            n_row_clusters, n_col_clusters = self.n_clusters
        except TypeError:
            n_row_clusters = n_col_clusters = self.n_clusters

        best_ut = self._fit_best_piecewise(ut, self.n_best, n_row_clusters)

        best_vt = self._fit_best_piecewise(vt, self.n_best, n_col_clusters)

        self.row_labels_ = self._project_and_cluster(X, best_vt.T, n_row_clusters)

        self.column_labels_ = self._project_and_cluster(X.T, best_ut.T, n_col_clusters)

        self.rows_ = np.vstack(
            [
                self.row_labels_ == label
                for label in range(n_row_clusters)
                for _ in range(n_col_clusters)
            ]
        )
        self.columns_ = np.vstack(
            [
                self.column_labels_ == label
                for _ in range(n_row_clusters)
                for label in range(n_col_clusters)
            ]
        )

    def _fit_best_piecewise(self, vectors, n_best, n_clusters):
        """Find the ``n_best`` vectors that are best approximated by piecewise
        constant vectors.

        The piecewise vectors are found by k-means; the best is chosen
        according to Euclidean distance.

        """

        def make_piecewise(v):
            centroid, labels = self._k_means(v.reshape(-1, 1), n_clusters)
            return centroid[labels].ravel()

        piecewise_vectors = np.apply_along_axis(make_piecewise, axis=1, arr=vectors)
        dists = np.apply_along_axis(norm, axis=1, arr=(vectors - piecewise_vectors))
        result = vectors[np.argsort(dists)[:n_best]]
        return result

    def _project_and_cluster(self, data, vectors, n_clusters):
        """Project ``data`` to ``vectors`` and cluster the result."""
        projected = safe_sparse_dot(data, vectors)
        _, labels = self._k_means(projected, n_clusters)
        return labels<|MERGE_RESOLUTION|>--- conflicted
+++ resolved
@@ -193,24 +193,11 @@
         labels = model.labels_
         return centroid, labels
 
-<<<<<<< HEAD
     def __sklearn_tags__(self):
         tags = super().__sklearn_tags__()
         tags.input_tags.sparse = True
-        tags._xfail_checks = {
-            "check_estimators_dtypes": "raises nan error",
-            "check_fit2d_1sample": "_scale_normalize fails",
-            "check_fit2d_1feature": "raises apply_along_axis error",
-            "check_estimator_sparse_matrix": "does not fail gracefully",
-            "check_estimator_sparse_array": "does not fail gracefully",
-            "check_methods_subset_invariance": "empty array passed inside",
-            "check_dont_overwrite_parameters": "empty array passed inside",
-            "check_fit2d_predict1d": "empty array passed inside",
-        }
         return tags
 
-=======
->>>>>>> eaf9529b
 
 class SpectralCoclustering(BaseSpectral):
     """Spectral Co-Clustering algorithm (Dhillon, 2001).

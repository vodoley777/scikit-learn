--- conflicted
+++ resolved
@@ -48,8 +48,6 @@
 from .isotonic import IsotonicRegression
 from .svm import LinearSVC
 from .model_selection import check_cv, cross_val_predict
-<<<<<<< HEAD
-from .metrics._base import _check_pos_label_consistency
 from sklearn.utils import Bunch
 from .utils.metadata_routing import (
     MetadataRouter,
@@ -57,8 +55,6 @@
     process_routing,
     _routing_enabled,
 )
-=======
->>>>>>> 667dc564
 
 
 class CalibratedClassifierCV(ClassifierMixin, MetaEstimatorMixin, BaseEstimator):
@@ -297,8 +293,10 @@
                     "`estimator` since `base_estimator` is deprecated."
                 )
             warnings.warn(
-                "`base_estimator` was renamed to `estimator` in version 1.2 and "
-                "will be removed in 1.4.",
+                (
+                    "`base_estimator` was renamed to `estimator` in version 1.2 and "
+                    "will be removed in 1.4."
+                ),
                 FutureWarning,
             )
             estimator = self.base_estimator

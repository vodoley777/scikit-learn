"""Calibration of predicted probabilities."""

# Author: Alexandre Gramfort <alexandre.gramfort@telecom-paristech.fr>
#         Balazs Kegl <balazs.kegl@gmail.com>
#         Jan Hendrik Metzen <jhm@informatik.uni-bremen.de>
#         Mathieu Blondel <mathieu@mblondel.org>
#
# License: BSD 3 clause

import warnings
from inspect import signature
from functools import partial

from math import log
import numpy as np
from joblib import Parallel

from scipy.special import expit
from scipy.special import xlogy
from scipy.optimize import fmin_bfgs

from .base import (
    BaseEstimator,
    ClassifierMixin,
    RegressorMixin,
    clone,
    MetaEstimatorMixin,
    is_classifier,
)
from .preprocessing import label_binarize, LabelEncoder
from .utils import (
    column_or_1d,
    indexable,
    check_matplotlib_support,
    compute_class_weight,
)

from .utils.multiclass import check_classification_targets
from .utils.fixes import delayed
from .utils.validation import (
    _check_fit_params,
    _check_sample_weight,
    _num_samples,
    check_consistent_length,
    check_is_fitted,
)
from .utils import _safe_indexing
from .isotonic import IsotonicRegression
from .svm import LinearSVC
from .model_selection import check_cv, cross_val_predict
from .metrics._base import _check_pos_label_consistency
from .metrics._plot.base import _get_response


class CalibratedClassifierCV(ClassifierMixin, MetaEstimatorMixin, BaseEstimator):
    """Probability calibration with isotonic regression or logistic regression.

    This class uses cross-validation to both estimate the parameters of a
    classifier and subsequently calibrate a classifier. With default
    `ensemble=True`, for each cv split it
    fits a copy of the base estimator to the training subset, and calibrates it
    using the testing subset. For prediction, predicted probabilities are
    averaged across these individual calibrated classifiers. When
    `ensemble=False`, cross-validation is used to obtain unbiased predictions,
    via :func:`~sklearn.model_selection.cross_val_predict`, which are then
    used for calibration. For prediction, the base estimator, trained using all
    the data, is used. This is the method implemented when `probabilities=True`
    for :mod:`sklearn.svm` estimators.

    Already fitted classifiers can be calibrated via the parameter
    `cv="prefit"`. In this case, no cross-validation is used and all provided
    data is used for calibration. The user has to take care manually that data
    for model fitting and calibration are disjoint.

    The calibration is based on the :term:`decision_function` method of the
    `base_estimator` if it exists, else on :term:`predict_proba`.

    Read more in the :ref:`User Guide <calibration>`.

    Parameters
    ----------
    base_estimator : estimator instance, default=None
        The classifier whose output need to be calibrated to provide more
        accurate `predict_proba` outputs. The default classifier is
        a :class:`~sklearn.svm.LinearSVC`.

    method : {'sigmoid', 'isotonic'}, default='sigmoid'
        The method to use for calibration. Can be 'sigmoid' which
        corresponds to Platt's method (i.e. a logistic regression model) or
        'isotonic' which is a non-parametric approach. It is not advised to
        use isotonic calibration with too few calibration samples
        ``(<<1000)`` since it tends to overfit.

    cv : int, cross-validation generator, iterable or "prefit", \
            default=None
        Determines the cross-validation splitting strategy.
        Possible inputs for cv are:

        - None, to use the default 5-fold cross-validation,
        - integer, to specify the number of folds.
        - :term:`CV splitter`,
        - An iterable yielding (train, test) splits as arrays of indices.

        For integer/None inputs, if ``y`` is binary or multiclass,
        :class:`~sklearn.model_selection.StratifiedKFold` is used. If ``y`` is
        neither binary nor multiclass, :class:`~sklearn.model_selection.KFold`
        is used.

        Refer to the :ref:`User Guide <cross_validation>` for the various
        cross-validation strategies that can be used here.

        If "prefit" is passed, it is assumed that `base_estimator` has been
        fitted already and all data is used for calibration.

        .. versionchanged:: 0.22
            ``cv`` default value if None changed from 3-fold to 5-fold.

    n_jobs : int, default=None
        Number of jobs to run in parallel.
        ``None`` means 1 unless in a :obj:`joblib.parallel_backend` context.
        ``-1`` means using all processors.

        Base estimator clones are fitted in parallel across cross-validation
        iterations. Therefore parallelism happens only when `cv != "prefit"`.

        See :term:`Glossary <n_jobs>` for more details.

        .. versionadded:: 0.24

    ensemble : bool, default=True
        Determines how the calibrator is fitted when `cv` is not `'prefit'`.
        Ignored if `cv='prefit'`.

        If `True`, the `base_estimator` is fitted using training data, and
        calibrated using testing data, for each `cv` fold. The final estimator
        is an ensemble of `n_cv` fitted classifier and calibrator pairs, where
        `n_cv` is the number of cross-validation folds. The output is the
        average predicted probabilities of all pairs.

        If `False`, `cv` is used to compute unbiased predictions, via
        :func:`~sklearn.model_selection.cross_val_predict`, which are then
        used for calibration. At prediction time, the classifier used is the
        `base_estimator` trained on all the data.
        Note that this method is also internally implemented  in
        :mod:`sklearn.svm` estimators with the `probabilities=True` parameter.

        .. versionadded:: 0.24

    class_weight : dict or 'balanced', default=None
        Classes weights used for the calibration.
        If a dict, it must be provided in this form: ``{class_label: weight}``.

        Those weights won't be used for the underlying estimator training.
        See :term:`Glossary <class_weight>` for more details.

    Attributes
    ----------
    classes_ : ndarray of shape (n_classes,)
        The class labels.

    n_features_in_ : int
        Number of features seen during :term:`fit`. Only defined if the
        underlying base_estimator exposes such an attribute when fit.

        .. versionadded:: 0.24

    feature_names_in_ : ndarray of shape (`n_features_in_`,)
        Names of features seen during :term:`fit`. Only defined if the
        underlying base_estimator exposes such an attribute when fit.

        .. versionadded:: 1.0

    calibrated_classifiers_ : list (len() equal to cv or 1 if `cv="prefit"` \
            or `ensemble=False`)
        The list of classifier and calibrator pairs.

        - When `cv="prefit"`, the fitted `base_estimator` and fitted
          calibrator.
        - When `cv` is not "prefit" and `ensemble=True`, `n_cv` fitted
          `base_estimator` and calibrator pairs. `n_cv` is the number of
          cross-validation folds.
        - When `cv` is not "prefit" and `ensemble=False`, the `base_estimator`,
          fitted on all the data, and fitted calibrator.

        .. versionchanged:: 0.24
            Single calibrated classifier case when `ensemble=False`.

    See Also
    --------
    calibration_curve : Compute true and predicted probabilities
        for a calibration curve.

    References
    ----------
    .. [1] Obtaining calibrated probability estimates from decision trees
           and naive Bayesian classifiers, B. Zadrozny & C. Elkan, ICML 2001

    .. [2] Transforming Classifier Scores into Accurate Multiclass
           Probability Estimates, B. Zadrozny & C. Elkan, (KDD 2002)

    .. [3] Probabilistic Outputs for Support Vector Machines and Comparisons to
           Regularized Likelihood Methods, J. Platt, (1999)

    .. [4] Predicting Good Probabilities with Supervised Learning,
           A. Niculescu-Mizil & R. Caruana, ICML 2005

    Examples
    --------
    >>> from sklearn.datasets import make_classification
    >>> from sklearn.naive_bayes import GaussianNB
    >>> from sklearn.calibration import CalibratedClassifierCV
    >>> X, y = make_classification(n_samples=100, n_features=2,
    ...                            n_redundant=0, random_state=42)
    >>> base_clf = GaussianNB()
    >>> calibrated_clf = CalibratedClassifierCV(base_estimator=base_clf, cv=3)
    >>> calibrated_clf.fit(X, y)
    CalibratedClassifierCV(base_estimator=GaussianNB(), cv=3)
    >>> len(calibrated_clf.calibrated_classifiers_)
    3
    >>> calibrated_clf.predict_proba(X)[:5, :]
    array([[0.110..., 0.889...],
           [0.072..., 0.927...],
           [0.928..., 0.071...],
           [0.928..., 0.071...],
           [0.071..., 0.928...]])
    >>> from sklearn.model_selection import train_test_split
    >>> X, y = make_classification(n_samples=100, n_features=2,
    ...                            n_redundant=0, random_state=42)
    >>> X_train, X_calib, y_train, y_calib = train_test_split(
    ...        X, y, random_state=42
    ... )
    >>> base_clf = GaussianNB()
    >>> base_clf.fit(X_train, y_train)
    GaussianNB()
    >>> calibrated_clf = CalibratedClassifierCV(
    ...     base_estimator=base_clf,
    ...     cv="prefit"
    ... )
    >>> calibrated_clf.fit(X_calib, y_calib)
    CalibratedClassifierCV(base_estimator=GaussianNB(), cv='prefit')
    >>> len(calibrated_clf.calibrated_classifiers_)
    1
    >>> calibrated_clf.predict_proba([[-0.5, 0.5]])
    array([[0.936..., 0.063...]])
    """

    def __init__(
        self,
        base_estimator=None,
        *,
        method="sigmoid",
        cv=None,
        n_jobs=None,
        ensemble=True,
        class_weight=None,
    ):
        self.base_estimator = base_estimator
        self.method = method
        self.cv = cv
        self.n_jobs = n_jobs
        self.ensemble = ensemble
        self.class_weight = class_weight

    def fit(self, X, y, sample_weight=None, **fit_params):
        """Fit the calibrated model.

        Parameters
        ----------
        X : array-like of shape (n_samples, n_features)
            Training data.

        y : array-like of shape (n_samples,)
            Target values.

        sample_weight : array-like of shape (n_samples,), default=None
            Sample weights. If None, then samples are equally weighted.

        **fit_params : dict
            Parameters to pass to the `fit` method of the underlying
            classifier.

        Returns
        -------
        self : object
            Returns an instance of self.
        """
        check_classification_targets(y)
        X, y = indexable(X, y)

        sample_weight = _check_sample_weight(sample_weight, X)

        for sample_aligned_params in fit_params.values():
            check_consistent_length(y, sample_aligned_params)

        if self.base_estimator is None:
            # we want all classifiers that don't expose a random_state
            # to be deterministic (and we don't want to expose this one).
            base_estimator = LinearSVC(random_state=0)
        else:
            base_estimator = self.base_estimator

        self.calibrated_classifiers_ = []
        if self.cv == "prefit":
            # `classes_` should be consistent with that of base_estimator
            check_is_fitted(self.base_estimator, attributes=["classes_"])
            self.classes_ = self.base_estimator.classes_

            pred_method, method_name = _get_prediction_method(base_estimator)
            n_classes = len(self.classes_)
            predictions = _compute_predictions(pred_method, method_name, X, n_classes)

            if self.class_weight is not None:
                self.class_weight_ = compute_class_weight(
                    self.class_weight, classes=self.classes_, y=y
                )
                label_encoder_ = LabelEncoder()
                sample_weight *= self.class_weight_[label_encoder_.fit_transform(y)]

            calibrated_classifier = _fit_calibrator(
                base_estimator,
                predictions,
                y,
                self.classes_,
                self.method,
                sample_weight,
            )
            self.calibrated_classifiers_.append(calibrated_classifier)
        else:
            # Set `classes_` using all `y`
            label_encoder_ = LabelEncoder().fit(y)
            self.classes_ = label_encoder_.classes_
            n_classes = len(self.classes_)

            # sample_weight checks
            fit_parameters = signature(base_estimator.fit).parameters
            supports_sw = "sample_weight" in fit_parameters
            if sample_weight is not None and not supports_sw:
                estimator_name = type(base_estimator).__name__
                warnings.warn(
                    f"Since {estimator_name} does not appear to accept sample_weight, "
                    "sample weights will only be used for the calibration itself. This "
                    "can be caused by a limitation of the current scikit-learn API. "
                    "See the following issue for more details: "
                    "https://github.com/scikit-learn/scikit-learn/issues/21134. Be "
                    "warned that the result of the calibration is likely to be "
                    "incorrect."
                )

            if self.class_weight is not None:
                # Build sample weights for calibrator.
                # Those weights will not be used for the training of
                # the underlying estimator which will then be calibrated.
                self.class_weight_ = compute_class_weight(
                    self.class_weight, classes=self.classes_, y=y
                )
                label_encoder_ = LabelEncoder()
                sample_weight *= self.class_weight_[label_encoder_.fit_transform(y)]

            # Check that each cross-validation fold can have at least one
            # example per class
            if isinstance(self.cv, int):
                n_folds = self.cv
            elif hasattr(self.cv, "n_splits"):
                n_folds = self.cv.n_splits
            else:
                n_folds = None
            if n_folds and np.any(
                [np.sum(y == class_) < n_folds for class_ in self.classes_]
            ):
                raise ValueError(
                    f"Requesting {n_folds}-fold "
                    "cross-validation but provided less than "
                    f"{n_folds} examples for at least one class."
                )
            cv = check_cv(self.cv, y, classifier=True)

            if self.ensemble:
                parallel = Parallel(n_jobs=self.n_jobs)
                self.calibrated_classifiers_ = parallel(
                    delayed(_fit_classifier_calibrator_pair)(
                        clone(base_estimator),
                        X,
                        y,
                        train=train,
                        test=test,
                        method=self.method,
                        classes=self.classes_,
                        supports_sw=supports_sw,
                        sample_weight=sample_weight,
                        **fit_params,
                    )
                    for train, test in cv.split(X, y)
                )
            else:
                this_estimator = clone(base_estimator)
                _, method_name = _get_prediction_method(this_estimator)
                fit_params = (
                    {"sample_weight": sample_weight}
                    if sample_weight is not None and supports_sw
                    else None
                )
                pred_method = partial(
                    cross_val_predict,
                    estimator=this_estimator,
                    X=X,
                    y=y,
                    cv=cv,
                    method=method_name,
                    n_jobs=self.n_jobs,
                    fit_params=fit_params,
                )
                predictions = _compute_predictions(
                    pred_method, method_name, X, n_classes
                )

                if sample_weight is not None and supports_sw:
                    this_estimator.fit(X, y, sample_weight=sample_weight)
                else:
                    this_estimator.fit(X, y)
                # Note: Here we don't pass on fit_params because the supported
                # calibrators don't support fit_params anyway
                calibrated_classifier = _fit_calibrator(
                    this_estimator,
                    predictions,
                    y,
                    self.classes_,
                    self.method,
                    sample_weight,
                )
                self.calibrated_classifiers_.append(calibrated_classifier)

        first_clf = self.calibrated_classifiers_[0].base_estimator
        if hasattr(first_clf, "n_features_in_"):
            self.n_features_in_ = first_clf.n_features_in_
        if hasattr(first_clf, "feature_names_in_"):
            self.feature_names_in_ = first_clf.feature_names_in_
        return self

    def predict_proba(self, X):
        """Calibrated probabilities of classification.

        This function returns calibrated probabilities of classification
        according to each class on an array of test vectors X.

        Parameters
        ----------
        X : array-like of shape (n_samples, n_features)
            The samples, as accepted by `base_estimator.predict_proba`.

        Returns
        -------
        C : ndarray of shape (n_samples, n_classes)
            The predicted probas.
        """
        check_is_fitted(self)
        # Compute the arithmetic mean of the predictions of the calibrated
        # classifiers
        mean_proba = np.zeros((_num_samples(X), len(self.classes_)))
        for calibrated_classifier in self.calibrated_classifiers_:
            proba = calibrated_classifier.predict_proba(X)
            mean_proba += proba

        mean_proba /= len(self.calibrated_classifiers_)

        return mean_proba

    def predict(self, X):
        """Predict the target of new samples.

        The predicted class is the class that has the highest probability,
        and can thus be different from the prediction of the uncalibrated classifier.

        Parameters
        ----------
        X : array-like of shape (n_samples, n_features)
            The samples, as accepted by `base_estimator.predict`.

        Returns
        -------
        C : ndarray of shape (n_samples,)
            The predicted class.
        """
        check_is_fitted(self)
        return self.classes_[np.argmax(self.predict_proba(X), axis=1)]

    def _more_tags(self):
        return {
            "_xfail_checks": {
                "check_sample_weights_invariance": (
                    "Due to the cross-validation and sample ordering, removing a sample"
                    " is not strictly equal to putting is weight to zero. Specific unit"
                    " tests are added for CalibratedClassifierCV specifically."
                ),
            }
        }


def _fit_classifier_calibrator_pair(
    estimator,
    X,
    y,
    train,
    test,
    supports_sw,
    method,
    classes,
<<<<<<< HEAD
    class_weight=None,
    sample_weight=None,
=======
    sample_weight=None,
    **fit_params,
>>>>>>> 49588ff1
):
    """Fit a classifier/calibration pair on a given train/test split.

    Fit the classifier on the train set, compute its predictions on the test
    set and use the predictions as input to fit the calibrator along with the
    test labels.

    Parameters
    ----------
    estimator : estimator instance
        Cloned base estimator.

    X : array-like, shape (n_samples, n_features)
        Sample data.

    y : array-like, shape (n_samples,)
        Targets.

    train : ndarray, shape (n_train_indices,)
        Indices of the training subset.

    test : ndarray, shape (n_test_indices,)
        Indices of the testing subset.

    supports_sw : bool
        Whether or not the `estimator` supports sample weights.

    method : {'sigmoid', 'isotonic'}
        Method to use for calibration.

    classes : ndarray, shape (n_classes,)
        The target classes.

    class_weight : dict or 'balanced', default=None
        Classes weights used for the calibration.
        If a dict, it must be provided in this form: ``{class_label: weight}``.

        Those weights won't be used for the underlying estimator training.
        See :term:`Glossary <class_weight>` for more details.

    sample_weight : array-like, default=None
        Sample weights for `X`.

    **fit_params : dict
        Parameters to pass to the `fit` method of the underlying
        classifier.

    Returns
    -------
    calibrated_classifier : _CalibratedClassifier instance
    """
    fit_params_train = _check_fit_params(X, fit_params, train)
    X_train, y_train = _safe_indexing(X, train), _safe_indexing(y, train)
    X_test, y_test = _safe_indexing(X, test), _safe_indexing(y, test)

    if sample_weight is not None and supports_sw:
        sw_train = _safe_indexing(sample_weight, train)
        estimator.fit(X_train, y_train, sample_weight=sw_train, **fit_params_train)
    else:
        estimator.fit(X_train, y_train, **fit_params_train)

    n_classes = len(classes)
    pred_method, method_name = _get_prediction_method(estimator)
    predictions = _compute_predictions(pred_method, method_name, X_test, n_classes)

    sw_test = None if sample_weight is None else _safe_indexing(sample_weight, test)
    calibrated_classifier = _fit_calibrator(
        estimator, predictions, y_test, classes, method, sample_weight=sw_test
    )
    return calibrated_classifier


def _get_prediction_method(clf):
    """Return prediction method.

    `decision_function` method of `clf` returned, if it
    exists, otherwise `predict_proba` method returned.

    Parameters
    ----------
    clf : Estimator instance
        Fitted classifier to obtain the prediction method from.

    Returns
    -------
    prediction_method : callable
        The prediction method.
    method_name : str
        The name of the prediction method.
    """
    if hasattr(clf, "decision_function"):
        method = getattr(clf, "decision_function")
        return method, "decision_function"
    elif hasattr(clf, "predict_proba"):
        method = getattr(clf, "predict_proba")
        return method, "predict_proba"
    else:
        raise RuntimeError(
            "'base_estimator' has no 'decision_function' or 'predict_proba' method."
        )


def _compute_predictions(pred_method, method_name, X, n_classes):
    """Return predictions for `X` and reshape binary outputs to shape
    (n_samples, 1).

    Parameters
    ----------
    pred_method : callable
        Prediction method.

    method_name: str
        Name of the prediction method

    X : array-like or None
        Data used to obtain predictions.

    n_classes : int
        Number of classes present.

    Returns
    -------
    predictions : array-like, shape (X.shape[0], len(clf.classes_))
        The predictions. Note if there are 2 classes, array is of shape
        (X.shape[0], 1).
    """
    predictions = pred_method(X=X)

    if method_name == "decision_function":
        if predictions.ndim == 1:
            predictions = predictions[:, np.newaxis]
    elif method_name == "predict_proba":
        if n_classes == 2:
            predictions = predictions[:, 1:]
    else:  # pragma: no cover
        # this branch should be unreachable.
        raise ValueError(f"Invalid prediction method: {method_name}")
    return predictions


def _fit_calibrator(clf, predictions, y, classes, method, sample_weight=None):
    """Fit calibrator(s) and return a `_CalibratedClassifier`
    instance.

    `n_classes` (i.e. `len(clf.classes_)`) calibrators are fitted.
    However, if `n_classes` equals 2, one calibrator is fitted.

    Parameters
    ----------
    clf : estimator instance
        Fitted classifier.

    predictions : array-like, shape (n_samples, n_classes) or (n_samples, 1) \
                    when binary.
        Raw predictions returned by the un-calibrated base classifier.

    y : array-like, shape (n_samples,)
        The targets.

    classes : ndarray, shape (n_classes,)
        All the prediction classes.

    method : {'sigmoid', 'isotonic'}
        The method to use for calibration.

    sample_weight : ndarray, shape (n_samples,), default=None
        Sample weights. If None, then samples are equally weighted.

    Returns
    -------
    pipeline : _CalibratedClassifier instance
    """
    Y = label_binarize(y, classes=classes)
    label_encoder = LabelEncoder().fit(classes)
    pos_class_indices = label_encoder.transform(clf.classes_)
    calibrators = []
    for class_idx, this_pred in zip(pos_class_indices, predictions.T):
        if method == "isotonic":
            calibrator = IsotonicRegression(out_of_bounds="clip")
        elif method == "sigmoid":
            calibrator = _SigmoidCalibration()
        else:
            raise ValueError(
                f"'method' should be one of: 'sigmoid' or 'isotonic'. Got {method}."
            )
        calibrator.fit(this_pred, Y[:, class_idx], sample_weight)
        calibrators.append(calibrator)

    pipeline = _CalibratedClassifier(clf, calibrators, method=method, classes=classes)
    return pipeline


class _CalibratedClassifier:
    """Pipeline-like chaining a fitted classifier and its fitted calibrators.

    Parameters
    ----------
    base_estimator : estimator instance
        Fitted classifier.

    calibrators : list of fitted estimator instances
        List of fitted calibrators (either 'IsotonicRegression' or
        '_SigmoidCalibration'). The number of calibrators equals the number of
        classes. However, if there are 2 classes, the list contains only one
        fitted calibrator.

    classes : array-like of shape (n_classes,)
        All the prediction classes.

    method : {'sigmoid', 'isotonic'}, default='sigmoid'
        The method to use for calibration. Can be 'sigmoid' which
        corresponds to Platt's method or 'isotonic' which is a
        non-parametric approach based on isotonic regression.
    """

    def __init__(self, base_estimator, calibrators, *, classes, method="sigmoid"):
        self.base_estimator = base_estimator
        self.calibrators = calibrators
        self.classes = classes
        self.method = method

    def predict_proba(self, X):
        """Calculate calibrated probabilities.

        Calculates classification calibrated probabilities
        for each class, in a one-vs-all manner, for `X`.

        Parameters
        ----------
        X : ndarray of shape (n_samples, n_features)
            The sample data.

        Returns
        -------
        proba : array, shape (n_samples, n_classes)
            The predicted probabilities. Can be exact zeros.
        """
        n_classes = len(self.classes)
        pred_method, method_name = _get_prediction_method(self.base_estimator)
        predictions = _compute_predictions(pred_method, method_name, X, n_classes)

        label_encoder = LabelEncoder().fit(self.classes)
        pos_class_indices = label_encoder.transform(self.base_estimator.classes_)

        proba = np.zeros((_num_samples(X), n_classes))
        for class_idx, this_pred, calibrator in zip(
            pos_class_indices, predictions.T, self.calibrators
        ):
            if n_classes == 2:
                # When binary, `predictions` consists only of predictions for
                # clf.classes_[1] but `pos_class_indices` = 0
                class_idx += 1
            proba[:, class_idx] = calibrator.predict(this_pred)

        # Normalize the probabilities
        if n_classes == 2:
            proba[:, 0] = 1.0 - proba[:, 1]
        else:
            denominator = np.sum(proba, axis=1)[:, np.newaxis]
            # In the edge case where for each class calibrator returns a null
            # probability for a given sample, use the uniform distribution
            # instead.
            uniform_proba = np.full_like(proba, 1 / n_classes)
            proba = np.divide(
                proba, denominator, out=uniform_proba, where=denominator != 0
            )

        # Deal with cases where the predicted probability minimally exceeds 1.0
        proba[(1.0 < proba) & (proba <= 1.0 + 1e-5)] = 1.0

        return proba


def _sigmoid_calibration(predictions, y, sample_weight=None):
    """Probability Calibration with sigmoid method (Platt 2000)

    Parameters
    ----------
    predictions : ndarray of shape (n_samples,)
        The decision function or predict proba for the samples.

    y : ndarray of shape (n_samples,)
        The targets.

    sample_weight : array-like of shape (n_samples,), default=None
        Sample weights. If None, then samples are equally weighted.

    Returns
    -------
    a : float
        The slope.

    b : float
        The intercept.

    References
    ----------
    Platt, "Probabilistic Outputs for Support Vector Machines"
    """
    predictions = column_or_1d(predictions)
    y = column_or_1d(y)

    F = predictions  # F follows Platt's notations

    # Bayesian priors (see Platt end of section 2.2):
    # It corresponds to the number of samples, taking into account the
    # `sample_weight`.
    mask_negative_samples = y <= 0
    if sample_weight is not None:
        prior0 = (sample_weight[mask_negative_samples]).sum()
        prior1 = (sample_weight[~mask_negative_samples]).sum()
    else:
        prior0 = float(np.sum(mask_negative_samples))
        prior1 = y.shape[0] - prior0
    T = np.zeros_like(y, dtype=np.float64)
    T[y > 0] = (prior1 + 1.0) / (prior1 + 2.0)
    T[y <= 0] = 1.0 / (prior0 + 2.0)
    T1 = 1.0 - T

    def objective(AB):
        # From Platt (beginning of Section 2.2)
        P = expit(-(AB[0] * F + AB[1]))
        loss = -(xlogy(T, P) + xlogy(T1, 1.0 - P))
        if sample_weight is not None:
            return (sample_weight * loss).sum()
        else:
            return loss.sum()

    def grad(AB):
        # gradient of the objective function
        P = expit(-(AB[0] * F + AB[1]))
        TEP_minus_T1P = T - P
        if sample_weight is not None:
            TEP_minus_T1P *= sample_weight
        dA = np.dot(TEP_minus_T1P, F)
        dB = np.sum(TEP_minus_T1P)
        return np.array([dA, dB])

    AB0 = np.array([0.0, log((prior0 + 1.0) / (prior1 + 1.0))])
    AB_ = fmin_bfgs(objective, AB0, fprime=grad, disp=False)
    return AB_[0], AB_[1]


class _SigmoidCalibration(RegressorMixin, BaseEstimator):
    """Sigmoid regression model.

    Attributes
    ----------
    a_ : float
        The slope.

    b_ : float
        The intercept.
    """

    def fit(self, X, y, sample_weight=None):
        """Fit the model using X, y as training data.

        Parameters
        ----------
        X : array-like of shape (n_samples,)
            Training data.

        y : array-like of shape (n_samples,)
            Training target.

        sample_weight : array-like of shape (n_samples,), default=None
            Sample weights. If None, then samples are equally weighted.

        Returns
        -------
        self : object
            Returns an instance of self.
        """
        X = column_or_1d(X)
        y = column_or_1d(y)
        X, y = indexable(X, y)

        self.a_, self.b_ = _sigmoid_calibration(X, y, sample_weight)
        return self

    def predict(self, T):
        """Predict new data by linear interpolation.

        Parameters
        ----------
        T : array-like of shape (n_samples,)
            Data to predict from.

        Returns
        -------
        T_ : ndarray of shape (n_samples,)
            The predicted data.
        """
        T = column_or_1d(T)
        return expit(-(self.a_ * T + self.b_))


def calibration_curve(
    y_true, y_prob, *, pos_label=None, normalize=False, n_bins=5, strategy="uniform"
):
    """Compute true and predicted probabilities for a calibration curve.

    The method assumes the inputs come from a binary classifier, and
    discretize the [0, 1] interval into bins.

    Calibration curves may also be referred to as reliability diagrams.

    Read more in the :ref:`User Guide <calibration>`.

    Parameters
    ----------
    y_true : array-like of shape (n_samples,)
        True targets.

    y_prob : array-like of shape (n_samples,)
        Probabilities of the positive class.

    pos_label : int or str, default=None
        The label of the positive class.

        .. versionadded:: 1.1

    normalize : bool, default=False
        Whether y_prob needs to be normalized into the [0, 1] interval, i.e.
        is not a proper probability. If True, the smallest value in y_prob
        is linearly mapped onto 0 and the largest one onto 1.

    n_bins : int, default=5
        Number of bins to discretize the [0, 1] interval. A bigger number
        requires more data. Bins with no samples (i.e. without
        corresponding values in `y_prob`) will not be returned, thus the
        returned arrays may have less than `n_bins` values.

    strategy : {'uniform', 'quantile'}, default='uniform'
        Strategy used to define the widths of the bins.

        uniform
            The bins have identical widths.
        quantile
            The bins have the same number of samples and depend on `y_prob`.

    Returns
    -------
    prob_true : ndarray of shape (n_bins,) or smaller
        The proportion of samples whose class is the positive class, in each
        bin (fraction of positives).

    prob_pred : ndarray of shape (n_bins,) or smaller
        The mean predicted probability in each bin.

    References
    ----------
    Alexandru Niculescu-Mizil and Rich Caruana (2005) Predicting Good
    Probabilities With Supervised Learning, in Proceedings of the 22nd
    International Conference on Machine Learning (ICML).
    See section 4 (Qualitative Analysis of Predictions).

    Examples
    --------
    >>> import numpy as np
    >>> from sklearn.calibration import calibration_curve
    >>> y_true = np.array([0, 0, 0, 0, 1, 1, 1, 1, 1])
    >>> y_pred = np.array([0.1, 0.2, 0.3, 0.4, 0.65, 0.7, 0.8, 0.9,  1.])
    >>> prob_true, prob_pred = calibration_curve(y_true, y_pred, n_bins=3)
    >>> prob_true
    array([0. , 0.5, 1. ])
    >>> prob_pred
    array([0.2  , 0.525, 0.85 ])
    """
    y_true = column_or_1d(y_true)
    y_prob = column_or_1d(y_prob)
    check_consistent_length(y_true, y_prob)
    pos_label = _check_pos_label_consistency(pos_label, y_true)

    if normalize:  # Normalize predicted values into interval [0, 1]
        y_prob = (y_prob - y_prob.min()) / (y_prob.max() - y_prob.min())
    elif y_prob.min() < 0 or y_prob.max() > 1:
        raise ValueError(
            "y_prob has values outside [0, 1] and normalize is set to False."
        )

    labels = np.unique(y_true)
    if len(labels) > 2:
        raise ValueError(
            f"Only binary classification is supported. Provided labels {labels}."
        )
    y_true = y_true == pos_label

    if strategy == "quantile":  # Determine bin edges by distribution of data
        quantiles = np.linspace(0, 1, n_bins + 1)
        bins = np.percentile(y_prob, quantiles * 100)
        bins[-1] = bins[-1] + 1e-8
    elif strategy == "uniform":
        bins = np.linspace(0.0, 1.0 + 1e-8, n_bins + 1)
    else:
        raise ValueError(
            "Invalid entry to 'strategy' input. Strategy "
            "must be either 'quantile' or 'uniform'."
        )

    binids = np.digitize(y_prob, bins) - 1

    bin_sums = np.bincount(binids, weights=y_prob, minlength=len(bins))
    bin_true = np.bincount(binids, weights=y_true, minlength=len(bins))
    bin_total = np.bincount(binids, minlength=len(bins))

    nonzero = bin_total != 0
    prob_true = bin_true[nonzero] / bin_total[nonzero]
    prob_pred = bin_sums[nonzero] / bin_total[nonzero]

    return prob_true, prob_pred


class CalibrationDisplay:
    """Calibration curve (also known as reliability diagram) visualization.

    It is recommended to use
    :func:`~sklearn.calibration.CalibrationDisplay.from_estimator` or
    :func:`~sklearn.calibration.CalibrationDisplay.from_predictions`
    to create a `CalibrationDisplay`. All parameters are stored as attributes.

    Read more about calibration in the :ref:`User Guide <calibration>` and
    more about the scikit-learn visualization API in :ref:`visualizations`.

    .. versionadded:: 1.0

    Parameters
    -----------
    prob_true : ndarray of shape (n_bins,)
        The proportion of samples whose class is the positive class (fraction
        of positives), in each bin.

    prob_pred : ndarray of shape (n_bins,)
        The mean predicted probability in each bin.

    y_prob : ndarray of shape (n_samples,)
        Probability estimates for the positive class, for each sample.

    estimator_name : str, default=None
        Name of estimator. If None, the estimator name is not shown.

    pos_label : str or int, default=None
        The positive class when computing the calibration curve.
        By default, `estimators.classes_[1]` is considered as the
        positive class.

        .. versionadded:: 1.1

    Attributes
    ----------
    line_ : matplotlib Artist
        Calibration curve.

    ax_ : matplotlib Axes
        Axes with calibration curve.

    figure_ : matplotlib Figure
        Figure containing the curve.

    See Also
    --------
    calibration_curve : Compute true and predicted probabilities for a
        calibration curve.
    CalibrationDisplay.from_predictions : Plot calibration curve using true
        and predicted labels.
    CalibrationDisplay.from_estimator : Plot calibration curve using an
        estimator and data.

    Examples
    --------
    >>> from sklearn.datasets import make_classification
    >>> from sklearn.model_selection import train_test_split
    >>> from sklearn.linear_model import LogisticRegression
    >>> from sklearn.calibration import calibration_curve, CalibrationDisplay
    >>> X, y = make_classification(random_state=0)
    >>> X_train, X_test, y_train, y_test = train_test_split(
    ...     X, y, random_state=0)
    >>> clf = LogisticRegression(random_state=0)
    >>> clf.fit(X_train, y_train)
    LogisticRegression(random_state=0)
    >>> y_prob = clf.predict_proba(X_test)[:, 1]
    >>> prob_true, prob_pred = calibration_curve(y_test, y_prob, n_bins=10)
    >>> disp = CalibrationDisplay(prob_true, prob_pred, y_prob)
    >>> disp.plot()
    <...>
    """

    def __init__(
        self, prob_true, prob_pred, y_prob, *, estimator_name=None, pos_label=None
    ):
        self.prob_true = prob_true
        self.prob_pred = prob_pred
        self.y_prob = y_prob
        self.estimator_name = estimator_name
        self.pos_label = pos_label

    def plot(self, *, ax=None, name=None, ref_line=True, **kwargs):
        """Plot visualization.

        Extra keyword arguments will be passed to
        :func:`matplotlib.pyplot.plot`.

        Parameters
        ----------
        ax : Matplotlib Axes, default=None
            Axes object to plot on. If `None`, a new figure and axes is
            created.

        name : str, default=None
            Name for labeling curve. If `None`, use `estimator_name` if
            not `None`, otherwise no labeling is shown.

        ref_line : bool, default=True
            If `True`, plots a reference line representing a perfectly
            calibrated classifier.

        **kwargs : dict
            Keyword arguments to be passed to :func:`matplotlib.pyplot.plot`.

        Returns
        -------
        display : :class:`~sklearn.calibration.CalibrationDisplay`
            Object that stores computed values.
        """
        check_matplotlib_support("CalibrationDisplay.plot")
        import matplotlib.pyplot as plt

        if ax is None:
            fig, ax = plt.subplots()

        name = self.estimator_name if name is None else name
        info_pos_label = (
            f"(Positive class: {self.pos_label})" if self.pos_label is not None else ""
        )

        line_kwargs = {}
        if name is not None:
            line_kwargs["label"] = name
        line_kwargs.update(**kwargs)

        ref_line_label = "Perfectly calibrated"
        existing_ref_line = ref_line_label in ax.get_legend_handles_labels()[1]
        if ref_line and not existing_ref_line:
            ax.plot([0, 1], [0, 1], "k:", label=ref_line_label)
        self.line_ = ax.plot(self.prob_pred, self.prob_true, "s-", **line_kwargs)[0]

        # We always have to show the legend for at least the reference line
        ax.legend(loc="lower right")

        xlabel = f"Mean predicted probability {info_pos_label}"
        ylabel = f"Fraction of positives {info_pos_label}"
        ax.set(xlabel=xlabel, ylabel=ylabel)

        self.ax_ = ax
        self.figure_ = ax.figure
        return self

    @classmethod
    def from_estimator(
        cls,
        estimator,
        X,
        y,
        *,
        n_bins=5,
        strategy="uniform",
        pos_label=None,
        name=None,
        ref_line=True,
        ax=None,
        **kwargs,
    ):
        """Plot calibration curve using a binary classifier and data.

        A calibration curve, also known as a reliability diagram, uses inputs
        from a binary classifier and plots the average predicted probability
        for each bin against the fraction of positive classes, on the
        y-axis.

        Extra keyword arguments will be passed to
        :func:`matplotlib.pyplot.plot`.

        Read more about calibration in the :ref:`User Guide <calibration>` and
        more about the scikit-learn visualization API in :ref:`visualizations`.

        .. versionadded:: 1.0

        Parameters
        ----------
        estimator : estimator instance
            Fitted classifier or a fitted :class:`~sklearn.pipeline.Pipeline`
            in which the last estimator is a classifier. The classifier must
            have a :term:`predict_proba` method.

        X : {array-like, sparse matrix} of shape (n_samples, n_features)
            Input values.

        y : array-like of shape (n_samples,)
            Binary target values.

        n_bins : int, default=5
            Number of bins to discretize the [0, 1] interval into when
            calculating the calibration curve. A bigger number requires more
            data.

        strategy : {'uniform', 'quantile'}, default='uniform'
            Strategy used to define the widths of the bins.

            - `'uniform'`: The bins have identical widths.
            - `'quantile'`: The bins have the same number of samples and depend
              on predicted probabilities.

        pos_label : str or int, default=None
            The positive class when computing the calibration curve.
            By default, `estimators.classes_[1]` is considered as the
            positive class.

            .. versionadded:: 1.1

        name : str, default=None
            Name for labeling curve. If `None`, the name of the estimator is
            used.

        ref_line : bool, default=True
            If `True`, plots a reference line representing a perfectly
            calibrated classifier.

        ax : matplotlib axes, default=None
            Axes object to plot on. If `None`, a new figure and axes is
            created.

        **kwargs : dict
            Keyword arguments to be passed to :func:`matplotlib.pyplot.plot`.

        Returns
        -------
        display : :class:`~sklearn.calibration.CalibrationDisplay`.
            Object that stores computed values.

        See Also
        --------
        CalibrationDisplay.from_predictions : Plot calibration curve using true
            and predicted labels.

        Examples
        --------
        >>> import matplotlib.pyplot as plt
        >>> from sklearn.datasets import make_classification
        >>> from sklearn.model_selection import train_test_split
        >>> from sklearn.linear_model import LogisticRegression
        >>> from sklearn.calibration import CalibrationDisplay
        >>> X, y = make_classification(random_state=0)
        >>> X_train, X_test, y_train, y_test = train_test_split(
        ...     X, y, random_state=0)
        >>> clf = LogisticRegression(random_state=0)
        >>> clf.fit(X_train, y_train)
        LogisticRegression(random_state=0)
        >>> disp = CalibrationDisplay.from_estimator(clf, X_test, y_test)
        >>> plt.show()
        """
        method_name = f"{cls.__name__}.from_estimator"
        check_matplotlib_support(method_name)

        if not is_classifier(estimator):
            raise ValueError("'estimator' should be a fitted classifier.")

        y_prob, pos_label = _get_response(
            X, estimator, response_method="predict_proba", pos_label=pos_label
        )

        name = name if name is not None else estimator.__class__.__name__
        return cls.from_predictions(
            y,
            y_prob,
            n_bins=n_bins,
            strategy=strategy,
            pos_label=pos_label,
            name=name,
            ref_line=ref_line,
            ax=ax,
            **kwargs,
        )

    @classmethod
    def from_predictions(
        cls,
        y_true,
        y_prob,
        *,
        n_bins=5,
        strategy="uniform",
        pos_label=None,
        name=None,
        ref_line=True,
        ax=None,
        **kwargs,
    ):
        """Plot calibration curve using true labels and predicted probabilities.

        Calibration curve, also known as reliability diagram, uses inputs
        from a binary classifier and plots the average predicted probability
        for each bin against the fraction of positive classes, on the
        y-axis.

        Extra keyword arguments will be passed to
        :func:`matplotlib.pyplot.plot`.

        Read more about calibration in the :ref:`User Guide <calibration>` and
        more about the scikit-learn visualization API in :ref:`visualizations`.

        .. versionadded:: 1.0

        Parameters
        ----------
        y_true : array-like of shape (n_samples,)
            True labels.

        y_prob : array-like of shape (n_samples,)
            The predicted probabilities of the positive class.

        n_bins : int, default=5
            Number of bins to discretize the [0, 1] interval into when
            calculating the calibration curve. A bigger number requires more
            data.

        strategy : {'uniform', 'quantile'}, default='uniform'
            Strategy used to define the widths of the bins.

            - `'uniform'`: The bins have identical widths.
            - `'quantile'`: The bins have the same number of samples and depend
              on predicted probabilities.

        pos_label : str or int, default=None
            The positive class when computing the calibration curve.
            By default, `estimators.classes_[1]` is considered as the
            positive class.

            .. versionadded:: 1.1

        name : str, default=None
            Name for labeling curve.

        ref_line : bool, default=True
            If `True`, plots a reference line representing a perfectly
            calibrated classifier.

        ax : matplotlib axes, default=None
            Axes object to plot on. If `None`, a new figure and axes is
            created.

        **kwargs : dict
            Keyword arguments to be passed to :func:`matplotlib.pyplot.plot`.

        Returns
        -------
        display : :class:`~sklearn.calibration.CalibrationDisplay`.
            Object that stores computed values.

        See Also
        --------
        CalibrationDisplay.from_estimator : Plot calibration curve using an
            estimator and data.

        Examples
        --------
        >>> import matplotlib.pyplot as plt
        >>> from sklearn.datasets import make_classification
        >>> from sklearn.model_selection import train_test_split
        >>> from sklearn.linear_model import LogisticRegression
        >>> from sklearn.calibration import CalibrationDisplay
        >>> X, y = make_classification(random_state=0)
        >>> X_train, X_test, y_train, y_test = train_test_split(
        ...     X, y, random_state=0)
        >>> clf = LogisticRegression(random_state=0)
        >>> clf.fit(X_train, y_train)
        LogisticRegression(random_state=0)
        >>> y_prob = clf.predict_proba(X_test)[:, 1]
        >>> disp = CalibrationDisplay.from_predictions(y_test, y_prob)
        >>> plt.show()
        """
        method_name = f"{cls.__name__}.from_estimator"
        check_matplotlib_support(method_name)

        prob_true, prob_pred = calibration_curve(
            y_true, y_prob, n_bins=n_bins, strategy=strategy, pos_label=pos_label
        )
        name = "Classifier" if name is None else name
        pos_label = _check_pos_label_consistency(pos_label, y_true)

        disp = cls(
            prob_true=prob_true,
            prob_pred=prob_pred,
            y_prob=y_prob,
            estimator_name=name,
            pos_label=pos_label,
        )
        return disp.plot(ax=ax, ref_line=ref_line, **kwargs)<|MERGE_RESOLUTION|>--- conflicted
+++ resolved
@@ -152,6 +152,8 @@
 
         Those weights won't be used for the underlying estimator training.
         See :term:`Glossary <class_weight>` for more details.
+
+        .. versionadded:: 1.1
 
     Attributes
     ----------
@@ -334,7 +336,7 @@
             # sample_weight checks
             fit_parameters = signature(base_estimator.fit).parameters
             supports_sw = "sample_weight" in fit_parameters
-            if sample_weight is not None and not supports_sw:
+            if not supports_sw:
                 estimator_name = type(base_estimator).__name__
                 warnings.warn(
                     f"Since {estimator_name} does not appear to accept sample_weight, "
@@ -346,6 +348,7 @@
                     "incorrect."
                 )
 
+            sample_weight_cal = np.copy(sample_weight)
             if self.class_weight is not None:
                 # Build sample weights for calibrator.
                 # Those weights will not be used for the training of
@@ -354,7 +357,7 @@
                     self.class_weight, classes=self.classes_, y=y
                 )
                 label_encoder_ = LabelEncoder()
-                sample_weight *= self.class_weight_[label_encoder_.fit_transform(y)]
+                sample_weight_cal *= self.class_weight_[label_encoder_.fit_transform(y)]
 
             # Check that each cross-validation fold can have at least one
             # example per class
@@ -387,6 +390,7 @@
                         classes=self.classes_,
                         supports_sw=supports_sw,
                         sample_weight=sample_weight,
+                        sample_weight_cal=sample_weight_cal,
                         **fit_params,
                     )
                     for train, test in cv.split(X, y)
@@ -394,11 +398,7 @@
             else:
                 this_estimator = clone(base_estimator)
                 _, method_name = _get_prediction_method(this_estimator)
-                fit_params = (
-                    {"sample_weight": sample_weight}
-                    if sample_weight is not None and supports_sw
-                    else None
-                )
+                fit_params = {"sample_weight": sample_weight} if supports_sw else None
                 pred_method = partial(
                     cross_val_predict,
                     estimator=this_estimator,
@@ -413,7 +413,7 @@
                     pred_method, method_name, X, n_classes
                 )
 
-                if sample_weight is not None and supports_sw:
+                if supports_sw:
                     this_estimator.fit(X, y, sample_weight=sample_weight)
                 else:
                     this_estimator.fit(X, y)
@@ -425,7 +425,7 @@
                     y,
                     self.classes_,
                     self.method,
-                    sample_weight,
+                    sample_weight_cal,
                 )
                 self.calibrated_classifiers_.append(calibrated_classifier)
 
@@ -504,13 +504,9 @@
     supports_sw,
     method,
     classes,
-<<<<<<< HEAD
-    class_weight=None,
     sample_weight=None,
-=======
-    sample_weight=None,
+    sample_weight_cal=None,
     **fit_params,
->>>>>>> 49588ff1
 ):
     """Fit a classifier/calibration pair on a given train/test split.
 
@@ -544,15 +540,11 @@
     classes : ndarray, shape (n_classes,)
         The target classes.
 
-    class_weight : dict or 'balanced', default=None
-        Classes weights used for the calibration.
-        If a dict, it must be provided in this form: ``{class_label: weight}``.
-
-        Those weights won't be used for the underlying estimator training.
-        See :term:`Glossary <class_weight>` for more details.
-
     sample_weight : array-like, default=None
-        Sample weights for `X`.
+        Sample weights for `X` that are used to fit the estimator.
+
+    sample_weight_cal : array-like, default=None
+        Sample weights for `X` that are used to fit the calibrator.
 
     **fit_params : dict
         Parameters to pass to the `fit` method of the underlying
@@ -566,7 +558,7 @@
     X_train, y_train = _safe_indexing(X, train), _safe_indexing(y, train)
     X_test, y_test = _safe_indexing(X, test), _safe_indexing(y, test)
 
-    if sample_weight is not None and supports_sw:
+    if supports_sw:
         sw_train = _safe_indexing(sample_weight, train)
         estimator.fit(X_train, y_train, sample_weight=sw_train, **fit_params_train)
     else:
@@ -576,7 +568,7 @@
     pred_method, method_name = _get_prediction_method(estimator)
     predictions = _compute_predictions(pred_method, method_name, X_test, n_classes)
 
-    sw_test = None if sample_weight is None else _safe_indexing(sample_weight, test)
+    sw_test = _safe_indexing(sample_weight_cal, test)
     calibrated_classifier = _fit_calibrator(
         estimator, predictions, y_test, classes, method, sample_weight=sw_test
     )

--- conflicted
+++ resolved
@@ -180,37 +180,31 @@
         else:
             cv = check_cv(self.cv, y, classifier=True)
             fit_parameters = signature(base_estimator.fit).parameters
-<<<<<<< HEAD
-            estimator_name = type(base_estimator).__name__
-            if (sample_weight is not None
-                    and "sample_weight" not in fit_parameters):
-                warnings.warn("%s does not support sample_weight. Samples"
-                              " weights are only used for the calibration"
-                              " itself." % estimator_name)
-                sample_weight = check_array(sample_weight, ensure_2d=False)
-                base_estimator_sample_weight = None
-            else:
-                if sample_weight is not None:
-                    sample_weight = _check_sample_weight(sample_weight, X)
-                base_estimator_sample_weight = sample_weight
+            base_estimator_supports_sw = "sample_weight" in fit_parameters
+
+            if sample_weight is not None:
+                sample_weight = _check_sample_weight(sample_weight, X)
+
+                if not base_estimator_supports_sw:
+                    estimator_name = type(base_estimator).__name__
+                    warnings.warn("Since %s does not support sample_weights, "
+                                  "sample weights will only be used for the "
+                                  "calibration itself." % estimator_name)
             if self.ensemble:
                 for train, test in cv.split(X, y):
                     this_estimator = clone(base_estimator)
-                    if base_estimator_sample_weight is not None:
-                        this_estimator.fit(
-                            X[train], y[train],
-                            sample_weight=base_estimator_sample_weight[train])
+
+                    if sample_weight is not None and base_estimator_supports_sw:
+                        this_estimator.fit(X[train], y[train],
+                                           sample_weight=sample_weight[train])
                     else:
                         this_estimator.fit(X[train], y[train])
 
                     calibrated_classifier = _CalibratedClassifier(
                         this_estimator, method=self.method,
                         classes=self.classes_)
-                    if sample_weight is not None:
-                        calibrated_classifier.fit(X[test], y[test],
-                                                  sample_weight[test])
-                    else:
-                        calibrated_classifier.fit(X[test], y[test])
+                    sw = None if sample_weight is None else sample_weight[test]
+                    calibrated_classifier.fit(X[test], y[test], sample_weight=sw)
                     self.calibrated_classifiers_.append(calibrated_classifier)
             else:
                 if hasattr(base_estimator, "decision_function"):
@@ -223,9 +217,9 @@
                 predictions = cross_val_predict(base_estimator, X, y, cv=cv,
                                                 method=base_estimator_method)
                 this_estimator = clone(base_estimator)
-                if base_estimator_sample_weight is not None:
+                if sample_weight is not None and base_estimator_supports_sw:
                     this_estimator.\
-                        fit(X, y, sample_weight=base_estimator_sample_weight)
+                        fit(X, y, sample_weight=sample_weight)
                 else:
                     this_estimator.fit(X, y)
                 calibrated_classifier = \
@@ -238,36 +232,7 @@
                 elif hasattr(this_estimator, "predict_proba"):
                     if len(self.classes_) == 2:
                         predictions = predictions[:, 1:]
-                if sample_weight is None:
-                    calibrated_classifier.fit(predictions, y)
-                else:
-                    calibrated_classifier.fit(predictions, y, sample_weight)
-=======
-            base_estimator_supports_sw = "sample_weight" in fit_parameters
-
-            if sample_weight is not None:
-                sample_weight = _check_sample_weight(sample_weight, X)
-
-                if not base_estimator_supports_sw:
-                    estimator_name = type(base_estimator).__name__
-                    warnings.warn("Since %s does not support sample_weights, "
-                                  "sample weights will only be used for the "
-                                  "calibration itself." % estimator_name)
-
-            for train, test in cv.split(X, y):
-                this_estimator = clone(base_estimator)
-
-                if sample_weight is not None and base_estimator_supports_sw:
-                    this_estimator.fit(X[train], y[train],
-                                       sample_weight=sample_weight[train])
-                else:
-                    this_estimator.fit(X[train], y[train])
-
-                calibrated_classifier = _CalibratedClassifier(
-                    this_estimator, method=self.method, classes=self.classes_)
-                sw = None if sample_weight is None else sample_weight[test]
-                calibrated_classifier.fit(X[test], y[test], sample_weight=sw)
->>>>>>> 1e8ea9f2
+                calibrated_classifier.fit(predictions, y, sample_weight)
                 self.calibrated_classifiers_.append(calibrated_classifier)
         return self
 

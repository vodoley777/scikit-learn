"""Calibration of predicted probabilities."""

# Author: Alexandre Gramfort <alexandre.gramfort@telecom-paristech.fr>
#         Balazs Kegl <balazs.kegl@gmail.com>
#         Jan Hendrik Metzen <jhm@informatik.uni-bremen.de>
#         Mathieu Blondel <mathieu@mblondel.org>
#
# License: BSD 3 clause

import warnings
from inspect import signature
from functools import partial

from math import log
import numpy as np
from joblib import Parallel

from scipy.special import expit
from scipy.special import xlogy
from scipy.optimize import fmin_bfgs

from .base import (BaseEstimator, ClassifierMixin, RegressorMixin, clone,
                   MetaEstimatorMixin)
from .isotonic import IsotonicRegression
from .model_selection import check_cv, cross_val_predict
from .pipeline import Pipeline
from .preprocessing import label_binarize, LabelEncoder
from .svm import LinearSVC
from .utils import (
<<<<<<< HEAD
    _safe_indexing, check_array, deprecated, indexable, column_or_1d
=======
    column_or_1d,
    deprecated,
    indexable,
>>>>>>> 2641baf1
)

from .utils.multiclass import check_classification_targets
from .utils.fixes import delayed
from .utils.validation import check_is_fitted, check_consistent_length
<<<<<<< HEAD
from .utils.validation import (
    _check_sample_weight, _deprecate_positional_args, _check_fit_params
)
=======
from .utils.validation import _check_sample_weight, _num_samples
from .utils import _safe_indexing
from .isotonic import IsotonicRegression
from .svm import LinearSVC
from .model_selection import check_cv, cross_val_predict
from .utils.validation import _deprecate_positional_args
>>>>>>> 2641baf1


class CalibratedClassifierCV(ClassifierMixin,
                             MetaEstimatorMixin,
                             BaseEstimator):
    """Probability calibration with isotonic regression or logistic regression.

    This class uses cross-validation to both estimate the parameters of a
    classifier and subsequently calibrate a classifier. With default
    `ensemble=True`, for each cv split it
    fits a copy of the base estimator to the training subset, and calibrates it
    using the testing subset. For prediction, predicted probabilities are
    averaged across these individual calibrated classifiers. When
    `ensemble=False`, cross-validation is used to obtain unbiased predictions,
    via :func:`~sklearn.model_selection.cross_val_predict`, which are then
    used for calibration. For prediction, the base estimator, trained using all
    the data, is used. This is the method implemented when `probabilities=True`
    for :mod:`sklearn.svm` estimators.

    Already fitted classifiers can be calibrated via the parameter
    `cv="prefit"`. In this case, no cross-validation is used and all provided
    data is used for calibration. The user has to take care manually that data
    for model fitting and calibration are disjoint.

    The calibration is based on the :term:`decision_function` method of the
    `base_estimator` if it exists, else on :term:`predict_proba`.

    Read more in the :ref:`User Guide <calibration>`.

    Parameters
    ----------
    base_estimator : estimator instance, default=None
        The classifier whose output need to be calibrated to provide more
        accurate `predict_proba` outputs. The default classifier is
        a :class:`~sklearn.svm.LinearSVC`.

    method : {'sigmoid', 'isotonic'}, default='sigmoid'
        The method to use for calibration. Can be 'sigmoid' which
        corresponds to Platt's method (i.e. a logistic regression model) or
        'isotonic' which is a non-parametric approach. It is not advised to
        use isotonic calibration with too few calibration samples
        ``(<<1000)`` since it tends to overfit.

    cv : int, cross-validation generator, iterable or "prefit", \
            default=None
        Determines the cross-validation splitting strategy.
        Possible inputs for cv are:

        - None, to use the default 5-fold cross-validation,
        - integer, to specify the number of folds.
        - :term:`CV splitter`,
        - An iterable yielding (train, test) splits as arrays of indices.

        For integer/None inputs, if ``y`` is binary or multiclass,
        :class:`~sklearn.model_selection.StratifiedKFold` is used. If ``y`` is
        neither binary nor multiclass, :class:`~sklearn.model_selection.KFold`
        is used.

        Refer to the :ref:`User Guide <cross_validation>` for the various
        cross-validation strategies that can be used here.

        If "prefit" is passed, it is assumed that `base_estimator` has been
        fitted already and all data is used for calibration.

        .. versionchanged:: 0.22
            ``cv`` default value if None changed from 3-fold to 5-fold.

    n_jobs : int, default=None
        Number of jobs to run in parallel.
        ``None`` means 1 unless in a :obj:`joblib.parallel_backend` context.
        ``-1`` means using all processors.

        Base estimator clones are fitted in parallel across cross-validation
        iterations. Therefore parallelism happens only when `cv != "prefit"`.

        See :term:`Glossary <n_jobs>` for more details.

        .. versionadded:: 0.24

    ensemble : bool, default=True
        Determines how the calibrator is fitted when `cv` is not `'prefit'`.
        Ignored if `cv='prefit'`.

        If `True`, the `base_estimator` is fitted using training data, and
        calibrated using testing data, for each `cv` fold. The final estimator
        is an ensemble of `n_cv` fitted classifer and calibrator pairs, where
        `n_cv` is the number of cross-validation folds. The output is the
        average predicted probabilities of all pairs.

        If `False`, `cv` is used to compute unbiased predictions, via
        :func:`~sklearn.model_selection.cross_val_predict`, which are then
        used for calibration. At prediction time, the classifier used is the
        `base_estimator` trained on all the data.
        Note that this method is also internally implemented  in
        :mod:`sklearn.svm` estimators with the `probabilities=True` parameter.

        .. versionadded:: 0.24

    Attributes
    ----------
    classes_ : ndarray of shape (n_classes,)
        The class labels.

    n_features_in_ : int
        Number of features seen during :term:`fit`. Only defined if the
        underlying base_estimator exposes such an attribute when fit.

        .. versionadded:: 0.24

    calibrated_classifiers_ : list (len() equal to cv or 1 if `cv="prefit"` \
            or `ensemble=False`)
        The list of classifier and calibrator pairs.

        - When `cv="prefit"`, the fitted `base_estimator` and fitted
          calibrator.
        - When `cv` is not "prefit" and `ensemble=True`, `n_cv` fitted
          `base_estimator` and calibrator pairs. `n_cv` is the number of
          cross-validation folds.
        - When `cv` is not "prefit" and `ensemble=False`, the `base_estimator`,
          fitted on all the data, and fitted calibrator.

        .. versionchanged:: 0.24
            Single calibrated classifier case when `ensemble=False`.

    Examples
    --------
    >>> from sklearn.datasets import make_classification
    >>> from sklearn.naive_bayes import GaussianNB
    >>> from sklearn.calibration import CalibratedClassifierCV
    >>> X, y = make_classification(n_samples=100, n_features=2,
    ...                            n_redundant=0, random_state=42)
    >>> base_clf = GaussianNB()
    >>> calibrated_clf = CalibratedClassifierCV(base_estimator=base_clf, cv=3)
    >>> calibrated_clf.fit(X, y)
    CalibratedClassifierCV(base_estimator=GaussianNB(), cv=3)
    >>> len(calibrated_clf.calibrated_classifiers_)
    3
    >>> calibrated_clf.predict_proba(X)[:5, :]
    array([[0.110..., 0.889...],
           [0.072..., 0.927...],
           [0.928..., 0.071...],
           [0.928..., 0.071...],
           [0.071..., 0.928...]])

    >>> from sklearn.model_selection import train_test_split
    >>> X, y = make_classification(n_samples=100, n_features=2,
    ...                            n_redundant=0, random_state=42)
    >>> X_train, X_calib, y_train, y_calib = train_test_split(
    ...        X, y, random_state=42
    ... )
    >>> base_clf = GaussianNB()
    >>> base_clf.fit(X_train, y_train)
    GaussianNB()
    >>> calibrated_clf = CalibratedClassifierCV(
    ...     base_estimator=base_clf,
    ...     cv="prefit"
    ... )
    >>> calibrated_clf.fit(X_calib, y_calib)
    CalibratedClassifierCV(base_estimator=GaussianNB(), cv='prefit')
    >>> len(calibrated_clf.calibrated_classifiers_)
    1
    >>> calibrated_clf.predict_proba([[-0.5, 0.5]])
    array([[0.936..., 0.063...]])

    References
    ----------
    .. [1] Obtaining calibrated probability estimates from decision trees
           and naive Bayesian classifiers, B. Zadrozny & C. Elkan, ICML 2001

    .. [2] Transforming Classifier Scores into Accurate Multiclass
           Probability Estimates, B. Zadrozny & C. Elkan, (KDD 2002)

    .. [3] Probabilistic Outputs for Support Vector Machines and Comparisons to
           Regularized Likelihood Methods, J. Platt, (1999)

    .. [4] Predicting Good Probabilities with Supervised Learning,
           A. Niculescu-Mizil & R. Caruana, ICML 2005
    """
    @_deprecate_positional_args
    def __init__(self, base_estimator=None, *, method='sigmoid',
                 cv=None, n_jobs=None, ensemble=True):
        self.base_estimator = base_estimator
        self.method = method
        self.cv = cv
        self.n_jobs = n_jobs
        self.ensemble = ensemble

    def fit(self, X, y, sample_weight=None, **fit_params):
        """Fit the calibrated model

        Parameters
        ----------
        X : array-like of shape (n_samples, n_features)
            Training data.

        y : array-like of shape (n_samples,)
            Target values.

        sample_weight : array-like of shape (n_samples,), default=None
            Sample weights. If None, then samples are equally weighted.

        **fit_params : dict of string
            Parameters passed to the fit method of the underlying
            classifier.

        Returns
        -------
        self : object
            Returns an instance of self.
        """
        check_classification_targets(y)
        X, y = indexable(X, y)

        for val in fit_params.values():
            check_consistent_length(y, val)

        self.calibrated_classifiers_ = []
        if self.base_estimator is None:
            # we want all classifiers that don't expose a random_state
            # to be deterministic (and we don't want to expose this one).
            base_estimator = LinearSVC(random_state=0)
        else:
            base_estimator = self.base_estimator

        self.calibrated_classifiers_ = []
        if self.cv == "prefit":
            # `classes_` should be consistent with that of base_estimator
            check_is_fitted(self.base_estimator, attributes=["classes_"])
            self.classes_ = self.base_estimator.classes_

            pred_method = _get_prediction_method(base_estimator)
            n_classes = len(self.classes_)
            predictions = _compute_predictions(pred_method, X, n_classes)

            calibrated_classifier = _fit_calibrator(
                base_estimator, predictions, y, self.classes_, self.method,
                sample_weight
            )
            self.calibrated_classifiers_.append(calibrated_classifier)
        else:
            # Set `classes_` using all `y`
            label_encoder_ = LabelEncoder().fit(y)
            self.classes_ = label_encoder_.classes_
            n_classes = len(self.classes_)

            # sample_weight checks
            fit_parameters = signature(base_estimator.fit).parameters
            supports_sw = "sample_weight" in fit_parameters
            if sample_weight is not None:
                sample_weight = _check_sample_weight(sample_weight, X)
                if not supports_sw:
                    estimator_name = type(base_estimator).__name__
                    warnings.warn(f"Since {estimator_name} does not support "
                                  "sample_weights, sample weights will only be"
                                  " used for the calibration itself.")

            # Check that each cross-validation fold can have at least one
            # example per class
            if isinstance(self.cv, int):
                n_folds = self.cv
            elif hasattr(self.cv, "n_splits"):
                n_folds = self.cv.n_splits
            else:
                n_folds = None
            if n_folds and np.any([np.sum(y == class_) < n_folds
                                   for class_ in self.classes_]):
                raise ValueError(f"Requesting {n_folds}-fold "
                                 "cross-validation but provided less than "
                                 f"{n_folds} examples for at least one class.")

            if sample_weight is not None:
                sample_weight = _check_sample_weight(sample_weight, X)
                fit_parameters = signature(base_estimator.fit).parameters
                base_estimator_supports_sw = "sample_weight" in fit_parameters

                if not base_estimator_supports_sw:
                    estimator_name = type(base_estimator).__name__
                    warnings.warn("Since %s does not support sample_weights, "
                                  "sample weights will only be used for the "
                                  "calibration itself." % estimator_name)

            cv = check_cv(self.cv, y, classifier=True)
            if self.ensemble:
                parallel = Parallel(n_jobs=self.n_jobs)
                self.calibrated_classifiers_ = parallel(delayed(
                    _fit_classifier_calibrator_pair)(
                        clone(base_estimator),
                        X, y,
                        train=train, test=test,
                        method=self.method,
                        classes=self.classes_,
                        sample_weight=sample_weight,
                        supports_sw=supports_sw,
                        **fit_params
                    ) for train, test in cv.split(X, y))
            else:
                this_estimator = clone(base_estimator)
                method_name = _get_prediction_method(this_estimator).__name__
                pred_method = partial(
                    cross_val_predict, estimator=this_estimator, X=X, y=y,
                    cv=cv, method=method_name, n_jobs=self.n_jobs
                )
                predictions = _compute_predictions(pred_method, X, n_classes)

                if sample_weight is not None and supports_sw:
                    this_estimator.fit(X, y, sample_weight)
                else:
                    this_estimator.fit(X, y)
                # Note: Here we don't pass on fit_params because the supported
                # calibrators don't support fit_params anyway
                calibrated_classifier = _fit_calibrator(
                    this_estimator, predictions, y, self.classes_, self.method,
                    sample_weight
                )
                self.calibrated_classifiers_.append(calibrated_classifier)

        first_clf = self.calibrated_classifiers_[0].base_estimator
        if hasattr(first_clf, "n_features_in_"):
            self.n_features_in_ = first_clf.n_features_in_
        return self

    def predict_proba(self, X):
        """Calibrated probabilities of classification.

        This function returns calibrated probabilities of classification
        according to each class on an array of test vectors X.

        Parameters
        ----------
        X : The samples, as accepted by base_estimator.predict_proba

        Returns
        -------
        C : ndarray of shape (n_samples, n_classes)
            The predicted probas.
        """
        check_is_fitted(self)
        # Compute the arithmetic mean of the predictions of the calibrated
        # classifiers
        mean_proba = np.zeros((_num_samples(X), len(self.classes_)))
        for calibrated_classifier in self.calibrated_classifiers_:
            proba = calibrated_classifier.predict_proba(X)
            mean_proba += proba

        mean_proba /= len(self.calibrated_classifiers_)

        return mean_proba

    def predict(self, X):
        """Predict the target of new samples. The predicted class is the
        class that has the highest probability, and can thus be different
        from the prediction of the uncalibrated classifier.

        Parameters
        ----------
        X : The samples, as accepted by base_estimator.predict

        Returns
        -------
        C : ndarray of shape (n_samples,)
            The predicted class.
        """
        check_is_fitted(self)
        return self.classes_[np.argmax(self.predict_proba(X), axis=1)]

    def _more_tags(self):
        return {
            '_xfail_checks': {
                'check_sample_weights_invariance':
                'zero sample_weight is not equivalent to removing samples',
            }
        }


def _fit_classifier_calibrator_pair(estimator, X, y, train, test, supports_sw,
                                    method, classes, sample_weight=None,
                                    **fit_params):
    """Fit a classifier/calibration pair on a given train/test split.

    Fit the classifier on the train set, compute its predictions on the test
    set and use the predictions as input to fit the calibrator along with the
    test labels.

    Parameters
    ----------
    estimator : estimator instance
        Cloned base estimator.

    X : array-like, shape (n_samples, n_features)
        Sample data.

    y : array-like, shape (n_samples,)
        Targets.

    train : ndarray, shape (n_train_indicies,)
        Indices of the training subset.

    test : ndarray, shape (n_test_indicies,)
        Indices of the testing subset.

    supports_sw : bool
        Whether or not the `estimator` supports sample weights.

    method : {'sigmoid', 'isotonic'}
        Method to use for calibration.

    classes : ndarray, shape (n_classes,)
        The target classes.

    sample_weight : array-like, default=None
        Sample weights for `X`.

    **fit_params : dict of str -> object
        Parameters passed to the ``fit`` method of the estimator

    Returns
    -------
    calibrated_classifier : _CalibratedClassifier instance
    """
<<<<<<< HEAD
    fit_params_train = _check_fit_params(X, fit_params, train)
    X_train, y_train = _safe_indexing(X, train), _safe_indexing(y, train)
    X_test, y_test = _safe_indexing(X, test), _safe_indexing(y, test)

    if sample_weight is not None and supports_sw:
        sw_train = _safe_indexing(sample_weight, train)
        estimator.fit(X_train, y_train,
                      sample_weight=sw_train, **fit_params_train)
    else:
        estimator.fit(X_train, y_train, **fit_params_train)
=======
    X_train, y_train = _safe_indexing(X, train), _safe_indexing(y, train)
    X_test, y_test = _safe_indexing(X, test), _safe_indexing(y, test)
    if supports_sw and sample_weight is not None:
        sw_train = _safe_indexing(sample_weight, train)
        sw_test = _safe_indexing(sample_weight, test)
    else:
        sw_train = None
        sw_test = None

    if supports_sw:
        estimator.fit(X_train, y_train, sample_weight=sw_train)
    else:
        estimator.fit(X_train, y_train)
>>>>>>> 2641baf1

    n_classes = len(classes)
    pred_method = _get_prediction_method(estimator)
    predictions = _compute_predictions(pred_method, X_test, n_classes)

<<<<<<< HEAD
    sw_test = None if sample_weight is None else _safe_indexing(
        sample_weight, test)
=======
>>>>>>> 2641baf1
    calibrated_classifier = _fit_calibrator(
        estimator, predictions, y_test, classes, method, sample_weight=sw_test
    )
    return calibrated_classifier


def _get_prediction_method(clf):
    """Return prediction method.

    `decision_function` method of `clf` returned, if it
    exists, otherwise `predict_proba` method returned.

    Parameters
    ----------
    clf : Estimator instance
        Fitted classifier to obtain the prediction method from.

    Returns
    -------
    prediction_method : callable
        The prediction method.
    """
    if hasattr(clf, 'decision_function'):
        method = getattr(clf, 'decision_function')
    elif hasattr(clf, 'predict_proba'):
        method = getattr(clf, 'predict_proba')
    else:
        raise RuntimeError("'base_estimator' has no 'decision_function' or "
                           "'predict_proba' method.")
    return method


def _compute_predictions(pred_method, X, n_classes):
    """Return predictions for `X` and reshape binary outputs to shape
    (n_samples, 1).

    Parameters
    ----------
    pred_method : callable
        Prediction method.

    X : array-like or None
        Data used to obtain predictions.

    n_classes : int
        Number of classes present.

    Returns
    -------
    predictions : array-like, shape (X.shape[0], len(clf.classes_))
        The predictions. Note if there are 2 classes, array is of shape
        (X.shape[0], 1).
    """
    predictions = pred_method(X=X)
    if hasattr(pred_method, '__name__'):
        method_name = pred_method.__name__
    else:
        method_name = signature(pred_method).parameters['method'].default

    if method_name == 'decision_function':
        if predictions.ndim == 1:
            predictions = predictions[:, np.newaxis]
    elif method_name == 'predict_proba':
        if n_classes == 2:
            predictions = predictions[:, 1:]
    else:  # pragma: no cover
        # this branch should be unreachable.
        raise ValueError(f"Invalid prediction method: {method_name}")
    return predictions


def _fit_calibrator(clf, predictions, y, classes, method, sample_weight=None):
    """Fit calibrator(s) and return a `_CalibratedClassifier`
    instance.

    `n_classes` (i.e. `len(clf.classes_)`) calibrators are fitted.
    However, if `n_classes` equals 2, one calibrator is fitted.

    Parameters
    ----------
    clf : estimator instance
        Fitted classifier.

    predictions : array-like, shape (n_samples, n_classes) or (n_samples, 1) \
                    when binary.
        Raw predictions returned by the un-calibrated base classifier.

    y : array-like, shape (n_samples,)
        The targets.

    classes : ndarray, shape (n_classes,)
        All the prediction classes.

    method : {'sigmoid', 'isotonic'}
        The method to use for calibration.

    sample_weight : ndarray, shape (n_samples,), default=None
        Sample weights. If None, then samples are equally weighted.

    Returns
    -------
    pipeline : _CalibratedClassifier instance
    """
    Y = label_binarize(y, classes=classes)
    label_encoder = LabelEncoder().fit(classes)
    pos_class_indices = label_encoder.transform(clf.classes_)
    calibrators = []
    for class_idx, this_pred in zip(pos_class_indices, predictions.T):
        if method == 'isotonic':
            calibrator = IsotonicRegression(out_of_bounds='clip')
        elif method == 'sigmoid':
            calibrator = _SigmoidCalibration()
        else:
            raise ValueError("'method' should be one of: 'sigmoid' or "
                             f"'isotonic'. Got {method}.")
        calibrator.fit(this_pred, Y[:, class_idx], sample_weight)
        calibrators.append(calibrator)

    pipeline = _CalibratedClassifier(
        clf, calibrators, method=method, classes=classes
    )
    return pipeline


class _CalibratedClassifier:
    """Pipeline-like chaining a fitted classifier and its fitted calibrators.

    Parameters
    ----------
    base_estimator : estimator instance
        Fitted classifier.

    calibrators : list of fitted estimator instances
        List of fitted calibrators (either 'IsotonicRegression' or
        '_SigmoidCalibration'). The number of calibrators equals the number of
        classes. However, if there are 2 classes, the list contains only one
        fitted calibrator.

    classes : array-like of shape (n_classes,)
        All the prediction classes.

    method : {'sigmoid', 'isotonic'}, default='sigmoid'
        The method to use for calibration. Can be 'sigmoid' which
        corresponds to Platt's method or 'isotonic' which is a
        non-parametric approach based on isotonic regression.

    Attributes
    ----------
    calibrators_ : list of fitted estimator instances
        Same as `calibrators`. Exposed for backward-compatibility. Use
        `calibrators` instead.

        .. deprecated:: 0.24
           `calibrators_` is deprecated from 0.24 and will be removed in
           1.1 (renaming of 0.26). Use `calibrators` instead.
    """
    def __init__(self, base_estimator, calibrators, *, classes,
                 method='sigmoid'):
        self.base_estimator = base_estimator
        self.calibrators = calibrators
        self.classes = classes
        self.method = method

    # TODO: Remove in 1.1
    # mypy error: Decorated property not supported
    @deprecated(  # type: ignore
        "calibrators_ is deprecated in 0.24 and will be removed in 1.1"
        "(renaming of 0.26). Use calibrators instead."
    )
    @property
    def calibrators_(self):
        return self.calibrators

    def predict_proba(self, X):
        """Calculate calibrated probabilities.

        Calculates classification calibrated probabilities
        for each class, in a one-vs-all manner, for `X`.

        Parameters
        ----------
        X : ndarray of shape (n_samples, n_features)
            The sample data.

        Returns
        -------
        proba : array, shape (n_samples, n_classes)
            The predicted probabilities. Can be exact zeros.
        """
        n_classes = len(self.classes)
        pred_method = _get_prediction_method(self.base_estimator)
        predictions = _compute_predictions(pred_method, X, n_classes)

        label_encoder = LabelEncoder().fit(self.classes)
        pos_class_indices = label_encoder.transform(
            self.base_estimator.classes_
        )

        proba = np.zeros((_num_samples(X), n_classes))
        for class_idx, this_pred, calibrator in \
                zip(pos_class_indices, predictions.T, self.calibrators):
            if n_classes == 2:
                # When binary, `predictions` consists only of predictions for
                # clf.classes_[1] but `pos_class_indices` = 0
                class_idx += 1
            proba[:, class_idx] = calibrator.predict(this_pred)

        # Normalize the probabilities
        if n_classes == 2:
            proba[:, 0] = 1. - proba[:, 1]
        else:
            denominator = np.sum(proba, axis=1)[:, np.newaxis]
            # In the edge case where for each class calibrator returns a null
            # probability for a given sample, use the uniform distribution
            # instead.
            uniform_proba = np.full_like(proba, 1 / n_classes)
            proba = np.divide(proba, denominator, out=uniform_proba,
                              where=denominator != 0)

        # Deal with cases where the predicted probability minimally exceeds 1.0
        proba[(1.0 < proba) & (proba <= 1.0 + 1e-5)] = 1.0

        return proba


def _sigmoid_calibration(predictions, y, sample_weight=None):
    """Probability Calibration with sigmoid method (Platt 2000)

    Parameters
    ----------
    predictions : ndarray of shape (n_samples,)
        The decision function or predict proba for the samples.

    y : ndarray of shape (n_samples,)
        The targets.

    sample_weight : array-like of shape (n_samples,), default=None
        Sample weights. If None, then samples are equally weighted.

    Returns
    -------
    a : float
        The slope.

    b : float
        The intercept.

    References
    ----------
    Platt, "Probabilistic Outputs for Support Vector Machines"
    """
    predictions = column_or_1d(predictions)
    y = column_or_1d(y)

    F = predictions  # F follows Platt's notations

    # Bayesian priors (see Platt end of section 2.2)
    prior0 = float(np.sum(y <= 0))
    prior1 = y.shape[0] - prior0
    T = np.zeros(y.shape)
    T[y > 0] = (prior1 + 1.) / (prior1 + 2.)
    T[y <= 0] = 1. / (prior0 + 2.)
    T1 = 1. - T

    def objective(AB):
        # From Platt (beginning of Section 2.2)
        P = expit(-(AB[0] * F + AB[1]))
        loss = -(xlogy(T, P) + xlogy(T1, 1. - P))
        if sample_weight is not None:
            return (sample_weight * loss).sum()
        else:
            return loss.sum()

    def grad(AB):
        # gradient of the objective function
        P = expit(-(AB[0] * F + AB[1]))
        TEP_minus_T1P = T - P
        if sample_weight is not None:
            TEP_minus_T1P *= sample_weight
        dA = np.dot(TEP_minus_T1P, F)
        dB = np.sum(TEP_minus_T1P)
        return np.array([dA, dB])

    AB0 = np.array([0., log((prior0 + 1.) / (prior1 + 1.))])
    AB_ = fmin_bfgs(objective, AB0, fprime=grad, disp=False)
    return AB_[0], AB_[1]


class _SigmoidCalibration(RegressorMixin, BaseEstimator):
    """Sigmoid regression model.

    Attributes
    ----------
    a_ : float
        The slope.

    b_ : float
        The intercept.
    """
    def fit(self, X, y, sample_weight=None):
        """Fit the model using X, y as training data.

        Parameters
        ----------
        X : array-like of shape (n_samples,)
            Training data.

        y : array-like of shape (n_samples,)
            Training target.

        sample_weight : array-like of shape (n_samples,), default=None
            Sample weights. If None, then samples are equally weighted.

        Returns
        -------
        self : object
            Returns an instance of self.
        """
        X = column_or_1d(X)
        y = column_or_1d(y)
        X, y = indexable(X, y)

        self.a_, self.b_ = _sigmoid_calibration(X, y, sample_weight)
        return self

    def predict(self, T):
        """Predict new data by linear interpolation.

        Parameters
        ----------
        T : array-like of shape (n_samples,)
            Data to predict from.

        Returns
        -------
        T_ : ndarray of shape (n_samples,)
            The predicted data.
        """
        T = column_or_1d(T)
        return expit(-(self.a_ * T + self.b_))


@_deprecate_positional_args
def calibration_curve(y_true, y_prob, *, normalize=False, n_bins=5,
                      strategy='uniform'):
    """Compute true and predicted probabilities for a calibration curve.

    The method assumes the inputs come from a binary classifier, and
    discretize the [0, 1] interval into bins.

    Calibration curves may also be referred to as reliability diagrams.

    Read more in the :ref:`User Guide <calibration>`.

    Parameters
    ----------
    y_true : array-like of shape (n_samples,)
        True targets.

    y_prob : array-like of shape (n_samples,)
        Probabilities of the positive class.

    normalize : bool, default=False
        Whether y_prob needs to be normalized into the [0, 1] interval, i.e.
        is not a proper probability. If True, the smallest value in y_prob
        is linearly mapped onto 0 and the largest one onto 1.

    n_bins : int, default=5
        Number of bins to discretize the [0, 1] interval. A bigger number
        requires more data. Bins with no samples (i.e. without
        corresponding values in `y_prob`) will not be returned, thus the
        returned arrays may have less than `n_bins` values.

    strategy : {'uniform', 'quantile'}, default='uniform'
        Strategy used to define the widths of the bins.

        uniform
            The bins have identical widths.
        quantile
            The bins have the same number of samples and depend on `y_prob`.

    Returns
    -------
    prob_true : ndarray of shape (n_bins,) or smaller
        The proportion of samples whose class is the positive class, in each
        bin (fraction of positives).

    prob_pred : ndarray of shape (n_bins,) or smaller
        The mean predicted probability in each bin.

    References
    ----------
    Alexandru Niculescu-Mizil and Rich Caruana (2005) Predicting Good
    Probabilities With Supervised Learning, in Proceedings of the 22nd
    International Conference on Machine Learning (ICML).
    See section 4 (Qualitative Analysis of Predictions).

    Examples
    --------
    >>> import numpy as np
    >>> from sklearn.calibration import calibration_curve
    >>> y_true = np.array([0, 0, 0, 0, 1, 1, 1, 1, 1])
    >>> y_pred = np.array([0.1, 0.2, 0.3, 0.4, 0.65, 0.7, 0.8, 0.9,  1.])
    >>> prob_true, prob_pred = calibration_curve(y_true, y_pred, n_bins=3)
    >>> prob_true
    array([0. , 0.5, 1. ])
    >>> prob_pred
    array([0.2  , 0.525, 0.85 ])
    """
    y_true = column_or_1d(y_true)
    y_prob = column_or_1d(y_prob)
    check_consistent_length(y_true, y_prob)

    if normalize:  # Normalize predicted values into interval [0, 1]
        y_prob = (y_prob - y_prob.min()) / (y_prob.max() - y_prob.min())
    elif y_prob.min() < 0 or y_prob.max() > 1:
        raise ValueError("y_prob has values outside [0, 1] and normalize is "
                         "set to False.")

    labels = np.unique(y_true)
    if len(labels) > 2:
        raise ValueError("Only binary classification is supported. "
                         "Provided labels %s." % labels)
    y_true = label_binarize(y_true, classes=labels)[:, 0]

    if strategy == 'quantile':  # Determine bin edges by distribution of data
        quantiles = np.linspace(0, 1, n_bins + 1)
        bins = np.percentile(y_prob, quantiles * 100)
        bins[-1] = bins[-1] + 1e-8
    elif strategy == 'uniform':
        bins = np.linspace(0., 1. + 1e-8, n_bins + 1)
    else:
        raise ValueError("Invalid entry to 'strategy' input. Strategy "
                         "must be either 'quantile' or 'uniform'.")

    binids = np.digitize(y_prob, bins) - 1

    bin_sums = np.bincount(binids, weights=y_prob, minlength=len(bins))
    bin_true = np.bincount(binids, weights=y_true, minlength=len(bins))
    bin_total = np.bincount(binids, minlength=len(bins))

    nonzero = bin_total != 0
    prob_true = bin_true[nonzero] / bin_total[nonzero]
    prob_pred = bin_sums[nonzero] / bin_total[nonzero]

    return prob_true, prob_pred<|MERGE_RESOLUTION|>--- conflicted
+++ resolved
@@ -23,34 +23,19 @@
                    MetaEstimatorMixin)
 from .isotonic import IsotonicRegression
 from .model_selection import check_cv, cross_val_predict
-from .pipeline import Pipeline
 from .preprocessing import label_binarize, LabelEncoder
 from .svm import LinearSVC
-from .utils import (
-<<<<<<< HEAD
-    _safe_indexing, check_array, deprecated, indexable, column_or_1d
-=======
-    column_or_1d,
-    deprecated,
-    indexable,
->>>>>>> 2641baf1
-)
-
+from .utils import _safe_indexing, deprecated, indexable, column_or_1d
 from .utils.multiclass import check_classification_targets
 from .utils.fixes import delayed
-from .utils.validation import check_is_fitted, check_consistent_length
-<<<<<<< HEAD
 from .utils.validation import (
-    _check_sample_weight, _deprecate_positional_args, _check_fit_params
+    _check_fit_params,
+    _check_sample_weight,
+    _deprecate_positional_args,
+    _num_samples,
+    check_is_fitted,
+    check_consistent_length,
 )
-=======
-from .utils.validation import _check_sample_weight, _num_samples
-from .utils import _safe_indexing
-from .isotonic import IsotonicRegression
-from .svm import LinearSVC
-from .model_selection import check_cv, cross_val_predict
-from .utils.validation import _deprecate_positional_args
->>>>>>> 2641baf1
 
 
 class CalibratedClassifierCV(ClassifierMixin,
@@ -356,7 +341,7 @@
                 predictions = _compute_predictions(pred_method, X, n_classes)
 
                 if sample_weight is not None and supports_sw:
-                    this_estimator.fit(X, y, sample_weight)
+                    this_estimator.fit(X, y, sample_weight=sample_weight)
                 else:
                     this_estimator.fit(X, y)
                 # Note: Here we don't pass on fit_params because the supported
@@ -470,7 +455,6 @@
     -------
     calibrated_classifier : _CalibratedClassifier instance
     """
-<<<<<<< HEAD
     fit_params_train = _check_fit_params(X, fit_params, train)
     X_train, y_train = _safe_indexing(X, train), _safe_indexing(y, train)
     X_test, y_test = _safe_indexing(X, test), _safe_indexing(y, test)
@@ -481,31 +465,13 @@
                       sample_weight=sw_train, **fit_params_train)
     else:
         estimator.fit(X_train, y_train, **fit_params_train)
-=======
-    X_train, y_train = _safe_indexing(X, train), _safe_indexing(y, train)
-    X_test, y_test = _safe_indexing(X, test), _safe_indexing(y, test)
-    if supports_sw and sample_weight is not None:
-        sw_train = _safe_indexing(sample_weight, train)
-        sw_test = _safe_indexing(sample_weight, test)
-    else:
-        sw_train = None
-        sw_test = None
-
-    if supports_sw:
-        estimator.fit(X_train, y_train, sample_weight=sw_train)
-    else:
-        estimator.fit(X_train, y_train)
->>>>>>> 2641baf1
 
     n_classes = len(classes)
     pred_method = _get_prediction_method(estimator)
     predictions = _compute_predictions(pred_method, X_test, n_classes)
 
-<<<<<<< HEAD
     sw_test = None if sample_weight is None else _safe_indexing(
         sample_weight, test)
-=======
->>>>>>> 2641baf1
     calibrated_classifier = _fit_calibrator(
         estimator, predictions, y_test, classes, method, sample_weight=sw_test
     )

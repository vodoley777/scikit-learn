"""Calibration of predicted probabilities."""

# Author: Alexandre Gramfort <alexandre.gramfort@telecom-paristech.fr>
#         Balazs Kegl <balazs.kegl@gmail.com>
#         Jan Hendrik Metzen <jhm@informatik.uni-bremen.de>
#         Mathieu Blondel <mathieu@mblondel.org>
#
# License: BSD 3 clause

import warnings
from inspect import signature
from contextlib import suppress

from math import log
import numpy as np
from joblib import Parallel

from scipy.special import expit
from scipy.special import xlogy
from scipy.optimize import fmin_bfgs
from .preprocessing import LabelEncoder

from .base import (BaseEstimator, ClassifierMixin, RegressorMixin, clone,
                   MetaEstimatorMixin, is_classifier)
from .metrics._plot.base import _check_classifier_response_method
from .preprocessing import label_binarize, LabelBinarizer
<<<<<<< HEAD
from .utils import (check_array, indexable, column_or_1d,
                    check_matplotlib_support)
=======
from .utils import check_array, indexable, column_or_1d
from .utils.fixes import delayed
>>>>>>> 3b334c5b
from .utils.validation import check_is_fitted, check_consistent_length
from .utils.validation import _check_sample_weight
from .pipeline import Pipeline
from .isotonic import IsotonicRegression
from .svm import LinearSVC
from .model_selection import check_cv
from .utils.validation import _deprecate_positional_args


def _fit_calibrated_classifer(estimator, X, y, train, test, supports_sw,
                              method, classes, sample_weight=None):
    """Fit calibrated classifier for a given dataset split.

    Returns
    -------
    calibrated_classifier : estimator object
        The calibrated estimator.
    """
    if sample_weight is not None and supports_sw:
        estimator.fit(X[train], y[train],
                      sample_weight=sample_weight[train])
    else:
        estimator.fit(X[train], y[train])

    calibrated_classifier = _CalibratedClassifier(estimator,
                                                  method=method,
                                                  classes=classes)
    sw = None if sample_weight is None else sample_weight[test]
    calibrated_classifier.fit(X[test], y[test], sample_weight=sw)
    return calibrated_classifier


class CalibratedClassifierCV(ClassifierMixin,
                             MetaEstimatorMixin,
                             BaseEstimator):
    """Probability calibration with isotonic regression or logistic regression.

    This class uses cross-validation to both estimate the parameters of a
    classifier and subsequently calibrate a classifier. For each cv split it
    fits a copy of the base estimator to the training folds, and calibrates it
    using the testing fold. For prediction, predicted probabilities are
    averaged across these individual calibrated classifiers.

    Already fitted classifiers can be calibrated via the parameter cv="prefit".
    In this case, no cross-validation is used and all provided data is used
    for calibration. The user has to take care manually that data for model
    fitting and calibration are disjoint.

    The calibration is based on the :term:`decision_function` method of the
    `base_estimator` if it exists, else on :term:`predict_proba`.

    Read more in the :ref:`User Guide <calibration>`.

    Parameters
    ----------
    base_estimator : estimator instance, default=None
        The classifier whose output need to be calibrated to provide more
        accurate `predict_proba` outputs. The default classifier is
        a :class:`~sklearn.svm.LinearSVC`.

    method : {'sigmoid', 'isotonic'}, default='sigmoid'
        The method to use for calibration. Can be 'sigmoid' which
        corresponds to Platt's method (i.e. a logistic regression model) or
        'isotonic' which is a non-parametric approach. It is not advised to
        use isotonic calibration with too few calibration samples
        ``(<<1000)`` since it tends to overfit.

    cv : int, cross-validation generator, iterable or "prefit", \
            default=None
        Determines the cross-validation splitting strategy.
        Possible inputs for cv are:

        - None, to use the default 5-fold cross-validation,
        - integer, to specify the number of folds.
        - :term:`CV splitter`,
        - An iterable yielding (train, test) splits as arrays of indices.

        For integer/None inputs, if ``y`` is binary or multiclass,
        :class:`~sklearn.model_selection.StratifiedKFold` is used. If ``y`` is
        neither binary nor multiclass, :class:`~sklearn.model_selection.KFold`
        is used.

        Refer to the :ref:`User Guide <cross_validation>` for the various
        cross-validation strategies that can be used here.

        If "prefit" is passed, it is assumed that `base_estimator` has been
        fitted already and all data is used for calibration.

        .. versionchanged:: 0.22
            ``cv`` default value if None changed from 3-fold to 5-fold.

    n_jobs : int, default=None
        Number of jobs to run in parallel.
        ``None`` means 1 unless in a :obj:`joblib.parallel_backend` context.
        ``-1`` means using all processors.

        Base estimator clones are fitted in parallel across cross-validation
        iterations. Therefore parallelism happens only when cv != "prefit".

        See :term:`Glossary <n_jobs>` for more details.

        .. versionadded:: 0.24

    Attributes
    ----------
    classes_ : ndarray of shape (n_classes,)
        The class labels.

    calibrated_classifiers_ : list (len() equal to cv or 1 if cv == "prefit")
        The list of calibrated classifiers, one for each cross-validation
        split, which has been fitted on training folds and
        calibrated on the testing fold.

    Examples
    --------
    >>> from sklearn.datasets import make_classification
    >>> from sklearn.naive_bayes import GaussianNB
    >>> from sklearn.calibration import CalibratedClassifierCV
    >>> X, y = make_classification(n_samples=100, n_features=2,
    ...                            n_redundant=0, random_state=42)
    >>> base_clf = GaussianNB()
    >>> calibrated_clf = CalibratedClassifierCV(base_estimator=base_clf, cv=3)
    >>> calibrated_clf.fit(X, y)
    CalibratedClassifierCV(base_estimator=GaussianNB(), cv=3)
    >>> len(calibrated_clf.calibrated_classifiers_)
    3
    >>> calibrated_clf.predict_proba(X)[:5, :]
    array([[0.110..., 0.889...],
           [0.072..., 0.927...],
           [0.928..., 0.071...],
           [0.928..., 0.071...],
           [0.071..., 0.928...]])

    >>> from sklearn.model_selection import train_test_split
    >>> X, y = make_classification(n_samples=100, n_features=2,
    ...                            n_redundant=0, random_state=42)
    >>> X_train, X_calib, y_train, y_calib = train_test_split(
    ...        X, y, random_state=42
    ... )
    >>> base_clf = GaussianNB()
    >>> base_clf.fit(X_train, y_train)
    GaussianNB()
    >>> calibrated_clf = CalibratedClassifierCV(
    ...     base_estimator=base_clf,
    ...     cv="prefit"
    ... )
    >>> calibrated_clf.fit(X_calib, y_calib)
    CalibratedClassifierCV(base_estimator=GaussianNB(), cv='prefit')
    >>> len(calibrated_clf.calibrated_classifiers_)
    1
    >>> calibrated_clf.predict_proba([[-0.5, 0.5]])
    array([[0.936..., 0.063...]])

    References
    ----------
    .. [1] Obtaining calibrated probability estimates from decision trees
           and naive Bayesian classifiers, B. Zadrozny & C. Elkan, ICML 2001

    .. [2] Transforming Classifier Scores into Accurate Multiclass
           Probability Estimates, B. Zadrozny & C. Elkan, (KDD 2002)

    .. [3] Probabilistic Outputs for Support Vector Machines and Comparisons to
           Regularized Likelihood Methods, J. Platt, (1999)

    .. [4] Predicting Good Probabilities with Supervised Learning,
           A. Niculescu-Mizil & R. Caruana, ICML 2005
    """
    @_deprecate_positional_args
    def __init__(self, base_estimator=None, *, method='sigmoid',
                 cv=None, n_jobs=None):
        self.base_estimator = base_estimator
        self.method = method
        self.cv = cv
        self.n_jobs = n_jobs

    def fit(self, X, y, sample_weight=None):
        """Fit the calibrated model

        Parameters
        ----------
        X : array-like of shape (n_samples, n_features)
            Training data.

        y : array-like of shape (n_samples,)
            Target values.

        sample_weight : array-like of shape (n_samples,), default=None
            Sample weights. If None, then samples are equally weighted.

        Returns
        -------
        self : object
            Returns an instance of self.
        """
        X, y = indexable(X, y)

        self.calibrated_classifiers_ = []
        if self.base_estimator is None:
            # we want all classifiers that don't expose a random_state
            # to be deterministic (and we don't want to expose this one).
            base_estimator = LinearSVC(random_state=0)
        else:
            base_estimator = self.base_estimator

        if self.cv == "prefit":
            # Set `n_features_in_` attribute
            if isinstance(self.base_estimator, Pipeline):
                check_is_fitted(self.base_estimator[-1])
            else:
                check_is_fitted(self.base_estimator)
            with suppress(AttributeError):
                self.n_features_in_ = base_estimator.n_features_in_
            self.classes_ = self.base_estimator.classes_

            calibrated_classifier = _CalibratedClassifier(
                base_estimator, method=self.method)
            calibrated_classifier.fit(X, y, sample_weight)
            self.calibrated_classifiers_.append(calibrated_classifier)
        else:
            X, y = self._validate_data(
                X, y, accept_sparse=['csc', 'csr', 'coo'],
                force_all_finite=False, allow_nd=True
            )
            le = LabelBinarizer().fit(y)
            self.classes_ = le.classes_

            # Check that each cross-validation fold can have at least one
            # example per class
            if isinstance(self.cv, int):
                n_folds = self.cv
            elif hasattr(self.cv, "n_splits"):
                n_folds = self.cv.n_splits
            else:
                n_folds = None
            if n_folds and np.any([np.sum(y == class_) < n_folds
                                   for class_ in self.classes_]):
                raise ValueError(f"Requesting {n_folds}-fold cross-validation "
                                 f"but provided less than {n_folds} examples "
                                 "for at least one class.")

            cv = check_cv(self.cv, y, classifier=True)
            fit_parameters = signature(base_estimator.fit).parameters
            supports_sw = "sample_weight" in fit_parameters

            if sample_weight is not None:
                sample_weight = _check_sample_weight(sample_weight, X)

                if not supports_sw:
                    estimator_name = type(base_estimator).__name__
                    warnings.warn("Since %s does not support sample_weights, "
                                  "sample weights will only be used for the "
                                  "calibration itself." % estimator_name)

            parallel = Parallel(n_jobs=self.n_jobs)

            self.calibrated_classifiers_ = parallel(delayed(
                _fit_calibrated_classifer)(clone(base_estimator),
                                           X, y,
                                           train=train, test=test,
                                           method=self.method,
                                           classes=self.classes_,
                                           supports_sw=supports_sw,
                                           sample_weight=sample_weight)
                                                    for train, test
                                                    in cv.split(X, y))

        return self

    def predict_proba(self, X):
        """Posterior probabilities of classification

        This function returns posterior probabilities of classification
        according to each class on an array of test vectors X.

        Parameters
        ----------
        X : array-like of shape (n_samples, n_features)
            The samples.

        Returns
        -------
        C : ndarray of shape (n_samples, n_classes)
            The predicted probas.
        """
        check_is_fitted(self)
        X = check_array(X, accept_sparse=['csc', 'csr', 'coo'],
                        force_all_finite=False)
        # Compute the arithmetic mean of the predictions of the calibrated
        # classifiers
        mean_proba = np.zeros((X.shape[0], len(self.classes_)))
        for calibrated_classifier in self.calibrated_classifiers_:
            proba = calibrated_classifier.predict_proba(X)
            mean_proba += proba

        mean_proba /= len(self.calibrated_classifiers_)

        return mean_proba

    def predict(self, X):
        """Predict the target of new samples. The predicted class is the
        class that has the highest probability, and can thus be different
        from the prediction of the uncalibrated classifier.

        Parameters
        ----------
        X : array-like of shape (n_samples, n_features)
            The samples.

        Returns
        -------
        C : ndarray of shape (n_samples,)
            The predicted class.
        """
        check_is_fitted(self)
        return self.classes_[np.argmax(self.predict_proba(X), axis=1)]

    def _more_tags(self):
        return {
            '_xfail_checks': {
                'check_sample_weights_invariance':
                'zero sample_weight is not equivalent to removing samples',
            }
        }


class _CalibratedClassifier:
    """Probability calibration with isotonic regression or sigmoid.

    It assumes that base_estimator has already been fit, and trains the
    calibration on the input set of the fit function. Note that this class
    should not be used as an estimator directly. Use CalibratedClassifierCV
    with cv="prefit" instead.

    Parameters
    ----------
    base_estimator : instance BaseEstimator
        The classifier whose output decision function needs to be calibrated
        to offer more accurate predict_proba outputs. No default value since
        it has to be an already fitted estimator.

    method : {'sigmoid', 'isotonic'}, default='sigmoid'
        The method to use for calibration. Can be 'sigmoid' which
        corresponds to Platt's method or 'isotonic' which is a
        non-parametric approach based on isotonic regression.

    classes : array-like of shape (n_classes,), default=None
            Contains unique classes used to fit the base estimator.
            if None, then classes is extracted from the given target values
            in fit().

    See Also
    --------
    CalibratedClassifierCV

    References
    ----------
    .. [1] Obtaining calibrated probability estimates from decision trees
           and naive Bayesian classifiers, B. Zadrozny & C. Elkan, ICML 2001

    .. [2] Transforming Classifier Scores into Accurate Multiclass
           Probability Estimates, B. Zadrozny & C. Elkan, (KDD 2002)

    .. [3] Probabilistic Outputs for Support Vector Machines and Comparisons to
           Regularized Likelihood Methods, J. Platt, (1999)

    .. [4] Predicting Good Probabilities with Supervised Learning,
           A. Niculescu-Mizil & R. Caruana, ICML 2005
    """
    @_deprecate_positional_args
    def __init__(self, base_estimator, *, method='sigmoid', classes=None):
        self.base_estimator = base_estimator
        self.method = method
        self.classes = classes

    def _preproc(self, X):
        n_classes = len(self.classes_)
        if hasattr(self.base_estimator, "decision_function"):
            df = self.base_estimator.decision_function(X)
            if df.ndim == 1:
                df = df[:, np.newaxis]
        elif hasattr(self.base_estimator, "predict_proba"):
            df = self.base_estimator.predict_proba(X)
            if n_classes == 2:
                df = df[:, 1:]
        else:
            raise RuntimeError('classifier has no decision_function or '
                               'predict_proba method.')

        idx_pos_class = self.label_encoder_.\
            transform(self.base_estimator.classes_)

        return df, idx_pos_class

    def fit(self, X, y, sample_weight=None):
        """Calibrate the fitted model

        Parameters
        ----------
        X : array-like of shape (n_samples, n_features)
            Training data.

        y : array-like of shape (n_samples,)
            Target values.

        sample_weight : array-like of shape (n_samples,), default=None
            Sample weights. If None, then samples are equally weighted.

        Returns
        -------
        self : object
            Returns an instance of self.
        """

        self.label_encoder_ = LabelEncoder()
        if self.classes is None:
            self.label_encoder_.fit(y)
        else:
            self.label_encoder_.fit(self.classes)

        self.classes_ = self.label_encoder_.classes_
        Y = label_binarize(y, classes=self.classes_)

        df, idx_pos_class = self._preproc(X)
        self.calibrators_ = []

        for k, this_df in zip(idx_pos_class, df.T):
            if self.method == 'isotonic':
                calibrator = IsotonicRegression(out_of_bounds='clip')
            elif self.method == 'sigmoid':
                calibrator = _SigmoidCalibration()
            else:
                raise ValueError('method should be "sigmoid" or '
                                 '"isotonic". Got %s.' % self.method)
            calibrator.fit(this_df, Y[:, k], sample_weight)
            self.calibrators_.append(calibrator)

        return self

    def predict_proba(self, X):
        """Posterior probabilities of classification

        This function returns posterior probabilities of classification
        according to each class on an array of test vectors X.

        Parameters
        ----------
        X : array-like of shape (n_samples, n_features)
            The samples.

        Returns
        -------
        C : ndarray of shape (n_samples, n_classes)
            The predicted probas. Can be exact zeros.
        """
        n_classes = len(self.classes_)
        proba = np.zeros((X.shape[0], n_classes))

        df, idx_pos_class = self._preproc(X)

        for k, this_df, calibrator in \
                zip(idx_pos_class, df.T, self.calibrators_):
            if n_classes == 2:
                k += 1
            proba[:, k] = calibrator.predict(this_df)

        # Normalize the probabilities
        if n_classes == 2:
            proba[:, 0] = 1. - proba[:, 1]
        else:
            proba /= np.sum(proba, axis=1)[:, np.newaxis]

        # XXX : for some reason all probas can be 0
        proba[np.isnan(proba)] = 1. / n_classes

        # Deal with cases where the predicted probability minimally exceeds 1.0
        proba[(1.0 < proba) & (proba <= 1.0 + 1e-5)] = 1.0

        return proba


def _sigmoid_calibration(df, y, sample_weight=None):
    """Probability Calibration with sigmoid method (Platt 2000)

    Parameters
    ----------
    df : ndarray of shape (n_samples,)
        The decision function or predict proba for the samples.

    y : ndarray of shape (n_samples,)
        The targets.

    sample_weight : array-like of shape (n_samples,), default=None
        Sample weights. If None, then samples are equally weighted.

    Returns
    -------
    a : float
        The slope.

    b : float
        The intercept.

    References
    ----------
    Platt, "Probabilistic Outputs for Support Vector Machines"
    """
    df = column_or_1d(df)
    y = column_or_1d(y)

    F = df  # F follows Platt's notations

    # Bayesian priors (see Platt end of section 2.2)
    prior0 = float(np.sum(y <= 0))
    prior1 = y.shape[0] - prior0
    T = np.zeros(y.shape)
    T[y > 0] = (prior1 + 1.) / (prior1 + 2.)
    T[y <= 0] = 1. / (prior0 + 2.)
    T1 = 1. - T

    def objective(AB):
        # From Platt (beginning of Section 2.2)
        P = expit(-(AB[0] * F + AB[1]))
        loss = -(xlogy(T, P) + xlogy(T1, 1. - P))
        if sample_weight is not None:
            return (sample_weight * loss).sum()
        else:
            return loss.sum()

    def grad(AB):
        # gradient of the objective function
        P = expit(-(AB[0] * F + AB[1]))
        TEP_minus_T1P = T - P
        if sample_weight is not None:
            TEP_minus_T1P *= sample_weight
        dA = np.dot(TEP_minus_T1P, F)
        dB = np.sum(TEP_minus_T1P)
        return np.array([dA, dB])

    AB0 = np.array([0., log((prior0 + 1.) / (prior1 + 1.))])
    AB_ = fmin_bfgs(objective, AB0, fprime=grad, disp=False)
    return AB_[0], AB_[1]


class _SigmoidCalibration(RegressorMixin, BaseEstimator):
    """Sigmoid regression model.

    Attributes
    ----------
    a_ : float
        The slope.

    b_ : float
        The intercept.
    """
    def fit(self, X, y, sample_weight=None):
        """Fit the model using X, y as training data.

        Parameters
        ----------
        X : array-like of shape (n_samples,)
            Training data.

        y : array-like of shape (n_samples,)
            Training target.

        sample_weight : array-like of shape (n_samples,), default=None
            Sample weights. If None, then samples are equally weighted.

        Returns
        -------
        self : object
            Returns an instance of self.
        """
        X = column_or_1d(X)
        y = column_or_1d(y)
        X, y = indexable(X, y)

        self.a_, self.b_ = _sigmoid_calibration(X, y, sample_weight)
        return self

    def predict(self, T):
        """Predict new data by linear interpolation.

        Parameters
        ----------
        T : array-like of shape (n_samples,)
            Data to predict from.

        Returns
        -------
        T_ : ndarray of shape (n_samples,)
            The predicted data.
        """
        T = column_or_1d(T)
        return expit(-(self.a_ * T + self.b_))


@_deprecate_positional_args
def calibration_curve(y_true, y_prob, *, normalize=False, n_bins=5,
                      strategy='uniform'):
    """Compute true and predicted probabilities for a calibration curve.

    The method assumes the inputs come from a binary classifier, and
    discretize the [0, 1] interval into bins.

    Calibration curves may also be referred to as reliability diagrams.

    Read more in the :ref:`User Guide <calibration>`.

    Parameters
    ----------
    y_true : array-like of shape (n_samples,)
        True targets.

    y_prob : array-like of shape (n_samples,)
        Probabilities of the positive class.

    normalize : bool, default=False
        Whether y_prob needs to be normalized into the [0, 1] interval, i.e.
        is not a proper probability. If True, the smallest value in y_prob
        is linearly mapped onto 0 and the largest one onto 1.

    n_bins : int, default=5
        Number of bins to discretize the [0, 1] interval. A bigger number
        requires more data. Bins with no samples (i.e. without
        corresponding values in `y_prob`) will not be returned, thus the
        returned arrays may have less than `n_bins` values.

    strategy : {'uniform', 'quantile'}, default='uniform'
        Strategy used to define the widths of the bins.

        uniform
            The bins have identical widths.
        quantile
            The bins have the same number of samples and depend on `y_prob`.

    Returns
    -------
    prob_true : ndarray of shape (n_bins,) or smaller
        The proportion of samples whose class is the positive class, in each
        bin (fraction of positives).

    prob_pred : ndarray of shape (n_bins,) or smaller
        The mean predicted probability in each bin.

    References
    ----------
    Alexandru Niculescu-Mizil and Rich Caruana (2005) Predicting Good
    Probabilities With Supervised Learning, in Proceedings of the 22nd
    International Conference on Machine Learning (ICML).
    See section 4 (Qualitative Analysis of Predictions).

    Examples
    --------
    >>> import numpy as np
    >>> from sklearn.calibration import calibration_curve
    >>> y_true = np.array([0, 0, 0, 0, 1, 1, 1, 1, 1])
    >>> y_pred = np.array([0.1, 0.2, 0.3, 0.4, 0.65, 0.7, 0.8, 0.9,  1.])
    >>> prob_true, prob_pred = calibration_curve(y_true, y_pred, n_bins=3)
    >>> prob_true
    array([0. , 0.5, 1. ])
    >>> prob_pred
    array([0.2  , 0.525, 0.85 ])
    """
    y_true = column_or_1d(y_true)
    y_prob = column_or_1d(y_prob)
    check_consistent_length(y_true, y_prob)

    if normalize:  # Normalize predicted values into interval [0, 1]
        y_prob = (y_prob - y_prob.min()) / (y_prob.max() - y_prob.min())
    elif y_prob.min() < 0 or y_prob.max() > 1:
        raise ValueError("y_prob has values outside [0, 1] and normalize is "
                         "set to False.")

    labels = np.unique(y_true)
    if len(labels) > 2:
        raise ValueError("Only binary classification is supported. "
                         "Provided labels %s." % labels)
    y_true = label_binarize(y_true, classes=labels)[:, 0]

    if strategy == 'quantile':  # Determine bin edges by distribution of data
        quantiles = np.linspace(0, 1, n_bins + 1)
        bins = np.percentile(y_prob, quantiles * 100)
        bins[-1] = bins[-1] + 1e-8
    elif strategy == 'uniform':
        bins = np.linspace(0., 1. + 1e-8, n_bins + 1)
    else:
        raise ValueError("Invalid entry to 'strategy' input. Strategy "
                         "must be either 'quantile' or 'uniform'.")

    binids = np.digitize(y_prob, bins) - 1

    bin_sums = np.bincount(binids, weights=y_prob, minlength=len(bins))
    bin_true = np.bincount(binids, weights=y_true, minlength=len(bins))
    bin_total = np.bincount(binids, minlength=len(bins))

    nonzero = bin_total != 0
    prob_true = bin_true[nonzero] / bin_total[nonzero]
    prob_pred = bin_sums[nonzero] / bin_total[nonzero]

    return prob_true, prob_pred


class CalibrationDisplay:
    """Calibration visualization.

    It is recommend to use :func:`~sklearn.calibration.plot_calibration_curve`
    to create a visualizer. All parameters are stored as attributes.

    Read more in the :ref:`User Guide <calibration>`.

    Parameters
    -----------
    prob_true : ndarray
        The proportion of samples whose class is the positive class (fraction
        of positives), in each bin.

    prob_pred : ndarray
        The mean predicted probability in each bin.

    y_prob : ndarray of shape (n_samples,)
        Probability estimates for the positive class, for each sample.

    estimator_name : str, default=None
        Name of estimator. If `None`, then the estimator name is not shown.

    Attributes
    ----------
    line_ : matplotlib Artist
        Calibration curve.

    ax_ : matplotlib Axes
        Axes with calibration curve.

    figure_ : matplotlib Figure
        Figure containing the curve.
    """
    def __init__(self, prob_true, prob_pred, y_prob, *, estimator_name=None):
        self.prob_true = prob_true
        self.prob_pred = prob_pred
        self.y_prob = y_prob
        self.estimator_name = estimator_name

    def plot(self, ax=None, *, name=None, ref_line=True, **kwargs):
        """Plot visualization.

        Extra keyword arguments will be passed to
        :func:`matplotlib.pyplot.plot`.

        Parameters
        ----------
        ax : Matplotlib Axes, default=None
            Axes object to plot on. If `None`, a new figure and axes is
            created.

        name : str, default=None
            Name of calibration curve for labeling. If `None`, use the
            name of the estimator.

        ref_line : bool, default=True
            If `True`, plots a reference line representing a perfectly
            calibrated classifier.

        **kwargs : dict
            Keyword arguments to be passed to :func:`matplotlib.pyplot.plot`.

        Returns
        -------
        display : :class:`~sklearn.calibration.CalibrationDisplay`
            Object that stores computed values.
        """
        check_matplotlib_support("CalibrationDisplay.plot")
        import matplotlib.pyplot as plt

        if ax is None:
            fig, ax = plt.subplots()

        name = self.estimator_name if name is None else name

        line_kwargs = {}
        if name is not None:
            line_kwargs["label"] = name
        line_kwargs.update(**kwargs)

        existing_ref_line = ('Perfectly calibrated' in
                             ax.get_legend_handles_labels()[1])
        if ref_line and not existing_ref_line:
            ax.plot([0, 1], [0, 1], "k:", label="Perfectly calibrated")
        self.line_ = ax.plot(self.prob_pred, self.prob_true, "s-",
                             **line_kwargs)[0]

        if "label" in line_kwargs:
            ax.legend(loc="lower right")

        ax.set(xlabel="Mean predicted probability",
               ylabel="Fraction of positives")

        self.ax_ = ax
        self.figure_ = ax.figure
        return self


def plot_calibration_curve(estimator, X, y, *,
                           n_bins=5, strategy='uniform',
                           name=None, ref_line=True, ax=None, **kwargs):
    """Plot calibration curve, also known as reliability diagrams, for binary
    classifiers.

    The average predicted probability for each bin is plotted on the x-axis
    and the fraction of positive classes in each bin is plotted on the y-axis.

    Extra keyword arguments will be passed to :func:`matplotlib.pyplot.plot`.

    Read more in the :ref:`User Guide <calibration>`.

    Parameters
    ----------
    estimator : estimator instance
        Fitted classifier or a fitted :class:`~sklearn.pipeline.Pipeline` in
        which the last estimator is a classifier. The classifier must
        have a :term:`predict_proba` method.

    X : {array-like, sparse matrix} of shape (n_samples, n_features)
        Input values.

    y : array-like of shape (n_samples,)
        Binary target values.

    n_bins : int, default=5
        Number of bins to discretize the [0, 1] interval into when calculating
        the calibration curve. A bigger number requires more data.

    strategy : {'uniform', 'quantile'}, default='uniform'
        Strategy used to define the widths of the bins.

        - `'uniform'`: The bins have identical widths.
        - `'quantile'`: The bins have the same number of samples and depend on
          predicted probabilities.

    name : str, default=None
        Name for labeling curve. If `None`, the name of the estimator is used.

    ref_line : bool, default=True
        If `True`, plots a reference line representing a perfectly calibrated
        classifier.

    ax : matplotlib axes, default=None
        Axes object to plot on. If `None`, a new figure and axes is created.

    **kwargs : dict
        Keyword arguments to be passed to :func:`matplotlib.pyplot.plot`.

    Returns
    -------
    display : :class:`~sklearn.calibration.CalibrationDisplay`.
        Object that stores computed values.

    Examples
    --------
    >>> import matplotlib.pyplot as plt
    >>> from sklearn import (datasets, calibration, model_selection,
    ...                      linear_model)
    >>> X, y = datasets.make_classification(random_state=0)
    >>> X_train, X_test, y_train, y_test = model_selection.train_test_split(
    ...     X, y, random_state=0)
    >>> clf = linear_model.LogisticRegression(random_state=0)
    >>> clf.fit(X_train, y_train)
    LogisticRegression(random_state=0)
    >>> viz = calibration.plot_calibration_curve(clf, X_test, y_test)
    >>> plt.show()
    """
    check_matplotlib_support("plot_calibration_curve")
    binary_error = "Only binary classification is supported."

    if not is_classifier(estimator):
        raise ValueError("The 'estimator' parameter should be a fitted binary "
                         "classifier")

    prediction_method = _check_classifier_response_method(
        estimator, response_method='predict_proba'
    )

    y_prob = prediction_method(X)

    if not len(estimator.classes_) == 2:
        raise ValueError(binary_error)
    if y_prob.ndim == 1:
        raise ValueError("'estimator.predict_proba' needs to return a 2d "
                         "array.")
    else:
        if y_prob.shape[1] != 2:
            raise ValueError(binary_error)
        else:
            y_prob = y_prob[:, 1]

    prob_true, prob_pred = calibration_curve(
        y, y_prob, n_bins=n_bins, strategy=strategy
    )

    name = name if name is not None else estimator.__class__.__name__
    viz = CalibrationDisplay(
        prob_true=prob_true, prob_pred=prob_pred, y_prob=y_prob,
        estimator_name=name
    )
    return viz.plot(ax=ax, name=name, ref_line=ref_line, **kwargs)<|MERGE_RESOLUTION|>--- conflicted
+++ resolved
@@ -24,13 +24,9 @@
                    MetaEstimatorMixin, is_classifier)
 from .metrics._plot.base import _check_classifier_response_method
 from .preprocessing import label_binarize, LabelBinarizer
-<<<<<<< HEAD
 from .utils import (check_array, indexable, column_or_1d,
                     check_matplotlib_support)
-=======
-from .utils import check_array, indexable, column_or_1d
 from .utils.fixes import delayed
->>>>>>> 3b334c5b
 from .utils.validation import check_is_fitted, check_consistent_length
 from .utils.validation import _check_sample_weight
 from .pipeline import Pipeline

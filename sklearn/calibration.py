--- conflicted
+++ resolved
@@ -25,9 +25,6 @@
     RegressorMixin,
     clone,
     MetaEstimatorMixin,
-<<<<<<< HEAD
-)
-=======
     is_classifier,
 )
 from .preprocessing import label_binarize, LabelEncoder
@@ -40,33 +37,18 @@
 from .utils.multiclass import check_classification_targets
 from .utils.fixes import delayed
 from .utils.validation import (
+    _check_fit_params,
     _check_sample_weight,
     _num_samples,
     check_consistent_length,
     check_is_fitted,
 )
 from .utils import _safe_indexing
->>>>>>> 845b1fac
 from .isotonic import IsotonicRegression
+from .svm import LinearSVC
 from .model_selection import check_cv, cross_val_predict
-<<<<<<< HEAD
-from .preprocessing import label_binarize, LabelEncoder
-from .svm import LinearSVC
-from .utils import _safe_indexing, deprecated, indexable, column_or_1d
-from .utils.multiclass import check_classification_targets
-from .utils.fixes import delayed
-from .utils.validation import (
-    _check_fit_params,
-    _check_sample_weight,
-    _deprecate_positional_args,
-    _num_samples,
-    check_is_fitted,
-    check_consistent_length,
-)
-=======
 from .metrics._base import _check_pos_label_consistency
 from .metrics._plot.base import _get_response
->>>>>>> 845b1fac
 
 
 class CalibratedClassifierCV(ClassifierMixin, MetaEstimatorMixin, BaseEstimator):
@@ -254,10 +236,6 @@
     array([[0.936..., 0.063...]])
     """
 
-<<<<<<< HEAD
-    @_deprecate_positional_args
-=======
->>>>>>> 845b1fac
     def __init__(
         self,
         base_estimator=None,
@@ -340,17 +318,6 @@
             # sample_weight checks
             fit_parameters = signature(base_estimator.fit).parameters
             supports_sw = "sample_weight" in fit_parameters
-<<<<<<< HEAD
-            if sample_weight is not None:
-                sample_weight = _check_sample_weight(sample_weight, X)
-                if not supports_sw:
-                    estimator_name = type(base_estimator).__name__
-                    warnings.warn(
-                        f"Since {estimator_name} does not support "
-                        "sample_weights, sample weights will only be"
-                        " used for the calibration itself."
-                    )
-=======
             if sample_weight is not None and not supports_sw:
                 estimator_name = type(base_estimator).__name__
                 warnings.warn(
@@ -362,7 +329,6 @@
                     "warned that the result of the calibration is likely to be "
                     "incorrect."
                 )
->>>>>>> 845b1fac
 
             # Check that each cross-validation fold can have at least one
             # example per class
@@ -380,23 +346,7 @@
                     "cross-validation but provided less than "
                     f"{n_folds} examples for at least one class."
                 )
-<<<<<<< HEAD
-
-            if sample_weight is not None:
-                sample_weight = _check_sample_weight(sample_weight, X)
-                fit_parameters = signature(base_estimator.fit).parameters
-                base_estimator_supports_sw = "sample_weight" in fit_parameters
-
-                if not base_estimator_supports_sw:
-                    estimator_name = type(base_estimator).__name__
-                    warnings.warn(
-                        "Since %s does not support sample_weights, "
-                        "sample weights will only be used for the "
-                        "calibration itself." % estimator_name
-                    )
-=======
             cv = check_cv(self.cv, y, classifier=True)
->>>>>>> 845b1fac
 
             cv = check_cv(self.cv, y, classifier=True)
             if self.ensemble:
@@ -410,14 +360,9 @@
                         test=test,
                         method=self.method,
                         classes=self.classes_,
-<<<<<<< HEAD
-                        sample_weight=sample_weight,
-                        supports_sw=supports_sw,
-                        **fit_params,
-=======
                         supports_sw=supports_sw,
                         sample_weight=sample_weight,
->>>>>>> 845b1fac
+                        **fit_params,
                     )
                     for train, test in cv.split(X, y)
                 )
@@ -437,13 +382,10 @@
                     cv=cv,
                     method=method_name,
                     n_jobs=self.n_jobs,
-<<<<<<< HEAD
-=======
                     fit_params=fit_params,
                 )
                 predictions = _compute_predictions(
                     pred_method, method_name, X, n_classes
->>>>>>> 845b1fac
                 )
 
                 if sample_weight is not None and supports_sw:
@@ -519,21 +461,16 @@
     def _more_tags(self):
         return {
             "_xfail_checks": {
-<<<<<<< HEAD
-                "check_sample_weights_invariance": "zero sample_weight is not equivalent to removing samples",
-=======
                 "check_sample_weights_invariance": (
                     "Due to the cross-validation and sample ordering, removing a sample"
                     " is not strictly equal to putting is weight to zero. Specific unit"
                     " tests are added for CalibratedClassifierCV specifically."
                 ),
->>>>>>> 845b1fac
             }
         }
 
 
 def _fit_classifier_calibrator_pair(
-<<<<<<< HEAD
     estimator,
     X,
     y,
@@ -544,9 +481,6 @@
     classes,
     sample_weight=None,
     **fit_params,
-=======
-    estimator, X, y, train, test, supports_sw, method, classes, sample_weight=None
->>>>>>> 845b1fac
 ):
     """Fit a classifier/calibration pair on a given train/test split.
 
@@ -565,10 +499,10 @@
     y : array-like, shape (n_samples,)
         Targets.
 
-    train : ndarray, shape (n_train_indicies,)
+    train : ndarray, shape (n_train_indices,)
         Indices of the training subset.
 
-    test : ndarray, shape (n_test_indicies,)
+    test : ndarray, shape (n_test_indices,)
         Indices of the testing subset.
 
     supports_sw : bool
@@ -631,15 +565,6 @@
     """
     if hasattr(clf, "decision_function"):
         method = getattr(clf, "decision_function")
-<<<<<<< HEAD
-    elif hasattr(clf, "predict_proba"):
-        method = getattr(clf, "predict_proba")
-    else:
-        raise RuntimeError(
-            "'base_estimator' has no 'decision_function' or " "'predict_proba' method."
-        )
-    return method
-=======
         return method, "decision_function"
     elif hasattr(clf, "predict_proba"):
         method = getattr(clf, "predict_proba")
@@ -648,7 +573,6 @@
         raise RuntimeError(
             "'base_estimator' has no 'decision_function' or 'predict_proba' method."
         )
->>>>>>> 845b1fac
 
 
 def _compute_predictions(pred_method, method_name, X, n_classes):
@@ -676,13 +600,6 @@
         (X.shape[0], 1).
     """
     predictions = pred_method(X=X)
-<<<<<<< HEAD
-    if hasattr(pred_method, "__name__"):
-        method_name = pred_method.__name__
-    else:
-        method_name = signature(pred_method).parameters["method"].default
-=======
->>>>>>> 845b1fac
 
     if method_name == "decision_function":
         if predictions.ndim == 1:
@@ -739,11 +656,7 @@
             calibrator = _SigmoidCalibration()
         else:
             raise ValueError(
-<<<<<<< HEAD
-                "'method' should be one of: 'sigmoid' or " f"'isotonic'. Got {method}."
-=======
                 f"'method' should be one of: 'sigmoid' or 'isotonic'. Got {method}."
->>>>>>> 845b1fac
             )
         calibrator.fit(this_pred, Y[:, class_idx], sample_weight)
         calibrators.append(calibrator)
@@ -864,12 +777,6 @@
 
     F = predictions  # F follows Platt's notations
 
-<<<<<<< HEAD
-    # Bayesian priors (see Platt end of section 2.2)
-    prior0 = float(np.sum(y <= 0))
-    prior1 = y.shape[0] - prior0
-    T = np.zeros(y.shape)
-=======
     # Bayesian priors (see Platt end of section 2.2):
     # It corresponds to the number of samples, taking into account the
     # `sample_weight`.
@@ -881,7 +788,6 @@
         prior0 = float(np.sum(mask_negative_samples))
         prior1 = y.shape[0] - prior0
     T = np.zeros_like(y, dtype=np.float64)
->>>>>>> 845b1fac
     T[y > 0] = (prior1 + 1.0) / (prior1 + 2.0)
     T[y <= 0] = 1.0 / (prior0 + 2.0)
     T1 = 1.0 - T
@@ -965,14 +871,9 @@
         return expit(-(self.a_ * T + self.b_))
 
 
-<<<<<<< HEAD
-@_deprecate_positional_args
-def calibration_curve(y_true, y_prob, *, normalize=False, n_bins=5, strategy="uniform"):
-=======
 def calibration_curve(
     y_true, y_prob, *, pos_label=None, normalize=False, n_bins=5, strategy="uniform"
 ):
->>>>>>> 845b1fac
     """Compute true and predicted probabilities for a calibration curve.
 
     The method assumes the inputs come from a binary classifier, and
@@ -1051,25 +952,15 @@
         y_prob = (y_prob - y_prob.min()) / (y_prob.max() - y_prob.min())
     elif y_prob.min() < 0 or y_prob.max() > 1:
         raise ValueError(
-<<<<<<< HEAD
-            "y_prob has values outside [0, 1] and normalize is " "set to False."
-=======
             "y_prob has values outside [0, 1] and normalize is set to False."
->>>>>>> 845b1fac
         )
 
     labels = np.unique(y_true)
     if len(labels) > 2:
         raise ValueError(
-<<<<<<< HEAD
-            "Only binary classification is supported. " "Provided labels %s." % labels
-        )
-    y_true = label_binarize(y_true, classes=labels)[:, 0]
-=======
             f"Only binary classification is supported. Provided labels {labels}."
         )
     y_true = y_true == pos_label
->>>>>>> 845b1fac
 
     if strategy == "quantile":  # Determine bin edges by distribution of data
         quantiles = np.linspace(0, 1, n_bins + 1)

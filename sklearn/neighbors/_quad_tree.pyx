--- conflicted
+++ resolved
@@ -66,17 +66,6 @@
         # Free all inner structures
         free(self.cells)
 
-<<<<<<< HEAD
-    property cumulative_size:
-        def __get__(self):
-            cdef Cell[:] cell_mem_view = self._get_cell_ndarray()
-            return cell_mem_view.base['cumulative_size'][:self.cell_count]
-
-    property leafs:
-        def __get__(self):
-            cdef Cell[:] cell_mem_view = self._get_cell_ndarray()
-            return cell_mem_view.base['is_leaf'][:self.cell_count]
-=======
     @property
     def cumulative_size(self):
         cdef Cell[:] cell_mem_view = self._get_cell_ndarray()
@@ -86,7 +75,6 @@
     def leafs(self):
         cdef Cell[:] cell_mem_view = self._get_cell_ndarray()
         return cell_mem_view.base['is_leaf'][:self.cell_count]
->>>>>>> 2ab1d81e
 
     def build_tree(self, X):
         """Build a tree from an array of points X."""

"""Base and mixin classes for nearest neighbors"""
# Authors: Jake Vanderplas <vanderplas@astro.washington.edu>
#          Fabian Pedregosa <fabian.pedregosa@inria.fr>
#          Alexandre Gramfort <alexandre.gramfort@inria.fr>
#          Sparseness support by Lars Buitinck
#          Multi-output support by Arnaud Joly <a.joly@ulg.ac.be>
#
# License: BSD 3 clause (C) INRIA, University of Amsterdam
from functools import partial
from distutils.version import LooseVersion

import warnings
from abc import ABCMeta, abstractmethod

import numpy as np
from scipy.sparse import csr_matrix, issparse

from .ball_tree import BallTree
from .kd_tree import KDTree
from ..base import BaseEstimator, MultiOutputMixin
from ..metrics import pairwise_distances_chunked
from ..metrics.pairwise import PAIRWISE_DISTANCE_FUNCTIONS
from ..utils import check_X_y, check_array, gen_even_slices
from ..utils.multiclass import check_classification_targets
from ..utils.validation import check_is_fitted
from ..utils.validation import check_non_negative
from ..exceptions import DataConversionWarning, EfficiencyWarning
from ..utils._joblib import Parallel, delayed, effective_n_jobs
from ..utils._joblib import __version__ as joblib_version

VALID_METRICS = dict(ball_tree=BallTree.valid_metrics,
                     kd_tree=KDTree.valid_metrics,
                     # The following list comes from the
                     # sklearn.metrics.pairwise doc string
                     brute=(list(PAIRWISE_DISTANCE_FUNCTIONS.keys()) +
                            ['braycurtis', 'canberra', 'chebyshev',
                             'correlation', 'cosine', 'dice', 'hamming',
                             'jaccard', 'kulsinski', 'mahalanobis',
                             'matching', 'minkowski', 'rogerstanimoto',
                             'russellrao', 'seuclidean', 'sokalmichener',
                             'sokalsneath', 'sqeuclidean',
                             'yule', 'wminkowski']))


VALID_METRICS_SPARSE = dict(ball_tree=[],
                            kd_tree=[],
                            brute=PAIRWISE_DISTANCE_FUNCTIONS.keys())


def _check_weights(weights):
    """Check to make sure weights are valid"""
    if weights in (None, 'uniform', 'distance'):
        return weights
    elif callable(weights):
        return weights
    else:
        raise ValueError("weights not recognized: should be 'uniform', "
                         "'distance', or a callable function")


def _get_weights(dist, weights):
    """Get the weights from an array of distances and a parameter ``weights``

    Parameters
    ===========
    dist : ndarray
        The input distances
    weights : {'uniform', 'distance' or a callable}
        The kind of weighting used

    Returns
    ========
    weights_arr : array of the same shape as ``dist``
        if ``weights == 'uniform'``, then returns None
    """
    if weights in (None, 'uniform'):
        return None
    elif weights == 'distance':
        # if user attempts to classify a point that was zero distance from one
        # or more training points, those training points are weighted as 1.0
        # and the other points as 0.0
        if dist.dtype is np.dtype(object):
            for point_dist_i, point_dist in enumerate(dist):
                # check if point_dist is iterable
                # (ex: RadiusNeighborClassifier.predict may set an element of
                # dist to 1e-6 to represent an 'outlier')
                if hasattr(point_dist, '__contains__') and 0. in point_dist:
                    dist[point_dist_i] = point_dist == 0.
                else:
                    dist[point_dist_i] = 1. / point_dist
        else:
            with np.errstate(divide='ignore'):
                dist = 1. / dist
            inf_mask = np.isinf(dist)
            inf_row = np.any(inf_mask, axis=1)
            dist[inf_row] = inf_mask[inf_row]
        return dist
    elif callable(weights):
        return weights(dist)
    else:
        raise ValueError("weights not recognized: should be 'uniform', "
                         "'distance', or a callable function")


<<<<<<< HEAD
def _is_sorted_by_data(graph):
    """Returns whether the graph's non-zero entries are sorted by data

    The non-zero entries are stored in graph.data and graph.indices.
    For each row (or sample), the non-zero entries can be either:
        - sorted by indices, as after graph.sort_indices()
        - sorted by data, as after _check_precomputed(graph)
        - not sorted.

    Parameters
    ----------
    graph : CSR sparse matrix, shape (n_samples, n_samples)
        Neighbors graph as given by kneighbors_graph or radius_neighbors_graph

    Returns
    -------
    res : boolean
        Whether input graph is sorted by data
    """
    assert graph.format == 'csr'
    out_of_order = graph.data[:-1] > graph.data[1:]
    line_change = np.unique(graph.indptr[1:-1] - 1)
    line_change = line_change[line_change < out_of_order.shape[0]]
    return (out_of_order.sum() == out_of_order[line_change].sum())


def _check_precomputed(X):
    """Check precomputed distance matrix

    If the precomputed distance matrix is sparse, it checks that the non-zero
    entries are sorted by distances. If not, the matrix is copied and sorted.

    Parameters
    ----------
    X : {sparse matrix, array-like}, (n_samples, n_samples)
        Distance matrix to other samples. X may be a sparse matrix, in which
        case only non-zero elements may be considered neighbors.

    Returns
    -------
    X : {sparse matrix, array-like}, (n_samples, n_samples)
        Distance matrix to other samples. X may be a sparse matrix, in which
        case only non-zero elements may be considered neighbors.
    """
    if not issparse(X):
        X = check_array(X)
        check_non_negative(X, whom="precomputed distance matrix.")
        return X
    else:
        graph = X

    if graph.format not in ('csr', 'csc', 'coo', 'lil'):
        raise TypeError('Sparse matrix in {!r} format is not supported due to '
                        'its handling of explicit zeros'.format(graph.format))
    copied = graph.format != 'csr'
    graph = check_array(graph, accept_sparse='csr')
    check_non_negative(graph, whom="precomputed distance matrix.")

    if not _is_sorted_by_data(graph):
        warnings.warn('Precomputed sparse input was not sorted by data.',
                      EfficiencyWarning)
        if not copied:
            graph = graph.copy()

        # if each sample has the same number of provided neighbors
        row_nnz = np.diff(graph.indptr)
        if row_nnz.max() == row_nnz.min():
            n_samples = graph.shape[0]
            distances = graph.data.reshape(n_samples, -1)

            order = np.argsort(distances, kind='mergesort')
            order += np.arange(n_samples)[:, None] * row_nnz[0]
            order = order.ravel()
            graph.data = graph.data[order]
            graph.indices = graph.indices[order]

        else:
            for start, stop in zip(graph.indptr, graph.indptr[1:]):
                order = np.argsort(graph.data[start:stop], kind='mergesort')
                graph.data[start:stop] = graph.data[start:stop][order]
                graph.indices[start:stop] = graph.indices[start:stop][order]
    return graph


def _kneighbors_from_graph(graph, n_neighbors, return_distance):
    """Decompose a nearest neighbors sparse graph into distances and indices

    Parameters
    ----------
    graph : CSR sparse matrix, shape (n_samples, n_samples)
        Neighbors graph as given by kneighbors_graph or radius_neighbors_graph

    n_neighbors : int
        Number of neighbors required for each sample.

    return_distance : boolean
        If False, distances will not be returned

    Returns
    -------
    neigh_dist : array, shape (n_samples, n_neighbors)
        Distances to nearest neighbors. Only present if return_distance=True.

    neigh_ind : array, shape (n_samples, n_neighbors)
        Indices of nearest neighbors.
    """
    n_samples = graph.shape[0]
    assert graph.format == 'csr'

    # number of neighbors by samples
    row_nnz = np.diff(graph.indptr)
    row_nnz_min = row_nnz.min()
    if n_neighbors is not None and row_nnz_min < n_neighbors:
        raise ValueError(
            '%d neighbors per samples are required, but some samples have only'
            ' %d neighbors in precomputed graph matrix. Decrease number of '
            'neighbors used or recompute the graph with more neighbors.'
            % (n_neighbors, row_nnz_min))

    # if each sample has the same number of provided neighbors
    if row_nnz.max() == row_nnz_min:

        def extract(a):
            return a.reshape(n_samples, -1)[:, :n_neighbors]

    else:
        idx = np.tile(np.arange(n_neighbors), n_samples)
        idx = idx.reshape(n_samples, n_neighbors)
        idx += graph.indptr[:-1, np.newaxis]

        def extract(a):
            return a.take(idx, mode='clip').reshape(n_samples, n_neighbors)

    if return_distance:
        return extract(graph.data), extract(graph.indices)
    else:
        return extract(graph.indices)


def _radius_neighbors_from_graph(graph, radius, return_distance):
    """Decompose a nearest neighbors sparse graph into distances and indices

    Parameters
    ----------
    graph : CSR sparse matrix, shape (n_samples, n_samples)
        Neighbors graph as given by kneighbors_graph or radius_neighbors_graph

    radius : float > 0
        Radius of neighborhoods.

    return_distance : boolean
        If False, distances will not be returned

    Returns
    -------
    neigh_dist : array, shape (n_samples,) of arrays
        Distances to nearest neighbors. Only present if return_distance=True.

    neigh_ind :array, shape (n_samples,) of arrays
        Indices of nearest neighbors.
    """
    assert graph.format == 'csr'

    if graph.data.max() <= radius:
        data, indices, indptr = graph.data, graph.indices, graph.indptr
    else:
        mask = graph.data <= radius
        if return_distance:
            data = np.compress(mask, graph.data)
        indices = np.compress(mask, graph.indices)
        indptr = np.concatenate(([0], np.cumsum(mask)))[graph.indptr]

    if return_distance:
        neigh_dist = np.array(np.split(data, indptr[1:-1]))
    neigh_ind = np.array(np.split(indices, indptr[1:-1]))

    if return_distance:
        return neigh_dist, neigh_ind
    else:
        return neigh_ind


class NeighborsBase(BaseEstimator, metaclass=ABCMeta):
=======
class NeighborsBase(BaseEstimator, MultiOutputMixin, metaclass=ABCMeta):
>>>>>>> ffd27c85
    """Base class for nearest neighbors estimators."""

    @abstractmethod
    def __init__(self, n_neighbors=None, radius=None,
                 algorithm='auto', leaf_size=30, metric='minkowski',
                 p=2, metric_params=None, n_jobs=None):

        self.n_neighbors = n_neighbors
        self.radius = radius
        self.algorithm = algorithm
        self.leaf_size = leaf_size
        self.metric = metric
        self.metric_params = metric_params
        self.p = p
        self.n_jobs = n_jobs
        self._check_algorithm_metric()

    def _check_algorithm_metric(self):
        if self.algorithm not in ['auto', 'brute',
                                  'kd_tree', 'ball_tree']:
            raise ValueError("unrecognized algorithm: '%s'" % self.algorithm)

        if self.algorithm == 'auto':
            if self.metric == 'precomputed':
                alg_check = 'brute'
            elif (callable(self.metric) or
                  self.metric in VALID_METRICS['ball_tree']):
                alg_check = 'ball_tree'
            else:
                alg_check = 'brute'
        else:
            alg_check = self.algorithm

        if callable(self.metric):
            if self.algorithm == 'kd_tree':
                # callable metric is only valid for brute force and ball_tree
                raise ValueError(
                    "kd_tree algorithm does not support callable metric '%s'"
                    % self.metric)
        elif self.metric not in VALID_METRICS[alg_check]:
            raise ValueError("Metric '%s' not valid. Use "
                             "sorted(sklearn.neighbors.VALID_METRICS['%s']) "
                             "to get valid options. "
                             "Metric can also be a callable function."
                             % (self.metric, alg_check))

        if self.metric_params is not None and 'p' in self.metric_params:
            warnings.warn("Parameter p is found in metric_params. "
                          "The corresponding parameter from __init__ "
                          "is ignored.", SyntaxWarning, stacklevel=3)
            effective_p = self.metric_params['p']
        else:
            effective_p = self.p

        if self.metric in ['wminkowski', 'minkowski'] and effective_p < 1:
            raise ValueError("p must be greater than one for minkowski metric")

    def _fit(self, X):
        self._check_algorithm_metric()
        if self.metric_params is None:
            self.effective_metric_params_ = {}
        else:
            self.effective_metric_params_ = self.metric_params.copy()

        effective_p = self.effective_metric_params_.get('p', self.p)
        if self.metric in ['wminkowski', 'minkowski']:
            self.effective_metric_params_['p'] = effective_p

        self.effective_metric_ = self.metric
        # For minkowski distance, use more efficient methods where available
        if self.metric == 'minkowski':
            p = self.effective_metric_params_.pop('p', 2)
            if p < 1:
                raise ValueError("p must be greater than one "
                                 "for minkowski metric")
            elif p == 1:
                self.effective_metric_ = 'manhattan'
            elif p == 2:
                self.effective_metric_ = 'euclidean'
            elif p == np.inf:
                self.effective_metric_ = 'chebyshev'
            else:
                self.effective_metric_params_['p'] = p

        if isinstance(X, NeighborsBase):
            self._fit_X = X._fit_X
            self._tree = X._tree
            self._fit_method = X._fit_method
            self.n_samples_fit_ = X.n_samples_fit_
            return self

        elif isinstance(X, BallTree):
            self._fit_X = X.data
            self._tree = X
            self._fit_method = 'ball_tree'
            self.n_samples_fit_ = X.data.shape[0]
            return self

        elif isinstance(X, KDTree):
            self._fit_X = X.data
            self._tree = X
            self._fit_method = 'kd_tree'
            self.n_samples_fit_ = X.data.shape[0]
            return self

        if self.effective_metric_ == 'precomputed':
            X = _check_precomputed(X)
        else:
            X = check_array(X, accept_sparse='csr')

        n_samples = X.shape[0]
        if n_samples == 0:
            raise ValueError("n_samples must be greater than 0")

        if issparse(X):
            if self.algorithm not in ('auto', 'brute'):
                warnings.warn("cannot use tree with sparse input: "
                              "using brute force")
            if self.effective_metric_ not in VALID_METRICS_SPARSE['brute'] \
                    and not callable(self.effective_metric_):
                raise ValueError("Metric '%s' not valid for sparse input. "
                                 "Use sorted(sklearn.neighbors."
                                 "VALID_METRICS_SPARSE['brute']) "
                                 "to get valid options. "
                                 "Metric can also be a callable function."
                                 % (self.effective_metric_))
            self._fit_X = X.copy()
            self._tree = None
            self._fit_method = 'brute'
            self.n_samples_fit_ = X.shape[0]
            return self

        self._fit_method = self.algorithm
        self._fit_X = X
        self.n_samples_fit_ = X.shape[0]

        if self._fit_method == 'auto':
            # A tree approach is better for small number of neighbors,
            # and KDTree is generally faster when available
            if ((self.n_neighbors is None or
                 self.n_neighbors < self._fit_X.shape[0] // 2) and
                    self.metric != 'precomputed'):
                if self.effective_metric_ in VALID_METRICS['kd_tree']:
                    self._fit_method = 'kd_tree'
                elif (callable(self.effective_metric_) or
                        self.effective_metric_ in VALID_METRICS['ball_tree']):
                    self._fit_method = 'ball_tree'
                else:
                    self._fit_method = 'brute'
            else:
                self._fit_method = 'brute'

        if self._fit_method == 'ball_tree':
            self._tree = BallTree(X, self.leaf_size,
                                  metric=self.effective_metric_,
                                  **self.effective_metric_params_)
        elif self._fit_method == 'kd_tree':
            self._tree = KDTree(X, self.leaf_size,
                                metric=self.effective_metric_,
                                **self.effective_metric_params_)
        elif self._fit_method == 'brute':
            self._tree = None
        else:
            raise ValueError("algorithm = '%s' not recognized"
                             % self.algorithm)

        if self.n_neighbors is not None:
            if self.n_neighbors <= 0:
                raise ValueError(
                    "Expected n_neighbors > 0. Got %d" %
                    self.n_neighbors
                )
            else:
                if not np.issubdtype(type(self.n_neighbors), np.integer):
                    raise TypeError(
                        "n_neighbors does not take %s value, "
                        "enter integer value" %
                        type(self.n_neighbors))

        return self

    @property
    def _pairwise(self):
        # For cross-validation routines to split data correctly
        return self.metric == 'precomputed'


def _tree_query_parallel_helper(tree, *args, **kwargs):
    """Helper for the Parallel calls in KNeighborsMixin.kneighbors

    The Cython method tree.query is not directly picklable by cloudpickle
    under PyPy.
    """
    return tree.query(*args, **kwargs)


class KNeighborsMixin:
    """Mixin for k-neighbors searches"""

    def _kneighbors_reduce_func(self, dist, start,
                                n_neighbors, return_distance):
        """Reduce a chunk of distances to the nearest neighbors

        Callback to :func:`sklearn.metrics.pairwise.pairwise_distances_chunked`

        Parameters
        ----------
        dist : array of shape (n_samples_chunk, n_samples)
        start : int
            The index in X which the first row of dist corresponds to.
        n_neighbors : int
        return_distance : bool

        Returns
        -------
        dist : array of shape (n_samples_chunk, n_neighbors), optional
            Returned only if return_distance
        neigh : array of shape (n_samples_chunk, n_neighbors)
        """
        sample_range = np.arange(dist.shape[0])[:, None]
        neigh_ind = np.argpartition(dist, n_neighbors - 1, axis=1)
        neigh_ind = neigh_ind[:, :n_neighbors]
        # argpartition doesn't guarantee sorted order, so we sort again
        neigh_ind = neigh_ind[
            sample_range, np.argsort(dist[sample_range, neigh_ind])]
        if return_distance:
            if self.effective_metric_ == 'euclidean':
                result = np.sqrt(dist[sample_range, neigh_ind]), neigh_ind
            else:
                result = dist[sample_range, neigh_ind], neigh_ind
        else:
            result = neigh_ind
        return result

    def kneighbors(self, X=None, n_neighbors=None, return_distance=True):
        """Finds the K-neighbors of a point.
        Returns indices of and distances to the neighbors of each point.

        Parameters
        ----------
        X : array-like, shape (n_queries, n_features), \
                or (n_queries, n_indexed) if metric == 'precomputed'
            The query point or points.
            If not provided, neighbors of each indexed point are returned.
            In this case, the query point is not considered its own neighbor.

        n_neighbors : int
            Number of neighbors to get (default is the value
            passed to the constructor).

        return_distance : boolean, optional. Defaults to True.
            If False, distances will not be returned

        Returns
        -------
        neigh_dist : array, shape (n_queries, n_neighbors)
            Array representing the lengths to points, only present if
            return_distance=True

        neigh_ind : array, shape (n_queries, n_neighbors)
            Indices of the nearest points in the population matrix.

        Examples
        --------
        In the following example, we construct a NeighborsClassifier
        class from an array representing our data set and ask who's
        the closest point to [1,1,1]

        >>> samples = [[0., 0., 0.], [0., .5, 0.], [1., 1., .5]]
        >>> from sklearn.neighbors import NearestNeighbors
        >>> neigh = NearestNeighbors(n_neighbors=1)
        >>> neigh.fit(samples) # doctest: +ELLIPSIS
        NearestNeighbors(algorithm='auto', leaf_size=30, ...)
        >>> print(neigh.kneighbors([[1., 1., 1.]])) # doctest: +ELLIPSIS
        (array([[0.5]]), array([[2]]))

        As you can see, it returns [[0.5]], and [[2]], which means that the
        element is at distance 0.5 and is the third element of samples
        (indexes start at 0). You can also query for multiple points:

        >>> X = [[0., 1., 0.], [1., 0., 1.]]
        >>> neigh.kneighbors(X, return_distance=False) # doctest: +ELLIPSIS
        array([[1],
               [2]]...)

        """
        check_is_fitted(self, ["_fit_method", "_fit_X"], all_or_any=any)

        if n_neighbors is None:
            n_neighbors = self.n_neighbors
        elif n_neighbors <= 0:
            raise ValueError(
                "Expected n_neighbors > 0. Got %d" %
                n_neighbors
            )
        else:
            if not np.issubdtype(type(n_neighbors), np.integer):
                raise TypeError(
                    "n_neighbors does not take %s value, "
                    "enter integer value" %
                    type(n_neighbors))

        if X is not None:
            query_is_train = False
            if self.effective_metric_ == 'precomputed':
                X = _check_precomputed(X)
            else:
                X = check_array(X, accept_sparse='csr')
        else:
            query_is_train = True
            X = self._fit_X
            # Include an extra neighbor to account for the sample itself being
            # returned, which is removed later
            n_neighbors += 1

        n_samples_fit = self.n_samples_fit_
        if n_neighbors > n_samples_fit:
            raise ValueError(
                "Expected n_neighbors <= n_samples, "
                " but n_samples = %d, n_neighbors = %d" %
                (n_samples_fit, n_neighbors)
            )

        n_jobs = effective_n_jobs(self.n_jobs)
        chunked_results = None
        if (self._fit_method == 'brute' and
                self.effective_metric_ == 'precomputed' and issparse(X)):
            results = _kneighbors_from_graph(
                X, n_neighbors=n_neighbors,
                return_distance=return_distance)

        elif self._fit_method == 'brute':
            reduce_func = partial(self._kneighbors_reduce_func,
                                  n_neighbors=n_neighbors,
                                  return_distance=return_distance)

            # for efficiency, use squared euclidean distances
            if self.effective_metric_ == 'euclidean':
                kwds = {'squared': True}
            else:
                kwds = self.effective_metric_params_

            chunked_results = list(pairwise_distances_chunked(
                X, self._fit_X, reduce_func=reduce_func,
                metric=self.effective_metric_, n_jobs=n_jobs,
                **kwds))

        elif self._fit_method in ['ball_tree', 'kd_tree']:
            if issparse(X):
                raise ValueError(
                    "%s does not work with sparse matrices. Densify the data, "
                    "or set algorithm='brute'" % self._fit_method)
            old_joblib = LooseVersion(joblib_version) < LooseVersion('0.12')
            if old_joblib:
                # Deal with change of API in joblib
                check_pickle = False if old_joblib else None
                delayed_query = delayed(_tree_query_parallel_helper,
                                        check_pickle=check_pickle)
                parallel_kwargs = {"backend": "threading"}
            else:
                delayed_query = delayed(_tree_query_parallel_helper)
                parallel_kwargs = {"prefer": "threads"}
            chunked_results = Parallel(n_jobs, **parallel_kwargs)(
                delayed_query(
                    self._tree, X[s], n_neighbors, return_distance)
                for s in gen_even_slices(X.shape[0], n_jobs)
            )
        else:
            raise ValueError("internal: _fit_method not recognized")

        if chunked_results is not None:
            if return_distance:
                neigh_dist, neigh_ind = zip(*chunked_results)
                results = np.vstack(neigh_dist), np.vstack(neigh_ind)
            else:
                results = np.vstack(chunked_results)

        if not query_is_train:
            return results
        else:
            # If the query data is the same as the indexed data, we would like
            # to ignore the first nearest neighbor of every sample, i.e
            # the sample itself.
            if return_distance:
                neigh_dist, neigh_ind = results
            else:
                neigh_ind = results

            n_queries, _ = X.shape
            sample_range = np.arange(n_queries)[:, None]
            sample_mask = neigh_ind != sample_range

            # Corner case: When the number of duplicates are more
            # than the number of neighbors, the first NN will not
            # be the sample, but a duplicate.
            # In that case mask the first duplicate.
            dup_gr_nbrs = np.all(sample_mask, axis=1)
            sample_mask[:, 0][dup_gr_nbrs] = False
            neigh_ind = np.reshape(
                neigh_ind[sample_mask], (n_queries, n_neighbors - 1))

            if return_distance:
                neigh_dist = np.reshape(
                    neigh_dist[sample_mask], (n_queries, n_neighbors - 1))
                return neigh_dist, neigh_ind
            return neigh_ind

    def kneighbors_graph(self, X=None, n_neighbors=None,
                         mode='connectivity'):
        """Computes the (weighted) graph of k-Neighbors for points in X

        Parameters
        ----------
        X : array-like, shape (n_queries, n_features), \
                or (n_queries, n_indexed) if metric == 'precomputed'
            The query point or points.
            If not provided, neighbors of each indexed point are returned.
            In this case, the query point is not considered its own neighbor.

        n_neighbors : int
            Number of neighbors for each sample.
            (default is value passed to the constructor).

        mode : {'connectivity', 'distance'}, optional
            Type of returned matrix: 'connectivity' will return the
            connectivity matrix with ones and zeros, in 'distance' the
            edges are Euclidean distance between points.

        Returns
        -------
        A : sparse graph in CSR format, shape = [n_queries, n_samples_fit]
            n_samples_fit is the number of samples in the fitted data
            A[i, j] is assigned the weight of edge that connects i to j.

        Examples
        --------
        >>> X = [[0], [3], [1]]
        >>> from sklearn.neighbors import NearestNeighbors
        >>> neigh = NearestNeighbors(n_neighbors=2)
        >>> neigh.fit(X) # doctest: +ELLIPSIS
        NearestNeighbors(algorithm='auto', leaf_size=30, ...)
        >>> A = neigh.kneighbors_graph(X)
        >>> A.toarray()
        array([[1., 0., 1.],
               [0., 1., 1.],
               [1., 0., 1.]])

        See also
        --------
        NearestNeighbors.radius_neighbors_graph
        """
        check_is_fitted(self, ["_fit_method", "_fit_X"], all_or_any=any)
        if n_neighbors is None:
            n_neighbors = self.n_neighbors

        # check the input only in self.kneighbors

        # construct CSR matrix representation of the k-NN graph
        if mode == 'connectivity':
            A_ind = self.kneighbors(X, n_neighbors, return_distance=False)
            n_queries = A_ind.shape[0]
            A_data = np.ones(n_queries * n_neighbors)

        elif mode == 'distance':
            A_data, A_ind = self.kneighbors(
                X, n_neighbors, return_distance=True)
            A_data = np.ravel(A_data)

        else:
            raise ValueError(
                'Unsupported mode, must be one of "connectivity" '
                'or "distance" but got "%s" instead' % mode)

        n_queries = A_ind.shape[0]
        n_samples_fit = self.n_samples_fit_
        n_nonzero = n_queries * n_neighbors
        A_indptr = np.arange(0, n_nonzero + 1, n_neighbors)

        kneighbors_graph = csr_matrix((A_data, A_ind.ravel(), A_indptr),
                                      shape=(n_queries, n_samples_fit))

        return kneighbors_graph


def _tree_query_radius_parallel_helper(tree, *args, **kwargs):
    """Helper for the Parallel calls in RadiusNeighborsMixin.radius_neighbors

    The Cython method tree.query_radius is not directly picklable by
    cloudpickle under PyPy.
    """
    return tree.query_radius(*args, **kwargs)


class RadiusNeighborsMixin:
    """Mixin for radius-based neighbors searches"""

    def _radius_neighbors_reduce_func(self, dist, start,
                                      radius, return_distance):
        """Reduce a chunk of distances to the nearest neighbors

        Callback to :func:`sklearn.metrics.pairwise.pairwise_distances_chunked`

        Parameters
        ----------
        dist : array of shape (n_samples_chunk, n_samples)
        start : int
            The index in X which the first row of dist corresponds to.
        radius : float
        return_distance : bool

        Returns
        -------
        dist : list of n_samples_chunk 1d arrays, optional
            Returned only if return_distance
        neigh : list of n_samples_chunk 1d arrays
        """
        neigh_ind = [np.where(d <= radius)[0] for d in dist]

        if return_distance:
            if self.effective_metric_ == 'euclidean':
                dist = [np.sqrt(d[neigh_ind[i]])
                        for i, d in enumerate(dist)]
            else:
                dist = [d[neigh_ind[i]]
                        for i, d in enumerate(dist)]
            results = dist, neigh_ind
        else:
            results = neigh_ind
        return results

    def radius_neighbors(self, X=None, radius=None, return_distance=True,
                         sort_results=False):
        """Finds the neighbors within a given radius of a point or points.

        Return the indices and distances of each point from the dataset
        lying in a ball with size ``radius`` around the points of the query
        array. Points lying on the boundary are included in the results.

        The result points are *not* necessarily sorted by distance to their
        query point.

        Parameters
        ----------
        X : array-like, (n_samples, n_features), optional
            The query point or points.
            If not provided, neighbors of each indexed point are returned.
            In this case, the query point is not considered its own neighbor.

        radius : float
            Limiting distance of neighbors to return.
            (default is the value passed to the constructor).

        return_distance : boolean, optional. Defaults to True.
            If False, distances will not be returned.

        sort_results : boolean, optional. Defaults to False.
            If True, the distances and indices will be sorted before being
            returned. If False, the results will not be sorted. If
            return_distance == False, setting sort_results = True will
            result in an error.

        Returns
        -------
        neigh_dist : array, shape (n_samples,) of arrays
            Array representing the distances to each point, only present if
            return_distance=True. The distance values are computed according
            to the ``metric`` constructor parameter.

        neigh_ind : array, shape (n_samples,) of arrays
            An array of arrays of indices of the approximate nearest points
            from the population matrix that lie within a ball of size
            ``radius`` around the query points.

        Examples
        --------
        In the following example, we construct a NeighborsClassifier
        class from an array representing our data set and ask who's
        the closest point to [1, 1, 1]:

        >>> import numpy as np
        >>> samples = [[0., 0., 0.], [0., .5, 0.], [1., 1., .5]]
        >>> from sklearn.neighbors import NearestNeighbors
        >>> neigh = NearestNeighbors(radius=1.6)
        >>> neigh.fit(samples) # doctest: +ELLIPSIS
        NearestNeighbors(algorithm='auto', leaf_size=30, ...)
        >>> rng = neigh.radius_neighbors([[1., 1., 1.]])
        >>> print(np.asarray(rng[0][0])) # doctest: +ELLIPSIS
        [1.5 0.5]
        >>> print(np.asarray(rng[1][0])) # doctest: +ELLIPSIS
        [1 2]

        The first array returned contains the distances to all points which
        are closer than 1.6, while the second array returned contains their
        indices.  In general, multiple points can be queried at the same time.

        Notes
        -----
        Because the number of neighbors of each point is not necessarily
        equal, the results for multiple query points cannot be fit in a
        standard data array.
        For efficiency, `radius_neighbors` returns arrays of objects, where
        each object is a 1D array of indices or distances.
        """
        check_is_fitted(self, ["_fit_method", "_fit_X"], all_or_any=any)

        if X is not None:
            query_is_train = False
            if self.effective_metric_ == 'precomputed':
                X = _check_precomputed(X)
            else:
                X = check_array(X, accept_sparse='csr')
        else:
            query_is_train = True
            X = self._fit_X

        if radius is None:
            radius = self.radius

        if (self._fit_method == 'brute' and
                self.effective_metric_ == 'precomputed' and issparse(X)):
            results = _radius_neighbors_from_graph(
                X, radius=radius, return_distance=return_distance)

        elif self._fit_method == 'brute':
            # for efficiency, use squared euclidean distances
            if self.effective_metric_ == 'euclidean':
                radius *= radius
                kwds = {'squared': True}
            else:
                kwds = self.effective_metric_params_

            reduce_func = partial(self._radius_neighbors_reduce_func,
                                  radius=radius,
                                  return_distance=return_distance)

            chunked_results = pairwise_distances_chunked(
                X, self._fit_X, reduce_func=reduce_func,
                metric=self.effective_metric_, n_jobs=self.n_jobs,
                **kwds)
            if return_distance:
                neigh_dist_chunks, neigh_ind_chunks = zip(*chunked_results)
                neigh_dist_list = sum(neigh_dist_chunks, [])
                neigh_ind_list = sum(neigh_ind_chunks, [])
                # See https://github.com/numpy/numpy/issues/5456
                # to understand why this is initialized this way.
                neigh_dist = np.empty(len(neigh_dist_list), dtype='object')
                neigh_dist[:] = neigh_dist_list
                neigh_ind = np.empty(len(neigh_ind_list), dtype='object')
                neigh_ind[:] = neigh_ind_list
                results = neigh_dist, neigh_ind
            else:
                neigh_ind_list = sum(chunked_results, [])
                results = np.empty(len(neigh_ind_list), dtype='object')
                results[:] = neigh_ind_list

        elif self._fit_method in ['ball_tree', 'kd_tree']:
            if issparse(X):
                raise ValueError(
                    "%s does not work with sparse matrices. Densify the data, "
                    "or set algorithm='brute'" % self._fit_method)

            n_jobs = effective_n_jobs(self.n_jobs)
            if LooseVersion(joblib_version) < LooseVersion('0.12'):
                # Deal with change of API in joblib
                delayed_query = delayed(_tree_query_radius_parallel_helper,
                                        check_pickle=False)
                parallel_kwargs = {"backend": "threading"}
            else:
                delayed_query = delayed(_tree_query_radius_parallel_helper)
                parallel_kwargs = {"prefer": "threads"}

            chunked_results = Parallel(n_jobs, **parallel_kwargs)(
                delayed_query(self._tree, X[s], radius, return_distance,
                              sort_results=sort_results)

                for s in gen_even_slices(X.shape[0], n_jobs)
            )
            if return_distance:
                neigh_ind, neigh_dist = tuple(zip(*chunked_results))
                results = np.hstack(neigh_dist), np.hstack(neigh_ind)
            else:
                results = np.hstack(chunked_results)
        else:
            raise ValueError("internal: _fit_method not recognized")

        if not query_is_train:
            return results
        else:
            # If the query data is the same as the indexed data, we would like
            # to ignore the first nearest neighbor of every sample, i.e
            # the sample itself.
            if return_distance:
                neigh_dist, neigh_ind = results
            else:
                neigh_ind = results

            for ind, ind_neighbor in enumerate(neigh_ind):
                mask = ind_neighbor != ind

                neigh_ind[ind] = ind_neighbor[mask]
                if return_distance:
                    neigh_dist[ind] = neigh_dist[ind][mask]

            if return_distance:
                return neigh_dist, neigh_ind
            return neigh_ind

    def radius_neighbors_graph(self, X=None, radius=None, mode='connectivity',
                               sort_results=False):
        """Computes the (weighted) graph of Neighbors for points in X

        Neighborhoods are restricted the points at a distance lower than
        radius.

        Parameters
        ----------
        X : array-like, shape = [n_queries, n_features], optional
            The query point or points.
            If not provided, neighbors of each indexed point are returned.
            In this case, the query point is not considered its own neighbor.

        radius : float
            Radius of neighborhoods.
            (default is the value passed to the constructor).

        mode : {'connectivity', 'distance'}, optional
            Type of returned matrix: 'connectivity' will return the
            connectivity matrix with ones and zeros, in 'distance' the
            edges are Euclidean distance between points.

        sort_results : boolean, optional. Defaults to False.
            If True, the distances and indices will be sorted before being
            returned. If False, the results will not be sorted.
            Only used with mode='distance'.

        Returns
        -------
        A : sparse graph in CSR format, shape = [n_queries, n_samples_fit]
            n_samples_fit is the number of samples in the fitted data
            A[i, j] is assigned the weight of edge that connects i to j.

        Examples
        --------
        >>> X = [[0], [3], [1]]
        >>> from sklearn.neighbors import NearestNeighbors
        >>> neigh = NearestNeighbors(radius=1.5)
        >>> neigh.fit(X) # doctest: +ELLIPSIS
        NearestNeighbors(algorithm='auto', leaf_size=30, ...)
        >>> A = neigh.radius_neighbors_graph(X)
        >>> A.toarray()
        array([[1., 0., 1.],
               [0., 1., 0.],
               [1., 0., 1.]])

        See also
        --------
        kneighbors_graph
        """
        check_is_fitted(self, ["_fit_method", "_fit_X"], all_or_any=any)

        # check the input only in self.radius_neighbors

        if radius is None:
            radius = self.radius

        # construct CSR matrix representation of the NN graph
        if mode == 'connectivity':
            A_ind = self.radius_neighbors(X, radius,
                                          return_distance=False)
            A_data = None
        elif mode == 'distance':
            dist, A_ind = self.radius_neighbors(X, radius,
                                                return_distance=True,
                                                sort_results=sort_results)
            A_data = np.concatenate(list(dist))
        else:
            raise ValueError(
                'Unsupported mode, must be one of "connectivity", '
                'or "distance" but got %s instead' % mode)

        n_queries = A_ind.shape[0]
        n_samples_fit = self.n_samples_fit_
        n_neighbors = np.array([len(a) for a in A_ind])
        A_ind = np.concatenate(list(A_ind))
        if A_data is None:
            A_data = np.ones(len(A_ind))
        A_indptr = np.concatenate((np.zeros(1, dtype=int),
                                   np.cumsum(n_neighbors)))

        return csr_matrix((A_data, A_ind, A_indptr),
                          shape=(n_queries, n_samples_fit))


class SupervisedFloatMixin:
    def fit(self, X, y):
        """Fit the model using X as training data and y as target values

        Parameters
        ----------
        X : {array-like, sparse matrix, BallTree, KDTree}
            Training data. If array or matrix, shape [n_samples, n_features],
            or [n_samples, n_samples] if metric='precomputed'.

        y : {array-like, sparse matrix}
            Target values, array of float values, shape = [n_samples]
             or [n_samples, n_outputs]
        """
        if not isinstance(X, (KDTree, BallTree)):
            X, y = check_X_y(X, y, "csr", multi_output=True)
        self._y = y
        return self._fit(X)


class SupervisedIntegerMixin:
    def fit(self, X, y):
        """Fit the model using X as training data and y as target values

        Parameters
        ----------
        X : {array-like, sparse matrix, BallTree, KDTree}
            Training data. If array or matrix, shape [n_samples, n_features],
            or [n_samples, n_samples] if metric='precomputed'.

        y : {array-like, sparse matrix}
            Target values of shape = [n_samples] or [n_samples, n_outputs]

        """
        if not isinstance(X, (KDTree, BallTree)):
            X, y = check_X_y(X, y, "csr", multi_output=True)

        if y.ndim == 1 or y.ndim == 2 and y.shape[1] == 1:
            if y.ndim != 1:
                warnings.warn("A column-vector y was passed when a 1d array "
                              "was expected. Please change the shape of y to "
                              "(n_samples, ), for example using ravel().",
                              DataConversionWarning, stacklevel=2)

            self.outputs_2d_ = False
            y = y.reshape((-1, 1))
        else:
            self.outputs_2d_ = True

        check_classification_targets(y)
        self.classes_ = []
        self._y = np.empty(y.shape, dtype=np.int)
        for k in range(self._y.shape[1]):
            classes, self._y[:, k] = np.unique(y[:, k], return_inverse=True)
            self.classes_.append(classes)

        if not self.outputs_2d_:
            self.classes_ = self.classes_[0]
            self._y = self._y.ravel()

        return self._fit(X)


class UnsupervisedMixin:
    def fit(self, X, y=None):
        """Fit the model using X as training data

        Parameters
        ----------
        X : {array-like, sparse matrix, BallTree, KDTree}
            Training data. If array or matrix, shape [n_samples, n_features],
            or [n_samples, n_samples] if metric='precomputed'.
        """
        return self._fit(X)<|MERGE_RESOLUTION|>--- conflicted
+++ resolved
@@ -102,7 +102,6 @@
                          "'distance', or a callable function")
 
 
-<<<<<<< HEAD
 def _is_sorted_by_data(graph):
     """Returns whether the graph's non-zero entries are sorted by data
 
@@ -285,10 +284,7 @@
         return neigh_ind
 
 
-class NeighborsBase(BaseEstimator, metaclass=ABCMeta):
-=======
 class NeighborsBase(BaseEstimator, MultiOutputMixin, metaclass=ABCMeta):
->>>>>>> ffd27c85
     """Base class for nearest neighbors estimators."""
 
     @abstractmethod

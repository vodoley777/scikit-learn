--- conflicted
+++ resolved
@@ -102,12 +102,7 @@
                          "'distance', or a callable function")
 
 
-<<<<<<< HEAD
-class NeighborsBase(six.with_metaclass(ABCMeta, BaseEstimator,
-                                       MultiOutputMixin)):
-=======
-class NeighborsBase(BaseEstimator, metaclass=ABCMeta):
->>>>>>> 8e4a8763
+class NeighborsBase(BaseEstimator, MultiOutputMixin, metaclass=ABCMeta):
     """Base class for nearest neighbors estimators."""
 
     @abstractmethod

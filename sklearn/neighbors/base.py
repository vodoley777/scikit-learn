"""Base and mixin classes for nearest neighbors"""
# Authors: Jake Vanderplas <vanderplas@astro.washington.edu>
#          Fabian Pedregosa <fabian.pedregosa@inria.fr>
#          Alexandre Gramfort <alexandre.gramfort@inria.fr>
#          Sparseness support by Lars Buitinck
#          Multi-output support by Arnaud Joly <a.joly@ulg.ac.be>
#
# License: BSD 3 clause (C) INRIA, University of Amsterdam
from functools import partial
from distutils.version import LooseVersion

import sys
import warnings
from abc import ABCMeta, abstractmethod

import numpy as np
from scipy.sparse import csr_matrix, issparse

from .ball_tree import BallTree
from .kd_tree import KDTree
from ..base import BaseEstimator
from ..metrics import pairwise_distances_chunked
from ..metrics.pairwise import PAIRWISE_DISTANCE_FUNCTIONS
from ..utils import check_X_y, check_array, gen_even_slices
from ..utils.multiclass import check_classification_targets
from ..utils.validation import check_is_fitted
from ..utils.validation import check_non_negative
from ..externals import six
from ..utils import Parallel, delayed, effective_n_jobs
from ..utils._joblib import __version__ as joblib_version
from ..exceptions import DataConversionWarning, EfficiencyWarning

VALID_METRICS = dict(ball_tree=BallTree.valid_metrics,
                     kd_tree=KDTree.valid_metrics,
                     # The following list comes from the
                     # sklearn.metrics.pairwise doc string
                     brute=(list(PAIRWISE_DISTANCE_FUNCTIONS.keys()) +
                            ['braycurtis', 'canberra', 'chebyshev',
                             'correlation', 'cosine', 'dice', 'hamming',
                             'jaccard', 'kulsinski', 'mahalanobis',
                             'matching', 'minkowski', 'rogerstanimoto',
                             'russellrao', 'seuclidean', 'sokalmichener',
                             'sokalsneath', 'sqeuclidean',
                             'yule', 'wminkowski']))


VALID_METRICS_SPARSE = dict(ball_tree=[],
                            kd_tree=[],
                            brute=PAIRWISE_DISTANCE_FUNCTIONS.keys())


def _check_weights(weights):
    """Check to make sure weights are valid"""
    if weights in (None, 'uniform', 'distance'):
        return weights
    elif callable(weights):
        return weights
    else:
        raise ValueError("weights not recognized: should be 'uniform', "
                         "'distance', or a callable function")


def _get_weights(dist, weights):
    """Get the weights from an array of distances and a parameter ``weights``

    Parameters
    ===========
    dist : ndarray
        The input distances
    weights : {'uniform', 'distance' or a callable}
        The kind of weighting used

    Returns
    ========
    weights_arr : array of the same shape as ``dist``
        if ``weights == 'uniform'``, then returns None
    """
    if weights in (None, 'uniform'):
        return None
    elif weights == 'distance':
        # if user attempts to classify a point that was zero distance from one
        # or more training points, those training points are weighted as 1.0
        # and the other points as 0.0
        if dist.dtype is np.dtype(object):
            for point_dist_i, point_dist in enumerate(dist):
                # check if point_dist is iterable
                # (ex: RadiusNeighborClassifier.predict may set an element of
                # dist to 1e-6 to represent an 'outlier')
                if hasattr(point_dist, '__contains__') and 0. in point_dist:
                    dist[point_dist_i] = point_dist == 0.
                else:
                    dist[point_dist_i] = 1. / point_dist
        else:
            with np.errstate(divide='ignore'):
                dist = 1. / dist
            inf_mask = np.isinf(dist)
            inf_row = np.any(inf_mask, axis=1)
            dist[inf_row] = inf_mask[inf_row]
        return dist
    elif callable(weights):
        return weights(dist)
    else:
        raise ValueError("weights not recognized: should be 'uniform', "
                         "'distance', or a callable function")


def _is_sorted_by_data(graph):
    """Returns whether the graph's non-zero entries are sorted by data

    The non-zero entries are stored in graph.data and graph.indices.
    For each row (or sample), the non-zero entries can be either:
        - sorted by indices, as after graph.sort_indices()
        - sorted by data, as after _check_precomputed(graph)
        - not sorted.

    Parameters
    ----------
    graph : CSR sparse matrix, shape (n_samples, n_samples)
        Neighbors graph as given by kneighbors_graph or radius_neighbors_graph

    Returns
    -------
    res : boolean
        Whether input graph is sorted by data
    """
    assert graph.format == 'csr'
    out_of_order = graph.data[:-1] > graph.data[1:]
    line_change = np.unique(graph.indptr[1:-1] - 1)
    line_change = line_change[line_change < out_of_order.shape[0]]
    return (out_of_order.sum() == out_of_order[line_change].sum())


def _check_precomputed(X):
    """Check precomputed distance matrix

    If the precomputed distance matrix is sparse, it checks that the non-zero
    entries are sorted by distances. If not, the matrix is copied and sorted.

    Parameters
    ----------
    X : {sparse matrix, array-like}, (n_samples, n_samples)
        Distance matrix to other samples. X may be a sparse matrix, in which
        case only non-zero elements may be considered neighbors.

    Returns
    -------
    X : {sparse matrix, array-like}, (n_samples, n_samples)
        Distance matrix to other samples. X may be a sparse matrix, in which
        case only non-zero elements may be considered neighbors.
    """
    if not issparse(X):
        X = check_array(X)
        check_non_negative(X, whom="precomputed distance matrix.")
        return X
    else:
        graph = X

    if graph.format not in ('csr', 'csc', 'coo', 'lil'):
        raise TypeError('Sparse matrix in {!r} format is not supported due to '
                        'its handling of explicit zeros'.format(graph.format))
    copied = graph.format != 'csr'
    graph = check_array(graph, accept_sparse='csr')
    check_non_negative(graph, whom="precomputed distance matrix.")

    if not _is_sorted_by_data(graph):
        warnings.warn('Precomputed sparse input was not sorted by data.',
                      EfficiencyWarning)
        if not copied:
            graph = graph.copy()

        # if each sample has the same number of provided neighbors
        row_nnz = np.diff(graph.indptr)
        if row_nnz.max() == row_nnz.min():
            n_samples = graph.shape[0]
            distances = graph.data.reshape(n_samples, -1)

            order = np.argsort(distances, kind='mergesort')
            order += np.arange(n_samples)[:, None] * row_nnz[0]
            order = order.ravel()
            graph.data = graph.data[order]
            graph.indices = graph.indices[order]

        else:
            for start, stop in zip(graph.indptr, graph.indptr[1:]):
                order = np.argsort(graph.data[start:stop], kind='mergesort')
                graph.data[start:stop] = graph.data[start:stop][order]
                graph.indices[start:stop] = graph.indices[start:stop][order]
    return graph


def _kneighbors_from_graph(graph, n_neighbors, return_distance):
    """Decompose a nearest neighbors sparse graph into distances and indices

    Parameters
    ----------
    graph : CSR sparse matrix, shape (n_samples, n_samples)
        Neighbors graph as given by kneighbors_graph or radius_neighbors_graph

    n_neighbors : int
        Number of neighbors required for each sample.

    return_distance : boolean
        If False, distances will not be returned

    Returns
    -------
    neigh_dist : array, shape (n_samples, n_neighbors)
        Distances to nearest neighbors. Only present if return_distance=True.

    neigh_ind : array, shape (n_samples, n_neighbors)
        Indices of nearest neighbors.
    """
    n_samples = graph.shape[0]
    assert graph.format == 'csr'

    # number of neighbors by samples
    row_nnz = np.diff(graph.indptr)
    row_nnz_min = row_nnz.min()
    if n_neighbors is not None and row_nnz_min < n_neighbors:
        raise ValueError(
            '%d neighbors per samples are required, but some samples have only'
            ' %d neighbors in precomputed graph matrix. Decrease number of '
            'neighbors used or recompute the graph with more neighbors.'
            % (n_neighbors, row_nnz_min))

    # if each sample has the same number of provided neighbors
    if row_nnz.max() == row_nnz_min:

        def extract(a):
            return a.reshape(n_samples, -1)[:, :n_neighbors]

    else:
        idx = np.tile(np.arange(n_neighbors), n_samples)
        idx = idx.reshape(n_samples, n_neighbors)
        idx += graph.indptr[:-1, np.newaxis]

        def extract(a):
            return a.take(idx, mode='clip').reshape(n_samples, n_neighbors)

    if return_distance:
        return extract(graph.data), extract(graph.indices)
    else:
        return extract(graph.indices)


def _radius_neighbors_from_graph(graph, radius, return_distance):
    """Decompose a nearest neighbors sparse graph into distances and indices

    Parameters
    ----------
    graph : CSR sparse matrix, shape (n_samples, n_samples)
        Neighbors graph as given by kneighbors_graph or radius_neighbors_graph

    radius : float > 0
        Radius of neighborhoods.

    return_distance : boolean
        If False, distances will not be returned

    Returns
    -------
    neigh_dist : array, shape (n_samples,) of arrays
        Distances to nearest neighbors. Only present if return_distance=True.

    neigh_ind :array, shape (n_samples,) of arrays
        Indices of nearest neighbors.
    """
    assert graph.format == 'csr'

    if graph.data.max() <= radius:
        data, indices, indptr = graph.data, graph.indices, graph.indptr
    else:
        mask = graph.data <= radius
        if return_distance:
            data = np.compress(mask, graph.data)
        indices = np.compress(mask, graph.indices)
        indptr = np.concatenate(([0], np.cumsum(mask)))[graph.indptr]

    if return_distance:
        neigh_dist = np.array(np.split(data, indptr[1:-1]))
    neigh_ind = np.array(np.split(indices, indptr[1:-1]))

    if return_distance:
        return neigh_dist, neigh_ind
    else:
        return neigh_ind


class NeighborsBase(six.with_metaclass(ABCMeta, BaseEstimator)):
    """Base class for nearest neighbors estimators."""

    @abstractmethod
    def __init__(self, n_neighbors=None, radius=None,
                 algorithm='auto', leaf_size=30, metric='minkowski',
                 p=2, metric_params=None, n_jobs=None):

        self.n_neighbors = n_neighbors
        self.radius = radius
        self.algorithm = algorithm
        self.leaf_size = leaf_size
        self.metric = metric
        self.metric_params = metric_params
        self.p = p
        self.n_jobs = n_jobs
        self._check_algorithm_metric()

    def _check_algorithm_metric(self):
        if self.algorithm not in ['auto', 'brute',
                                  'kd_tree', 'ball_tree']:
            raise ValueError("unrecognized algorithm: '%s'" % self.algorithm)

        if self.algorithm == 'auto':
            if self.metric == 'precomputed':
                alg_check = 'brute'
            elif (callable(self.metric) or
                  self.metric in VALID_METRICS['ball_tree']):
                alg_check = 'ball_tree'
            else:
                alg_check = 'brute'
        else:
            alg_check = self.algorithm

        if callable(self.metric):
            if self.algorithm == 'kd_tree':
                # callable metric is only valid for brute force and ball_tree
                raise ValueError(
                    "kd_tree algorithm does not support callable metric '%s'"
                    % self.metric)
        elif self.metric not in VALID_METRICS[alg_check]:
            raise ValueError("Metric '%s' not valid. Use "
                             "sorted(sklearn.neighbors.VALID_METRICS['%s']) "
                             "to get valid options. "
                             "Metric can also be a callable function."
                             % (self.metric, alg_check))

        if self.metric_params is not None and 'p' in self.metric_params:
            warnings.warn("Parameter p is found in metric_params. "
                          "The corresponding parameter from __init__ "
                          "is ignored.", SyntaxWarning, stacklevel=3)
            effective_p = self.metric_params['p']
        else:
            effective_p = self.p

        if self.metric in ['wminkowski', 'minkowski'] and effective_p < 1:
            raise ValueError("p must be greater than one for minkowski metric")

    def _fit(self, X):
        self._check_algorithm_metric()
        if self.metric_params is None:
            self.effective_metric_params_ = {}
        else:
            self.effective_metric_params_ = self.metric_params.copy()

        effective_p = self.effective_metric_params_.get('p', self.p)
        if self.metric in ['wminkowski', 'minkowski']:
            self.effective_metric_params_['p'] = effective_p

        self.effective_metric_ = self.metric
        # For minkowski distance, use more efficient methods where available
        if self.metric == 'minkowski':
            p = self.effective_metric_params_.pop('p', 2)
            if p < 1:
                raise ValueError("p must be greater than one "
                                 "for minkowski metric")
            elif p == 1:
                self.effective_metric_ = 'manhattan'
            elif p == 2:
                self.effective_metric_ = 'euclidean'
            elif p == np.inf:
                self.effective_metric_ = 'chebyshev'
            else:
                self.effective_metric_params_['p'] = p

        if isinstance(X, NeighborsBase):
            self._fit_X = X._fit_X
            self._tree = X._tree
            self._fit_method = X._fit_method
            return self

        elif isinstance(X, BallTree):
            self._fit_X = X.data
            self._tree = X
            self._fit_method = 'ball_tree'
            return self

        elif isinstance(X, KDTree):
            self._fit_X = X.data
            self._tree = X
            self._fit_method = 'kd_tree'
            return self

        if self.effective_metric_ == 'precomputed':
            X = _check_precomputed(X)
        else:
            X = check_array(X, accept_sparse='csr')

        n_samples = X.shape[0]
        if n_samples == 0:
            raise ValueError("n_samples must be greater than 0")

        if issparse(X):
            if self.algorithm not in ('auto', 'brute'):
                warnings.warn("cannot use tree with sparse input: "
                              "using brute force")
            if self.effective_metric_ not in VALID_METRICS_SPARSE['brute'] \
                    and not callable(self.effective_metric_):
                raise ValueError("Metric '%s' not valid for sparse input. "
                                 "Use sorted(sklearn.neighbors."
                                 "VALID_METRICS_SPARSE['brute']) "
                                 "to get valid options. "
                                 "Metric can also be a callable function."
                                 % (self.effective_metric_))
            self._fit_X = X.copy()
            self._tree = None
            self._fit_method = 'brute'
            return self

        self._fit_method = self.algorithm
        self._fit_X = X

        if self._fit_method == 'auto':
            # A tree approach is better for small number of neighbors,
            # and KDTree is generally faster when available
            if ((self.n_neighbors is None or
                 self.n_neighbors < self._fit_X.shape[0] // 2) and
                    self.metric != 'precomputed'):
                if self.effective_metric_ in VALID_METRICS['kd_tree']:
                    self._fit_method = 'kd_tree'
                elif (callable(self.effective_metric_) or
                        self.effective_metric_ in VALID_METRICS['ball_tree']):
                    self._fit_method = 'ball_tree'
                else:
                    self._fit_method = 'brute'
            else:
                self._fit_method = 'brute'

        if self._fit_method == 'ball_tree':
            self._tree = BallTree(X, self.leaf_size,
                                  metric=self.effective_metric_,
                                  **self.effective_metric_params_)
        elif self._fit_method == 'kd_tree':
            self._tree = KDTree(X, self.leaf_size,
                                metric=self.effective_metric_,
                                **self.effective_metric_params_)
        elif self._fit_method == 'brute':
            self._tree = None
        else:
            raise ValueError("algorithm = '%s' not recognized"
                             % self.algorithm)

        if self.n_neighbors is not None:
            if self.n_neighbors <= 0:
                raise ValueError(
                    "Expected n_neighbors > 0. Got %d" %
                    self.n_neighbors
                )
            else:
                if not np.issubdtype(type(self.n_neighbors), np.integer):
                    raise TypeError(
                        "n_neighbors does not take %s value, "
                        "enter integer value" %
                        type(self.n_neighbors))

        return self

    @property
    def _pairwise(self):
        # For cross-validation routines to split data correctly
        return self.metric == 'precomputed'


class KNeighborsMixin(object):
    """Mixin for k-neighbors searches"""

    def _kneighbors_reduce_func(self, dist, start,
                                n_neighbors, return_distance):
        """Reduce a chunk of distances to the nearest neighbors

        Callback to :func:`sklearn.metrics.pairwise.pairwise_distances_chunked`

        Parameters
        ----------
        dist : array of shape (n_samples_chunk, n_samples)
        start : int
            The index in X which the first row of dist corresponds to.
        n_neighbors : int
        return_distance : bool

        Returns
        -------
        dist : array of shape (n_samples_chunk, n_neighbors), optional
            Returned only if return_distance
        neigh : array of shape (n_samples_chunk, n_neighbors)
        """
        sample_range = np.arange(dist.shape[0])[:, None]
        neigh_ind = np.argpartition(dist, n_neighbors - 1, axis=1)
        neigh_ind = neigh_ind[:, :n_neighbors]
        # argpartition doesn't guarantee sorted order, so we sort again
        neigh_ind = neigh_ind[
            sample_range, np.argsort(dist[sample_range, neigh_ind])]
        if return_distance:
            if self.effective_metric_ == 'euclidean':
                result = np.sqrt(dist[sample_range, neigh_ind]), neigh_ind
            else:
                result = dist[sample_range, neigh_ind], neigh_ind
        else:
            result = neigh_ind
        return result

    def kneighbors(self, X=None, n_neighbors=None, return_distance=True):
        """Finds the K-neighbors of a point.
        Returns indices of and distances to the neighbors of each point.

        Parameters
        ----------
        X : array-like, shape (n_query, n_features), \
                or (n_query, n_indexed) if metric == 'precomputed'
            The query point or points.
            If not provided, neighbors of each indexed point are returned.
            In this case, the query point is not considered its own neighbor.

        n_neighbors : int
            Number of neighbors to get (default is the value
            passed to the constructor).

        return_distance : boolean, optional. Defaults to True.
            If False, distances will not be returned

        Returns
        -------
        neigh_dist : array, shape (n_query, n_neighbors)
            Array representing the lengths to points, only present if
            return_distance=True

        neigh_ind : array, shape (n_query, n_neighbors)
            Indices of the nearest points in the population matrix.

        Examples
        --------
        In the following example, we construct a NeighborsClassifier
        class from an array representing our data set and ask who's
        the closest point to [1,1,1]

        >>> samples = [[0., 0., 0.], [0., .5, 0.], [1., 1., .5]]
        >>> from sklearn.neighbors import NearestNeighbors
        >>> neigh = NearestNeighbors(n_neighbors=1)
        >>> neigh.fit(samples) # doctest: +ELLIPSIS
        NearestNeighbors(algorithm='auto', leaf_size=30, ...)
        >>> print(neigh.kneighbors([[1., 1., 1.]])) # doctest: +ELLIPSIS
        (array([[0.5]]), array([[2]]))

        As you can see, it returns [[0.5]], and [[2]], which means that the
        element is at distance 0.5 and is the third element of samples
        (indexes start at 0). You can also query for multiple points:

        >>> X = [[0., 1., 0.], [1., 0., 1.]]
        >>> neigh.kneighbors(X, return_distance=False) # doctest: +ELLIPSIS
        array([[1],
               [2]]...)

        """
        check_is_fitted(self, ["_fit_method", "_fit_X"], all_or_any=any)

        if n_neighbors is None:
            n_neighbors = self.n_neighbors
        elif n_neighbors <= 0:
            raise ValueError(
                "Expected n_neighbors > 0. Got %d" %
                n_neighbors
            )
        else:
            if not np.issubdtype(type(n_neighbors), np.integer):
                raise TypeError(
                    "n_neighbors does not take %s value, "
                    "enter integer value" %
                    type(n_neighbors))

        if X is not None:
            query_is_train = False
            if self.effective_metric_ == 'precomputed':
                X = _check_precomputed(X)
            else:
                X = check_array(X, accept_sparse='csr')
        else:
            query_is_train = True
            X = self._fit_X
            # Include an extra neighbor to account for the sample itself being
            # returned, which is removed later
            n_neighbors += 1

        train_size = self._fit_X.shape[0]
        if n_neighbors > train_size:
            raise ValueError(
                "Expected n_neighbors <= n_samples, "
                " but n_samples = %d, n_neighbors = %d" %
                (train_size, n_neighbors)
            )

        n_jobs = effective_n_jobs(self.n_jobs)
        chunked_results = None
        if self._fit_method == 'brute':

            if self.effective_metric_ == 'precomputed' and issparse(X):
                results = _kneighbors_from_graph(
                    X, n_neighbors=n_neighbors,
                    return_distance=return_distance)
            else:
                reduce_func = partial(self._kneighbors_reduce_func,
                                      n_neighbors=n_neighbors,
                                      return_distance=return_distance)

                # for efficiency, use squared euclidean distances
                if self.effective_metric_ == 'euclidean':
                    kwds = {'squared': True}
                else:
                    kwds = self.effective_metric_params_

<<<<<<< HEAD
                chunked_results = pairwise_distances_chunked(
                    X, self._fit_X, reduce_func=reduce_func,
                    metric=self.effective_metric_, n_jobs=n_jobs,
                    **kwds)
=======
            result = list(pairwise_distances_chunked(
                X, self._fit_X, reduce_func=reduce_func,
                metric=self.effective_metric_, n_jobs=n_jobs,
                **kwds))
>>>>>>> c2f17d0f

        elif self._fit_method in ['ball_tree', 'kd_tree']:
            if issparse(X):
                raise ValueError(
                    "%s does not work with sparse matrices. Densify the data, "
                    "or set algorithm='brute'" % self._fit_method)
            if (sys.version_info < (3,) or
                    LooseVersion(joblib_version) < LooseVersion('0.12')):
                # Deal with change of API in joblib
                delayed_query = delayed(self._tree.query,
                                        check_pickle=False)
                parallel_kwargs = {"backend": "threading"}
            else:
                delayed_query = delayed(self._tree.query)
                parallel_kwargs = {"prefer": "threads"}
            chunked_results = Parallel(n_jobs, **parallel_kwargs)(
                delayed_query(
                    X[s], n_neighbors, return_distance)
                for s in gen_even_slices(X.shape[0], n_jobs)
            )
        else:
            raise ValueError("internal: _fit_method not recognized")

        if chunked_results is not None:
            if return_distance:
                neigh_dist, neigh_ind = zip(*chunked_results)
                results = np.vstack(neigh_dist), np.vstack(neigh_ind)
            else:
                results = np.vstack(chunked_results)

        if not query_is_train:
            return results
        else:
            # If the query data is the same as the indexed data, we would like
            # to ignore the first nearest neighbor of every sample, i.e
            # the sample itself.
            if return_distance:
                neigh_dist, neigh_ind = results
            else:
                neigh_ind = results

            n_samples, _ = X.shape
            sample_range = np.arange(n_samples)[:, None]
            sample_mask = neigh_ind != sample_range

            # Corner case: When the number of duplicates are more
            # than the number of neighbors, the first NN will not
            # be the sample, but a duplicate.
            # In that case mask the first duplicate.
            dup_gr_nbrs = np.all(sample_mask, axis=1)
            sample_mask[:, 0][dup_gr_nbrs] = False
            neigh_ind = np.reshape(
                neigh_ind[sample_mask], (n_samples, n_neighbors - 1))

            if return_distance:
                neigh_dist = np.reshape(
                    neigh_dist[sample_mask], (n_samples, n_neighbors - 1))
                return neigh_dist, neigh_ind
            return neigh_ind

    def kneighbors_graph(self, X=None, n_neighbors=None,
                         mode='connectivity'):
        """Computes the (weighted) graph of k-Neighbors for points in X

        Parameters
        ----------
        X : array-like, shape (n_query, n_features), \
                or (n_query, n_indexed) if metric == 'precomputed'
            The query point or points.
            If not provided, neighbors of each indexed point are returned.
            In this case, the query point is not considered its own neighbor.

        n_neighbors : int
            Number of neighbors for each sample.
            (default is value passed to the constructor).

        mode : {'connectivity', 'distance'}, optional
            Type of returned matrix: 'connectivity' will return the
            connectivity matrix with ones and zeros, in 'distance' the
            edges are Euclidean distance between points.

        Returns
        -------
        A : sparse matrix in CSR format, shape = [n_query, n_samples_fit]
            n_samples_fit is the number of samples in the fitted data
            A[i, j] is assigned the weight of edge that connects i to j.

        Examples
        --------
        >>> X = [[0], [3], [1]]
        >>> from sklearn.neighbors import NearestNeighbors
        >>> neigh = NearestNeighbors(n_neighbors=2)
        >>> neigh.fit(X) # doctest: +ELLIPSIS
        NearestNeighbors(algorithm='auto', leaf_size=30, ...)
        >>> A = neigh.kneighbors_graph(X)
        >>> A.toarray()
        array([[1., 0., 1.],
               [0., 1., 1.],
               [1., 0., 1.]])

        See also
        --------
        NearestNeighbors.radius_neighbors_graph
        """
        check_is_fitted(self, ["_fit_method", "_fit_X"], all_or_any=any)
        if n_neighbors is None:
            n_neighbors = self.n_neighbors

        # check the input only in self.kneighbors

        # construct CSR matrix representation of the k-NN graph
        if mode == 'connectivity':
            A_ind = self.kneighbors(X, n_neighbors, return_distance=False)
            n_samples1 = A_ind.shape[0]
            A_data = np.ones(n_samples1 * n_neighbors)

        elif mode == 'distance':
            A_data, A_ind = self.kneighbors(
                X, n_neighbors, return_distance=True)
            A_data = np.ravel(A_data)

        else:
            raise ValueError(
                'Unsupported mode, must be one of "connectivity" '
                'or "distance" but got "%s" instead' % mode)

        n_samples1 = A_ind.shape[0]
        n_samples2 = self._fit_X.shape[0]
        n_nonzero = n_samples1 * n_neighbors
        A_indptr = np.arange(0, n_nonzero + 1, n_neighbors)

        kneighbors_graph = csr_matrix((A_data, A_ind.ravel(), A_indptr),
                                      shape=(n_samples1, n_samples2))

        return kneighbors_graph


class RadiusNeighborsMixin(object):
    """Mixin for radius-based neighbors searches"""

    def _radius_neighbors_reduce_func(self, dist, start,
                                      radius, return_distance):
        """Reduce a chunk of distances to the nearest neighbors

        Callback to :func:`sklearn.metrics.pairwise.pairwise_distances_chunked`

        Parameters
        ----------
        dist : array of shape (n_samples_chunk, n_samples)
        start : int
            The index in X which the first row of dist corresponds to.
        radius : float
        return_distance : bool

        Returns
        -------
        dist : list of n_samples_chunk 1d arrays, optional
            Returned only if return_distance
        neigh : list of n_samples_chunk 1d arrays
        """
        neigh_ind = [np.where(d <= radius)[0] for d in dist]

        if return_distance:
            if self.effective_metric_ == 'euclidean':
                dist = [np.sqrt(d[neigh_ind[i]])
                        for i, d in enumerate(dist)]
            else:
                dist = [d[neigh_ind[i]]
                        for i, d in enumerate(dist)]
            results = dist, neigh_ind
        else:
            results = neigh_ind
        return results

    def radius_neighbors(self, X=None, radius=None, return_distance=True,
                         sort_results=False):
        """Finds the neighbors within a given radius of a point or points.

        Return the indices and distances of each point from the dataset
        lying in a ball with size ``radius`` around the points of the query
        array. Points lying on the boundary are included in the results.

        The result points are *not* necessarily sorted by distance to their
        query point.

        Parameters
        ----------
        X : array-like, (n_samples, n_features), optional
            The query point or points.
            If not provided, neighbors of each indexed point are returned.
            In this case, the query point is not considered its own neighbor.

        radius : float
            Limiting distance of neighbors to return.
            (default is the value passed to the constructor).

        return_distance : boolean, optional. Defaults to True.
            If False, distances will not be returned.

        sort_results : boolean, optional. Defaults to False.
            If True, the distances and indices will be sorted before being
            returned. If False, the results will not be sorted. If
            return_distance == False, setting sort_results = True will
            result in an error.

        Returns
        -------
        neigh_dist : array, shape (n_samples,) of arrays
            Array representing the distances to each point, only present if
            return_distance=True. The distance values are computed according
            to the ``metric`` constructor parameter.

        neigh_ind : array, shape (n_samples,) of arrays
            An array of arrays of indices of the approximate nearest points
            from the population matrix that lie within a ball of size
            ``radius`` around the query points.

        Examples
        --------
        In the following example, we construct a NeighborsClassifier
        class from an array representing our data set and ask who's
        the closest point to [1, 1, 1]:

        >>> import numpy as np
        >>> samples = [[0., 0., 0.], [0., .5, 0.], [1., 1., .5]]
        >>> from sklearn.neighbors import NearestNeighbors
        >>> neigh = NearestNeighbors(radius=1.6)
        >>> neigh.fit(samples) # doctest: +ELLIPSIS
        NearestNeighbors(algorithm='auto', leaf_size=30, ...)
        >>> rng = neigh.radius_neighbors([[1., 1., 1.]])
        >>> print(np.asarray(rng[0][0])) # doctest: +ELLIPSIS
        [1.5 0.5]
        >>> print(np.asarray(rng[1][0])) # doctest: +ELLIPSIS
        [1 2]

        The first array returned contains the distances to all points which
        are closer than 1.6, while the second array returned contains their
        indices.  In general, multiple points can be queried at the same time.

        Notes
        -----
        Because the number of neighbors of each point is not necessarily
        equal, the results for multiple query points cannot be fit in a
        standard data array.
        For efficiency, `radius_neighbors` returns arrays of objects, where
        each object is a 1D array of indices or distances.
        """
        check_is_fitted(self, ["_fit_method", "_fit_X"], all_or_any=any)

        if X is not None:
            query_is_train = False
            if self.effective_metric_ == 'precomputed':
                X = _check_precomputed(X)
            else:
                X = check_array(X, accept_sparse='csr')
        else:
            query_is_train = True
            X = self._fit_X

        if radius is None:
            radius = self.radius

        if self._fit_method == 'brute':

            if self.effective_metric_ == 'precomputed' and issparse(X):
                results = _radius_neighbors_from_graph(
                    X, radius=radius, return_distance=return_distance)

            else:
                # for efficiency, use squared euclidean distances
                if self.effective_metric_ == 'euclidean':
                    radius *= radius
                    kwds = {'squared': True}
                else:
                    kwds = self.effective_metric_params_

                reduce_func = partial(self._radius_neighbors_reduce_func,
                                      radius=radius,
                                      return_distance=return_distance)

                chunked_results = pairwise_distances_chunked(
                    X, self._fit_X, reduce_func=reduce_func,
                    metric=self.effective_metric_, n_jobs=self.n_jobs,
                    **kwds)
                if return_distance:
                    neigh_dist_chunks, neigh_ind_chunks = zip(*chunked_results)
                    neigh_dist_list = sum(neigh_dist_chunks, [])
                    neigh_ind_list = sum(neigh_ind_chunks, [])
                    # See https://github.com/numpy/numpy/issues/5456
                    # to understand why this is initialized this way.
                    neigh_dist = np.empty(len(neigh_dist_list), dtype='object')
                    neigh_dist[:] = neigh_dist_list
                    neigh_ind = np.empty(len(neigh_ind_list), dtype='object')
                    neigh_ind[:] = neigh_ind_list
                    results = neigh_dist, neigh_ind
                else:
                    neigh_ind_list = sum(chunked_results, [])
                    results = np.empty(len(neigh_ind_list), dtype='object')
                    results[:] = neigh_ind_list

        elif self._fit_method in ['ball_tree', 'kd_tree']:
            if issparse(X):
                raise ValueError(
                    "%s does not work with sparse matrices. Densify the data, "
                    "or set algorithm='brute'" % self._fit_method)

            n_jobs = effective_n_jobs(self.n_jobs)
            if LooseVersion(joblib_version) < LooseVersion('0.12'):
                # Deal with change of API in joblib
                delayed_query = delayed(self._tree.query_radius,
                                        check_pickle=False)
                parallel_kwargs = {"backend": "threading"}
            else:
                delayed_query = delayed(self._tree.query_radius)
                parallel_kwargs = {"prefer": "threads"}
            chunked_results = Parallel(n_jobs, **parallel_kwargs)(
                delayed_query(X[s], radius, return_distance,
                              sort_results=sort_results)
                for s in gen_even_slices(X.shape[0], n_jobs)
            )
            if return_distance:
                neigh_ind, neigh_dist = tuple(zip(*chunked_results))
                results = np.hstack(neigh_dist), np.hstack(neigh_ind)
            else:
                results = np.hstack(chunked_results)
        else:
            raise ValueError("internal: _fit_method not recognized")

        if not query_is_train:
            return results
        else:
            # If the query data is the same as the indexed data, we would like
            # to ignore the first nearest neighbor of every sample, i.e
            # the sample itself.
            if return_distance:
                neigh_dist, neigh_ind = results
            else:
                neigh_ind = results

            for ind, ind_neighbor in enumerate(neigh_ind):
                mask = ind_neighbor != ind

                neigh_ind[ind] = ind_neighbor[mask]
                if return_distance:
                    neigh_dist[ind] = neigh_dist[ind][mask]

            if return_distance:
                return neigh_dist, neigh_ind
            return neigh_ind

    def radius_neighbors_graph(self, X=None, radius=None, mode='connectivity',
                               sort_results=False):
        """Computes the (weighted) graph of Neighbors for points in X

        Neighborhoods are restricted the points at a distance lower than
        radius.

        Parameters
        ----------
        X : array-like, shape = [n_samples, n_features], optional
            The query point or points.
            If not provided, neighbors of each indexed point are returned.
            In this case, the query point is not considered its own neighbor.

        radius : float
            Radius of neighborhoods.
            (default is the value passed to the constructor).

        mode : {'connectivity', 'distance'}, optional
            Type of returned matrix: 'connectivity' will return the
            connectivity matrix with ones and zeros, in 'distance' the
            edges are Euclidean distance between points.

        sort_results : boolean, optional. Defaults to False.
            If True, the distances and indices will be sorted before being
            returned. If False, the results will not be sorted.
            Only used with mode='distance'.

        Returns
        -------
        A : sparse matrix in CSR format, shape = [n_samples, n_samples]
            A[i, j] is assigned the weight of edge that connects i to j.

        Examples
        --------
        >>> X = [[0], [3], [1]]
        >>> from sklearn.neighbors import NearestNeighbors
        >>> neigh = NearestNeighbors(radius=1.5)
        >>> neigh.fit(X) # doctest: +ELLIPSIS
        NearestNeighbors(algorithm='auto', leaf_size=30, ...)
        >>> A = neigh.radius_neighbors_graph(X)
        >>> A.toarray()
        array([[1., 0., 1.],
               [0., 1., 0.],
               [1., 0., 1.]])

        See also
        --------
        kneighbors_graph
        """
        check_is_fitted(self, ["_fit_method", "_fit_X"], all_or_any=any)

        # check the input only in self.radius_neighbors

        if radius is None:
            radius = self.radius

        # construct CSR matrix representation of the NN graph
        if mode == 'connectivity':
            A_ind = self.radius_neighbors(X, radius,
                                          return_distance=False)
            A_data = None
        elif mode == 'distance':
            dist, A_ind = self.radius_neighbors(X, radius,
                                                return_distance=True,
                                                sort_results=sort_results)
            A_data = np.concatenate(list(dist))
        else:
            raise ValueError(
                'Unsupported mode, must be one of "connectivity", '
                'or "distance" but got %s instead' % mode)

        n_samples1 = A_ind.shape[0]
        n_samples2 = self._fit_X.shape[0]
        n_neighbors = np.array([len(a) for a in A_ind])
        A_ind = np.concatenate(list(A_ind))
        if A_data is None:
            A_data = np.ones(len(A_ind))
        A_indptr = np.concatenate((np.zeros(1, dtype=int),
                                   np.cumsum(n_neighbors)))

        return csr_matrix((A_data, A_ind, A_indptr),
                          shape=(n_samples1, n_samples2))


class SupervisedFloatMixin(object):
    def fit(self, X, y):
        """Fit the model using X as training data and y as target values

        Parameters
        ----------
        X : {array-like, sparse matrix, BallTree, KDTree}
            Training data. If array or matrix, shape [n_samples, n_features],
            or [n_samples, n_samples] if metric='precomputed'.

        y : {array-like, sparse matrix}
            Target values, array of float values, shape = [n_samples]
             or [n_samples, n_outputs]
        """
        if not isinstance(X, (KDTree, BallTree)):
            X, y = check_X_y(X, y, "csr", multi_output=True)
        self._y = y
        return self._fit(X)


class SupervisedIntegerMixin(object):
    def fit(self, X, y):
        """Fit the model using X as training data and y as target values

        Parameters
        ----------
        X : {array-like, sparse matrix, BallTree, KDTree}
            Training data. If array or matrix, shape [n_samples, n_features],
            or [n_samples, n_samples] if metric='precomputed'.

        y : {array-like, sparse matrix}
            Target values of shape = [n_samples] or [n_samples, n_outputs]

        """
        if not isinstance(X, (KDTree, BallTree)):
            X, y = check_X_y(X, y, "csr", multi_output=True)

        if y.ndim == 1 or y.ndim == 2 and y.shape[1] == 1:
            if y.ndim != 1:
                warnings.warn("A column-vector y was passed when a 1d array "
                              "was expected. Please change the shape of y to "
                              "(n_samples, ), for example using ravel().",
                              DataConversionWarning, stacklevel=2)

            self.outputs_2d_ = False
            y = y.reshape((-1, 1))
        else:
            self.outputs_2d_ = True

        check_classification_targets(y)
        self.classes_ = []
        self._y = np.empty(y.shape, dtype=np.int)
        for k in range(self._y.shape[1]):
            classes, self._y[:, k] = np.unique(y[:, k], return_inverse=True)
            self.classes_.append(classes)

        if not self.outputs_2d_:
            self.classes_ = self.classes_[0]
            self._y = self._y.ravel()

        return self._fit(X)


class UnsupervisedMixin(object):
    def fit(self, X, y=None):
        """Fit the model using X as training data

        Parameters
        ----------
        X : {array-like, sparse matrix, BallTree, KDTree}
            Training data. If array or matrix, shape [n_samples, n_features],
            or [n_samples, n_samples] if metric='precomputed'.
        """
        return self._fit(X)<|MERGE_RESOLUTION|>--- conflicted
+++ resolved
@@ -615,17 +615,10 @@
                 else:
                     kwds = self.effective_metric_params_
 
-<<<<<<< HEAD
-                chunked_results = pairwise_distances_chunked(
+                chunked_results = list(pairwise_distances_chunked(
                     X, self._fit_X, reduce_func=reduce_func,
                     metric=self.effective_metric_, n_jobs=n_jobs,
-                    **kwds)
-=======
-            result = list(pairwise_distances_chunked(
-                X, self._fit_X, reduce_func=reduce_func,
-                metric=self.effective_metric_, n_jobs=n_jobs,
-                **kwds))
->>>>>>> c2f17d0f
+                    **kwds))
 
         elif self._fit_method in ['ball_tree', 'kd_tree']:
             if issparse(X):

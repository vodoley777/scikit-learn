--- conflicted
+++ resolved
@@ -369,11 +369,7 @@
         (l2) for p = 2. For arbitrary p, minkowski_distance (l_p) is used.
 
     metric : str or callable, default='minkowski'
-<<<<<<< HEAD
-        The distance metric to use for the tree. The default metric is
-=======
         Distance metric to use for the tree.  The default metric is
->>>>>>> cfc1695d
         minkowski, and with p=2 is equivalent to the standard Euclidean
         metric. For a list of available metrics, see the documentation of
         :class:`~sklearn.metrics.DistanceMetric`.

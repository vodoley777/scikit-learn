import numpy as np
import pytest
<<<<<<< HEAD
from numpy.testing import assert_allclose, assert_equal

from sklearn.neighbors.tests.test_ball_tree import (
    get_dataset_for_query_methods,
    get_dataset_for_kernel_density,
)
from sklearn.utils.parallel import delayed, Parallel

from sklearn.neighbors._kd_tree import KDTree64, KDTree32
=======

from sklearn.neighbors._kd_tree import KDTree
from sklearn.utils.parallel import Parallel, delayed
>>>>>>> 04575f5f

DIMENSION = 3

METRICS = {"euclidean": {}, "manhattan": {}, "chebyshev": {}, "minkowski": dict(p=3)}

KD_TREE_CLASSES = [
    KDTree64,
    KDTree32,
]


@pytest.mark.parametrize("BinarySearchTree", KD_TREE_CLASSES)
def test_array_object_type(BinarySearchTree):
    """Check that we do not accept object dtype array."""
    X = np.array([(1, 2, 3), (2, 5), (5, 5, 1, 2)], dtype=object)
    with pytest.raises(ValueError, match="setting an array element with a sequence"):
        BinarySearchTree(X)


@pytest.mark.parametrize("BinarySearchTree", KD_TREE_CLASSES)
def test_kdtree_picklable_with_joblib(BinarySearchTree):
    """Make sure that KDTree queries work when joblib memmaps.

    Non-regression test for #21685 and #21228."""
    rng = np.random.RandomState(0)
    X = rng.random_sample((10, 3))
    tree = BinarySearchTree(X, leaf_size=2)

    # Call Parallel with max_nbytes=1 to trigger readonly memory mapping that
    # use to raise "ValueError: buffer source array is read-only" in a previous
    # version of the Cython code.
    Parallel(n_jobs=2, max_nbytes=1)(delayed(tree.query)(data) for data in 2 * [X])


@pytest.mark.parametrize("metric", METRICS)
def test_kd_tree_numerical_consistency(global_random_seed, metric):
    # Results on float64 and float32 versions of a dataset must be
    # numerically close.
    X_64, X_32, Y_64, Y_32 = get_dataset_for_query_methods(
        random_seed=global_random_seed
    )

    metric_params = METRICS.get(metric, {})
    kd_64 = KDTree64(X_64, leaf_size=2, metric=metric, **metric_params)
    kd_32 = KDTree32(X_32, leaf_size=2, metric=metric, **metric_params)

    # Test consistency with respect to the `query` method
    k = 4
    dist_64, ind_64 = kd_64.query(Y_64, k=k)
    dist_32, ind_32 = kd_32.query(Y_32, k=k)
    assert_allclose(dist_64, dist_32, rtol=1e-5)
    assert_equal(ind_64, ind_32)
    assert dist_64.dtype == np.float64
    assert dist_32.dtype == np.float32

    # Test consistency with respect to the `query_radius` method
    r = 2.38
    ind_64, neighbors_64 = kd_64.query_radius(Y_64[0:2, :], r=r)
    ind_32, neighbors_32 = kd_32.query_radius(Y_32[0:2, :], r=r)
    assert_equal(ind_64, ind_32)
    assert_allclose(
        neighbors_64,
        neighbors_32,
    )

    # Test consistency with respect to the `query_radius` method
    # with return distances being true
    ind_64, dist_64 = kd_64.query_radius(Y_64[4:5, :], r=r, return_distance=True)
    ind_32, dist_32 = kd_32.query_radius(Y_32[4:5, :], r=r, return_distance=True)
    assert_equal(ind_64[0], ind_32[0])
    assert_allclose(dist_64[0], dist_32[0], rtol=1e-5)
    assert dist_64[0].dtype == np.float64
    assert dist_32[0].dtype == np.float32


@pytest.mark.parametrize("metric", METRICS)
def test_kernel_density_numerical_consistency(global_random_seed, metric):
    # Test consistency with respect to the `kernel_density` method
    X_64, X_32, Y_64, Y_32 = get_dataset_for_kernel_density(
        random_seed=global_random_seed
    )

    metric_params = METRICS.get(metric, {})
    kd_64 = KDTree64(X_64, leaf_size=2, metric=metric, **metric_params)
    kd_32 = KDTree32(X_32, leaf_size=2, metric=metric, **metric_params)

    kernel = "gaussian"
    h = 0.1
    density64 = kd_64.kernel_density(Y_64, h=h, kernel=kernel, breadth_first=True)
    density32 = kd_32.kernel_density(Y_32, h=h, kernel=kernel, breadth_first=True)
    assert_allclose(density64, density32, rtol=1e-5)
    assert density64.dtype == np.float64
    assert density32.dtype == np.float32<|MERGE_RESOLUTION|>--- conflicted
+++ resolved
@@ -1,20 +1,13 @@
 import numpy as np
 import pytest
-<<<<<<< HEAD
 from numpy.testing import assert_allclose, assert_equal
 
+from sklearn.neighbors._kd_tree import KDTree32, KDTree64
 from sklearn.neighbors.tests.test_ball_tree import (
+    get_dataset_for_kernel_density,
     get_dataset_for_query_methods,
-    get_dataset_for_kernel_density,
 )
-from sklearn.utils.parallel import delayed, Parallel
-
-from sklearn.neighbors._kd_tree import KDTree64, KDTree32
-=======
-
-from sklearn.neighbors._kd_tree import KDTree
 from sklearn.utils.parallel import Parallel, delayed
->>>>>>> 04575f5f
 
 DIMENSION = 3
 

"""
Testing for the nearest centroid module.
"""

import numpy as np
import pytest

from sklearn import datasets
from sklearn.neighbors import NearestCentroid
from sklearn.utils import check_random_state
from sklearn.utils._testing import (
    assert_allclose,
    assert_array_almost_equal,
    assert_array_equal,
)
from sklearn.utils.fixes import CSR_CONTAINERS

# toy sample
X = [[-2, -1], [-1, -1], [-1, -2], [1, 1], [1, 2], [2, 1]]
y = [-1, -1, -1, 1, 1, 1]
T = [[-1, -1], [2, 2], [3, 2]]
T_nan = np.asarray([[-1, -1], [2, 2], [3, 2]], dtype=np.float64)
T_nan[0][0] = float("nan")
true_result = [-1, 1, 1]
true_result_prior1 = [-1, 1, 1]

true_discriminant_scores = [-32, 64, 80]
true_proba = [[1, 1.26642e-14], [1.60381e-28, 1], [1.80485e-35, 1]]


# also load the iris dataset
# and randomly permute it
iris = datasets.load_iris()
rng = np.random.RandomState(1)
perm = rng.permutation(iris.target.size)
iris.data = iris.data[perm]
iris.target = iris.target[perm]


@pytest.mark.parametrize("csr_container", CSR_CONTAINERS)
def test_classification_toy(csr_container):
    # Check classification on a toy dataset, including sparse versions.
    X_csr = csr_container(X)
    T_csr = csr_container(T)

    # Check classification on a toy dataset, including sparse versions.
    clf = NearestCentroid()
    clf.fit(X, y)
    assert_array_equal(clf.predict(T), true_result)
    assert_array_almost_equal(clf.decision_function(T), true_discriminant_scores)
    assert_array_almost_equal(clf.predict_proba(T), true_proba)

    # Test uniform priors
    clf = NearestCentroid(priors="uniform")
    clf.fit(X, y)
    assert_array_equal(clf.predict(T), true_result)
    assert_array_almost_equal(clf.decision_function(T), true_discriminant_scores)
    assert_array_almost_equal(clf.predict_proba(T), true_proba)

    clf = NearestCentroid(priors="empirical")
    clf.fit(X, y)
    assert_array_equal(clf.predict(T), true_result)
    assert_array_almost_equal(clf.decision_function(T), true_discriminant_scores)
    assert_array_almost_equal(clf.predict_proba(T), true_proba)

    # Test custom priors
    clf = NearestCentroid(priors=[0.25, 0.75])
    clf.fit(X, y)
    assert_array_equal(clf.predict(T), true_result_prior1)

    # Same test, but with a sparse matrix to fit and test.
    clf = NearestCentroid()
    clf.fit(X_csr, y)
    assert_array_equal(clf.predict(T_csr), true_result)

    # Fit with sparse, test with non-sparse
    clf = NearestCentroid()
    clf.fit(X_csr, y)
    assert_array_equal(clf.predict(T), true_result)

    # Fit with non-sparse, test with sparse
    clf = NearestCentroid()
    clf.fit(X, y)
    assert_array_equal(clf.predict(T_csr), true_result)

    # Fit and predict with non-CSR sparse matrices
    clf = NearestCentroid()
    clf.fit(X_csr.tocoo(), y)
    assert_array_equal(clf.predict(T_csr.tolil()), true_result)


<<<<<<< HEAD
@pytest.mark.parametrize("n_classes", [2, 3])
def test_predict_proba(n_classes):
    # Fit and predict probability estimates
    # compare with results from pamr package
    def generate_dataset(n_samples, centers, covariances, random_state=None):
        """Generate a multivariate normal data given some centers and
        covariances"""
        rng = check_random_state(random_state)
        X = np.vstack(
            [
                rng.multivariate_normal(mean, cov, size=n_samples // len(centers))
                for mean, cov in zip(centers, covariances)
            ]
        )
        y = np.hstack(
            [[clazz] * (n_samples // len(centers)) for clazz in range(len(centers))]
        )
        return X, y

    blob_centers = np.array([[0, 0], [-10, 40], [-30, 30]])[:n_classes]
    blob_stds = np.array([[[10, 10], [10, 100]]] * len(blob_centers))
    X, y = generate_dataset(
        n_samples=90000, centers=blob_centers, covariances=blob_stds, random_state=42
    )
    clf = NearestCentroid().fit(X, y)
    probabilities = clf.predict_proba(X)
    assert probabilities.shape == (X.shape[0], n_classes)
    assert_array_almost_equal(probabilities.sum(axis=1), np.ones(X.shape[0]))
    assert 0 <= probabilities.all() <= 1


# TODO(1.5): Remove filterwarnings when support for some metrics is removed
@pytest.mark.filterwarnings("ignore:Support for distance metrics:FutureWarning:sklearn")
=======
>>>>>>> 751829cb
def test_iris():
    # Check consistency on dataset iris.
    for metric in ("euclidean", "manhattan"):
        clf = NearestCentroid(metric=metric).fit(iris.data, iris.target)
        score = np.mean(clf.predict(iris.data) == iris.target)
        assert score > 0.9, "Failed with score = " + str(score)


def test_iris_shrinkage():
    # Check consistency on dataset iris, when using shrinkage.
    for metric in ("euclidean", "manhattan"):
        for shrink_threshold in [None, 0.1, 0.5]:
            clf = NearestCentroid(metric=metric, shrink_threshold=shrink_threshold)
            clf = clf.fit(iris.data, iris.target)
            score = np.mean(clf.predict(iris.data) == iris.target)
            assert score > 0.8, "Failed with score = " + str(score)


def test_pickle():
    import pickle

    # classification
    obj = NearestCentroid()
    obj.fit(iris.data, iris.target)
    score = obj.score(iris.data, iris.target)
    s = pickle.dumps(obj)

    obj2 = pickle.loads(s)
    assert type(obj2) == obj.__class__
    score2 = obj2.score(iris.data, iris.target)
    assert_array_equal(
        score,
        score2,
        "Failed to generate same score after pickling (classification).",
    )


def test_shrinkage_correct():
    # Ensure that the shrinking is correct.
    # The expected result is calculated by R (pamr),
    # which is implemented by the author of the original paper.
    # (One need to modify the code to output the new centroid in pamr.predict)

    X = np.array([[0, 1], [1, 0], [1, 1], [2, 0], [6, 8]])
    y = np.array([1, 1, 2, 2, 2])
    clf = NearestCentroid(shrink_threshold=0.1)
    clf.fit(X, y)
    expected_result = np.array([[0.7787310, 0.8545292], [2.814179, 2.763647]])
    np.testing.assert_array_almost_equal(clf.centroids_, expected_result)


def test_shrinkage_threshold_decoded_y():
    clf = NearestCentroid(shrink_threshold=0.01)
    y_ind = np.asarray(y)
    y_ind[y_ind == -1] = 0
    clf.fit(X, y_ind)
    centroid_encoded = clf.centroids_
    clf.fit(X, y)
    assert_array_equal(centroid_encoded, clf.centroids_)


def test_predict_translated_data():
    # Test that NearestCentroid gives same results on translated data

    rng = np.random.RandomState(0)
    X = rng.rand(50, 50)
    y = rng.randint(0, 3, 50)
    noise = rng.rand(50)
    clf = NearestCentroid(shrink_threshold=0.1)
    clf.fit(X, y)
    y_init = clf.predict(X)
    clf = NearestCentroid(shrink_threshold=0.1)
    X_noise = X + noise
    clf.fit(X_noise, y)
    y_translate = clf.predict(X_noise)
    assert_array_equal(y_init, y_translate)


@pytest.mark.parametrize("csr_container", CSR_CONTAINERS)
def test_manhattan_metric(csr_container):
    # Test the manhattan metric.
    X_csr = csr_container(X)

    clf = NearestCentroid(metric="manhattan")
    clf.fit(X, y)
    dense_centroid = clf.centroids_
    clf.fit(X_csr, y)
    assert_array_equal(clf.centroids_, dense_centroid)
    assert_array_equal(dense_centroid, [[-1, -1], [1, 1]])


def test_features_zero_var():
    # Test that features with 0 variance throw error

    X = np.empty((10, 2))
    X[:, 0] = -0.13725701
    X[:, 1] = -0.9853293
    y = np.zeros((10))
    y[0] = 1

    clf = NearestCentroid(shrink_threshold=0.1)
    with pytest.raises(ValueError):
        clf.fit(X, y)


def test_negative_priors_error():
    """Check that we raise an error when the user-defined priors are negative."""
    clf = NearestCentroid(priors=[-2, 4])
    with pytest.raises(ValueError, match="priors must be non-negative"):
        clf.fit(X, y)


def test_warn_non_normalized_priors():
    """Check that we raise a warning and normalize the user-defined priors when they
    don't sum to 1.
    """
    priors = [2, 4]
    clf = NearestCentroid(priors=priors)
    with pytest.warns(
        UserWarning,
        match="The priors do not sum to 1. Normalizing such that it sums to one.",
    ):
        clf.fit(X, y)

    assert_allclose(clf.class_priors_, np.asarray(priors) / np.asarray(priors).sum())


@pytest.mark.parametrize(
    "response_method", ["decision_function", "predict_proba", "predict_log_proba"]
)
def test_method_not_available_with_manhattan(response_method):
    """Check that we raise an AttributeError with Manhattan metric when trying
    to call a non-thresholded response method.
    """
    clf = NearestCentroid(metric="manhattan").fit(X, y)
    with pytest.raises(AttributeError):
        getattr(clf, response_method)(T)


@pytest.mark.parametrize("array_constructor", [np.array] + CSR_CONTAINERS)
def test_error_zero_variances(array_constructor):
    """Check that we raise an error when the variance for all features is zero."""
    X = np.ones((len(y), 2))
    X[:, 1] *= 2
    X = array_constructor(X)

    clf = NearestCentroid()
    with pytest.raises(ValueError, match="All features have zero variance"):
        clf.fit(X, y)<|MERGE_RESOLUTION|>--- conflicted
+++ resolved
@@ -89,7 +89,6 @@
     assert_array_equal(clf.predict(T_csr.tolil()), true_result)
 
 
-<<<<<<< HEAD
 @pytest.mark.parametrize("n_classes", [2, 3])
 def test_predict_proba(n_classes):
     # Fit and predict probability estimates
@@ -121,10 +120,6 @@
     assert 0 <= probabilities.all() <= 1
 
 
-# TODO(1.5): Remove filterwarnings when support for some metrics is removed
-@pytest.mark.filterwarnings("ignore:Support for distance metrics:FutureWarning:sklearn")
-=======
->>>>>>> 751829cb
 def test_iris():
     # Check consistency on dataset iris.
     for metric in ("euclidean", "manhattan"):

--- conflicted
+++ resolved
@@ -2038,7 +2038,6 @@
     assert isinstance(dist_metric, ActualDistanceMetric)
 
 
-<<<<<<< HEAD
 # TODO: Remove filterwarnings in 1.3 when wminkowski is removed
 @pytest.mark.filterwarnings("ignore:WMinkowskiDistance:FutureWarning:sklearn")
 @pytest.mark.parametrize(
@@ -2092,8 +2091,8 @@
         assert_radius_neighborhood_results_equality(
             legacy_brute_dst, pdr_brute_dst, legacy_brute_idx, pdr_brute_idx
         )
-=======
+
+        
 def test_valid_metrics_has_no_duplicate():
     for val in neighbors.VALID_METRICS.values():
-        assert len(val) == len(set(val))
->>>>>>> da682de3
+        assert len(val) == len(set(val))
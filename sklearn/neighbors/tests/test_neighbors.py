from itertools import product

import pytest
import numpy as np
from scipy.sparse import (bsr_matrix, coo_matrix, csc_matrix, csr_matrix,
                          dok_matrix, lil_matrix, issparse)

from sklearn import metrics
from sklearn import neighbors, datasets
from sklearn.base import clone
from sklearn.exceptions import DataConversionWarning
from sklearn.exceptions import EfficiencyWarning
from sklearn.exceptions import NotFittedError
from sklearn.metrics.pairwise import pairwise_distances
from sklearn.model_selection import cross_val_score
from sklearn.model_selection import train_test_split
from sklearn.neighbors.base import VALID_METRICS_SPARSE, VALID_METRICS
from sklearn.neighbors.base import _is_sorted_by_data, _check_precomputed
from sklearn.pipeline import make_pipeline
from sklearn.utils.testing import assert_array_almost_equal
from sklearn.utils.testing import assert_array_equal
from sklearn.utils.testing import assert_raises
from sklearn.utils.testing import assert_raises_regex
from sklearn.utils.testing import assert_warns
from sklearn.utils.testing import assert_warns_message
from sklearn.utils.testing import assert_raise_message
from sklearn.utils.testing import ignore_warnings
from sklearn.utils.validation import check_random_state

import joblib

rng = np.random.RandomState(0)
# load and shuffle iris dataset
iris = datasets.load_iris()
perm = rng.permutation(iris.target.size)
iris.data = iris.data[perm]
iris.target = iris.target[perm]

# load and shuffle digits
digits = datasets.load_digits()
perm = rng.permutation(digits.target.size)
digits.data = digits.data[perm]
digits.target = digits.target[perm]

SPARSE_TYPES = (bsr_matrix, coo_matrix, csc_matrix, csr_matrix, dok_matrix,
                lil_matrix)
SPARSE_OR_DENSE = SPARSE_TYPES + (np.asarray,)

ALGORITHMS = ('ball_tree', 'brute', 'kd_tree', 'auto')
P = (1, 2, 3, 4, np.inf)
JOBLIB_BACKENDS = list(joblib.parallel.BACKENDS.keys())

# Filter deprecation warnings.
neighbors.kneighbors_graph = ignore_warnings(neighbors.kneighbors_graph)
neighbors.radius_neighbors_graph = ignore_warnings(
    neighbors.radius_neighbors_graph)


def _weight_func(dist):
    """ Weight function to replace lambda d: d ** -2.
    The lambda function is not valid because:
    if d==0 then 0^-2 is not valid. """

    # Dist could be multidimensional, flatten it so all values
    # can be looped
    with np.errstate(divide='ignore'):
        retval = 1. / dist
    return retval ** 2


def test_unsupervised_kneighbors(n_samples=20, n_features=5,
                                 n_query_pts=2, n_neighbors=5):
    # Test unsupervised neighbors methods
    X = rng.rand(n_samples, n_features)

    test = rng.rand(n_query_pts, n_features)

    for p in P:
        results_nodist = []
        results = []

        for algorithm in ALGORITHMS:
            neigh = neighbors.NearestNeighbors(n_neighbors=n_neighbors,
                                               algorithm=algorithm,
                                               p=p)
            neigh.fit(X)

            results_nodist.append(neigh.kneighbors(test,
                                                   return_distance=False))
            results.append(neigh.kneighbors(test, return_distance=True))

        for i in range(len(results) - 1):
            assert_array_almost_equal(results_nodist[i], results[i][1])
            assert_array_almost_equal(results[i][0], results[i + 1][0])
            assert_array_almost_equal(results[i][1], results[i + 1][1])


def test_unsupervised_inputs():
    # test the types of valid input into NearestNeighbors
    X = rng.random_sample((10, 3))

    nbrs_fid = neighbors.NearestNeighbors(n_neighbors=1)
    nbrs_fid.fit(X)

    dist1, ind1 = nbrs_fid.kneighbors(X)

    nbrs = neighbors.NearestNeighbors(n_neighbors=1)

    for input in (nbrs_fid, neighbors.BallTree(X), neighbors.KDTree(X)):
        nbrs.fit(input)
        dist2, ind2 = nbrs.kneighbors(X)

        assert_array_almost_equal(dist1, dist2)
        assert_array_almost_equal(ind1, ind2)


def test_n_neighbors_datatype():
    # Test to check whether n_neighbors is integer
    X = [[1, 1], [1, 1], [1, 1]]
    expected_msg = "n_neighbors does not take .*float.* " \
                   "value, enter integer value"
    msg = "Expected n_neighbors > 0. Got -3"

    neighbors_ = neighbors.NearestNeighbors(n_neighbors=3.)
    assert_raises_regex(TypeError, expected_msg, neighbors_.fit, X)
    assert_raises_regex(ValueError, msg,
                        neighbors_.kneighbors, X=X, n_neighbors=-3)
    assert_raises_regex(TypeError, expected_msg,
                        neighbors_.kneighbors, X=X, n_neighbors=3.)


def test_not_fitted_error_gets_raised():
    X = [[1]]
    neighbors_ = neighbors.NearestNeighbors()
    assert_raises(NotFittedError, neighbors_.kneighbors_graph, X)
    assert_raises(NotFittedError, neighbors_.radius_neighbors_graph, X)


@ignore_warnings(category=EfficiencyWarning)
def check_precomputed(make_train_test, estimators):
    """Tests unsupervised NearestNeighbors with a distance matrix."""
    # Note: smaller samples may result in spurious test success
    rng = np.random.RandomState(42)
    X = rng.random_sample((10, 4))
    Y = rng.random_sample((3, 4))
    DXX, DYX = make_train_test(X, Y)
    for method in ['kneighbors', ]:
        # TODO: also test radius_neighbors, but requires different assertion

        # As a feature matrix (n_samples by n_features)
        nbrs_X = neighbors.NearestNeighbors(n_neighbors=3)
        nbrs_X.fit(X)
        dist_X, ind_X = getattr(nbrs_X, method)(Y)

        # As a dense distance matrix (n_samples by n_samples)
        nbrs_D = neighbors.NearestNeighbors(n_neighbors=3, algorithm='brute',
                                            metric='precomputed')
        nbrs_D.fit(DXX)
        dist_D, ind_D = getattr(nbrs_D, method)(DYX)
        assert_array_almost_equal(dist_X, dist_D)
        assert_array_almost_equal(ind_X, ind_D)

        # Check auto works too
        nbrs_D = neighbors.NearestNeighbors(n_neighbors=3, algorithm='auto',
                                            metric='precomputed')
        nbrs_D.fit(DXX)
        dist_D, ind_D = getattr(nbrs_D, method)(DYX)
        assert_array_almost_equal(dist_X, dist_D)
        assert_array_almost_equal(ind_X, ind_D)

        # Check X=None in prediction
        dist_X, ind_X = getattr(nbrs_X, method)(None)
        dist_D, ind_D = getattr(nbrs_D, method)(None)
        assert_array_almost_equal(dist_X, dist_D)
        assert_array_almost_equal(ind_X, ind_D)

        # Must raise a ValueError if the matrix is not of correct shape
        assert_raises(ValueError, getattr(nbrs_D, method), X)

    target = np.arange(X.shape[0])
    for Est in estimators:
        est = Est(metric='euclidean')
        est.radius = est.n_neighbors = 1
        pred_X = est.fit(X, target).predict(Y)
        est.metric = 'precomputed'
        pred_D = est.fit(DXX, target).predict(DYX)
        assert_array_almost_equal(pred_X, pred_D)


def test_precomputed_dense():
    def make_train_test(X_train, X_test):
        return (metrics.pairwise_distances(X_train),
                metrics.pairwise_distances(X_test, X_train))

    estimators = [
        neighbors.KNeighborsClassifier, neighbors.KNeighborsRegressor,
        neighbors.RadiusNeighborsClassifier, neighbors.RadiusNeighborsRegressor
    ]
    check_precomputed(make_train_test, estimators)


@pytest.mark.parametrize('fmt', ['csr', 'lil'])
def test_precomputed_sparse_knn(fmt):
    def make_train_test(X_train, X_test):
        nn = neighbors.NearestNeighbors(n_neighbors=3 + 1).fit(X_train)
        return (nn.kneighbors_graph(X_train, mode='distance').asformat(fmt),
                nn.kneighbors_graph(X_test, mode='distance').asformat(fmt))

    # We do not test RadiusNeighborsClassifier and RadiusNeighborsRegressor
    # since the precomputed neighbors graph is built with k neighbors only.
    estimators = [
        neighbors.KNeighborsClassifier,
        neighbors.KNeighborsRegressor,
    ]
    check_precomputed(make_train_test, estimators)


@pytest.mark.parametrize('fmt', ['csr', 'lil'])
def test_precomputed_sparse_radius(fmt):
    def make_train_test(X_train, X_test):
        nn = neighbors.NearestNeighbors(radius=1).fit(X_train)
        return (nn.radius_neighbors_graph(X_train,
                                          mode='distance').asformat(fmt),
                nn.radius_neighbors_graph(X_test,
                                          mode='distance').asformat(fmt))

    # We do not test KNeighborsClassifier and KNeighborsRegressor
    # since the precomputed neighbors graph is built with a radius.
    estimators = [
        neighbors.RadiusNeighborsClassifier,
        neighbors.RadiusNeighborsRegressor,
    ]
    check_precomputed(make_train_test, estimators)


def test_is_sorted_by_data():
    # Test that _is_sorted_by_data works as expected. In CSR sparse matrix,
    # entries in each row can be sorted by indices, by data, or unsorted.
    # _is_sorted_by_data should return True when entries are sorted by data,
    # and False in all other cases.

    # Test with sorted 1D array
    X = csr_matrix(np.arange(10))
    assert _is_sorted_by_data(X)
    # Test with unsorted 1D array
    X[0, 2] = 5
    assert not _is_sorted_by_data(X)

    # Test when the data is sorted in each sample, but not necessarily
    # between samples
    X = csr_matrix([[0, 1, 2], [3, 0, 0], [3, 4, 0], [1, 0, 2]])
    assert _is_sorted_by_data(X)

    # Test with duplicates entries in X.indptr
    data, indices, indptr = [0, 4, 2, 2], [0, 1, 1, 1], [0, 2, 2, 4]
    X = csr_matrix((data, indices, indptr), shape=(3, 3))
    assert _is_sorted_by_data(X)


@ignore_warnings(category=EfficiencyWarning)
def test_check_precomputed():
    # Test that _check_precomputed returns a graph sorted by data
    X = csr_matrix(np.abs(np.random.RandomState(42).randn(10, 10)))
    assert not _is_sorted_by_data(X)
    Xt = _check_precomputed(X)
    assert _is_sorted_by_data(Xt)

    # est with a different number of nonzero entries for each sample
    mask = np.random.RandomState(42).randint(2, size=(10, 10))
    X = X.toarray()
    X[mask == 1] = 0
    X = csr_matrix(X)
    assert not _is_sorted_by_data(X)
    Xt = _check_precomputed(X)
    assert _is_sorted_by_data(Xt)


@ignore_warnings(category=EfficiencyWarning)
def test_precomputed_sparse_invalid():
    dist = np.array([[0., 2., 1.], [2., 0., 3.], [1., 3., 0.]])
    dist_csr = csr_matrix(dist)
    neigh = neighbors.NearestNeighbors(n_neighbors=1, metric="precomputed")
    neigh.fit(dist_csr)
    neigh.kneighbors(None, n_neighbors=1)
    neigh.kneighbors(np.array([[0., 0., 0.]]), n_neighbors=2)

    # Ensures enough number of nearest neighbors
    dist = np.array([[0., 2., 0.], [2., 0., 3.], [0., 3., 0.]])
    dist_csr = csr_matrix(dist)
    neigh.fit(dist_csr)
    msg = "2 neighbors per samples are required, but some samples have only 1"
    assert_raises_regex(ValueError, msg, neigh.kneighbors, None, n_neighbors=1)

    # Checks error with inconsistent distance matrix
    dist = np.array([[5., 2., 1.], [-2., 0., 3.], [1., 3., 0.]])
    dist_csr = csr_matrix(dist)
    msg = "Negative values in data passed to precomputed distance matrix."
    assert_raises_regex(ValueError, msg, neigh.kneighbors, dist_csr,
                        n_neighbors=1)


def test_precomputed_cross_validation():
    # Ensure array is split correctly
    rng = np.random.RandomState(0)
    X = rng.rand(20, 2)
    D = pairwise_distances(X, metric='euclidean')
    y = rng.randint(3, size=20)
    for Est in (neighbors.KNeighborsClassifier,
                neighbors.RadiusNeighborsClassifier,
                neighbors.KNeighborsRegressor,
                neighbors.RadiusNeighborsRegressor):
        metric_score = cross_val_score(Est(), X, y)
        precomp_score = cross_val_score(Est(metric='precomputed'), D, y)
        assert_array_equal(metric_score, precomp_score)


def test_unsupervised_radius_neighbors(n_samples=20, n_features=5,
                                       n_query_pts=2, radius=0.5,
                                       random_state=0):
    # Test unsupervised radius-based query
    rng = np.random.RandomState(random_state)

    X = rng.rand(n_samples, n_features)

    test = rng.rand(n_query_pts, n_features)

    for p in P:
        results = []

        for algorithm in ALGORITHMS:
            neigh = neighbors.NearestNeighbors(radius=radius,
                                               algorithm=algorithm,
                                               p=p)
            neigh.fit(X)

            ind1 = neigh.radius_neighbors(test, return_distance=False)

            # sort the results: this is not done automatically for
            # radius searches
            dist, ind = neigh.radius_neighbors(test, return_distance=True)
            for (d, i, i1) in zip(dist, ind, ind1):
                j = d.argsort()
                d[:] = d[j]
                i[:] = i[j]
                i1[:] = i1[j]
            results.append((dist, ind))

            assert_array_almost_equal(np.concatenate(list(ind)),
                                      np.concatenate(list(ind1)))

        for i in range(len(results) - 1):
            assert_array_almost_equal(np.concatenate(list(results[i][0])),
                                      np.concatenate(list(results[i + 1][0]))),
            assert_array_almost_equal(np.concatenate(list(results[i][1])),
                                      np.concatenate(list(results[i + 1][1])))


def test_kneighbors_classifier(n_samples=40,
                               n_features=5,
                               n_test_pts=10,
                               n_neighbors=5,
                               random_state=0):
    # Test k-neighbors classification
    rng = np.random.RandomState(random_state)
    X = 2 * rng.rand(n_samples, n_features) - 1
    y = ((X ** 2).sum(axis=1) < .5).astype(np.int)
    y_str = y.astype(str)

    weight_func = _weight_func

    for algorithm in ALGORITHMS:
        for weights in ['uniform', 'distance', weight_func]:
            knn = neighbors.KNeighborsClassifier(n_neighbors=n_neighbors,
                                                 weights=weights,
                                                 algorithm=algorithm)
            knn.fit(X, y)
            epsilon = 1e-5 * (2 * rng.rand(1, n_features) - 1)
            y_pred = knn.predict(X[:n_test_pts] + epsilon)
            assert_array_equal(y_pred, y[:n_test_pts])
            # Test prediction with y_str
            knn.fit(X, y_str)
            y_pred = knn.predict(X[:n_test_pts] + epsilon)
            assert_array_equal(y_pred, y_str[:n_test_pts])


def test_kneighbors_classifier_float_labels(n_samples=40, n_features=5,
                                            n_test_pts=10, n_neighbors=5,
                                            random_state=0):
    # Test k-neighbors classification
    rng = np.random.RandomState(random_state)
    X = 2 * rng.rand(n_samples, n_features) - 1
    y = ((X ** 2).sum(axis=1) < .5).astype(np.int)

    knn = neighbors.KNeighborsClassifier(n_neighbors=n_neighbors)
    knn.fit(X, y.astype(np.float))
    epsilon = 1e-5 * (2 * rng.rand(1, n_features) - 1)
    y_pred = knn.predict(X[:n_test_pts] + epsilon)
    assert_array_equal(y_pred, y[:n_test_pts])


def test_kneighbors_classifier_predict_proba():
    # Test KNeighborsClassifier.predict_proba() method
    X = np.array([[0, 2, 0],
                  [0, 2, 1],
                  [2, 0, 0],
                  [2, 2, 0],
                  [0, 0, 2],
                  [0, 0, 1]])
    y = np.array([4, 4, 5, 5, 1, 1])
    cls = neighbors.KNeighborsClassifier(n_neighbors=3, p=1)  # cityblock dist
    cls.fit(X, y)
    y_prob = cls.predict_proba(X)
    real_prob = np.array([[0, 2. / 3, 1. / 3],
                          [1. / 3, 2. / 3, 0],
                          [1. / 3, 0, 2. / 3],
                          [0, 1. / 3, 2. / 3],
                          [2. / 3, 1. / 3, 0],
                          [2. / 3, 1. / 3, 0]])
    assert_array_equal(real_prob, y_prob)
    # Check that it also works with non integer labels
    cls.fit(X, y.astype(str))
    y_prob = cls.predict_proba(X)
    assert_array_equal(real_prob, y_prob)
    # Check that it works with weights='distance'
    cls = neighbors.KNeighborsClassifier(
        n_neighbors=2, p=1, weights='distance')
    cls.fit(X, y)
    y_prob = cls.predict_proba(np.array([[0, 2, 0], [2, 2, 2]]))
    real_prob = np.array([[0, 1, 0], [0, 0.4, 0.6]])
    assert_array_almost_equal(real_prob, y_prob)


def test_radius_neighbors_classifier(n_samples=40,
                                     n_features=5,
                                     n_test_pts=10,
                                     radius=0.5,
                                     random_state=0):
    # Test radius-based classification
    rng = np.random.RandomState(random_state)
    X = 2 * rng.rand(n_samples, n_features) - 1
    y = ((X ** 2).sum(axis=1) < .5).astype(np.int)
    y_str = y.astype(str)

    weight_func = _weight_func

    for algorithm in ALGORITHMS:
        for weights in ['uniform', 'distance', weight_func]:
            neigh = neighbors.RadiusNeighborsClassifier(radius=radius,
                                                        weights=weights,
                                                        algorithm=algorithm)
            neigh.fit(X, y)
            epsilon = 1e-5 * (2 * rng.rand(1, n_features) - 1)
            y_pred = neigh.predict(X[:n_test_pts] + epsilon)
            assert_array_equal(y_pred, y[:n_test_pts])
            neigh.fit(X, y_str)
            y_pred = neigh.predict(X[:n_test_pts] + epsilon)
            assert_array_equal(y_pred, y_str[:n_test_pts])


def test_radius_neighbors_classifier_when_no_neighbors():
    # Test radius-based classifier when no neighbors found.
    # In this case it should rise an informative exception

    X = np.array([[1.0, 1.0], [2.0, 2.0]])
    y = np.array([1, 2])
    radius = 0.1

    z1 = np.array([[1.01, 1.01], [2.01, 2.01]])  # no outliers
    z2 = np.array([[1.01, 1.01], [1.4, 1.4]])    # one outlier

    weight_func = _weight_func

    for outlier_label in [0, -1, None]:
        for algorithm in ALGORITHMS:
            for weights in ['uniform', 'distance', weight_func]:
                rnc = neighbors.RadiusNeighborsClassifier
                clf = rnc(radius=radius, weights=weights, algorithm=algorithm,
                          outlier_label=outlier_label)
                clf.fit(X, y)
                assert_array_equal(np.array([1, 2]),
                                   clf.predict(z1))
                if outlier_label is None:
                    assert_raises(ValueError, clf.predict, z2)


def test_radius_neighbors_classifier_outlier_labeling():
    # Test radius-based classifier when no neighbors found and outliers
    # are labeled.

    X = np.array([[1.0, 1.0], [2.0, 2.0], [0.99, 0.99],
                  [0.98, 0.98], [2.01, 2.01]])
    y = np.array([1, 2, 1, 1, 2])
    radius = 0.1

    z1 = np.array([[1.01, 1.01], [2.01, 2.01]])  # no outliers
    z2 = np.array([[1.4, 1.4], [1.01, 1.01], [2.01, 2.01]])    # one outlier
    correct_labels1 = np.array([1, 2])
    correct_labels2 = np.array([-1, 1, 2])
    outlier_proba = np.array([0, 0])

    weight_func = _weight_func

    for algorithm in ALGORITHMS:
        for weights in ['uniform', 'distance', weight_func]:
            clf = neighbors.RadiusNeighborsClassifier(radius=radius,
                                                      weights=weights,
                                                      algorithm=algorithm,
                                                      outlier_label=-1)
            clf.fit(X, y)
            assert_array_equal(correct_labels1, clf.predict(z1))
            assert_array_equal(correct_labels2, clf.predict(z2))
            assert_array_equal(outlier_proba, clf.predict_proba(z2)[0])

    # test outlier_labeling of using predict_proba()
    RNC = neighbors.RadiusNeighborsClassifier
    X = np.array([[0], [1], [2], [3], [4], [5], [6], [7], [8], [9]])
    y = np.array([0, 2, 2, 1, 1, 1, 3, 3, 3, 3])

    # test outlier_label scalar verification
    def check_array_exception():
        clf = RNC(radius=1, outlier_label=[[5]])
        clf.fit(X, y)
    assert_raises(TypeError, check_array_exception)

    # test invalid outlier_label dtype
    def check_dtype_exception():
        clf = RNC(radius=1, outlier_label='a')
        clf.fit(X, y)
    assert_raises(TypeError, check_dtype_exception)

    # test most frequent
    clf = RNC(radius=1, outlier_label='most_frequent')
    clf.fit(X, y)
    proba = clf.predict_proba([[1], [15]])
    assert_array_equal(proba[1, :], [0, 0, 0, 1])

    # test manual label in y
    clf = RNC(radius=1, outlier_label=1)
    clf.fit(X, y)
    proba = clf.predict_proba([[1], [15]])
    assert_array_equal(proba[1, :], [0, 1, 0, 0])
    pred = clf.predict([[1], [15]])
    assert_array_equal(pred, [2, 1])

    # test manual label out of y warning
    def check_warning():
        clf = RNC(radius=1, outlier_label=4)
        clf.fit(X, y)
        clf.predict_proba([[1], [15]])
    assert_warns(UserWarning, check_warning)

    # test multi output same outlier label
    y_multi = [[0, 1], [2, 1], [2, 2], [1, 2], [1, 2],
               [1, 3], [3, 3], [3, 3], [3, 0], [3, 0]]
    clf = RNC(radius=1, outlier_label=1)
    clf.fit(X, y_multi)
    proba = clf.predict_proba([[7], [15]])
    assert_array_equal(proba[1][1, :], [0, 1, 0, 0])
    pred = clf.predict([[7], [15]])
    assert_array_equal(pred[1, :], [1, 1])

    # test multi output different outlier label
    y_multi = [[0, 0], [2, 2], [2, 2], [1, 1], [1, 1],
               [1, 1], [3, 3], [3, 3], [3, 3], [3, 3]]
    clf = RNC(radius=1, outlier_label=[0, 1])
    clf.fit(X, y_multi)
    proba = clf.predict_proba([[7], [15]])
    assert_array_equal(proba[0][1, :], [1, 0, 0, 0])
    assert_array_equal(proba[1][1, :], [0, 1, 0, 0])
    pred = clf.predict([[7], [15]])
    assert_array_equal(pred[1, :], [0, 1])

    # test inconsistent outlier label list length
    def check_exception():
        clf = RNC(radius=1, outlier_label=[0, 1, 2])
        clf.fit(X, y_multi)
    assert_raises(ValueError, check_exception)


def test_radius_neighbors_classifier_zero_distance():
    # Test radius-based classifier, when distance to a sample is zero.

    X = np.array([[1.0, 1.0], [2.0, 2.0]])
    y = np.array([1, 2])
    radius = 0.1

    z1 = np.array([[1.01, 1.01], [2.0, 2.0]])
    correct_labels1 = np.array([1, 2])

    weight_func = _weight_func

    for algorithm in ALGORITHMS:
        for weights in ['uniform', 'distance', weight_func]:
            clf = neighbors.RadiusNeighborsClassifier(radius=radius,
                                                      weights=weights,
                                                      algorithm=algorithm)
            clf.fit(X, y)
            assert_array_equal(correct_labels1, clf.predict(z1))


def test_neighbors_regressors_zero_distance():
    # Test radius-based regressor, when distance to a sample is zero.

    X = np.array([[1.0, 1.0], [1.0, 1.0], [2.0, 2.0], [2.5, 2.5]])
    y = np.array([1.0, 1.5, 2.0, 0.0])
    radius = 0.2
    z = np.array([[1.1, 1.1], [2.0, 2.0]])

    rnn_correct_labels = np.array([1.25, 2.0])

    knn_correct_unif = np.array([1.25, 1.0])
    knn_correct_dist = np.array([1.25, 2.0])

    for algorithm in ALGORITHMS:
        # we don't test for weights=_weight_func since user will be expected
        # to handle zero distances themselves in the function.
        for weights in ['uniform', 'distance']:
            rnn = neighbors.RadiusNeighborsRegressor(radius=radius,
                                                     weights=weights,
                                                     algorithm=algorithm)
            rnn.fit(X, y)
            assert_array_almost_equal(rnn_correct_labels, rnn.predict(z))

        for weights, corr_labels in zip(['uniform', 'distance'],
                                        [knn_correct_unif, knn_correct_dist]):
            knn = neighbors.KNeighborsRegressor(n_neighbors=2,
                                                weights=weights,
                                                algorithm=algorithm)
            knn.fit(X, y)
            assert_array_almost_equal(corr_labels, knn.predict(z))


def test_radius_neighbors_boundary_handling():
    """Test whether points lying on boundary are handled consistently

    Also ensures that even with only one query point, an object array
    is returned rather than a 2d array.
    """

    X = np.array([[1.5], [3.0], [3.01]])
    radius = 3.0

    for algorithm in ALGORITHMS:
        nbrs = neighbors.NearestNeighbors(radius=radius,
                                          algorithm=algorithm).fit(X)
        results = nbrs.radius_neighbors([[0.0]], return_distance=False)
        assert results.shape == (1,)
        assert results.dtype == object
        assert_array_equal(results[0], [0, 1])


def test_RadiusNeighborsClassifier_multioutput():
    # Test k-NN classifier on multioutput data
    rng = check_random_state(0)
    n_features = 2
    n_samples = 40
    n_output = 3

    X = rng.rand(n_samples, n_features)
    y = rng.randint(0, 3, (n_samples, n_output))

    X_train, X_test, y_train, y_test = train_test_split(X, y, random_state=0)

    weights = [None, 'uniform', 'distance', _weight_func]

    for algorithm, weights in product(ALGORITHMS, weights):
        # Stack single output prediction
        y_pred_so = []
        for o in range(n_output):
            rnn = neighbors.RadiusNeighborsClassifier(weights=weights,
                                                      algorithm=algorithm)
            rnn.fit(X_train, y_train[:, o])
            y_pred_so.append(rnn.predict(X_test))

        y_pred_so = np.vstack(y_pred_so).T
        assert y_pred_so.shape == y_test.shape

        # Multioutput prediction
        rnn_mo = neighbors.RadiusNeighborsClassifier(weights=weights,
                                                     algorithm=algorithm)
        rnn_mo.fit(X_train, y_train)
        y_pred_mo = rnn_mo.predict(X_test)

        assert y_pred_mo.shape == y_test.shape
        assert_array_almost_equal(y_pred_mo, y_pred_so)


def test_kneighbors_classifier_sparse(n_samples=40,
                                      n_features=5,
                                      n_test_pts=10,
                                      n_neighbors=5,
                                      random_state=0):
    # Test k-NN classifier on sparse matrices
    # Like the above, but with various types of sparse matrices
    rng = np.random.RandomState(random_state)
    X = 2 * rng.rand(n_samples, n_features) - 1
    X *= X > .2
    y = ((X ** 2).sum(axis=1) < .5).astype(np.int)

    for sparsemat in SPARSE_TYPES:
        knn = neighbors.KNeighborsClassifier(n_neighbors=n_neighbors,
                                             algorithm='auto')
        knn.fit(sparsemat(X), y)
        epsilon = 1e-5 * (2 * rng.rand(1, n_features) - 1)
        for sparsev in SPARSE_TYPES + (np.asarray,):
            X_eps = sparsev(X[:n_test_pts] + epsilon)
            y_pred = knn.predict(X_eps)
            assert_array_equal(y_pred, y[:n_test_pts])


def test_KNeighborsClassifier_multioutput():
    # Test k-NN classifier on multioutput data
    rng = check_random_state(0)
    n_features = 5
    n_samples = 50
    n_output = 3

    X = rng.rand(n_samples, n_features)
    y = rng.randint(0, 3, (n_samples, n_output))

    X_train, X_test, y_train, y_test = train_test_split(X, y, random_state=0)

    weights = [None, 'uniform', 'distance', _weight_func]

    for algorithm, weights in product(ALGORITHMS, weights):
        # Stack single output prediction
        y_pred_so = []
        y_pred_proba_so = []
        for o in range(n_output):
            knn = neighbors.KNeighborsClassifier(weights=weights,
                                                 algorithm=algorithm)
            knn.fit(X_train, y_train[:, o])
            y_pred_so.append(knn.predict(X_test))
            y_pred_proba_so.append(knn.predict_proba(X_test))

        y_pred_so = np.vstack(y_pred_so).T
        assert y_pred_so.shape == y_test.shape
        assert len(y_pred_proba_so) == n_output

        # Multioutput prediction
        knn_mo = neighbors.KNeighborsClassifier(weights=weights,
                                                algorithm=algorithm)
        knn_mo.fit(X_train, y_train)
        y_pred_mo = knn_mo.predict(X_test)

        assert y_pred_mo.shape == y_test.shape
        assert_array_almost_equal(y_pred_mo, y_pred_so)

        # Check proba
        y_pred_proba_mo = knn_mo.predict_proba(X_test)
        assert len(y_pred_proba_mo) == n_output

        for proba_mo, proba_so in zip(y_pred_proba_mo, y_pred_proba_so):
            assert_array_almost_equal(proba_mo, proba_so)


def test_kneighbors_regressor(n_samples=40,
                              n_features=5,
                              n_test_pts=10,
                              n_neighbors=3,
                              random_state=0):
    # Test k-neighbors regression
    rng = np.random.RandomState(random_state)
    X = 2 * rng.rand(n_samples, n_features) - 1
    y = np.sqrt((X ** 2).sum(1))
    y /= y.max()

    y_target = y[:n_test_pts]

    weight_func = _weight_func

    for algorithm in ALGORITHMS:
        for weights in ['uniform', 'distance', weight_func]:
            knn = neighbors.KNeighborsRegressor(n_neighbors=n_neighbors,
                                                weights=weights,
                                                algorithm=algorithm)
            knn.fit(X, y)
            epsilon = 1E-5 * (2 * rng.rand(1, n_features) - 1)
            y_pred = knn.predict(X[:n_test_pts] + epsilon)
            assert np.all(abs(y_pred - y_target) < 0.3)


def test_KNeighborsRegressor_multioutput_uniform_weight():
    # Test k-neighbors in multi-output regression with uniform weight
    rng = check_random_state(0)
    n_features = 5
    n_samples = 40
    n_output = 4

    X = rng.rand(n_samples, n_features)
    y = rng.rand(n_samples, n_output)

    X_train, X_test, y_train, y_test = train_test_split(X, y, random_state=0)
    for algorithm, weights in product(ALGORITHMS, [None, 'uniform']):
        knn = neighbors.KNeighborsRegressor(weights=weights,
                                            algorithm=algorithm)
        knn.fit(X_train, y_train)

        neigh_idx = knn.kneighbors(X_test, return_distance=False)
        y_pred_idx = np.array([np.mean(y_train[idx], axis=0)
                               for idx in neigh_idx])

        y_pred = knn.predict(X_test)

        assert y_pred.shape == y_test.shape
        assert y_pred_idx.shape == y_test.shape
        assert_array_almost_equal(y_pred, y_pred_idx)


def test_kneighbors_regressor_multioutput(n_samples=40,
                                          n_features=5,
                                          n_test_pts=10,
                                          n_neighbors=3,
                                          random_state=0):
    # Test k-neighbors in multi-output regression
    rng = np.random.RandomState(random_state)
    X = 2 * rng.rand(n_samples, n_features) - 1
    y = np.sqrt((X ** 2).sum(1))
    y /= y.max()
    y = np.vstack([y, y]).T

    y_target = y[:n_test_pts]

    weights = ['uniform', 'distance', _weight_func]
    for algorithm, weights in product(ALGORITHMS, weights):
        knn = neighbors.KNeighborsRegressor(n_neighbors=n_neighbors,
                                            weights=weights,
                                            algorithm=algorithm)
        knn.fit(X, y)
        epsilon = 1E-5 * (2 * rng.rand(1, n_features) - 1)
        y_pred = knn.predict(X[:n_test_pts] + epsilon)
        assert y_pred.shape == y_target.shape

        assert np.all(np.abs(y_pred - y_target) < 0.3)


def test_radius_neighbors_regressor(n_samples=40,
                                    n_features=3,
                                    n_test_pts=10,
                                    radius=0.5,
                                    random_state=0):
    # Test radius-based neighbors regression
    rng = np.random.RandomState(random_state)
    X = 2 * rng.rand(n_samples, n_features) - 1
    y = np.sqrt((X ** 2).sum(1))
    y /= y.max()

    y_target = y[:n_test_pts]

    weight_func = _weight_func

    for algorithm in ALGORITHMS:
        for weights in ['uniform', 'distance', weight_func]:
            neigh = neighbors.RadiusNeighborsRegressor(radius=radius,
                                                       weights=weights,
                                                       algorithm=algorithm)
            neigh.fit(X, y)
            epsilon = 1E-5 * (2 * rng.rand(1, n_features) - 1)
            y_pred = neigh.predict(X[:n_test_pts] + epsilon)
            assert np.all(abs(y_pred - y_target) < radius / 2)

    # test that nan is returned when no nearby observations
    for weights in ['uniform', 'distance']:
        neigh = neighbors.RadiusNeighborsRegressor(radius=radius,
                                                   weights=weights,
                                                   algorithm='auto')
        neigh.fit(X, y)
        X_test_nan = np.full((1, n_features), -1.)
        empty_warning_msg = ("One or more samples have no neighbors "
                             "within specified radius; predicting NaN.")
        pred = assert_warns_message(UserWarning,
                                    empty_warning_msg,
                                    neigh.predict,
                                    X_test_nan)
        assert np.all(np.isnan(pred))


def test_RadiusNeighborsRegressor_multioutput_with_uniform_weight():
    # Test radius neighbors in multi-output regression (uniform weight)

    rng = check_random_state(0)
    n_features = 5
    n_samples = 40
    n_output = 4

    X = rng.rand(n_samples, n_features)
    y = rng.rand(n_samples, n_output)
    X_train, X_test, y_train, y_test = train_test_split(X, y, random_state=0)

    for algorithm, weights in product(ALGORITHMS, [None, 'uniform']):

        rnn = neighbors. RadiusNeighborsRegressor(weights=weights,
                                                  algorithm=algorithm)
        rnn.fit(X_train, y_train)

        neigh_idx = rnn.radius_neighbors(X_test, return_distance=False)
        y_pred_idx = np.array([np.mean(y_train[idx], axis=0)
                               for idx in neigh_idx])

        y_pred_idx = np.array(y_pred_idx)
        y_pred = rnn.predict(X_test)

        assert y_pred_idx.shape == y_test.shape
        assert y_pred.shape == y_test.shape
        assert_array_almost_equal(y_pred, y_pred_idx)


def test_RadiusNeighborsRegressor_multioutput(n_samples=40,
                                              n_features=5,
                                              n_test_pts=10,
                                              n_neighbors=3,
                                              random_state=0):
    # Test k-neighbors in multi-output regression with various weight
    rng = np.random.RandomState(random_state)
    X = 2 * rng.rand(n_samples, n_features) - 1
    y = np.sqrt((X ** 2).sum(1))
    y /= y.max()
    y = np.vstack([y, y]).T

    y_target = y[:n_test_pts]
    weights = ['uniform', 'distance', _weight_func]

    for algorithm, weights in product(ALGORITHMS, weights):
        rnn = neighbors.RadiusNeighborsRegressor(n_neighbors=n_neighbors,
                                                 weights=weights,
                                                 algorithm=algorithm)
        rnn.fit(X, y)
        epsilon = 1E-5 * (2 * rng.rand(1, n_features) - 1)
        y_pred = rnn.predict(X[:n_test_pts] + epsilon)

        assert y_pred.shape == y_target.shape
        assert np.all(np.abs(y_pred - y_target) < 0.3)


@ignore_warnings(category=EfficiencyWarning)
def test_kneighbors_regressor_sparse(n_samples=40,
                                     n_features=5,
                                     n_test_pts=10,
                                     n_neighbors=5,
                                     random_state=0):
    # Test radius-based regression on sparse matrices
    # Like the above, but with various types of sparse matrices
    rng = np.random.RandomState(random_state)
    X = 2 * rng.rand(n_samples, n_features) - 1
    y = ((X ** 2).sum(axis=1) < .25).astype(np.int)

    for sparsemat in SPARSE_TYPES:
        knn = neighbors.KNeighborsRegressor(n_neighbors=n_neighbors,
                                            algorithm='auto')
        knn.fit(sparsemat(X), y)

        knn_pre = neighbors.KNeighborsRegressor(n_neighbors=n_neighbors,
                                                metric='precomputed')
        knn_pre.fit(pairwise_distances(X, metric='euclidean'), y)

        for sparsev in SPARSE_OR_DENSE:
            X2 = sparsev(X)
            assert np.mean(knn.predict(X2).round() == y) > 0.95

            X2_pre = sparsev(pairwise_distances(X, metric='euclidean'))
<<<<<<< HEAD
            if issparse(sparsev(X2_pre)):
                assert_raises(TypeError, knn_pre.predict, X2_pre)
            else:
                assert np.mean(knn_pre.predict(X2_pre).round() == y) > 0.95
=======
            assert np.mean(knn_pre.predict(X2_pre).round() == y) > 0.95
>>>>>>> 9d2595f2


def test_neighbors_iris():
    # Sanity checks on the iris dataset
    # Puts three points of each label in the plane and performs a
    # nearest neighbor query on points near the decision boundary.

    for algorithm in ALGORITHMS:
        clf = neighbors.KNeighborsClassifier(n_neighbors=1,
                                             algorithm=algorithm)
        clf.fit(iris.data, iris.target)
        assert_array_equal(clf.predict(iris.data), iris.target)

        clf.set_params(n_neighbors=9, algorithm=algorithm)
        clf.fit(iris.data, iris.target)
        assert np.mean(clf.predict(iris.data) == iris.target) > 0.95

        rgs = neighbors.KNeighborsRegressor(n_neighbors=5, algorithm=algorithm)
        rgs.fit(iris.data, iris.target)
        assert (np.mean(rgs.predict(iris.data).round() == iris.target) >
                       0.95)


def test_neighbors_digits():
    # Sanity check on the digits dataset
    # the 'brute' algorithm has been observed to fail if the input
    # dtype is uint8 due to overflow in distance calculations.

    X = digits.data.astype('uint8')
    Y = digits.target
    (n_samples, n_features) = X.shape
    train_test_boundary = int(n_samples * 0.8)
    train = np.arange(0, train_test_boundary)
    test = np.arange(train_test_boundary, n_samples)
    (X_train, Y_train, X_test, Y_test) = X[train], Y[train], X[test], Y[test]

    clf = neighbors.KNeighborsClassifier(n_neighbors=1, algorithm='brute')
    score_uint8 = clf.fit(X_train, Y_train).score(X_test, Y_test)
    score_float = clf.fit(X_train.astype(float, copy=False), Y_train).score(
        X_test.astype(float, copy=False), Y_test)
    assert score_uint8 == score_float


def test_kneighbors_graph():
    # Test kneighbors_graph to build the k-Nearest Neighbor graph.
    X = np.array([[0, 1], [1.01, 1.], [2, 0]])

    # n_neighbors = 1
    A = neighbors.kneighbors_graph(X, 1, mode='connectivity',
                                   include_self=True)
    assert_array_equal(A.toarray(), np.eye(A.shape[0]))

    A = neighbors.kneighbors_graph(X, 1, mode='distance')
    assert_array_almost_equal(
        A.toarray(),
        [[0.00, 1.01, 0.],
         [1.01, 0., 0.],
         [0.00, 1.40716026, 0.]])

    # n_neighbors = 2
    A = neighbors.kneighbors_graph(X, 2, mode='connectivity',
                                   include_self=True)
    assert_array_equal(
        A.toarray(),
        [[1., 1., 0.],
         [1., 1., 0.],
         [0., 1., 1.]])

    A = neighbors.kneighbors_graph(X, 2, mode='distance')
    assert_array_almost_equal(
        A.toarray(),
        [[0., 1.01, 2.23606798],
         [1.01, 0., 1.40716026],
         [2.23606798, 1.40716026, 0.]])

    # n_neighbors = 3
    A = neighbors.kneighbors_graph(X, 3, mode='connectivity',
                                   include_self=True)
    assert_array_almost_equal(
        A.toarray(),
        [[1, 1, 1], [1, 1, 1], [1, 1, 1]])


def test_kneighbors_graph_sparse(seed=36):
    # Test kneighbors_graph to build the k-Nearest Neighbor graph
    # for sparse input.
    rng = np.random.RandomState(seed)
    X = rng.randn(10, 10)
    Xcsr = csr_matrix(X)

    for n_neighbors in [1, 2, 3]:
        for mode in ["connectivity", "distance"]:
            assert_array_almost_equal(
                neighbors.kneighbors_graph(X,
                                           n_neighbors,
                                           mode=mode).toarray(),
                neighbors.kneighbors_graph(Xcsr,
                                           n_neighbors,
                                           mode=mode).toarray())


def test_radius_neighbors_graph():
    # Test radius_neighbors_graph to build the Nearest Neighbor graph.
    X = np.array([[0, 1], [1.01, 1.], [2, 0]])

    A = neighbors.radius_neighbors_graph(X, 1.5, mode='connectivity',
                                         include_self=True)
    assert_array_equal(
        A.toarray(),
        [[1., 1., 0.],
         [1., 1., 1.],
         [0., 1., 1.]])

    A = neighbors.radius_neighbors_graph(X, 1.5, mode='distance')
    assert_array_almost_equal(
        A.toarray(),
        [[0., 1.01, 0.],
         [1.01, 0., 1.40716026],
         [0., 1.40716026, 0.]])


def test_radius_neighbors_graph_sparse(seed=36):
    # Test radius_neighbors_graph to build the Nearest Neighbor graph
    # for sparse input.
    rng = np.random.RandomState(seed)
    X = rng.randn(10, 10)
    Xcsr = csr_matrix(X)

    for n_neighbors in [1, 2, 3]:
        for mode in ["connectivity", "distance"]:
            assert_array_almost_equal(
                neighbors.radius_neighbors_graph(X,
                                                 n_neighbors,
                                                 mode=mode).toarray(),
                neighbors.radius_neighbors_graph(Xcsr,
                                                 n_neighbors,
                                                 mode=mode).toarray())


def test_neighbors_badargs():
    # Test bad argument values: these should all raise ValueErrors
    assert_raises(ValueError,
                  neighbors.NearestNeighbors,
                  algorithm='blah')

    X = rng.random_sample((10, 2))
    Xsparse = csr_matrix(X)
    X3 = rng.random_sample((10, 3))
    y = np.ones(10)

    for cls in (neighbors.KNeighborsClassifier,
                neighbors.RadiusNeighborsClassifier,
                neighbors.KNeighborsRegressor,
                neighbors.RadiusNeighborsRegressor):
        assert_raises(ValueError,
                      cls,
                      weights='blah')
        assert_raises(ValueError,
                      cls, p=-1)
        assert_raises(ValueError,
                      cls, algorithm='blah')

        nbrs = cls(algorithm='ball_tree', metric='haversine')
        assert_raises(ValueError,
                      nbrs.predict,
                      X)
        assert_raises(ValueError,
                      ignore_warnings(nbrs.fit),
                      Xsparse, y)

        nbrs = cls(metric='haversine', algorithm='brute')
        nbrs.fit(X3, y)
        assert_raise_message(ValueError,
                             "Haversine distance only valid in 2 dimensions",
                             nbrs.predict,
                             X3)

        nbrs = cls()
        assert_raises(ValueError,
                      nbrs.fit,
                      np.ones((0, 2)), np.ones(0))
        assert_raises(ValueError,
                      nbrs.fit,
                      X[:, :, None], y)
        nbrs.fit(X, y)
        assert_raises(ValueError,
                      nbrs.predict,
                      [[]])
        if (issubclass(cls, neighbors.KNeighborsClassifier) or
                issubclass(cls, neighbors.KNeighborsRegressor)):
            nbrs = cls(n_neighbors=-1)
            assert_raises(ValueError, nbrs.fit, X, y)

    nbrs = neighbors.NearestNeighbors().fit(X)

    assert_raises(ValueError, nbrs.kneighbors_graph, X, mode='blah')
    assert_raises(ValueError, nbrs.radius_neighbors_graph, X, mode='blah')


def test_neighbors_metrics(n_samples=20, n_features=3,
                           n_query_pts=2, n_neighbors=5):
    # Test computing the neighbors for various metrics
    # create a symmetric matrix
    V = rng.rand(n_features, n_features)
    VI = np.dot(V, V.T)

    metrics = [('euclidean', {}),
               ('manhattan', {}),
               ('minkowski', dict(p=1)),
               ('minkowski', dict(p=2)),
               ('minkowski', dict(p=3)),
               ('minkowski', dict(p=np.inf)),
               ('chebyshev', {}),
               ('seuclidean', dict(V=rng.rand(n_features))),
               ('wminkowski', dict(p=3, w=rng.rand(n_features))),
               ('mahalanobis', dict(VI=VI)),
               ('haversine', {})]
    algorithms = ['brute', 'ball_tree', 'kd_tree']
    X = rng.rand(n_samples, n_features)

    test = rng.rand(n_query_pts, n_features)

    for metric, metric_params in metrics:
        results = {}
        p = metric_params.pop('p', 2)
        for algorithm in algorithms:
            # KD tree doesn't support all metrics
            if (algorithm == 'kd_tree' and
                    metric not in neighbors.KDTree.valid_metrics):
                assert_raises(ValueError,
                              neighbors.NearestNeighbors,
                              algorithm=algorithm,
                              metric=metric, metric_params=metric_params)
                continue
            neigh = neighbors.NearestNeighbors(n_neighbors=n_neighbors,
                                               algorithm=algorithm,
                                               metric=metric, p=p,
                                               metric_params=metric_params)

            # Haversine distance only accepts 2D data
            feature_sl = (slice(None, 2)
                          if metric == 'haversine' else slice(None))

            neigh.fit(X[:, feature_sl])
            results[algorithm] = neigh.kneighbors(test[:, feature_sl],
                                                  return_distance=True)

        assert_array_almost_equal(results['brute'][0], results['ball_tree'][0])
        assert_array_almost_equal(results['brute'][1], results['ball_tree'][1])
        if 'kd_tree' in results:
            assert_array_almost_equal(results['brute'][0],
                                      results['kd_tree'][0])
            assert_array_almost_equal(results['brute'][1],
                                      results['kd_tree'][1])


def test_callable_metric():

    def custom_metric(x1, x2):
        return np.sqrt(np.sum(x1 ** 2 + x2 ** 2))

    X = np.random.RandomState(42).rand(20, 2)
    nbrs1 = neighbors.NearestNeighbors(3, algorithm='auto',
                                       metric=custom_metric)
    nbrs2 = neighbors.NearestNeighbors(3, algorithm='brute',
                                       metric=custom_metric)

    nbrs1.fit(X)
    nbrs2.fit(X)

    dist1, ind1 = nbrs1.kneighbors(X)
    dist2, ind2 = nbrs2.kneighbors(X)

    assert_array_almost_equal(dist1, dist2)


def test_valid_brute_metric_for_auto_algorithm():
    X = rng.rand(12, 12)
    Xcsr = csr_matrix(X)

    # check that there is a metric that is valid for brute
    # but not ball_tree (so we actually test something)
    assert "cosine" in VALID_METRICS['brute']
    assert "cosine" not in VALID_METRICS['ball_tree']

    # Metric which don't required any additional parameter
    require_params = ['mahalanobis', 'wminkowski', 'seuclidean']
    for metric in VALID_METRICS['brute']:
        if metric != 'precomputed' and metric not in require_params:
            nn = neighbors.NearestNeighbors(n_neighbors=3,
                                            algorithm='auto',
                                            metric=metric)
            if metric != 'haversine':
                nn.fit(X)
                nn.kneighbors(X)
            else:
                nn.fit(X[:, :2])
                nn.kneighbors(X[:, :2])
        elif metric == 'precomputed':
            X_precomputed = rng.random_sample((10, 4))
            Y_precomputed = rng.random_sample((3, 4))
            DXX = metrics.pairwise_distances(X_precomputed, metric='euclidean')
            DYX = metrics.pairwise_distances(Y_precomputed, X_precomputed,
                                             metric='euclidean')
            nb_p = neighbors.NearestNeighbors(n_neighbors=3)
            nb_p.fit(DXX)
            nb_p.kneighbors(DYX)

    for metric in VALID_METRICS_SPARSE['brute']:
        if metric != 'precomputed' and metric not in require_params:
            nn = neighbors.NearestNeighbors(n_neighbors=3, algorithm='auto',
                                            metric=metric).fit(Xcsr)
            nn.kneighbors(Xcsr)

    # Metric with parameter
    VI = np.dot(X, X.T)
    list_metrics = [('seuclidean', dict(V=rng.rand(12))),
                    ('wminkowski', dict(w=rng.rand(12))),
                    ('mahalanobis', dict(VI=VI))]
    for metric, params in list_metrics:
        nn = neighbors.NearestNeighbors(n_neighbors=3, algorithm='auto',
                                        metric=metric,
                                        metric_params=params).fit(X)
        nn.kneighbors(X)


def test_metric_params_interface():
    assert_warns(SyntaxWarning, neighbors.KNeighborsClassifier,
                 metric_params={'p': 3})


def test_predict_sparse_ball_kd_tree():
    rng = np.random.RandomState(0)
    X = rng.rand(5, 5)
    y = rng.randint(0, 2, 5)
    nbrs1 = neighbors.KNeighborsClassifier(1, algorithm='kd_tree')
    nbrs2 = neighbors.KNeighborsRegressor(1, algorithm='ball_tree')
    for model in [nbrs1, nbrs2]:
        model.fit(X, y)
        assert_raises(TypeError, model.predict, csr_matrix(X))


def test_non_euclidean_kneighbors():
    rng = np.random.RandomState(0)
    X = rng.rand(5, 5)

    # Find a reasonable radius.
    dist_array = pairwise_distances(X).flatten()
    np.sort(dist_array)
    radius = dist_array[15]

    # Test kneighbors_graph
    for metric in ['manhattan', 'chebyshev']:
        nbrs_graph = neighbors.kneighbors_graph(
            X, 3, metric=metric, mode='connectivity',
            include_self=True).toarray()
        nbrs1 = neighbors.NearestNeighbors(3, metric=metric).fit(X)
        assert_array_equal(nbrs_graph, nbrs1.kneighbors_graph(X).toarray())

    # Test radiusneighbors_graph
    for metric in ['manhattan', 'chebyshev']:
        nbrs_graph = neighbors.radius_neighbors_graph(
            X, radius, metric=metric, mode='connectivity',
            include_self=True).toarray()
        nbrs1 = neighbors.NearestNeighbors(metric=metric, radius=radius).fit(X)
        assert_array_equal(nbrs_graph, nbrs1.radius_neighbors_graph(X).A)

    # Raise error when wrong parameters are supplied,
    X_nbrs = neighbors.NearestNeighbors(3, metric='manhattan')
    X_nbrs.fit(X)
    assert_raises(ValueError, neighbors.kneighbors_graph, X_nbrs, 3,
                  metric='euclidean')
    X_nbrs = neighbors.NearestNeighbors(radius=radius, metric='manhattan')
    X_nbrs.fit(X)
    assert_raises(ValueError, neighbors.radius_neighbors_graph, X_nbrs,
                  radius, metric='euclidean')


def check_object_arrays(nparray, list_check):
    for ind, ele in enumerate(nparray):
        assert_array_equal(ele, list_check[ind])


def test_k_and_radius_neighbors_train_is_not_query():
    # Test kneighbors et.al when query is not training data

    for algorithm in ALGORITHMS:

        nn = neighbors.NearestNeighbors(n_neighbors=1, algorithm=algorithm)

        X = [[0], [1]]
        nn.fit(X)
        test_data = [[2], [1]]

        # Test neighbors.
        dist, ind = nn.kneighbors(test_data)
        assert_array_equal(dist, [[1], [0]])
        assert_array_equal(ind, [[1], [1]])
        dist, ind = nn.radius_neighbors([[2], [1]], radius=1.5)
        check_object_arrays(dist, [[1], [1, 0]])
        check_object_arrays(ind, [[1], [0, 1]])

        # Test the graph variants.
        assert_array_equal(
            nn.kneighbors_graph(test_data).A, [[0., 1.], [0., 1.]])
        assert_array_equal(
            nn.kneighbors_graph([[2], [1]], mode='distance').A,
            np.array([[0., 1.], [0., 0.]]))
        rng = nn.radius_neighbors_graph([[2], [1]], radius=1.5)
        assert_array_equal(rng.A, [[0, 1], [1, 1]])


def test_k_and_radius_neighbors_X_None():
    # Test kneighbors et.al when query is None
    for algorithm in ALGORITHMS:

        nn = neighbors.NearestNeighbors(n_neighbors=1, algorithm=algorithm)

        X = [[0], [1]]
        nn.fit(X)

        dist, ind = nn.kneighbors()
        assert_array_equal(dist, [[1], [1]])
        assert_array_equal(ind, [[1], [0]])
        dist, ind = nn.radius_neighbors(None, radius=1.5)
        check_object_arrays(dist, [[1], [1]])
        check_object_arrays(ind, [[1], [0]])

        # Test the graph variants.
        rng = nn.radius_neighbors_graph(None, radius=1.5)
        kng = nn.kneighbors_graph(None)
        for graph in [rng, kng]:
            assert_array_equal(graph.A, [[0, 1], [1, 0]])
            assert_array_equal(graph.data, [1, 1])
            assert_array_equal(graph.indices, [1, 0])

        X = [[0, 1], [0, 1], [1, 1]]
        nn = neighbors.NearestNeighbors(n_neighbors=2, algorithm=algorithm)
        nn.fit(X)
        assert_array_equal(
            nn.kneighbors_graph().A,
            np.array([[0., 1., 1.], [1., 0., 1.], [1., 1., 0]]))


def test_k_and_radius_neighbors_duplicates():
    # Test behavior of kneighbors when duplicates are present in query

    for algorithm in ALGORITHMS:
        nn = neighbors.NearestNeighbors(n_neighbors=1, algorithm=algorithm)
        nn.fit([[0], [1]])

        # Do not do anything special to duplicates.
        kng = nn.kneighbors_graph([[0], [1]], mode='distance')
        assert_array_equal(
            kng.A,
            np.array([[0., 0.], [0., 0.]]))
        assert_array_equal(kng.data, [0., 0.])
        assert_array_equal(kng.indices, [0, 1])

        dist, ind = nn.radius_neighbors([[0], [1]], radius=1.5)
        check_object_arrays(dist, [[0, 1], [1, 0]])
        check_object_arrays(ind, [[0, 1], [0, 1]])

        rng = nn.radius_neighbors_graph([[0], [1]], radius=1.5)
        assert_array_equal(rng.A, np.ones((2, 2)))

        rng = nn.radius_neighbors_graph([[0], [1]], radius=1.5,
                                        mode='distance')
        rng.sort_indices()
        assert_array_equal(rng.A, [[0, 1], [1, 0]])
        assert_array_equal(rng.indices, [0, 1, 0, 1])
        assert_array_equal(rng.data, [0, 1, 1, 0])

        # Mask the first duplicates when n_duplicates > n_neighbors.
        X = np.ones((3, 1))
        nn = neighbors.NearestNeighbors(n_neighbors=1)
        nn.fit(X)
        dist, ind = nn.kneighbors()
        assert_array_equal(dist, np.zeros((3, 1)))
        assert_array_equal(ind, [[1], [0], [1]])

        # Test that zeros are explicitly marked in kneighbors_graph.
        kng = nn.kneighbors_graph(mode='distance')
        assert_array_equal(
            kng.A, np.zeros((3, 3)))
        assert_array_equal(kng.data, np.zeros(3))
        assert_array_equal(kng.indices, [1., 0., 1.])
        assert_array_equal(
            nn.kneighbors_graph().A,
            np.array([[0., 1., 0.], [1., 0., 0.], [0., 1., 0.]]))


def test_include_self_neighbors_graph():
    # Test include_self parameter in neighbors_graph
    X = [[2, 3], [4, 5]]
    kng = neighbors.kneighbors_graph(X, 1, include_self=True).A
    kng_not_self = neighbors.kneighbors_graph(X, 1, include_self=False).A
    assert_array_equal(kng, [[1., 0.], [0., 1.]])
    assert_array_equal(kng_not_self, [[0., 1.], [1., 0.]])

    rng = neighbors.radius_neighbors_graph(X, 5.0, include_self=True).A
    rng_not_self = neighbors.radius_neighbors_graph(
        X, 5.0, include_self=False).A
    assert_array_equal(rng, [[1., 1.], [1., 1.]])
    assert_array_equal(rng_not_self, [[0., 1.], [1., 0.]])


@pytest.mark.parametrize('algorithm', ALGORITHMS)
def test_same_knn_parallel(algorithm):
    X, y = datasets.make_classification(n_samples=30, n_features=5,
                                        n_redundant=0, random_state=0)
    X_train, X_test, y_train, y_test = train_test_split(X, y)

    clf = neighbors.KNeighborsClassifier(n_neighbors=3,
                                         algorithm=algorithm)
    clf.fit(X_train, y_train)
    y = clf.predict(X_test)
    dist, ind = clf.kneighbors(X_test)
    graph = clf.kneighbors_graph(X_test, mode='distance').toarray()

    clf.set_params(n_jobs=3)
    clf.fit(X_train, y_train)
    y_parallel = clf.predict(X_test)
    dist_parallel, ind_parallel = clf.kneighbors(X_test)
    graph_parallel = \
        clf.kneighbors_graph(X_test, mode='distance').toarray()

    assert_array_equal(y, y_parallel)
    assert_array_almost_equal(dist, dist_parallel)
    assert_array_equal(ind, ind_parallel)
    assert_array_almost_equal(graph, graph_parallel)


@pytest.mark.parametrize('algorithm', ALGORITHMS)
def test_same_radius_neighbors_parallel(algorithm):
    X, y = datasets.make_classification(n_samples=30, n_features=5,
                                        n_redundant=0, random_state=0)
    X_train, X_test, y_train, y_test = train_test_split(X, y)

    clf = neighbors.RadiusNeighborsClassifier(radius=10,
                                              algorithm=algorithm)
    clf.fit(X_train, y_train)
    y = clf.predict(X_test)
    dist, ind = clf.radius_neighbors(X_test)
    graph = clf.radius_neighbors_graph(X_test, mode='distance').toarray()

    clf.set_params(n_jobs=3)
    clf.fit(X_train, y_train)
    y_parallel = clf.predict(X_test)
    dist_parallel, ind_parallel = clf.radius_neighbors(X_test)
    graph_parallel = \
        clf.radius_neighbors_graph(X_test, mode='distance').toarray()

    assert_array_equal(y, y_parallel)
    for i in range(len(dist)):
        assert_array_almost_equal(dist[i], dist_parallel[i])
        assert_array_equal(ind[i], ind_parallel[i])
    assert_array_almost_equal(graph, graph_parallel)


@pytest.mark.parametrize('backend', JOBLIB_BACKENDS)
@pytest.mark.parametrize('algorithm', ALGORITHMS)
def test_knn_forcing_backend(backend, algorithm):
    # Non-regression test which ensure the knn methods are properly working
    # even when forcing the global joblib backend.
    with joblib.parallel_backend(backend):
        X, y = datasets.make_classification(n_samples=30, n_features=5,
                                            n_redundant=0, random_state=0)
        X_train, X_test, y_train, y_test = train_test_split(X, y)

        clf = neighbors.KNeighborsClassifier(n_neighbors=3,
                                             algorithm=algorithm,
                                             n_jobs=3)
        clf.fit(X_train, y_train)
        clf.predict(X_test)
        clf.kneighbors(X_test)
        clf.kneighbors_graph(X_test, mode='distance').toarray()


def test_dtype_convert():
    classifier = neighbors.KNeighborsClassifier(n_neighbors=1)
    CLASSES = 15
    X = np.eye(CLASSES)
    y = [ch for ch in 'ABCDEFGHIJKLMNOPQRSTU'[:CLASSES]]

    result = classifier.fit(X, y).predict(X)
    assert_array_equal(result, y)


def test_sparse_metric_callable():
    def sparse_metric(x, y):  # Metric accepting sparse matrix input (only)
        assert issparse(x) and issparse(y)
        return x.dot(y.T).A.item()

    X = csr_matrix([  # Population matrix
        [1, 1, 1, 1, 1],
        [1, 0, 1, 0, 1],
        [0, 0, 1, 0, 0]
    ])

    Y = csr_matrix([  # Query matrix
        [1, 1, 0, 1, 1],
        [1, 0, 0, 0, 1]
    ])

    nn = neighbors.NearestNeighbors(algorithm='brute', n_neighbors=2,
                                    metric=sparse_metric).fit(X)
    N = nn.kneighbors(Y, return_distance=False)

    # GS indices of nearest neighbours in `X` for `sparse_metric`
    gold_standard_nn = np.array([
        [2, 1],
        [2, 1]
    ])

    assert_array_equal(N, gold_standard_nn)


# ignore conversion to boolean in pairwise_distances
@ignore_warnings(category=DataConversionWarning)
def test_pairwise_boolean_distance():
    # Non-regression test for #4523
    # 'brute': uses scipy.spatial.distance through pairwise_distances
    # 'ball_tree': uses sklearn.neighbors.dist_metrics
    rng = np.random.RandomState(0)
    X = rng.uniform(size=(6, 5))
    NN = neighbors.NearestNeighbors

    nn1 = NN(metric="jaccard", algorithm='brute').fit(X)
    nn2 = NN(metric="jaccard", algorithm='ball_tree').fit(X)
    assert_array_equal(nn1.kneighbors(X)[0], nn2.kneighbors(X)[0])


def test_radius_neighbors_predict_proba():
    for seed in range(5):
        X, y = datasets.make_classification(n_samples=50, n_features=5,
                                            n_informative=3, n_redundant=0,
                                            n_classes=3, random_state=seed)
        X_tr, X_te, y_tr, y_te = train_test_split(X, y, random_state=0)
        outlier_label = int(2 - seed)
        clf = neighbors.RadiusNeighborsClassifier(radius=2,
                                                  outlier_label=outlier_label)
        clf.fit(X_tr, y_tr)
        pred = clf.predict(X_te)
        proba = clf.predict_proba(X_te)
        proba_label = proba.argmax(axis=1)
        proba_label = np.where(proba.sum(axis=1) == 0,
                               outlier_label, proba_label)
        assert_array_equal(pred, proba_label)


def test_pipeline_with_nearest_neighbors_transformer():
    # Test chaining KNeighborsTransformer and classifiers/regressors
    rng = np.random.RandomState(0)
    X = 2 * rng.rand(40, 5) - 1
    X2 = 2 * rng.rand(40, 5) - 1
    y = rng.rand(40, 1)

    n_neighbors = 12
    radius = 1.5
    # We precompute more neighbors than necessary, to have equivalence between
    # k-neighbors estimator after radius-neighbors transformer, and vice-versa.
    factor = 2

    k_trans = neighbors.KNeighborsTransformer(
        n_neighbors=n_neighbors, mode='distance')
    k_trans_factor = neighbors.KNeighborsTransformer(
        n_neighbors=int(n_neighbors * factor), mode='distance')

    r_trans = neighbors.RadiusNeighborsTransformer(
        radius=radius, mode='distance')
    r_trans_factor = neighbors.RadiusNeighborsTransformer(
        radius=int(radius * factor), mode='distance')

    k_reg = neighbors.KNeighborsRegressor(n_neighbors=n_neighbors)
    r_reg = neighbors.RadiusNeighborsRegressor(radius=radius)

    test_list = [(k_trans, k_reg), (k_trans_factor, r_reg),
                 (r_trans, r_reg), (r_trans_factor, k_reg), ]

    for trans, reg in test_list:
        # compare the chained version and the compact version
        reg_compact = clone(reg)
        reg_precomp = clone(reg)
        reg_precomp.set_params(metric='precomputed')

        reg_chain = make_pipeline(clone(trans), reg_precomp)

        y_pred_chain = reg_chain.fit(X, y).predict(X2)
        y_pred_compact = reg_compact.fit(X, y).predict(X2)
        assert_array_almost_equal(y_pred_chain, y_pred_compact)<|MERGE_RESOLUTION|>--- conflicted
+++ resolved
@@ -932,7 +932,6 @@
         assert np.all(np.abs(y_pred - y_target) < 0.3)
 
 
-@ignore_warnings(category=EfficiencyWarning)
 def test_kneighbors_regressor_sparse(n_samples=40,
                                      n_features=5,
                                      n_test_pts=10,
@@ -958,14 +957,7 @@
             assert np.mean(knn.predict(X2).round() == y) > 0.95
 
             X2_pre = sparsev(pairwise_distances(X, metric='euclidean'))
-<<<<<<< HEAD
-            if issparse(sparsev(X2_pre)):
-                assert_raises(TypeError, knn_pre.predict, X2_pre)
-            else:
-                assert np.mean(knn_pre.predict(X2_pre).round() == y) > 0.95
-=======
             assert np.mean(knn_pre.predict(X2_pre).round() == y) > 0.95
->>>>>>> 9d2595f2
 
 
 def test_neighbors_iris():
@@ -1305,7 +1297,7 @@
     nbrs2 = neighbors.KNeighborsRegressor(1, algorithm='ball_tree')
     for model in [nbrs1, nbrs2]:
         model.fit(X, y)
-        assert_raises(TypeError, model.predict, csr_matrix(X))
+        assert_raises(ValueError, model.predict, csr_matrix(X))
 
 
 def test_non_euclidean_kneighbors():

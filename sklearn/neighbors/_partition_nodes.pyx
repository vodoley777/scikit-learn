--- conflicted
+++ resolved
@@ -63,21 +63,12 @@
 
 
 cdef int partition_node_indices(
-<<<<<<< HEAD
         floating *data,
-        ITYPE_t *node_indices,
-        ITYPE_t split_dim,
-        ITYPE_t split_index,
-        ITYPE_t n_features,
-        ITYPE_t n_points) except -1:
-=======
-        float64_t *data,
         intp_t *node_indices,
         intp_t split_dim,
         intp_t split_index,
         intp_t n_features,
         intp_t n_points) except -1:
->>>>>>> 3043ea6c
     """Partition points in the node into two equal-sized groups.
 
     Upon return, the values in node_indices will be rearranged such that

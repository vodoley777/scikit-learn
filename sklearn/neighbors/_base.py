"""Base and mixin classes for nearest neighbors."""
# Authors: Jake Vanderplas <vanderplas@astro.washington.edu>
#          Fabian Pedregosa <fabian.pedregosa@inria.fr>
#          Alexandre Gramfort <alexandre.gramfort@inria.fr>
#          Sparseness support by Lars Buitinck
#          Multi-output support by Arnaud Joly <a.joly@ulg.ac.be>
#
# License: BSD 3 clause (C) INRIA, University of Amsterdam
from functools import partial

import warnings
from abc import ABCMeta, abstractmethod
import numbers

import numpy as np
from scipy.sparse import csr_matrix, issparse
import joblib
from joblib import Parallel, effective_n_jobs

from ._ball_tree import BallTree
from ._kd_tree import KDTree
from .. import config_context
from ..base import BaseEstimator, MultiOutputMixin
from ..base import is_classifier
from ..metrics import pairwise_distances_chunked
from ..metrics.pairwise import PAIRWISE_DISTANCE_FUNCTIONS
from ..utils import (
    check_array,
    gen_even_slices,
    _to_object_array,
)
from ..utils.deprecation import deprecated
from ..utils.multiclass import check_classification_targets
from ..utils.validation import check_is_fitted
from ..utils.validation import check_non_negative
from ..utils.fixes import delayed
from ..utils.fixes import parse_version
from ..exceptions import DataConversionWarning, EfficiencyWarning

VALID_METRICS = dict(
    ball_tree=BallTree.valid_metrics,
    kd_tree=KDTree.valid_metrics,
    # The following list comes from the
    # sklearn.metrics.pairwise doc string
    brute=(
        list(PAIRWISE_DISTANCE_FUNCTIONS.keys())
        + [
            "braycurtis",
            "canberra",
            "chebyshev",
            "correlation",
            "cosine",
            "dice",
            "hamming",
            "jaccard",
            "kulsinski",
            "mahalanobis",
            "matching",
            "minkowski",
            "rogerstanimoto",
            "russellrao",
            "seuclidean",
            "sokalmichener",
            "sokalsneath",
            "sqeuclidean",
            "yule",
            "wminkowski",
        ]
    ),
)


VALID_METRICS_SPARSE = dict(
    ball_tree=[],
    kd_tree=[],
    brute=(PAIRWISE_DISTANCE_FUNCTIONS.keys() - {"haversine", "nan_euclidean"}),
)


def _check_weights(weights):
    """Check to make sure weights are valid"""
    if weights not in (None, "uniform", "distance") and not callable(weights):
        raise ValueError(
            "weights not recognized: should be 'uniform', "
            "'distance', or a callable function"
        )

    return weights


def _get_weights(dist, weights):
    """Get the weights from an array of distances and a parameter ``weights``.

    Parameters
    ----------
    dist : ndarray
        The input distances.

    weights : {'uniform', 'distance' or a callable}
        The kind of weighting used.

    Returns
    -------
    weights_arr : array of the same shape as ``dist``
        If ``weights == 'uniform'``, then returns None.
    """
    if weights in (None, "uniform"):
        return None
    elif weights == "distance":
        # if user attempts to classify a point that was zero distance from one
        # or more training points, those training points are weighted as 1.0
        # and the other points as 0.0
        if dist.dtype is np.dtype(object):
            for point_dist_i, point_dist in enumerate(dist):
                # check if point_dist is iterable
                # (ex: RadiusNeighborClassifier.predict may set an element of
                # dist to 1e-6 to represent an 'outlier')
                if hasattr(point_dist, "__contains__") and 0.0 in point_dist:
                    dist[point_dist_i] = point_dist == 0.0
                else:
                    dist[point_dist_i] = 1.0 / point_dist
        else:
            with np.errstate(divide="ignore"):
                dist = 1.0 / dist
            inf_mask = np.isinf(dist)
            inf_row = np.any(inf_mask, axis=1)
            dist[inf_row] = inf_mask[inf_row]
        return dist
    elif callable(weights):
        return weights(dist)
    else:
        raise ValueError(
            "weights not recognized: should be 'uniform', "
            "'distance', or a callable function"
        )


def _is_sorted_by_data(graph):
    """Return whether the graph's non-zero entries are sorted by data.

    The non-zero entries are stored in graph.data and graph.indices.
    For each row (or sample), the non-zero entries can be either:
        - sorted by indices, as after graph.sort_indices();
        - sorted by data, as after _check_precomputed(graph);
        - not sorted.

    Parameters
    ----------
    graph : sparse matrix of shape (n_samples, n_samples)
        Neighbors graph as given by `kneighbors_graph` or
        `radius_neighbors_graph`. Matrix should be of format CSR format.

    Returns
    -------
    res : bool
        Whether input graph is sorted by data.
    """
    assert graph.format == "csr"
    out_of_order = graph.data[:-1] > graph.data[1:]
    line_change = np.unique(graph.indptr[1:-1] - 1)
    line_change = line_change[line_change < out_of_order.shape[0]]
    return out_of_order.sum() == out_of_order[line_change].sum()


def _check_precomputed(X):
    """Check precomputed distance matrix.

    If the precomputed distance matrix is sparse, it checks that the non-zero
    entries are sorted by distances. If not, the matrix is copied and sorted.

    Parameters
    ----------
    X : {sparse matrix, array-like}, (n_samples, n_samples)
        Distance matrix to other samples. X may be a sparse matrix, in which
        case only non-zero elements may be considered neighbors.

    Returns
    -------
    X : {sparse matrix, array-like}, (n_samples, n_samples)
        Distance matrix to other samples. X may be a sparse matrix, in which
        case only non-zero elements may be considered neighbors.
    """
    if not issparse(X):
        X = check_array(X)
        check_non_negative(X, whom="precomputed distance matrix.")
        return X
    else:
        graph = X

    if graph.format not in ("csr", "csc", "coo", "lil"):
        raise TypeError(
            "Sparse matrix in {!r} format is not supported due to "
            "its handling of explicit zeros".format(graph.format)
        )
    copied = graph.format != "csr"
    graph = check_array(graph, accept_sparse="csr")
    check_non_negative(graph, whom="precomputed distance matrix.")

    if not _is_sorted_by_data(graph):
        warnings.warn(
            "Precomputed sparse input was not sorted by data.", EfficiencyWarning
        )
        if not copied:
            graph = graph.copy()

        # if each sample has the same number of provided neighbors
        row_nnz = np.diff(graph.indptr)
        if row_nnz.max() == row_nnz.min():
            n_samples = graph.shape[0]
            distances = graph.data.reshape(n_samples, -1)

            order = np.argsort(distances, kind="mergesort")
            order += np.arange(n_samples)[:, None] * row_nnz[0]
            order = order.ravel()
            graph.data = graph.data[order]
            graph.indices = graph.indices[order]

        else:
            for start, stop in zip(graph.indptr, graph.indptr[1:]):
                order = np.argsort(graph.data[start:stop], kind="mergesort")
                graph.data[start:stop] = graph.data[start:stop][order]
                graph.indices[start:stop] = graph.indices[start:stop][order]
    return graph


def _kneighbors_from_graph(graph, n_neighbors, return_distance):
    """Decompose a nearest neighbors sparse graph into distances and indices.

    Parameters
    ----------
    graph : sparse matrix of shape (n_samples, n_samples)
        Neighbors graph as given by `kneighbors_graph` or
        `radius_neighbors_graph`. Matrix should be of format CSR format.

    n_neighbors : int
        Number of neighbors required for each sample.

    return_distance : bool
        Whether or not to return the distances.

    Returns
    -------
    neigh_dist : ndarray of shape (n_samples, n_neighbors)
        Distances to nearest neighbors. Only present if `return_distance=True`.

    neigh_ind : ndarray of shape (n_samples, n_neighbors)
        Indices of nearest neighbors.
    """
    n_samples = graph.shape[0]
    assert graph.format == "csr"

    # number of neighbors by samples
    row_nnz = np.diff(graph.indptr)
    row_nnz_min = row_nnz.min()
    if n_neighbors is not None and row_nnz_min < n_neighbors:
        raise ValueError(
            "%d neighbors per samples are required, but some samples have only"
            " %d neighbors in precomputed graph matrix. Decrease number of "
            "neighbors used or recompute the graph with more neighbors."
            % (n_neighbors, row_nnz_min)
        )

    def extract(a):
        # if each sample has the same number of provided neighbors
        if row_nnz.max() == row_nnz_min:
            return a.reshape(n_samples, -1)[:, :n_neighbors]
        else:
            idx = np.tile(np.arange(n_neighbors), (n_samples, 1))
            idx += graph.indptr[:-1, None]
            return a.take(idx, mode="clip").reshape(n_samples, n_neighbors)

    if return_distance:
        return extract(graph.data), extract(graph.indices)
    else:
        return extract(graph.indices)


def _radius_neighbors_from_graph(graph, radius, return_distance):
    """Decompose a nearest neighbors sparse graph into distances and indices.

    Parameters
    ----------
    graph : sparse matrix of shape (n_samples, n_samples)
        Neighbors graph as given by `kneighbors_graph` or
        `radius_neighbors_graph`. Matrix should be of format CSR format.

    radius : float
        Radius of neighborhoods which should be strictly positive.

    return_distance : bool
        Whether or not to return the distances.

    Returns
    -------
    neigh_dist : ndarray of shape (n_samples,) of arrays
        Distances to nearest neighbors. Only present if `return_distance=True`.

    neigh_ind : ndarray of shape (n_samples,) of arrays
        Indices of nearest neighbors.
    """
    assert graph.format == "csr"

    no_filter_needed = bool(graph.data.max() <= radius)

    if no_filter_needed:
        data, indices, indptr = graph.data, graph.indices, graph.indptr
    else:
        mask = graph.data <= radius
        if return_distance:
            data = np.compress(mask, graph.data)
        indices = np.compress(mask, graph.indices)
        indptr = np.concatenate(([0], np.cumsum(mask)))[graph.indptr]

    indices = indices.astype(np.intp, copy=no_filter_needed)

    if return_distance:
        neigh_dist = _to_object_array(np.split(data, indptr[1:-1]))
    neigh_ind = _to_object_array(np.split(indices, indptr[1:-1]))

    if return_distance:
        return neigh_dist, neigh_ind
    else:
        return neigh_ind


class NeighborsBase(MultiOutputMixin, BaseEstimator, metaclass=ABCMeta):
    """Base class for nearest neighbors estimators."""

    @abstractmethod
    def __init__(
        self,
        n_neighbors=None,
        radius=None,
        algorithm="auto",
        leaf_size=30,
        metric="minkowski",
        p=2,
        metric_params=None,
        n_jobs=None,
    ):

        self.n_neighbors = n_neighbors
        self.radius = radius
        self.algorithm = algorithm
        self.leaf_size = leaf_size
        self.metric = metric
        self.metric_params = metric_params
        self.p = p
        self.n_jobs = n_jobs

    def _check_algorithm_metric(self):
        if self.algorithm not in ["auto", "brute", "kd_tree", "ball_tree"]:
            raise ValueError("unrecognized algorithm: '%s'" % self.algorithm)

        if self.algorithm == "auto":
            if self.metric == "precomputed":
                alg_check = "brute"
            elif callable(self.metric) or self.metric in VALID_METRICS["ball_tree"]:
                alg_check = "ball_tree"
            else:
                alg_check = "brute"
        else:
            alg_check = self.algorithm

        if callable(self.metric):
            if self.algorithm == "kd_tree":
                # callable metric is only valid for brute force and ball_tree
                raise ValueError(
                    "kd_tree does not support callable metric '%s'"
                    "Function call overhead will result"
                    "in very poor performance."
                    % self.metric
                )
        elif self.metric not in VALID_METRICS[alg_check]:
            raise ValueError(
                "Metric '%s' not valid. Use "
                "sorted(sklearn.neighbors.VALID_METRICS['%s']) "
                "to get valid options. "
                "Metric can also be a callable function." % (self.metric, alg_check)
            )

        if self.metric_params is not None and "p" in self.metric_params:
            if self.p is not None:
                warnings.warn(
                    "Parameter p is found in metric_params. "
                    "The corresponding parameter from __init__ "
                    "is ignored.",
                    SyntaxWarning,
                    stacklevel=3,
                )
            effective_p = self.metric_params["p"]
        else:
            effective_p = self.p

        if self.metric in ["wminkowski", "minkowski"] and effective_p < 1:
            raise ValueError("p must be greater or equal to one for minkowski metric")

    def _fit(self, X, y=None):
        if self._get_tags()["requires_y"]:
            if not isinstance(X, (KDTree, BallTree, NeighborsBase)):
                X, y = self._validate_data(X, y, accept_sparse="csr", multi_output=True)

            if is_classifier(self):
                # Classification targets require a specific format
                if y.ndim == 1 or y.ndim == 2 and y.shape[1] == 1:
                    if y.ndim != 1:
                        warnings.warn(
                            "A column-vector y was passed when a "
                            "1d array was expected. Please change "
                            "the shape of y to (n_samples,), for "
                            "example using ravel().",
                            DataConversionWarning,
                            stacklevel=2,
                        )

                    self.outputs_2d_ = False
                    y = y.reshape((-1, 1))
                else:
                    self.outputs_2d_ = True

                check_classification_targets(y)
                self.classes_ = []
                self._y = np.empty(y.shape, dtype=int)
                for k in range(self._y.shape[1]):
                    classes, self._y[:, k] = np.unique(y[:, k], return_inverse=True)
                    self.classes_.append(classes)

                if not self.outputs_2d_:
                    self.classes_ = self.classes_[0]
                    self._y = self._y.ravel()
            else:
                self._y = y

        else:
            if not isinstance(X, (KDTree, BallTree, NeighborsBase)):
                X = self._validate_data(X, accept_sparse="csr")

        self._check_algorithm_metric()
        if self.metric_params is None:
            self.effective_metric_params_ = {}
        else:
            self.effective_metric_params_ = self.metric_params.copy()

        effective_p = self.effective_metric_params_.get("p", self.p)
        if self.metric in ["wminkowski", "minkowski"]:
            self.effective_metric_params_["p"] = effective_p

        self.effective_metric_ = self.metric
        # For minkowski distance, use more efficient methods where available
        if self.metric == "minkowski":
            p = self.effective_metric_params_.pop("p", 2)
            if p < 1:
                raise ValueError(
                    "p must be greater or equal to one for minkowski metric"
                )
            elif p == 1:
                self.effective_metric_ = "manhattan"
            elif p == 2:
                self.effective_metric_ = "euclidean"
            elif p == np.inf:
                self.effective_metric_ = "chebyshev"
            else:
                self.effective_metric_params_["p"] = p

        if isinstance(X, NeighborsBase):
            self._fit_X = X._fit_X
            self._tree = X._tree
            self._fit_method = X._fit_method
            self.n_samples_fit_ = X.n_samples_fit_
            return self

        elif isinstance(X, BallTree):
            self._fit_X = X.data
            self._tree = X
            self._fit_method = "ball_tree"
            self.n_samples_fit_ = X.data.shape[0]
            return self

        elif isinstance(X, KDTree):
            self._fit_X = X.data
            self._tree = X
            self._fit_method = "kd_tree"
            self.n_samples_fit_ = X.data.shape[0]
            return self

        if self.metric == "precomputed":
            X = _check_precomputed(X)
            # Precomputed matrix X must be squared
            if X.shape[0] != X.shape[1]:
                raise ValueError(
                    "Precomputed matrix must be square."
                    " Input is a {}x{} matrix.".format(X.shape[0], X.shape[1])
                )
            self.n_features_in_ = X.shape[1]

        n_samples = X.shape[0]
        if n_samples == 0:
            raise ValueError("n_samples must be greater than 0")

        if issparse(X):
            if self.algorithm not in ("auto", "brute"):
                warnings.warn("cannot use tree with sparse input: using brute force")
            if self.effective_metric_ not in VALID_METRICS_SPARSE[
                "brute"
            ] and not callable(self.effective_metric_):
                raise ValueError(
                    "Metric '%s' not valid for sparse input. "
                    "Use sorted(sklearn.neighbors."
                    "VALID_METRICS_SPARSE['brute']) "
                    "to get valid options. "
                    "Metric can also be a callable function." % (self.effective_metric_)
                )
            self._fit_X = X.copy()
            self._tree = None
            self._fit_method = "brute"
            self.n_samples_fit_ = X.shape[0]
            return self

        self._fit_method = self.algorithm
        self._fit_X = X
        self.n_samples_fit_ = X.shape[0]

        if self._fit_method == "auto":
            # A tree approach is better for small number of neighbors or small
            # number of features, with KDTree generally faster when available
            if (
                self.metric == "precomputed"
                or self._fit_X.shape[1] > 15
                or (
                    self.n_neighbors is not None
                    and self.n_neighbors >= self._fit_X.shape[0] // 2
                )
            ):
                self._fit_method = "brute"
            else:
                if self.effective_metric_ in VALID_METRICS["kd_tree"]:
                    self._fit_method = "kd_tree"
                elif (
                    callable(self.effective_metric_)
                    or self.effective_metric_ in VALID_METRICS["ball_tree"]
                ):
                    self._fit_method = "ball_tree"
                else:
<<<<<<< HEAD
                    self._fit_method = 'brute'

        with config_context(assume_finite=True):
            # In the following cases, we remove the validation of X done at
            # the beginning of the BinaryTree's constructors as X already got
            # validated when calling this method, NeighborsBase._fit.
            if self._fit_method == 'ball_tree':
                self._tree = BallTree(X, self.leaf_size,
                                      metric=self.effective_metric_,
                                      **self.effective_metric_params_)
            elif self._fit_method == 'kd_tree':
                self._tree = KDTree(X, self.leaf_size,
                                    metric=self.effective_metric_,
                                    **self.effective_metric_params_)
            elif self._fit_method == 'brute':
                self._tree = None
            else:
                raise ValueError("algorithm = '%s' not recognized"
                                 % self.algorithm)
=======
                    self._fit_method = "brute"

        if self._fit_method == "ball_tree":
            self._tree = BallTree(
                X,
                self.leaf_size,
                metric=self.effective_metric_,
                **self.effective_metric_params_,
            )
        elif self._fit_method == "kd_tree":
            self._tree = KDTree(
                X,
                self.leaf_size,
                metric=self.effective_metric_,
                **self.effective_metric_params_,
            )
        elif self._fit_method == "brute":
            self._tree = None
        else:
            raise ValueError("algorithm = '%s' not recognized" % self.algorithm)
>>>>>>> efede4b1

        if self.n_neighbors is not None:
            if self.n_neighbors <= 0:
                raise ValueError("Expected n_neighbors > 0. Got %d" % self.n_neighbors)
            elif not isinstance(self.n_neighbors, numbers.Integral):
                raise TypeError(
                    "n_neighbors does not take %s value, enter integer value"
                    % type(self.n_neighbors)
                )

        return self

    def _more_tags(self):
        # For cross-validation routines to split data correctly
        return {"pairwise": self.metric == "precomputed"}

    # TODO: Remove in 1.1
    # mypy error: Decorated property not supported
    @deprecated(  # type: ignore
        "Attribute `_pairwise` was deprecated in "
        "version 0.24 and will be removed in 1.1 (renaming of 0.26)."
    )
    @property
    def _pairwise(self):
        # For cross-validation routines to split data correctly
        return self.metric == "precomputed"


def _tree_query_parallel_helper(tree, *args, **kwargs):
    """Helper for the Parallel calls in KNeighborsMixin.kneighbors.

    The Cython method tree.query is not directly picklable by cloudpickle
    under PyPy.
    """
    return tree.query(*args, **kwargs)


class KNeighborsMixin:
    """Mixin for k-neighbors searches."""

    def _kneighbors_reduce_func(self, dist, start, n_neighbors, return_distance):
        """Reduce a chunk of distances to the nearest neighbors.

        Callback to :func:`sklearn.metrics.pairwise.pairwise_distances_chunked`

        Parameters
        ----------
        dist : ndarray of shape (n_samples_chunk, n_samples)
            The distance matrix.

        start : int
            The index in X which the first row of dist corresponds to.

        n_neighbors : int
            Number of neighbors required for each sample.

        return_distance : bool
            Whether or not to return the distances.

        Returns
        -------
        dist : array of shape (n_samples_chunk, n_neighbors)
            Returned only if `return_distance=True`.

        neigh : array of shape (n_samples_chunk, n_neighbors)
            The neighbors indices.
        """
        sample_range = np.arange(dist.shape[0])[:, None]
        neigh_ind = np.argpartition(dist, n_neighbors - 1, axis=1)
        neigh_ind = neigh_ind[:, :n_neighbors]
        # argpartition doesn't guarantee sorted order, so we sort again
        neigh_ind = neigh_ind[sample_range, np.argsort(dist[sample_range, neigh_ind])]
        if return_distance:
            if self.effective_metric_ == "euclidean":
                result = np.sqrt(dist[sample_range, neigh_ind]), neigh_ind
            else:
                result = dist[sample_range, neigh_ind], neigh_ind
        else:
            result = neigh_ind
        return result

    def kneighbors(self, X=None, n_neighbors=None, return_distance=True):
        """Find the K-neighbors of a point.

        Returns indices of and distances to the neighbors of each point.

        Parameters
        ----------
        X : array-like, shape (n_queries, n_features), \
            or (n_queries, n_indexed) if metric == 'precomputed', \
                default=None
            The query point or points.
            If not provided, neighbors of each indexed point are returned.
            In this case, the query point is not considered its own neighbor.

        n_neighbors : int, default=None
            Number of neighbors required for each sample. The default is the
            value passed to the constructor.

        return_distance : bool, default=True
            Whether or not to return the distances.

        Returns
        -------
        neigh_dist : ndarray of shape (n_queries, n_neighbors)
            Array representing the lengths to points, only present if
            return_distance=True.

        neigh_ind : ndarray of shape (n_queries, n_neighbors)
            Indices of the nearest points in the population matrix.

        Examples
        --------
        In the following example, we construct a NearestNeighbors
        class from an array representing our data set and ask who's
        the closest point to [1,1,1]

        >>> samples = [[0., 0., 0.], [0., .5, 0.], [1., 1., .5]]
        >>> from sklearn.neighbors import NearestNeighbors
        >>> neigh = NearestNeighbors(n_neighbors=1)
        >>> neigh.fit(samples)
        NearestNeighbors(n_neighbors=1)
        >>> print(neigh.kneighbors([[1., 1., 1.]]))
        (array([[0.5]]), array([[2]]))

        As you can see, it returns [[0.5]], and [[2]], which means that the
        element is at distance 0.5 and is the third element of samples
        (indexes start at 0). You can also query for multiple points:

        >>> X = [[0., 1., 0.], [1., 0., 1.]]
        >>> neigh.kneighbors(X, return_distance=False)
        array([[1],
               [2]]...)
        """
        check_is_fitted(self)

        if n_neighbors is None:
            n_neighbors = self.n_neighbors
        elif n_neighbors <= 0:
            raise ValueError("Expected n_neighbors > 0. Got %d" % n_neighbors)
        elif not isinstance(n_neighbors, numbers.Integral):
            raise TypeError(
                "n_neighbors does not take %s value, enter integer value"
                % type(n_neighbors)
            )

        if X is not None:
            query_is_train = False
            if self.metric == "precomputed":
                X = _check_precomputed(X)
            else:
                X = self._validate_data(X, accept_sparse="csr", reset=False)
        else:
            query_is_train = True
            X = self._fit_X
            # Include an extra neighbor to account for the sample itself being
            # returned, which is removed later
            n_neighbors += 1

        n_samples_fit = self.n_samples_fit_
        if n_neighbors > n_samples_fit:
            raise ValueError(
                "Expected n_neighbors <= n_samples, "
                " but n_samples = %d, n_neighbors = %d" % (n_samples_fit, n_neighbors)
            )

        n_jobs = effective_n_jobs(self.n_jobs)
        chunked_results = None
        if self._fit_method == "brute" and self.metric == "precomputed" and issparse(X):
            results = _kneighbors_from_graph(
                X, n_neighbors=n_neighbors, return_distance=return_distance
            )

        elif self._fit_method == "brute":
            reduce_func = partial(
                self._kneighbors_reduce_func,
                n_neighbors=n_neighbors,
                return_distance=return_distance,
            )

            # for efficiency, use squared euclidean distances
            if self.effective_metric_ == "euclidean":
                kwds = {"squared": True}
            else:
                kwds = self.effective_metric_params_

            chunked_results = list(
                pairwise_distances_chunked(
                    X,
                    self._fit_X,
                    reduce_func=reduce_func,
                    metric=self.effective_metric_,
                    n_jobs=n_jobs,
                    **kwds,
                )
            )

        elif self._fit_method in ["ball_tree", "kd_tree"]:
            if issparse(X):
                raise ValueError(
                    "%s does not work with sparse matrices. Densify the data, "
                    "or set algorithm='brute'"
                    % self._fit_method
                )
            old_joblib = parse_version(joblib.__version__) < parse_version("0.12")
            if old_joblib:
                # Deal with change of API in joblib
                parallel_kwargs = {"backend": "threading"}
            else:
                parallel_kwargs = {"prefer": "threads"}
<<<<<<< HEAD

            with config_context(assume_finite=True):
                # We remove the validation of the query points
                # (in *parallel_kwargs) done at the beginning of
                # BinaryTree.query as those points already got
                # validated in the caller.
                chunked_results = Parallel(n_jobs, **parallel_kwargs)(
                    delayed(_tree_query_parallel_helper)(
                        self._tree, X[s], n_neighbors, return_distance)
                    for s in gen_even_slices(X.shape[0], n_jobs)
                )
=======
            chunked_results = Parallel(n_jobs, **parallel_kwargs)(
                delayed(_tree_query_parallel_helper)(
                    self._tree, X[s], n_neighbors, return_distance
                )
                for s in gen_even_slices(X.shape[0], n_jobs)
            )
>>>>>>> efede4b1
        else:
            raise ValueError("internal: _fit_method not recognized")

        if chunked_results is not None:
            if return_distance:
                neigh_dist, neigh_ind = zip(*chunked_results)
                results = np.vstack(neigh_dist), np.vstack(neigh_ind)
            else:
                results = np.vstack(chunked_results)

        if not query_is_train:
            return results
        else:
            # If the query data is the same as the indexed data, we would like
            # to ignore the first nearest neighbor of every sample, i.e
            # the sample itself.
            if return_distance:
                neigh_dist, neigh_ind = results
            else:
                neigh_ind = results

            n_queries, _ = X.shape
            sample_range = np.arange(n_queries)[:, None]
            sample_mask = neigh_ind != sample_range

            # Corner case: When the number of duplicates are more
            # than the number of neighbors, the first NN will not
            # be the sample, but a duplicate.
            # In that case mask the first duplicate.
            dup_gr_nbrs = np.all(sample_mask, axis=1)
            sample_mask[:, 0][dup_gr_nbrs] = False
            neigh_ind = np.reshape(neigh_ind[sample_mask], (n_queries, n_neighbors - 1))

            if return_distance:
                neigh_dist = np.reshape(
                    neigh_dist[sample_mask], (n_queries, n_neighbors - 1)
                )
                return neigh_dist, neigh_ind
            return neigh_ind

    def kneighbors_graph(self, X=None, n_neighbors=None, mode="connectivity"):
        """Compute the (weighted) graph of k-Neighbors for points in X.

        Parameters
        ----------
        X : array-like of shape (n_queries, n_features), \
                or (n_queries, n_indexed) if metric == 'precomputed', \
                default=None
            The query point or points.
            If not provided, neighbors of each indexed point are returned.
            In this case, the query point is not considered its own neighbor.
            For ``metric='precomputed'`` the shape should be
            (n_queries, n_indexed). Otherwise the shape should be
            (n_queries, n_features).

        n_neighbors : int, default=None
            Number of neighbors for each sample. The default is the value
            passed to the constructor.

        mode : {'connectivity', 'distance'}, default='connectivity'
            Type of returned matrix: 'connectivity' will return the
            connectivity matrix with ones and zeros, in 'distance' the
            edges are distances between points, type of distance
            depends on the selected metric parameter in
            NearestNeighbors class.

        Returns
        -------
        A : sparse-matrix of shape (n_queries, n_samples_fit)
            `n_samples_fit` is the number of samples in the fitted data.
            `A[i, j]` gives the weight of the edge connecting `i` to `j`.
            The matrix is of CSR format.

        See Also
        --------
        NearestNeighbors.radius_neighbors_graph : Compute the (weighted) graph
            of Neighbors for points in X.

        Examples
        --------
        >>> X = [[0], [3], [1]]
        >>> from sklearn.neighbors import NearestNeighbors
        >>> neigh = NearestNeighbors(n_neighbors=2)
        >>> neigh.fit(X)
        NearestNeighbors(n_neighbors=2)
        >>> A = neigh.kneighbors_graph(X)
        >>> A.toarray()
        array([[1., 0., 1.],
               [0., 1., 1.],
               [1., 0., 1.]])
        """
        check_is_fitted(self)
        if n_neighbors is None:
            n_neighbors = self.n_neighbors

        # check the input only in self.kneighbors

        # construct CSR matrix representation of the k-NN graph
        if mode == "connectivity":
            A_ind = self.kneighbors(X, n_neighbors, return_distance=False)
            n_queries = A_ind.shape[0]
            A_data = np.ones(n_queries * n_neighbors)

        elif mode == "distance":
            A_data, A_ind = self.kneighbors(X, n_neighbors, return_distance=True)
            A_data = np.ravel(A_data)

        else:
            raise ValueError(
                'Unsupported mode, must be one of "connectivity" '
                'or "distance" but got "%s" instead' % mode
            )

        n_queries = A_ind.shape[0]
        n_samples_fit = self.n_samples_fit_
        n_nonzero = n_queries * n_neighbors
        A_indptr = np.arange(0, n_nonzero + 1, n_neighbors)

        kneighbors_graph = csr_matrix(
            (A_data, A_ind.ravel(), A_indptr), shape=(n_queries, n_samples_fit)
        )

        return kneighbors_graph


def _tree_query_radius_parallel_helper(tree, *args, **kwargs):
    """Helper for the Parallel calls in RadiusNeighborsMixin.radius_neighbors.

    The Cython method tree.query_radius is not directly picklable by
    cloudpickle under PyPy.
    """
    return tree.query_radius(*args, **kwargs)


class RadiusNeighborsMixin:
    """Mixin for radius-based neighbors searches."""

    def _radius_neighbors_reduce_func(self, dist, start, radius, return_distance):
        """Reduce a chunk of distances to the nearest neighbors.

        Callback to :func:`sklearn.metrics.pairwise.pairwise_distances_chunked`

        Parameters
        ----------
        dist : ndarray of shape (n_samples_chunk, n_samples)
            The distance matrix.

        start : int
            The index in X which the first row of dist corresponds to.

        radius : float
            The radius considered when making the nearest neighbors search.

        return_distance : bool
            Whether or not to return the distances.

        Returns
        -------
        dist : list of ndarray of shape (n_samples_chunk,)
            Returned only if `return_distance=True`.

        neigh : list of ndarray of shape (n_samples_chunk,)
            The neighbors indices.
        """
        neigh_ind = [np.where(d <= radius)[0] for d in dist]

        if return_distance:
            if self.effective_metric_ == "euclidean":
                dist = [np.sqrt(d[neigh_ind[i]]) for i, d in enumerate(dist)]
            else:
                dist = [d[neigh_ind[i]] for i, d in enumerate(dist)]
            results = dist, neigh_ind
        else:
            results = neigh_ind
        return results

    def radius_neighbors(
        self, X=None, radius=None, return_distance=True, sort_results=False
    ):
        """Find the neighbors within a given radius of a point or points.

        Return the indices and distances of each point from the dataset
        lying in a ball with size ``radius`` around the points of the query
        array. Points lying on the boundary are included in the results.

        The result points are *not* necessarily sorted by distance to their
        query point.

        Parameters
        ----------
        X : array-like of (n_samples, n_features), default=None
            The query point or points.
            If not provided, neighbors of each indexed point are returned.
            In this case, the query point is not considered its own neighbor.

        radius : float, default=None
            Limiting distance of neighbors to return. The default is the value
            passed to the constructor.

        return_distance : bool, default=True
            Whether or not to return the distances.

        sort_results : bool, default=False
            If True, the distances and indices will be sorted by increasing
            distances before being returned. If False, the results may not
            be sorted. If `return_distance=False`, setting `sort_results=True`
            will result in an error.

            .. versionadded:: 0.22

        Returns
        -------
        neigh_dist : ndarray of shape (n_samples,) of arrays
            Array representing the distances to each point, only present if
            `return_distance=True`. The distance values are computed according
            to the ``metric`` constructor parameter.

        neigh_ind : ndarray of shape (n_samples,) of arrays
            An array of arrays of indices of the approximate nearest points
            from the population matrix that lie within a ball of size
            ``radius`` around the query points.

        Notes
        -----
        Because the number of neighbors of each point is not necessarily
        equal, the results for multiple query points cannot be fit in a
        standard data array.
        For efficiency, `radius_neighbors` returns arrays of objects, where
        each object is a 1D array of indices or distances.

        Examples
        --------
        In the following example, we construct a NeighborsClassifier
        class from an array representing our data set and ask who's
        the closest point to [1, 1, 1]:

        >>> import numpy as np
        >>> samples = [[0., 0., 0.], [0., .5, 0.], [1., 1., .5]]
        >>> from sklearn.neighbors import NearestNeighbors
        >>> neigh = NearestNeighbors(radius=1.6)
        >>> neigh.fit(samples)
        NearestNeighbors(radius=1.6)
        >>> rng = neigh.radius_neighbors([[1., 1., 1.]])
        >>> print(np.asarray(rng[0][0]))
        [1.5 0.5]
        >>> print(np.asarray(rng[1][0]))
        [1 2]

        The first array returned contains the distances to all points which
        are closer than 1.6, while the second array returned contains their
        indices.  In general, multiple points can be queried at the same time.
        """
        check_is_fitted(self)

        if X is not None:
            query_is_train = False
            if self.metric == "precomputed":
                X = _check_precomputed(X)
            else:
                X = self._validate_data(X, accept_sparse="csr", reset=False)
        else:
            query_is_train = True
            X = self._fit_X

        if radius is None:
            radius = self.radius

        if self._fit_method == "brute" and self.metric == "precomputed" and issparse(X):
            results = _radius_neighbors_from_graph(
                X, radius=radius, return_distance=return_distance
            )

        elif self._fit_method == "brute":
            # for efficiency, use squared euclidean distances
            if self.effective_metric_ == "euclidean":
                radius *= radius
                kwds = {"squared": True}
            else:
                kwds = self.effective_metric_params_

            reduce_func = partial(
                self._radius_neighbors_reduce_func,
                radius=radius,
                return_distance=return_distance,
            )

            chunked_results = pairwise_distances_chunked(
                X,
                self._fit_X,
                reduce_func=reduce_func,
                metric=self.effective_metric_,
                n_jobs=self.n_jobs,
                **kwds,
            )
            if return_distance:
                neigh_dist_chunks, neigh_ind_chunks = zip(*chunked_results)
                neigh_dist_list = sum(neigh_dist_chunks, [])
                neigh_ind_list = sum(neigh_ind_chunks, [])
                neigh_dist = _to_object_array(neigh_dist_list)
                neigh_ind = _to_object_array(neigh_ind_list)
                results = neigh_dist, neigh_ind
            else:
                neigh_ind_list = sum(chunked_results, [])
                results = _to_object_array(neigh_ind_list)

            if sort_results:
                if not return_distance:
                    raise ValueError(
                        "return_distance must be True if sort_results is True."
                    )
                for ii in range(len(neigh_dist)):
                    order = np.argsort(neigh_dist[ii], kind="mergesort")
                    neigh_ind[ii] = neigh_ind[ii][order]
                    neigh_dist[ii] = neigh_dist[ii][order]
                results = neigh_dist, neigh_ind

        elif self._fit_method in ["ball_tree", "kd_tree"]:
            if issparse(X):
                raise ValueError(
                    "%s does not work with sparse matrices. Densify the data, "
                    "or set algorithm='brute'"
                    % self._fit_method
                )

            n_jobs = effective_n_jobs(self.n_jobs)
            delayed_query = delayed(_tree_query_radius_parallel_helper)
            if parse_version(joblib.__version__) < parse_version("0.12"):
                # Deal with change of API in joblib
                parallel_kwargs = {"backend": "threading"}
            else:
                parallel_kwargs = {"prefer": "threads"}

<<<<<<< HEAD
            with config_context(assume_finite=True):
                # We remove the validation of the query points
                # (in *parallel_kwargs) done at the beginning of
                # BinaryTree.query_radius as those points already
                # got validated in the caller.
                chunked_results = Parallel(n_jobs, **parallel_kwargs)(
                    delayed_query(self._tree, X[s], radius, return_distance,
                                  sort_results=sort_results)

                    for s in gen_even_slices(X.shape[0], n_jobs)
                )
=======
            chunked_results = Parallel(n_jobs, **parallel_kwargs)(
                delayed_query(
                    self._tree, X[s], radius, return_distance, sort_results=sort_results
                )
                for s in gen_even_slices(X.shape[0], n_jobs)
            )
>>>>>>> efede4b1
            if return_distance:
                neigh_ind, neigh_dist = tuple(zip(*chunked_results))
                results = np.hstack(neigh_dist), np.hstack(neigh_ind)
            else:
                results = np.hstack(chunked_results)
        else:
            raise ValueError("internal: _fit_method not recognized")

        if not query_is_train:
            return results
        else:
            # If the query data is the same as the indexed data, we would like
            # to ignore the first nearest neighbor of every sample, i.e
            # the sample itself.
            if return_distance:
                neigh_dist, neigh_ind = results
            else:
                neigh_ind = results

            for ind, ind_neighbor in enumerate(neigh_ind):
                mask = ind_neighbor != ind

                neigh_ind[ind] = ind_neighbor[mask]
                if return_distance:
                    neigh_dist[ind] = neigh_dist[ind][mask]

            if return_distance:
                return neigh_dist, neigh_ind
            return neigh_ind

    def radius_neighbors_graph(
        self, X=None, radius=None, mode="connectivity", sort_results=False
    ):
        """Compute the (weighted) graph of Neighbors for points in X.

        Neighborhoods are restricted the points at a distance lower than
        radius.

        Parameters
        ----------
        X : array-like of shape (n_samples, n_features), default=None
            The query point or points.
            If not provided, neighbors of each indexed point are returned.
            In this case, the query point is not considered its own neighbor.

        radius : float, default=None
            Radius of neighborhoods. The default is the value passed to the
            constructor.

        mode : {'connectivity', 'distance'}, default='connectivity'
            Type of returned matrix: 'connectivity' will return the
            connectivity matrix with ones and zeros, in 'distance' the
            edges are distances between points, type of distance
            depends on the selected metric parameter in
            NearestNeighbors class.

        sort_results : bool, default=False
            If True, in each row of the result, the non-zero entries will be
            sorted by increasing distances. If False, the non-zero entries may
            not be sorted. Only used with mode='distance'.

            .. versionadded:: 0.22

        Returns
        -------
        A : sparse-matrix of shape (n_queries, n_samples_fit)
            `n_samples_fit` is the number of samples in the fitted data.
            `A[i, j]` gives the weight of the edge connecting `i` to `j`.
            The matrix is of CSR format.

        See Also
        --------
        kneighbors_graph : Compute the (weighted) graph of k-Neighbors for
            points in X.

        Examples
        --------
        >>> X = [[0], [3], [1]]
        >>> from sklearn.neighbors import NearestNeighbors
        >>> neigh = NearestNeighbors(radius=1.5)
        >>> neigh.fit(X)
        NearestNeighbors(radius=1.5)
        >>> A = neigh.radius_neighbors_graph(X)
        >>> A.toarray()
        array([[1., 0., 1.],
               [0., 1., 0.],
               [1., 0., 1.]])
        """
        check_is_fitted(self)

        # check the input only in self.radius_neighbors

        if radius is None:
            radius = self.radius

        # construct CSR matrix representation of the NN graph
        if mode == "connectivity":
            A_ind = self.radius_neighbors(X, radius, return_distance=False)
            A_data = None
        elif mode == "distance":
            dist, A_ind = self.radius_neighbors(
                X, radius, return_distance=True, sort_results=sort_results
            )
            A_data = np.concatenate(list(dist))
        else:
            raise ValueError(
                'Unsupported mode, must be one of "connectivity", '
                'or "distance" but got %s instead' % mode
            )

        n_queries = A_ind.shape[0]
        n_samples_fit = self.n_samples_fit_
        n_neighbors = np.array([len(a) for a in A_ind])
        A_ind = np.concatenate(list(A_ind))
        if A_data is None:
            A_data = np.ones(len(A_ind))
        A_indptr = np.concatenate((np.zeros(1, dtype=int), np.cumsum(n_neighbors)))

        return csr_matrix((A_data, A_ind, A_indptr), shape=(n_queries, n_samples_fit))<|MERGE_RESOLUTION|>--- conflicted
+++ resolved
@@ -541,48 +541,30 @@
                 ):
                     self._fit_method = "ball_tree"
                 else:
-<<<<<<< HEAD
-                    self._fit_method = 'brute'
+                    self._fit_method = "brute"
 
         with config_context(assume_finite=True):
             # In the following cases, we remove the validation of X done at
             # the beginning of the BinaryTree's constructors as X already got
             # validated when calling this method, NeighborsBase._fit.
-            if self._fit_method == 'ball_tree':
-                self._tree = BallTree(X, self.leaf_size,
-                                      metric=self.effective_metric_,
-                                      **self.effective_metric_params_)
-            elif self._fit_method == 'kd_tree':
-                self._tree = KDTree(X, self.leaf_size,
-                                    metric=self.effective_metric_,
-                                    **self.effective_metric_params_)
-            elif self._fit_method == 'brute':
+            if self._fit_method == "ball_tree":
+                self._tree = BallTree(
+                    X,
+                    self.leaf_size,
+                    metric=self.effective_metric_,
+                    **self.effective_metric_params_,
+                )
+            elif self._fit_method == "kd_tree":
+                self._tree = KDTree(
+                    X,
+                    self.leaf_size,
+                    metric=self.effective_metric_,
+                    **self.effective_metric_params_,
+                )
+            elif self._fit_method == "brute":
                 self._tree = None
             else:
-                raise ValueError("algorithm = '%s' not recognized"
-                                 % self.algorithm)
-=======
-                    self._fit_method = "brute"
-
-        if self._fit_method == "ball_tree":
-            self._tree = BallTree(
-                X,
-                self.leaf_size,
-                metric=self.effective_metric_,
-                **self.effective_metric_params_,
-            )
-        elif self._fit_method == "kd_tree":
-            self._tree = KDTree(
-                X,
-                self.leaf_size,
-                metric=self.effective_metric_,
-                **self.effective_metric_params_,
-            )
-        elif self._fit_method == "brute":
-            self._tree = None
-        else:
-            raise ValueError("algorithm = '%s' not recognized" % self.algorithm)
->>>>>>> efede4b1
+                raise ValueError("algorithm = '%s' not recognized" % self.algorithm)
 
         if self.n_neighbors is not None:
             if self.n_neighbors <= 0:
@@ -793,7 +775,6 @@
                 parallel_kwargs = {"backend": "threading"}
             else:
                 parallel_kwargs = {"prefer": "threads"}
-<<<<<<< HEAD
 
             with config_context(assume_finite=True):
                 # We remove the validation of the query points
@@ -802,17 +783,10 @@
                 # validated in the caller.
                 chunked_results = Parallel(n_jobs, **parallel_kwargs)(
                     delayed(_tree_query_parallel_helper)(
-                        self._tree, X[s], n_neighbors, return_distance)
+                        self._tree, X[s], n_neighbors, return_distance
+                    )
                     for s in gen_even_slices(X.shape[0], n_jobs)
                 )
-=======
-            chunked_results = Parallel(n_jobs, **parallel_kwargs)(
-                delayed(_tree_query_parallel_helper)(
-                    self._tree, X[s], n_neighbors, return_distance
-                )
-                for s in gen_even_slices(X.shape[0], n_jobs)
-            )
->>>>>>> efede4b1
         else:
             raise ValueError("internal: _fit_method not recognized")
 
@@ -1145,26 +1119,17 @@
             else:
                 parallel_kwargs = {"prefer": "threads"}
 
-<<<<<<< HEAD
             with config_context(assume_finite=True):
                 # We remove the validation of the query points
                 # (in *parallel_kwargs) done at the beginning of
                 # BinaryTree.query_radius as those points already
                 # got validated in the caller.
                 chunked_results = Parallel(n_jobs, **parallel_kwargs)(
-                    delayed_query(self._tree, X[s], radius, return_distance,
-                                  sort_results=sort_results)
-
+                    delayed_query(
+                        self._tree, X[s], radius, return_distance, sort_results=sort_results
+                    )
                     for s in gen_even_slices(X.shape[0], n_jobs)
                 )
-=======
-            chunked_results = Parallel(n_jobs, **parallel_kwargs)(
-                delayed_query(
-                    self._tree, X[s], radius, return_distance, sort_results=sort_results
-                )
-                for s in gen_even_slices(X.shape[0], n_jobs)
-            )
->>>>>>> efede4b1
             if return_distance:
                 neigh_ind, neigh_dist = tuple(zip(*chunked_results))
                 results = np.hstack(neigh_dist), np.hstack(neigh_ind)

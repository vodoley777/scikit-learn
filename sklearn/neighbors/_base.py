--- conflicted
+++ resolved
@@ -391,11 +391,7 @@
 
     _parameter_constraints = {
         "n_neighbors": [Interval(Integral, 1, None, closed="left"), None],
-<<<<<<< HEAD
-        "radius": [Interval(Real, 0., None, closed="neither"), None],
-=======
         "radius": [Interval(Real, 0, None, closed="both"), None],
->>>>>>> f2b085db
         "algorithm": [StrOptions({"auto", "ball_tree", "kd_tree", "brute"})],
         "leaf_size": [Interval(Integral, 1, None, closed="left")],
         "p": [Interval(Real, 1, None, closed="both"), None],

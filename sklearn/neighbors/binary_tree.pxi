#!python

# KD Tree and Ball Tree
# =====================
#
#    Author: Jake Vanderplas <jakevdp@cs.washington.edu>, 2012-2013
#    License: BSD
#
# This file is meant to be a literal include in a pyx file.
# See ball_tree.pyx and kd_tree.pyx
#
# The routines here are the core algorithms of the KDTree and BallTree
# structures.  If Cython supported polymorphism, we would be able to
# create a subclass and derive KDTree and BallTree from it.  Because
# polymorphism is not an option, we use this single BinaryTree class
# as a literal include to avoid duplicating the entire file.
#
# A series of functions are implemented in kd_tree.pyx and ball_tree.pyx
# which use the information here to calculate the lower and upper bounds
# between a node and a point, and between two nodes.  These functions are
# used here, and are all that are needed to differentiate between the two
# tree types.
#
# Description of Binary Tree Algorithms
# -------------------------------------
# A binary tree can be thought of as a collection of nodes.  The top node
# contains all the points.  The next level consists of two nodes with half
# the points in each, and this continues recursively.  Each node contains
# metadata which allow fast computation of distance bounds: in the case of
# a ball tree, the metadata is a center and a radius.  In the case of a
# KD tree, the metadata is the minimum and maximum bound along each dimension.
#
# In a typical KD Tree or Ball Tree implementation, the nodes are implemented
# as dynamically allocated structures with pointers linking them.  Here we
# take a different approach, storing all relevant data in a set of arrays
# so that the entire tree object can be saved in a pickle file. For efficiency,
# the data can be stored in such a way that explicit pointers are not
# necessary: for node data stored at index i, the two child nodes are at
# index (2 * i + 1) and (2 * i + 2); the parent node is (i - 1) // 2
# (where // indicates integer division).
#
# The data arrays used here are as follows:
#   data : the [n_samples x n_features] array of data from which the tree
#          is built
#   idx_array : the length n_samples array used to keep track of the indices
#          of data within each node.  Each node has values idx_start and
#          idx_end: the points within the node are given by (using numpy
#          syntax) data[idx_array[idx_start:idx_end]].
#   node_data : the length n_nodes array of structures which store the node
#          indices, node radii, and leaf information for each node.
#   node_bounds : the [* x n_nodes x n_features] array containing the node
#          bound information.  For ball tree, the first dimension is 1, and
#          each row contains the centroid of the node.  For kd tree, the first
#          dimension is 2 and the rows for each point contain the arrays of
#          lower bounds and upper bounds in each direction.
#
# The lack of dynamic allocation means the number of nodes must be computed
# before the building of the tree. This can be done assuming the points are
# divided equally between child nodes at each step; although this removes
# some flexibility in tree creation, it ensures a balanced tree and ensures
# that the number of nodes required can be computed beforehand.  Given a
# specified leaf_size (the minimum number of points in any node), it is
# possible to show that a balanced tree will have
#
#     n_levels = 1 + max(0, floor(log2((n_samples - 1) / leaf_size)))
#
# in order to satisfy
#
#     leaf_size <= min(n_points) <= 2 * leaf_size
#
# with the exception of the special case where n_samples < leaf_size.
# for a given number of levels, the number of nodes in the tree is given by
#
#     n_nodes = 2 ** n_levels - 1
#
# both these results can be straightforwardly shown by induction.  The
# following code uses these values in the construction of the tree.
#
# Distance Metrics
# ----------------
# For flexibility, the trees can be built using a variety of distance metrics.
# The metrics are described in the DistanceMetric class: the standard
# Euclidean distance is the default, and is inlined to be faster than other
# metrics.  In addition, each metric defines both a distance and a
# "reduced distance", which is often faster to compute, and is therefore
# used in the query architecture whenever possible. (For example, in the
# case of the standard Euclidean distance, the reduced distance is the
# squared-distance).
#
# Implementation Notes
# --------------------
# This implementation uses the common object-oriented approach of having an
# abstract base class which is extended by the KDTree and BallTree
# specializations.
#
# The BinaryTree "base class" is defined here and then subclassed in the BallTree
# and KDTree pyx files. These files include implementations of the
# "abstract" methods.

# Necessary Helper Functions
# --------------------------
# These are the names and descriptions of the "abstract" functions which are
# defined in kd_tree.pyx and ball_tree.pyx:

# cdef int allocate_data(BinaryTree tree, ITYPE_t n_nodes, ITYPE_t n_features):
#     """Allocate arrays needed for the KD Tree"""

# cdef int init_node(BinaryTree tree, ITYPE_t i_node,
#                    ITYPE_t idx_start, ITYPE_t idx_end):
#    """Initialize the node for the dataset stored in tree.data"""

# cdef DTYPE_t min_rdist(BinaryTree tree, ITYPE_t i_node, DTYPE_t* pt):
#     """Compute the minimum reduced-distance between a point and a node"""

# cdef DTYPE_t min_dist(BinaryTree tree, ITYPE_t i_node, DTYPE_t* pt):
#     """Compute the minimum distance between a point and a node"""

# cdef DTYPE_t max_rdist(BinaryTree tree, ITYPE_t i_node, DTYPE_t* pt):
#     """Compute the maximum reduced-distance between a point and a node"""

# cdef DTYPE_t max_dist(BinaryTree tree, ITYPE_t i_node, DTYPE_t* pt):
#     """Compute the maximum distance between a point and a node"""

# cdef inline int min_max_dist(BinaryTree tree, ITYPE_t i_node, DTYPE_t* pt,
#                              DTYPE_t* min_dist, DTYPE_t* max_dist):
#     """Compute the minimum and maximum distance between a point and a node"""

# cdef inline DTYPE_t min_rdist_dual(BinaryTree tree1, ITYPE_t i_node1,
#                                    BinaryTree tree2, ITYPE_t i_node2):
#     """Compute the minimum reduced distance between two nodes"""

# cdef inline DTYPE_t min_dist_dual(BinaryTree tree1, ITYPE_t i_node1,
#                                   BinaryTree tree2, ITYPE_t i_node2):
#     """Compute the minimum distance between two nodes"""

# cdef inline DTYPE_t max_rdist_dual(BinaryTree tree1, ITYPE_t i_node1,
#                                    BinaryTree tree2, ITYPE_t i_node2):
#     """Compute the maximum reduced distance between two nodes"""

# cdef inline DTYPE_t max_dist_dual(BinaryTree tree1, ITYPE_t i_node1,
#                                   BinaryTree tree2, ITYPE_t i_node2):
#     """Compute the maximum distance between two nodes"""

cimport cython
cimport numpy as np
from libc.math cimport fabs, sqrt, exp, cos, pow, log
from sklearn.utils.lgamma cimport lgamma

import numpy as np
import warnings
from ..utils import check_array

from typedefs cimport DTYPE_t, ITYPE_t, DITYPE_t
from typedefs import DTYPE, ITYPE

from dist_metrics cimport (DistanceMetric, euclidean_dist, euclidean_rdist,
                           euclidean_dist_to_rdist, euclidean_rdist_to_dist)

# some handy constants
cdef DTYPE_t INF = np.inf
cdef DTYPE_t NEG_INF = -np.inf
cdef DTYPE_t PI = np.pi
cdef DTYPE_t ROOT_2PI = sqrt(2 * PI)
cdef DTYPE_t LOG_PI = log(PI)
cdef DTYPE_t LOG_2PI = log(2 * PI)


# Some compound datatypes used below:
cdef struct NodeHeapData_t:
    DTYPE_t val
    ITYPE_t i1
    ITYPE_t i2

# build the corresponding numpy dtype for NodeHeapData
# There is no offsetof() function in cython, so we hack it.
# If we can ensure numpy 1.5 or greater, a cleaner way is to do
#     cdef NodeHeapData_t nhd_tmp
#     NodeHeapData = np.asarray(<NodeHeapData_t[:1]>(&nhd_tmp)).dtype
cdef NodeHeapData_t nhd_tmp
offsets = [<np.intp_t>&(nhd_tmp.val) - <np.intp_t>&nhd_tmp,
           <np.intp_t>&(nhd_tmp.i1) - <np.intp_t>&nhd_tmp,
           <np.intp_t>&(nhd_tmp.i2) - <np.intp_t>&nhd_tmp]
NodeHeapData = np.dtype({'names': ['val', 'i1', 'i2'],
                         'formats': [DTYPE, ITYPE, ITYPE],
                         'offsets': offsets,
                         'itemsize': sizeof(NodeHeapData_t)})

cdef struct NodeData_t:
    ITYPE_t idx_start
    ITYPE_t idx_end
    ITYPE_t is_leaf
    DTYPE_t radius

# build the corresponding numpy dtype for NodeData
# There is no offsetof() function in cython, so we hack it.
# If we can ensure numpy 1.5 or greater, a cleaner way is to do
#     cdef NodeData_t nd_tmp
#     NodeData = np.asarray(<NodeData_t[:1]>(&nd_tmp)).dtype
cdef NodeData_t nd_tmp
offsets = [<np.intp_t>&(nd_tmp.idx_start) - <np.intp_t>&nd_tmp,
           <np.intp_t>&(nd_tmp.idx_end) - <np.intp_t>&nd_tmp,
           <np.intp_t>&(nd_tmp.is_leaf) - <np.intp_t>&nd_tmp,
           <np.intp_t>&(nd_tmp.radius) - <np.intp_t>&nd_tmp]
NodeData = np.dtype({'names': ['idx_start', 'idx_end', 'is_leaf', 'radius'],
                     'formats': [ITYPE, ITYPE, ITYPE, DTYPE],
                     'offsets': offsets,
                     'itemsize': sizeof(NodeData_t)})


######################################################################
# Numpy 1.3-1.4 compatibility utilities
cdef DTYPE_t[::1] get_memview_DTYPE_1D(
                               np.ndarray[DTYPE_t, ndim=1, mode='c'] X):
    return <DTYPE_t[:X.shape[0]:1]> (<DTYPE_t*> X.data)


cdef DTYPE_t[:, ::1] get_memview_DTYPE_2D(
                               np.ndarray[DTYPE_t, ndim=2, mode='c'] X):
    return <DTYPE_t[:X.shape[0], :X.shape[1]:1]> (<DTYPE_t*> X.data)


cdef DTYPE_t[:, :, ::1] get_memview_DTYPE_3D(
                               np.ndarray[DTYPE_t, ndim=3, mode='c'] X):
    return <DTYPE_t[:X.shape[0], :X.shape[1], :X.shape[2]:1]>\
                                                       (<DTYPE_t*> X.data)


cdef ITYPE_t[::1] get_memview_ITYPE_1D(
                               np.ndarray[ITYPE_t, ndim=1, mode='c'] X):
    return <ITYPE_t[:X.shape[0]:1]> (<ITYPE_t*> X.data)


cdef ITYPE_t[:, ::1] get_memview_ITYPE_2D(
                               np.ndarray[ITYPE_t, ndim=2, mode='c'] X):
    return <ITYPE_t[:X.shape[0], :X.shape[1]:1]> (<ITYPE_t*> X.data)


cdef NodeHeapData_t[::1] get_memview_NodeHeapData_1D(
                    np.ndarray[NodeHeapData_t, ndim=1, mode='c'] X):
    return <NodeHeapData_t[:X.shape[0]:1]> (<NodeHeapData_t*> X.data)


cdef NodeData_t[::1] get_memview_NodeData_1D(
                    np.ndarray[NodeData_t, ndim=1, mode='c'] X):
    return <NodeData_t[:X.shape[0]:1]> (<NodeData_t*> X.data)

######################################################################



######################################################################
# Define doc strings, substituting the appropriate class name using
# the DOC_DICT variable defined in the pyx files.
CLASS_DOC = \
"""{BinaryTree} for fast generalized N-point problems

{BinaryTree}(X, leaf_size=40, metric='minkowski', \\**kwargs)

Parameters
----------
X : array-like, shape = [n_samples, n_features]
    n_samples is the number of points in the data set, and
    n_features is the dimension of the parameter space.
    Note: if X is a C-contiguous array of doubles then data will
    not be copied. Otherwise, an internal copy will be made.

leaf_size : positive integer (default = 40)
    Number of points at which to switch to brute-force. Changing
    leaf_size will not affect the results of a query, but can
    significantly impact the speed of a query and the memory required
    to store the constructed tree.  The amount of memory needed to
    store the tree scales as approximately n_samples / leaf_size.
    For a specified ``leaf_size``, a leaf node is guaranteed to
    satisfy ``leaf_size <= n_points <= 2 * leaf_size``, except in
    the case that ``n_samples < leaf_size``.

metric : string or DistanceMetric object
    the distance metric to use for the tree.  Default='minkowski'
    with p=2 (that is, a euclidean metric). See the documentation
    of the DistanceMetric class for a list of available metrics.
    {binary_tree}.valid_metrics gives a list of the metrics which
    are valid for {BinaryTree}.

Additional keywords are passed to the distance metric class.

Attributes
----------
data : np.ndarray
    The training data

Examples
--------
Query for k-nearest neighbors

    >>> import numpy as np
    >>> np.random.seed(0)
    >>> X = np.random.random((10, 3))  # 10 points in 3 dimensions
    >>> tree = {BinaryTree}(X, leaf_size=2)              # doctest: +SKIP
<<<<<<< HEAD
    >>> dist, ind = tree.query([X[0]], k=3)                # doctest: +SKIP
=======
    >>> dist, ind = tree.query(X[:1], k=3)                # doctest: +SKIP
>>>>>>> 9b727bad
    >>> print(ind)  # indices of 3 closest neighbors
    [0 3 1]
    >>> print(dist)  # distances to 3 closest neighbors
    [ 0.          0.19662693  0.29473397]

Pickle and Unpickle a tree.  Note that the state of the tree is saved in the
pickle operation: the tree needs not be rebuilt upon unpickling.

    >>> import numpy as np
    >>> import pickle
    >>> np.random.seed(0)
    >>> X = np.random.random((10, 3))  # 10 points in 3 dimensions
    >>> tree = {BinaryTree}(X, leaf_size=2)        # doctest: +SKIP
    >>> s = pickle.dumps(tree)                     # doctest: +SKIP
    >>> tree_copy = pickle.loads(s)                # doctest: +SKIP
<<<<<<< HEAD
    >>> dist, ind = tree_copy.query(X[0], k=3)     # doctest: +SKIP
=======
    >>> dist, ind = tree_copy.query(X[:1], k=3)     # doctest: +SKIP
>>>>>>> 9b727bad
    >>> print(ind)  # indices of 3 closest neighbors
    [0 3 1]
    >>> print(dist)  # distances to 3 closest neighbors
    [ 0.          0.19662693  0.29473397]

Query for neighbors within a given radius

    >>> import numpy as np
    >>> np.random.seed(0)
    >>> X = np.random.random((10, 3))  # 10 points in 3 dimensions
    >>> tree = {BinaryTree}(X, leaf_size=2)     # doctest: +SKIP
<<<<<<< HEAD
    >>> print(tree.query_radius(X[0], r=0.3, count_only=True))
    3
    >>> ind = tree.query_radius(X[0], r=0.3)  # doctest: +SKIP
=======
    >>> print(tree.query_radius(X[:1], r=0.3, count_only=True))
    3
    >>> ind = tree.query_radius(X[:1], r=0.3)  # doctest: +SKIP
>>>>>>> 9b727bad
    >>> print(ind)  # indices of neighbors within distance 0.3
    [3 0 1]


Compute a gaussian kernel density estimate:

    >>> import numpy as np
    >>> np.random.seed(1)
    >>> X = np.random.random((100, 3))
    >>> tree = {BinaryTree}(X)                # doctest: +SKIP
    >>> tree.kernel_density(X[:3], h=0.1, kernel='gaussian')
    array([ 6.94114649,  7.83281226,  7.2071716 ])

Compute a two-point auto-correlation function

    >>> import numpy as np
    >>> np.random.seed(0)
    >>> X = np.random.random((30, 3))
    >>> r = np.linspace(0, 1, 5)
    >>> tree = {BinaryTree}(X)                # doctest: +SKIP
    >>> tree.two_point_correlation(X, r)
    array([ 30,  62, 278, 580, 820])

"""


######################################################################
# Utility functions
cdef DTYPE_t logaddexp(DTYPE_t x1, DTYPE_t x2):
    """logaddexp(x1, x2) -> log(exp(x1) + exp(x2))"""
    cdef DTYPE_t a = fmax(x1, x2)
    if a == NEG_INF:
        return NEG_INF
    else:
        return a + log(exp(x1 - a) + exp(x2 - a))

cdef DTYPE_t logsubexp(DTYPE_t x1, DTYPE_t x2):
    """logsubexp(x1, x2) -> log(exp(x1) - exp(x2))"""
    if x1 <= x2:
        return NEG_INF
    else:
        return x1 + log(1 - exp(x2 - x1))


######################################################################
# Kernel functions
#
# Note: Kernels assume dist is non-negative and h is positive
#       All kernel functions are normalized such that K(0, h) = 1.
#       The fully normalized kernel is:
#         K = exp[kernel_norm(h, d, kernel) + compute_kernel(dist, h, kernel)]
#       The code only works with non-negative kernels: i.e. K(d, h) >= 0
#       for all valid d and h.  Note that for precision, the log of both
#       the kernel and kernel norm is returned.
cdef enum KernelType:
    GAUSSIAN_KERNEL = 1
    TOPHAT_KERNEL = 2
    EPANECHNIKOV_KERNEL = 3
    EXPONENTIAL_KERNEL = 4
    LINEAR_KERNEL = 5
    COSINE_KERNEL = 6


cdef inline DTYPE_t log_gaussian_kernel(DTYPE_t dist, DTYPE_t h):
    """log of the gaussian kernel for bandwidth h (unnormalized)"""
    return -0.5 * (dist * dist) / (h * h)


cdef inline DTYPE_t log_tophat_kernel(DTYPE_t dist, DTYPE_t h):
    """log of the tophat kernel for bandwidth h (unnormalized)"""
    if dist < h:
        return 0.0
    else:
        return NEG_INF


cdef inline DTYPE_t log_epanechnikov_kernel(DTYPE_t dist, DTYPE_t h):
    """log of the epanechnikov kernel for bandwidth h (unnormalized)"""
    if dist < h:
        return log(1.0 - (dist * dist) / (h * h))
    else:
        return NEG_INF


cdef inline DTYPE_t log_exponential_kernel(DTYPE_t dist, DTYPE_t h):
    """log of the exponential kernel for bandwidth h (unnormalized)"""
    return -dist / h


cdef inline DTYPE_t log_linear_kernel(DTYPE_t dist, DTYPE_t h):
    """log of the linear kernel for bandwidth h (unnormalized)"""
    if dist < h:
        return log(1 - dist / h)
    else:
        return NEG_INF


cdef inline DTYPE_t log_cosine_kernel(DTYPE_t dist, DTYPE_t h):
    """log of the cosine kernel for bandwidth h (unnormalized)"""
    if dist < h:
        return log(cos(0.5 * PI * dist / h))
    else:
        return NEG_INF


cdef inline DTYPE_t compute_log_kernel(DTYPE_t dist, DTYPE_t h,
                                       KernelType kernel):
    """Given a KernelType enumeration, compute the appropriate log-kernel"""
    if kernel == GAUSSIAN_KERNEL:
        return log_gaussian_kernel(dist, h)
    elif kernel == TOPHAT_KERNEL:
        return log_tophat_kernel(dist, h)
    elif kernel == EPANECHNIKOV_KERNEL:
        return log_epanechnikov_kernel(dist, h)
    elif kernel == EXPONENTIAL_KERNEL:
        return log_exponential_kernel(dist, h)
    elif kernel == LINEAR_KERNEL:
        return log_linear_kernel(dist, h)
    elif kernel == COSINE_KERNEL:
        return log_cosine_kernel(dist, h)


#------------------------------------------------------------
# Kernel norms are defined via the volume element V_n
# and surface element S_(n-1) of an n-sphere.
cdef DTYPE_t logVn(ITYPE_t n):
    """V_n = pi^(n/2) / gamma(n/2 - 1)"""
    return 0.5 * n * LOG_PI - lgamma(0.5 * n + 1)


cdef DTYPE_t logSn(ITYPE_t n):
    """V_(n+1) = int_0^1 S_n r^n dr"""
    return LOG_2PI + logVn(n - 1)


cdef DTYPE_t _log_kernel_norm(DTYPE_t h, ITYPE_t d,
                              KernelType kernel) except -1:
    """Given a KernelType enumeration, compute the kernel normalization.

    h is the bandwidth, d is the dimension.
    """
    cdef DTYPE_t tmp, factor = 0
    cdef ITYPE_t k
    if kernel == GAUSSIAN_KERNEL:
        factor = 0.5 * d * LOG_2PI
    elif kernel == TOPHAT_KERNEL:
        factor = logVn(d)
    elif kernel == EPANECHNIKOV_KERNEL:
        factor = logVn(d) + log(2. / (d + 2.))
    elif kernel == EXPONENTIAL_KERNEL:
        factor = logSn(d - 1) + lgamma(d)
    elif kernel == LINEAR_KERNEL:
        factor = logVn(d) - log(d + 1.)
    elif kernel == COSINE_KERNEL:
        # this is derived from a chain rule integration
        factor = 0
        tmp = 2. / PI
        for k in range(1, d + 1, 2):
            factor += tmp
            tmp *= -(d - k) * (d - k - 1) * (2. / PI) ** 2
        factor = log(factor) + logSn(d - 1)
    else:
        raise ValueError("Kernel code not recognized")
    return -factor - d * log(h)


def kernel_norm(h, d, kernel, return_log=False):
    """Given a string specification of a kernel, compute the normalization.

    Parameters
    ----------
    h : float
        the bandwidth of the kernel
    d : int
        the dimension of the space in which the kernel norm is computed
    kernel : string
        The kernel identifier.  Must be one of
        ['gaussian'|'tophat'|'epanechnikov'|
         'exponential'|'linear'|'cosine']
    return_log : boolean
        if True, return the log of the kernel norm.  Otherwise, return the
        kernel norm.
    Returns
    -------
    knorm or log_knorm : float
        the kernel norm or logarithm of the kernel norm.
    """
    if kernel == 'gaussian':
        result = _log_kernel_norm(h, d, GAUSSIAN_KERNEL)
    elif kernel == 'tophat':
        result = _log_kernel_norm(h, d, TOPHAT_KERNEL)
    elif kernel == 'epanechnikov':
        result = _log_kernel_norm(h, d, EPANECHNIKOV_KERNEL)
    elif kernel == 'exponential':
        result = _log_kernel_norm(h, d, EXPONENTIAL_KERNEL)
    elif kernel == 'linear':
        result = _log_kernel_norm(h, d, LINEAR_KERNEL)
    elif kernel == 'cosine':
        result = _log_kernel_norm(h, d, COSINE_KERNEL)
    else:
        raise ValueError('kernel not recognized')

    if return_log:
        return result
    else:
        return np.exp(result)


######################################################################
# Tree Utility Routines
cdef inline void swap(DITYPE_t* arr, ITYPE_t i1, ITYPE_t i2):
    """swap the values at index i1 and i2 of arr"""
    cdef DITYPE_t tmp = arr[i1]
    arr[i1] = arr[i2]
    arr[i2] = tmp


cdef inline void dual_swap(DTYPE_t* darr, ITYPE_t* iarr,
                           ITYPE_t i1, ITYPE_t i2):
    """swap the values at inex i1 and i2 of both darr and iarr"""
    cdef DTYPE_t dtmp = darr[i1]
    darr[i1] = darr[i2]
    darr[i2] = dtmp

    cdef ITYPE_t itmp = iarr[i1]
    iarr[i1] = iarr[i2]
    iarr[i2] = itmp


cdef class NeighborsHeap:
    """A max-heap structure to keep track of distances/indices of neighbors

    This implements an efficient pre-allocated set of fixed-size heaps
    for chasing neighbors, holding both an index and a distance.
    When any row of the heap is full, adding an additional point will push
    the furthest point off the heap.

    Parameters
    ----------
    n_pts : int
        the number of heaps to use
    n_nbrs : int
        the size of each heap.
    """
    cdef np.ndarray distances_arr
    cdef np.ndarray indices_arr

    cdef DTYPE_t[:, ::1] distances
    cdef ITYPE_t[:, ::1] indices

    def __cinit__(self):
        self.distances_arr = np.zeros((1, 1), dtype=DTYPE, order='C')
        self.indices_arr = np.zeros((1, 1), dtype=ITYPE, order='C')
        self.distances = get_memview_DTYPE_2D(self.distances_arr)
        self.indices = get_memview_ITYPE_2D(self.indices_arr)

    def __init__(self, n_pts, n_nbrs):
        self.distances_arr = np.inf + np.zeros((n_pts, n_nbrs), dtype=DTYPE,
                                               order='C')
        self.indices_arr = np.zeros((n_pts, n_nbrs), dtype=ITYPE, order='C')
        self.distances = get_memview_DTYPE_2D(self.distances_arr)
        self.indices = get_memview_ITYPE_2D(self.indices_arr)

    def get_arrays(self, sort=True):
        """Get the arrays of distances and indices within the heap.

        If sort=True, then simultaneously sort the indices and distances,
        so the closer points are listed first.
        """
        if sort:
            self._sort()
        return self.distances_arr, self.indices_arr

    cdef inline DTYPE_t largest(self, ITYPE_t row) nogil except -1:
        """Return the largest distance in the given row"""
        return self.distances[row, 0]

    def push(self, ITYPE_t row, DTYPE_t val, ITYPE_t i_val):
        return self._push(row, val, i_val)

    cdef int _push(self, ITYPE_t row, DTYPE_t val,
                   ITYPE_t i_val) nogil except -1:
        """push (val, i_val) into the given row"""
        cdef ITYPE_t i, ic1, ic2, i_swap
        cdef ITYPE_t size = self.distances.shape[1]
        cdef DTYPE_t* dist_arr = &self.distances[row, 0]
        cdef ITYPE_t* ind_arr = &self.indices[row, 0]

        # check if val should be in heap
        if val > dist_arr[0]:
            return 0

        # insert val at position zero
        dist_arr[0] = val
        ind_arr[0] = i_val

        # descend the heap, swapping values until the max heap criterion is met
        i = 0
        while True:
            ic1 = 2 * i + 1
            ic2 = ic1 + 1

            if ic1 >= size:
                break
            elif ic2 >= size:
                if dist_arr[ic1] > val:
                    i_swap = ic1
                else:
                    break
            elif dist_arr[ic1] >= dist_arr[ic2]:
                if val < dist_arr[ic1]:
                    i_swap = ic1
                else:
                    break
            else:
                if val < dist_arr[ic2]:
                    i_swap = ic2
                else:
                    break

            dist_arr[i] = dist_arr[i_swap]
            ind_arr[i] = ind_arr[i_swap]

            i = i_swap

        dist_arr[i] = val
        ind_arr[i] = i_val

        return 0

    cdef int _sort(self) except -1:
        """simultaneously sort the distances and indices"""
        cdef DTYPE_t[:, ::1] distances = self.distances
        cdef ITYPE_t[:, ::1] indices = self.indices
        cdef ITYPE_t row
        for row in range(distances.shape[0]):
            _simultaneous_sort(&distances[row, 0],
                               &indices[row, 0],
                               distances.shape[1])
        return 0


cdef int _simultaneous_sort(DTYPE_t* dist, ITYPE_t* idx,
                            ITYPE_t size) except -1:
    """
    Perform a recursive quicksort on the dist array, simultaneously
    performing the same swaps on the idx array.  The equivalent in
    numpy (though quite a bit slower) is

    def simultaneous_sort(dist, idx):
        i = np.argsort(dist)
        return dist[i], idx[i]
    """
    cdef ITYPE_t pivot_idx, i, store_idx
    cdef DTYPE_t pivot_val

    # in the small-array case, do things efficiently
    if size <= 1:
        pass
    elif size == 2:
        if dist[0] > dist[1]:
            dual_swap(dist, idx, 0, 1)
    elif size == 3:
        if dist[0] > dist[1]:
            dual_swap(dist, idx, 0, 1)
        if dist[1] > dist[2]:
            dual_swap(dist, idx, 1, 2)
            if dist[0] > dist[1]:
                dual_swap(dist, idx, 0, 1)
    else:
        # Determine the pivot using the median-of-three rule.
        # The smallest of the three is moved to the beginning of the array,
        # the middle (the pivot value) is moved to the end, and the largest
        # is moved to the pivot index.
        pivot_idx = size / 2
        if dist[0] > dist[size - 1]:
            dual_swap(dist, idx, 0, size - 1)
        if dist[size - 1] > dist[pivot_idx]:
            dual_swap(dist, idx, size - 1, pivot_idx)
            if dist[0] > dist[size - 1]:
                dual_swap(dist, idx, 0, size - 1)
        pivot_val = dist[size - 1]

        # partition indices about pivot.  At the end of this operation,
        # pivot_idx will contain the pivot value, everything to the left
        # will be smaller, and everything to the right will be larger.
        store_idx = 0
        for i in range(size - 1):
            if dist[i] < pivot_val:
                dual_swap(dist, idx, i, store_idx)
                store_idx += 1
        dual_swap(dist, idx, store_idx, size - 1)
        pivot_idx = store_idx

        # recursively sort each side of the pivot
        if pivot_idx > 1:
            _simultaneous_sort(dist, idx, pivot_idx)
        if pivot_idx + 2 < size:
            _simultaneous_sort(dist + pivot_idx + 1,
                               idx + pivot_idx + 1,
                               size - pivot_idx - 1)
    return 0

#------------------------------------------------------------
# find_node_split_dim:
#  this computes the equivalent of
#  j_max = np.argmax(np.max(data, 0) - np.min(data, 0))
cdef ITYPE_t find_node_split_dim(DTYPE_t* data,
                                 ITYPE_t* node_indices,
                                 ITYPE_t n_features,
                                 ITYPE_t n_points) except -1:
    """Find the dimension with the largest spread.

    Parameters
    ----------
    data : double pointer
        Pointer to a 2D array of the training data, of shape [N, n_features].
        N must be greater than any of the values in node_indices.
    node_indices : int pointer
        Pointer to a 1D array of length n_points.  This lists the indices of
        each of the points within the current node.

    Returns
    -------
    i_max : int
        The index of the feature (dimension) within the node that has the
        largest spread.

    Notes
    -----
    In numpy, this operation is equivalent to

    def find_node_split_dim(data, node_indices):
        return np.argmax(data[node_indices].max(0) - data[node_indices].min(0))

    The cython version is much more efficient in both computation and memory.
    """
    cdef DTYPE_t min_val, max_val, val, spread, max_spread
    cdef ITYPE_t i, j, j_max

    j_max = 0
    max_spread = 0

    for j in range(n_features):
        max_val = data[node_indices[0] * n_features + j]
        min_val = max_val
        for i in range(1, n_points):
            val = data[node_indices[i] * n_features + j]
            max_val = fmax(max_val, val)
            min_val = fmin(min_val, val)
        spread = max_val - min_val
        if spread > max_spread:
            max_spread = spread
            j_max = j
    return j_max


cdef int partition_node_indices(DTYPE_t* data,
                                ITYPE_t* node_indices,
                                ITYPE_t split_dim,
                                ITYPE_t split_index,
                                ITYPE_t n_features,
                                ITYPE_t n_points) except -1:
    """Partition points in the node into two equal-sized groups.

    Upon return, the values in node_indices will be rearranged such that
    (assuming numpy-style indexing):

        data[node_indices[0:split_index], split_dim]
          <= data[node_indices[split_index], split_dim]

    and

        data[node_indices[split_index], split_dim]
          <= data[node_indices[split_index:n_points], split_dim]

    The algorithm is essentially a partial in-place quicksort around a
    set pivot.

    Parameters
    ----------
    data : double pointer
        Pointer to a 2D array of the training data, of shape [N, n_features].
        N must be greater than any of the values in node_indices.
    node_indices : int pointer
        Pointer to a 1D array of length n_points.  This lists the indices of
        each of the points within the current node.  This will be modified
        in-place.
    split_dim : int
        the dimension on which to split.  This will usually be computed via
        the routine ``find_node_split_dim``
    split_index : int
        the index within node_indices around which to split the points.

    Returns
    -------
    status : int
        integer exit status.  On return, the contents of node_indices are
        modified as noted above.
    """
    cdef ITYPE_t left, right, midindex, i
    cdef DTYPE_t d1, d2
    left = 0
    right = n_points - 1

    while True:
        midindex = left
        for i in range(left, right):
            d1 = data[node_indices[i] * n_features + split_dim]
            d2 = data[node_indices[right] * n_features + split_dim]
            if d1 < d2:
                swap(node_indices, i, midindex)
                midindex += 1
        swap(node_indices, midindex, right)
        if midindex == split_index:
            break
        elif midindex < split_index:
            left = midindex + 1
        else:
            right = midindex - 1

    return 0


######################################################################
# NodeHeap : min-heap used to keep track of nodes during
#            breadth-first query
cdef inline void swap_nodes(NodeHeapData_t* arr, ITYPE_t i1, ITYPE_t i2):
    cdef NodeHeapData_t tmp = arr[i1]
    arr[i1] = arr[i2]
    arr[i2] = tmp


cdef class NodeHeap:
    """NodeHeap

    This is a min-heap implementation for keeping track of nodes
    during a breadth-first search.  Unlike the NeighborsHeap above,
    the NodeHeap does not have a fixed size and must be able to grow
    as elements are added.

    Internally, the data is stored in a simple binary heap which meets
    the min heap condition:

        heap[i].val < min(heap[2 * i + 1].val, heap[2 * i + 2].val)
    """
    cdef np.ndarray data_arr
    cdef NodeHeapData_t[::1] data
    cdef ITYPE_t n

    def __cinit__(self):
        self.data_arr = np.zeros(1, dtype=NodeHeapData, order='C')
        self.data = get_memview_NodeHeapData_1D(self.data_arr)

    def __init__(self, size_guess=100):
        size_guess = max(size_guess, 1)  # need space for at least one item
        self.data_arr = np.zeros(size_guess, dtype=NodeHeapData, order='C')
        self.data = get_memview_NodeHeapData_1D(self.data_arr)
        self.n = size_guess
        self.clear()

    cdef int resize(self, ITYPE_t new_size) except -1:
        """Resize the heap to be either larger or smaller"""
        cdef NodeHeapData_t *data_ptr
        cdef NodeHeapData_t *new_data_ptr
        cdef ITYPE_t i
        cdef ITYPE_t size = self.data.shape[0]
        cdef np.ndarray new_data_arr = np.zeros(new_size,
                                                dtype=NodeHeapData)
        cdef NodeHeapData_t[::1] new_data =\
                                    get_memview_NodeHeapData_1D(new_data_arr)

        if size > 0 and new_size > 0:
            data_ptr = &self.data[0]
            new_data_ptr = &new_data[0]
            for i in range(min(size, new_size)):
                new_data_ptr[i] = data_ptr[i]

        if new_size < size:
            self.n = new_size

        self.data = new_data
        self.data_arr = new_data_arr
        return 0

    cdef int push(self, NodeHeapData_t data) except -1:
        """Push a new item onto the heap"""
        cdef ITYPE_t i, i_parent
        cdef NodeHeapData_t* data_arr
        self.n += 1
        if self.n > self.data.shape[0]:
            self.resize(2 * self.n)

        # put the new element at the end,
        # and then perform swaps until the heap is in order
        data_arr = &self.data[0]
        i = self.n - 1
        data_arr[i] = data

        while i > 0:
            i_parent = (i - 1) // 2
            if data_arr[i_parent].val <= data_arr[i].val:
                break
            else:
                swap_nodes(data_arr, i, i_parent)
                i = i_parent
        return 0

    cdef NodeHeapData_t peek(self):
        """Peek at the root of the heap, without removing it"""
        return self.data[0]

    cdef NodeHeapData_t pop(self):
        """Remove the root of the heap, and update the remaining nodes"""
        if self.n == 0:
            raise ValueError('cannot pop on empty heap')

        cdef ITYPE_t i, i_child1, i_child2, i_swap
        cdef NodeHeapData_t* data_arr = &self.data[0]
        cdef NodeHeapData_t popped_element = data_arr[0]

        # pop off the first element, move the last element to the front,
        # and then perform swaps until the heap is back in order
        data_arr[0] = data_arr[self.n - 1]
        self.n -= 1

        i = 0

        while (i < self.n):
            i_child1 = 2 * i + 1
            i_child2 = 2 * i + 2
            i_swap = 0

            if i_child2 < self.n:
                if data_arr[i_child1].val <= data_arr[i_child2].val:
                    i_swap = i_child1
                else:
                    i_swap = i_child2
            elif i_child1 < self.n:
                i_swap = i_child1
            else:
                break

            if (i_swap > 0) and (data_arr[i_swap].val <= data_arr[i].val):
                swap_nodes(data_arr, i, i_swap)
                i = i_swap
            else:
                break

        return popped_element

    cdef void clear(self):
        """Clear the heap"""
        self.n = 0


######################################################################
# newObj function
#  this is a helper function for pickling
def newObj(obj):
    return obj.__new__(obj)


######################################################################
# define the reverse mapping of VALID_METRICS
from dist_metrics import get_valid_metric_ids
VALID_METRIC_IDS = get_valid_metric_ids(VALID_METRICS)


######################################################################
# Binary Tree class
cdef class BinaryTree:

    cdef np.ndarray data_arr
    cdef np.ndarray idx_array_arr
    cdef np.ndarray node_data_arr
    cdef np.ndarray node_bounds_arr

    cdef readonly DTYPE_t[:, ::1] data
    cdef public ITYPE_t[::1] idx_array
    cdef public NodeData_t[::1] node_data
    cdef public DTYPE_t[:, :, ::1] node_bounds

    cdef ITYPE_t leaf_size
    cdef ITYPE_t n_levels
    cdef ITYPE_t n_nodes

    cdef DistanceMetric dist_metric
    cdef int euclidean

    # variables to keep track of building & querying stats
    cdef int n_trims
    cdef int n_leaves
    cdef int n_splits
    cdef int n_calls

    valid_metrics = VALID_METRIC_IDS

    # Use cinit to initialize all arrays to empty: this will prevent memory
    # errors and seg-faults in rare cases where __init__ is not called
    def __cinit__(self):
        self.data_arr = np.empty((1, 1), dtype=DTYPE, order='C')
        self.idx_array_arr = np.empty(1, dtype=ITYPE, order='C')
        self.node_data_arr = np.empty(1, dtype=NodeData, order='C')
        self.node_bounds_arr = np.empty((1, 1, 1), dtype=DTYPE)

        self.data = get_memview_DTYPE_2D(self.data_arr)
        self.idx_array = get_memview_ITYPE_1D(self.idx_array_arr)
        self.node_data = get_memview_NodeData_1D(self.node_data_arr)
        self.node_bounds = get_memview_DTYPE_3D(self.node_bounds_arr)

        self.leaf_size = 0
        self.n_levels = 0
        self.n_nodes = 0

        self.euclidean = False

        self.n_trims = 0
        self.n_leaves = 0
        self.n_splits = 0
        self.n_calls = 0

    def __init__(self, data,
                 leaf_size=40, metric='minkowski', **kwargs):
        self.data_arr = np.asarray(data, dtype=DTYPE, order='C')
        self.data = get_memview_DTYPE_2D(self.data_arr)

        self.leaf_size = leaf_size
        self.dist_metric = DistanceMetric.get_metric(metric, **kwargs)
        self.euclidean = (self.dist_metric.__class__.__name__
                          == 'EuclideanDistance')

        metric = self.dist_metric.__class__.__name__
        if metric not in VALID_METRICS:
            raise ValueError('metric {metric} is not valid for '
                             '{BinaryTree}'.format(metric=metric,
                                                   **DOC_DICT))

        # validate data
        if self.data.size == 0:
            raise ValueError("X is an empty array")

        if leaf_size < 1:
            raise ValueError("leaf_size must be greater than or equal to 1")

        n_samples = self.data.shape[0]
        n_features = self.data.shape[1]

        # determine number of levels in the tree, and from this
        # the number of nodes in the tree.  This results in leaf nodes
        # with numbers of points between leaf_size and 2 * leaf_size
        self.n_levels = np.log2(fmax(1, (n_samples - 1) / self.leaf_size)) + 1
        self.n_nodes = (2 ** self.n_levels) - 1

        # allocate arrays for storage
        self.idx_array_arr = np.arange(n_samples, dtype=ITYPE)
        self.idx_array = get_memview_ITYPE_1D(self.idx_array_arr)

        self.node_data_arr = np.zeros(self.n_nodes, dtype=NodeData)
        self.node_data = get_memview_NodeData_1D(self.node_data_arr)

        # Allocate tree-specific data
        allocate_data(self, self.n_nodes, n_features)
        self._recursive_build(0, 0, n_samples)

    def __reduce__(self):
        """
        reduce method used for pickling
        """
        return (newObj, (BinaryTree,), self.__getstate__())

    def __getstate__(self):
        """
        get state for pickling
        """
        return (self.data_arr,
                self.idx_array_arr,
                self.node_data_arr,
                self.node_bounds_arr,
                int(self.leaf_size),
                int(self.n_levels),
                int(self.n_nodes),
                int(self.n_trims),
                int(self.n_leaves),
                int(self.n_splits),
                int(self.n_calls),
                self.dist_metric)

    def __setstate__(self, state):
        """
        set state for pickling
        """
        self.data_arr = state[0]
        self.idx_array_arr = state[1]
        self.node_data_arr = state[2]
        self.node_bounds_arr = state[3]

        self.data = get_memview_DTYPE_2D(self.data_arr)
        self.idx_array = get_memview_ITYPE_1D(self.idx_array_arr)
        self.node_data = get_memview_NodeData_1D(self.node_data_arr)
        self.node_bounds = get_memview_DTYPE_3D(self.node_bounds_arr)

        self.leaf_size = state[4]
        self.n_levels = state[5]
        self.n_nodes = state[6]
        self.n_trims = state[7]
        self.n_leaves = state[8]
        self.n_splits = state[9]
        self.n_calls = state[10]
        self.dist_metric = state[11]
        self.euclidean = (self.dist_metric.__class__.__name__
                          == 'EuclideanDistance')

    def get_tree_stats(self):
        return (self.n_trims, self.n_leaves, self.n_splits)

    def reset_n_calls(self):
        self.n_calls = 0

    def get_n_calls(self):
        return self.n_calls

    def get_arrays(self):
        return (self.data_arr, self.idx_array_arr,
                self.node_data_arr, self.node_bounds_arr)

    cdef inline DTYPE_t dist(self, DTYPE_t* x1, DTYPE_t* x2,
                             ITYPE_t size) nogil except -1:
        """Compute the distance between arrays x1 and x2"""
        self.n_calls += 1
        if self.euclidean:
            return euclidean_dist(x1, x2, size)
        else:
            return self.dist_metric.dist(x1, x2, size)

    cdef inline DTYPE_t rdist(self, DTYPE_t* x1, DTYPE_t* x2,
                              ITYPE_t size) nogil except -1:
        """Compute the reduced distance between arrays x1 and x2.

        The reduced distance, defined for some metrics, is a quantity which
        is more efficient to compute than the distance, but preserves the
        relative rankings of the true distance.  For example, the reduced
        distance for the Euclidean metric is the squared-euclidean distance.
        """
        self.n_calls += 1
        if self.euclidean:
            return euclidean_rdist(x1, x2, size)
        else:
            return self.dist_metric.rdist(x1, x2, size)

    cdef int _recursive_build(self, ITYPE_t i_node, ITYPE_t idx_start,
                              ITYPE_t idx_end) except -1:
        """Recursively build the tree.

        Parameters
        ----------
        i_node : int
            the node for the current step
        idx_start, idx_end : int
            the bounding indices in the idx_array which define the points that
            belong to this node.
        """
        cdef ITYPE_t imax
        cdef ITYPE_t n_features = self.data.shape[1]
        cdef ITYPE_t n_points = idx_end - idx_start
        cdef ITYPE_t n_mid = n_points / 2
        cdef ITYPE_t* idx_array = &self.idx_array[idx_start]
        cdef DTYPE_t* data = &self.data[0, 0]

        # initialize node data
        init_node(self, i_node, idx_start, idx_end)

        if 2 * i_node + 1 >= self.n_nodes:
            self.node_data[i_node].is_leaf = True
            if idx_end - idx_start > 2 * self.leaf_size:
                # this shouldn't happen if our memory allocation is correct
                # we'll proactively prevent memory errors, but raise a
                # warning saying we're doing so.
                import warnings
                warnings.warn("Internal: memory layout is flawed: "
                              "not enough nodes allocated")

        elif idx_end - idx_start < 2:
            # again, this shouldn't happen if our memory allocation
            # is correct.  Raise a warning.
            import warnings
            warnings.warn("Internal: memory layout is flawed: "
                          "too many nodes allocated")
            self.node_data[i_node].is_leaf = True

        else:
            # split node and recursively construct child nodes.
            self.node_data[i_node].is_leaf = False
            i_max = find_node_split_dim(data, idx_array,
                                        n_features, n_points)
            partition_node_indices(data, idx_array, i_max, n_mid,
                                   n_features, n_points)
            self._recursive_build(2 * i_node + 1,
                                  idx_start, idx_start + n_mid)
            self._recursive_build(2 * i_node + 2,
                                  idx_start + n_mid, idx_end)

    def query(self, X, k=1, return_distance=True,
              dualtree=False, breadth_first=False,
              sort_results=True):
        """
        query(X, k=1, return_distance=True,
              dualtree=False, breadth_first=False)

        query the tree for the k nearest neighbors

        Parameters
        ----------
        X : array-like, shape = [n_samples, n_features]
            An array of points to query
        k : integer  (default = 1)
            The number of nearest neighbors to return
        return_distance : boolean (default = True)
            if True, return a tuple (d, i) of distances and indices
            if False, return array i
        dualtree : boolean (default = False)
            if True, use the dual tree formalism for the query: a tree is
            built for the query points, and the pair of trees is used to
            efficiently search this space.  This can lead to better
            performance as the number of points grows large.
        breadth_first : boolean (default = False)
            if True, then query the nodes in a breadth-first manner.
            Otherwise, query the nodes in a depth-first manner.
        sort_results : boolean (default = True)
            if True, then distances and indices of each point are sorted
            on return, so that the first column contains the closest points.
            Otherwise, neighbors are returned in an arbitrary order.

        Returns
        -------
        i    : if return_distance == False
        (d,i) : if return_distance == True

        d : array of doubles - shape: x.shape[:-1] + (k,)
            each entry gives the list of distances to the
            neighbors of the corresponding point

        i : array of integers - shape: x.shape[:-1] + (k,)
            each entry gives the list of indices of
            neighbors of the corresponding point
<<<<<<< HEAD

        Examples
        --------
        Query for k-nearest neighbors

            >>> import numpy as np
            >>> np.random.seed(0)
            >>> X = np.random.random((10, 3))  # 10 points in 3 dimensions
            >>> tree = BinaryTree(X, leaf_size=2)    # doctest: +SKIP
            >>> dist, ind = tree.query(X[0], k=3)    # doctest: +SKIP
            >>> print(ind)  # indices of 3 closest neighbors
            [0 3 1]
            >>> print(dist)  # distances to 3 closest neighbors
            [ 0.          0.19662693  0.29473397]
=======
>>>>>>> 9b727bad
        """
        # XXX: we should allow X to be a pre-built tree.
        X = check_array(X, dtype=DTYPE, order='C')

        if X.shape[X.ndim - 1] != self.data.shape[1]:
            raise ValueError("query data dimension must "
                             "match training data dimension")

        if self.data.shape[0] < k:
            raise ValueError("k must be less than or equal "
                             "to the number of training points")

        # flatten X, and save original shape information
        np_Xarr = X.reshape((-1, self.data.shape[1]))
        cdef DTYPE_t[:, ::1] Xarr = get_memview_DTYPE_2D(np_Xarr)
        cdef DTYPE_t reduced_dist_LB
        cdef ITYPE_t i
        cdef DTYPE_t* pt

        # initialize heap for neighbors
        cdef NeighborsHeap heap = NeighborsHeap(Xarr.shape[0], k)

        # node heap for breadth-first queries
        cdef NodeHeap nodeheap
        if breadth_first:
            nodeheap = NodeHeap(self.data.shape[0] // self.leaf_size)

        # bounds is needed for the dual tree algorithm
        cdef DTYPE_t[::1] bounds

        self.n_trims = 0
        self.n_leaves = 0
        self.n_splits = 0

        if dualtree:
            other = self.__class__(np_Xarr, metric=self.dist_metric,
                                   leaf_size=self.leaf_size)
            if breadth_first:
                self._query_dual_breadthfirst(other, heap, nodeheap)
            else:
                reduced_dist_LB = min_rdist_dual(self, 0, other, 0)
                bounds = np.inf + np.zeros(other.node_data.shape[0])
                self._query_dual_depthfirst(0, other, 0, bounds,
                                            heap, reduced_dist_LB)

        else:
            pt = &Xarr[0, 0]
            if breadth_first:
                for i in range(Xarr.shape[0]):
                    self._query_single_breadthfirst(pt, i, heap, nodeheap)
                    pt += Xarr.shape[1]
            else:
                with nogil:
                    for i in range(Xarr.shape[0]):
                        reduced_dist_LB = min_rdist(self, 0, pt)
                        self._query_single_depthfirst(0, pt, i, heap,
                                                      reduced_dist_LB)
                        pt += Xarr.shape[1]

        distances, indices = heap.get_arrays(sort=sort_results)
        distances = self.dist_metric.rdist_to_dist(distances)

        # deflatten results
        if return_distance:
            return (distances.reshape(X.shape[:X.ndim - 1] + (k,)),
                    indices.reshape(X.shape[:X.ndim - 1] + (k,)))
        else:
            return indices.reshape(X.shape[:X.ndim - 1] + (k,))

    def query_radius(self, X, r, return_distance=False,
                     int count_only=False, int sort_results=False):
        """
        query_radius(self, X, r, count_only = False):

        query the tree for neighbors within a radius r

        Parameters
        ----------
        X : array-like, shape = [n_samples, n_features]
            An array of points to query
        r : distance within which neighbors are returned
            r can be a single value, or an array of values of shape
            x.shape[:-1] if different radii are desired for each point.
        return_distance : boolean (default = False)
            if True,  return distances to neighbors of each point
            if False, return only neighbors
            Note that unlike the query() method, setting return_distance=True
            here adds to the computation time.  Not all distances need to be
            calculated explicitly for return_distance=False.  Results are
            not sorted by default: see ``sort_results`` keyword.
        count_only : boolean (default = False)
            if True,  return only the count of points within distance r
            if False, return the indices of all points within distance r
            If return_distance==True, setting count_only=True will
            result in an error.
        sort_results : boolean (default = False)
            if True, the distances and indices will be sorted before being
            returned.  If False, the results will not be sorted.  If
            return_distance == False, setting sort_results = True will
            result in an error.

        Returns
        -------
        count       : if count_only == True
        ind         : if count_only == False and return_distance == False
        (ind, dist) : if count_only == False and return_distance == True

        count : array of integers, shape = X.shape[:-1]
            each entry gives the number of neighbors within
            a distance r of the corresponding point.

        ind : array of objects, shape = X.shape[:-1]
            each element is a numpy integer array listing the indices of
            neighbors of the corresponding point.  Note that unlike
            the results of a k-neighbors query, the returned neighbors
            are not sorted by distance by default.

        dist : array of objects, shape = X.shape[:-1]
            each element is a numpy double array
            listing the distances corresponding to indices in i.
<<<<<<< HEAD

        Examples
        --------
        Query for neighbors in a given radius

        >>> import numpy as np
        >>> np.random.seed(0)
        >>> X = np.random.random((10, 3))  # 10 points in 3 dimensions
        >>> tree = BinaryTree(X, leaf_size=2)     # doctest: +SKIP
        >>> print(tree.query_radius(X[0], r=0.3, count_only=True))
        3
        >>> ind = tree.query_radius(X[0], r=0.3)  # doctest: +SKIP
        >>> print(ind)  # indices of neighbors within distance 0.3
        [3 0 1]
=======
>>>>>>> 9b727bad
        """
        if count_only and return_distance:
            raise ValueError("count_only and return_distance "
                             "cannot both be true")

        if sort_results and not return_distance:
            raise ValueError("return_distance must be True "
                             "if sort_results is True")

        cdef ITYPE_t i, count_i = 0
        cdef ITYPE_t n_features = self.data.shape[1]
        cdef DTYPE_t[::1] dist_arr_i
        cdef ITYPE_t[::1] idx_arr_i, counts
        cdef DTYPE_t* pt

        # validate X and prepare for query
        X = check_array(X, dtype=DTYPE, order='C')

        if X.shape[X.ndim - 1] != self.data.shape[1]:
            raise ValueError("query data dimension must "
                             "match training data dimension")

        cdef DTYPE_t[:, ::1] Xarr =\
                get_memview_DTYPE_2D(X.reshape((-1, self.data.shape[1])))

        # prepare r for query
        r = np.asarray(r, dtype=DTYPE, order='C')
        r = np.atleast_1d(r)
        if r.shape == (1,):
            r = r[0] + np.zeros(X.shape[:X.ndim - 1], dtype=DTYPE)
        else:
            if r.shape != X.shape[:X.ndim - 1]:
                raise ValueError("r must be broadcastable to X.shape")

        rarr_np = r.reshape(-1)  # store explicitly to keep in scope
        cdef DTYPE_t[::1] rarr = get_memview_DTYPE_1D(rarr_np)

        # prepare variables for iteration
        if not count_only:
            indices = np.zeros(Xarr.shape[0], dtype='object')
            if return_distance:
                distances = np.zeros(Xarr.shape[0], dtype='object')

        np_idx_arr = np.zeros(self.data.shape[0], dtype=ITYPE)
        idx_arr_i = get_memview_ITYPE_1D(np_idx_arr)

        np_dist_arr = np.zeros(self.data.shape[0], dtype=DTYPE)
        dist_arr_i = get_memview_DTYPE_1D(np_dist_arr)

        counts_arr = np.zeros(Xarr.shape[0], dtype=ITYPE)
        counts = get_memview_ITYPE_1D(counts_arr)

        pt = &Xarr[0, 0]
        for i in range(Xarr.shape[0]):
            counts[i] = self._query_radius_single(0, pt, rarr[i],
                                                  &idx_arr_i[0],
                                                  &dist_arr_i[0],
                                                  0, count_only,
                                                  return_distance)
            pt += n_features

            if count_only:
                pass
            else:
                if sort_results:
                    _simultaneous_sort(&dist_arr_i[0], &idx_arr_i[0],
                                       counts[i])

                indices[i] = np_idx_arr[:counts[i]].copy()
                if return_distance:
                    distances[i] = np_dist_arr[:counts[i]].copy()

        # deflatten results
        if count_only:
            return counts_arr.reshape(X.shape[:X.ndim - 1])
        elif return_distance:
            return (indices.reshape(X.shape[:X.ndim - 1]),
                    distances.reshape(X.shape[:X.ndim - 1]))
        else:
            return indices.reshape(X.shape[:X.ndim - 1])

    def kernel_density(self, X, h, kernel='gaussian',
                       atol=0, rtol=1E-8,
                       breadth_first=True, return_log=False):
        """
        kernel_density(self, X, h, kernel='gaussian', atol=0, rtol=1E-8,
                       breadth_first=True, return_log=False)

        Compute the kernel density estimate at points X with the given kernel,
        using the distance metric specified at tree creation.

        Parameters
        ----------
        X : array-like, shape = [n_samples, n_features]
            An array of points to query.  Last dimension should match dimension
            of training data.
        h : float
            the bandwidth of the kernel
        kernel : string
            specify the kernel to use.  Options are
            - 'gaussian'
            - 'tophat'
            - 'epanechnikov'
            - 'exponential'
            - 'linear'
            - 'cosine'
            Default is kernel = 'gaussian'
        atol, rtol : float (default = 0)
            Specify the desired relative and absolute tolerance of the result.
            If the true result is K_true, then the returned result K_ret
            satisfies ``abs(K_true - K_ret) < atol + rtol * K_ret``
            The default is zero (i.e. machine precision) for both.
        breadth_first : boolean (default = False)
            if True, use a breadth-first search.  If False (default) use a
            depth-first search.  Breadth-first is generally faster for
            compact kernels and/or high tolerances.
        return_log : boolean (default = False)
            return the logarithm of the result.  This can be more accurate
            than returning the result itself for narrow kernels.

        Returns
        -------
        density : ndarray
            The array of (log)-density evaluations, shape = X.shape[:-1]
        """
        cdef DTYPE_t h_c = h
        cdef DTYPE_t log_atol = log(atol)
        cdef DTYPE_t log_rtol = log(rtol)
        cdef DTYPE_t log_min_bound, log_max_bound, log_bound_spread
        cdef DTYPE_t dist_LB = 0, dist_UB = 0

        cdef ITYPE_t n_samples = self.data.shape[0]
        cdef ITYPE_t n_features = self.data.shape[1]
        cdef ITYPE_t i
        cdef KernelType kernel_c

        # validate kernel
        if kernel == 'gaussian':
            kernel_c = GAUSSIAN_KERNEL
        elif kernel == 'tophat':
            kernel_c = TOPHAT_KERNEL
        elif kernel == 'epanechnikov':
            kernel_c = EPANECHNIKOV_KERNEL
        elif kernel == 'exponential':
            kernel_c = EXPONENTIAL_KERNEL
        elif kernel == 'linear':
            kernel_c = LINEAR_KERNEL
        elif kernel == 'cosine':
            kernel_c = COSINE_KERNEL
        else:
            raise ValueError("kernel = '%s' not recognized" % kernel)

        cdef DTYPE_t log_knorm = _log_kernel_norm(h_c, n_features, kernel_c)

        # validate X and prepare for query
        X = check_array(X, dtype=DTYPE, order='C')

        if X.shape[X.ndim - 1] != n_features:
            raise ValueError("query data dimension must "
                             "match training data dimension")
        Xarr_np = X.reshape((-1, n_features))
        cdef DTYPE_t[:, ::1] Xarr = get_memview_DTYPE_2D(Xarr_np)

        log_density_arr = np.zeros(Xarr.shape[0], dtype=DTYPE)
        cdef DTYPE_t[::1] log_density = get_memview_DTYPE_1D(log_density_arr)

        cdef DTYPE_t* pt = &Xarr[0, 0]

        cdef NodeHeap nodeheap
        if breadth_first:
            nodeheap = NodeHeap(self.data.shape[0] // self.leaf_size)
        cdef DTYPE_t[::1] node_log_min_bounds
        cdef DTYPE_t[::1] node_bound_widths
        # TODO: implement dual tree approach.
        #       this is difficult because of the need to cache values
        #       computed between node pairs.
        if breadth_first:
            node_log_min_bounds_arr = -np.inf + np.zeros(self.n_nodes)
            node_log_min_bounds = get_memview_DTYPE_1D(node_log_min_bounds_arr)
            node_bound_widths_arr = np.zeros(self.n_nodes)
            node_bound_widths = get_memview_DTYPE_1D(node_bound_widths_arr)
            for i in range(Xarr.shape[0]):
                log_density[i] = self._kde_single_breadthfirst(
                                            pt, kernel_c, h_c,
                                            log_knorm, log_atol, log_rtol,
                                            nodeheap,
                                            &node_log_min_bounds[0],
                                            &node_bound_widths[0])
                pt += n_features
        else:
            for i in range(Xarr.shape[0]):
                min_max_dist(self, 0, pt, &dist_LB, &dist_UB)
                # compute max & min bounds on density within top node
                log_min_bound = (log(n_samples) +
                                 compute_log_kernel(dist_UB,
                                                    h_c, kernel_c))
                log_max_bound = (log(n_samples) +
                                 compute_log_kernel(dist_LB,
                                                    h_c, kernel_c))
                log_bound_spread = logsubexp(log_max_bound, log_min_bound)
                self._kde_single_depthfirst(0, pt, kernel_c, h_c,
                                            log_knorm, log_atol, log_rtol,
                                            log_min_bound,
                                            log_bound_spread,
                                            &log_min_bound,
                                            &log_bound_spread)
                log_density[i] = logaddexp(log_min_bound,
                                           log_bound_spread - log(2))
                pt += n_features

        # normalize the results
        for i in range(log_density.shape[0]):
            log_density[i] += log_knorm

        log_density_arr = log_density_arr.reshape(X.shape[:X.ndim - 1])

        if return_log:
            return log_density_arr
        else:
            return np.exp(log_density_arr)

    def two_point_correlation(self, X, r, dualtree=False):
        """Compute the two-point correlation function

        Parameters
        ----------
        X : array-like, shape = [n_samples, n_features]
            An array of points to query.  Last dimension should match dimension
            of training data.
        r : array_like
            A one-dimensional array of distances
        dualtree : boolean (default = False)
            If true, use a dualtree algorithm.  Otherwise, use a single-tree
            algorithm.  Dual tree algorithms can have better scaling for
            large N.

        Returns
        -------
        counts : ndarray
            counts[i] contains the number of pairs of points with distance
            less than or equal to r[i]
        """
        cdef ITYPE_t n_features = self.data.shape[1]
        cdef ITYPE_t i

        # validate X and prepare for query
        X = check_array(X, dtype=DTYPE, order='C')

        if X.shape[X.ndim - 1] != self.data.shape[1]:
            raise ValueError("query data dimension must "
                             "match training data dimension")

        np_Xarr = X.reshape((-1, self.data.shape[1]))
        cdef DTYPE_t[:, ::1] Xarr = get_memview_DTYPE_2D(np_Xarr)

        # prepare r for query
        r = np.asarray(r, dtype=DTYPE, order='C')
        r = np.atleast_1d(r)
        if r.ndim != 1:
            raise ValueError("r must be a 1-dimensional array")
        i_rsort = np.argsort(r)
        rarr_np = r[i_rsort]  # needed to keep memory in scope
        cdef DTYPE_t[::1] rarr = get_memview_DTYPE_1D(rarr_np)

        # create array to hold counts
        count = np.zeros(r.shape[0], dtype=ITYPE)
        cdef ITYPE_t[::1] carr = get_memview_ITYPE_1D(count)

        cdef DTYPE_t* pt = &Xarr[0, 0]

        if dualtree:
            other = self.__class__(Xarr, metric=self.dist_metric,
                                   leaf_size=self.leaf_size)
            self._two_point_dual(0, other, 0, &rarr[0], &carr[0],
                                 0, rarr.shape[0])
        else:
            for i in range(Xarr.shape[0]):
                self._two_point_single(0, pt, &rarr[0], &carr[0],
                                       0, rarr.shape[0])
                pt += n_features

        return count

    cdef int _query_single_depthfirst(self, ITYPE_t i_node,
                                      DTYPE_t* pt, ITYPE_t i_pt,
                                      NeighborsHeap heap,
                                      DTYPE_t reduced_dist_LB) nogil except -1:
        """Recursive Single-tree k-neighbors query, depth-first approach"""
        cdef NodeData_t node_info = self.node_data[i_node]

        cdef DTYPE_t dist_pt, reduced_dist_LB_1, reduced_dist_LB_2
        cdef ITYPE_t i, i1, i2

        cdef DTYPE_t* data = &self.data[0, 0]

        #------------------------------------------------------------
        # Case 1: query point is outside node radius:
        #         trim it from the query
        if reduced_dist_LB > heap.largest(i_pt):
            self.n_trims += 1

        #------------------------------------------------------------
        # Case 2: this is a leaf node.  Update set of nearby points
        elif node_info.is_leaf:
            self.n_leaves += 1
            for i in range(node_info.idx_start, node_info.idx_end):
                dist_pt = self.rdist(pt,
                                     &self.data[self.idx_array[i], 0],
                                     self.data.shape[1])
                if dist_pt < heap.largest(i_pt):
                    heap._push(i_pt, dist_pt, self.idx_array[i])

        #------------------------------------------------------------
        # Case 3: Node is not a leaf.  Recursively query subnodes
        #         starting with the closest
        else:
            self.n_splits += 1
            i1 = 2 * i_node + 1
            i2 = i1 + 1
            reduced_dist_LB_1 = min_rdist(self, i1, pt)
            reduced_dist_LB_2 = min_rdist(self, i2, pt)

            # recursively query subnodes
            if reduced_dist_LB_1 <= reduced_dist_LB_2:
                self._query_single_depthfirst(i1, pt, i_pt, heap,
                                              reduced_dist_LB_1)
                self._query_single_depthfirst(i2, pt, i_pt, heap,
                                              reduced_dist_LB_2)
            else:
                self._query_single_depthfirst(i2, pt, i_pt, heap,
                                              reduced_dist_LB_2)
                self._query_single_depthfirst(i1, pt, i_pt, heap,
                                              reduced_dist_LB_1)
        return 0

    cdef int _query_single_breadthfirst(self, DTYPE_t* pt,
                                        ITYPE_t i_pt,
                                        NeighborsHeap heap,
                                        NodeHeap nodeheap) except -1:
        """Non-recursive single-tree k-neighbors query, breadth-first search"""
        cdef ITYPE_t i, i_node
        cdef DTYPE_t dist_pt, reduced_dist_LB
        cdef NodeData_t* node_data = &self.node_data[0]
        cdef DTYPE_t* data = &self.data[0, 0]

        # Set up the node heap and push the head node onto it
        cdef NodeHeapData_t nodeheap_item
        nodeheap_item.val = min_rdist(self, 0, pt)
        nodeheap_item.i1 = 0
        nodeheap.push(nodeheap_item)

        while nodeheap.n > 0:
            nodeheap_item = nodeheap.pop()
            reduced_dist_LB = nodeheap_item.val
            i_node = nodeheap_item.i1
            node_info = node_data[i_node]

            #------------------------------------------------------------
            # Case 1: query point is outside node radius:
            #         trim it from the query
            if reduced_dist_LB > heap.largest(i_pt):
                self.n_trims += 1

            #------------------------------------------------------------
            # Case 2: this is a leaf node.  Update set of nearby points
            elif node_data[i_node].is_leaf:
                self.n_leaves += 1
                for i in range(node_data[i_node].idx_start,
                               node_data[i_node].idx_end):
                    dist_pt = self.rdist(pt,
                                         &self.data[self.idx_array[i], 0],
                                         self.data.shape[1])
                    if dist_pt < heap.largest(i_pt):
                        heap._push(i_pt, dist_pt, self.idx_array[i])

            #------------------------------------------------------------
            # Case 3: Node is not a leaf.  Add subnodes to the node heap
            else:
                self.n_splits += 1
                for i in range(2 * i_node + 1, 2 * i_node + 3):
                    nodeheap_item.i1 = i
                    nodeheap_item.val = min_rdist(self, i, pt)
                    nodeheap.push(nodeheap_item)
        return 0

    cdef int _query_dual_depthfirst(self, ITYPE_t i_node1,
                                    BinaryTree other, ITYPE_t i_node2,
                                    DTYPE_t[::1] bounds,
                                    NeighborsHeap heap,
                                    DTYPE_t reduced_dist_LB) except -1:
        """Recursive dual-tree k-neighbors query, depth-first"""
        # note that the array `bounds` is maintained such that
        # bounds[i] is the largest distance among any of the
        # current neighbors in node i of the other tree.
        cdef NodeData_t node_info1 = self.node_data[i_node1]
        cdef NodeData_t node_info2 = other.node_data[i_node2]

        cdef DTYPE_t* data1 = &self.data[0, 0]
        cdef DTYPE_t* data2 = &other.data[0, 0]
        cdef ITYPE_t n_features = self.data.shape[1]

        cdef DTYPE_t bound_max, dist_pt, reduced_dist_LB1, reduced_dist_LB2
        cdef ITYPE_t i1, i2, i_pt, i_parent

        #------------------------------------------------------------
        # Case 1: nodes are further apart than the current bound:
        #         trim both from the query
        if reduced_dist_LB > bounds[i_node2]:
            pass

        #------------------------------------------------------------
        # Case 2: both nodes are leaves:
        #         do a brute-force search comparing all pairs
        elif node_info1.is_leaf and node_info2.is_leaf:
            bounds[i_node2] = 0

            for i2 in range(node_info2.idx_start, node_info2.idx_end):
                i_pt = other.idx_array[i2]

                if heap.largest(i_pt) <= reduced_dist_LB:
                    continue

                for i1 in range(node_info1.idx_start, node_info1.idx_end):
                    dist_pt = self.rdist(
                        data1 + n_features * self.idx_array[i1],
                        data2 + n_features * i_pt,
                        n_features)
                    if dist_pt < heap.largest(i_pt):
                        heap._push(i_pt, dist_pt, self.idx_array[i1])

                # keep track of node bound
                bounds[i_node2] = fmax(bounds[i_node2],
                                       heap.largest(i_pt))

            # update bounds up the tree
            while i_node2 > 0:
                i_parent = (i_node2 - 1) // 2
                bound_max = fmax(bounds[2 * i_parent + 1],
                                 bounds[2 * i_parent + 2])
                if bound_max < bounds[i_parent]:
                    bounds[i_parent] = bound_max
                    i_node2 = i_parent
                else:
                    break

        #------------------------------------------------------------
        # Case 3a: node 1 is a leaf or is smaller: split node 2 and
        #          recursively query, starting with the nearest subnode
        elif node_info1.is_leaf or (not node_info2.is_leaf
                                    and node_info2.radius > node_info1.radius):
            reduced_dist_LB1 = min_rdist_dual(self, i_node1,
                                              other, 2 * i_node2 + 1)
            reduced_dist_LB2 = min_rdist_dual(self, i_node1,
                                              other, 2 * i_node2 + 2)

            if reduced_dist_LB1 < reduced_dist_LB2:
                self._query_dual_depthfirst(i_node1, other, 2 * i_node2 + 1,
                                            bounds, heap, reduced_dist_LB1)
                self._query_dual_depthfirst(i_node1, other, 2 * i_node2 + 2,
                                            bounds, heap, reduced_dist_LB2)
            else:
                self._query_dual_depthfirst(i_node1, other, 2 * i_node2 + 2,
                                            bounds, heap, reduced_dist_LB2)
                self._query_dual_depthfirst(i_node1, other, 2 * i_node2 + 1,
                                            bounds, heap, reduced_dist_LB1)

        #------------------------------------------------------------
        # Case 3b: node 2 is a leaf or is smaller: split node 1 and
        #          recursively query, starting with the nearest subnode
        else:
            reduced_dist_LB1 = min_rdist_dual(self, 2 * i_node1 + 1,
                                              other, i_node2)
            reduced_dist_LB2 = min_rdist_dual(self, 2 * i_node1 + 2,
                                              other, i_node2)

            if reduced_dist_LB1 < reduced_dist_LB2:
                self._query_dual_depthfirst(2 * i_node1 + 1, other, i_node2,
                                            bounds, heap, reduced_dist_LB1)
                self._query_dual_depthfirst(2 * i_node1 + 2, other, i_node2,
                                            bounds, heap, reduced_dist_LB2)
            else:
                self._query_dual_depthfirst(2 * i_node1 + 2, other, i_node2,
                                            bounds, heap, reduced_dist_LB2)
                self._query_dual_depthfirst(2 * i_node1 + 1, other, i_node2,
                                            bounds, heap, reduced_dist_LB1)
        return 0

    cdef int _query_dual_breadthfirst(self, BinaryTree other,
                                      NeighborsHeap heap,
                                      NodeHeap nodeheap) except -1:
        """Non-recursive dual-tree k-neighbors query, breadth-first"""
        cdef ITYPE_t i, i1, i2, i_node1, i_node2, i_pt
        cdef DTYPE_t dist_pt, reduced_dist_LB
        cdef DTYPE_t[::1] bounds = np.inf + np.zeros(other.node_data.shape[0])
        cdef NodeData_t* node_data1 = &self.node_data[0]
        cdef NodeData_t* node_data2 = &other.node_data[0]
        cdef NodeData_t node_info1, node_info2
        cdef DTYPE_t* data1 = &self.data[0, 0]
        cdef DTYPE_t* data2 = &other.data[0, 0]
        cdef ITYPE_t n_features = self.data.shape[1]

        # Set up the node heap and push the head nodes onto it
        cdef NodeHeapData_t nodeheap_item
        nodeheap_item.val = min_rdist_dual(self, 0, other, 0)
        nodeheap_item.i1 = 0
        nodeheap_item.i2 = 0
        nodeheap.push(nodeheap_item)

        while nodeheap.n > 0:
            nodeheap_item = nodeheap.pop()
            reduced_dist_LB = nodeheap_item.val
            i_node1 = nodeheap_item.i1
            i_node2 = nodeheap_item.i2

            node_info1 = node_data1[i_node1]
            node_info2 = node_data2[i_node2]

            #------------------------------------------------------------
            # Case 1: nodes are further apart than the current bound:
            #         trim both from the query
            if reduced_dist_LB > bounds[i_node2]:
                pass

            #------------------------------------------------------------
            # Case 2: both nodes are leaves:
            #         do a brute-force search comparing all pairs
            elif node_info1.is_leaf and node_info2.is_leaf:
                bounds[i_node2] = -1

                for i2 in range(node_info2.idx_start, node_info2.idx_end):
                    i_pt = other.idx_array[i2]

                    if heap.largest(i_pt) <= reduced_dist_LB:
                        continue

                    for i1 in range(node_info1.idx_start, node_info1.idx_end):
                        dist_pt = self.rdist(
                            data1 + n_features * self.idx_array[i1],
                            data2 + n_features * i_pt,
                            n_features)
                        if dist_pt < heap.largest(i_pt):
                            heap._push(i_pt, dist_pt, self.idx_array[i1])

                    # keep track of node bound
                    bounds[i_node2] = fmax(bounds[i_node2],
                                           heap.largest(i_pt))

            #------------------------------------------------------------
            # Case 3a: node 1 is a leaf or is smaller: split node 2 and
            #          recursively query, starting with the nearest subnode
            elif node_info1.is_leaf or (not node_info2.is_leaf
                                        and (node_info2.radius
                                             > node_info1.radius)):
                nodeheap_item.i1 = i_node1
                for i2 in range(2 * i_node2 + 1, 2 * i_node2 + 3):
                    nodeheap_item.i2 = i2
                    nodeheap_item.val = min_rdist_dual(self, i_node1,
                                                       other, i2)
                    nodeheap.push(nodeheap_item)

            #------------------------------------------------------------
            # Case 3b: node 2 is a leaf or is smaller: split node 1 and
            #          recursively query, starting with the nearest subnode
            else:
                nodeheap_item.i2 = i_node2
                for i1 in range(2 * i_node1 + 1, 2 * i_node1 + 3):
                    nodeheap_item.i1 = i1
                    nodeheap_item.val = min_rdist_dual(self, i1,
                                                       other, i_node2)
                    nodeheap.push(nodeheap_item)
        return 0

    cdef ITYPE_t _query_radius_single(self,
                                      ITYPE_t i_node,
                                      DTYPE_t* pt, DTYPE_t r,
                                      ITYPE_t* indices,
                                      DTYPE_t* distances,
                                      ITYPE_t count,
                                      int count_only,
                                      int return_distance) except -1:
        """recursive single-tree radius query, depth-first"""
        cdef DTYPE_t* data = &self.data[0, 0]
        cdef ITYPE_t* idx_array = &self.idx_array[0]
        cdef ITYPE_t n_features = self.data.shape[1]
        cdef NodeData_t node_info = self.node_data[i_node]

        cdef ITYPE_t i
        cdef DTYPE_t reduced_r

        cdef DTYPE_t dist_pt, dist_LB = 0, dist_UB = 0
        min_max_dist(self, i_node, pt, &dist_LB, &dist_UB)

        #------------------------------------------------------------
        # Case 1: all node points are outside distance r.
        #         prune this branch.
        if dist_LB > r:
            pass

        #------------------------------------------------------------
        # Case 2: all node points are within distance r
        #         add all points to neighbors
        elif dist_UB <= r:
            if count_only:
                count += (node_info.idx_end - node_info.idx_start)
            else:
                for i in range(node_info.idx_start, node_info.idx_end):
                    if (count < 0) or (count >= self.data.shape[0]):
                        raise ValueError("Fatal: count too big: "
                                         "this should never happen")
                    indices[count] = idx_array[i]
                    if return_distance:
                        distances[count] = self.dist(pt, (data + n_features
                                                          * idx_array[i]),
                                                     n_features)
                    count += 1

        #------------------------------------------------------------
        # Case 3: this is a leaf node.  Go through all points to
        #         determine if they fall within radius
        elif node_info.is_leaf:
            reduced_r = self.dist_metric._dist_to_rdist(r)

            for i in range(node_info.idx_start, node_info.idx_end):
                dist_pt = self.rdist(pt, (data + n_features * idx_array[i]),
                                     n_features)
                if dist_pt <= reduced_r:
                    if (count < 0) or (count >= self.data.shape[0]):
                        raise ValueError("Fatal: count out of range. "
                                         "This should never happen.")
                    if count_only:
                        pass
                    else:
                        indices[count] = idx_array[i]
                        if return_distance:
                            distances[count] =\
                                self.dist_metric._rdist_to_dist(dist_pt)
                    count += 1

        #------------------------------------------------------------
        # Case 4: Node is not a leaf.  Recursively query subnodes
        else:
            count = self._query_radius_single(2 * i_node + 1, pt, r,
                                              indices, distances, count,
                                              count_only, return_distance)
            count = self._query_radius_single(2 * i_node + 2, pt, r,
                                              indices, distances, count,
                                              count_only, return_distance)

        return count

    cdef DTYPE_t _kde_single_breadthfirst(self, DTYPE_t* pt,
                                          KernelType kernel, DTYPE_t h,
                                          DTYPE_t log_knorm,
                                          DTYPE_t log_atol, DTYPE_t log_rtol,
                                          NodeHeap nodeheap,
                                          DTYPE_t* node_log_min_bounds,
                                          DTYPE_t* node_log_bound_spreads):
        """non-recursive single-tree kernel density estimation"""
        # For the given point, node_log_min_bounds and node_log_bound_spreads
        # will encode the current bounds on the density between the point
        # and the associated node.
        # The variables global_log_min_bound and global_log_bound_spread
        # keep track of the global bounds on density.  The procedure here is
        # to split nodes, updating these bounds, until the bounds are within
        # atol & rtol.
        cdef ITYPE_t i, i1, i2, N1, N2, i_node
        cdef DTYPE_t global_log_min_bound, global_log_bound_spread
        cdef DTYPE_t global_log_max_bound

        cdef DTYPE_t* data = &self.data[0, 0]
        cdef ITYPE_t* idx_array = &self.idx_array[0]
        cdef NodeData_t* node_data = &self.node_data[0]
        cdef ITYPE_t N = self.data.shape[0]
        cdef ITYPE_t n_features = self.data.shape[1]

        cdef NodeData_t node_info
        cdef DTYPE_t dist_pt, log_density
        cdef DTYPE_t dist_LB_1 = 0, dist_LB_2 = 0
        cdef DTYPE_t dist_UB_1 = 0, dist_UB_2 = 0

        cdef DTYPE_t dist_UB, dist_LB

        # push the top node to the heap
        cdef NodeHeapData_t nodeheap_item
        nodeheap_item.val = min_dist(self, 0, pt)
        nodeheap_item.i1 = 0
        nodeheap.push(nodeheap_item)

        global_log_min_bound = log(N) + compute_log_kernel(max_dist(self,
                                                                    0, pt),
                                                           h, kernel)
        global_log_max_bound = log(N) + compute_log_kernel(nodeheap_item.val,
                                                           h, kernel)
        global_log_bound_spread = logsubexp(global_log_max_bound,
                                            global_log_min_bound)

        node_log_min_bounds[0] = global_log_min_bound
        node_log_bound_spreads[0] = global_log_bound_spread

        while nodeheap.n > 0:
            nodeheap_item = nodeheap.pop()
            i_node = nodeheap_item.i1

            node_info = node_data[i_node]
            N1 = node_info.idx_end - node_info.idx_start

            #------------------------------------------------------------
            # Case 1: local bounds are equal to within per-point tolerance.
            if (log_knorm + node_log_bound_spreads[i_node] - log(N1) + log(N)
                <= logaddexp(log_atol, (log_rtol + log_knorm
                                        + node_log_min_bounds[i_node]))):
                pass

            #------------------------------------------------------------
            # Case 2: global bounds are within rtol & atol.
            elif (log_knorm + global_log_bound_spread
                  <= logaddexp(log_atol,
                               log_rtol + log_knorm + global_log_min_bound)):
                break

            #------------------------------------------------------------
            # Case 3: node is a leaf. Count contributions from all points
            elif node_info.is_leaf:
                global_log_min_bound =\
                    logsubexp(global_log_min_bound,
                              node_log_min_bounds[i_node])
                global_log_bound_spread =\
                    logsubexp(global_log_bound_spread,
                              node_log_bound_spreads[i_node])
                for i in range(node_info.idx_start, node_info.idx_end):
                    dist_pt = self.dist(pt, data + n_features * idx_array[i],
                                        n_features)
                    log_density = compute_log_kernel(dist_pt, h, kernel)
                    global_log_min_bound = logaddexp(global_log_min_bound,
                                                     log_density)

            #------------------------------------------------------------
            # Case 4: split node and query subnodes
            else:
                i1 = 2 * i_node + 1
                i2 = 2 * i_node + 2

                N1 = node_data[i1].idx_end - node_data[i1].idx_start
                N2 = node_data[i2].idx_end - node_data[i2].idx_start

                min_max_dist(self, i1, pt, &dist_LB_1, &dist_UB_1)
                min_max_dist(self, i2, pt, &dist_LB_2, &dist_UB_2)

                node_log_min_bounds[i1] = (log(N1) +
                                           compute_log_kernel(dist_UB_1,
                                                              h, kernel))
                node_log_bound_spreads[i1] = (log(N1) +
                                              compute_log_kernel(dist_LB_1,
                                                                 h, kernel))

                node_log_min_bounds[i2] = (log(N2) +
                                           compute_log_kernel(dist_UB_2,
                                                              h, kernel))
                node_log_bound_spreads[i2] = (log(N2) +
                                              compute_log_kernel(dist_LB_2,
                                                                 h, kernel))

                global_log_min_bound = logsubexp(global_log_min_bound,
                                                 node_log_min_bounds[i_node])
                global_log_min_bound = logaddexp(global_log_min_bound,
                                                 node_log_min_bounds[i1])
                global_log_min_bound = logaddexp(global_log_min_bound,
                                                 node_log_min_bounds[i2])

                global_log_bound_spread =\
                    logsubexp(global_log_bound_spread,
                              node_log_bound_spreads[i_node])
                global_log_bound_spread = logaddexp(global_log_bound_spread,
                                                    node_log_bound_spreads[i1])
                global_log_bound_spread = logaddexp(global_log_bound_spread,
                                                    node_log_bound_spreads[i2])

                # TODO: rank by the spread rather than the distance?
                nodeheap_item.val = dist_LB_1
                nodeheap_item.i1 = i1
                nodeheap.push(nodeheap_item)

                nodeheap_item.val = dist_LB_2
                nodeheap_item.i1 = i2
                nodeheap.push(nodeheap_item)

        nodeheap.clear()
        return logaddexp(global_log_min_bound,
                         global_log_bound_spread - log(2))

    cdef int _kde_single_depthfirst(
                   self, ITYPE_t i_node, DTYPE_t* pt,
                   KernelType kernel, DTYPE_t h,
                   DTYPE_t log_knorm,
                   DTYPE_t log_atol, DTYPE_t log_rtol,
                   DTYPE_t local_log_min_bound,
                   DTYPE_t local_log_bound_spread,
                   DTYPE_t* global_log_min_bound,
                   DTYPE_t* global_log_bound_spread) except -1:
        """recursive single-tree kernel density estimate, depth-first"""
        # For the given point, local_min_bound and local_max_bound give the
        # minimum and maximum density for the current node, while
        # global_min_bound and global_max_bound give the minimum and maximum
        # density over the entire tree.  We recurse down until global_min_bound
        # and global_max_bound are within rtol and atol.
        cdef ITYPE_t i, i1, i2, N1, N2

        cdef DTYPE_t* data = &self.data[0, 0]
        cdef ITYPE_t* idx_array = &self.idx_array[0]
        cdef ITYPE_t n_features = self.data.shape[1]

        cdef NodeData_t node_info = self.node_data[i_node]
        cdef DTYPE_t dist_pt, log_dens_contribution

        cdef DTYPE_t child1_log_min_bound, child2_log_min_bound
        cdef DTYPE_t child1_log_bound_spread, child2_log_bound_spread
        cdef DTYPE_t dist_UB = 0, dist_LB = 0

        N1 = node_info.idx_end - node_info.idx_start
        N2 = self.data.shape[0]

        #------------------------------------------------------------
        # Case 1: local bounds are equal to within errors.  Return
        if (log_knorm + local_log_bound_spread - log(N1) + log(N2)
            <= logaddexp(log_atol, (log_rtol + log_knorm
                                    + local_log_min_bound))):
            pass

        #------------------------------------------------------------
        # Case 2: global bounds are within rtol & atol. Return
        elif (log_knorm + global_log_bound_spread[0]
            <= logaddexp(log_atol, (log_rtol + log_knorm
                                    + global_log_min_bound[0]))):
            pass

        #------------------------------------------------------------
        # Case 3: node is a leaf. Count contributions from all points
        elif node_info.is_leaf:
            global_log_min_bound[0] = logsubexp(global_log_min_bound[0],
                                                local_log_min_bound)
            global_log_bound_spread[0] = logsubexp(global_log_bound_spread[0],
                                                   local_log_bound_spread)
            for i in range(node_info.idx_start, node_info.idx_end):
                dist_pt = self.dist(pt, (data + n_features * idx_array[i]),
                                    n_features)
                log_dens_contribution = compute_log_kernel(dist_pt, h, kernel)
                global_log_min_bound[0] = logaddexp(global_log_min_bound[0],
                                                    log_dens_contribution)

        #------------------------------------------------------------
        # Case 4: split node and query subnodes
        else:
            i1 = 2 * i_node + 1
            i2 = 2 * i_node + 2

            N1 = self.node_data[i1].idx_end - self.node_data[i1].idx_start
            N2 = self.node_data[i2].idx_end - self.node_data[i2].idx_start

            min_max_dist(self, i1, pt, &dist_LB, &dist_UB)
            child1_log_min_bound = log(N1) + compute_log_kernel(dist_UB, h,
                                                                kernel)
            child1_log_bound_spread = logsubexp(log(N1) +
                                                compute_log_kernel(dist_LB, h,
                                                                   kernel),
                                                child1_log_min_bound)

            min_max_dist(self, i2, pt, &dist_LB, &dist_UB)
            child2_log_min_bound = log(N2) + compute_log_kernel(dist_UB, h,
                                                                kernel)
            child2_log_bound_spread = logsubexp(log(N2) +
                                                compute_log_kernel(dist_LB, h,
                                                                   kernel),
                                                child2_log_min_bound)

            global_log_min_bound[0] = logsubexp(global_log_min_bound[0],
                                                local_log_min_bound)
            global_log_min_bound[0] = logaddexp(global_log_min_bound[0],
                                                child1_log_min_bound)
            global_log_min_bound[0] = logaddexp(global_log_min_bound[0],
                                                child2_log_min_bound)

            global_log_bound_spread[0] = logsubexp(global_log_bound_spread[0],
                                                   local_log_bound_spread)
            global_log_bound_spread[0] = logaddexp(global_log_bound_spread[0],
                                                   child1_log_bound_spread)
            global_log_bound_spread[0] = logaddexp(global_log_bound_spread[0],
                                                   child2_log_bound_spread)

            self._kde_single_depthfirst(i1, pt, kernel, h, log_knorm,
                                        log_atol, log_rtol,
                                        child1_log_min_bound,
                                        child1_log_bound_spread,
                                        global_log_min_bound,
                                        global_log_bound_spread)
            self._kde_single_depthfirst(i2, pt, kernel, h, log_knorm,
                                        log_atol, log_rtol,
                                        child2_log_min_bound,
                                        child2_log_bound_spread,
                                        global_log_min_bound,
                                        global_log_bound_spread)
        return 0

    cdef int _two_point_single(self, ITYPE_t i_node, DTYPE_t* pt, DTYPE_t* r,
                               ITYPE_t* count, ITYPE_t i_min,
                               ITYPE_t i_max) except -1:
        """recursive single-tree two-point correlation function query"""
        cdef DTYPE_t* data = &self.data[0, 0]
        cdef ITYPE_t* idx_array = &self.idx_array[0]
        cdef ITYPE_t n_features = self.data.shape[1]
        cdef NodeData_t node_info = self.node_data[i_node]

        cdef ITYPE_t i, j, Npts
        cdef DTYPE_t reduced_r

        cdef DTYPE_t dist_pt, dist_LB = 0, dist_UB = 0
        min_max_dist(self, i_node, pt, &dist_LB, &dist_UB)

        #------------------------------------------------------------
        # Go through bounds and check for cuts
        while i_min < i_max:
            if dist_LB > r[i_min]:
                i_min += 1
            else:
                break

        while i_max > i_min:
            Npts = (node_info.idx_end - node_info.idx_start)
            if dist_UB <= r[i_max - 1]:
                count[i_max - 1] += Npts
                i_max -= 1
            else:
                break

        if i_min < i_max:
            # If node is a leaf, go through all points
            if node_info.is_leaf:
                for i in range(node_info.idx_start, node_info.idx_end):
                    dist_pt = self.dist(pt, (data + n_features * idx_array[i]),
                                        n_features)
                    j = i_max - 1
                    while (j >= i_min) and (dist_pt <= r[j]):
                        count[j] += 1
                        j -= 1

            else:
                self._two_point_single(2 * i_node + 1, pt, r,
                                       count, i_min, i_max)
                self._two_point_single(2 * i_node + 2, pt, r,
                                       count, i_min, i_max)
        return 0

    cdef int _two_point_dual(self, ITYPE_t i_node1,
                             BinaryTree other, ITYPE_t i_node2,
                             DTYPE_t* r, ITYPE_t* count,
                             ITYPE_t i_min, ITYPE_t i_max) except -1:
        """recursive dual-tree two-point correlation function query"""
        cdef DTYPE_t* data1 = &self.data[0, 0]
        cdef DTYPE_t* data2 = &other.data[0, 0]
        cdef ITYPE_t* idx_array1 = &self.idx_array[0]
        cdef ITYPE_t* idx_array2 = &other.idx_array[0]
        cdef NodeData_t node_info1 = self.node_data[i_node1]
        cdef NodeData_t node_info2 = other.node_data[i_node2]

        cdef ITYPE_t n_features = self.data.shape[1]

        cdef ITYPE_t i1, i2, j, Npts
        cdef DTYPE_t reduced_r

        cdef DTYPE_t dist_pt, dist_LB = 0, dist_UB = 0
        dist_LB = min_dist_dual(self, i_node1, other, i_node2)
        dist_UB = max_dist_dual(self, i_node1, other, i_node2)

        #------------------------------------------------------------
        # Go through bounds and check for cuts
        while i_min < i_max:
            if dist_LB > r[i_min]:
                i_min += 1
            else:
                break

        while i_max > i_min:
            Npts = ((node_info1.idx_end - node_info1.idx_start)
                    * (node_info2.idx_end - node_info2.idx_start))
            if dist_UB <= r[i_max - 1]:
                count[i_max - 1] += Npts
                i_max -= 1
            else:
                break

        if i_min < i_max:
            if node_info1.is_leaf and node_info2.is_leaf:
                # If both nodes are leaves, go through all points
                for i1 in range(node_info1.idx_start, node_info1.idx_end):
                    for i2 in range(node_info2.idx_start, node_info2.idx_end):
                        dist_pt = self.dist((data1 + n_features
                                             * idx_array1[i1]),
                                            (data2 + n_features
                                             * idx_array2[i2]),
                                            n_features)
                        j = i_max - 1
                        while (j >= i_min) and (dist_pt <= r[j]):
                            count[j] += 1
                            j -= 1

            elif node_info1.is_leaf:
                # If only one is a leaf, split the other
                for i2 in range(2 * i_node2 + 1, 2 * i_node2 + 3):
                    self._two_point_dual(i_node1, other, i2,
                                         r, count, i_min, i_max)

            elif node_info2.is_leaf:
                for i1 in range(2 * i_node1 + 1, 2 * i_node1 + 3):
                    self._two_point_dual(i1, other, i_node2,
                                         r, count, i_min, i_max)

            else:
                 # neither is a leaf: split & query both
                for i1 in range(2 * i_node1 + 1, 2 * i_node1 + 3):
                    for i2 in range(2 * i_node2 + 1, 2 * i_node2 + 3):
                        self._two_point_dual(i1, other, i2,
                                             r, count, i_min, i_max)
        return 0


######################################################################
# Python functions for benchmarking and testing C implementations

def load_heap(DTYPE_t[:, ::1] X, ITYPE_t k):
    """test fully loading the heap"""
    assert k <= X.shape[1]
    cdef NeighborsHeap heap = NeighborsHeap(X.shape[0], k)
    cdef ITYPE_t i, j
    for i in range(X.shape[0]):
        for j in range(X.shape[1]):
            heap._push(i, X[i, j], j)
    return heap.get_arrays()


def simultaneous_sort(DTYPE_t[:, ::1] distances, ITYPE_t[:, ::1] indices):
    """In-place simultaneous sort the given row of the arrays

    This python wrapper exists primarily to enable unit testing
    of the _simultaneous_sort C routine.
    """
    assert distances.shape[0] == indices.shape[0]
    assert distances.shape[1] == indices.shape[1]
    cdef ITYPE_t row
    for row in range(distances.shape[0]):
        _simultaneous_sort(&distances[row, 0],
                           &indices[row, 0],
                           distances.shape[1])


def nodeheap_sort(DTYPE_t[::1] vals):
    """In-place reverse sort of vals using NodeHeap"""
    cdef ITYPE_t[::1] indices = np.zeros(vals.shape[0], dtype=ITYPE)
    cdef DTYPE_t[::1] vals_sorted = np.zeros_like(vals)

    # use initial size 0 to check corner case
    cdef NodeHeap heap = NodeHeap(0)
    cdef NodeHeapData_t data
    cdef ITYPE_t i
    for i in range(vals.shape[0]):
        data.val = vals[i]
        data.i1 = i
        data.i2 = i + 1
        heap.push(data)

    for i in range(vals.shape[0]):
        data = heap.pop()
        vals_sorted[i] = data.val
        indices[i] = data.i1

    return np.asarray(vals_sorted), np.asarray(indices)

# Reimplementation for MSVC support
cdef inline double fmin(double a, double b):
    return min(a, b)

cdef inline double fmax(double a, double b) nogil:
    return max(a, b)<|MERGE_RESOLUTION|>--- conflicted
+++ resolved
@@ -296,11 +296,7 @@
     >>> np.random.seed(0)
     >>> X = np.random.random((10, 3))  # 10 points in 3 dimensions
     >>> tree = {BinaryTree}(X, leaf_size=2)              # doctest: +SKIP
-<<<<<<< HEAD
-    >>> dist, ind = tree.query([X[0]], k=3)                # doctest: +SKIP
-=======
     >>> dist, ind = tree.query(X[:1], k=3)                # doctest: +SKIP
->>>>>>> 9b727bad
     >>> print(ind)  # indices of 3 closest neighbors
     [0 3 1]
     >>> print(dist)  # distances to 3 closest neighbors
@@ -316,11 +312,7 @@
     >>> tree = {BinaryTree}(X, leaf_size=2)        # doctest: +SKIP
     >>> s = pickle.dumps(tree)                     # doctest: +SKIP
     >>> tree_copy = pickle.loads(s)                # doctest: +SKIP
-<<<<<<< HEAD
-    >>> dist, ind = tree_copy.query(X[0], k=3)     # doctest: +SKIP
-=======
     >>> dist, ind = tree_copy.query(X[:1], k=3)     # doctest: +SKIP
->>>>>>> 9b727bad
     >>> print(ind)  # indices of 3 closest neighbors
     [0 3 1]
     >>> print(dist)  # distances to 3 closest neighbors
@@ -332,15 +324,9 @@
     >>> np.random.seed(0)
     >>> X = np.random.random((10, 3))  # 10 points in 3 dimensions
     >>> tree = {BinaryTree}(X, leaf_size=2)     # doctest: +SKIP
-<<<<<<< HEAD
-    >>> print(tree.query_radius(X[0], r=0.3, count_only=True))
-    3
-    >>> ind = tree.query_radius(X[0], r=0.3)  # doctest: +SKIP
-=======
     >>> print(tree.query_radius(X[:1], r=0.3, count_only=True))
     3
     >>> ind = tree.query_radius(X[:1], r=0.3)  # doctest: +SKIP
->>>>>>> 9b727bad
     >>> print(ind)  # indices of neighbors within distance 0.3
     [3 0 1]
 
@@ -1286,23 +1272,6 @@
         i : array of integers - shape: x.shape[:-1] + (k,)
             each entry gives the list of indices of
             neighbors of the corresponding point
-<<<<<<< HEAD
-
-        Examples
-        --------
-        Query for k-nearest neighbors
-
-            >>> import numpy as np
-            >>> np.random.seed(0)
-            >>> X = np.random.random((10, 3))  # 10 points in 3 dimensions
-            >>> tree = BinaryTree(X, leaf_size=2)    # doctest: +SKIP
-            >>> dist, ind = tree.query(X[0], k=3)    # doctest: +SKIP
-            >>> print(ind)  # indices of 3 closest neighbors
-            [0 3 1]
-            >>> print(dist)  # distances to 3 closest neighbors
-            [ 0.          0.19662693  0.29473397]
-=======
->>>>>>> 9b727bad
         """
         # XXX: we should allow X to be a pre-built tree.
         X = check_array(X, dtype=DTYPE, order='C')
@@ -1423,23 +1392,6 @@
         dist : array of objects, shape = X.shape[:-1]
             each element is a numpy double array
             listing the distances corresponding to indices in i.
-<<<<<<< HEAD
-
-        Examples
-        --------
-        Query for neighbors in a given radius
-
-        >>> import numpy as np
-        >>> np.random.seed(0)
-        >>> X = np.random.random((10, 3))  # 10 points in 3 dimensions
-        >>> tree = BinaryTree(X, leaf_size=2)     # doctest: +SKIP
-        >>> print(tree.query_radius(X[0], r=0.3, count_only=True))
-        3
-        >>> ind = tree.query_radius(X[0], r=0.3)  # doctest: +SKIP
-        >>> print(ind)  # indices of neighbors within distance 0.3
-        [3 0 1]
-=======
->>>>>>> 9b727bad
         """
         if count_only and return_distance:
             raise ValueError("count_only and return_distance "

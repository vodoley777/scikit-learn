--- conflicted
+++ resolved
@@ -740,11 +740,9 @@
         xp, _ = get_namespace(X)
         return float(xp.mean(self.score_samples(X)))
 
-<<<<<<< HEAD
     def __sklearn_tags__(self):
-        more_tags = {"preserves_dtype": [np.float64, np.float32]}
-        return {**super().__sklearn_tags__(), **more_tags}
-=======
-    def _more_tags(self):
-        return {"preserves_dtype": [np.float64, np.float32], "array_api_support": True}
->>>>>>> a5e95606
+        more_tags = {
+            "preserves_dtype": [np.float64, np.float32],
+            "array_api_support": True,
+        }
+        return {**super().__sklearn_tags__(), **more_tags}
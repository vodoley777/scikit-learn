--- conflicted
+++ resolved
@@ -48,17 +48,6 @@
 def test_parameter_checking():
     A = np.ones((2, 2))
     name = "spam"
-<<<<<<< HEAD
-    # FIXME : should be removed in 1.1
-    init = "nndsvda"
-=======
-    msg = "Invalid solver parameter: got 'spam' instead of one of"
-    with pytest.raises(ValueError, match=msg):
-        NMF(solver=name).fit(A)
-    msg = "Invalid init parameter: got 'spam' instead of one of"
-    with pytest.raises(ValueError, match=msg):
-        NMF(init=name).fit(A)
->>>>>>> 8cfbc38a
 
     with ignore_warnings(category=FutureWarning):
         # TODO remove in 1.2
@@ -66,29 +55,13 @@
         with pytest.raises(ValueError, match=msg):
             NMF(regularization=name).fit(A)
 
-<<<<<<< HEAD
-    msg = "Invalid beta_loss parameter: solver 'cd' does not handle beta_loss = 1.0"
-    with pytest.raises(ValueError, match=msg):
-        NMF(solver="cd", init=init, beta_loss=1.0).fit(A)
-    msg = "Negative values in data passed to"
-    with pytest.raises(ValueError, match=msg):
-        NMF(init=init).fit(-A)
-    clf = NMF(2, tol=0.1, init=init).fit(A)
-=======
-    msg = "Invalid beta_loss parameter: got 'spam' instead of one"
-    with pytest.raises(ValueError, match=msg):
-        NMF(solver="mu", beta_loss=name).fit(A)
     msg = "Invalid beta_loss parameter: solver 'cd' does not handle beta_loss = 1.0"
     with pytest.raises(ValueError, match=msg):
         NMF(solver="cd", beta_loss=1.0).fit(A)
-
     msg = "Negative values in data passed to"
     with pytest.raises(ValueError, match=msg):
         NMF().fit(-A)
-    with pytest.raises(ValueError, match=msg):
-        nmf._initialize_nmf(-A, 2, "nndsvd")
     clf = NMF(2, tol=0.1).fit(A)
->>>>>>> 8cfbc38a
     with pytest.raises(ValueError, match=msg):
         clf.transform(-A)
     with pytest.raises(ValueError, match=msg):
@@ -346,13 +319,7 @@
     # Smoke test for the case of more components than features.
     rng = np.random.mtrand.RandomState(42)
     A = np.abs(rng.randn(30, 10))
-<<<<<<< HEAD
-    # FIXME : should be removed in 1.1
-    init = "random"
-    Estimator(n_components=15, random_state=0, tol=1e-2, init=init).fit(A)
-=======
-    NMF(n_components=15, random_state=0, tol=1e-2).fit(A)
->>>>>>> 8cfbc38a
+    Estimator(n_components=15, random_state=0, tol=1e-2).fit(A)
 
 
 @pytest.mark.parametrize(
@@ -700,13 +667,6 @@
     rng = np.random.mtrand.RandomState(42)
     X = np.abs(rng.randn(n_samples, n_features))
 
-<<<<<<< HEAD
-    max_iter = 100
-    tol = 0
-    init = "nndsvdar"
-
-=======
->>>>>>> 8cfbc38a
     # L1 regularization should increase the number of zeros
     l1_ratio = 1.0
     regul = Estimator(
@@ -715,12 +675,6 @@
         alpha_W=0.5,
         l1_ratio=l1_ratio,
         random_state=42,
-<<<<<<< HEAD
-        init=init,
-        max_iter=max_iter,
-        tol=tol,
-=======
->>>>>>> 8cfbc38a
     )
     model = Estimator(
         n_components=n_components,
@@ -728,12 +682,6 @@
         alpha_W=0.0,
         l1_ratio=l1_ratio,
         random_state=42,
-<<<<<<< HEAD
-        init=init,
-        max_iter=max_iter,
-        tol=tol,
-=======
->>>>>>> 8cfbc38a
     )
 
     W_regul = regul.fit_transform(X)
@@ -760,12 +708,6 @@
         alpha_W=0.5,
         l1_ratio=l1_ratio,
         random_state=42,
-<<<<<<< HEAD
-        init=init,
-        max_iter=max_iter,
-        tol=tol,
-=======
->>>>>>> 8cfbc38a
     )
     model = Estimator(
         n_components=n_components,
@@ -773,12 +715,6 @@
         alpha_W=0.0,
         l1_ratio=l1_ratio,
         random_state=42,
-<<<<<<< HEAD
-        init=init,
-        max_iter=max_iter,
-        tol=tol,
-=======
->>>>>>> 8cfbc38a
     )
 
     W_regul = regul.fit_transform(X)
@@ -893,18 +829,10 @@
     # Check that the result of NMF is the same between float32 and float64
     X = np.random.RandomState(0).randn(50, 7)
     np.abs(X, out=X)
-<<<<<<< HEAD
-    init = "nndsvda"  # FIXME : should be removed in 1.1
     tol = 1e-6
-    nmf32 = Estimator(solver=solver, random_state=0, init=init, tol=tol)
+    nmf32 = Estimator(solver=solver, random_state=0, tol=tol)
     W32 = nmf32.fit_transform(X.astype(np.float32))
-    nmf64 = Estimator(solver=solver, random_state=0, init=init, tol=tol)
-=======
-
-    nmf32 = NMF(solver=solver, random_state=0)
-    W32 = nmf32.fit_transform(X.astype(np.float32))
-    nmf64 = NMF(solver=solver, random_state=0)
->>>>>>> 8cfbc38a
+    nmf64 = Estimator(solver=solver, random_state=0, tol=tol)
     W64 = nmf64.fit_transform(X)
 
     assert_allclose(W32, W64, rtol=1e-6, atol=1e-4)
@@ -926,27 +854,23 @@
         non_negative_factorization(X, H=H, update_H=False)
 
 
-<<<<<<< HEAD
 @pytest.mark.parametrize("beta_loss", [0, 1, 2])
 def test_nmf_minibatchnmf_equivalence(beta_loss):
     # Test that MiniBatchNMF is equivalent to NMF when batch_size = n_samples and
     # forget_factor 0.0 (stopping criterion put aside)
     rng = np.random.mtrand.RandomState(42)
     X = np.abs(rng.randn(48, 5))
-    init = "nndsvda"  # FIXME : should be removed in 1.1
 
     nmf = NMF(
         n_components=5,
         beta_loss=beta_loss,
         solver="mu",
-        init=init,
         random_state=0,
         tol=0,
     )
     mbnmf = MiniBatchNMF(
         n_components=5,
         beta_loss=beta_loss,
-        init=init,
         random_state=0,
         tol=0,
         max_no_improvement=None,
@@ -986,27 +910,6 @@
     assert_allclose(mbnmf1.components_, mbnmf2.components_)
 
 
-# FIXME : should be removed in 1.1
-def test_init_default_deprecation():
-    # Test FutureWarning on init default
-    msg = (
-        r"The 'init' value, when 'init=None' and "
-        r"n_components is less than n_samples and "
-        r"n_features, will be changed from 'nndsvd' to "
-        r"'nndsvda' in 1.1 \(renaming of 0.26\)."
-    )
-    rng = np.random.mtrand.RandomState(42)
-    A = np.abs(rng.randn(6, 5))
-    with pytest.warns(FutureWarning, match=msg):
-        nmf._initialize_nmf(A, 3)
-    with pytest.warns(FutureWarning, match=msg):
-        NMF().fit(A)
-    with pytest.warns(FutureWarning, match=msg):
-        non_negative_factorization(A)
-
-
-=======
->>>>>>> 8cfbc38a
 def test_feature_names_out():
     """Check feature names out for NMF."""
     random_state = np.random.RandomState(0)

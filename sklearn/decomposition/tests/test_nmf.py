--- conflicted
+++ resolved
@@ -650,7 +650,6 @@
         non_negative_factorization(X, H=H, update_H=False)
 
 
-<<<<<<< HEAD
 def test_nmf_close_minibatch_nmf():
     # Test that the decomposition with standard and minbatch nmf
     # gives close results
@@ -714,10 +713,7 @@
     assert np.sum((A-A3)**2., axis=(0, 1)) > 1e-3
 
 
-# FIXME : should be removed in 0.26
-=======
 # FIXME : should be removed in 1.1
->>>>>>> 2218ec46
 def test_init_default_deprecation():
     # Test FutureWarning on init default
     msg = (r"The 'init' value, when 'init=None' and "

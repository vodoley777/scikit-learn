--- conflicted
+++ resolved
@@ -29,13 +29,6 @@
 X = rng_global.randn(n_samples, n_features)
 
 
-<<<<<<< HEAD
-def test_dict_learning_lars_shapes():
-    n_components = 5
-    dico = DictionaryLearning(n_components, fit_algorithm='lars',
-                              random_state=0).fit(X)
-    assert_true(dico.components_.shape == (n_components, n_features))
-=======
 def test_sparse_encode_shapes_omp():
     rng = np.random.RandomState(0)
     algorithms = ['omp', 'lasso_lars', 'lasso_cd', 'lars', 'threshold']
@@ -57,8 +50,12 @@
     dico = DictionaryLearning(n_components, random_state=0).fit(X)
     assert_equal(dico.components_.shape, (n_components, n_features))
     assert_equal(dico.transform(X).shape, (X.shape[0], n_components))
->>>>>>> c6751090
-
+
+def test_dict_learning_lars_shapes():
+    n_components = 5
+    dico = DictionaryLearning(n_components, fit_algorithm='lars',
+                              random_state=0).fit(X)
+    assert_true(dico.components_.shape == (n_components, n_features))
 
 def test_dict_learning_ksvd_shapes():
     n_components = 5

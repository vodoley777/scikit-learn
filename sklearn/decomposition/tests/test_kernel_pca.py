import numpy as np
import scipy.sparse as sp
import pytest

from sklearn.utils._testing import (assert_array_almost_equal,
                                    assert_allclose)

from sklearn.decomposition import PCA, KernelPCA
from sklearn.datasets import make_circles
from sklearn.datasets import make_blobs
from sklearn.exceptions import NotFittedError
from sklearn.linear_model import Perceptron
from sklearn.pipeline import Pipeline
from sklearn.preprocessing import StandardScaler
from sklearn.model_selection import GridSearchCV
from sklearn.metrics.pairwise import rbf_kernel
from sklearn.utils.validation import _check_psd_eigenvalues


def test_kernel_pca():
    """Nominal test for all solvers and all known kernels + a custom one

    It tests
     - that fit_transform is equivalent to fit+transform
     - that the shapes of transforms and inverse transforms are correct
    """
    rng = np.random.RandomState(0)
    X_fit = rng.random_sample((5, 4))
    X_pred = rng.random_sample((2, 4))

    def histogram(x, y, **kwargs):
        # Histogram kernel implemented as a callable.
        assert kwargs == {}    # no kernel_params that we didn't ask for
        return np.minimum(x, y).sum()

    for eigen_solver in ("auto", "dense", "arpack", "randomized"):
        for kernel in ("linear", "rbf", "poly", histogram):
            # histogram kernel produces singular matrix inside linalg.solve
            # XXX use a least-squares approximation?
            inv = not callable(kernel)

            # transform fit data
            kpca = KernelPCA(4, kernel=kernel, eigen_solver=eigen_solver,
                             fit_inverse_transform=inv)
            X_fit_transformed = kpca.fit_transform(X_fit)
            X_fit_transformed2 = kpca.fit(X_fit).transform(X_fit)
            assert_array_almost_equal(np.abs(X_fit_transformed),
                                      np.abs(X_fit_transformed2))

            # non-regression test: previously, gamma would be 0 by default,
            # forcing all eigenvalues to 0 under the poly kernel
            assert X_fit_transformed.size != 0

            # transform new data
            X_pred_transformed = kpca.transform(X_pred)
            assert (X_pred_transformed.shape[1] ==
                         X_fit_transformed.shape[1])

            # inverse transform
            if inv:
                X_pred2 = kpca.inverse_transform(X_pred_transformed)
                assert X_pred2.shape == X_pred.shape


def test_kernel_pca_invalid_solver():
    """Check that kPCA raises an error if the solver parameter is invalid

    """
    with pytest.raises(ValueError):
        KernelPCA(eigen_solver="unknown").fit(np.random.randn(10, 10))


def test_kernel_pca_invalid_parameters():
    """Check that kPCA raises an error if the parameters are invalid

    Tests fitting inverse transform with a precomputed kernel raises a
    ValueError.
    """
    with pytest.raises(ValueError):
        KernelPCA(10, fit_inverse_transform=True, kernel='precomputed')


def test_kernel_pca_consistent_transform():
    """Check robustness to mutations in the original training array

    Test that after fitting a kPCA model, it stays independent of any
    mutation of the values of the original data object by relying on an
    internal copy.
    """
    # X_fit_ needs to retain the old, unmodified copy of X
    state = np.random.RandomState(0)
    X = state.rand(10, 10)
    kpca = KernelPCA(random_state=state).fit(X)
    transformed1 = kpca.transform(X)

    X_copy = X.copy()
    X[:, 0] = 666
    transformed2 = kpca.transform(X_copy)
    assert_array_almost_equal(transformed1, transformed2)


def test_kernel_pca_deterministic_output():
    """Test that Kernel PCA produces deterministic output

    Tests that the same inputs and random state produce the same output.
    """
    rng = np.random.RandomState(0)
    X = rng.rand(10, 10)
    eigen_solver = ('arpack', 'dense')

    for solver in eigen_solver:
        transformed_X = np.zeros((20, 2))
        for i in range(20):
            kpca = KernelPCA(n_components=2, eigen_solver=solver,
                             random_state=rng)
            transformed_X[i, :] = kpca.fit_transform(X)[0]
        assert_allclose(
            transformed_X, np.tile(transformed_X[0, :], 20).reshape(20, 2))


def test_kernel_pca_sparse():
    """Test that kPCA works on a sparse data input.

    Same test as ``test_kernel_pca except inverse_transform`` since it's not
    implemented for sparse matrices.
    """
    rng = np.random.RandomState(0)
    X_fit = sp.csr_matrix(rng.random_sample((5, 4)))
    X_pred = sp.csr_matrix(rng.random_sample((2, 4)))

    for eigen_solver in ("auto", "arpack", "randomized"):
        for kernel in ("linear", "rbf", "poly"):
            # transform fit data
            kpca = KernelPCA(4, kernel=kernel, eigen_solver=eigen_solver,
                             fit_inverse_transform=False, random_state=0)
            X_fit_transformed = kpca.fit_transform(X_fit)
            X_fit_transformed2 = kpca.fit(X_fit).transform(X_fit)
            assert_array_almost_equal(np.abs(X_fit_transformed),
                                      np.abs(X_fit_transformed2))

            # transform new data
            X_pred_transformed = kpca.transform(X_pred)
            assert (X_pred_transformed.shape[1] ==
                         X_fit_transformed.shape[1])

            # inverse transform: not available for sparse matrices
            # XXX: should we raise another exception type here? For instance:
            # NotImplementedError.
            with pytest.raises(NotFittedError):
                kpca.inverse_transform(X_pred_transformed)


@pytest.mark.parametrize("solver", ["auto", "dense", "arpack", "randomized"])
@pytest.mark.parametrize("n_features", [4, 10])
def test_kernel_pca_linear_kernel(solver, n_features):
    """Test that kPCA with linear kernel is equivalent to PCA for all solvers.

    KernelPCA with linear kernel should produce the same output as PCA.
    """
    rng = np.random.RandomState(0)
    X_fit = rng.random_sample((5, n_features))
    X_pred = rng.random_sample((2, n_features))

    # for a linear kernel, kernel PCA should find the same projection as PCA
    # modulo the sign (direction)
    # fit only the first four components: fifth is near zero eigenvalue, so
    # can be trimmed due to roundoff error
    n_comps = 3 if solver == "arpack" else 4
    assert_array_almost_equal(
        np.abs(KernelPCA(n_comps, eigen_solver=solver).fit(X_fit)
               .transform(X_pred)),
        np.abs(PCA(n_comps, svd_solver=solver if solver != "dense" else "full")
               .fit(X_fit).transform(X_pred)))


def test_kernel_pca_n_components():
    """Test that `n_components` is correctly taken into account for projections

    For all solvers this tests that the output has the correct shape depending
    on the selected number of components.
    """
    rng = np.random.RandomState(0)
    X_fit = rng.random_sample((5, 4))
    X_pred = rng.random_sample((2, 4))

    for eigen_solver in ("dense", "arpack", "randomized"):
        for c in [1, 2, 4]:
            kpca = KernelPCA(n_components=c, eigen_solver=eigen_solver)
            shape = kpca.fit(X_fit).transform(X_pred).shape

            assert shape == (2, c)


def test_remove_zero_eig():
    """Check that the ``remove_zero_eig`` parameter works correctly.

    Tests that the null-space (Zero) eigenvalues are removed when
    remove_zero_eig=True, whereas they are not by default.
    """
    X = np.array([[1 - 1e-30, 1], [1, 1], [1, 1 - 1e-20]])

    # n_components=None (default) => remove_zero_eig is True
    kpca = KernelPCA()
    Xt = kpca.fit_transform(X)
    assert Xt.shape == (3, 0)

    kpca = KernelPCA(n_components=2)
    Xt = kpca.fit_transform(X)
    assert Xt.shape == (3, 2)

    kpca = KernelPCA(n_components=2, remove_zero_eig=True)
    Xt = kpca.fit_transform(X)
    assert Xt.shape == (3, 0)


def test_leave_zero_eig():
    """Non-regression test for issue #12141 (PR #12143)

    This test checks that fit().transform() returns the same result as
    fit_transform() in case of non-removed zero eigenvalue.
    """
    X_fit = np.array([[1, 1], [0, 0]])

    # Assert that even with all np warnings on, there is no div by zero warning
    with pytest.warns(None) as record:
        with np.errstate(all='warn'):
            k = KernelPCA(n_components=2, remove_zero_eig=False,
                          eigen_solver="dense")
            # Fit, then transform
            A = k.fit(X_fit).transform(X_fit)
            # Do both at once
            B = k.fit_transform(X_fit)
            # Compare
            assert_array_almost_equal(np.abs(A), np.abs(B))

    for w in record:
        # There might be warnings about the kernel being badly conditioned,
        # but there should not be warnings about division by zero.
        # (Numpy division by zero warning can have many message variants, but
        # at least we know that it is a RuntimeWarning so lets check only this)
        assert not issubclass(w.category, RuntimeWarning)


def test_kernel_pca_precomputed():
    """Test that kPCA works with a precomputed kernel, for all solvers

    """
    rng = np.random.RandomState(0)
    X_fit = rng.random_sample((5, 4))
    X_pred = rng.random_sample((2, 4))

    for eigen_solver in ("dense", "arpack", "randomized"):
        X_kpca = KernelPCA(
            4, eigen_solver=eigen_solver, random_state=0
        ).fit(X_fit).transform(X_pred)

        X_kpca2 = KernelPCA(
            4, eigen_solver=eigen_solver, kernel='precomputed', random_state=0
        ).fit(np.dot(X_fit, X_fit.T)).transform(np.dot(X_pred, X_fit.T))

        X_kpca_train = KernelPCA(
            4, eigen_solver=eigen_solver, kernel='precomputed', random_state=0
        ).fit_transform(np.dot(X_fit, X_fit.T))

        X_kpca_train2 = KernelPCA(
            4, eigen_solver=eigen_solver, kernel='precomputed', random_state=0
        ).fit(np.dot(X_fit, X_fit.T)).transform(np.dot(X_fit, X_fit.T))

        assert_array_almost_equal(np.abs(X_kpca),
                                  np.abs(X_kpca2))

        assert_array_almost_equal(np.abs(X_kpca_train),
                                  np.abs(X_kpca_train2))


@pytest.mark.parametrize("solver", ["auto", "dense", "arpack", "randomized"])
def test_kernel_pca_precomputed_non_symmetric(solver):
    """Check that the kernel centerer works.

    Tests that a non symmetric precomputed kernel is actually accepted
    because the kernel centerer does its job correctly.
    """

    K = [  # a non symmetric gram matrix
        [1, 2],
        [3, 40]
    ]

    kpca = KernelPCA(kernel="precomputed", eigen_solver=solver,
                     n_components=1)
    # no error
    kpca.fit(K)


def test_kernel_pca_invalid_kernel():
    """Tests that using an invalid kernel name raises a ValueError

    An invalid kernel name should raise a ValueError at fit time.
    """
    rng = np.random.RandomState(0)
    X_fit = rng.random_sample((2, 4))
    kpca = KernelPCA(kernel="tototiti")
    with pytest.raises(ValueError):
        kpca.fit(X_fit)


def test_gridsearch_pipeline():
    """Check that kPCA works as expected in a grid search pipeline

    Test if we can do a grid-search to find parameters to separate
    circles with a perceptron model.
    """
    X, y = make_circles(n_samples=400, factor=.3, noise=.05,
                        random_state=0)
    kpca = KernelPCA(kernel="rbf", n_components=2)
    pipeline = Pipeline([("kernel_pca", kpca),
                         ("Perceptron", Perceptron(max_iter=5))])
    param_grid = dict(kernel_pca__gamma=2. ** np.arange(-2, 2))
    grid_search = GridSearchCV(pipeline, cv=3, param_grid=param_grid)
    grid_search.fit(X, y)
    assert grid_search.best_score_ == 1


def test_gridsearch_pipeline_precomputed():
    """Check that kPCA works as expected in a grid search pipeline (2)

    Test if we can do a grid-search to find parameters to separate
    circles with a perceptron model. This test uses a precomputed kernel.
    """
    X, y = make_circles(n_samples=400, factor=.3, noise=.05,
                        random_state=0)
    kpca = KernelPCA(kernel="precomputed", n_components=2)
    pipeline = Pipeline([("kernel_pca", kpca),
                         ("Perceptron", Perceptron(max_iter=5))])
    param_grid = dict(Perceptron__max_iter=np.arange(1, 5))
    grid_search = GridSearchCV(pipeline, cv=3, param_grid=param_grid)
    X_kernel = rbf_kernel(X, gamma=2.)
    grid_search.fit(X_kernel, y)
    assert grid_search.best_score_ == 1


def test_nested_circles():
    """Check that kPCA projects in a space where nested circles are separable

    Tests that 2D nested circles become separable with a perceptron when
    projected in the first 2 kPCA using an RBF kernel, while raw samples
    are not directly separable in the original space.
    """
    X, y = make_circles(n_samples=400, factor=.3, noise=.05,
                        random_state=0)

    # 2D nested circles are not linearly separable
    train_score = Perceptron(max_iter=5).fit(X, y).score(X, y)
    assert train_score < 0.8

    # Project the circles data into the first 2 components of a RBF Kernel
    # PCA model.
    # Note that the gamma value is data dependent. If this test breaks
    # and the gamma value has to be updated, the Kernel PCA example will
    # have to be updated too.
    kpca = KernelPCA(kernel="rbf", n_components=2,
                     fit_inverse_transform=True, gamma=2.)
    X_kpca = kpca.fit_transform(X)

    # The data is perfectly linearly separable in that space
    train_score = Perceptron(max_iter=5).fit(X_kpca, y).score(X_kpca, y)
    assert train_score == 1.0


def test_kernel_conditioning():
    """Check that ``_check_psd_eigenvalues`` is correctly called in kPCA

    Non-regression test for issue #12140 (PR #12145).
    """

    # create a pathological X leading to small non-zero eigenvalue
    X = [[5, 1],
         [5+1e-8, 1e-8],
         [5+1e-8, 0]]
    kpca = KernelPCA(kernel="linear", n_components=2,
                     fit_inverse_transform=True)
    kpca.fit(X)

    # check that the small non-zero eigenvalue was correctly set to zero
    assert kpca.lambdas_.min() == 0
    assert np.all(kpca.lambdas_ == _check_psd_eigenvalues(kpca.lambdas_))


<<<<<<< HEAD
@pytest.mark.parametrize("solver", ["auto", "dense", "arpack", "randomized"])
def test_precomputed_kernel_not_psd(solver):
    """Check how KernelPCA works with non-PSD kernels depending on n_components

    Tests for all methods what happens with a non PSD gram matrix (this
    can happen in an isomap scenario, or with custom kernel functions, or
    maybe with ill-posed datasets).

    When ``n_component`` is large enough to capture a negative eigenvalue, an
    error should be raised. Otherwise, KernelPCA should run without error
    since the negative eigenvalues are not selected.
    """

    # a non PSD kernel with large eigenvalues, already centered
    # it was captured from an isomap call and multiplied by 100 for compacity
    K = [
        [4.48, -1., 8.07, 2.33, 2.33, 2.33, -5.76, -12.78],
        [-1., -6.48, 4.5, -1.24, -1.24, -1.24, -0.81, 7.49],
        [8.07, 4.5, 15.48, 2.09, 2.09, 2.09, -11.1, -23.23],
        [2.33, -1.24, 2.09, 4., -3.65, -3.65, 1.02, -0.9],
        [2.33, -1.24, 2.09, -3.65, 4., -3.65, 1.02, -0.9],
        [2.33, -1.24, 2.09, -3.65, -3.65, 4., 1.02, -0.9],
        [-5.76, -0.81, -11.1, 1.02, 1.02, 1.02, 4.86, 9.75],
        [-12.78, 7.49, -23.23, -0.9, -0.9, -0.9, 9.75, 21.46]
    ]
    # this gram matrix has 5 positive eigenvalues and 3 negative ones
    # [ 52.72,   7.65,   7.65,   5.02,   0.  ,  -0.  ,  -6.13, -15.11]

    # 1. ask for enough components to get a significant negative one
    kpca = KernelPCA(kernel="precomputed", eigen_solver=solver, n_components=7)
    # make sure that the appropriate error is raised
    with pytest.raises(ValueError,
                       match="There are significant negative eigenvalues"):
        kpca.fit(K)

    # 2. ask for a small enough n_components to get only positive ones
    kpca = KernelPCA(kernel="precomputed", eigen_solver=solver, n_components=2)
    if solver == 'randomized':
        # the randomized method is still inconsistent with the others on this
        # since it selects the eigenvalues based on the largest 2 modules, not
        # on the largest 2 values.
        #
        # At least we can ensure that we return an error instead of returning
        # the wrong eigenvalues
        with pytest.raises(ValueError,
                           match="There are significant negative eigenvalues"):
            kpca.fit(K)
    else:
        # general case: make sure that it works
        kpca.fit(K)


@pytest.mark.parametrize("n_components", [4, 10, 20])
def test_kernel_pca_solvers_equivalence(n_components):
    """Check that 'dense' 'arpack' & 'randomized' solvers give similar results
    """

    # Generate random data
    n_train, n_test = 2000, 100
    X, _ = make_circles(n_samples=(n_train + n_test), factor=.3, noise=.05,
                        random_state=0)
    X_fit, X_pred = X[:n_train, :], X[n_train:, :]

    # reference (full)
    ref_pred = KernelPCA(n_components, eigen_solver="dense", random_state=0
                         ).fit(X_fit).transform(X_pred)

    # arpack
    a_pred = KernelPCA(n_components, eigen_solver="arpack", random_state=0
                       ).fit(X_fit).transform(X_pred)
    # check that the result is still correct despite the approx
    assert_array_almost_equal(np.abs(a_pred), np.abs(ref_pred))

    # randomized
    r_pred = KernelPCA(n_components, eigen_solver="randomized", random_state=0
                       ).fit(X_fit).transform(X_pred)
    # check that the result is still correct despite the approximation
    assert_array_almost_equal(np.abs(r_pred), np.abs(ref_pred))


@pytest.mark.parametrize("kernel",
                         ["linear", "poly", "rbf", "sigmoid", "cosine"])
def test_kernel_pca_inverse_transform(kernel):
    """Check that transform + inverse transform = identity

    Makes sure that whatever the solver, transforming and then inverse
    transforming the training set leads to the train set, if the
    number of components is large enough.
    """
    X, *_ = make_blobs(n_samples=100, n_features=4, centers=[[1, 1, 1, 1]],
                       random_state=0)

    kp = KernelPCA(n_components=2, kernel=kernel, fit_inverse_transform=True,
                   random_state=0)
    X_trans = kp.fit_transform(X)
    X_inv = kp.inverse_transform(X_trans)
    assert_allclose(X, X_inv)
=======
def test_kernel_pca_inverse_transform_reconstruction():
    # Test if the reconstruction is a good approximation.
    # Note that in general it is not possible to get an arbitrarily good
    # reconstruction because of kernel centering that does not
    # preserve all the information of the original data.
    X, *_ = make_blobs(n_samples=100, n_features=4, random_state=0)

    kpca = KernelPCA(
        n_components=20, kernel='rbf', fit_inverse_transform=True, alpha=1e-3
    )
    X_trans = kpca.fit_transform(X)
    X_reconst = kpca.inverse_transform(X_trans)
    assert np.linalg.norm(X - X_reconst) / np.linalg.norm(X) < 1e-1
>>>>>>> 2641baf1


def test_32_64_decomposition_shape():
    """Test that the decomposition is similar for 32 and 64 bits data

    Non regression test for
    https://github.com/scikit-learn/scikit-learn/issues/18146
    """
    X, y = make_blobs(
        n_samples=30,
        centers=[[0, 0, 0], [1, 1, 1]],
        random_state=0,
        cluster_std=0.1
    )
    X = StandardScaler().fit_transform(X)
    X -= X.min()

    # Compare the shapes (corresponds to the number of non-zero eigenvalues)
    kpca = KernelPCA()
    assert (kpca.fit_transform(X).shape ==
            kpca.fit_transform(X.astype(np.float32)).shape)


# TODO: Remove in 1.1
def test_kernel_pcc_pairwise_is_deprecated():
    """Check that `_pairwise` is correctly marked with deprecation warning

    Tests that a `FutureWarning` is issued when `_pairwise` is accessed.
    """
    kp = KernelPCA(kernel='precomputed')
    msg = r"Attribute _pairwise was deprecated in version 0\.24"
    with pytest.warns(FutureWarning, match=msg):
        kp._pairwise<|MERGE_RESOLUTION|>--- conflicted
+++ resolved
@@ -386,7 +386,6 @@
     assert np.all(kpca.lambdas_ == _check_psd_eigenvalues(kpca.lambdas_))
 
 
-<<<<<<< HEAD
 @pytest.mark.parametrize("solver", ["auto", "dense", "arpack", "randomized"])
 def test_precomputed_kernel_not_psd(solver):
     """Check how KernelPCA works with non-PSD kernels depending on n_components
@@ -484,7 +483,8 @@
     X_trans = kp.fit_transform(X)
     X_inv = kp.inverse_transform(X_trans)
     assert_allclose(X, X_inv)
-=======
+
+
 def test_kernel_pca_inverse_transform_reconstruction():
     # Test if the reconstruction is a good approximation.
     # Note that in general it is not possible to get an arbitrarily good
@@ -498,7 +498,6 @@
     X_trans = kpca.fit_transform(X)
     X_reconst = kpca.inverse_transform(X_trans)
     assert np.linalg.norm(X - X_reconst) / np.linalg.norm(X) < 1e-1
->>>>>>> 2641baf1
 
 
 def test_32_64_decomposition_shape():

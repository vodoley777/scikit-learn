--- conflicted
+++ resolved
@@ -7,11 +7,7 @@
 from sklearn.utils.validation import check_kernel_eigenvalues
 from sklearn.utils.testing import (assert_array_almost_equal, assert_less,
                                    assert_equal, assert_not_equal,
-<<<<<<< HEAD
                                    assert_raises, assert_warns)
-=======
-                                   assert_raises)
->>>>>>> 7fe9f06a
 
 from sklearn.decomposition import PCA, KernelPCA
 from sklearn.datasets import make_circles

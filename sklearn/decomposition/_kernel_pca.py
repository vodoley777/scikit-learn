--- conflicted
+++ resolved
@@ -205,22 +205,6 @@
 
     References
     ----------
-<<<<<<< HEAD
-    Kernel PCA was introduced in:
-        Bernhard Schoelkopf, Alexander J. Smola,
-        and Klaus-Robert Mueller. 1999. Kernel principal
-        component analysis. In Advances in kernel methods,
-        MIT Press, Cambridge, MA, USA 327-352.
-
-    For eigen_solver == 'arpack', refer to `scipy.sparse.linalg.eigsh`.
-
-    For eigen_solver == 'randomized', see:
-        :arxiv:`Halko, et al., (2009) "Finding structure with randomness:
-        Stochastic algorithms for constructing approximate matrix decompositions."
-        <0909.4061>`
-        A randomized algorithm for the decomposition of matrices
-        Per-Gunnar Martinsson, Vladimir Rokhlin and Mark Tygert
-=======
     .. [1] `Schölkopf, Bernhard, Alexander Smola, and Klaus-Robert Müller.
        "Kernel principal component analysis."
        International conference on artificial neural networks.
@@ -241,7 +225,6 @@
        "A randomized algorithm for the decomposition of matrices."
        Applied and Computational Harmonic Analysis 30.1 (2011): 47-68.
        <https://www.sciencedirect.com/science/article/pii/S1063520310000242>`_
->>>>>>> 78a63d71
 
     Examples
     --------

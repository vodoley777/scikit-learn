--- conflicted
+++ resolved
@@ -409,12 +409,9 @@
         X : {array-like, sparse matrix} of shape (n_samples, n_features)
             Training vector, where `n_samples` is the number of samples
             and `n_features` is the number of features.
-<<<<<<< HEAD
-=======
 
         y : Ignored
             Not used, present for API consistency by convention.
->>>>>>> b3b19552
 
         Returns
         -------
@@ -443,8 +440,6 @@
         X : {array-like, sparse matrix} of shape (n_samples, n_features)
             Training vector, where `n_samples` is the number of samples
             and `n_features` is the number of features.
-<<<<<<< HEAD
-=======
 
         y : Ignored
             Not used, present for API consistency by convention.
@@ -452,7 +447,6 @@
         **params : kwargs
             Parameters (keyword arguments) and values passed to
             the fit_transform instance.
->>>>>>> b3b19552
 
         Returns
         -------

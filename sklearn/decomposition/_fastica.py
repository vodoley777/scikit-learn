--- conflicted
+++ resolved
@@ -25,10 +25,6 @@
 from ..utils import as_float_array, check_array, check_random_state
 from ..utils._param_validation import Interval, Options, StrOptions, validate_params
 from ..utils.validation import check_is_fitted
-<<<<<<< HEAD
-from ..utils._param_validation import Hidden, Interval, StrOptions, validate_params
-=======
->>>>>>> 2ab1d81e
 
 __all__ = ["fastica", "FastICA"]
 
@@ -171,12 +167,8 @@
         "return_X_mean": ["boolean"],
         "compute_sources": ["boolean"],
         "return_n_iter": ["boolean"],
-<<<<<<< HEAD
-    }
-=======
     },
     prefer_skip_nested_validation=False,
->>>>>>> 2ab1d81e
 )
 def fastica(
     X,
@@ -556,30 +548,6 @@
         S : ndarray of shape (n_samples, n_components) or None
             Sources matrix. `None` if `compute_sources` is `False`.
         """
-<<<<<<< HEAD
-        self._whiten = self.whiten
-
-        if self._whiten == "warn":
-            warnings.warn(
-                "Starting in v1.3, whiten='unit-variance' will be used by default.",
-                FutureWarning,
-            )
-            self._whiten = "arbitrary-variance"
-
-        if self._whiten is True:
-            warnings.warn(
-                (
-                    "Starting in v1.3, whiten=True should be specified as "
-                    "whiten='arbitrary-variance' (its current behaviour). This "
-                    "behavior is deprecated in 1.1 and will raise ValueError in 1.3."
-                ),
-                FutureWarning,
-                stacklevel=2,
-            )
-            self._whiten = "arbitrary-variance"
-
-=======
->>>>>>> 2ab1d81e
         XT = self._validate_data(
             X, copy=self.whiten, dtype=[np.float64, np.float32], ensure_min_samples=2
         ).T

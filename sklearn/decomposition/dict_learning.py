""" Dictionary learning
"""
from __future__ import print_function
# Author: Vlad Niculae, Gael Varoquaux, Alexandre Gramfort
# License: BSD 3 clause

import time
import sys
import itertools

from math import sqrt, ceil

import numpy as np
from scipy import linalg
import scipy.sparse.linalg
from numpy.lib.stride_tricks import as_strided

from ..base import BaseEstimator, TransformerMixin
from ..externals.joblib import Parallel, delayed, cpu_count
from ..externals.six.moves import zip
from ..utils import (check_array, check_random_state, gen_even_slices,
                     gen_batches, _get_n_jobs)
from ..utils.extmath import randomized_svd, row_norms, norm
from ..utils.random import choice
from ..utils.validation import check_is_fitted
from ..linear_model import Lasso, orthogonal_mp_gram, LassoLars, Lars


# atoms with square norm below are considered zero
_ATOM_NORM_TOLERANCE = 1e-10


def _sparse_encode(X, dictionary, gram, cov=None, algorithm='lasso_lars',
                   regularization=None, copy_cov=True,
                   init=None, max_iter=1000, check_input=True, verbose=0):
    """Generic sparse coding

    Each column of the result is the solution to a Lasso problem.

    Parameters
    ----------
    X : array of shape (n_samples, n_features)
        Data matrix.

    dictionary : array of shape (n_components, n_features)
        The dictionary matrix against which to solve the sparse coding of
        the data. Some of the algorithms assume normalized rows.

    gram : None | array, shape=(n_components, n_components)
        Precomputed Gram matrix, dictionary * dictionary'
        gram can be None if method is 'threshold'.

    cov : array, shape=(n_components, n_samples)
        Precomputed covariance, dictionary * X'

    algorithm : {'lasso_lars', 'lasso_cd', 'lars', 'omp', 'threshold'}
        lars: uses the least angle regression method (linear_model.lars_path)
        lasso_lars: uses Lars to compute the Lasso solution
        lasso_cd: uses the coordinate descent method to compute the
        Lasso solution (linear_model.Lasso). lasso_lars will be faster if
        the estimated components are sparse.
        omp: uses orthogonal matching pursuit to estimate the sparse solution
        threshold: squashes to zero all coefficients less than regularization
        from the projection dictionary * data'

    regularization : int | float
        The regularization parameter. It corresponds to alpha when
        algorithm is 'lasso_lars', 'lasso_cd' or 'threshold'.
        Otherwise it corresponds to n_nonzero_coefs.

    init : array of shape (n_samples, n_components)
        Initialization value of the sparse code. Only used if
        `algorithm='lasso_cd'`.

    max_iter : int, 1000 by default
        Maximum number of iterations to perform if `algorithm='lasso_cd'`.

    copy_cov : boolean, optional
        Whether to copy the precomputed covariance matrix; if False, it may be
        overwritten.

    check_input : boolean, optional
        If False, the input arrays X and dictionary will not be checked.

    verbose : int
        Controls the verbosity; the higher, the more messages. Defaults to 0.

    Returns
    -------
    code : array of shape (n_components, n_features)
        The sparse codes

    See also
    --------
    sklearn.linear_model.lars_path
    sklearn.linear_model.orthogonal_mp
    sklearn.linear_model.Lasso
    SparseCoder
    """
    if X.ndim == 1:
        X = X[:, np.newaxis]
    n_samples, n_features = X.shape
    if cov is None and algorithm != 'lasso_cd':
        # overwriting cov is safe
        copy_cov = False
        cov = np.dot(dictionary, X.T)

    if algorithm == 'lasso_lars':
        alpha = float(regularization) / n_features  # account for scaling
        try:
            err_mgt = np.seterr(all='ignore')

            # Not passing in verbose=max(0, verbose-1) because Lars.fit already
            # corrects the verbosity level.
            lasso_lars = LassoLars(alpha=alpha, fit_intercept=False,
                                   verbose=verbose, normalize=False,
                                   precompute=gram, fit_path=False)
            lasso_lars.fit(dictionary.T, X.T, Xy=cov)
            new_code = lasso_lars.coef_
        finally:
            np.seterr(**err_mgt)

    elif algorithm == 'lasso_cd':
        alpha = float(regularization) / n_features  # account for scaling

        # TODO: Make verbosity argument for Lasso?
        # sklearn.linear_model.coordinate_descent.enet_path has a verbosity
        # argument that we could pass in from Lasso.
        clf = Lasso(alpha=alpha, fit_intercept=False, normalize=False,
                    precompute=gram, max_iter=max_iter, warm_start=True)

        if init is not None:
            clf.coef_ = init

        clf.fit(dictionary.T, X.T, check_input=check_input)
        new_code = clf.coef_

    elif algorithm == 'lars':
        try:
            err_mgt = np.seterr(all='ignore')

            # Not passing in verbose=max(0, verbose-1) because Lars.fit already
            # corrects the verbosity level.
            lars = Lars(fit_intercept=False, verbose=verbose, normalize=False,
                        precompute=gram, n_nonzero_coefs=int(regularization),
                        fit_path=False)
            lars.fit(dictionary.T, X.T, Xy=cov)
            new_code = lars.coef_
        finally:
            np.seterr(**err_mgt)

    elif algorithm == 'threshold':
        new_code = ((np.sign(cov) *
                    np.maximum(np.abs(cov) - regularization, 0)).T)

    elif algorithm == 'omp':
        # TODO: Should verbose argument be passed to this?
        new_code = orthogonal_mp_gram(
            Gram=gram, Xy=cov, n_nonzero_coefs=int(regularization),
            tol=None, norms_squared=row_norms(X, squared=True),
            copy_Xy=copy_cov).T
    else:
        raise ValueError('Sparse coding method must be "lasso_lars" '
                         '"lasso_cd",  "lasso", "threshold" or "omp", got %s.'
                         % algorithm)
    return new_code


# XXX : could be moved to the linear_model module
def sparse_encode(X, dictionary, gram=None, cov=None, algorithm='lasso_lars',
                  n_nonzero_coefs=None, alpha=None, copy_cov=True, init=None,
                  max_iter=1000, n_jobs=1, check_input=True, verbose=0):
    """Sparse coding

    Each row of the result is the solution to a sparse coding problem.
    The goal is to find a sparse array `code` such that::

        X ~= code * dictionary

    Read more in the :ref:`User Guide <SparseCoder>`.

    Parameters
    ----------
    X : array of shape (n_samples, n_features)
        Data matrix

    dictionary : array of shape (n_components, n_features)
        The dictionary matrix against which to solve the sparse coding of
        the data. Some of the algorithms assume normalized rows for meaningful
        output.

    gram : array, shape=(n_components, n_components)
        Precomputed Gram matrix, dictionary * dictionary'

    cov : array, shape=(n_components, n_samples)
        Precomputed covariance, dictionary' * X

    algorithm : {'lasso_lars', 'lasso_cd', 'lars', 'omp', 'threshold'}
        lars: uses the least angle regression method (linear_model.lars_path)
        lasso_lars: uses Lars to compute the Lasso solution
        lasso_cd: uses the coordinate descent method to compute the
        Lasso solution (linear_model.Lasso). lasso_lars will be faster if
        the estimated components are sparse.
        omp: uses orthogonal matching pursuit to estimate the sparse solution
        threshold: squashes to zero all coefficients less than alpha from
        the projection dictionary * X'

    n_nonzero_coefs : int, 0.1 * n_features by default
        Number of nonzero coefficients to target in each column of the
        solution. This is only used by `algorithm='lars'` and `algorithm='omp'`
        and is overridden by `alpha` in the `omp` case.

    alpha : float, 1. by default
        If `algorithm='lasso_lars'` or `algorithm='lasso_cd'`, `alpha` is the
        penalty applied to the L1 norm.
        If `algorithm='threshold'`, `alpha` is the absolute value of the
        threshold below which coefficients will be squashed to zero.
        If `algorithm='omp'`, `alpha` is the tolerance parameter: the value of
        the reconstruction error targeted. In this case, it overrides
        `n_nonzero_coefs`.

    init : array of shape (n_samples, n_components)
        Initialization value of the sparse codes. Only used if
        `algorithm='lasso_cd'`.

    max_iter : int, 1000 by default
        Maximum number of iterations to perform if `algorithm='lasso_cd'`.

    copy_cov : boolean, optional
        Whether to copy the precomputed covariance matrix; if False, it may be
        overwritten.

    n_jobs : int, optional
        Number of parallel jobs to run.

    check_input : boolean, optional
        If False, the input arrays X and dictionary will not be checked.

    verbose : int, optional
        Controls the verbosity; the higher, the more messages. Defaults to 0.

    Returns
    -------
    code : array of shape (n_samples, n_components)
        The sparse codes

    See also
    --------
    sklearn.linear_model.lars_path
    sklearn.linear_model.orthogonal_mp
    sklearn.linear_model.Lasso
    SparseCoder
    """
    if check_input:
        if algorithm == 'lasso_cd':
            dictionary = check_array(dictionary, order='C', dtype='float64')
            X = check_array(X, order='C', dtype='float64')
        else:
            dictionary = check_array(dictionary)
            X = check_array(X)

    n_samples, n_features = X.shape
    n_components = dictionary.shape[0]

    if gram is None and algorithm != 'threshold':
        gram = np.dot(dictionary, dictionary.T)

    if cov is None and algorithm != 'lasso_cd':
        copy_cov = False
        cov = np.dot(dictionary, X.T)

    if algorithm in ('lars', 'omp'):
        regularization = n_nonzero_coefs
        if regularization is None:
            regularization = min(max(n_features / 10, 1), n_components)
    else:
        regularization = alpha
        if regularization is None:
            regularization = 1.

    if n_jobs == 1 or algorithm == 'threshold':
        code = _sparse_encode(X,
                              dictionary, gram, cov=cov,
                              algorithm=algorithm,
                              regularization=regularization, copy_cov=copy_cov,
                              init=init,
                              max_iter=max_iter,
                              check_input=False,
                              verbose=verbose)
        # This ensure that dimensionality of code is always 2,
        # consistant with the case n_jobs > 1
        if code.ndim == 1:
            code = code[np.newaxis, :]
        return code

    # Enter parallel code block
    code = np.empty((n_samples, n_components))
    slices = list(gen_even_slices(n_samples, _get_n_jobs(n_jobs)))

    code_views = Parallel(n_jobs=n_jobs, verbose=verbose)(
        delayed(_sparse_encode)(
            X[this_slice], dictionary, gram,
            cov[:, this_slice] if cov is not None else None,
            algorithm,
            regularization=regularization, copy_cov=copy_cov,
            init=init[this_slice] if init is not None else None,
            max_iter=max_iter,
            check_input=False)
        for this_slice in slices)
    for this_slice, this_view in zip(slices, code_views):
        code[this_slice] = this_view
    return code


def _init_dict_from_samples(X, n_components, random_state):
    """Set random samples from data as initial dictionary atoms."""

    samples_norms_squared = np.sum(X*X, axis=1)
    nonzero_examples = list(
        np.where(samples_norms_squared > _ATOM_NORM_TOLERANCE)[0])

    if len(nonzero_examples) < n_components:
        # this is not effective, but still allowed
        replace = True
    else:
        replace = False
    chosen_examples = choice(nonzero_examples, replace=replace,
                             size=n_components, random_state=random_state)
    return X[chosen_examples, :]


def _init_dict(X, n_components, code_init, dict_init, method, random_state):
    """Initialize dictionary for learning."""

    if code_init is not None and dict_init is not None:
        code = np.array(code_init, order='F')
        # Don't copy V, it will happen below
        dictionary = dict_init
    else:
        if method == 'svd':
            code, S, dictionary = linalg.svd(X, full_matrices=False)
            dictionary = S[:, np.newaxis] * dictionary
        elif method == 'sample':
            n_samples = X.shape[0]
            code = np.zeros((n_samples, n_components))
            dictionary = _init_dict_from_samples(X, n_components, random_state)
        else:
            raise ValueError("Unknown init method " + method)

    dict_size = len(dictionary)
    if n_components <= dict_size:  # True even if n_components=None
        code = code[:, :n_components]
        dictionary = dictionary[:n_components, :]
    else:
        code = np.c_[code, np.zeros((len(code), n_components - dict_size))]
        dictionary = np.r_[dictionary,
                           np.zeros((n_components - dict_size,
                                     dictionary.shape[1]))]
    # Fortran-order dict, as we are going to access its row vectors
    dictionary = np.array(dictionary, order='F')

    return code, dictionary


def _worst_represented_example(X, dictionary, sparse_codes):
    """Find the sample that has the most representation error."""

    residuals = X - np.dot(sparse_codes, dictionary)
    errors_squared = np.sum(residuals * residuals, axis=1)
    worst_index = np.argmax(errors_squared)
    return X[worst_index, :]


def _decompose_svd(residual):
    """Decompose the residual using 1-rank SVD."""

    # Sparse version is used because non-sparse does not allow to
    # set the desired number of singular values.
    U, S, V = scipy.sparse.linalg.svds(residual, 1)
    # U is unitary, so d is normalized
    d = U.ravel()
    g = np.dot(V.T, S).ravel()
    return d, g


def _decompose_projections(residual, g_old):
    """Decompose the residual using SVD-approximating projections."""

    d = np.dot(residual, g_old)
    d_norm = norm(d)
    if d_norm >= _ATOM_NORM_TOLERANCE:
        d /= d_norm
    g = np.dot(residual.T, d)
    return d, g


def _ksvd_atom_update(X, atom_index, dictionary, sparse_codes,
                      approximate_svd):
    """Update single dictionary atom and the corresponding codes.

    Use SVD decomposition to preserve sparsity.

    """

    atom_usages = np.nonzero(sparse_codes[:, atom_index])[0]
    if len(atom_usages) == 0:
        # replace with the new atom
        atom = _worst_represented_example(X, dictionary, sparse_codes)
        dictionary[atom_index, :] = atom / norm(atom)
    elif len(atom_usages) == 1:
        # update is trivial if the atom is used in only one sample
        atom = X[atom_usages[0], :]
        atom_norm = norm(atom)
        dictionary[atom_index, :] = atom / atom_norm
        sparse_codes[atom_usages[0], atom_index] = atom_norm
    else:
        dictionary[atom_index, :] = 0
        representation = np.dot(sparse_codes[atom_usages, :], dictionary)
        residual = (X[atom_usages, :] - representation).T
        if approximate_svd:
            atom, atom_codes = _decompose_projections(
                residual, sparse_codes[atom_usages, atom_index])
        else:
            atom, atom_codes = _decompose_svd(residual)
        dictionary[atom_index, :] = atom
        sparse_codes[atom_usages, atom_index] = atom_codes.T

    return dictionary, sparse_codes


def _update_dict_cd(dictionary, Y, code, verbose=False, return_r2=False,
                    random_state=None):
    """Update the dense dictionary factor using coordinate descent.

    Parameters
    ----------
    dictionary : array of shape (n_features, n_components)
        Value of the dictionary at the previous iteration.

    Y : array of shape (n_features, n_samples)
        Data matrix.

    code : array of shape (n_components, n_samples)
        Sparse coding of the data against which to optimize the dictionary.

    verbose:
        Degree of output the procedure will print.

    return_r2 : bool
        Whether to compute and return the residual sum of squares corresponding
        to the computed solution.

    random_state : int or RandomState
        Pseudo number generator state used for random sampling.

    Returns
    -------
    dictionary : array of shape (n_features, n_components)
        Updated dictionary.

    """
    n_components = len(code)
    n_samples = Y.shape[0]
    random_state = check_random_state(random_state)
    # Residuals, computed 'in-place' for efficiency
    R = -np.dot(dictionary, code)
    R += Y
    R = np.asfortranarray(R)
    ger, = linalg.get_blas_funcs(('ger',), (dictionary, code))
    for k in range(n_components):
        # R <- 1.0 * U_k * V_k^T + R
        R = ger(1.0, dictionary[:, k], code[k, :], a=R, overwrite_a=True)
        dictionary[:, k] = np.dot(R, code[k, :].T)
        # Scale k'th atom
        atom_norm_square = np.dot(dictionary[:, k], dictionary[:, k])
        if atom_norm_square < 1e-20:
            if verbose == 1:
                sys.stdout.write("+")
                sys.stdout.flush()
            elif verbose:
                print("Adding new random atom")
            dictionary[:, k] = random_state.randn(n_samples)
            # Setting corresponding coefs to 0
            code[k, :] = 0.0
            dictionary[:, k] /= sqrt(np.dot(dictionary[:, k],
                                            dictionary[:, k]))
        else:
            dictionary[:, k] /= sqrt(atom_norm_square)
            # R <- -1.0 * U_k * V_k^T + R
            R = ger(-1.0, dictionary[:, k], code[k, :], a=R, overwrite_a=True)
    if return_r2:
        R **= 2
        # R is fortran-ordered. For numpy version < 1.6, sum does not
        # follow the quick striding first, and is thus inefficient on
        # fortran ordered data. We take a flat view of the data with no
        # striding
        R = as_strided(R, shape=(R.size, ), strides=(R.dtype.itemsize,))
        R = np.sum(R)
        return dictionary, R
    return dictionary


def _update_dict(dictionary, X, codes, method, verbose=0, random_state=None):
    """Update dictionary with given data and sparse codes."""

    if method in ('lars', 'cd'):
        dictionary, residual = _update_dict_cd(dictionary.T, X.T, codes.T,
                                               verbose=verbose, return_r2=True,
                                               random_state=random_state)
        dictionary = dictionary.T
    else:  # method in ('ksvd', 'exact_ksvd'):
        approximate_svd = (method == 'ksvd')
        n_components = dictionary.shape[0]
        for atom_index in range(n_components):
            dictionary, codes = _ksvd_atom_update(
                X, atom_index, dictionary, codes, approximate_svd)

        residual = norm(X - np.dot(codes, dictionary))

    return dictionary, codes, residual


def dict_learning(X, n_components, alpha=None, max_iter=100, tol=1e-8,
                  n_nonzero_coefs=None,
                  method='lars', coding_method=None,
                  init_method='svd', n_jobs=1,
                  dict_init=None, code_init=None, random_state=None,
                  verbose=0, callback=None, return_n_iter=False):

    """Solve a dictionary learning matrix factorization problem.

    Find the best dictionary (D) and the corresponding sparse code (C)
    for approximating the data matrix X: X ~= C*D.

    The actual minimization problem depends on the sparse coding method
    (see `coding_method` parameter documentation).

    If the method is based on L1-minimization, the problem to solve is::

        (C^*, D^*) = argmin 0.5 || X - C D ||_2^2 + alpha * || C ||_1
                      (C,D)
            with || D_k ||_2 = 1 for all 0 <= k < n_components.

    If the method is based on L0-minimization, the problem to solve is::

        (C^*, D^*) = argmin || X - C D ||_2^2  s.t.
                      (C,D)
                     ||C_i||_0 <= alpha for all i <= i < n_samples

            with || D_k ||_2 = 1 for all 0 <= k < n_components.

    The minimization is done by alternative iteration between sparse
    coding (using ``coding_method``) and dictionary update (depending on
    ``method``).

    The default method is L1-minimization based on LARS (``method='lars'```,
    ``coding_method='lasso_lars'``) with SVD initialization
    (``init_method='svd'``).

    In order to get the K-SVD dictionary learning method choose
    ``method='ksvd'`` (``coding_method`` is then set to ``'omp'`` by default)
    and ``init_method='sample'``.

    Parameters
    ----------
    X : array of shape (n_samples, n_features)
<<<<<<< HEAD
        Matrix with training data.

    n_components : int
        Number of dictionary atoms to extract.

    alpha : float
        Regularization coefficient for the L1 case.

    max_iter : int
        Maximum number of iterations to perform.

    tol : float
        Tolerance for early stopping.

    n_nonzero_coefs: int, 0.1 * n_features by default
        Number of nonzero coefficients to target in each column of the
        solution. This is used by L0 dictionary learning methods.

    method: {'lars', 'cd', 'ksvd', 'exact_ksvd'}
        Method for dictionary learning.  The default ``coding_method``
        depends on this argument.
        lars : update dictionary using block component wise
            coordinate descent.  Default ``coding_method`` is 'lasso_lars'.
        cd: update dictionary using block component wise
            coordinate descent.  Default ``coding_method`` is 'lasso_cd'.
        ksvd : update atoms separately using approximate 1-svd
            error matrix decomposition; in the most cases this
            method is more preferable than the 'exact_ksvd' as it
            gives good precision but works faster.  Default
            ``coding_method`` is 'omp'.
        exact_ksvd : update atoms separately using exact 1-svd
            error matrix decomposition.  Default ``coding_method``
            is 'omp'.

    coding_method : {'lasso_lars', 'lasso_cd', 'lars', 'omp', 'threshold'}
        Method for sparse coding step.  Default value depends on the
        value of ``method``.
        L1-minimization methods:
            lars : uses the least angle regression method
                (linear_model.lars_path)
            lasso_lars : uses Lars to compute the Lasso solution
            lasso_cd : uses the coordinate descent method to compute the
                Lasso solution (linear_model.Lasso). lasso_lars will be
                faster if the estimated components are sparse.
        L0-minimization methods:
            omp : uses orthogonal matching pursuit to estimate the
                sparse solution (linear_model.orthogonal_mp)
            threshold : squashes to zero all coefficients less than
                alpha from the projection dictionary * data.T

    init_method : {'svd', 'sample'}
        Method for the dictionary and code initialization.
            svd : perform SVD decomposition to get dictionary and codes;
            sample : take random samples from the training data as
                dictionary components, set codes to code_init or zero.
        If the dict_init parameter is given, this parameter is ignored.
        The code_init parameter without dict_init parameter is ignored
        by 'svd' and used for code initialization by 'sample'.

    n_jobs : int
=======
        Data matrix.

    n_components : int,
        Number of dictionary atoms to extract.

    alpha : int,
        Sparsity controlling parameter.

    max_iter : int,
        Maximum number of iterations to perform.

    tol : float,
        Tolerance for the stopping condition.

    method : {'lars', 'cd'}
        lars: uses the least angle regression method to solve the lasso problem
        (linear_model.lars_path)
        cd: uses the coordinate descent method to compute the
        Lasso solution (linear_model.Lasso). Lars will be faster if
        the estimated components are sparse.

    n_jobs : int,
>>>>>>> 5007e02c
        Number of parallel jobs to run, or -1 to autodetect.

    dict_init : array of shape (n_components, n_features),
        Initial value for the dictionary for warm restart scenarios.
        If this parameter is given, the initialization method is
        ignored.

    code_init : array of shape (n_samples, n_components),
        Initial value for the sparse code for warm restart scenarios.
        If this parameters is given, but dict_init is not, the code
        initialization may be used or may be ignored depending on the
        init_method.

<<<<<<< HEAD
    random_state : int or RandomState
        Pseudo number generator state used for random sampling.

    verbose : int
        How much information the procedure will print.

    callback : function
        Callable that gets invoked every five iterations with dict
        with local variables as argument.
=======
    callback :
        Callable that gets invoked every five iterations.

    verbose :
        Degree of output the procedure will print.

    random_state : int or RandomState
        Pseudo number generator state used for random sampling.
>>>>>>> 5007e02c

    return_n_iter : bool
        Whether or not to return the number of iterations.


    Returns
    -------
    code : array of shape (n_samples, n_components)
<<<<<<< HEAD
        The sparse code factor (C) in the matrix factorization.

    dictionary : array of shape (n_components, n_features),
        The dictionary factor (D) in the matrix factorization.

    errors : array
        Vector of errors (or cost) at each iteration.
=======
        The sparse code factor in the matrix factorization.

    dictionary : array of shape (n_components, n_features),
        The dictionary factor in the matrix factorization.

    errors : array
        Vector of errors at each iteration.
>>>>>>> 5007e02c

    n_iter : int
        Number of iterations run. Returned only if `return_n_iter` is
        set to True.

    Notes
    -----
    The L1 dictionary learning implementation is based on:
    Kreutz-Delgado, Kenneth, et al., Dictionary learning algorithms
    for sparse representation. Neural computation 15.2 (2003): 349-396.

    The L0 dictionary learning implementation is based on:
    Rubinstein, R., Zibulevsky, M. and Elad, M., Efficient Implementation
    of the K-SVD Algorithm using Batch Orthogonal Matching Pursuit. Technical
    Report- CS Technion, April 2008.
    http://www.cs.technion.ac.il/~ronrubin/Publications/KSVD-OMP-v2.pdf

    See also
    --------
    dict_learning_online
    DictionaryLearning
    MiniBatchDictionaryLearning
    SparsePCA
    MiniBatchSparsePCA

    """

    if method in ('lars', 'cd'):
        problem_type = 'L1'
    elif method in ('ksvd', 'exact_ksvd'):
        problem_type = 'L0'
    else:
        raise ValueError('Unknown dictionary learning method ' + method)
    if coding_method is None:
        if method in ('lars', 'cd'):
            coding_method = 'lasso_' + method
        else:
            coding_method = 'omp'

    t0 = time.time()
    # Avoid integer division problems
    if alpha is not None:
        alpha = float(alpha)
    random_state = check_random_state(random_state)

    if n_jobs == -1:
        n_jobs = cpu_count()

    code, dictionary = _init_dict(X, n_components, code_init, dict_init,
                                  init_method, random_state)

    residuals = 0

    errors = []
    current_cost = np.nan

    if verbose == 1:
        print('[dict_learning]', end=' ')

    # If max_iter is 0, number of iterations returned should be zero
    ii = -1

    for ii in range(max_iter):
        dt = (time.time() - t0)
        if verbose == 1:
            sys.stdout.write(".")
            sys.stdout.flush()
        elif verbose:
            print ("Iteration % 3i "
                   "(elapsed time: % 3is, % 4.1fmn, current cost % 7.3f)"
                   % (ii, dt, dt / 60, current_cost))

        # Update code
        code = sparse_encode(X, dictionary, algorithm=coding_method,
                             alpha=alpha, n_nonzero_coefs=n_nonzero_coefs,
                             init=code, n_jobs=n_jobs)
        # Update dictionary
        dictionary, codes, residuals = _update_dict(
            dictionary, X, code, method,
            verbose=verbose, random_state=random_state)

        # Cost function
        if problem_type == 'L1':
            current_cost = 0.5 * residuals + alpha * np.sum(np.abs(code))
        else:
            current_cost = residuals
        errors.append(current_cost)

        if ii > 0:
            dE = errors[-2] - errors[-1]
            # assert(dE >= -tol * errors[-1])
            if dE < tol * errors[-1]:
                if verbose == 1:
                    # A line return
                    print("")
                elif verbose:
                    print("--- Convergence reached after %d iterations" % ii)
                break
        if ii % 5 == 0 and callback is not None:
            callback(locals())

    if return_n_iter:
        return code, dictionary, errors, ii + 1
    else:
        return code, dictionary, errors


def dict_learning_online(X, n_components=2, alpha=1, n_iter=100,
                         return_code=True, dict_init=None, callback=None,
                         batch_size=3, verbose=False, shuffle=True, n_jobs=1,
                         method='lars', iter_offset=0, random_state=None,
                         return_inner_stats=False, inner_stats=None,
                         return_n_iter=False):
    """Solves a dictionary learning matrix factorization problem online.

    Finds the best dictionary and the corresponding sparse code for
    approximating the data matrix X by solving::

        (U^*, V^*) = argmin 0.5 || X - U V ||_2^2 + alpha * || U ||_1
                     (U,V)
                     with || V_k ||_2 = 1 for all  0 <= k < n_components

    where V is the dictionary and U is the sparse code. This is
    accomplished by repeatedly iterating over mini-batches by slicing
    the input data.

    Read more in the :ref:`User Guide <DictionaryLearning>`.

    Parameters
    ----------
    X : array of shape (n_samples, n_features)
        Data matrix.

    n_components : int,
        Number of dictionary atoms to extract.

    alpha : float,
        Sparsity controlling parameter.

    n_iter : int,
        Number of iterations to perform.

    return_code : boolean,
        Whether to also return the code U or just the dictionary V.

    dict_init : array of shape (n_components, n_features),
        Initial value for the dictionary for warm restart scenarios.

    callback :
        Callable that gets invoked every five iterations.

    batch_size : int,
        The number of samples to take in each batch.

    verbose :
        Degree of output the procedure will print.

    shuffle : boolean,
        Whether to shuffle the data before splitting it in batches.

    n_jobs : int,
        Number of parallel jobs to run, or -1 to autodetect.

    method : {'lars', 'cd'}
        lars: uses the least angle regression method to solve the lasso problem
        (linear_model.lars_path)
        cd: uses the coordinate descent method to compute the
        Lasso solution (linear_model.Lasso). Lars will be faster if
        the estimated components are sparse.

    iter_offset : int, default 0
        Number of previous iterations completed on the dictionary used for
        initialization.

    random_state : int or RandomState
        Pseudo number generator state used for random sampling.

    return_inner_stats : boolean, optional
        Return the inner statistics A (dictionary covariance) and B
        (data approximation). Useful to restart the algorithm in an
        online setting. If return_inner_stats is True, return_code is
        ignored

    inner_stats : tuple of (A, B) ndarrays
        Inner sufficient statistics that are kept by the algorithm.
        Passing them at initialization is useful in online settings, to
        avoid loosing the history of the evolution.
        A (n_components, n_components) is the dictionary covariance matrix.
        B (n_features, n_components) is the data approximation matrix

    return_n_iter : bool
        Whether or not to return the number of iterations.

    Returns
    -------
    code : array of shape (n_samples, n_components),
        the sparse code (only returned if `return_code=True`)

    dictionary : array of shape (n_components, n_features),
        the solutions to the dictionary learning problem

    n_iter : int
        Number of iterations run. Returned only if `return_n_iter` is
        set to `True`.

    See also
    --------
    dict_learning
    DictionaryLearning
    MiniBatchDictionaryLearning
    SparsePCA
    MiniBatchSparsePCA

    """
    if n_components is None:
        n_components = X.shape[1]

    if method not in ('lars', 'cd'):
        raise ValueError('Coding method not supported as a fit algorithm.')
    method = 'lasso_' + method

    t0 = time.time()
    n_samples, n_features = X.shape
    # Avoid integer division problems
    alpha = float(alpha)
    random_state = check_random_state(random_state)

    if n_jobs == -1:
        n_jobs = cpu_count()

    # Init V with SVD of X
    if dict_init is not None:
        dictionary = dict_init
    else:
        _, S, dictionary = randomized_svd(X, n_components,
                                          random_state=random_state)
        dictionary = S[:, np.newaxis] * dictionary
    r = len(dictionary)
    if n_components <= r:
        dictionary = dictionary[:n_components, :]
    else:
        dictionary = np.r_[dictionary,
                           np.zeros((n_components - r, dictionary.shape[1]))]

    if verbose == 1:
        print('[dict_learning]', end=' ')

    if shuffle:
        X_train = X.copy()
        random_state.shuffle(X_train)
    else:
        X_train = X

    dictionary = check_array(dictionary.T, order='F', dtype=np.float64,
                             copy=False)
    X_train = check_array(X_train, order='C', dtype=np.float64, copy=False)

    batches = gen_batches(n_samples, batch_size)
    batches = itertools.cycle(batches)

    # The covariance of the dictionary
    if inner_stats is None:
        A = np.zeros((n_components, n_components))
        # The data approximation
        B = np.zeros((n_features, n_components))
    else:
        A = inner_stats[0].copy()
        B = inner_stats[1].copy()

    # If n_iter is zero, we need to return zero.
    ii = iter_offset - 1

    for ii, batch in zip(range(iter_offset, iter_offset + n_iter), batches):
        this_X = X_train[batch]
        dt = (time.time() - t0)
        if verbose == 1:
            sys.stdout.write(".")
            sys.stdout.flush()
        elif verbose:
            if verbose > 10 or ii % ceil(100. / verbose) == 0:
                print ("Iteration % 3i (elapsed time: % 3is, % 4.1fmn)"
                       % (ii, dt, dt / 60))

        this_code = sparse_encode(this_X, dictionary.T, algorithm=method,
                                  alpha=alpha, n_jobs=n_jobs).T

        # Update the auxiliary variables
        if ii < batch_size - 1:
            theta = float((ii + 1) * batch_size)
        else:
            theta = float(batch_size ** 2 + ii + 1 - batch_size)
        beta = (theta + 1 - batch_size) / (theta + 1)

        A *= beta
        A += np.dot(this_code, this_code.T)
        B *= beta
        B += np.dot(this_X.T, this_code.T)

        # Update dictionary
        dictionary = _update_dict_cd(dictionary, B, A, verbose=verbose,
                                  random_state=random_state)
        # XXX: Can the residuals be of any use?

        # Maybe we need a stopping criteria based on the amount of
        # modification in the dictionary
        if callback is not None:
            callback(locals())

    if return_inner_stats:
        if return_n_iter:
            return dictionary.T, (A, B), ii - iter_offset + 1
        else:
            return dictionary.T, (A, B)
    if return_code:
        if verbose > 1:
            print('Learning code...', end=' ')
        elif verbose == 1:
            print('|', end=' ')
        code = sparse_encode(X, dictionary.T, algorithm=method, alpha=alpha,
                             n_jobs=n_jobs, check_input=False)
        if verbose > 1:
            dt = (time.time() - t0)
            print('done (total time: % 3is, % 4.1fmn)' % (dt, dt / 60))
        if return_n_iter:
            return code, dictionary.T, ii - iter_offset + 1
        else:
            return code, dictionary.T

    if return_n_iter:
        return dictionary.T, ii - iter_offset + 1
    else:
        return dictionary.T


class SparseCodingMixin(TransformerMixin):
    """Sparse coding mixin"""

    def _set_sparse_coding_params(self, n_components,
                                  transform_algorithm='omp',
                                  transform_n_nonzero_coefs=None,
                                  transform_alpha=None, split_sign=False,
                                  n_jobs=1):
        self.n_components = n_components
        self.transform_algorithm = transform_algorithm
        self.transform_n_nonzero_coefs = transform_n_nonzero_coefs
        self.transform_alpha = transform_alpha
        self.split_sign = split_sign
        self.n_jobs = n_jobs

    def transform(self, X, y=None):
        """Encode the data as a sparse combination of the dictionary atoms.

        Coding method is determined by the object parameter
        `transform_algorithm`.

        Parameters
        ----------
        X : array of shape (n_samples, n_features)
            Test data to be transformed, must have the same number of
            features as the data used to train the model.

        Returns
        -------
        X_new : array, shape (n_samples, n_components)
            Transformed data

        """
        check_is_fitted(self, 'components_')

        # XXX : kwargs is not documented
        X = check_array(X)
        n_samples, n_features = X.shape

        code = sparse_encode(
            X, self.components_, algorithm=self.transform_algorithm,
            n_nonzero_coefs=self.transform_n_nonzero_coefs,
            alpha=self.transform_alpha, n_jobs=self.n_jobs)

        if self.split_sign:
            # feature vector is split into a positive and negative side
            n_samples, n_features = code.shape
            split_code = np.empty((n_samples, 2 * n_features))
            split_code[:, :n_features] = np.maximum(code, 0)
            split_code[:, n_features:] = -np.minimum(code, 0)
            code = split_code

        return code


class SparseCoder(BaseEstimator, SparseCodingMixin):
    """Sparse coding

    Finds a sparse representation of data against a fixed, precomputed
    dictionary.

    Each row of the result is the solution to a sparse coding problem.
    The goal is to find a sparse array `code` such that::

        X ~= code * dictionary

    Read more in the :ref:`User Guide <SparseCoder>`.

    Parameters
    ----------
    dictionary : array, [n_components, n_features]
        The dictionary atoms used for sparse coding. Lines are assumed to be
        normalized to unit norm.

    transform_algorithm : {'lasso_lars', 'lasso_cd', 'lars', 'omp', \
    'threshold'}
        Algorithm used to transform the data:
        lars: uses the least angle regression method (linear_model.lars_path)
        lasso_lars: uses Lars to compute the Lasso solution
        lasso_cd: uses the coordinate descent method to compute the
        Lasso solution (linear_model.Lasso). lasso_lars will be faster if
        the estimated components are sparse.
        omp: uses orthogonal matching pursuit to estimate the sparse solution
        threshold: squashes to zero all coefficients less than alpha from
        the projection ``dictionary * X'``

    transform_n_nonzero_coefs : int, ``0.1 * n_features`` by default
        Number of nonzero coefficients to target in each column of the
        solution. This is only used by `algorithm='lars'` and `algorithm='omp'`
        and is overridden by `alpha` in the `omp` case.

    transform_alpha : float, 1. by default
        If `algorithm='lasso_lars'` or `algorithm='lasso_cd'`, `alpha` is the
        penalty applied to the L1 norm.
        If `algorithm='threshold'`, `alpha` is the absolute value of the
        threshold below which coefficients will be squashed to zero.
        If `algorithm='omp'`, `alpha` is the tolerance parameter: the value of
        the reconstruction error targeted. In this case, it overrides
        `n_nonzero_coefs`.

    split_sign : bool, False by default
        Whether to split the sparse feature vector into the concatenation of
        its negative part and its positive part. This can improve the
        performance of downstream classifiers.

    n_jobs : int,
        number of parallel jobs to run

    Attributes
    ----------
    components_ : array, [n_components, n_features]
        The unchanged dictionary atoms

    See also
    --------
    DictionaryLearning
    MiniBatchDictionaryLearning
    SparsePCA
    MiniBatchSparsePCA
    sparse_encode
    """

    def __init__(self, dictionary, transform_algorithm='omp',
                 transform_n_nonzero_coefs=None, transform_alpha=None,
                 split_sign=False, n_jobs=1):
        self._set_sparse_coding_params(dictionary.shape[0],
                                       transform_algorithm,
                                       transform_n_nonzero_coefs,
                                       transform_alpha, split_sign, n_jobs)
        self.components_ = dictionary

    def fit(self, X, y=None):
        """Do nothing and return the estimator unchanged

        This method is just there to implement the usual API and hence
        work in pipelines.
        """
        return self


class DictionaryLearning(BaseEstimator, SparseCodingMixin):
    """Dictionary learning

    Finds a dictionary D (a set of atoms) that can best be used to represent
    data using a sparse code C: X ~= C*D.

    The actual minimization problem depends on the sparse coding method
    (see `fit_algorithm` parameter documentation).

    If the method is based on L1-minimization, the problem to solve is::

        (C^*, D^*) = argmin 0.5 || X - C D ||_2^2 + alpha * || C ||_1
                      (C,D)
            with || D_k ||_2 = 1 for all 0 <= k < n_components.

    If the method is based on L0-minimization, the problem to solve is::

        (C^*, D^*) = argmin || X - C D ||_2^2  s.t.
                      (C,D)
                     ||C_i||_0 <= alpha for all i <= i < n_samples

            with || D_k ||_2 = 1 for all 0 <= k < n_components.

    Read more in the :ref:`User Guide <DictionaryLearning>`.

    Parameters
    ----------
    n_components : int,
        number of dictionary elements to extract

    alpha : float,
        sparsity controlling parameter for L1 dictionary learning methods.

    max_iter : int,
        maximum number of iterations to perform

    tol : float,
        tolerance for numerical error

    n_nonzero_coefs: int, 0.1 * n_features by default
        number of nonzero coefficients to target in each column of the
        solution. This is used by L0 dictionary learning methods.

    fit_algorithm : {'lars', 'cd', 'ksvd', 'exact_ksvd'}
        Method for dictionary learning.
        lars : update dictionary using block component wise
            coordinate descent and the least angle regression method
            to solve the lasso problem (linear_model.lars_path) for
            sparse coding.
        cd: update dictionary using block component wise
            coordinate descent and the coordinate descent method to
            compute the Lasso solution (linear_model.Lasso) for sparse
            coding. Lars will be faster if the estimated components are
            sparse.
        ksvd : update atoms separately using approximate 1-svd
            error matrix decomposition; in the most cases this
            method is more preferable than the 'exact_ksvd' as it
            gives good precision but works faster. The sparse coder
            for learning is OMP.
        exact_ksvd : update atoms separately using exact 1-svd
            error matrix decomposition. The sparse coder for learning
            is OMP.

        .. versionadded:: 0.17
           *cd* coordinate descent method to improve speed.

    transform_algorithm : {'lasso_lars', 'lasso_cd', 'lars', 'omp', \
    'threshold'}
        Algorithm used to transform the data
        lars: uses the least angle regression method (linear_model.lars_path)
        lasso_lars: uses Lars to compute the Lasso solution
        lasso_cd: uses the coordinate descent method to compute the
        Lasso solution (linear_model.Lasso). lasso_lars will be faster if
        the estimated components are sparse.
        omp: uses orthogonal matching pursuit to estimate the sparse solution
        threshold: squashes to zero all coefficients less than alpha from
        the projection ``dictionary * X'``

        .. versionadded:: 0.17
           *lasso_cd* coordinate descent method to improve speed.

    transform_n_nonzero_coefs : int, ``0.1 * n_features`` by default
        Number of nonzero coefficients to target in each column of the
        solution. This is only used by `algorithm='lars'` and `algorithm='omp'`
        and is overridden by `alpha` in the `omp` case.

    transform_alpha : float, 1. by default
        If `algorithm='lasso_lars'` or `algorithm='lasso_cd'`, `alpha` is the
        penalty applied to the L1 norm.
        If `algorithm='threshold'`, `alpha` is the absolute value of the
        threshold below which coefficients will be squashed to zero.
        If `algorithm='omp'`, `alpha` is the tolerance parameter: the value of
        the reconstruction error targeted. In this case, it overrides
        `n_nonzero_coefs`.

    split_sign : bool, False by default
        Whether to split the sparse feature vector into the concatenation of
        its negative part and its positive part. This can improve the
        performance of downstream classifiers.

    n_jobs : int,
        number of parallel jobs to run

    code_init : array of shape (n_samples, n_components),
        initial value for the code, for warm restart

    dict_init : array of shape (n_components, n_features),
        initial values for the dictionary, for warm restart

    init_method : {'svd', 'sample'}
        Method for the dictionary and code initialization.
            svd : perform SVD decomposition to get dictionary and codes;
            sample : take random samples from the training data as
                dictionary components, set codes to code_init or zero.
        If the dict_init parameter is given, this parameter is ignored.
        The code_init parameter without dict_init parameter is ignored
        by 'svd' and used for code initialization by 'sample'.

    verbose :
        degree of verbosity of the printed output

    random_state : int or RandomState
        Pseudo number generator state used for random sampling.

    Attributes
    ----------
    components_ : array, [n_components, n_features]
        dictionary atoms extracted from the data

    error_ : array
        vector of errors at each iteration

    n_iter_ : int
        Number of iterations run.

    Notes
    -----
    **References:**

    J. Mairal, F. Bach, J. Ponce, G. Sapiro, 2009: Online dictionary learning
    for sparse coding (http://www.di.ens.fr/sierra/pdfs/icml09.pdf)

    See also
    --------
    SparseCoder
    MiniBatchDictionaryLearning
    SparsePCA
    MiniBatchSparsePCA
    """
    def __init__(self, n_components=None, alpha=1, max_iter=1000, tol=1e-8,
                 n_nonzero_coefs=None,
                 fit_algorithm='lars', transform_algorithm='omp',
                 transform_n_nonzero_coefs=None, transform_alpha=None,
                 n_jobs=1, code_init=None, dict_init=None, init_method='svd',
                 verbose=False, split_sign=False, random_state=None):

        self._set_sparse_coding_params(n_components, transform_algorithm,
                                       transform_n_nonzero_coefs,
                                       transform_alpha, split_sign, n_jobs)
        self.alpha = alpha
        self.n_nonzer_coefs = n_nonzero_coefs
        self.max_iter = max_iter
        self.tol = tol
        self.fit_algorithm = fit_algorithm
        self.code_init = code_init
        self.dict_init = dict_init
        self.init_method = init_method
        self.verbose = verbose
        self.random_state = random_state

    def fit(self, X, y=None):
        """Fit the model from data in X.

        Parameters
        ----------
        X : array-like, shape (n_samples, n_features)
            Training vector, where n_samples in the number of samples
            and n_features is the number of features.

        Returns
        -------
        self : object
            Returns the object itself
        """
        random_state = check_random_state(self.random_state)
        X = check_array(X)
        if self.n_components is None:
            n_components = X.shape[1]
        else:
            n_components = self.n_components

        V, U, E, self.n_iter_ = dict_learning(
            X, n_components, alpha=self.alpha,
            tol=self.tol, max_iter=self.max_iter,
            n_nonzero_coefs=self.n_nonzer_coefs,
            method=self.fit_algorithm,
            n_jobs=self.n_jobs,
            code_init=self.code_init,
            dict_init=self.dict_init,
            init_method=self.init_method,
            verbose=self.verbose,
            random_state=random_state,
            return_n_iter=True)
        self.components_ = U
        self.error_ = E
        return self


class MiniBatchDictionaryLearning(BaseEstimator, SparseCodingMixin):
    """Mini-batch dictionary learning

    Finds a dictionary (a set of atoms) that can best be used to represent data
    using a sparse code.

    Solves the optimization problem::

       (U^*,V^*) = argmin 0.5 || Y - U V ||_2^2 + alpha * || U ||_1
                    (U,V)
                    with || V_k ||_2 = 1 for all  0 <= k < n_components

    Read more in the :ref:`User Guide <DictionaryLearning>`.

    Parameters
    ----------
    n_components : int,
        number of dictionary elements to extract

    alpha : float,
        sparsity controlling parameter

    n_iter : int,
        total number of iterations to perform

    fit_algorithm : {'lars', 'cd'}
        lars: uses the least angle regression method to solve the lasso problem
        (linear_model.lars_path)
        cd: uses the coordinate descent method to compute the
        Lasso solution (linear_model.Lasso). Lars will be faster if
        the estimated components are sparse.

    transform_algorithm : {'lasso_lars', 'lasso_cd', 'lars', 'omp', \
    'threshold'}
        Algorithm used to transform the data.
        lars: uses the least angle regression method (linear_model.lars_path)
        lasso_lars: uses Lars to compute the Lasso solution
        lasso_cd: uses the coordinate descent method to compute the
        Lasso solution (linear_model.Lasso). lasso_lars will be faster if
        the estimated components are sparse.
        omp: uses orthogonal matching pursuit to estimate the sparse solution
        threshold: squashes to zero all coefficients less than alpha from
        the projection dictionary * X'

    transform_n_nonzero_coefs : int, ``0.1 * n_features`` by default
        Number of nonzero coefficients to target in each column of the
        solution. This is only used by `algorithm='lars'` and `algorithm='omp'`
        and is overridden by `alpha` in the `omp` case.

    transform_alpha : float, 1. by default
        If `algorithm='lasso_lars'` or `algorithm='lasso_cd'`, `alpha` is the
        penalty applied to the L1 norm.
        If `algorithm='threshold'`, `alpha` is the absolute value of the
        threshold below which coefficients will be squashed to zero.
        If `algorithm='omp'`, `alpha` is the tolerance parameter: the value of
        the reconstruction error targeted. In this case, it overrides
        `n_nonzero_coefs`.

    split_sign : bool, False by default
        Whether to split the sparse feature vector into the concatenation of
        its negative part and its positive part. This can improve the
        performance of downstream classifiers.

    n_jobs : int,
        number of parallel jobs to run

    dict_init : array of shape (n_components, n_features),
        initial value of the dictionary for warm restart scenarios

    verbose :
        degree of verbosity of the printed output

    batch_size : int,
        number of samples in each mini-batch

    shuffle : bool,
        whether to shuffle the samples before forming batches

    random_state : int or RandomState
        Pseudo number generator state used for random sampling.

    Attributes
    ----------
    components_ : array, [n_components, n_features]
        components extracted from the data

    inner_stats_ : tuple of (A, B) ndarrays
        Internal sufficient statistics that are kept by the algorithm.
        Keeping them is useful in online settings, to avoid loosing the
        history of the evolution, but they shouldn't have any use for the
        end user.
        A (n_components, n_components) is the dictionary covariance matrix.
        B (n_features, n_components) is the data approximation matrix

    n_iter_ : int
        Number of iterations run.

    Notes
    -----
    **References:**

    J. Mairal, F. Bach, J. Ponce, G. Sapiro, 2009: Online dictionary learning
    for sparse coding (http://www.di.ens.fr/sierra/pdfs/icml09.pdf)

    See also
    --------
    SparseCoder
    DictionaryLearning
    SparsePCA
    MiniBatchSparsePCA

    """
    def __init__(self, n_components=None, alpha=1, n_iter=1000,
                 fit_algorithm='lars', n_jobs=1, batch_size=3,
                 shuffle=True, dict_init=None, transform_algorithm='omp',
                 transform_n_nonzero_coefs=None, transform_alpha=None,
                 verbose=False, split_sign=False, random_state=None):

        self._set_sparse_coding_params(n_components, transform_algorithm,
                                       transform_n_nonzero_coefs,
                                       transform_alpha, split_sign, n_jobs)
        self.alpha = alpha
        self.n_iter = n_iter
        self.fit_algorithm = fit_algorithm
        self.dict_init = dict_init
        self.verbose = verbose
        self.shuffle = shuffle
        self.batch_size = batch_size
        self.split_sign = split_sign
        self.random_state = random_state

    def fit(self, X, y=None):
        """Fit the model from data in X.

        Parameters
        ----------
        X : array-like, shape (n_samples, n_features)
            Training vector, where n_samples in the number of samples
            and n_features is the number of features.

        Returns
        -------
        self : object
            Returns the instance itself.
        """
        random_state = check_random_state(self.random_state)
        X = check_array(X)

        U, (A, B), self.n_iter_ = dict_learning_online(
            X, self.n_components, self.alpha,
            n_iter=self.n_iter, return_code=False,
            method=self.fit_algorithm,
            n_jobs=self.n_jobs, dict_init=self.dict_init,
            batch_size=self.batch_size, shuffle=self.shuffle,
            verbose=self.verbose, random_state=random_state,
            return_inner_stats=True,
            return_n_iter=True)
        self.components_ = U
        # Keep track of the state of the algorithm to be able to do
        # some online fitting (partial_fit)
        self.inner_stats_ = (A, B)
        self.iter_offset_ = self.n_iter
        return self

    def partial_fit(self, X, y=None, iter_offset=None):
        """Updates the model using the data in X as a mini-batch.

        Parameters
        ----------
        X : array-like, shape (n_samples, n_features)
            Training vector, where n_samples in the number of samples
            and n_features is the number of features.

        iter_offset : integer, optional
            The number of iteration on data batches that has been
            performed before this call to partial_fit. This is optional:
            if no number is passed, the memory of the object is
            used.

        Returns
        -------
        self : object
            Returns the instance itself.
        """
        if not hasattr(self, 'random_state_'):
            self.random_state_ = check_random_state(self.random_state)
        X = check_array(X)
        if hasattr(self, 'components_'):
            dict_init = self.components_
        else:
            dict_init = self.dict_init
        inner_stats = getattr(self, 'inner_stats_', None)
        if iter_offset is None:
            iter_offset = getattr(self, 'iter_offset_', 0)
        U, (A, B) = dict_learning_online(
            X, self.n_components, self.alpha,
            n_iter=self.n_iter, method=self.fit_algorithm,
            n_jobs=self.n_jobs, dict_init=dict_init,
            batch_size=len(X), shuffle=False,
            verbose=self.verbose, return_code=False,
            iter_offset=iter_offset, random_state=self.random_state_,
            return_inner_stats=True, inner_stats=inner_stats)
        self.components_ = U

        # Keep track of the state of the algorithm to be able to do
        # some online fitting (partial_fit)
        self.inner_stats_ = (A, B)
        self.iter_offset_ = iter_offset + self.n_iter
        return self<|MERGE_RESOLUTION|>--- conflicted
+++ resolved
@@ -564,20 +564,19 @@
     Parameters
     ----------
     X : array of shape (n_samples, n_features)
-<<<<<<< HEAD
-        Matrix with training data.
-
-    n_components : int
+        Data matrix.
+
+    n_components : int,
         Number of dictionary atoms to extract.
 
-    alpha : float
+    alpha : float,
         Regularization coefficient for the L1 case.
 
-    max_iter : int
+    max_iter : int,
         Maximum number of iterations to perform.
 
-    tol : float
-        Tolerance for early stopping.
+    tol : float,
+        Tolerance for the stopping condition.
 
     n_nonzero_coefs: int, 0.1 * n_features by default
         Number of nonzero coefficients to target in each column of the
@@ -624,31 +623,7 @@
         The code_init parameter without dict_init parameter is ignored
         by 'svd' and used for code initialization by 'sample'.
 
-    n_jobs : int
-=======
-        Data matrix.
-
-    n_components : int,
-        Number of dictionary atoms to extract.
-
-    alpha : int,
-        Sparsity controlling parameter.
-
-    max_iter : int,
-        Maximum number of iterations to perform.
-
-    tol : float,
-        Tolerance for the stopping condition.
-
-    method : {'lars', 'cd'}
-        lars: uses the least angle regression method to solve the lasso problem
-        (linear_model.lars_path)
-        cd: uses the coordinate descent method to compute the
-        Lasso solution (linear_model.Lasso). Lars will be faster if
-        the estimated components are sparse.
-
     n_jobs : int,
->>>>>>> 5007e02c
         Number of parallel jobs to run, or -1 to autodetect.
 
     dict_init : array of shape (n_components, n_features),
@@ -662,26 +637,14 @@
         initialization may be used or may be ignored depending on the
         init_method.
 
-<<<<<<< HEAD
     random_state : int or RandomState
         Pseudo number generator state used for random sampling.
 
-    verbose : int
-        How much information the procedure will print.
-
-    callback : function
-        Callable that gets invoked every five iterations with dict
-        with local variables as argument.
-=======
+    verbose :
+        Degree of output the procedure will print.
+
     callback :
         Callable that gets invoked every five iterations.
-
-    verbose :
-        Degree of output the procedure will print.
-
-    random_state : int or RandomState
-        Pseudo number generator state used for random sampling.
->>>>>>> 5007e02c
 
     return_n_iter : bool
         Whether or not to return the number of iterations.
@@ -690,7 +653,6 @@
     Returns
     -------
     code : array of shape (n_samples, n_components)
-<<<<<<< HEAD
         The sparse code factor (C) in the matrix factorization.
 
     dictionary : array of shape (n_components, n_features),
@@ -698,15 +660,6 @@
 
     errors : array
         Vector of errors (or cost) at each iteration.
-=======
-        The sparse code factor in the matrix factorization.
-
-    dictionary : array of shape (n_components, n_features),
-        The dictionary factor in the matrix factorization.
-
-    errors : array
-        Vector of errors at each iteration.
->>>>>>> 5007e02c
 
     n_iter : int
         Number of iterations run. Returned only if `return_n_iter` is

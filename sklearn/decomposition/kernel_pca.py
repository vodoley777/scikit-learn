--- conflicted
+++ resolved
@@ -8,15 +8,10 @@
 from scipy.sparse.linalg import eigsh
 
 from ..utils import check_random_state
-<<<<<<< HEAD
 from ..utils.extmath import randomized_svd
-from ..utils.validation import check_is_fitted, check_array
-from ..exceptions import NotFittedError, KernelWarning
-=======
 from ..utils.validation import check_is_fitted, check_array, \
     check_kernel_eigenvalues
 from ..exceptions import NotFittedError
->>>>>>> ea92a520
 from ..base import BaseEstimator, TransformerMixin
 from ..preprocessing import KernelCenterer
 from ..metrics.pairwise import pairwise_kernels

""" Non-negative matrix factorization.
"""
# Author: Vlad Niculae
#         Lars Buitinck
#         Mathieu Blondel <mathieu@mblondel.org>
#         Tom Dupre la Tour
# License: BSD 3 clause

from abc import ABC
from numbers import Integral, Real
import numpy as np
import scipy.sparse as sp
import time
import itertools
import warnings
from math import sqrt
from scipy import linalg

from ._cdnmf_fast import _update_cdnmf_fast
from .._config import config_context
from ..base import BaseEstimator, TransformerMixin, ClassNamePrefixFeaturesOutMixin
from ..exceptions import ConvergenceWarning
from ..utils import check_random_state, check_array, gen_batches
from ..utils.extmath import randomized_svd, safe_sparse_dot, squared_norm
from ..utils.validation import (
    check_is_fitted,
    check_non_negative,
)
from ..utils._param_validation import (
    Interval,
    StrOptions,
    validate_params,
)


EPSILON = np.finfo(np.float32).eps


def norm(x):
    """Dot product-based Euclidean norm implementation.

    See: http://fa.bianp.net/blog/2011/computing-the-vector-norm/

    Parameters
    ----------
    x : array-like
        Vector for which to compute the norm.
    """
    return sqrt(squared_norm(x))


def trace_dot(X, Y):
    """Trace of np.dot(X, Y.T).

    Parameters
    ----------
    X : array-like
        First matrix.
    Y : array-like
        Second matrix.
    """
    return np.dot(_safe_ravel(X), _safe_ravel(Y))


def _check_init(A, shape, whom):
    A = check_array(A)
    if np.shape(A) != shape:
        raise ValueError(
            "Array with wrong shape passed to %s. Expected %s, but got %s "
            % (whom, shape, np.shape(A))
        )
    check_non_negative(A, whom)
    if np.max(A) == 0:
        raise ValueError("Array passed to %s is full of zeros." % whom)


def _safe_squared_norm(X):
    """Squared Euclidean or Frobenius norm of X, safe for numpy masked arrays."""
    X = _safe_ravel(X)
    if isinstance(X, np.ma.masked_array):
        return float(np.ma.dot(X, X))
    else:
        return np.dot(X, X)


def _safe_ravel(X):
    """Guarantee that we preserve masked array in ravel."""
    if isinstance(X, np.ma.masked_array):
        return np.ma.ravel(X)
    else:
        return np.ravel(X)


def _safe_mean(X):
    """Compute the arithmetic mean of an array, safe for sparse and NaN values"""
    if sp.issparse(X):
        return X.mean()
    else:
        return np.nanmean(X)


def _beta_divergence(X, W, H, beta, square_root=False):
    """Compute the beta-divergence of X and dot(W, H).

    Parameters
    ----------
    X : float or array-like of shape (n_samples, n_features)
        Numpy masked arrays or arrays containing NaN are accepted.

    W : float or array-like of shape (n_samples, n_components)

    H : float or array-like of shape (n_components, n_features)

    beta : float or {'frobenius', 'kullback-leibler', 'itakura-saito'}
        Parameter of the beta-divergence.
        If beta == 2, this is half the Frobenius *squared* norm.
        If beta == 1, this is the generalized Kullback-Leibler divergence.
        If beta == 0, this is the Itakura-Saito divergence.
        Else, this is the general beta-divergence.

    square_root : bool, default=False
        If True, return np.sqrt(2 * res)
        For beta == 2, it corresponds to the Frobenius norm.

    Returns
    -------
        res : float
            Beta divergence of X and np.dot(X, H).
    """
    beta = _beta_loss_to_float(beta)

    # The method can be called with scalars
    if not sp.issparse(X):
        X = np.atleast_2d(X)
    W = np.atleast_2d(W)
    H = np.atleast_2d(H)

    # compute the mask of missing data
    if sp.issparse(X) and np.any(np.isnan(X.data)):
        raise ValueError(
            "X contains np.nan values, and NMF with missing "
            "values is not implemented for sparse matrices."
        )
    elif isinstance(X, np.ma.masked_array):
        X_mask = X.mask
    elif not sp.issparse(X):
        X_mask = np.isnan(X)
        if np.any(X_mask):
            X = np.ma.masked_array(X, mask=X_mask)
        else:
            X_mask = False
    else:
        X_mask = False

    # Frobenius norm
    if beta == 2:
        # Avoid the creation of the dense np.dot(W, H) if X is sparse.
        if sp.issparse(X):
            norm_X = np.dot(X.data, X.data)
            norm_WH = trace_dot(np.linalg.multi_dot([W.T, W, H]), H)
            cross_prod = trace_dot((X * H.T), W)
            res = (norm_X + norm_WH - 2.0 * cross_prod) / 2.0
        else:
            res = _safe_squared_norm(X - np.dot(W, H)) / 2.0

        assert not np.isnan(res)
        assert res >= 0
        if square_root:
            return np.sqrt(res * 2)
        else:
            return res

    if sp.issparse(X):
        # compute np.dot(W, H) only where X is nonzero
        WH_data = _special_dot_X(W, H, X).data
        X_data = X.data
    else:
        WH = np.dot(W, H)
        if X_mask is not False:
            WH = np.ma.masked_array(WH, mask=X_mask)

        WH_data = _safe_ravel(WH)
        X_data = _safe_ravel(X)

    # do not affect the zeros: here 0 ** (-1) = 0 and not infinity
    # Also, it only selects non-masked data
    indices = (X_data > EPSILON).nonzero()
    WH_data = np.asarray(WH_data[indices])
    X_data = np.asarray(X_data[indices])

    # used to avoid division by zero
    WH_data[WH_data < EPSILON] = EPSILON

    # generalized Kullback-Leibler divergence
    if beta == 1:
        if X_mask is False:
            # fast and memory efficient computation of np.sum(np.dot(W, H))
            sum_WH = np.dot(np.sum(W, axis=0), np.sum(H, axis=1))
        else:
            sum_WH = WH.sum()
        # computes np.sum(X * log(X / WH)) only where X is nonzero
        div = X_data / WH_data
        if X_mask is False:
            res = np.dot(X_data, np.log(div))
        else:
            res = float(np.ma.dot(X_data, np.log(div)))
        # add full np.sum(np.dot(W, H)) - np.sum(X)
        res += sum_WH - X_data.sum()

    # Itakura-Saito divergence
    elif beta == 0:
        div = X_data / WH_data
<<<<<<< HEAD
        if X_mask is False:
            n_valid_elements = np.product(X.shape)
        else:
            n_valid_elements = np.sum(~X_mask)
        res = np.sum(div) - n_valid_elements - np.sum(np.log(div))
=======
        res = np.sum(div) - np.prod(X.shape) - np.sum(np.log(div))
>>>>>>> c3bfe86b

    # beta-divergence, beta not in (0, 1, 2)
    else:
        if sp.issparse(X):
            # slow loop, but memory efficient computation of :
            # np.sum(np.dot(W, H) ** beta)
            sum_WH_beta = 0
            for i in range(X.shape[1]):
                sum_WH_beta += np.sum(np.dot(W, H[:, i]) ** beta)

        else:
            sum_WH_beta = (WH**beta).sum()

        sum_X_WH = np.dot(X_data, WH_data ** (beta - 1))
        res = (X_data**beta).sum() - beta * sum_X_WH
        res += sum_WH_beta * (beta - 1)
        res /= beta * (beta - 1)

    assert not np.isnan(res)
    if square_root:
        res = max(res, 0)  # avoid negative number due to rounding errors
        return np.sqrt(2 * res)
    else:
        return res


def _special_dot_X(W, H, X, out=None):
    """Computes np.dot(W, H) in a special way:
    - If X is sparse, np.dot(W, H) is computed only where X is non zero,
    and a sparse matrix is returned, with the same sparsity as X.
    - If X is masked, np.dot(W, H) is computed entirely, and a masked array is
    returned, with the same mask as X.
    - If X is dense, np.dot(W, H) is computed entirely, and returned as a dense
    array.
    """
    if sp.issparse(X):
        ii, jj = X.nonzero()
        n_vals = ii.shape[0]
        dot_vals = np.empty(n_vals)
        n_components = W.shape[1]

        batch_size = max(n_components, n_vals // n_components)
        for start in range(0, n_vals, batch_size):
            batch = slice(start, start + batch_size)
            dot_vals[batch] = np.multiply(W[ii[batch], :], H.T[jj[batch], :]).sum(
                axis=1
            )

        WH = sp.coo_matrix((dot_vals, (ii, jj)), shape=X.shape)
        return WH.tocsr()
    elif isinstance(X, np.ma.masked_array):
        WH = np.ma.masked_array(np.dot(W, H, out=out), mask=X.mask)
        WH._sharedmask = False
        return WH
    else:
        return np.dot(W, H, out=out)


def _safe_dot(X, Ht):
    """Computes np.dot(X, Ht) such that the sparse and the masked cases are
    handled correctly.
    Note that the masked case do not return a masked array.
    """
    if isinstance(X, np.ma.masked_array) or isinstance(Ht, np.ma.masked_array):
        return np.asarray(np.ma.dot(X, Ht))
    else:
        return safe_sparse_dot(X, Ht)


def _beta_loss_to_float(beta_loss):
    """Convert string beta_loss to float."""
    beta_loss_map = {"frobenius": 2, "kullback-leibler": 1, "itakura-saito": 0}
    if isinstance(beta_loss, str):
        beta_loss = beta_loss_map[beta_loss]
    return beta_loss


def _initialize_nmf(X, n_components, init=None, eps=1e-6, random_state=None):
    """Algorithms for NMF initialization.

    Computes an initial guess for the non-negative
    rank k matrix approximation for X: X = WH.

    Parameters
    ----------
    X : array-like of shape (n_samples, n_features)
        The data matrix to be decomposed.

    n_components : int
        The number of components desired in the approximation.

    init :  {'random', 'nndsvd', 'nndsvda', 'nndsvdar'}, default=None
        Method used to initialize the procedure.
        Valid options:

        - None: 'nndsvda' if n_components <= min(n_samples, n_features),
            otherwise 'random'.

        - 'random': non-negative random matrices, scaled with:
            sqrt(X.mean() / n_components)

        - 'nndsvd': Nonnegative Double Singular Value Decomposition (NNDSVD)
            initialization (better for sparseness)

        - 'nndsvda': NNDSVD with zeros filled with the average of X
            (better when sparsity is not desired)

        - 'nndsvdar': NNDSVD with zeros filled with small random values
            (generally faster, less accurate alternative to NNDSVDa
            for when sparsity is not desired)

        - 'custom': use custom matrices W and H

        .. versionchanged:: 1.1
            When `init=None` and n_components is less than n_samples and n_features
            defaults to `nndsvda` instead of `nndsvd`.

    eps : float, default=1e-6
        Truncate all values less then this in output to zero.

    random_state : int, RandomState instance or None, default=None
        Used when ``init`` == 'nndsvdar' or 'random'. Pass an int for
        reproducible results across multiple function calls.
        See :term:`Glossary <random_state>`.

    Returns
    -------
    W : array-like of shape (n_samples, n_components)
        Initial guesses for solving X ~= WH.

    H : array-like of shape (n_components, n_features)
        Initial guesses for solving X ~= WH.

    References
    ----------
    C. Boutsidis, E. Gallopoulos: SVD based initialization: A head start for
    nonnegative matrix factorization - Pattern Recognition, 2008
    http://tinyurl.com/nndsvd
    """
    check_non_negative(X, "NMF initialization", accept_nan=True)
    n_samples, n_features = X.shape

    if (
        init is not None
        and init != "random"
        and n_components > min(n_samples, n_features)
    ):
        raise ValueError(
            "init = '{}' can only be used when "
            "n_components <= min(n_samples, n_features)".format(init)
        )

    if init is None:
        if n_components <= min(n_samples, n_features):
            init = "nndsvda"
        else:
            init = "random"

    # Random initialization
    if init == "random":
        X_mean = _safe_mean(X)
        avg = np.sqrt(X_mean / n_components)
        rng = check_random_state(random_state)
        H = avg * rng.standard_normal(size=(n_components, n_features)).astype(
            X.dtype, copy=False
        )
        W = avg * rng.standard_normal(size=(n_samples, n_components)).astype(
            X.dtype, copy=False
        )
        np.abs(H, out=H)
        np.abs(W, out=W)
        return W, H

    if not sp.issparse(X) and np.any(np.isnan(X)):
        raise ValueError(
            "NMF initializations with NNDSVD are not available "
            "with missing values (NaN)."
        )

    # NNDSVD initialization
    U, S, V = randomized_svd(X, n_components, random_state=random_state)
    W = np.zeros_like(U)
    H = np.zeros_like(V)

    # The leading singular triplet is non-negative
    # so it can be used as is for initialization.
    W[:, 0] = np.sqrt(S[0]) * np.abs(U[:, 0])
    H[0, :] = np.sqrt(S[0]) * np.abs(V[0, :])

    for j in range(1, n_components):
        x, y = U[:, j], V[j, :]

        # extract positive and negative parts of column vectors
        x_p, y_p = np.maximum(x, 0), np.maximum(y, 0)
        x_n, y_n = np.abs(np.minimum(x, 0)), np.abs(np.minimum(y, 0))

        # and their norms
        x_p_nrm, y_p_nrm = norm(x_p), norm(y_p)
        x_n_nrm, y_n_nrm = norm(x_n), norm(y_n)

        m_p, m_n = x_p_nrm * y_p_nrm, x_n_nrm * y_n_nrm

        # choose update
        if m_p > m_n:
            u = x_p / x_p_nrm
            v = y_p / y_p_nrm
            sigma = m_p
        else:
            u = x_n / x_n_nrm
            v = y_n / y_n_nrm
            sigma = m_n

        lbd = np.sqrt(S[j] * sigma)
        W[:, j] = lbd * u
        H[j, :] = lbd * v

    W[W < eps] = 0
    H[H < eps] = 0

    if init == "nndsvd":
        pass
    elif init == "nndsvda":
        avg = X.mean()
        W[W == 0] = avg
        H[H == 0] = avg
    elif init == "nndsvdar":
        rng = check_random_state(random_state)
        avg = X.mean()
        W[W == 0] = abs(avg * rng.standard_normal(size=len(W[W == 0])) / 100)
        H[H == 0] = abs(avg * rng.standard_normal(size=len(H[H == 0])) / 100)
    else:
        raise ValueError(
            "Invalid init parameter: got %r instead of one of %r"
            % (init, (None, "random", "nndsvd", "nndsvda", "nndsvdar"))
        )

    return W, H


def _update_coordinate_descent(X, W, Ht, l1_reg, l2_reg, shuffle, random_state):
    """Helper function for _fit_coordinate_descent.

    Update W to minimize the objective function, iterating once over all
    coordinates. By symmetry, to update H, one can call
    _update_coordinate_descent(X.T, Ht, W, ...).

    """
    n_components = Ht.shape[1]

    HHt = np.dot(Ht.T, Ht)
    XHt = safe_sparse_dot(X, Ht)

    # L2 regularization corresponds to increase of the diagonal of HHt
    if l2_reg != 0.0:
        # adds l2_reg only on the diagonal
        HHt.flat[:: n_components + 1] += l2_reg
    # L1 regularization corresponds to decrease of each element of XHt
    if l1_reg != 0.0:
        XHt -= l1_reg

    if shuffle:
        permutation = random_state.permutation(n_components)
    else:
        permutation = np.arange(n_components)
    # The following seems to be required on 64-bit Windows w/ Python 3.5.
    permutation = np.asarray(permutation, dtype=np.intp)
    return _update_cdnmf_fast(W, HHt, XHt, permutation)


def _fit_coordinate_descent(
    X,
    W,
    H,
    tol=1e-4,
    max_iter=200,
    l1_reg_W=0,
    l1_reg_H=0,
    l2_reg_W=0,
    l2_reg_H=0,
    update_H=True,
    verbose=0,
    shuffle=False,
    random_state=None,
):
    """Compute Non-negative Matrix Factorization (NMF) with Coordinate Descent

    The objective function is minimized with an alternating minimization of W
    and H. Each minimization is done with a cyclic (up to a permutation of the
    features) Coordinate Descent.

    Parameters
    ----------
    X : array-like of shape (n_samples, n_features)
        Constant matrix.

    W : array-like of shape (n_samples, n_components)
        Initial guess for the solution.

    H : array-like of shape (n_components, n_features)
        Initial guess for the solution.

    tol : float, default=1e-4
        Tolerance of the stopping condition.

    max_iter : int, default=200
        Maximum number of iterations before timing out.

    l1_reg_W : float, default=0.
        L1 regularization parameter for W.

    l1_reg_H : float, default=0.
        L1 regularization parameter for H.

    l2_reg_W : float, default=0.
        L2 regularization parameter for W.

    l2_reg_H : float, default=0.
        L2 regularization parameter for H.

    update_H : bool, default=True
        Set to True, both W and H will be estimated from initial guesses.
        Set to False, only W will be estimated.

    verbose : int, default=0
        The verbosity level.

    shuffle : bool, default=False
        If true, randomize the order of coordinates in the CD solver.

    random_state : int, RandomState instance or None, default=None
        Used to randomize the coordinates in the CD solver, when
        ``shuffle`` is set to ``True``. Pass an int for reproducible
        results across multiple function calls.
        See :term:`Glossary <random_state>`.

    Returns
    -------
    W : ndarray of shape (n_samples, n_components)
        Solution to the non-negative least squares problem.

    H : ndarray of shape (n_components, n_features)
        Solution to the non-negative least squares problem.

    n_iter : int
        The number of iterations done by the algorithm.

    References
    ----------
    .. [1] :doi:`"Fast local algorithms for large scale nonnegative matrix and tensor
       factorizations" <10.1587/transfun.E92.A.708>`
       Cichocki, Andrzej, and P. H. A. N. Anh-Huy. IEICE transactions on fundamentals
       of electronics, communications and computer sciences 92.3: 708-721, 2009.
    """
    # so W and Ht are both in C order in memory
    Ht = check_array(H.T, order="C")
    X = check_array(X, accept_sparse="csr")

    rng = check_random_state(random_state)

    for n_iter in range(1, max_iter + 1):
        violation = 0.0

        # Update W
        violation += _update_coordinate_descent(
            X, W, Ht, l1_reg_W, l2_reg_W, shuffle, rng
        )
        # Update H
        if update_H:
            violation += _update_coordinate_descent(
                X.T, Ht, W, l1_reg_H, l2_reg_H, shuffle, rng
            )

        if n_iter == 1:
            violation_init = violation

        if violation_init == 0:
            break

        if verbose:
            print("violation:", violation / violation_init)

        if violation / violation_init <= tol:
            if verbose:
                print("Converged at iteration", n_iter + 1)
            break

    return W, Ht.T, n_iter


def _multiplicative_update_w(
    X,
    W,
    H,
    beta_loss,
    l1_reg_W,
    l2_reg_W,
    gamma,
    WH=None,
    H_sum=None,
    HHt=None,
    XHt=None,
    update_H=True,
):
    """Update W in Multiplicative Update NMF."""
    X_mask = X.mask if isinstance(X, np.ma.masked_array) else False

    if beta_loss == 2:
        # Numerator
        if XHt is None:
            XHt = _safe_dot(X, H.T)
        if update_H:
            # avoid a copy of XHt, which will be re-computed (update_H=True)
            numerator = XHt
        else:
            # preserve the XHt, which is not re-computed (update_H=False)
            numerator = XHt.copy()

        # Denominator
        if X_mask is False:
            if HHt is None:
                HHt = np.dot(H, H.T)
            denominator = np.dot(W, HHt)
        else:
            WH = _special_dot_X(W, H, X, out=WH)
            denominator = _safe_dot(WH, H.T)

    else:
        # Numerator
        # if X is sparse, compute WH only where X is non zero
        WH_safe_X = _special_dot_X(W, H, X, out=WH)
        if sp.issparse(X):
            WH_safe_X_data = WH_safe_X.data
            X_data = X.data
        else:
            WH_safe_X_data = WH_safe_X
            X_data = X
            # copy used in the Denominator
            WH = WH_safe_X.copy()
            if beta_loss - 1.0 < 0:
<<<<<<< HEAD
                WH[np.logical_and(WH == 0, ~X_mask)] = EPSILON

        # to avoid taking a negative power of zero
        if beta_loss - 2.0 < 0:
            WH_safe_X_data[np.logical_and(WH_safe_X_data == 0, ~X_mask)] = EPSILON
=======
                WH[WH < EPSILON] = EPSILON

        # to avoid taking a negative power of zero
        if beta_loss - 2.0 < 0:
            WH_safe_X_data[WH_safe_X_data < EPSILON] = EPSILON
>>>>>>> c3bfe86b

        if beta_loss == 1:
            # to work around spurious warnings coming out of masked arrays
            with np.errstate(invalid="ignore"):
                np.divide(X_data, WH_safe_X_data, out=WH_safe_X_data)
        elif beta_loss == 0:
            # speeds up computation time
            # refer to /numpy/numpy/issues/9363
            WH_safe_X_data **= -1
            WH_safe_X_data **= 2
            # element-wise multiplication
            WH_safe_X_data *= X_data
        else:
            WH_safe_X_data **= beta_loss - 2
            # element-wise multiplication
            WH_safe_X_data *= X_data

        # here numerator = dot(X * (dot(W, H) ** (beta_loss - 2)), H.T)
        numerator = _safe_dot(WH_safe_X, H.T)

        # Denominator
        if beta_loss == 1:
            if H_sum is None:
                if X_mask is False:
                    H_sum = np.sum(H, axis=1)  # shape(n_components, )
                    H_sum = H_sum[np.newaxis, :]
                else:
                    H_sum = np.dot(~X_mask, H.T)
                H_sum[H_sum == 0] = 1.0
                denominator = H_sum
            else:
                denominator = H_sum.copy()

        else:
            # computation of WHHt = dot(dot(W, H) ** beta_loss - 1, H.T)
            if sp.issparse(X):
                # memory efficient computation
                # (compute row by row, avoiding the dense matrix WH)
                WHHt = np.empty(W.shape)
                for i in range(X.shape[0]):
                    WHi = np.dot(W[i, :], H)
                    if beta_loss - 1 < 0:
                        WHi[WHi < EPSILON] = EPSILON
                    WHi **= beta_loss - 1
                    WHHt[i, :] = np.dot(WHi, H.T)
            else:
                WH **= beta_loss - 1
                WHHt = _safe_dot(WH, H.T)
            denominator = WHHt

    # Add L1 and L2 regularization
    if l1_reg_W > 0:
        denominator += l1_reg_W
    if l2_reg_W > 0:
        denominator = denominator + l2_reg_W * W
    denominator[denominator == 0] = EPSILON

    numerator /= denominator
    delta_W = numerator

    # gamma is in ]0, 1]
    if gamma != 1:
        delta_W **= gamma

    W *= delta_W

    return W, H_sum, HHt, XHt


def _multiplicative_update_h(
    X, W, H, beta_loss, l1_reg_H, l2_reg_H, gamma, WH=None, A=None, B=None, rho=None
):
    """update H in Multiplicative Update NMF."""
    X_mask = X.mask if isinstance(X, np.ma.masked_array) else False

    if beta_loss == 2:
        if X_mask is False:
            numerator = safe_sparse_dot(W.T, X)
            denominator = np.dot(np.dot(W.T, W), H)
        else:
            numerator = _safe_dot(W.T, X)
            WH = _special_dot_X(W, H, X, out=WH)
            denominator = _safe_dot(W.T, WH)

    else:
        # Numerator
        WH_safe_X = _special_dot_X(W, H, X, out=WH)
        if sp.issparse(X):
            WH_safe_X_data = WH_safe_X.data
            X_data = X.data
        else:
            WH_safe_X_data = WH_safe_X
            X_data = X
            # copy used in the Denominator
            WH = WH_safe_X.copy()
            if beta_loss - 1.0 < 0:
<<<<<<< HEAD
                WH[np.logical_and(WH == 0, ~X_mask)] = EPSILON

        # to avoid division by zero
        if beta_loss - 2.0 < 0:
            WH_safe_X_data[np.logical_and(WH_safe_X_data == 0, ~X_mask)] = EPSILON
=======
                WH[WH < EPSILON] = EPSILON

        # to avoid division by zero
        if beta_loss - 2.0 < 0:
            WH_safe_X_data[WH_safe_X_data < EPSILON] = EPSILON
>>>>>>> c3bfe86b

        if beta_loss == 1:
            # to work around spurious warnings coming out of masked arrays
            with np.errstate(invalid="ignore"):
                np.divide(X_data, WH_safe_X_data, out=WH_safe_X_data)
        elif beta_loss == 0:
            # speeds up computation time
            # refer to /numpy/numpy/issues/9363
            WH_safe_X_data **= -1
            WH_safe_X_data **= 2
            # element-wise multiplication
            WH_safe_X_data *= X_data
        else:
            WH_safe_X_data **= beta_loss - 2
            # element-wise multiplication
            WH_safe_X_data *= X_data

        # here numerator = dot(W.T, (dot(W, H) ** (beta_loss - 2)) * X)
        numerator = _safe_dot(W.T, WH_safe_X)

        # Denominator
        if beta_loss == 1:
            if X_mask is False:
                W_sum = np.sum(W, axis=0)  # shape(n_components, )
                W_sum = W_sum[:, np.newaxis]
            else:
                W_sum = np.dot(W.T, ~X_mask)
            W_sum[W_sum == 0] = 1.0
            denominator = W_sum

        # beta_loss not in (1, 2)
        else:
            # computation of WtWH = dot(W.T, dot(W, H) ** beta_loss - 1)
            if sp.issparse(X):
                # memory efficient computation
                # (compute column by column, avoiding the dense matrix WH)
                WtWH = np.empty(H.shape)
                for i in range(X.shape[1]):
                    WHi = np.dot(W, H[:, i])
                    if beta_loss - 1 < 0:
                        WHi[WHi < EPSILON] = EPSILON
                    WHi **= beta_loss - 1
                    WtWH[:, i] = np.dot(W.T, WHi)
            else:
                WH **= beta_loss - 1
                WtWH = _safe_dot(W.T, WH)
            denominator = WtWH

    # Add L1 and L2 regularization
    if l1_reg_H > 0:
        denominator += l1_reg_H
    if l2_reg_H > 0:
        denominator = denominator + l2_reg_H * H
    denominator[denominator == 0] = EPSILON

    if A is not None and B is not None:
        # Updates for the online nmf
        if gamma != 1:
            H **= 1 / gamma
        numerator *= H
        A *= rho
        B *= rho
        A += numerator
        B += denominator
        H = A / B

        if gamma != 1:
            H **= gamma
    else:
        delta_H = numerator
        delta_H /= denominator
        if gamma != 1:
            delta_H **= gamma
        H *= delta_H

    return H


def _fit_multiplicative_update(
    X,
    W,
    H,
    beta_loss="frobenius",
    max_iter=200,
    tol=1e-4,
    l1_reg_W=0,
    l1_reg_H=0,
    l2_reg_W=0,
    l2_reg_H=0,
    update_H=True,
    verbose=0,
):
    """Compute Non-negative Matrix Factorization with Multiplicative Update.

    The objective function is _beta_divergence(X, WH) and is minimized with an
    alternating minimization of W and H. Each minimization is done with a
    Multiplicative Update.

    Parameters
    ----------
    X : array-like of shape (n_samples, n_features)
        Constant input matrix.

    W : array-like of shape (n_samples, n_components)
        Initial guess for the solution.

    H : array-like of shape (n_components, n_features)
        Initial guess for the solution.

    beta_loss : float or {'frobenius', 'kullback-leibler', \
            'itakura-saito'}, default='frobenius'
        String must be in {'frobenius', 'kullback-leibler', 'itakura-saito'}.
        Beta divergence to be minimized, measuring the distance between X
        and the dot product WH. Note that values different from 'frobenius'
        (or 2) and 'kullback-leibler' (or 1) lead to significantly slower
        fits. Note that for beta_loss <= 0 (or 'itakura-saito'), the input
        matrix X cannot contain zeros.

    max_iter : int, default=200
        Number of iterations.

    tol : float, default=1e-4
        Tolerance of the stopping condition.

    l1_reg_W : float, default=0.
        L1 regularization parameter for W.

    l1_reg_H : float, default=0.
        L1 regularization parameter for H.

    l2_reg_W : float, default=0.
        L2 regularization parameter for W.

    l2_reg_H : float, default=0.
        L2 regularization parameter for H.

    update_H : bool, default=True
        Set to True, both W and H will be estimated from initial guesses.
        Set to False, only W will be estimated.

    verbose : int, default=0
        The verbosity level.

    Returns
    -------
    W : ndarray of shape (n_samples, n_components)
        Solution to the non-negative least squares problem.

    H : ndarray of shape (n_components, n_features)
        Solution to the non-negative least squares problem.

    n_iter : int
        The number of iterations done by the algorithm.

    References
    ----------
    Lee, D. D., & Seung, H., S. (2001). Algorithms for Non-negative Matrix
    Factorization. Adv. Neural Inform. Process. Syst.. 13.
    Fevotte, C., & Idier, J. (2011). Algorithms for nonnegative matrix
    factorization with the beta-divergence. Neural Computation, 23(9).
    """
    start_time = time.time()

    beta_loss = _beta_loss_to_float(beta_loss)

    # gamma for Maximization-Minimization (MM) algorithm [Fevotte 2011]
    if beta_loss < 1:
        gamma = 1.0 / (2.0 - beta_loss)
    elif beta_loss > 2:
        gamma = 1.0 / (beta_loss - 1.0)
    else:
        gamma = 1.0

    # allocate memory for the product np.dot(W, H)
    WH = np.empty(X.shape) if not sp.issparse(X) else None

    # transform in a numpy masked array if X contains missing (NaN) values
    if not sp.issparse(X):
        X_mask = np.isnan(X)
        if np.any(X_mask):
            X = np.ma.masked_array(X, mask=X_mask)

    # used for the convergence criterion
    error_at_init = _beta_divergence(X, W, H, beta_loss, square_root=True)
    previous_error = error_at_init

    H_sum, HHt, XHt = None, None, None
    for n_iter in range(1, max_iter + 1):
        # update W
        # H_sum, HHt and XHt are saved and reused if not update_H
        W, H_sum, HHt, XHt = _multiplicative_update_w(
            X,
            W,
            H,
            beta_loss=beta_loss,
            l1_reg_W=l1_reg_W,
            l2_reg_W=l2_reg_W,
            gamma=gamma,
            WH=WH,
            H_sum=H_sum,
            HHt=HHt,
            XHt=XHt,
            update_H=update_H,
        )

        # necessary for stability with beta_loss < 1
        if beta_loss < 1:
            W[W < np.finfo(np.float64).eps] = 0.0

        # update H (only at fit or fit_transform)
        if update_H:
            H = _multiplicative_update_h(
                X,
                W,
                H,
                beta_loss=beta_loss,
                l1_reg_H=l1_reg_H,
                l2_reg_H=l2_reg_H,
                gamma=gamma,
                WH=WH,
            )

            # These values will be recomputed since H changed
            H_sum, HHt, XHt = None, None, None

            # necessary for stability with beta_loss < 1
            if beta_loss <= 1:
                H[H < np.finfo(np.float64).eps] = 0.0

        # test convergence criterion every 10 iterations
        if tol > 0 and n_iter % 10 == 0:
            error = _beta_divergence(X, W, H, beta_loss, square_root=True)

            if verbose:
                iter_time = time.time()
                print(
                    "Epoch %02d reached after %.3f seconds, error: %f"
                    % (n_iter, iter_time - start_time, error)
                )

            if (previous_error - error) / error_at_init < tol:
                break
            previous_error = error

    # do not print if we have already printed in the convergence test
    if verbose and (tol == 0 or n_iter % 10 != 0):
        end_time = time.time()
        print(
            "Epoch %02d reached after %.3f seconds." % (n_iter, end_time - start_time)
        )

    return W, H, n_iter


@validate_params(
    {
        "X": ["array-like", "sparse matrix"],
        "W": ["array-like", None],
        "H": ["array-like", None],
        "update_H": ["boolean"],
    }
)
def non_negative_factorization(
    X,
    W=None,
    H=None,
    n_components=None,
    *,
    init=None,
    update_H=True,
    solver="cd",
    beta_loss="frobenius",
    tol=1e-4,
    max_iter=200,
    alpha_W=0.0,
    alpha_H="same",
    l1_ratio=0.0,
    random_state=None,
    verbose=0,
    shuffle=False,
):
    """Compute Non-negative Matrix Factorization (NMF).

    Find two non-negative matrices (W, H) whose product approximates the non-
    negative matrix X. This factorization can be used for example for
    dimensionality reduction, source separation or topic extraction.

    The objective function is:

        .. math::

            L(W, H) &= 0.5 * ||X - WH||_{loss}^2

            &+ alpha\\_W * l1\\_ratio * n\\_features * ||vec(W)||_1

            &+ alpha\\_H * l1\\_ratio * n\\_samples * ||vec(H)||_1

            &+ 0.5 * alpha\\_W * (1 - l1\\_ratio) * n\\_features * ||W||_{Fro}^2

            &+ 0.5 * alpha\\_H * (1 - l1\\_ratio) * n\\_samples * ||H||_{Fro}^2

    Where:

    :math:`||A||_{Fro}^2 = \\sum_{i,j} A_{ij}^2` (Frobenius norm)

    :math:`||vec(A)||_1 = \\sum_{i,j} abs(A_{ij})` (Elementwise L1 norm)

    The generic norm :math:`||X - WH||_{loss}^2` may represent
    the Frobenius norm or another supported beta-divergence loss.
    The choice between options is controlled by the `beta_loss` parameter.
    If `X` contains NaN values, the loss is summed over the non-NaN elements.

    The regularization terms are scaled by `n_features` for `W` and by `n_samples` for
    `H` to keep their impact balanced with respect to one another and to the data fit
    term as independent as possible of the size `n_samples` of the training set.

    The objective function is minimized with an alternating minimization of W
    and H. If H is given and update_H=False, it solves for W only.

    Note that the transformed data is named W and the components matrix is named H. In
    the NMF literature, the naming convention is usually the opposite since the data
    matrix X is transposed.

    Parameters
    ----------
    X : {array-like, sparse matrix} of shape (n_samples, n_features)
        Constant matrix.

    W : array-like of shape (n_samples, n_components), default=None
        If `init='custom'`, it is used as initial guess for the solution.
        If `update_H=False`, it is initialised as an array of zeros, unless
        `solver='mu'`, then it is filled with values calculated by
        `np.sqrt(X.mean() / self._n_components)`.
        If `None`, uses the initialisation method specified in `init`.

    H : array-like of shape (n_components, n_features), default=None
        If `init='custom'`, it is used as initial guess for the solution.
        If `update_H=False`, it is used as a constant, to solve for W only.
        If `None`, uses the initialisation method specified in `init`.

    n_components : int, default=None
        Number of components, if n_components is not set all features
        are kept.

    init : {'random', 'nndsvd', 'nndsvda', 'nndsvdar', 'custom'}, default=None
        Method used to initialize the procedure.

        Valid options:

        - None: 'nndsvda' if n_components < n_features, otherwise 'random'.
        - 'random': non-negative random matrices, scaled with:
          `sqrt(X.mean() / n_components)`
        - 'nndsvd': Nonnegative Double Singular Value Decomposition (NNDSVD)
          initialization (better for sparseness)
        - 'nndsvda': NNDSVD with zeros filled with the average of X
          (better when sparsity is not desired)
        - 'nndsvdar': NNDSVD with zeros filled with small random values
          (generally faster, less accurate alternative to NNDSVDa
          for when sparsity is not desired)
        - 'custom': If `update_H=True`, use custom matrices W and H which must both
          be provided. If `update_H=False`, then only custom matrix H is used.

        .. versionchanged:: 0.23
            The default value of `init` changed from 'random' to None in 0.23.

        .. versionchanged:: 1.1
            When `init=None` and n_components is less than n_samples and n_features
            defaults to `nndsvda` instead of `nndsvd`.

    update_H : bool, default=True
        Set to True, both W and H will be estimated from initial guesses.
        Set to False, only W will be estimated.

    solver : {'cd', 'mu'}, default='cd'
        Numerical solver to use:

        - 'cd' is a Coordinate Descent solver. It is often faster than the 'mu'
            solver, but it only supports the 'frobenius' beta loss function, and
            it does not support data with NaN values.
        - 'mu' is a Multiplicative Update solver. It supports all beta loss
            functions and data with NaN values, but it can be slower than the
            'cd' solver.

        .. versionadded:: 0.17
           Coordinate Descent solver.

        .. versionadded:: 0.19
           Multiplicative Update solver.

    beta_loss : float or {'frobenius', 'kullback-leibler', \
            'itakura-saito'}, default='frobenius'
        Beta divergence to be minimized, measuring the distance between X
        and the dot product WH. Note that values different from 'frobenius'
        (or 2) and 'kullback-leibler' (or 1) lead to significantly slower
        fits. Note that for beta_loss <= 0 (or 'itakura-saito'), the input
        matrix X cannot contain zeros. Used only in 'mu' solver.

        .. versionadded:: 0.19

    tol : float, default=1e-4
        Tolerance of the stopping condition.

    max_iter : int, default=200
        Maximum number of iterations before timing out.

    alpha_W : float, default=0.0
        Constant that multiplies the regularization terms of `W`. Set it to zero
        (default) to have no regularization on `W`.

        .. versionadded:: 1.0

    alpha_H : float or "same", default="same"
        Constant that multiplies the regularization terms of `H`. Set it to zero to
        have no regularization on `H`. If "same" (default), it takes the same value as
        `alpha_W`.

        .. versionadded:: 1.0

    l1_ratio : float, default=0.0
        The regularization mixing parameter, with 0 <= l1_ratio <= 1.
        For l1_ratio = 0 the penalty is an elementwise L2 penalty
        (aka Frobenius Norm).
        For l1_ratio = 1 it is an elementwise L1 penalty.
        For 0 < l1_ratio < 1, the penalty is a combination of L1 and L2.

    random_state : int, RandomState instance or None, default=None
        Used for NMF initialisation (when ``init`` == 'nndsvdar' or
        'random'), and in Coordinate Descent. Pass an int for reproducible
        results across multiple function calls.
        See :term:`Glossary <random_state>`.

    verbose : int, default=0
        The verbosity level.

    shuffle : bool, default=False
        If true, randomize the order of coordinates in the CD solver.

    Returns
    -------
    W : ndarray of shape (n_samples, n_components)
        Solution to the non-negative least squares problem.

    H : ndarray of shape (n_components, n_features)
        Solution to the non-negative least squares problem.

    n_iter : int
        Actual number of iterations.

    References
    ----------
    .. [1] :doi:`"Fast local algorithms for large scale nonnegative matrix and tensor
       factorizations" <10.1587/transfun.E92.A.708>`
       Cichocki, Andrzej, and P. H. A. N. Anh-Huy. IEICE transactions on fundamentals
       of electronics, communications and computer sciences 92.3: 708-721, 2009.

    .. [2] :doi:`"Algorithms for nonnegative matrix factorization with the
       beta-divergence" <10.1162/NECO_a_00168>`
       Fevotte, C., & Idier, J. (2011). Neural Computation, 23(9).

    Examples
    --------
    >>> import numpy as np
    >>> X = np.array([[1,1], [2, 1], [3, 1.2], [4, 1], [5, 0.8], [6, 1]])
    >>> from sklearn.decomposition import non_negative_factorization
    >>> W, H, n_iter = non_negative_factorization(
    ...     X, n_components=2, init='random', random_state=0)
    """
    est = NMF(
        n_components=n_components,
        init=init,
        solver=solver,
        beta_loss=beta_loss,
        tol=tol,
        max_iter=max_iter,
        random_state=random_state,
        alpha_W=alpha_W,
        alpha_H=alpha_H,
        l1_ratio=l1_ratio,
        verbose=verbose,
        shuffle=shuffle,
    )
    est._validate_params()

    X = check_array(
        X,
        accept_sparse=("csr", "csc"),
        dtype=[np.float64, np.float32],
        force_all_finite=False,
    )

    with config_context(assume_finite=True):
        W, H, n_iter = est._fit_transform(X, W=W, H=H, update_H=update_H)

    return W, H, n_iter


class _BaseNMF(ClassNamePrefixFeaturesOutMixin, TransformerMixin, BaseEstimator, ABC):
    """Base class for NMF and MiniBatchNMF."""

    _parameter_constraints: dict = {
        "n_components": [Interval(Integral, 1, None, closed="left"), None],
        "init": [
            StrOptions({"random", "nndsvd", "nndsvda", "nndsvdar", "custom"}),
            None,
        ],
        "beta_loss": [
            StrOptions({"frobenius", "kullback-leibler", "itakura-saito"}),
            Real,
        ],
        "tol": [Interval(Real, 0, None, closed="left")],
        "max_iter": [Interval(Integral, 1, None, closed="left")],
        "random_state": ["random_state"],
        "alpha_W": [Interval(Real, 0, None, closed="left")],
        "alpha_H": [Interval(Real, 0, None, closed="left"), StrOptions({"same"})],
        "l1_ratio": [Interval(Real, 0, 1, closed="both")],
        "verbose": ["verbose"],
    }

    def __init__(
        self,
        n_components=None,
        *,
        init=None,
        beta_loss="frobenius",
        tol=1e-4,
        max_iter=200,
        random_state=None,
        alpha_W=0.0,
        alpha_H="same",
        l1_ratio=0.0,
        verbose=0,
    ):
        self.n_components = n_components
        self.init = init
        self.beta_loss = beta_loss
        self.tol = tol
        self.max_iter = max_iter
        self.random_state = random_state
        self.alpha_W = alpha_W
        self.alpha_H = alpha_H
        self.l1_ratio = l1_ratio
        self.verbose = verbose

    def _check_params(self, X):
        # n_components
        self._n_components = self.n_components
        if self._n_components is None:
            self._n_components = X.shape[1]

        # beta_loss
        self._beta_loss = _beta_loss_to_float(self.beta_loss)

    def _check_w_h(self, X, W, H, update_H):
        """Check W and H, or initialize them."""
        n_samples, n_features = X.shape
        if self.init == "custom" and update_H:
            _check_init(H, (self._n_components, n_features), "NMF (input H)")
            _check_init(W, (n_samples, self._n_components), "NMF (input W)")
            if H.dtype != X.dtype or W.dtype != X.dtype:
                raise TypeError(
                    "H and W should have the same dtype as X. Got "
                    "H.dtype = {} and W.dtype = {}.".format(H.dtype, W.dtype)
                )
        elif not update_H:
            _check_init(H, (self._n_components, n_features), "NMF (input H)")
            if H.dtype != X.dtype:
                raise TypeError(
                    "H should have the same dtype as X. Got H.dtype = {}.".format(
                        H.dtype
                    )
                )
            # 'mu' solver should not be initialized by zeros
            if self.solver == "mu":
                avg = np.sqrt(_safe_mean(X) / self._n_components)
                W = np.full((n_samples, self._n_components), avg, dtype=X.dtype)
            else:
                W = np.zeros((n_samples, self._n_components), dtype=X.dtype)
        else:
            W, H = _initialize_nmf(
                X, self._n_components, init=self.init, random_state=self.random_state
            )
        return W, H

    def _compute_regularization(self, X):
        """Compute scaled regularization terms."""
        n_samples, n_features = X.shape
        alpha_W = self.alpha_W
        alpha_H = self.alpha_W if self.alpha_H == "same" else self.alpha_H

        l1_reg_W = n_features * alpha_W * self.l1_ratio
        l1_reg_H = n_samples * alpha_H * self.l1_ratio
        l2_reg_W = n_features * alpha_W * (1.0 - self.l1_ratio)
        l2_reg_H = n_samples * alpha_H * (1.0 - self.l1_ratio)

        return l1_reg_W, l1_reg_H, l2_reg_W, l2_reg_H

    def fit(self, X, y=None, **params):
        """Learn a NMF model for the data X.

        Parameters
        ----------
        X : {array-like, sparse matrix} of shape (n_samples, n_features)
            Training vector, where `n_samples` is the number of samples
            and `n_features` is the number of features.

        y : Ignored
            Not used, present for API consistency by convention.

        **params : kwargs
            Parameters (keyword arguments) and values passed to
            the fit_transform instance.

        Returns
        -------
        self : object
            Returns the instance itself.
        """
        # param validation is done in fit_transform

        self.fit_transform(X, **params)
        return self

    def inverse_transform(self, W):
        """Transform data back to its original space.

        .. versionadded:: 0.18

        Parameters
        ----------
        W : {ndarray, sparse matrix} of shape (n_samples, n_components)
            Transformed data matrix.

        Returns
        -------
        X : {ndarray, sparse matrix} of shape (n_samples, n_features)
            Returns a data matrix of the original shape.
        """
        check_is_fitted(self)
        return W @ self.components_

    @property
    def _n_features_out(self):
        """Number of transformed output features."""
        return self.components_.shape[0]

    def _more_tags(self):
        return {
            "requires_positive_X": True,
            "preserves_dtype": [np.float64, np.float32],
        }


class NMF(_BaseNMF):
    """Non-Negative Matrix Factorization (NMF).

    Find two non-negative matrices, i.e. matrices with all non-negative elements, (W, H)
    whose product approximates the non-negative matrix X. This factorization can be used
    for example for dimensionality reduction, source separation or topic extraction.

    The objective function is:

        .. math::

            L(W, H) &= 0.5 * ||X - WH||_{loss}^2

            &+ alpha\\_W * l1\\_ratio * n\\_features * ||vec(W)||_1

            &+ alpha\\_H * l1\\_ratio * n\\_samples * ||vec(H)||_1

            &+ 0.5 * alpha\\_W * (1 - l1\\_ratio) * n\\_features * ||W||_{Fro}^2

            &+ 0.5 * alpha\\_H * (1 - l1\\_ratio) * n\\_samples * ||H||_{Fro}^2

    Where:

    :math:`||A||_{Fro}^2 = \\sum_{i,j} A_{ij}^2` (Frobenius norm)

    :math:`||vec(A)||_1 = \\sum_{i,j} abs(A_{ij})` (Elementwise L1 norm)

    The generic norm :math:`||X - WH||_{loss}` may represent
    the Frobenius norm or another supported beta-divergence loss.
    The choice between options is controlled by the `beta_loss` parameter.
    If `X` contains NaN values, the loss is summed over the non-NaN elements.

    The regularization terms are scaled by `n_features` for `W` and by `n_samples` for
    `H` to keep their impact balanced with respect to one another and to the data fit
    term as independent as possible of the size `n_samples` of the training set.

    The objective function is minimized with an alternating minimization of W
    and H.

    Note that the transformed data is named W and the components matrix is named H. In
    the NMF literature, the naming convention is usually the opposite since the data
    matrix X is transposed.

    Read more in the :ref:`User Guide <NMF>`.

    Parameters
    ----------
    n_components : int, default=None
        Number of components, if n_components is not set all features
        are kept.

    init : {'random', 'nndsvd', 'nndsvda', 'nndsvdar', 'custom'}, default=None
        Method used to initialize the procedure.
        Valid options:

        - `None`: 'nndsvda' if n_components <= min(n_samples, n_features),
          otherwise random.

        - `'random'`: non-negative random matrices, scaled with:
          `sqrt(X.mean() / n_components)`

        - `'nndsvd'`: Nonnegative Double Singular Value Decomposition (NNDSVD)
          initialization (better for sparseness)

        - `'nndsvda'`: NNDSVD with zeros filled with the average of X
          (better when sparsity is not desired)

        - `'nndsvdar'` NNDSVD with zeros filled with small random values
          (generally faster, less accurate alternative to NNDSVDa
          for when sparsity is not desired)

        - `'custom'`: Use custom matrices `W` and `H` which must both be provided.

        .. versionchanged:: 1.1
            When `init=None` and n_components is less than n_samples and n_features
            defaults to `nndsvda` instead of `nndsvd`.

    solver : {'cd', 'mu'}, default='cd'
        Numerical solver to use:

        - 'cd' is a Coordinate Descent solver. It is often faster than the 'mu'
            solver, but it only supports the 'frobenius' beta loss function, and
            it does not support data with NaN values.
        - 'mu' is a Multiplicative Update solver. It supports all beta loss
            functions and data with NaN values, but it can be slower than the
            'cd' solver.

        .. versionadded:: 0.17
           Coordinate Descent solver.

        .. versionadded:: 0.19
           Multiplicative Update solver.

    beta_loss : float or {'frobenius', 'kullback-leibler', \
            'itakura-saito'}, default='frobenius'
        Beta divergence to be minimized, measuring the distance between X
        and the dot product WH. Note that values different from 'frobenius'
        (or 2) and 'kullback-leibler' (or 1) lead to significantly slower
        fits. Note that for beta_loss <= 0 (or 'itakura-saito'), the input
        matrix X cannot contain zeros. Used only in 'mu' solver.

        .. versionadded:: 0.19

    tol : float, default=1e-4
        Tolerance of the stopping condition.

    max_iter : int, default=200
        Maximum number of iterations before timing out.

    random_state : int, RandomState instance or None, default=None
        Used for initialisation (when ``init`` == 'nndsvdar' or
        'random'), and in Coordinate Descent. Pass an int for reproducible
        results across multiple function calls.
        See :term:`Glossary <random_state>`.

    alpha_W : float, default=0.0
        Constant that multiplies the regularization terms of `W`. Set it to zero
        (default) to have no regularization on `W`.

        .. versionadded:: 1.0

    alpha_H : float or "same", default="same"
        Constant that multiplies the regularization terms of `H`. Set it to zero to
        have no regularization on `H`. If "same" (default), it takes the same value as
        `alpha_W`.

        .. versionadded:: 1.0

    l1_ratio : float, default=0.0
        The regularization mixing parameter, with 0 <= l1_ratio <= 1.
        For l1_ratio = 0 the penalty is an elementwise L2 penalty
        (aka Frobenius Norm).
        For l1_ratio = 1 it is an elementwise L1 penalty.
        For 0 < l1_ratio < 1, the penalty is a combination of L1 and L2.

        .. versionadded:: 0.17
           Regularization parameter *l1_ratio* used in the Coordinate Descent
           solver.

    verbose : int, default=0
        Whether to be verbose.

    shuffle : bool, default=False
        If true, randomize the order of coordinates in the CD solver.

        .. versionadded:: 0.17
           *shuffle* parameter used in the Coordinate Descent solver.

    Attributes
    ----------
    components_ : ndarray of shape (n_components, n_features)
        Factorization matrix, sometimes called 'dictionary'.

    n_components_ : int
        The number of components. It is same as the `n_components` parameter
        if it was given. Otherwise, it will be same as the number of
        features.

    reconstruction_err_ : float
        Frobenius norm of the matrix difference, or beta-divergence, between
        the training data ``X`` and the reconstructed data ``WH`` from
        the fitted model.

    n_iter_ : int
        Actual number of iterations.

    n_features_in_ : int
        Number of features seen during :term:`fit`.

        .. versionadded:: 0.24

    feature_names_in_ : ndarray of shape (`n_features_in_`,)
        Names of features seen during :term:`fit`. Defined only when `X`
        has feature names that are all strings.

        .. versionadded:: 1.0

    See Also
    --------
    DictionaryLearning : Find a dictionary that sparsely encodes data.
    MiniBatchSparsePCA : Mini-batch Sparse Principal Components Analysis.
    PCA : Principal component analysis.
    SparseCoder : Find a sparse representation of data from a fixed,
        precomputed dictionary.
    SparsePCA : Sparse Principal Components Analysis.
    TruncatedSVD : Dimensionality reduction using truncated SVD.

    References
    ----------
    .. [1] :doi:`"Fast local algorithms for large scale nonnegative matrix and tensor
       factorizations" <10.1587/transfun.E92.A.708>`
       Cichocki, Andrzej, and P. H. A. N. Anh-Huy. IEICE transactions on fundamentals
       of electronics, communications and computer sciences 92.3: 708-721, 2009.

    .. [2] :doi:`"Algorithms for nonnegative matrix factorization with the
       beta-divergence" <10.1162/NECO_a_00168>`
       Fevotte, C., & Idier, J. (2011). Neural Computation, 23(9).

    Examples
    --------
    >>> import numpy as np
    >>> X = np.array([[1, 1], [2, 1], [3, 1.2], [4, 1], [5, 0.8], [6, 1]])
    >>> from sklearn.decomposition import NMF
    >>> model = NMF(n_components=2, init='random', random_state=0)
    >>> W = model.fit_transform(X)
    >>> H = model.components_
    """

    _parameter_constraints: dict = {
        **_BaseNMF._parameter_constraints,
        "solver": [StrOptions({"mu", "cd"})],
        "shuffle": ["boolean"],
    }

    def __init__(
        self,
        n_components=None,
        *,
        init=None,
        solver="cd",
        beta_loss="frobenius",
        tol=1e-4,
        max_iter=200,
        random_state=None,
        alpha_W=0.0,
        alpha_H="same",
        l1_ratio=0.0,
        verbose=0,
        shuffle=False,
    ):
        super().__init__(
            n_components=n_components,
            init=init,
            beta_loss=beta_loss,
            tol=tol,
            max_iter=max_iter,
            random_state=random_state,
            alpha_W=alpha_W,
            alpha_H=alpha_H,
            l1_ratio=l1_ratio,
            verbose=verbose,
        )

        self.solver = solver
        self.shuffle = shuffle

    def _check_params(self, X):
        super()._check_params(X)

        # solver
        if self.solver != "mu" and self.beta_loss not in (2, "frobenius"):
            # 'mu' is the only solver that handles other beta losses than 'frobenius'
            raise ValueError(
                f"Invalid beta_loss parameter: solver {self.solver!r} does not handle "
                f"beta_loss = {self.beta_loss!r}"
            )
        if self.solver == "mu" and self.init == "nndsvd":
            warnings.warn(
                "The multiplicative update ('mu') solver cannot update "
                "zeros present in the initialization, and so leads to "
                "poorer results when used jointly with init='nndsvd'. "
                "You may try init='nndsvda' or init='nndsvdar' instead.",
                UserWarning,
            )

        if sp.issparse(X) and np.any(np.isnan(X.data)):
            raise ValueError(
                "X contains NaN values, and NMF with missing "
                "values is not implemented for sparse matrices."
            )

        if not sp.issparse(X) and np.any(np.isnan(X)) and self.solver != "mu":
            raise ValueError(
                "NMF solver '%s' cannot handle missing values. "
                "Use 'mu' solver or remove NaN from the input X."
                % self.solver
            )

        return self

    def fit_transform(self, X, y=None, W=None, H=None):
        """Learn a NMF model for the data X and returns the transformed data.

        This is more efficient than calling fit followed by transform.

        Parameters
        ----------
        X : {array-like, sparse matrix} of shape (n_samples, n_features)
            Training vector, where `n_samples` is the number of samples
            and `n_features` is the number of features.

        y : Ignored
            Not used, present for API consistency by convention.

        W : array-like of shape (n_samples, n_components), default=None
            If `init='custom'`, it is used as initial guess for the solution.
            If `None`, uses the initialisation method specified in `init`.

        H : array-like of shape (n_components, n_features), default=None
            If `init='custom'`, it is used as initial guess for the solution.
            If `None`, uses the initialisation method specified in `init`.

        Returns
        -------
        W : ndarray of shape (n_samples, n_components)
            Transformed data.
        """
        self._validate_params()

        X = self._validate_data(
            X,
            accept_sparse=("csr", "csc"),
            dtype=[np.float64, np.float32],
            force_all_finite=False,
        )

        with config_context(assume_finite=True):
            W, H, n_iter = self._fit_transform(X, W=W, H=H)

        self.reconstruction_err_ = _beta_divergence(
            X, W, H, self._beta_loss, square_root=True
        )

        self.n_components_ = H.shape[0]
        self.components_ = H
        self.n_iter_ = n_iter

        return W

    def _fit_transform(self, X, y=None, W=None, H=None, update_H=True):
        """Learn a NMF model for the data X and returns the transformed data.

        Parameters
        ----------
        X : {array-like, sparse matrix} of shape (n_samples, n_features)
            Data matrix to be decomposed

        y : Ignored

        W : array-like of shape (n_samples, n_components), default=None
            If `init='custom'`, it is used as initial guess for the solution.
            If `update_H=False`, it is initialised as an array of zeros, unless
            `solver='mu'`, then it is filled with values calculated by
            `np.sqrt(X.mean() / self._n_components)`.
            If `None`, uses the initialisation method specified in `init`.

        H : array-like of shape (n_components, n_features), default=None
            If `init='custom'`, it is used as initial guess for the solution.
            If `update_H=False`, it is used as a constant, to solve for W only.
            If `None`, uses the initialisation method specified in `init`.

        update_H : bool, default=True
            If True, both W and H will be estimated from initial guesses,
            this corresponds to a call to the 'fit_transform' method.
            If False, only W will be estimated, this corresponds to a call
            to the 'transform' method.

        Returns
        -------
        W : ndarray of shape (n_samples, n_components)
            Transformed data.

        H : ndarray of shape (n_components, n_features)
            Factorization matrix, sometimes called 'dictionary'.

        n_iter_ : int
            Actual number of iterations.
        """
        check_non_negative(X, "NMF (input X)", accept_nan=True)

        # check parameters
        self._check_params(X)

        if X.min() == 0 and self._beta_loss <= 0:
            raise ValueError(
                "When beta_loss <= 0 and X contains zeros, "
                "the solver may diverge. Please add small values "
                "to X, or use a positive beta_loss."
            )

        # initialize or check W and H
        W, H = self._check_w_h(X, W, H, update_H)

        # scale the regularization terms
        l1_reg_W, l1_reg_H, l2_reg_W, l2_reg_H = self._compute_regularization(X)

        if self.solver == "cd":
            W, H, n_iter = _fit_coordinate_descent(
                X,
                W,
                H,
                self.tol,
                self.max_iter,
                l1_reg_W,
                l1_reg_H,
                l2_reg_W,
                l2_reg_H,
                update_H=update_H,
                verbose=self.verbose,
                shuffle=self.shuffle,
                random_state=self.random_state,
            )
        elif self.solver == "mu":
            W, H, n_iter, *_ = _fit_multiplicative_update(
                X,
                W,
                H,
                self._beta_loss,
                self.max_iter,
                self.tol,
                l1_reg_W,
                l1_reg_H,
                l2_reg_W,
                l2_reg_H,
                update_H,
                self.verbose,
            )
        else:
            raise ValueError("Invalid solver parameter '%s'." % self.solver)

        if n_iter == self.max_iter and self.tol > 0:
            warnings.warn(
                "Maximum number of iterations %d reached. Increase "
                "it to improve convergence."
                % self.max_iter,
                ConvergenceWarning,
            )

        return W, H, n_iter

    def transform(self, X):
        """Transform the data X according to the fitted NMF model.

        Parameters
        ----------
        X : {array-like, sparse matrix} of shape (n_samples, n_features)
            Training vector, where `n_samples` is the number of samples
            and `n_features` is the number of features.

        Returns
        -------
        W : ndarray of shape (n_samples, n_components)
            Transformed data.
        """
        check_is_fitted(self)
        X = self._validate_data(
            X,
            accept_sparse=("csr", "csc"),
            dtype=[np.float64, np.float32],
            reset=False,
            force_all_finite=not self._more_tags()["allow_nan"],
        )

        with config_context(assume_finite=True):
            W, *_ = self._fit_transform(X, H=self.components_, update_H=False)

        return W

    def _more_tags(self):
        return {
            "allow_nan": (
                self.solver == "mu"
                and self.init not in [None, "nndsvd", "nndsvda", "nndsvdar"]
            )
        }


class MiniBatchNMF(_BaseNMF):
    """Mini-Batch Non-Negative Matrix Factorization (NMF).

    .. versionadded:: 1.1

    Find two non-negative matrices, i.e. matrices with all non-negative elements,
    (`W`, `H`) whose product approximates the non-negative matrix `X`. This
    factorization can be used for example for dimensionality reduction, source
    separation or topic extraction.

    The objective function is:

        .. math::

            L(W, H) &= 0.5 * ||X - WH||_{loss}^2

            &+ alpha\\_W * l1\\_ratio * n\\_features * ||vec(W)||_1

            &+ alpha\\_H * l1\\_ratio * n\\_samples * ||vec(H)||_1

            &+ 0.5 * alpha\\_W * (1 - l1\\_ratio) * n\\_features * ||W||_{Fro}^2

            &+ 0.5 * alpha\\_H * (1 - l1\\_ratio) * n\\_samples * ||H||_{Fro}^2

    Where:

    :math:`||A||_{Fro}^2 = \\sum_{i,j} A_{ij}^2` (Frobenius norm)

    :math:`||vec(A)||_1 = \\sum_{i,j} abs(A_{ij})` (Elementwise L1 norm)

    The generic norm :math:`||X - WH||_{loss}^2` may represent
    the Frobenius norm or another supported beta-divergence loss.
    The choice between options is controlled by the `beta_loss` parameter.
    If `X` contains NaN values, the loss is summed over the non-NaN elements.

    The objective function is minimized with an alternating minimization of `W`
    and `H`.

    Note that the transformed data is named `W` and the components matrix is
    named `H`. In the NMF literature, the naming convention is usually the opposite
    since the data matrix `X` is transposed.

    Read more in the :ref:`User Guide <MiniBatchNMF>`.

    Parameters
    ----------
    n_components : int, default=None
        Number of components, if `n_components` is not set all features
        are kept.

    init : {'random', 'nndsvd', 'nndsvda', 'nndsvdar', 'custom'}, default=None
        Method used to initialize the procedure.
        Valid options:

        - `None`: 'nndsvda' if `n_components <= min(n_samples, n_features)`,
          otherwise random.

        - `'random'`: non-negative random matrices, scaled with:
          `sqrt(X.mean() / n_components)`

        - `'nndsvd'`: Nonnegative Double Singular Value Decomposition (NNDSVD)
          initialization (better for sparseness).

        - `'nndsvda'`: NNDSVD with zeros filled with the average of X
          (better when sparsity is not desired).

        - `'nndsvdar'` NNDSVD with zeros filled with small random values
          (generally faster, less accurate alternative to NNDSVDa
          for when sparsity is not desired).

        - `'custom'`: Use custom matrices `W` and `H` which must both be provided.

    batch_size : int, default=1024
        Number of samples in each mini-batch. Large batch sizes
        give better long-term convergence at the cost of a slower start.

    beta_loss : float or {'frobenius', 'kullback-leibler', \
            'itakura-saito'}, default='frobenius'
        Beta divergence to be minimized, measuring the distance between `X`
        and the dot product `WH`. Note that values different from 'frobenius'
        (or 2) and 'kullback-leibler' (or 1) lead to significantly slower
        fits. Note that for `beta_loss <= 0` (or 'itakura-saito'), the input
        matrix `X` cannot contain zeros.

    tol : float, default=1e-4
        Control early stopping based on the norm of the differences in `H`
        between 2 steps. To disable early stopping based on changes in `H`, set
        `tol` to 0.0.

    max_no_improvement : int, default=10
        Control early stopping based on the consecutive number of mini batches
        that does not yield an improvement on the smoothed cost function.
        To disable convergence detection based on cost function, set
        `max_no_improvement` to None.

    max_iter : int, default=200
        Maximum number of iterations over the complete dataset before
        timing out.

    alpha_W : float, default=0.0
        Constant that multiplies the regularization terms of `W`. Set it to zero
        (default) to have no regularization on `W`.

    alpha_H : float or "same", default="same"
        Constant that multiplies the regularization terms of `H`. Set it to zero to
        have no regularization on `H`. If "same" (default), it takes the same value as
        `alpha_W`.

    l1_ratio : float, default=0.0
        The regularization mixing parameter, with 0 <= l1_ratio <= 1.
        For l1_ratio = 0 the penalty is an elementwise L2 penalty
        (aka Frobenius Norm).
        For l1_ratio = 1 it is an elementwise L1 penalty.
        For 0 < l1_ratio < 1, the penalty is a combination of L1 and L2.

    forget_factor : float, default=0.7
        Amount of rescaling of past information. Its value could be 1 with
        finite datasets. Choosing values < 1 is recommended with online
        learning as more recent batches will weight more than past batches.

    fresh_restarts : bool, default=False
        Whether to completely solve for W at each step. Doing fresh restarts will likely
        lead to a better solution for a same number of iterations but it is much slower.

    fresh_restarts_max_iter : int, default=30
        Maximum number of iterations when solving for W at each step. Only used when
        doing fresh restarts. These iterations may be stopped early based on a small
        change of W controlled by `tol`.

    transform_max_iter : int, default=None
        Maximum number of iterations when solving for W at transform time.
        If None, it defaults to `max_iter`.

    random_state : int, RandomState instance or None, default=None
        Used for initialisation (when ``init`` == 'nndsvdar' or
        'random'), and in Coordinate Descent. Pass an int for reproducible
        results across multiple function calls.
        See :term:`Glossary <random_state>`.

    verbose : bool, default=False
        Whether to be verbose.

    Attributes
    ----------
    components_ : ndarray of shape (n_components, n_features)
        Factorization matrix, sometimes called 'dictionary'.

    n_components_ : int
        The number of components. It is same as the `n_components` parameter
        if it was given. Otherwise, it will be same as the number of
        features.

    reconstruction_err_ : float
        Frobenius norm of the matrix difference, or beta-divergence, between
        the training data `X` and the reconstructed data `WH` from
        the fitted model.

    n_iter_ : int
        Actual number of started iterations over the whole dataset.

    n_steps_ : int
        Number of mini-batches processed.

    n_features_in_ : int
        Number of features seen during :term:`fit`.

    feature_names_in_ : ndarray of shape (`n_features_in_`,)
        Names of features seen during :term:`fit`. Defined only when `X`
        has feature names that are all strings.

    See Also
    --------
    NMF : Non-negative matrix factorization.
    MiniBatchDictionaryLearning : Finds a dictionary that can best be used to represent
        data using a sparse code.

    References
    ----------
    .. [1] :doi:`"Fast local algorithms for large scale nonnegative matrix and tensor
       factorizations" <10.1587/transfun.E92.A.708>`
       Cichocki, Andrzej, and P. H. A. N. Anh-Huy. IEICE transactions on fundamentals
       of electronics, communications and computer sciences 92.3: 708-721, 2009.

    .. [2] :doi:`"Algorithms for nonnegative matrix factorization with the
       beta-divergence" <10.1162/NECO_a_00168>`
       Fevotte, C., & Idier, J. (2011). Neural Computation, 23(9).

    .. [3] :doi:`"Online algorithms for nonnegative matrix factorization with the
       Itakura-Saito divergence" <10.1109/ASPAA.2011.6082314>`
       Lefevre, A., Bach, F., Fevotte, C. (2011). WASPA.

    Examples
    --------
    >>> import numpy as np
    >>> X = np.array([[1, 1], [2, 1], [3, 1.2], [4, 1], [5, 0.8], [6, 1]])
    >>> from sklearn.decomposition import MiniBatchNMF
    >>> model = MiniBatchNMF(n_components=2, init='random', random_state=0)
    >>> W = model.fit_transform(X)
    >>> H = model.components_
    """

    _parameter_constraints: dict = {
        **_BaseNMF._parameter_constraints,
        "max_no_improvement": [Interval(Integral, 1, None, closed="left"), None],
        "batch_size": [Interval(Integral, 1, None, closed="left")],
        "forget_factor": [Interval(Real, 0, 1, closed="both")],
        "fresh_restarts": ["boolean"],
        "fresh_restarts_max_iter": [Interval(Integral, 1, None, closed="left")],
        "transform_max_iter": [Interval(Integral, 1, None, closed="left"), None],
    }

    def __init__(
        self,
        n_components=None,
        *,
        init=None,
        batch_size=1024,
        beta_loss="frobenius",
        tol=1e-4,
        max_no_improvement=10,
        max_iter=200,
        alpha_W=0.0,
        alpha_H="same",
        l1_ratio=0.0,
        forget_factor=0.7,
        fresh_restarts=False,
        fresh_restarts_max_iter=30,
        transform_max_iter=None,
        random_state=None,
        verbose=0,
    ):
        super().__init__(
            n_components=n_components,
            init=init,
            beta_loss=beta_loss,
            tol=tol,
            max_iter=max_iter,
            random_state=random_state,
            alpha_W=alpha_W,
            alpha_H=alpha_H,
            l1_ratio=l1_ratio,
            verbose=verbose,
        )

        self.max_no_improvement = max_no_improvement
        self.batch_size = batch_size
        self.forget_factor = forget_factor
        self.fresh_restarts = fresh_restarts
        self.fresh_restarts_max_iter = fresh_restarts_max_iter
        self.transform_max_iter = transform_max_iter

    def _check_params(self, X):
        super()._check_params(X)

        # batch_size
        self._batch_size = min(self.batch_size, X.shape[0])

        # forget_factor
        self._rho = self.forget_factor ** (self._batch_size / X.shape[0])

        # gamma for Maximization-Minimization (MM) algorithm [Fevotte 2011]
        if self._beta_loss < 1:
            self._gamma = 1.0 / (2.0 - self._beta_loss)
        elif self._beta_loss > 2:
            self._gamma = 1.0 / (self._beta_loss - 1.0)
        else:
            self._gamma = 1.0

        # transform_max_iter
        self._transform_max_iter = (
            self.max_iter
            if self.transform_max_iter is None
            else self.transform_max_iter
        )

        return self

    def _solve_W(self, X, H, max_iter):
        """Minimize the objective function w.r.t W.

        Update W with H being fixed, until convergence. This is the heart
        of `transform` but it's also used during `fit` when doing fresh restarts.
        """
        avg = np.sqrt(X.mean() / self._n_components)
        W = np.full((X.shape[0], self._n_components), avg, dtype=X.dtype)
        W_buffer = W.copy()

        # Get scaled regularization terms. Done for each minibatch to take into account
        # variable sizes of minibatches.
        l1_reg_W, _, l2_reg_W, _ = self._compute_regularization(X)

        for _ in range(max_iter):
            W, *_ = _multiplicative_update_w(
                X, W, H, self._beta_loss, l1_reg_W, l2_reg_W, self._gamma
            )

            W_diff = linalg.norm(W - W_buffer) / linalg.norm(W)
            if self.tol > 0 and W_diff <= self.tol:
                break

            W_buffer[:] = W

        return W

    def _minibatch_step(self, X, W, H, update_H):
        """Perform the update of W and H for one minibatch."""
        batch_size = X.shape[0]

        # get scaled regularization terms. Done for each minibatch to take into account
        # variable sizes of minibatches.
        l1_reg_W, l1_reg_H, l2_reg_W, l2_reg_H = self._compute_regularization(X)

        # update W
        if self.fresh_restarts or W is None:
            W = self._solve_W(X, H, self.fresh_restarts_max_iter)
        else:
            W, *_ = _multiplicative_update_w(
                X, W, H, self._beta_loss, l1_reg_W, l2_reg_W, self._gamma
            )

        # necessary for stability with beta_loss < 1
        if self._beta_loss < 1:
            W[W < np.finfo(np.float64).eps] = 0.0

        batch_cost = (
            _beta_divergence(X, W, H, self._beta_loss)
            + l1_reg_W * W.sum()
            + l1_reg_H * H.sum()
            + l2_reg_W * (W**2).sum()
            + l2_reg_H * (H**2).sum()
        ) / batch_size

        # update H (only at fit or fit_transform)
        if update_H:
            H[:] = _multiplicative_update_h(
                X,
                W,
                H,
                beta_loss=self._beta_loss,
                l1_reg_H=l1_reg_H,
                l2_reg_H=l2_reg_H,
                gamma=self._gamma,
                A=self._components_numerator,
                B=self._components_denominator,
                rho=self._rho,
            )

            # necessary for stability with beta_loss < 1
            if self._beta_loss <= 1:
                H[H < np.finfo(np.float64).eps] = 0.0

        return batch_cost

    def _minibatch_convergence(
        self, X, batch_cost, H, H_buffer, n_samples, step, n_steps
    ):
        """Helper function to encapsulate the early stopping logic"""
        batch_size = X.shape[0]

        # counts steps starting from 1 for user friendly verbose mode.
        step = step + 1

        # Ignore first iteration because H is not updated yet.
        if step == 1:
            if self.verbose:
                print(f"Minibatch step {step}/{n_steps}: mean batch cost: {batch_cost}")
            return False

        # Compute an Exponentially Weighted Average of the cost function to
        # monitor the convergence while discarding minibatch-local stochastic
        # variability: https://en.wikipedia.org/wiki/Moving_average
        if self._ewa_cost is None:
            self._ewa_cost = batch_cost
        else:
            alpha = batch_size / (n_samples + 1)
            alpha = min(alpha, 1)
            self._ewa_cost = self._ewa_cost * (1 - alpha) + batch_cost * alpha

        # Log progress to be able to monitor convergence
        if self.verbose:
            print(
                f"Minibatch step {step}/{n_steps}: mean batch cost: "
                f"{batch_cost}, ewa cost: {self._ewa_cost}"
            )

        # Early stopping based on change of H
        H_diff = linalg.norm(H - H_buffer) / linalg.norm(H)
        if self.tol > 0 and H_diff <= self.tol:
            if self.verbose:
                print(f"Converged (small H change) at step {step}/{n_steps}")
            return True

        # Early stopping heuristic due to lack of improvement on smoothed
        # cost function
        if self._ewa_cost_min is None or self._ewa_cost < self._ewa_cost_min:
            self._no_improvement = 0
            self._ewa_cost_min = self._ewa_cost
        else:
            self._no_improvement += 1

        if (
            self.max_no_improvement is not None
            and self._no_improvement >= self.max_no_improvement
        ):
            if self.verbose:
                print(
                    "Converged (lack of improvement in objective function) "
                    f"at step {step}/{n_steps}"
                )
            return True

        return False

    def fit_transform(self, X, y=None, W=None, H=None):
        """Learn a NMF model for the data X and returns the transformed data.

        This is more efficient than calling fit followed by transform.

        Parameters
        ----------
        X : {array-like, sparse matrix} of shape (n_samples, n_features)
            Data matrix to be decomposed.

        y : Ignored
            Not used, present here for API consistency by convention.

        W : array-like of shape (n_samples, n_components), default=None
            If `init='custom'`, it is used as initial guess for the solution.
            If `None`, uses the initialisation method specified in `init`.

        H : array-like of shape (n_components, n_features), default=None
            If `init='custom'`, it is used as initial guess for the solution.
            If `None`, uses the initialisation method specified in `init`.

        Returns
        -------
        W : ndarray of shape (n_samples, n_components)
            Transformed data.
        """
        self._validate_params()

        X = self._validate_data(
            X,
            accept_sparse=("csr", "csc"),
            dtype=[np.float64, np.float32],
            force_all_finite=False,
        )

        with config_context(assume_finite=True):
            W, H, n_iter, n_steps = self._fit_transform(X, W=W, H=H)

        self.reconstruction_err_ = _beta_divergence(
            X, W, H, self._beta_loss, square_root=True
        )

        self.n_components_ = H.shape[0]
        self.components_ = H
        self.n_iter_ = n_iter
        self.n_steps_ = n_steps

        return W

    def _fit_transform(self, X, W=None, H=None, update_H=True):
        """Learn a NMF model for the data X and returns the transformed data.

        Parameters
        ----------
        X : {ndarray, sparse matrix} of shape (n_samples, n_features)
            Data matrix to be decomposed.

        W : array-like of shape (n_samples, n_components), default=None
            If `init='custom'`, it is used as initial guess for the solution.
            If `update_H=False`, it is initialised as an array of zeros, unless
            `solver='mu'`, then it is filled with values calculated by
            `np.sqrt(X.mean() / self._n_components)`.
            If `None`, uses the initialisation method specified in `init`.

        H : array-like of shape (n_components, n_features), default=None
            If `init='custom'`, it is used as initial guess for the solution.
            If `update_H=False`, it is used as a constant, to solve for W only.
            If `None`, uses the initialisation method specified in `init`.

        update_H : bool, default=True
            If True, both W and H will be estimated from initial guesses,
            this corresponds to a call to the `fit_transform` method.
            If False, only W will be estimated, this corresponds to a call
            to the `transform` method.

        Returns
        -------
        W : ndarray of shape (n_samples, n_components)
            Transformed data.

        H : ndarray of shape (n_components, n_features)
            Factorization matrix, sometimes called 'dictionary'.

        n_iter : int
            Actual number of started iterations over the whole dataset.

        n_steps : int
            Number of mini-batches processed.
        """
        check_non_negative(X, "MiniBatchNMF (input X)", accept_nan=True)
        self._check_params(X)

        if X.min() == 0 and self._beta_loss <= 0:
            raise ValueError(
                "When beta_loss <= 0 and X contains zeros, "
                "the solver may diverge. Please add small values "
                "to X, or use a positive beta_loss."
            )

        n_samples = X.shape[0]

        # initialize or check W and H
        W, H = self._check_w_h(X, W, H, update_H)
        H_buffer = H.copy()

        # Initialize auxiliary matrices
        self._components_numerator = H.copy()
        self._components_denominator = np.ones(H.shape, dtype=H.dtype)

        # Attributes to monitor the convergence
        self._ewa_cost = None
        self._ewa_cost_min = None
        self._no_improvement = 0

        # transform in a numpy masked array if X contains missing (NaN) values
        if not sp.issparse(X):
            X_mask = np.isnan(X)
            if np.any(X_mask):
                X = np.ma.masked_array(X, mask=X_mask)

        batches = gen_batches(n_samples, self._batch_size)
        batches = itertools.cycle(batches)
        n_steps_per_iter = int(np.ceil(n_samples / self._batch_size))
        n_steps = self.max_iter * n_steps_per_iter

        for i, batch in zip(range(n_steps), batches):
            batch_cost = self._minibatch_step(X[batch], W[batch], H, update_H)

            if update_H and self._minibatch_convergence(
                X[batch], batch_cost, H, H_buffer, n_samples, i, n_steps
            ):
                break

            H_buffer[:] = H

        if self.fresh_restarts:
            W = self._solve_W(X, H, self._transform_max_iter)

        n_steps = i + 1
        n_iter = int(np.ceil(n_steps / n_steps_per_iter))

        if n_iter == self.max_iter and self.tol > 0:
            warnings.warn(
                f"Maximum number of iterations {self.max_iter} reached. "
                "Increase it to improve convergence.",
                ConvergenceWarning,
            )

        return W, H, n_iter, n_steps

    def transform(self, X):
        """Transform the data X according to the fitted MiniBatchNMF model.

        Parameters
        ----------
        X : {array-like, sparse matrix} of shape (n_samples, n_features)
            Data matrix to be transformed by the model.

        Returns
        -------
        W : ndarray of shape (n_samples, n_components)
            Transformed data.
        """
        check_is_fitted(self)
        X = self._validate_data(
            X,
            accept_sparse=("csr", "csc"),
            dtype=[np.float64, np.float32],
            reset=False,
            force_all_finite=not self._more_tags()["allow_nan"],
        )

        # transform in a numpy masked array if X contains missing (NaN) values
        if not sp.issparse(X):
            X_mask = np.isnan(X)
            if np.any(X_mask):
                X = np.ma.masked_array(X, mask=X_mask)

        W = self._solve_W(X, self.components_, self._transform_max_iter)

        return W

    def partial_fit(self, X, y=None, W=None, H=None):
        """Update the model using the data in `X` as a mini-batch.

        This method is expected to be called several times consecutively
        on different chunks of a dataset so as to implement out-of-core
        or online learning.

        This is especially useful when the whole dataset is too big to fit in
        memory at once (see :ref:`scaling_strategies`).

        Parameters
        ----------
        X : {array-like, sparse matrix} of shape (n_samples, n_features)
            Data matrix to be decomposed.

        y : Ignored
            Not used, present here for API consistency by convention.

        W : array-like of shape (n_samples, n_components), default=None
            If `init='custom'`, it is used as initial guess for the solution.
            Only used for the first call to `partial_fit`.

        H : array-like of shape (n_components, n_features), default=None
            If `init='custom'`, it is used as initial guess for the solution.
            Only used for the first call to `partial_fit`.

        Returns
        -------
        self
            Returns the instance itself.
        """
        has_components = hasattr(self, "components_")

        if not has_components:
            self._validate_params()

        X = self._validate_data(
            X,
            accept_sparse=("csr", "csc"),
            dtype=[np.float64, np.float32],
            reset=not has_components,
        )

        if not has_components:
            # This instance has not been fitted yet (fit or partial_fit)
            self._check_params(X)
            _, H = self._check_w_h(X, W=W, H=H, update_H=True)

            self._components_numerator = H.copy()
            self._components_denominator = np.ones(H.shape, dtype=H.dtype)
            self.n_steps_ = 0
        else:
            H = self.components_

        self._minibatch_step(X, None, H, update_H=True)

        self.n_components_ = H.shape[0]
        self.components_ = H
        self.n_steps_ += 1

        return self

    def _more_tags(self):
        return {"allow_nan": self.init not in [None, "nndsvd", "nndsvda", "nndsvdar"]}<|MERGE_RESOLUTION|>--- conflicted
+++ resolved
@@ -210,15 +210,11 @@
     # Itakura-Saito divergence
     elif beta == 0:
         div = X_data / WH_data
-<<<<<<< HEAD
         if X_mask is False:
-            n_valid_elements = np.product(X.shape)
+            n_valid_elements = np.prod(X.shape)
         else:
             n_valid_elements = np.sum(~X_mask)
         res = np.sum(div) - n_valid_elements - np.sum(np.log(div))
-=======
-        res = np.sum(div) - np.prod(X.shape) - np.sum(np.log(div))
->>>>>>> c3bfe86b
 
     # beta-divergence, beta not in (0, 1, 2)
     else:
@@ -658,19 +654,11 @@
             # copy used in the Denominator
             WH = WH_safe_X.copy()
             if beta_loss - 1.0 < 0:
-<<<<<<< HEAD
-                WH[np.logical_and(WH == 0, ~X_mask)] = EPSILON
+                WH[np.logical_and(WH < EPSILON, ~X_mask)] = EPSILON
 
         # to avoid taking a negative power of zero
         if beta_loss - 2.0 < 0:
-            WH_safe_X_data[np.logical_and(WH_safe_X_data == 0, ~X_mask)] = EPSILON
-=======
-                WH[WH < EPSILON] = EPSILON
-
-        # to avoid taking a negative power of zero
-        if beta_loss - 2.0 < 0:
-            WH_safe_X_data[WH_safe_X_data < EPSILON] = EPSILON
->>>>>>> c3bfe86b
+            WH_safe_X_data[np.logical_and(WH_safe_X_data < EPSILON, ~X_mask)] = EPSILON
 
         if beta_loss == 1:
             # to work around spurious warnings coming out of masked arrays
@@ -767,19 +755,11 @@
             # copy used in the Denominator
             WH = WH_safe_X.copy()
             if beta_loss - 1.0 < 0:
-<<<<<<< HEAD
-                WH[np.logical_and(WH == 0, ~X_mask)] = EPSILON
+                WH[np.logical_and(WH < EPSILON, ~X_mask)] = EPSILON
 
         # to avoid division by zero
         if beta_loss - 2.0 < 0:
-            WH_safe_X_data[np.logical_and(WH_safe_X_data == 0, ~X_mask)] = EPSILON
-=======
-                WH[WH < EPSILON] = EPSILON
-
-        # to avoid division by zero
-        if beta_loss - 2.0 < 0:
-            WH_safe_X_data[WH_safe_X_data < EPSILON] = EPSILON
->>>>>>> c3bfe86b
+            WH_safe_X_data[np.logical_and(WH_safe_X_data < EPSILON, ~X_mask)] = EPSILON
 
         if beta_loss == 1:
             # to work around spurious warnings coming out of masked arrays

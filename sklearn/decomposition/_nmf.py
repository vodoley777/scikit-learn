""" Non-negative matrix factorization.
"""
# Author: Vlad Niculae
#         Lars Buitinck
#         Mathieu Blondel <mathieu@mblondel.org>
#         Tom Dupre la Tour
# License: BSD 3 clause

import numbers
import numpy as np
import scipy.sparse as sp
import time
import itertools
import warnings
from math import sqrt
from scipy import linalg

from ._cdnmf_fast import _update_cdnmf_fast
from .._config import config_context
from ..base import BaseEstimator, TransformerMixin, _ClassNamePrefixFeaturesOutMixin
from ..exceptions import ConvergenceWarning
from ..utils import check_random_state, check_array, gen_batches
from ..utils.extmath import randomized_svd, safe_sparse_dot, squared_norm
from ..utils.validation import (
    check_is_fitted,
    check_non_negative,
)

EPSILON = np.finfo(np.float32).eps


def norm(x):
    """Dot product-based Euclidean norm implementation.

    See: http://fa.bianp.net/blog/2011/computing-the-vector-norm/

    Parameters
    ----------
    x : array-like
        Vector for which to compute the norm.
    """
    return sqrt(squared_norm(x))


def trace_dot(X, Y):
    """Trace of np.dot(X, Y.T).

    Parameters
    ----------
    X : array-like
        First matrix.
    Y : array-like
        Second matrix.
    """
    return np.dot(X.ravel(), Y.ravel())


def _check_init(A, shape, whom):
    A = check_array(A)
    if np.shape(A) != shape:
        raise ValueError(
            "Array with wrong shape passed to %s. Expected %s, but got %s "
            % (whom, shape, np.shape(A))
        )
    check_non_negative(A, whom)
    if np.max(A) == 0:
        raise ValueError("Array passed to %s is full of zeros." % whom)


def _beta_divergence(X, W, H, beta, square_root=False):
    """Compute the beta-divergence of X and dot(W, H).

    Parameters
    ----------
    X : float or array-like of shape (n_samples, n_features)

    W : float or array-like of shape (n_samples, n_components)

    H : float or array-like of shape (n_components, n_features)

    beta : float or {'frobenius', 'kullback-leibler', 'itakura-saito'}
        Parameter of the beta-divergence.
        If beta == 2, this is half the Frobenius *squared* norm.
        If beta == 1, this is the generalized Kullback-Leibler divergence.
        If beta == 0, this is the Itakura-Saito divergence.
        Else, this is the general beta-divergence.

    square_root : bool, default=False
        If True, return np.sqrt(2 * res)
        For beta == 2, it corresponds to the Frobenius norm.

    Returns
    -------
        res : float
            Beta divergence of X and np.dot(X, H).
    """
    beta = _beta_loss_to_float(beta)

    # The method can be called with scalars
    if not sp.issparse(X):
        X = np.atleast_2d(X)
    W = np.atleast_2d(W)
    H = np.atleast_2d(H)

    # Frobenius norm
    if beta == 2:
        # Avoid the creation of the dense np.dot(W, H) if X is sparse.
        if sp.issparse(X):
            norm_X = np.dot(X.data, X.data)
            norm_WH = trace_dot(np.linalg.multi_dot([W.T, W, H]), H)
            cross_prod = trace_dot((X * H.T), W)
            res = (norm_X + norm_WH - 2.0 * cross_prod) / 2.0
        else:
            res = squared_norm(X - np.dot(W, H)) / 2.0

        if square_root:
            return np.sqrt(res * 2)
        else:
            return res

    if sp.issparse(X):
        # compute np.dot(W, H) only where X is nonzero
        WH_data = _special_sparse_dot(W, H, X).data
        X_data = X.data
    else:
        WH = np.dot(W, H)
        WH_data = WH.ravel()
        X_data = X.ravel()

    # do not affect the zeros: here 0 ** (-1) = 0 and not infinity
    indices = X_data > EPSILON
    WH_data = WH_data[indices]
    X_data = X_data[indices]

    # used to avoid division by zero
    WH_data[WH_data == 0] = EPSILON

    # generalized Kullback-Leibler divergence
    if beta == 1:
        # fast and memory efficient computation of np.sum(np.dot(W, H))
        sum_WH = np.dot(np.sum(W, axis=0), np.sum(H, axis=1))
        # computes np.sum(X * log(X / WH)) only where X is nonzero
        div = X_data / WH_data
        res = np.dot(X_data, np.log(div))
        # add full np.sum(np.dot(W, H)) - np.sum(X)
        res += sum_WH - X_data.sum()

    # Itakura-Saito divergence
    elif beta == 0:
        div = X_data / WH_data
        res = np.sum(div) - np.product(X.shape) - np.sum(np.log(div))

    # beta-divergence, beta not in (0, 1, 2)
    else:
        if sp.issparse(X):
            # slow loop, but memory efficient computation of :
            # np.sum(np.dot(W, H) ** beta)
            sum_WH_beta = 0
            for i in range(X.shape[1]):
                sum_WH_beta += np.sum(np.dot(W, H[:, i]) ** beta)

        else:
            sum_WH_beta = np.sum(WH**beta)

        sum_X_WH = np.dot(X_data, WH_data ** (beta - 1))
        res = (X_data**beta).sum() - beta * sum_X_WH
        res += sum_WH_beta * (beta - 1)
        res /= beta * (beta - 1)

    if square_root:
        res = max(res, 0)  # avoid negative number due to rounding errors
        return np.sqrt(2 * res)
    else:
        return res


def _special_sparse_dot(W, H, X):
    """Computes np.dot(W, H), only where X is non zero."""
    if sp.issparse(X):
        ii, jj = X.nonzero()
        n_vals = ii.shape[0]
        dot_vals = np.empty(n_vals)
        n_components = W.shape[1]

        batch_size = max(n_components, n_vals // n_components)
        for start in range(0, n_vals, batch_size):
            batch = slice(start, start + batch_size)
            dot_vals[batch] = np.multiply(W[ii[batch], :], H.T[jj[batch], :]).sum(
                axis=1
            )

        WH = sp.coo_matrix((dot_vals, (ii, jj)), shape=X.shape)
        return WH.tocsr()
    else:
        return np.dot(W, H)


def _compute_regularization(alpha, alpha_W, alpha_H, l1_ratio, regularization):
    """Compute L1 and L2 regularization coefficients for W and H."""
    if alpha_W != 0 or alpha_H != "same":
        # if alpha_W or alpha_H is not left to its default value we ignore alpha and
        # regularization.
        alpha_H = alpha_W if alpha_H == "same" else alpha_H
        l1_reg_W = alpha_W * l1_ratio
        l1_reg_H = alpha_H * l1_ratio
        l2_reg_W = alpha_W * (1.0 - l1_ratio)
        l2_reg_H = alpha_H * (1.0 - l1_ratio)
    else:
        # TODO remove in 1.2
        l1_reg_W, l2_reg_W, l1_reg_H, l2_reg_H = 0.0, 0.0, 0.0, 0.0
        if regularization in ("both", "transformation"):
            l1_reg_W = alpha * l1_ratio
            l2_reg_W = alpha * (1.0 - l1_ratio)
        if regularization in ("both", "components"):
            l1_reg_H = alpha * l1_ratio
            l2_reg_H = alpha * (1.0 - l1_ratio)

    return l1_reg_W, l1_reg_H, l2_reg_W, l2_reg_H


def _beta_loss_to_float(beta_loss):
    """Convert string beta_loss to float."""
    allowed_beta_loss = {"frobenius": 2, "kullback-leibler": 1, "itakura-saito": 0}
    if isinstance(beta_loss, str) and beta_loss in allowed_beta_loss:
        beta_loss = allowed_beta_loss[beta_loss]

    if not isinstance(beta_loss, numbers.Number):
        raise ValueError(
            "Invalid beta_loss parameter: got %r instead of one of %r, or a float."
            % (beta_loss, allowed_beta_loss.keys())
        )
    return beta_loss


def _initialize_nmf(X, n_components, init=None, eps=1e-6, random_state=None):
    """Algorithms for NMF initialization.

    Computes an initial guess for the non-negative
    rank k matrix approximation for X: X = WH.

    Parameters
    ----------
    X : array-like of shape (n_samples, n_features)
        The data matrix to be decomposed.

    n_components : int
        The number of components desired in the approximation.

    init :  {'random', 'nndsvd', 'nndsvda', 'nndsvdar'}, default=None
        Method used to initialize the procedure.
        Valid options:

        - None: 'nndsvda' if n_components <= min(n_samples, n_features),
            otherwise 'random'.

        - 'random': non-negative random matrices, scaled with:
            sqrt(X.mean() / n_components)

        - 'nndsvd': Nonnegative Double Singular Value Decomposition (NNDSVD)
            initialization (better for sparseness)

        - 'nndsvda': NNDSVD with zeros filled with the average of X
            (better when sparsity is not desired)

        - 'nndsvdar': NNDSVD with zeros filled with small random values
            (generally faster, less accurate alternative to NNDSVDa
            for when sparsity is not desired)

        - 'custom': use custom matrices W and H

        .. versionchanged:: 1.1
            When `init=None` and n_components is less than n_samples and n_features
            defaults to `nndsvda` instead of `nndsvd`.

    eps : float, default=1e-6
        Truncate all values less then this in output to zero.

    random_state : int, RandomState instance or None, default=None
        Used when ``init`` == 'nndsvdar' or 'random'. Pass an int for
        reproducible results across multiple function calls.
        See :term:`Glossary <random_state>`.

    Returns
    -------
    W : array-like of shape (n_samples, n_components)
        Initial guesses for solving X ~= WH.

    H : array-like of shape (n_components, n_features)
        Initial guesses for solving X ~= WH.

    References
    ----------
    C. Boutsidis, E. Gallopoulos: SVD based initialization: A head start for
    nonnegative matrix factorization - Pattern Recognition, 2008
    http://tinyurl.com/nndsvd
    """
    check_non_negative(X, "NMF initialization")
    n_samples, n_features = X.shape

    if (
        init is not None
        and init != "random"
        and n_components > min(n_samples, n_features)
    ):
        raise ValueError(
            "init = '{}' can only be used when "
            "n_components <= min(n_samples, n_features)".format(init)
        )

    if init is None:
        if n_components <= min(n_samples, n_features):
            init = "nndsvda"
        else:
            init = "random"

    # Random initialization
    if init == "random":
        avg = np.sqrt(X.mean() / n_components)
        rng = check_random_state(random_state)
        H = avg * rng.standard_normal(size=(n_components, n_features)).astype(
            X.dtype, copy=False
        )
        W = avg * rng.standard_normal(size=(n_samples, n_components)).astype(
            X.dtype, copy=False
        )
        np.abs(H, out=H)
        np.abs(W, out=W)
        return W, H

    # NNDSVD initialization
    U, S, V = randomized_svd(X, n_components, random_state=random_state)
    W = np.zeros_like(U)
    H = np.zeros_like(V)

    # The leading singular triplet is non-negative
    # so it can be used as is for initialization.
    W[:, 0] = np.sqrt(S[0]) * np.abs(U[:, 0])
    H[0, :] = np.sqrt(S[0]) * np.abs(V[0, :])

    for j in range(1, n_components):
        x, y = U[:, j], V[j, :]

        # extract positive and negative parts of column vectors
        x_p, y_p = np.maximum(x, 0), np.maximum(y, 0)
        x_n, y_n = np.abs(np.minimum(x, 0)), np.abs(np.minimum(y, 0))

        # and their norms
        x_p_nrm, y_p_nrm = norm(x_p), norm(y_p)
        x_n_nrm, y_n_nrm = norm(x_n), norm(y_n)

        m_p, m_n = x_p_nrm * y_p_nrm, x_n_nrm * y_n_nrm

        # choose update
        if m_p > m_n:
            u = x_p / x_p_nrm
            v = y_p / y_p_nrm
            sigma = m_p
        else:
            u = x_n / x_n_nrm
            v = y_n / y_n_nrm
            sigma = m_n

        lbd = np.sqrt(S[j] * sigma)
        W[:, j] = lbd * u
        H[j, :] = lbd * v

    W[W < eps] = 0
    H[H < eps] = 0

    if init == "nndsvd":
        pass
    elif init == "nndsvda":
        avg = X.mean()
        W[W == 0] = avg
        H[H == 0] = avg
    elif init == "nndsvdar":
        rng = check_random_state(random_state)
        avg = X.mean()
        W[W == 0] = abs(avg * rng.standard_normal(size=len(W[W == 0])) / 100)
        H[H == 0] = abs(avg * rng.standard_normal(size=len(H[H == 0])) / 100)
    else:
        raise ValueError(
            "Invalid init parameter: got %r instead of one of %r"
            % (init, (None, "random", "nndsvd", "nndsvda", "nndsvdar"))
        )

    return W, H


def _update_coordinate_descent(X, W, Ht, l1_reg, l2_reg, shuffle, random_state):
    """Helper function for _fit_coordinate_descent.

    Update W to minimize the objective function, iterating once over all
    coordinates. By symmetry, to update H, one can call
    _update_coordinate_descent(X.T, Ht, W, ...).

    """
    n_components = Ht.shape[1]

    HHt = np.dot(Ht.T, Ht)
    XHt = safe_sparse_dot(X, Ht)

    # L2 regularization corresponds to increase of the diagonal of HHt
    if l2_reg != 0.0:
        # adds l2_reg only on the diagonal
        HHt.flat[:: n_components + 1] += l2_reg
    # L1 regularization corresponds to decrease of each element of XHt
    if l1_reg != 0.0:
        XHt -= l1_reg

    if shuffle:
        permutation = random_state.permutation(n_components)
    else:
        permutation = np.arange(n_components)
    # The following seems to be required on 64-bit Windows w/ Python 3.5.
    permutation = np.asarray(permutation, dtype=np.intp)
    return _update_cdnmf_fast(W, HHt, XHt, permutation)


def _fit_coordinate_descent(
    X,
    W,
    H,
    tol=1e-4,
    max_iter=200,
    l1_reg_W=0,
    l1_reg_H=0,
    l2_reg_W=0,
    l2_reg_H=0,
    update_H=True,
    verbose=0,
    shuffle=False,
    random_state=None,
):
    """Compute Non-negative Matrix Factorization (NMF) with Coordinate Descent

    The objective function is minimized with an alternating minimization of W
    and H. Each minimization is done with a cyclic (up to a permutation of the
    features) Coordinate Descent.

    Parameters
    ----------
    X : array-like of shape (n_samples, n_features)
        Constant matrix.

    W : array-like of shape (n_samples, n_components)
        Initial guess for the solution.

    H : array-like of shape (n_components, n_features)
        Initial guess for the solution.

    tol : float, default=1e-4
        Tolerance of the stopping condition.

    max_iter : int, default=200
        Maximum number of iterations before timing out.

    l1_reg_W : float, default=0.
        L1 regularization parameter for W.

    l1_reg_H : float, default=0.
        L1 regularization parameter for H.

    l2_reg_W : float, default=0.
        L2 regularization parameter for W.

    l2_reg_H : float, default=0.
        L2 regularization parameter for H.

    update_H : bool, default=True
        Set to True, both W and H will be estimated from initial guesses.
        Set to False, only W will be estimated.

    verbose : int, default=0
        The verbosity level.

    shuffle : bool, default=False
        If true, randomize the order of coordinates in the CD solver.

    random_state : int, RandomState instance or None, default=None
        Used to randomize the coordinates in the CD solver, when
        ``shuffle`` is set to ``True``. Pass an int for reproducible
        results across multiple function calls.
        See :term:`Glossary <random_state>`.

    Returns
    -------
    W : ndarray of shape (n_samples, n_components)
        Solution to the non-negative least squares problem.

    H : ndarray of shape (n_components, n_features)
        Solution to the non-negative least squares problem.

    n_iter : int
        The number of iterations done by the algorithm.

    References
    ----------
    .. [1] :doi:`"Fast local algorithms for large scale nonnegative matrix and tensor
       factorizations" <10.1587/transfun.E92.A.708>`
       Cichocki, Andrzej, and P. H. A. N. Anh-Huy. IEICE transactions on fundamentals
       of electronics, communications and computer sciences 92.3: 708-721, 2009.
    """
    # so W and Ht are both in C order in memory
    Ht = check_array(H.T, order="C")
    X = check_array(X, accept_sparse="csr")

    rng = check_random_state(random_state)

    for n_iter in range(1, max_iter + 1):
        violation = 0.0

        # Update W
        violation += _update_coordinate_descent(
            X, W, Ht, l1_reg_W, l2_reg_W, shuffle, rng
        )
        # Update H
        if update_H:
            violation += _update_coordinate_descent(
                X.T, Ht, W, l1_reg_H, l2_reg_H, shuffle, rng
            )

        if n_iter == 1:
            violation_init = violation

        if violation_init == 0:
            break

        if verbose:
            print("violation:", violation / violation_init)

        if violation / violation_init <= tol:
            if verbose:
                print("Converged at iteration", n_iter + 1)
            break

    return W, Ht.T, n_iter


def _multiplicative_update_w(
    X,
    W,
    H,
    beta_loss,
    l1_reg_W,
    l2_reg_W,
    gamma,
    H_sum=None,
    HHt=None,
    XHt=None,
    update_H=True,
):
    """Update W in Multiplicative Update NMF."""
    if beta_loss == 2:
        # Numerator
        if XHt is None:
            XHt = safe_sparse_dot(X, H.T)
        if update_H:
            # avoid a copy of XHt, which will be re-computed (update_H=True)
            numerator = XHt
        else:
            # preserve the XHt, which is not re-computed (update_H=False)
            numerator = XHt.copy()

        # Denominator
        if HHt is None:
            HHt = np.dot(H, H.T)
        denominator = np.dot(W, HHt)

    else:
        # Numerator
        # if X is sparse, compute WH only where X is non zero
        WH_safe_X = _special_sparse_dot(W, H, X)
        if sp.issparse(X):
            WH_safe_X_data = WH_safe_X.data
            X_data = X.data
        else:
            WH_safe_X_data = WH_safe_X
            X_data = X
            # copy used in the Denominator
            WH = WH_safe_X.copy()
            if beta_loss - 1.0 < 0:
                WH[WH == 0] = EPSILON

        # to avoid taking a negative power of zero
        if beta_loss - 2.0 < 0:
            WH_safe_X_data[WH_safe_X_data == 0] = EPSILON

        if beta_loss == 1:
            np.divide(X_data, WH_safe_X_data, out=WH_safe_X_data)
        elif beta_loss == 0:
            # speeds up computation time
            # refer to /numpy/numpy/issues/9363
            WH_safe_X_data **= -1
            WH_safe_X_data **= 2
            # element-wise multiplication
            WH_safe_X_data *= X_data
        else:
            WH_safe_X_data **= beta_loss - 2
            # element-wise multiplication
            WH_safe_X_data *= X_data

        # here numerator = dot(X * (dot(W, H) ** (beta_loss - 2)), H.T)
        numerator = safe_sparse_dot(WH_safe_X, H.T)

        # Denominator
        if beta_loss == 1:
            if H_sum is None:
                H_sum = np.sum(H, axis=1)  # shape(n_components, )
            denominator = H_sum[np.newaxis, :]

        else:
            # computation of WHHt = dot(dot(W, H) ** beta_loss - 1, H.T)
            if sp.issparse(X):
                # memory efficient computation
                # (compute row by row, avoiding the dense matrix WH)
                WHHt = np.empty(W.shape)
                for i in range(X.shape[0]):
                    WHi = np.dot(W[i, :], H)
                    if beta_loss - 1 < 0:
                        WHi[WHi == 0] = EPSILON
                    WHi **= beta_loss - 1
                    WHHt[i, :] = np.dot(WHi, H.T)
            else:
                WH **= beta_loss - 1
                WHHt = np.dot(WH, H.T)
            denominator = WHHt

    # Add L1 and L2 regularization
    if l1_reg_W > 0:
        denominator += l1_reg_W
    if l2_reg_W > 0:
        denominator = denominator + l2_reg_W * W
    denominator[denominator == 0] = EPSILON

    numerator /= denominator
    delta_W = numerator

    # gamma is in ]0, 1]
    if gamma != 1:
        delta_W **= gamma

    W *= delta_W

    return W, H_sum, HHt, XHt


def _multiplicative_update_h(
    X, W, H, beta_loss, l1_reg_H, l2_reg_H, gamma, A=None, B=None, rho=None
):
    """update H in Multiplicative Update NMF."""
    if beta_loss == 2:
        numerator = safe_sparse_dot(W.T, X)
        denominator = np.linalg.multi_dot([W.T, W, H])

    else:
        # Numerator
        WH_safe_X = _special_sparse_dot(W, H, X)
        if sp.issparse(X):
            WH_safe_X_data = WH_safe_X.data
            X_data = X.data
        else:
            WH_safe_X_data = WH_safe_X
            X_data = X
            # copy used in the Denominator
            WH = WH_safe_X.copy()
            if beta_loss - 1.0 < 0:
                WH[WH == 0] = EPSILON

        # to avoid division by zero
        if beta_loss - 2.0 < 0:
            WH_safe_X_data[WH_safe_X_data == 0] = EPSILON

        if beta_loss == 1:
            np.divide(X_data, WH_safe_X_data, out=WH_safe_X_data)
        elif beta_loss == 0:
            # speeds up computation time
            # refer to /numpy/numpy/issues/9363
            WH_safe_X_data **= -1
            WH_safe_X_data **= 2
            # element-wise multiplication
            WH_safe_X_data *= X_data
        else:
            WH_safe_X_data **= beta_loss - 2
            # element-wise multiplication
            WH_safe_X_data *= X_data

        # here numerator = dot(W.T, (dot(W, H) ** (beta_loss - 2)) * X)
        numerator = safe_sparse_dot(W.T, WH_safe_X)

        # Denominator
        if beta_loss == 1:
            W_sum = np.sum(W, axis=0)  # shape(n_components, )
            W_sum[W_sum == 0] = 1.0
            denominator = W_sum[:, np.newaxis]

        # beta_loss not in (1, 2)
        else:
            # computation of WtWH = dot(W.T, dot(W, H) ** beta_loss - 1)
            if sp.issparse(X):
                # memory efficient computation
                # (compute column by column, avoiding the dense matrix WH)
                WtWH = np.empty(H.shape)
                for i in range(X.shape[1]):
                    WHi = np.dot(W, H[:, i])
                    if beta_loss - 1 < 0:
                        WHi[WHi == 0] = EPSILON
                    WHi **= beta_loss - 1
                    WtWH[:, i] = np.dot(W.T, WHi)
            else:
                WH **= beta_loss - 1
                WtWH = np.dot(W.T, WH)
            denominator = WtWH

    # Add L1 and L2 regularization
    if l1_reg_H > 0:
        denominator += l1_reg_H
    if l2_reg_H > 0:
        denominator = denominator + l2_reg_H * H
    denominator[denominator == 0] = EPSILON

    if A is not None and B is not None:
        # Updates for the online nmf
        if gamma != 1:
            H **= 1 / gamma
        numerator *= H
        A *= rho
        B *= rho
        A += numerator
        B += denominator
        H = A / B

        if gamma != 1:
            H **= gamma
    else:
        delta_H = numerator
        delta_H /= denominator
        if gamma != 1:
            delta_H **= gamma
        H *= delta_H

    return H


def _fit_multiplicative_update(
    X,
    W,
    H,
    beta_loss="frobenius",
    max_iter=200,
    tol=1e-4,
    l1_reg_W=0,
    l1_reg_H=0,
    l2_reg_W=0,
    l2_reg_H=0,
    update_H=True,
    verbose=0,
):
    """Compute Non-negative Matrix Factorization with Multiplicative Update.

    The objective function is _beta_divergence(X, WH) and is minimized with an
    alternating minimization of W and H. Each minimization is done with a
    Multiplicative Update.

    Parameters
    ----------
    X : array-like of shape (n_samples, n_features)
        Constant input matrix.

    W : array-like of shape (n_samples, n_components)
        Initial guess for the solution.

    H : array-like of shape (n_components, n_features)
        Initial guess for the solution.

    beta_loss : float or {'frobenius', 'kullback-leibler', \
            'itakura-saito'}, default='frobenius'
        String must be in {'frobenius', 'kullback-leibler', 'itakura-saito'}.
        Beta divergence to be minimized, measuring the distance between X
        and the dot product WH. Note that values different from 'frobenius'
        (or 2) and 'kullback-leibler' (or 1) lead to significantly slower
        fits. Note that for beta_loss <= 0 (or 'itakura-saito'), the input
        matrix X cannot contain zeros.

    max_iter : int, default=200
        Number of iterations.

    tol : float, default=1e-4
        Tolerance of the stopping condition.

    l1_reg_W : float, default=0.
        L1 regularization parameter for W.

    l1_reg_H : float, default=0.
        L1 regularization parameter for H.

    l2_reg_W : float, default=0.
        L2 regularization parameter for W.

    l2_reg_H : float, default=0.
        L2 regularization parameter for H.

    update_H : bool, default=True
        Set to True, both W and H will be estimated from initial guesses.
        Set to False, only W will be estimated.

    verbose : int, default=0
        The verbosity level.

    Returns
    -------
    W : ndarray of shape (n_samples, n_components)
        Solution to the non-negative least squares problem.

    H : ndarray of shape (n_components, n_features)
        Solution to the non-negative least squares problem.

    n_iter : int
        The number of iterations done by the algorithm.

    References
    ----------
    Lee, D. D., & Seung, H., S. (2001). Algorithms for Non-negative Matrix
    Factorization. Adv. Neural Inform. Process. Syst.. 13.
    Fevotte, C., & Idier, J. (2011). Algorithms for nonnegative matrix
    factorization with the beta-divergence. Neural Computation, 23(9).
    """
    start_time = time.time()

    beta_loss = _beta_loss_to_float(beta_loss)

    # gamma for Maximization-Minimization (MM) algorithm [Fevotte 2011]
    if beta_loss < 1:
        gamma = 1.0 / (2.0 - beta_loss)
    elif beta_loss > 2:
        gamma = 1.0 / (beta_loss - 1.0)
    else:
        gamma = 1.0

    # used for the convergence criterion
    error_at_init = _beta_divergence(X, W, H, beta_loss, square_root=True)
    previous_error = error_at_init

    H_sum, HHt, XHt = None, None, None
    for n_iter in range(1, max_iter + 1):
        # update W
        # H_sum, HHt and XHt are saved and reused if not update_H
        W, H_sum, HHt, XHt = _multiplicative_update_w(
            X,
            W,
            H,
            beta_loss=beta_loss,
            l1_reg_W=l1_reg_W,
            l2_reg_W=l2_reg_W,
            gamma=gamma,
            H_sum=H_sum,
            HHt=HHt,
            XHt=XHt,
            update_H=update_H,
        )

        # necessary for stability with beta_loss < 1
        if beta_loss < 1:
            W[W < np.finfo(np.float64).eps] = 0.0

        # update H (only at fit or fit_transform)
        if update_H:
            H = _multiplicative_update_h(
                X,
                W,
                H,
                beta_loss=beta_loss,
                l1_reg_H=l1_reg_H,
                l2_reg_H=l2_reg_H,
                gamma=gamma,
            )

            # These values will be recomputed since H changed
            H_sum, HHt, XHt = None, None, None

            # necessary for stability with beta_loss < 1
            if beta_loss <= 1:
                H[H < np.finfo(np.float64).eps] = 0.0

        # test convergence criterion every 10 iterations
        if tol > 0 and n_iter % 10 == 0:
            error = _beta_divergence(X, W, H, beta_loss, square_root=True)

            if verbose:
                iter_time = time.time()
                print(
                    "Epoch %02d reached after %.3f seconds, error: %f"
                    % (n_iter, iter_time - start_time, error)
                )

            if (previous_error - error) / error_at_init < tol:
                break
            previous_error = error

    # do not print if we have already printed in the convergence test
    if verbose and (tol == 0 or n_iter % 10 != 0):
        end_time = time.time()
        print(
            "Epoch %02d reached after %.3f seconds." % (n_iter, end_time - start_time)
        )

    return W, H, n_iter


def non_negative_factorization(
    X,
    W=None,
    H=None,
    n_components=None,
    *,
    init=None,
    update_H=True,
    solver="cd",
    beta_loss="frobenius",
    tol=1e-4,
    max_iter=200,
    alpha="deprecated",
    alpha_W=0.0,
    alpha_H="same",
    l1_ratio=0.0,
    regularization="deprecated",
    random_state=None,
    verbose=0,
    shuffle=False,
):
    """Compute Non-negative Matrix Factorization (NMF).

    Find two non-negative matrices (W, H) whose product approximates the non-
    negative matrix X. This factorization can be used for example for
    dimensionality reduction, source separation or topic extraction.

    The objective function is:

        .. math::

            L(W, H) &= 0.5 * ||X - WH||_{loss}^2
<<<<<<< HEAD

            &+ alpha\\_W * l1\\_ratio * n\\_features * ||vec(W)||_1

            &+ alpha\\_H * l1\\_ratio * n\\_samples * ||vec(H)||_1

            &+ 0.5 * alpha\\_W * (1 - l1\\_ratio) * n\\_features * ||W||_{Fro}^2

=======

            &+ alpha\\_W * l1\\_ratio * n\\_features * ||vec(W)||_1

            &+ alpha\\_H * l1\\_ratio * n\\_samples * ||vec(H)||_1

            &+ 0.5 * alpha\\_W * (1 - l1\\_ratio) * n\\_features * ||W||_{Fro}^2

>>>>>>> 15ead2eb
            &+ 0.5 * alpha\\_H * (1 - l1\\_ratio) * n\\_samples * ||H||_{Fro}^2


    Where:

    :math:`||A||_{Fro}^2 = \\sum_{i,j} A_{ij}^2` (Frobenius norm)

    :math:`||vec(A)||_1 = \\sum_{i,j} abs(A_{ij})` (Elementwise L1 norm)

    The generic norm :math:`||X - WH||_{loss}^2` may represent
    the Frobenius norm or another supported beta-divergence loss.
    The choice between options is controlled by the `beta_loss` parameter.

    The regularization terms are scaled by `n_features` for `W` and by `n_samples` for
    `H` to keep their impact balanced with respect to one another and to the data fit
    term as independent as possible of the size `n_samples` of the training set.

    The objective function is minimized with an alternating minimization of W
    and H. If H is given and update_H=False, it solves for W only.

    Note that the transformed data is named W and the components matrix is named H. In
    the NMF literature, the naming convention is usually the opposite since the data
    matrix X is transposed.

    Parameters
    ----------
    X : array-like of shape (n_samples, n_features)
        Constant matrix.

    W : array-like of shape (n_samples, n_components), default=None
        If init='custom', it is used as initial guess for the solution.

    H : array-like of shape (n_components, n_features), default=None
        If init='custom', it is used as initial guess for the solution.
        If update_H=False, it is used as a constant, to solve for W only.

    n_components : int, default=None
        Number of components, if n_components is not set all features
        are kept.

    init : {'random', 'nndsvd', 'nndsvda', 'nndsvdar', 'custom'}, default=None
        Method used to initialize the procedure.

        Valid options:

        - None: 'nndsvda' if n_components < n_features, otherwise 'random'.

        - 'random': non-negative random matrices, scaled with:
            sqrt(X.mean() / n_components)

        - 'nndsvd': Nonnegative Double Singular Value Decomposition (NNDSVD)
            initialization (better for sparseness)

        - 'nndsvda': NNDSVD with zeros filled with the average of X
            (better when sparsity is not desired)

        - 'nndsvdar': NNDSVD with zeros filled with small random values
            (generally faster, less accurate alternative to NNDSVDa
            for when sparsity is not desired)

        - 'custom': use custom matrices W and H if `update_H=True`. If
          `update_H=False`, then only custom matrix H is used.

        .. versionchanged:: 0.23
            The default value of `init` changed from 'random' to None in 0.23.

        .. versionchanged:: 1.1
            When `init=None` and n_components is less than n_samples and n_features
            defaults to `nndsvda` instead of `nndsvd`.

    update_H : bool, default=True
        Set to True, both W and H will be estimated from initial guesses.
        Set to False, only W will be estimated.

    solver : {'cd', 'mu'}, default='cd'
        Numerical solver to use:

        - 'cd' is a Coordinate Descent solver that uses Fast Hierarchical
            Alternating Least Squares (Fast HALS).

        - 'mu' is a Multiplicative Update solver.

        .. versionadded:: 0.17
           Coordinate Descent solver.

        .. versionadded:: 0.19
           Multiplicative Update solver.

    beta_loss : float or {'frobenius', 'kullback-leibler', \
            'itakura-saito'}, default='frobenius'
        Beta divergence to be minimized, measuring the distance between X
        and the dot product WH. Note that values different from 'frobenius'
        (or 2) and 'kullback-leibler' (or 1) lead to significantly slower
        fits. Note that for beta_loss <= 0 (or 'itakura-saito'), the input
        matrix X cannot contain zeros. Used only in 'mu' solver.

        .. versionadded:: 0.19

    tol : float, default=1e-4
        Tolerance of the stopping condition.

    max_iter : int, default=200
        Maximum number of iterations before timing out.

    alpha : float, default=0.0
        Constant that multiplies the regularization terms. Set it to zero to have no
        regularization. When using `alpha` instead of `alpha_W` and `alpha_H`, the
        regularization terms are not scaled by the `n_features` (resp. `n_samples`)
        factors for `W` (resp. `H`).

        .. deprecated:: 1.0
            The `alpha` parameter is deprecated in 1.0 and will be removed in 1.2.
            Use `alpha_W` and `alpha_H` instead.

    alpha_W : float, default=0.0
        Constant that multiplies the regularization terms of `W`. Set it to zero
        (default) to have no regularization on `W`.

        .. versionadded:: 1.0

    alpha_H : float or "same", default="same"
        Constant that multiplies the regularization terms of `H`. Set it to zero to
        have no regularization on `H`. If "same" (default), it takes the same value as
        `alpha_W`.

        .. versionadded:: 1.0

    l1_ratio : float, default=0.0
        The regularization mixing parameter, with 0 <= l1_ratio <= 1.
        For l1_ratio = 0 the penalty is an elementwise L2 penalty
        (aka Frobenius Norm).
        For l1_ratio = 1 it is an elementwise L1 penalty.
        For 0 < l1_ratio < 1, the penalty is a combination of L1 and L2.

    regularization : {'both', 'components', 'transformation'}, default=None
        Select whether the regularization affects the components (H), the
        transformation (W), both or none of them.

        .. deprecated:: 1.0
            The `regularization` parameter is deprecated in 1.0 and will be removed in
            1.2. Use `alpha_W` and `alpha_H` instead.

    random_state : int, RandomState instance or None, default=None
        Used for NMF initialisation (when ``init`` == 'nndsvdar' or
        'random'), and in Coordinate Descent. Pass an int for reproducible
        results across multiple function calls.
        See :term:`Glossary <random_state>`.

    verbose : int, default=0
        The verbosity level.

    shuffle : bool, default=False
        If true, randomize the order of coordinates in the CD solver.

    Returns
    -------
    W : ndarray of shape (n_samples, n_components)
        Solution to the non-negative least squares problem.

    H : ndarray of shape (n_components, n_features)
        Solution to the non-negative least squares problem.

    n_iter : int
        Actual number of iterations.

    Examples
    --------
    >>> import numpy as np
    >>> X = np.array([[1,1], [2, 1], [3, 1.2], [4, 1], [5, 0.8], [6, 1]])
    >>> from sklearn.decomposition import non_negative_factorization
    >>> W, H, n_iter = non_negative_factorization(X, n_components=2,
    ... init='random', random_state=0)

    References
    ----------
    .. [1] :doi:`"Fast local algorithms for large scale nonnegative matrix and tensor
       factorizations" <10.1587/transfun.E92.A.708>`
       Cichocki, Andrzej, and P. H. A. N. Anh-Huy. IEICE transactions on fundamentals
       of electronics, communications and computer sciences 92.3: 708-721, 2009.

    .. [2] :doi:`"Algorithms for nonnegative matrix factorization with the
       beta-divergence" <10.1162/NECO_a_00168>`
       Fevotte, C., & Idier, J. (2011). Neural Computation, 23(9).
    """
    X = check_array(X, accept_sparse=("csr", "csc"), dtype=[np.float64, np.float32])

    est = NMF(
        n_components=n_components,
        init=init,
        solver=solver,
        beta_loss=beta_loss,
        tol=tol,
        max_iter=max_iter,
        random_state=random_state,
        alpha=alpha,
        alpha_W=alpha_W,
        alpha_H=alpha_H,
        l1_ratio=l1_ratio,
        verbose=verbose,
        shuffle=shuffle,
        regularization=regularization,
    )

    with config_context(assume_finite=True):
        W, H, n_iter = est._fit_transform(X, W=W, H=H, update_H=update_H)

    return W, H, n_iter


class NMF(_ClassNamePrefixFeaturesOutMixin, TransformerMixin, BaseEstimator):
    """Non-Negative Matrix Factorization (NMF).

    Find two non-negative matrices, i.e. matrices with all non-negative elements, (W, H)
    whose product approximates the non-negative matrix X. This factorization can be used
    for example for dimensionality reduction, source separation or topic extraction.

    The objective function is:

        .. math::

            L(W, H) &= 0.5 * ||X - WH||_{loss}^2

            &+ alpha\\_W * l1\\_ratio * n\\_features * ||vec(W)||_1

            &+ alpha\\_H * l1\\_ratio * n\\_samples * ||vec(H)||_1

            &+ 0.5 * alpha\\_W * (1 - l1\\_ratio) * n\\_features * ||W||_{Fro}^2

            &+ 0.5 * alpha\\_H * (1 - l1\\_ratio) * n\\_samples * ||H||_{Fro}^2

    Where:

    :math:`||A||_{Fro}^2 = \\sum_{i,j} A_{ij}^2` (Frobenius norm)

    :math:`||vec(A)||_1 = \\sum_{i,j} abs(A_{ij})` (Elementwise L1 norm)

    The generic norm :math:`||X - WH||_{loss}` may represent
    the Frobenius norm or another supported beta-divergence loss.
    The choice between options is controlled by the `beta_loss` parameter.

    The regularization terms are scaled by `n_features` for `W` and by `n_samples` for
    `H` to keep their impact balanced with respect to one another and to the data fit
    term as independent as possible of the size `n_samples` of the training set.

    The objective function is minimized with an alternating minimization of W
    and H.

    Note that the transformed data is named W and the components matrix is named H. In
    the NMF literature, the naming convention is usually the opposite since the data
    matrix X is transposed.

    Read more in the :ref:`User Guide <NMF>`.

    Parameters
    ----------
    n_components : int, default=None
        Number of components, if n_components is not set all features
        are kept.

    init : {'random', 'nndsvd', 'nndsvda', 'nndsvdar', 'custom'}, default=None
        Method used to initialize the procedure.
        Default: None.
        Valid options:

        - `None`: 'nndsvda' if n_components <= min(n_samples, n_features),
          otherwise random.

        - `'random'`: non-negative random matrices, scaled with:
          sqrt(X.mean() / n_components)

        - `'nndsvd'`: Nonnegative Double Singular Value Decomposition (NNDSVD)
          initialization (better for sparseness)

        - `'nndsvda'`: NNDSVD with zeros filled with the average of X
          (better when sparsity is not desired)

        - `'nndsvdar'` NNDSVD with zeros filled with small random values
          (generally faster, less accurate alternative to NNDSVDa
          for when sparsity is not desired)

        - `'custom'`: use custom matrices W and H

        .. versionchanged:: 1.1
            When `init=None` and n_components is less than n_samples and n_features
            defaults to `nndsvda` instead of `nndsvd`.

    solver : {'cd', 'mu'}, default='cd'
        Numerical solver to use:
        'cd' is a Coordinate Descent solver.
        'mu' is a Multiplicative Update solver.

        .. versionadded:: 0.17
           Coordinate Descent solver.

        .. versionadded:: 0.19
           Multiplicative Update solver.

    beta_loss : float or {'frobenius', 'kullback-leibler', \
            'itakura-saito'}, default='frobenius'
        Beta divergence to be minimized, measuring the distance between X
        and the dot product WH. Note that values different from 'frobenius'
        (or 2) and 'kullback-leibler' (or 1) lead to significantly slower
        fits. Note that for beta_loss <= 0 (or 'itakura-saito'), the input
        matrix X cannot contain zeros. Used only in 'mu' solver.

        .. versionadded:: 0.19

    tol : float, default=1e-4
        Tolerance of the stopping condition.

    max_iter : int, default=200
        Maximum number of iterations before timing out.

    random_state : int, RandomState instance or None, default=None
        Used for initialisation (when ``init`` == 'nndsvdar' or
        'random'), and in Coordinate Descent. Pass an int for reproducible
        results across multiple function calls.
        See :term:`Glossary <random_state>`.

    alpha : float, default=0.0
        Constant that multiplies the regularization terms. Set it to zero to
        have no regularization. When using `alpha` instead of `alpha_W` and `alpha_H`,
        the regularization terms are not scaled by the `n_features` (resp. `n_samples`)
        factors for `W` (resp. `H`).

        .. versionadded:: 0.17
           *alpha* used in the Coordinate Descent solver.

        .. deprecated:: 1.0
            The `alpha` parameter is deprecated in 1.0 and will be removed in 1.2.
            Use `alpha_W` and `alpha_H` instead.

    alpha_W : float, default=0.0
        Constant that multiplies the regularization terms of `W`. Set it to zero
        (default) to have no regularization on `W`.

        .. versionadded:: 1.0

    alpha_H : float or "same", default="same"
        Constant that multiplies the regularization terms of `H`. Set it to zero to
        have no regularization on `H`. If "same" (default), it takes the same value as
        `alpha_W`.

        .. versionadded:: 1.0

    l1_ratio : float, default=0.0
        The regularization mixing parameter, with 0 <= l1_ratio <= 1.
        For l1_ratio = 0 the penalty is an elementwise L2 penalty
        (aka Frobenius Norm).
        For l1_ratio = 1 it is an elementwise L1 penalty.
        For 0 < l1_ratio < 1, the penalty is a combination of L1 and L2.

        .. versionadded:: 0.17
           Regularization parameter *l1_ratio* used in the Coordinate Descent
           solver.

    verbose : int, default=0
        Whether to be verbose.

    shuffle : bool, default=False
        If true, randomize the order of coordinates in the CD solver.

        .. versionadded:: 0.17
           *shuffle* parameter used in the Coordinate Descent solver.

    regularization : {'both', 'components', 'transformation', None}, \
                     default='both'
        Select whether the regularization affects the components (H), the
        transformation (W), both or none of them.

        .. versionadded:: 0.24

        .. deprecated:: 1.0
            The `regularization` parameter is deprecated in 1.0 and will be removed in
            1.2. Use `alpha_W` and `alpha_H` instead.

    Attributes
    ----------
    components_ : ndarray of shape (n_components, n_features)
        Factorization matrix, sometimes called 'dictionary'.

    n_components_ : int
        The number of components. It is same as the `n_components` parameter
        if it was given. Otherwise, it will be same as the number of
        features.

    reconstruction_err_ : float
        Frobenius norm of the matrix difference, or beta-divergence, between
        the training data ``X`` and the reconstructed data ``WH`` from
        the fitted model.

    n_iter_ : int
        Actual number of iterations.

    n_features_in_ : int
        Number of features seen during :term:`fit`.

        .. versionadded:: 0.24

    feature_names_in_ : ndarray of shape (`n_features_in_`,)
        Names of features seen during :term:`fit`. Defined only when `X`
        has feature names that are all strings.

        .. versionadded:: 1.0

    See Also
    --------
    DictionaryLearning : Find a dictionary that sparsely encodes data.
    MiniBatchSparsePCA : Mini-batch Sparse Principal Components Analysis.
    PCA : Principal component analysis.
    SparseCoder : Find a sparse representation of data from a fixed,
        precomputed dictionary.
    SparsePCA : Sparse Principal Components Analysis.
    TruncatedSVD : Dimensionality reduction using truncated SVD.

    References
    ----------
    .. [1] :doi:`"Fast local algorithms for large scale nonnegative matrix and tensor
       factorizations" <10.1587/transfun.E92.A.708>`
       Cichocki, Andrzej, and P. H. A. N. Anh-Huy. IEICE transactions on fundamentals
       of electronics, communications and computer sciences 92.3: 708-721, 2009.

    .. [2] :doi:`"Algorithms for nonnegative matrix factorization with the
       beta-divergence" <10.1162/NECO_a_00168>`
       Fevotte, C., & Idier, J. (2011). Neural Computation, 23(9).

    Examples
    --------
    >>> import numpy as np
    >>> X = np.array([[1, 1], [2, 1], [3, 1.2], [4, 1], [5, 0.8], [6, 1]])
    >>> from sklearn.decomposition import NMF
    >>> model = NMF(n_components=2, init='random', random_state=0)
    >>> W = model.fit_transform(X)
    >>> H = model.components_
    """

    def __init__(
        self,
        n_components=None,
        *,
        init=None,
        solver="cd",
        beta_loss="frobenius",
        tol=1e-4,
        max_iter=200,
        random_state=None,
        alpha="deprecated",
        alpha_W=0.0,
        alpha_H="same",
        l1_ratio=0.0,
        verbose=0,
        shuffle=False,
        regularization="deprecated",
    ):
        self.n_components = n_components
        self.init = init
        self.solver = solver
        self.beta_loss = beta_loss
        self.tol = tol
        self.max_iter = max_iter
        self.random_state = random_state
        self.alpha = alpha
        self.alpha_W = alpha_W
        self.alpha_H = alpha_H
        self.l1_ratio = l1_ratio
        self.verbose = verbose
        self.shuffle = shuffle
        self.regularization = regularization

    def _more_tags(self):
        return {"requires_positive_X": True}

    def _check_params(self, X):
        # n_components
        self._n_components = self.n_components
        if self._n_components is None:
            self._n_components = X.shape[1]
        if (
            not isinstance(self._n_components, numbers.Integral)
            or self._n_components <= 0
        ):
            raise ValueError(
                "Number of components must be a positive integer; got "
                f"(n_components={self._n_components!r})"
            )

        # max_iter
        if not isinstance(self.max_iter, numbers.Integral) or self.max_iter < 0:
            raise ValueError(
                "Maximum number of iterations must be a positive "
                f"integer; got (max_iter={self.max_iter!r})"
            )

        # tol
        if not isinstance(self.tol, numbers.Number) or self.tol < 0:
            raise ValueError(
                "Tolerance for stopping criteria must be positive; got "
                f"(tol={self.tol!r})"
            )

        # beta_loss
        self._beta_loss = _beta_loss_to_float(self.beta_loss)

        # solver
        allowed_solver = ("cd", "mu")
        if self.solver not in allowed_solver:
            raise ValueError(
                f"Invalid solver parameter: got {self.solver!r} instead of one of "
                f"{allowed_solver}"
            )
        if self.solver != "mu" and self.beta_loss not in (2, "frobenius"):
            # 'mu' is the only solver that handles other beta losses than 'frobenius'
            raise ValueError(
                f"Invalid beta_loss parameter: solver {self.solver!r} does not handle "
                f"beta_loss = {self.beta_loss!r}"
            )
        if self.solver == "mu" and self.init == "nndsvd":
            warnings.warn(
                "The multiplicative update ('mu') solver cannot update "
                "zeros present in the initialization, and so leads to "
                "poorer results when used jointly with init='nndsvd'. "
                "You may try init='nndsvda' or init='nndsvdar' instead.",
                UserWarning,
            )

        # alpha and regularization are deprecated in favor of alpha_W and alpha_H
        # TODO clean up in 1.2
        if self.alpha != "deprecated":
            warnings.warn(
                "`alpha` was deprecated in version 1.0 and will be removed "
                "in 1.2. Use `alpha_W` and `alpha_H` instead",
                FutureWarning,
            )
            alpha = self.alpha
        else:
            alpha = 0.0

        if self.regularization != "deprecated":
            warnings.warn(
                "`regularization` was deprecated in version 1.0 and will be "
                "removed in 1.2. Use `alpha_W` and `alpha_H` instead",
                FutureWarning,
            )
            allowed_regularization = ("both", "components", "transformation", None)
            if self.regularization not in allowed_regularization:
                raise ValueError(
                    f"Invalid regularization parameter: got {self.regularization!r} "
                    f"instead of one of {allowed_regularization}"
                )
            regularization = self.regularization
        else:
            regularization = "both"

        (
            self._l1_reg_W,
            self._l1_reg_H,
            self._l2_reg_W,
            self._l2_reg_H,
        ) = _compute_regularization(
            alpha, self.alpha_W, self.alpha_H, self.l1_ratio, regularization
        )

        return self

    def _check_w_h(self, X, W, H, update_H):
        # check W and H, or initialize them
        n_samples, n_features = X.shape
        if self.init == "custom" and update_H:
            _check_init(H, (self._n_components, n_features), "NMF (input H)")
            _check_init(W, (n_samples, self._n_components), "NMF (input W)")
            if H.dtype != X.dtype or W.dtype != X.dtype:
                raise TypeError(
                    "H and W should have the same dtype as X. Got "
                    "H.dtype = {} and W.dtype = {}.".format(H.dtype, W.dtype)
                )
        elif not update_H:
            _check_init(H, (self._n_components, n_features), "NMF (input H)")
            if H.dtype != X.dtype:
                raise TypeError(
                    "H should have the same dtype as X. Got H.dtype = {}.".format(
                        H.dtype
                    )
                )
            # 'mu' solver should not be initialized by zeros
            if self.solver == "mu":
                avg = np.sqrt(X.mean() / self._n_components)
                W = np.full((n_samples, self._n_components), avg, dtype=X.dtype)
            else:
                W = np.zeros((n_samples, self._n_components), dtype=X.dtype)
        else:
            W, H = _initialize_nmf(
                X, self._n_components, init=self.init, random_state=self.random_state
            )
        return W, H

    def _scale_regularization(self, X):
        n_samples, n_features = X.shape
        if self.alpha_W != 0 or self.alpha_H != "same":
            # if alpha_W or alpha_H is not left to its default value we ignore alpha
            # and regularization, and we scale the regularization terms.
            l1_reg_W = n_features * self._l1_reg_W
            l1_reg_H = n_samples * self._l1_reg_H
            l2_reg_W = n_features * self._l2_reg_W
            l2_reg_H = n_samples * self._l2_reg_H
        else:
            # Otherwise we keep the old behavior with no scaling
            # TODO remove in 1.2
            l1_reg_W = self._l1_reg_W
            l1_reg_H = self._l1_reg_H
            l2_reg_W = self._l2_reg_W
            l2_reg_H = self._l2_reg_H

        return l1_reg_W, l1_reg_H, l2_reg_W, l2_reg_H

    def fit_transform(self, X, y=None, W=None, H=None):
        """Learn a NMF model for the data X and returns the transformed data.

        This is more efficient than calling fit followed by transform.

        Parameters
        ----------
        X : {array-like, sparse matrix} of shape (n_samples, n_features)
            Training vector, where `n_samples` is the number of samples
            and `n_features` is the number of features.

        y : Ignored
            Not used, present for API consistency by convention.

        W : array-like of shape (n_samples, n_components)
            If init='custom', it is used as initial guess for the solution.

        H : array-like of shape (n_components, n_features)
            If init='custom', it is used as initial guess for the solution.

        Returns
        -------
        W : ndarray of shape (n_samples, n_components)
            Transformed data.
        """
        X = self._validate_data(
            X, accept_sparse=("csr", "csc"), dtype=[np.float64, np.float32]
        )

        with config_context(assume_finite=True):
            W, H, n_iter = self._fit_transform(X, W=W, H=H)

        if n_iter == self.max_iter and self.tol > 0:
            warnings.warn(
                "Maximum number of iterations %d reached. Increase "
                "it to improve convergence."
                % self.max_iter,
                ConvergenceWarning,
            )

        self.reconstruction_err_ = _beta_divergence(
            X, W, H, self._beta_loss, square_root=True
        )

        self.n_components_ = H.shape[0]
        self.components_ = H
        self.n_iter_ = n_iter

        return W

    def _fit_transform(self, X, y=None, W=None, H=None, update_H=True):
        """Learn a NMF model for the data X and returns the transformed data.

        Parameters
        ----------
        X : {array-like, sparse matrix} of shape (n_samples, n_features)
            Data matrix to be decomposed

        y : Ignored

        W : array-like of shape (n_samples, n_components)
            If init='custom', it is used as initial guess for the solution.

        H : array-like of shape (n_components, n_features)
            If init='custom', it is used as initial guess for the solution.
            If update_H=False, it is used as a constant, to solve for W only.

        update_H : bool, default=True
            If True, both W and H will be estimated from initial guesses,
            this corresponds to a call to the 'fit_transform' method.
            If False, only W will be estimated, this corresponds to a call
            to the 'transform' method.

        Returns
        -------
        W : ndarray of shape (n_samples, n_components)
            Transformed data.

        H : ndarray of shape (n_components, n_features)
            Factorization matrix, sometimes called 'dictionary'.

        n_iter_ : int
            Actual number of iterations.
        """
        check_non_negative(X, "NMF (input X)")

        # check parameters
        self._check_params(X)

        if X.min() == 0 and self._beta_loss <= 0:
            raise ValueError(
                "When beta_loss <= 0 and X contains zeros, "
                "the solver may diverge. Please add small values "
                "to X, or use a positive beta_loss."
            )

        # initialize or check W and H
        W, H = self._check_w_h(X, W, H, update_H)

        # scale the regularization terms
        l1_reg_W, l1_reg_H, l2_reg_W, l2_reg_H = self._scale_regularization(X)

        if self.solver == "cd":
            W, H, n_iter = _fit_coordinate_descent(
                X,
                W,
                H,
                self.tol,
                self.max_iter,
                l1_reg_W,
                l1_reg_H,
                l2_reg_W,
                l2_reg_H,
                update_H=update_H,
                verbose=self.verbose,
                shuffle=self.shuffle,
                random_state=self.random_state,
            )
        elif self.solver == "mu":
            W, H, n_iter, *_ = _fit_multiplicative_update(
                X,
                W,
                H,
                self._beta_loss,
                self.max_iter,
                self.tol,
                l1_reg_W,
                l1_reg_H,
                l2_reg_W,
                l2_reg_H,
                update_H,
                self.verbose,
            )
        else:
            raise ValueError("Invalid solver parameter '%s'." % self.solver)

        if n_iter == self.max_iter and self.tol > 0:
            warnings.warn(
                "Maximum number of iterations %d reached. Increase "
                "it to improve convergence."
                % self.max_iter,
                ConvergenceWarning,
            )

        return W, H, n_iter

    def fit(self, X, y=None, **params):
        """Learn a NMF model for the data X.

        Parameters
        ----------
        X : {array-like, sparse matrix} of shape (n_samples, n_features)
            Training vector, where `n_samples` is the number of samples
            and `n_features` is the number of features.

        y : Ignored
            Not used, present for API consistency by convention.

        **params : kwargs
            Parameters (keyword arguments) and values passed to
            the fit_transform instance.

        Returns
        -------
        self : object
            Returns the instance itself.
        """
        self.fit_transform(X, **params)
        return self

    def transform(self, X):
        """Transform the data X according to the fitted NMF model.

        Parameters
        ----------
        X : {array-like, sparse matrix} of shape (n_samples, n_features)
            Training vector, where `n_samples` is the number of samples
            and `n_features` is the number of features.

        Returns
        -------
        W : ndarray of shape (n_samples, n_components)
            Transformed data.
        """
        check_is_fitted(self)
        X = self._validate_data(
            X, accept_sparse=("csr", "csc"), dtype=[np.float64, np.float32], reset=False
        )

        with config_context(assume_finite=True):
            W, *_ = self._fit_transform(X, H=self.components_, update_H=False)

        return W

    def inverse_transform(self, W):
        """Transform data back to its original space.

        .. versionadded:: 0.18

        Parameters
        ----------
        W : {ndarray, sparse matrix} of shape (n_samples, n_components)
            Transformed data matrix.

        Returns
        -------
        X : {ndarray, sparse matrix} of shape (n_samples, n_features)
            Returns a data matrix of the original shape.
        """
        check_is_fitted(self)
        return np.dot(W, self.components_)

    @property
    def _n_features_out(self):
        """Number of transformed output features."""
        return self.components_.shape[0]


class MiniBatchNMF(NMF):
    """Mini-Batch Non-Negative Matrix Factorization (NMF).

    .. versionadded:: 1.1

<<<<<<< HEAD
    Find two non-negative matrices, i.e. matrices with all non-negative elements, (W, H)
    whose product approximates the non-negative matrix X. This factorization can be used
    for example for dimensionality reduction, source separation or topic extraction.
=======
    Find two non-negative matrices, i.e. matrices with all non-negative elements,
    (`W`, `H`) whose product approximates the non-negative matrix `X`. This
    factorization can be used for example for dimensionality reduction, source
    separation or topic extraction.
>>>>>>> 15ead2eb

    The objective function is:

        .. math::

<<<<<<< HEAD
            0.5 * ||X - WH||_{loss}^2

            + alpha\\_W * l1_{ratio} * n\\_features * ||vec(W)||_1

            + alpha\\_H * l1_{ratio} * n\\_samples * ||vec(H)||_1

            + 0.5 * alpha\\_W * (1 - l1_{ratio}) * n\\_features * ||W||_{Fro}^2

            + 0.5 * alpha\\_H * (1 - l1_{ratio}) * n\\_samples * ||H||_{Fro}^2
=======
            L(W, H) &= 0.5 * ||X - WH||_{loss}^2

            &+ alpha\\_W * l1\\_ratio * n\\_features * ||vec(W)||_1

            &+ alpha\\_H * l1\\_ratio * n\\_samples * ||vec(H)||_1

            &+ 0.5 * alpha\\_W * (1 - l1\\_ratio) * n\\_features * ||W||_{Fro}^2

            &+ 0.5 * alpha\\_H * (1 - l1\\_ratio) * n\\_samples * ||H||_{Fro}^2
>>>>>>> 15ead2eb

    Where:

    :math:`||A||_{Fro}^2 = \\sum_{i,j} A_{ij}^2` (Frobenius norm)

    :math:`||vec(A)||_1 = \\sum_{i,j} abs(A_{ij})` (Elementwise L1 norm)

    The generic norm :math:`||X - WH||_{loss}^2` may represent
    the Frobenius norm or another supported beta-divergence loss.
    The choice between options is controlled by the `beta_loss` parameter.

<<<<<<< HEAD
    The objective function is minimized with an alternating minimization of W
    and H.
=======
    The objective function is minimized with an alternating minimization of `W`
    and `H`.

    Note that the transformed data is named `W` and the components matrix is
    named `H`. In the NMF literature, the naming convention is usually the opposite
    since the data matrix `X` is transposed.
>>>>>>> 15ead2eb

    Read more in the :ref:`User Guide <MiniBatchNMF>`.

    Parameters
    ----------
<<<<<<< HEAD
    n_components : int or None
        Number of components, if n_components is not set all features
=======
    n_components : int, default=None
        Number of components, if `n_components` is not set all features
>>>>>>> 15ead2eb
        are kept.

    init : {'random', 'nndsvd', 'nndsvda', 'nndsvdar', 'custom'}, default=None
        Method used to initialize the procedure.
        Valid options:

<<<<<<< HEAD
        - `None`: 'nndsvda' if n_components <= min(n_samples, n_features),
          otherwise random.

        - `'random'`: non-negative random matrices, scaled with:
          sqrt(X.mean() / n_components)

        - `'nndsvd'`: Nonnegative Double Singular Value Decomposition (NNDSVD)
          initialization (better for sparseness)

        - `'nndsvda'`: NNDSVD with zeros filled with the average of X
          (better when sparsity is not desired)

        - `'nndsvdar'` NNDSVD with zeros filled with small random values
          (generally faster, less accurate alternative to NNDSVDa
          for when sparsity is not desired)

        - `'custom'`: use custom matrices W and H
=======
        - `None`: 'nndsvda' if `n_components <= min(n_samples, n_features)`,
          otherwise random.

        - `'random'`: non-negative random matrices, scaled with:
          `sqrt(X.mean() / n_components)`

        - `'nndsvd'`: Nonnegative Double Singular Value Decomposition (NNDSVD)
          initialization (better for sparseness).

        - `'nndsvda'`: NNDSVD with zeros filled with the average of X
          (better when sparsity is not desired).

        - `'nndsvdar'` NNDSVD with zeros filled with small random values
          (generally faster, less accurate alternative to NNDSVDa
          for when sparsity is not desired).

        - `'custom'`: use custom matrices `W` and `H`
>>>>>>> 15ead2eb

    batch_size : int, default=1024
        Number of samples in each mini-batch. Large batch sizes
        give better long-term convergence at the cost of a slower start.

    beta_loss : float or {'frobenius', 'kullback-leibler', \
            'itakura-saito'}, default='frobenius'
<<<<<<< HEAD
        Beta divergence to be minimized, measuring the distance between X
        and the dot product WH. Note that values different from 'frobenius'
        (or 2) and 'kullback-leibler' (or 1) lead to significantly slower
        fits. Note that for beta_loss <= 0 (or 'itakura-saito'), the input
        matrix X cannot contain zeros.

    tol : float, default=1e-4
        Control early stopping based on the norm of the differences in H
        between 2 steps. To disable early stopping based on changes in H, set
=======
        Beta divergence to be minimized, measuring the distance between `X`
        and the dot product `WH`. Note that values different from 'frobenius'
        (or 2) and 'kullback-leibler' (or 1) lead to significantly slower
        fits. Note that for `beta_loss <= 0` (or 'itakura-saito'), the input
        matrix `X` cannot contain zeros.

    tol : float, default=1e-4
        Control early stopping based on the norm of the differences in `H`
        between 2 steps. To disable early stopping based on changes in `H`, set
>>>>>>> 15ead2eb
        `tol` to 0.0.

    max_no_improvement : int, default=10
        Control early stopping based on the consecutive number of mini batches
        that does not yield an improvement on the smoothed cost function.
        To disable convergence detection based on cost function, set
        `max_no_improvement` to None.

<<<<<<< HEAD
    max_iter : int, default: 200
=======
    max_iter : int, default=200
>>>>>>> 15ead2eb
        Maximum number of iterations over the complete dataset before
        timing out.

    alpha_W : float, default=0.0
        Constant that multiplies the regularization terms of `W`. Set it to zero
        (default) to have no regularization on `W`.

    alpha_H : float or "same", default="same"
        Constant that multiplies the regularization terms of `H`. Set it to zero to
        have no regularization on `H`. If "same" (default), it takes the same value as
        `alpha_W`.

<<<<<<< HEAD
    l1_ratio : double, default: 0.0
=======
    l1_ratio : float, default=0.0
>>>>>>> 15ead2eb
        The regularization mixing parameter, with 0 <= l1_ratio <= 1.
        For l1_ratio = 0 the penalty is an elementwise L2 penalty
        (aka Frobenius Norm).
        For l1_ratio = 1 it is an elementwise L1 penalty.
        For 0 < l1_ratio < 1, the penalty is a combination of L1 and L2.

    forget_factor : float, default=0.7
        Amount of rescaling of past information. Its value could be 1 with
        finite datasets. Choosing values < 1 is recommended with online
        learning as more recent batches will weight more than past batches.

    fresh_restarts : bool, default=False
        Whether to completely solve for W at each step. Doing fresh restarts will likely
        lead to a better solution for a same number of iterations but it is much slower.

    fresh_restarts_max_iter : int, default=30
        Maximum number of iterations when solving for W at each step. Only used when
        doing fresh restarts. These iterations may be stopped early based on a small
        change of W controlled by `tol`.

    transform_max_iter : int, default=None
        Maximum number of iterations when solving for W at transform time.
        If None, it defaults to `max_iter`.

<<<<<<< HEAD
    random_state : int, RandomState instance, default=None
=======
    random_state : int, RandomState instance or None, default=None
>>>>>>> 15ead2eb
        Used for initialisation (when ``init`` == 'nndsvdar' or
        'random'), and in Coordinate Descent. Pass an int for reproducible
        results across multiple function calls.
        See :term:`Glossary <random_state>`.

    verbose : bool, default=False
        Whether to be verbose.

    Attributes
    ----------
    components_ : ndarray of shape (n_components, n_features)
        Factorization matrix, sometimes called 'dictionary'.

<<<<<<< HEAD
    n_components_ : integer
=======
    n_components_ : int
>>>>>>> 15ead2eb
        The number of components. It is same as the `n_components` parameter
        if it was given. Otherwise, it will be same as the number of
        features.

<<<<<<< HEAD
    reconstruction_err_ : number
        Frobenius norm of the matrix difference, or beta-divergence, between
        the training data ``X`` and the reconstructed data ``WH`` from
=======
    reconstruction_err_ : float
        Frobenius norm of the matrix difference, or beta-divergence, between
        the training data `X` and the reconstructed data `WH` from
>>>>>>> 15ead2eb
        the fitted model.

    n_iter_ : int
        Actual number of started iterations over the whole dataset.

    n_steps_ : int
        Number of mini-batches processed.

    n_features_in_ : int
        Number of features seen during :term:`fit`.

    feature_names_in_ : ndarray of shape (`n_features_in_`,)
        Names of features seen during :term:`fit`. Defined only when `X`
        has feature names that are all strings.

    See Also
    --------
    NMF : Non-negative matrix factorization.
    MiniBatchDictionaryLearning : Finds a dictionary that can best be used to represent
        data using a sparse code.

    References
    ----------
    .. [1] :doi:`"Fast local algorithms for large scale nonnegative matrix and tensor
       factorizations" <10.1587/transfun.E92.A.708>`
<<<<<<< HEAD
       Cichocki, Andrzej, and P. H. A. N. Anh-Huy. IEICE transactions on fundamentals of
       electronics, communications and computer sciences 92.3: 708-721, 2009.
=======
       Cichocki, Andrzej, and P. H. A. N. Anh-Huy. IEICE transactions on fundamentals
       of electronics, communications and computer sciences 92.3: 708-721, 2009.
>>>>>>> 15ead2eb

    .. [2] :doi:`"Algorithms for nonnegative matrix factorization with the
       beta-divergence" <10.1162/NECO_a_00168>`
       Fevotte, C., & Idier, J. (2011). Neural Computation, 23(9).

    .. [3] :doi:`"Online algorithms for nonnegative matrix factorization with the
       Itakura-Saito divergence" <10.1109/ASPAA.2011.6082314>`
       Lefevre, A., Bach, F., Fevotte, C. (2011). WASPA.

    Examples
    --------
    >>> import numpy as np
    >>> X = np.array([[1, 1], [2, 1], [3, 1.2], [4, 1], [5, 0.8], [6, 1]])
    >>> from sklearn.decomposition import MiniBatchNMF
    >>> model = MiniBatchNMF(n_components=2, init='random', random_state=0)
    >>> W = model.fit_transform(X)
    >>> H = model.components_
    """

    def __init__(
        self,
        n_components=None,
        *,
        init=None,
        batch_size=1024,
        beta_loss="frobenius",
        tol=1e-4,
        max_no_improvement=10,
        max_iter=200,
        alpha_W=0.0,
        alpha_H="same",
        l1_ratio=0.0,
        forget_factor=0.7,
        fresh_restarts=False,
        fresh_restarts_max_iter=30,
        transform_max_iter=None,
        random_state=None,
        verbose=0,
    ):

        super().__init__(
            n_components=n_components,
            init=init,
            solver="mu",
            beta_loss=beta_loss,
            tol=tol,
            max_iter=max_iter,
            random_state=random_state,
            alpha_W=alpha_W,
            alpha_H=alpha_H,
            l1_ratio=l1_ratio,
            verbose=verbose,
        )

        self.max_no_improvement = max_no_improvement
        self.batch_size = batch_size
        self.forget_factor = forget_factor
        self.fresh_restarts = fresh_restarts
        self.fresh_restarts_max_iter = fresh_restarts_max_iter
        self.transform_max_iter = transform_max_iter

    def _check_params(self, X):
        super()._check_params(X)

        # batch_size
        self._batch_size = self.batch_size
        if not isinstance(self._batch_size, numbers.Integral) or self._batch_size <= 0:
            raise ValueError(
                "batch_size must be a positive integer, got "
                f"{self._batch_size!r} instead."
            )
        self._batch_size = min(self._batch_size, X.shape[0])

        # forget_factor
        self._rho = self.forget_factor ** (self._batch_size / X.shape[0])

        # gamma for Maximization-Minimization (MM) algorithm [Fevotte 2011]
        if self._beta_loss < 1:
            self._gamma = 1.0 / (2.0 - self._beta_loss)
        elif self._beta_loss > 2:
            self._gamma = 1.0 / (self._beta_loss - 1.0)
        else:
            self._gamma = 1.0

        # transform_max_iter
        self._transform_max_iter = (
            self.max_iter
            if self.transform_max_iter is None
            else self.transform_max_iter
        )

        return self

    def _solve_W(self, X, H, max_iter):
<<<<<<< HEAD
        """Minimize the objective function w.r.t W"""
=======
        """Minimize the objective function w.r.t W.

        Update W with H being fixed, until convergence. This is the heart
        of `transform` but it's also used during `fit` when doing fresh restarts.
        """
>>>>>>> 15ead2eb
        avg = np.sqrt(X.mean() / self._n_components)
        W = np.full((X.shape[0], self._n_components), avg, dtype=X.dtype)
        W_buffer = W.copy()

        # Get scaled regularization terms. Done for each minibatch to take into account
        # variable sizes of minibatches.
        l1_reg_W, _, l2_reg_W, _ = self._scale_regularization(X)

<<<<<<< HEAD
        for i in range(max_iter):
=======
        for _ in range(max_iter):
>>>>>>> 15ead2eb
            W, *_ = _multiplicative_update_w(
                X, W, H, self._beta_loss, l1_reg_W, l2_reg_W, self._gamma
            )

            W_diff = linalg.norm(W - W_buffer) / linalg.norm(W)
            if self.tol > 0 and W_diff <= self.tol:
                break

            W_buffer[:] = W

        return W

    def _minibatch_step(self, X, W, H, update_H):
<<<<<<< HEAD
        """Perform the update of W and H for one minibatch"""
=======
        """Perform the update of W and H for one minibatch."""
>>>>>>> 15ead2eb
        batch_size = X.shape[0]

        # get scaled regularization terms. Done for each minibatch to take into account
        # variable sizes of minibatches.
        l1_reg_W, l1_reg_H, l2_reg_W, l2_reg_H = self._scale_regularization(X)

        # update W
        if self.fresh_restarts or W is None:
            W = self._solve_W(X, H, self.fresh_restarts_max_iter)
        else:
            W, *_ = _multiplicative_update_w(
                X, W, H, self._beta_loss, l1_reg_W, l2_reg_W, self._gamma
            )

        # necessary for stability with beta_loss < 1
        if self._beta_loss < 1:
            W[W < np.finfo(np.float64).eps] = 0.0

        batch_cost = (
            _beta_divergence(X, W, H, self._beta_loss)
            + l1_reg_W * W.sum()
            + l1_reg_H * H.sum()
            + l2_reg_W * (W**2).sum()
            + l2_reg_H * (H**2).sum()
        ) / batch_size

<<<<<<< HEAD
        # update H
=======
        # update H (only at fit or fit_transform)
>>>>>>> 15ead2eb
        if update_H:
            H[:] = _multiplicative_update_h(
                X,
                W,
                H,
                beta_loss=self._beta_loss,
                l1_reg_H=l1_reg_H,
                l2_reg_H=l2_reg_H,
                gamma=self._gamma,
                A=self._components_numerator,
                B=self._components_denominator,
                rho=self._rho,
            )

            # necessary for stability with beta_loss < 1
            if self._beta_loss <= 1:
                H[H < np.finfo(np.float64).eps] = 0.0

        return batch_cost

    def _minibatch_convergence(
        self, X, batch_cost, H, H_buffer, n_samples, step, n_steps
    ):
        """Helper function to encapsulate the early stopping logic"""
        batch_size = X.shape[0]

        # counts steps starting from 1 for user friendly verbose mode.
        step = step + 1

        # Ignore first iteration because H is not updated yet.
        if step == 1:
            if self.verbose:
                print(f"Minibatch step {step}/{n_steps}: mean batch cost: {batch_cost}")
            return False

        # Compute an Exponentially Weighted Average of the cost function to
        # monitor the convergence while discarding minibatch-local stochastic
        # variability: https://en.wikipedia.org/wiki/Moving_average
        if self._ewa_cost is None:
            self._ewa_cost = batch_cost
        else:
            alpha = batch_size / (n_samples + 1)
            alpha = min(alpha, 1)
            self._ewa_cost = self._ewa_cost * (1 - alpha) + batch_cost * alpha

        # Log progress to be able to monitor convergence
        if self.verbose:
            print(
                f"Minibatch step {step}/{n_steps}: mean batch cost: "
                f"{batch_cost}, ewa cost: {self._ewa_cost}"
            )

        # Early stopping based on change of H
        H_diff = linalg.norm(H - H_buffer) / linalg.norm(H)
        if self.tol > 0 and H_diff <= self.tol:
            if self.verbose:
                print(f"Converged (small H change) at step {step}/{n_steps}")
            return True

        # Early stopping heuristic due to lack of improvement on smoothed
        # cost function
        if self._ewa_cost_min is None or self._ewa_cost < self._ewa_cost_min:
            self._no_improvement = 0
            self._ewa_cost_min = self._ewa_cost
        else:
            self._no_improvement += 1

        if (
            self.max_no_improvement is not None
            and self._no_improvement >= self.max_no_improvement
        ):
            if self.verbose:
                print(
                    "Converged (lack of improvement in objective function) "
                    f"at step {step}/{n_steps}"
                )
            return True

        return False

    def fit_transform(self, X, y=None, W=None, H=None):
        """Learn a NMF model for the data X and returns the transformed data.

        This is more efficient than calling fit followed by transform.

        Parameters
        ----------
<<<<<<< HEAD
        X : {array-like, sparse matrix}, shape (n_samples, n_features)
=======
        X : {array-like, sparse matrix} of shape (n_samples, n_features)
>>>>>>> 15ead2eb
            Data matrix to be decomposed.

        y : Ignored
            Not used, present here for API consistency by convention.

<<<<<<< HEAD
        W : array-like, shape (n_samples, n_components)
            If init='custom', it is used as initial guess for the solution.

        H : array-like, shape (n_components, n_features)
            If init='custom', it is used as initial guess for the solution.

        Returns
        -------
        W : array, shape (n_samples, n_components)
=======
        W : array-like of shape (n_samples, n_components), default=None
            If `init='custom'`, it is used as initial guess for the solution.

        H : array-like of shape (n_components, n_features), default=None
            If `init='custom'`, it is used as initial guess for the solution.

        Returns
        -------
        W : ndarray of shape (n_samples, n_components)
>>>>>>> 15ead2eb
            Transformed data.
        """
        X = self._validate_data(
            X, accept_sparse=("csr", "csc"), dtype=[np.float64, np.float32]
        )

        with config_context(assume_finite=True):
            W, H, n_iter, n_steps = self._fit_transform(X, W=W, H=H)

<<<<<<< HEAD
        if n_iter == self.max_iter and self.tol > 0:
            warnings.warn(
                "Maximum number of iterations %d reached. Increase "
                "it to improve convergence."
                % self.max_iter,
                ConvergenceWarning,
            )

=======
>>>>>>> 15ead2eb
        self.reconstruction_err_ = _beta_divergence(
            X, W, H, self._beta_loss, square_root=True
        )

        self.n_components_ = H.shape[0]
        self.components_ = H
        self.n_iter_ = n_iter
        self.n_steps_ = n_steps

        return W

<<<<<<< HEAD
    def _fit_transform(self, X, y=None, W=None, H=None, update_H=True):
=======
    def _fit_transform(self, X, W=None, H=None, update_H=True):
>>>>>>> 15ead2eb
        """Learn a NMF model for the data X and returns the transformed data.

        Parameters
        ----------
<<<<<<< HEAD
        X : {array-like, sparse matrix} of shape (n_samples, n_features)
            Data matrix to be decomposed

        y : Ignored
            Not used, present here for API consistency by convention.

        W : array-like of shape (n_samples, n_components)
            If init='custom', it is used as initial guess for the solution.

        H : array-like of shape (n_components, n_features)
=======
        X : {ndarray, sparse matrix} of shape (n_samples, n_features)
            Data matrix to be decomposed.

        W : array-like of shape (n_samples, n_components), default=None
            If init='custom', it is used as initial guess for the solution.

        H : array-like of shape (n_components, n_features), default=None
>>>>>>> 15ead2eb
            If init='custom', it is used as initial guess for the solution.
            If update_H=False, it is used as a constant, to solve for W only.

        update_H : bool, default=True
            If True, both W and H will be estimated from initial guesses,
<<<<<<< HEAD
            this corresponds to a call to the 'fit_transform' method.
            If False, only W will be estimated, this corresponds to a call
            to the 'transform' method.
=======
            this corresponds to a call to the `fit_transform` method.
            If False, only W will be estimated, this corresponds to a call
            to the `transform` method.
>>>>>>> 15ead2eb

        Returns
        -------
        W : ndarray of shape (n_samples, n_components)
            Transformed data.

        H : ndarray of shape (n_components, n_features)
            Factorization matrix, sometimes called 'dictionary'.

        n_iter : int
            Actual number of started iterations over the whole dataset.

        n_steps : int
            Number of mini-batches processed.
        """
        check_non_negative(X, "NMF (input X)")
        self._check_params(X)

        if X.min() == 0 and self._beta_loss <= 0:
            raise ValueError(
                "When beta_loss <= 0 and X contains zeros, "
                "the solver may diverge. Please add small values "
                "to X, or use a positive beta_loss."
            )

<<<<<<< HEAD
        n_samples, n_features = X.shape
=======
        n_samples = X.shape[0]
>>>>>>> 15ead2eb

        # initialize or check W and H
        W, H = self._check_w_h(X, W, H, update_H)
        H_buffer = H.copy()

        # Initialize auxiliary matrices
        self._components_numerator = H.copy()
        self._components_denominator = np.ones(H.shape, dtype=H.dtype)

        # Attributes to monitor the convergence
        self._ewa_cost = None
        self._ewa_cost_min = None
        self._no_improvement = 0

        batches = gen_batches(n_samples, self._batch_size)
        batches = itertools.cycle(batches)
        n_steps_per_iter = int(np.ceil(n_samples / self._batch_size))
        n_steps = self.max_iter * n_steps_per_iter

        for i, batch in zip(range(n_steps), batches):

            batch_cost = self._minibatch_step(X[batch], W[batch], H, update_H)

            if update_H and self._minibatch_convergence(
                X[batch], batch_cost, H, H_buffer, n_samples, i, n_steps
            ):
                break

            H_buffer[:] = H

        if self.fresh_restarts:
            W = self._solve_W(X, H, self._transform_max_iter)

        n_steps = i + 1
        n_iter = int(np.ceil(n_steps / n_steps_per_iter))

<<<<<<< HEAD
=======
        if n_iter == self.max_iter and self.tol > 0:
            warnings.warn(
                f"Maximum number of iterations {self.max_iter} reached. "
                "Increase it to improve convergence.",
                ConvergenceWarning,
            )

>>>>>>> 15ead2eb
        return W, H, n_iter, n_steps

    def transform(self, X):
        """Transform the data X according to the fitted MiniBatchNMF model.

        Parameters
        ----------
        X : {array-like, sparse matrix} of shape (n_samples, n_features)
            Data matrix to be transformed by the model.

        Returns
        -------
        W : ndarray of shape (n_samples, n_components)
            Transformed data.
        """
        check_is_fitted(self)
        X = self._validate_data(
            X, accept_sparse=("csr", "csc"), dtype=[np.float64, np.float32], reset=False
        )

        W = self._solve_W(X, self.components_, self._transform_max_iter)

        return W

    def partial_fit(self, X, y=None, W=None, H=None):
<<<<<<< HEAD
        """Update the model using the data in X as a mini-batch.
=======
        """Update the model using the data in `X` as a mini-batch.

        This method is expected to be called several times consecutively
        on different chunks of a dataset so as to implement out-of-core
        or online learning.

        This is especially useful when the whole dataset is too big to fit in
        memory at once (see :ref:`scaling_strategies`).
>>>>>>> 15ead2eb

        Parameters
        ----------
        X : {array-like, sparse matrix} of shape (n_samples, n_features)
            Data matrix to be decomposed.

        y : Ignored
            Not used, present here for API consistency by convention.

<<<<<<< HEAD
        W : array-like of shape (n_samples, n_components)
            If init='custom', it is used as initial guess for the solution.
            Only used for the first call to `partial_fit`.

        H : array-like of shape (n_components, n_features)
            If init='custom', it is used as initial guess for the solution.
=======
        W : array-like of shape (n_samples, n_components), default=None
            If `init='custom'`, it is used as initial guess for the solution.
            Only used for the first call to `partial_fit`.

        H : array-like of shape (n_components, n_features), default=None
            If `init='custom'`, it is used as initial guess for the solution.
>>>>>>> 15ead2eb
            Only used for the first call to `partial_fit`.

        Returns
        -------
        self
            Returns the instance itself.
        """
        has_components = hasattr(self, "components_")

        X = self._validate_data(
            X,
            accept_sparse=("csr", "csc"),
            dtype=[np.float64, np.float32],
            reset=not has_components,
        )

        if not has_components:
            # This instance has not been fitted yet (fit or partial_fit)
            self._check_params(X)
            _, H = self._check_w_h(X, W=W, H=H, update_H=True)

            self._components_numerator = H.copy()
            self._components_denominator = np.ones(H.shape, dtype=H.dtype)
            self.n_steps_ = 0
        else:
            H = self.components_

        self._minibatch_step(X, None, H, update_H=True)

        self.n_components_ = H.shape[0]
        self.components_ = H
        self.n_steps_ += 1

        return self<|MERGE_RESOLUTION|>--- conflicted
+++ resolved
@@ -939,7 +939,6 @@
         .. math::
 
             L(W, H) &= 0.5 * ||X - WH||_{loss}^2
-<<<<<<< HEAD
 
             &+ alpha\\_W * l1\\_ratio * n\\_features * ||vec(W)||_1
 
@@ -947,15 +946,6 @@
 
             &+ 0.5 * alpha\\_W * (1 - l1\\_ratio) * n\\_features * ||W||_{Fro}^2
 
-=======
-
-            &+ alpha\\_W * l1\\_ratio * n\\_features * ||vec(W)||_1
-
-            &+ alpha\\_H * l1\\_ratio * n\\_samples * ||vec(H)||_1
-
-            &+ 0.5 * alpha\\_W * (1 - l1\\_ratio) * n\\_features * ||W||_{Fro}^2
-
->>>>>>> 15ead2eb
             &+ 0.5 * alpha\\_H * (1 - l1\\_ratio) * n\\_samples * ||H||_{Fro}^2
 
 
@@ -1601,14 +1591,6 @@
 
         with config_context(assume_finite=True):
             W, H, n_iter = self._fit_transform(X, W=W, H=H)
-
-        if n_iter == self.max_iter and self.tol > 0:
-            warnings.warn(
-                "Maximum number of iterations %d reached. Increase "
-                "it to improve convergence."
-                % self.max_iter,
-                ConvergenceWarning,
-            )
 
         self.reconstruction_err_ = _beta_divergence(
             X, W, H, self._beta_loss, square_root=True
@@ -1793,32 +1775,15 @@
 
     .. versionadded:: 1.1
 
-<<<<<<< HEAD
-    Find two non-negative matrices, i.e. matrices with all non-negative elements, (W, H)
-    whose product approximates the non-negative matrix X. This factorization can be used
-    for example for dimensionality reduction, source separation or topic extraction.
-=======
     Find two non-negative matrices, i.e. matrices with all non-negative elements,
     (`W`, `H`) whose product approximates the non-negative matrix `X`. This
     factorization can be used for example for dimensionality reduction, source
     separation or topic extraction.
->>>>>>> 15ead2eb
 
     The objective function is:
 
         .. math::
 
-<<<<<<< HEAD
-            0.5 * ||X - WH||_{loss}^2
-
-            + alpha\\_W * l1_{ratio} * n\\_features * ||vec(W)||_1
-
-            + alpha\\_H * l1_{ratio} * n\\_samples * ||vec(H)||_1
-
-            + 0.5 * alpha\\_W * (1 - l1_{ratio}) * n\\_features * ||W||_{Fro}^2
-
-            + 0.5 * alpha\\_H * (1 - l1_{ratio}) * n\\_samples * ||H||_{Fro}^2
-=======
             L(W, H) &= 0.5 * ||X - WH||_{loss}^2
 
             &+ alpha\\_W * l1\\_ratio * n\\_features * ||vec(W)||_1
@@ -1828,7 +1793,6 @@
             &+ 0.5 * alpha\\_W * (1 - l1\\_ratio) * n\\_features * ||W||_{Fro}^2
 
             &+ 0.5 * alpha\\_H * (1 - l1\\_ratio) * n\\_samples * ||H||_{Fro}^2
->>>>>>> 15ead2eb
 
     Where:
 
@@ -1840,54 +1804,25 @@
     the Frobenius norm or another supported beta-divergence loss.
     The choice between options is controlled by the `beta_loss` parameter.
 
-<<<<<<< HEAD
-    The objective function is minimized with an alternating minimization of W
-    and H.
-=======
     The objective function is minimized with an alternating minimization of `W`
     and `H`.
 
     Note that the transformed data is named `W` and the components matrix is
     named `H`. In the NMF literature, the naming convention is usually the opposite
     since the data matrix `X` is transposed.
->>>>>>> 15ead2eb
 
     Read more in the :ref:`User Guide <MiniBatchNMF>`.
 
     Parameters
     ----------
-<<<<<<< HEAD
-    n_components : int or None
-        Number of components, if n_components is not set all features
-=======
     n_components : int, default=None
         Number of components, if `n_components` is not set all features
->>>>>>> 15ead2eb
         are kept.
 
     init : {'random', 'nndsvd', 'nndsvda', 'nndsvdar', 'custom'}, default=None
         Method used to initialize the procedure.
         Valid options:
 
-<<<<<<< HEAD
-        - `None`: 'nndsvda' if n_components <= min(n_samples, n_features),
-          otherwise random.
-
-        - `'random'`: non-negative random matrices, scaled with:
-          sqrt(X.mean() / n_components)
-
-        - `'nndsvd'`: Nonnegative Double Singular Value Decomposition (NNDSVD)
-          initialization (better for sparseness)
-
-        - `'nndsvda'`: NNDSVD with zeros filled with the average of X
-          (better when sparsity is not desired)
-
-        - `'nndsvdar'` NNDSVD with zeros filled with small random values
-          (generally faster, less accurate alternative to NNDSVDa
-          for when sparsity is not desired)
-
-        - `'custom'`: use custom matrices W and H
-=======
         - `None`: 'nndsvda' if `n_components <= min(n_samples, n_features)`,
           otherwise random.
 
@@ -1905,7 +1840,6 @@
           for when sparsity is not desired).
 
         - `'custom'`: use custom matrices `W` and `H`
->>>>>>> 15ead2eb
 
     batch_size : int, default=1024
         Number of samples in each mini-batch. Large batch sizes
@@ -1913,17 +1847,6 @@
 
     beta_loss : float or {'frobenius', 'kullback-leibler', \
             'itakura-saito'}, default='frobenius'
-<<<<<<< HEAD
-        Beta divergence to be minimized, measuring the distance between X
-        and the dot product WH. Note that values different from 'frobenius'
-        (or 2) and 'kullback-leibler' (or 1) lead to significantly slower
-        fits. Note that for beta_loss <= 0 (or 'itakura-saito'), the input
-        matrix X cannot contain zeros.
-
-    tol : float, default=1e-4
-        Control early stopping based on the norm of the differences in H
-        between 2 steps. To disable early stopping based on changes in H, set
-=======
         Beta divergence to be minimized, measuring the distance between `X`
         and the dot product `WH`. Note that values different from 'frobenius'
         (or 2) and 'kullback-leibler' (or 1) lead to significantly slower
@@ -1933,7 +1856,6 @@
     tol : float, default=1e-4
         Control early stopping based on the norm of the differences in `H`
         between 2 steps. To disable early stopping based on changes in `H`, set
->>>>>>> 15ead2eb
         `tol` to 0.0.
 
     max_no_improvement : int, default=10
@@ -1942,11 +1864,7 @@
         To disable convergence detection based on cost function, set
         `max_no_improvement` to None.
 
-<<<<<<< HEAD
-    max_iter : int, default: 200
-=======
     max_iter : int, default=200
->>>>>>> 15ead2eb
         Maximum number of iterations over the complete dataset before
         timing out.
 
@@ -1959,11 +1877,7 @@
         have no regularization on `H`. If "same" (default), it takes the same value as
         `alpha_W`.
 
-<<<<<<< HEAD
-    l1_ratio : double, default: 0.0
-=======
     l1_ratio : float, default=0.0
->>>>>>> 15ead2eb
         The regularization mixing parameter, with 0 <= l1_ratio <= 1.
         For l1_ratio = 0 the penalty is an elementwise L2 penalty
         (aka Frobenius Norm).
@@ -1988,11 +1902,7 @@
         Maximum number of iterations when solving for W at transform time.
         If None, it defaults to `max_iter`.
 
-<<<<<<< HEAD
-    random_state : int, RandomState instance, default=None
-=======
     random_state : int, RandomState instance or None, default=None
->>>>>>> 15ead2eb
         Used for initialisation (when ``init`` == 'nndsvdar' or
         'random'), and in Coordinate Descent. Pass an int for reproducible
         results across multiple function calls.
@@ -2006,24 +1916,14 @@
     components_ : ndarray of shape (n_components, n_features)
         Factorization matrix, sometimes called 'dictionary'.
 
-<<<<<<< HEAD
-    n_components_ : integer
-=======
     n_components_ : int
->>>>>>> 15ead2eb
         The number of components. It is same as the `n_components` parameter
         if it was given. Otherwise, it will be same as the number of
         features.
 
-<<<<<<< HEAD
-    reconstruction_err_ : number
-        Frobenius norm of the matrix difference, or beta-divergence, between
-        the training data ``X`` and the reconstructed data ``WH`` from
-=======
     reconstruction_err_ : float
         Frobenius norm of the matrix difference, or beta-divergence, between
         the training data `X` and the reconstructed data `WH` from
->>>>>>> 15ead2eb
         the fitted model.
 
     n_iter_ : int
@@ -2049,13 +1949,8 @@
     ----------
     .. [1] :doi:`"Fast local algorithms for large scale nonnegative matrix and tensor
        factorizations" <10.1587/transfun.E92.A.708>`
-<<<<<<< HEAD
-       Cichocki, Andrzej, and P. H. A. N. Anh-Huy. IEICE transactions on fundamentals of
-       electronics, communications and computer sciences 92.3: 708-721, 2009.
-=======
        Cichocki, Andrzej, and P. H. A. N. Anh-Huy. IEICE transactions on fundamentals
        of electronics, communications and computer sciences 92.3: 708-721, 2009.
->>>>>>> 15ead2eb
 
     .. [2] :doi:`"Algorithms for nonnegative matrix factorization with the
        beta-divergence" <10.1162/NECO_a_00168>`
@@ -2150,15 +2045,11 @@
         return self
 
     def _solve_W(self, X, H, max_iter):
-<<<<<<< HEAD
-        """Minimize the objective function w.r.t W"""
-=======
         """Minimize the objective function w.r.t W.
 
         Update W with H being fixed, until convergence. This is the heart
         of `transform` but it's also used during `fit` when doing fresh restarts.
         """
->>>>>>> 15ead2eb
         avg = np.sqrt(X.mean() / self._n_components)
         W = np.full((X.shape[0], self._n_components), avg, dtype=X.dtype)
         W_buffer = W.copy()
@@ -2167,11 +2058,7 @@
         # variable sizes of minibatches.
         l1_reg_W, _, l2_reg_W, _ = self._scale_regularization(X)
 
-<<<<<<< HEAD
-        for i in range(max_iter):
-=======
         for _ in range(max_iter):
->>>>>>> 15ead2eb
             W, *_ = _multiplicative_update_w(
                 X, W, H, self._beta_loss, l1_reg_W, l2_reg_W, self._gamma
             )
@@ -2185,11 +2072,7 @@
         return W
 
     def _minibatch_step(self, X, W, H, update_H):
-<<<<<<< HEAD
-        """Perform the update of W and H for one minibatch"""
-=======
         """Perform the update of W and H for one minibatch."""
->>>>>>> 15ead2eb
         batch_size = X.shape[0]
 
         # get scaled regularization terms. Done for each minibatch to take into account
@@ -2216,11 +2099,7 @@
             + l2_reg_H * (H**2).sum()
         ) / batch_size
 
-<<<<<<< HEAD
-        # update H
-=======
         # update H (only at fit or fit_transform)
->>>>>>> 15ead2eb
         if update_H:
             H[:] = _multiplicative_update_h(
                 X,
@@ -2308,27 +2187,12 @@
 
         Parameters
         ----------
-<<<<<<< HEAD
-        X : {array-like, sparse matrix}, shape (n_samples, n_features)
-=======
         X : {array-like, sparse matrix} of shape (n_samples, n_features)
->>>>>>> 15ead2eb
             Data matrix to be decomposed.
 
         y : Ignored
             Not used, present here for API consistency by convention.
 
-<<<<<<< HEAD
-        W : array-like, shape (n_samples, n_components)
-            If init='custom', it is used as initial guess for the solution.
-
-        H : array-like, shape (n_components, n_features)
-            If init='custom', it is used as initial guess for the solution.
-
-        Returns
-        -------
-        W : array, shape (n_samples, n_components)
-=======
         W : array-like of shape (n_samples, n_components), default=None
             If `init='custom'`, it is used as initial guess for the solution.
 
@@ -2338,7 +2202,6 @@
         Returns
         -------
         W : ndarray of shape (n_samples, n_components)
->>>>>>> 15ead2eb
             Transformed data.
         """
         X = self._validate_data(
@@ -2348,17 +2211,6 @@
         with config_context(assume_finite=True):
             W, H, n_iter, n_steps = self._fit_transform(X, W=W, H=H)
 
-<<<<<<< HEAD
-        if n_iter == self.max_iter and self.tol > 0:
-            warnings.warn(
-                "Maximum number of iterations %d reached. Increase "
-                "it to improve convergence."
-                % self.max_iter,
-                ConvergenceWarning,
-            )
-
-=======
->>>>>>> 15ead2eb
         self.reconstruction_err_ = _beta_divergence(
             X, W, H, self._beta_loss, square_root=True
         )
@@ -2370,27 +2222,11 @@
 
         return W
 
-<<<<<<< HEAD
-    def _fit_transform(self, X, y=None, W=None, H=None, update_H=True):
-=======
     def _fit_transform(self, X, W=None, H=None, update_H=True):
->>>>>>> 15ead2eb
         """Learn a NMF model for the data X and returns the transformed data.
 
         Parameters
         ----------
-<<<<<<< HEAD
-        X : {array-like, sparse matrix} of shape (n_samples, n_features)
-            Data matrix to be decomposed
-
-        y : Ignored
-            Not used, present here for API consistency by convention.
-
-        W : array-like of shape (n_samples, n_components)
-            If init='custom', it is used as initial guess for the solution.
-
-        H : array-like of shape (n_components, n_features)
-=======
         X : {ndarray, sparse matrix} of shape (n_samples, n_features)
             Data matrix to be decomposed.
 
@@ -2398,21 +2234,14 @@
             If init='custom', it is used as initial guess for the solution.
 
         H : array-like of shape (n_components, n_features), default=None
->>>>>>> 15ead2eb
             If init='custom', it is used as initial guess for the solution.
             If update_H=False, it is used as a constant, to solve for W only.
 
         update_H : bool, default=True
             If True, both W and H will be estimated from initial guesses,
-<<<<<<< HEAD
-            this corresponds to a call to the 'fit_transform' method.
-            If False, only W will be estimated, this corresponds to a call
-            to the 'transform' method.
-=======
             this corresponds to a call to the `fit_transform` method.
             If False, only W will be estimated, this corresponds to a call
             to the `transform` method.
->>>>>>> 15ead2eb
 
         Returns
         -------
@@ -2438,11 +2267,7 @@
                 "to X, or use a positive beta_loss."
             )
 
-<<<<<<< HEAD
-        n_samples, n_features = X.shape
-=======
         n_samples = X.shape[0]
->>>>>>> 15ead2eb
 
         # initialize or check W and H
         W, H = self._check_w_h(X, W, H, update_H)
@@ -2479,8 +2304,6 @@
         n_steps = i + 1
         n_iter = int(np.ceil(n_steps / n_steps_per_iter))
 
-<<<<<<< HEAD
-=======
         if n_iter == self.max_iter and self.tol > 0:
             warnings.warn(
                 f"Maximum number of iterations {self.max_iter} reached. "
@@ -2488,7 +2311,6 @@
                 ConvergenceWarning,
             )
 
->>>>>>> 15ead2eb
         return W, H, n_iter, n_steps
 
     def transform(self, X):
@@ -2514,9 +2336,6 @@
         return W
 
     def partial_fit(self, X, y=None, W=None, H=None):
-<<<<<<< HEAD
-        """Update the model using the data in X as a mini-batch.
-=======
         """Update the model using the data in `X` as a mini-batch.
 
         This method is expected to be called several times consecutively
@@ -2525,7 +2344,6 @@
 
         This is especially useful when the whole dataset is too big to fit in
         memory at once (see :ref:`scaling_strategies`).
->>>>>>> 15ead2eb
 
         Parameters
         ----------
@@ -2535,21 +2353,12 @@
         y : Ignored
             Not used, present here for API consistency by convention.
 
-<<<<<<< HEAD
-        W : array-like of shape (n_samples, n_components)
-            If init='custom', it is used as initial guess for the solution.
-            Only used for the first call to `partial_fit`.
-
-        H : array-like of shape (n_components, n_features)
-            If init='custom', it is used as initial guess for the solution.
-=======
         W : array-like of shape (n_samples, n_components), default=None
             If `init='custom'`, it is used as initial guess for the solution.
             Only used for the first call to `partial_fit`.
 
         H : array-like of shape (n_components, n_features), default=None
             If `init='custom'`, it is used as initial guess for the solution.
->>>>>>> 15ead2eb
             Only used for the first call to `partial_fit`.
 
         Returns

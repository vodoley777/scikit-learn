""" Non-negative matrix factorization.
"""
# Author: Vlad Niculae
#         Lars Buitinck
#         Mathieu Blondel <mathieu@mblondel.org>
#         Tom Dupre la Tour
# License: BSD 3 clause

import numbers
import numpy as np
import scipy.sparse as sp
import time
import warnings
from math import sqrt

from ._cdnmf_fast import _update_cdnmf_fast
from ..base import BaseEstimator, TransformerMixin
from ..exceptions import ConvergenceWarning
from ..utils import check_random_state, check_array, gen_batches
from ..utils.extmath import randomized_svd, safe_sparse_dot, squared_norm
from ..utils.validation import check_is_fitted, check_non_negative
from ..utils.validation import _deprecate_positional_args

EPSILON = np.finfo(np.float32).eps


def norm(x):
    """Dot product-based Euclidean norm implementation.

    See: http://fa.bianp.net/blog/2011/computing-the-vector-norm/

    Parameters
    ----------
    x : array-like
        Vector for which to compute the norm.
    """
    return sqrt(squared_norm(x))


def trace_dot(X, Y):
    """Trace of np.dot(X, Y.T).

    Parameters
    ----------
    X : array-like
        First matrix.
    Y : array-like
        Second matrix.
    """
    return np.dot(X.ravel(), Y.ravel())


def _check_init(A, shape, whom):
    A = check_array(A)
    if np.shape(A) != shape:
        raise ValueError('Array with wrong shape passed to %s. Expected %s, '
                         'but got %s ' % (whom, shape, np.shape(A)))
    check_non_negative(A, whom)
    if np.max(A) == 0:
        raise ValueError('Array passed to %s is full of zeros.' % whom)


def _beta_divergence(X, W, H, beta, square_root=False):
    """Compute the beta-divergence of X and dot(W, H).

    Parameters
    ----------
    X : float or array-like of shape (n_samples, n_features)

    W : float or array-like of shape (n_samples, n_components)

    H : float or array-like of shape (n_components, n_features)

    beta : float or {'frobenius', 'kullback-leibler', 'itakura-saito'}
        Parameter of the beta-divergence.
        If beta == 2, this is half the Frobenius *squared* norm.
        If beta == 1, this is the generalized Kullback-Leibler divergence.
        If beta == 0, this is the Itakura-Saito divergence.
        Else, this is the general beta-divergence.

    square_root : bool, default=False
        If True, return np.sqrt(2 * res)
        For beta == 2, it corresponds to the Frobenius norm.

    Returns
    -------
        res : float
            Beta divergence of X and np.dot(X, H).
    """

    beta = _beta_loss_to_float(beta)

    # The method can be called with scalars
    if not sp.issparse(X):
        X = np.atleast_2d(X)
    W = np.atleast_2d(W)
    H = np.atleast_2d(H)

    # Frobenius norm
    if beta == 2:
        # Avoid the creation of the dense np.dot(W, H) if X is sparse.
        if sp.issparse(X):
            norm_X = np.dot(X.data, X.data)
            norm_WH = trace_dot(np.linalg.multi_dot([W.T, W, H]), H)
            cross_prod = trace_dot((X * H.T), W)
            res = (norm_X + norm_WH - 2. * cross_prod) / 2.
        else:
            res = squared_norm(X - np.dot(W, H)) / 2.

        if square_root:
            return np.sqrt(res * 2)
        else:
            return res

    if sp.issparse(X):
        # compute np.dot(W, H) only where X is nonzero
        WH_data = _special_sparse_dot(W, H, X).data
        X_data = X.data
    else:
        WH = np.dot(W, H)
        WH_data = WH.ravel()
        X_data = X.ravel()

    # do not affect the zeros: here 0 ** (-1) = 0 and not infinity
    indices = X_data > EPSILON
    WH_data = WH_data[indices]
    X_data = X_data[indices]

    # used to avoid division by zero
    WH_data[WH_data == 0] = EPSILON

    # generalized Kullback-Leibler divergence
    if beta == 1:
        # fast and memory efficient computation of np.sum(np.dot(W, H))
        sum_WH = np.dot(np.sum(W, axis=0), np.sum(H, axis=1))
        # computes np.sum(X * log(X / WH)) only where X is nonzero
        div = X_data / WH_data
        res = np.dot(X_data, np.log(div))
        # add full np.sum(np.dot(W, H)) - np.sum(X)
        res += sum_WH - X_data.sum()

    # Itakura-Saito divergence
    elif beta == 0:
        div = X_data / WH_data
        res = np.sum(div) - np.product(X.shape) - np.sum(np.log(div))
    # beta-divergence, beta not in (0, 1, 2)
    else:
        if sp.issparse(X):
            # slow loop, but memory efficient computation of :
            # np.sum(np.dot(W, H) ** beta)
            sum_WH_beta = 0
            for i in range(X.shape[1]):
                sum_WH_beta += np.sum(np.dot(W, H[:, i]) ** beta)

        else:
            sum_WH_beta = np.sum(WH ** beta)

        sum_X_WH = np.dot(X_data, WH_data ** (beta - 1))
        res = (X_data ** beta).sum() - beta * sum_X_WH
        res += sum_WH_beta * (beta - 1)
        res /= beta * (beta - 1)

    if square_root:
        return np.sqrt(2 * res)
    else:
        return res


def _special_sparse_dot(W, H, X):
    """Computes np.dot(W, H), only where X is non zero."""
    if sp.issparse(X):
        ii, jj = X.nonzero()
        n_vals = ii.shape[0]
        dot_vals = np.empty(n_vals)
        n_components = W.shape[1]

        batch_size = max(n_components, n_vals // n_components)
        for start in range(0, n_vals, batch_size):
            batch = slice(start, start + batch_size)
            dot_vals[batch] = np.multiply(W[ii[batch], :],
                                          H.T[jj[batch], :]).sum(axis=1)

        WH = sp.coo_matrix((dot_vals, (ii, jj)), shape=X.shape)
        return WH.tocsr()
    else:
        return np.dot(W, H)


def _compute_regularization(alpha, l1_ratio, regularization):
    """Compute L1 and L2 regularization coefficients for W and H."""
    alpha_H = 0.
    alpha_W = 0.
    if regularization in ('both', 'components'):
        alpha_H = float(alpha)
    if regularization in ('both', 'transformation'):
        alpha_W = float(alpha)

    l1_reg_W = alpha_W * l1_ratio
    l1_reg_H = alpha_H * l1_ratio
    l2_reg_W = alpha_W * (1. - l1_ratio)
    l2_reg_H = alpha_H * (1. - l1_ratio)
    return l1_reg_W, l1_reg_H, l2_reg_W, l2_reg_H


def _check_string_param(solver, regularization, beta_loss, init):
    allowed_solver = ('cd', 'mu')
    if solver not in allowed_solver:
        raise ValueError(
            'Invalid solver parameter: got %r instead of one of %r' %
            (solver, allowed_solver))

    allowed_regularization = ('both', 'components', 'transformation', None)
    if regularization not in allowed_regularization:
        raise ValueError(
            'Invalid regularization parameter: got %r instead of one of %r' %
            (regularization, allowed_regularization))

    # 'mu' is the only solver that handles other beta losses than 'frobenius'
    if solver != 'mu' and beta_loss not in (2, 'frobenius'):
        raise ValueError(
            'Invalid beta_loss parameter: solver %r does not handle beta_loss'
            ' = %r' % (solver, beta_loss))

    if solver == 'mu' and init == 'nndsvd':
        warnings.warn("The multiplicative update ('mu') solver cannot update "
                      "zeros present in the initialization, and so leads to "
                      "poorer results when used jointly with init='nndsvd'. "
                      "You may try init='nndsvda' or init='nndsvdar' instead.",
                      UserWarning)

    beta_loss = _beta_loss_to_float(beta_loss)
    return beta_loss


def _beta_loss_to_float(beta_loss):
    """Convert string beta_loss to float."""
    allowed_beta_loss = {'frobenius': 2,
                         'kullback-leibler': 1,
                         'itakura-saito': 0}
    if isinstance(beta_loss, str) and beta_loss in allowed_beta_loss:
        beta_loss = allowed_beta_loss[beta_loss]

    if not isinstance(beta_loss, numbers.Number):
        raise ValueError('Invalid beta_loss parameter: got %r instead '
                         'of one of %r, or a float.' %
                         (beta_loss, allowed_beta_loss.keys()))
    return beta_loss


def _initialize_nmf(X, n_components, init=None, eps=1e-6,
                    random_state=None):
    """Algorithms for NMF initialization.

    Computes an initial guess for the non-negative
    rank k matrix approximation for X: X = WH.

    Parameters
    ----------
    X : array-like of shape (n_samples, n_features)
        The data matrix to be decomposed.

    n_components : int
        The number of components desired in the approximation.

    init :  {'random', 'nndsvd', 'nndsvda', 'nndsvdar'}, default=None
        Method used to initialize the procedure.
        Default: None.
        Valid options:

        - None: 'nndsvd' if n_components <= min(n_samples, n_features),
            otherwise 'random'.

        - 'random': non-negative random matrices, scaled with:
            sqrt(X.mean() / n_components)

        - 'nndsvd': Nonnegative Double Singular Value Decomposition (NNDSVD)
            initialization (better for sparseness)

        - 'nndsvda': NNDSVD with zeros filled with the average of X
            (better when sparsity is not desired)

        - 'nndsvdar': NNDSVD with zeros filled with small random values
            (generally faster, less accurate alternative to NNDSVDa
            for when sparsity is not desired)

        - 'custom': use custom matrices W and H

    eps : float, default=1e-6
        Truncate all values less then this in output to zero.

    random_state : int, RandomState instance or None, default=None
        Used when ``init`` == 'nndsvdar' or 'random'. Pass an int for
        reproducible results across multiple function calls.
        See :term:`Glossary <random_state>`.

    Returns
    -------
    W : array-like of shape (n_samples, n_components)
        Initial guesses for solving X ~= WH.

    H : array-like of shape (n_components, n_features)
        Initial guesses for solving X ~= WH.

    References
    ----------
    C. Boutsidis, E. Gallopoulos: SVD based initialization: A head start for
    nonnegative matrix factorization - Pattern Recognition, 2008
    http://tinyurl.com/nndsvd
    """
    check_non_negative(X, "NMF initialization")
    n_samples, n_features = X.shape

    if (init is not None and init != 'random'
            and n_components > min(n_samples, n_features)):
        raise ValueError("init = '{}' can only be used when "
                         "n_components <= min(n_samples, n_features)"
                         .format(init))

    if init is None:
        if n_components <= min(n_samples, n_features):
            init = 'nndsvd'
        else:
            init = 'random'

    # Random initialization
    if init == 'random':
        avg = np.sqrt(X.mean() / n_components)
        rng = check_random_state(random_state)
        H = avg * rng.randn(n_components, n_features).astype(X.dtype,
                                                             copy=False)
        W = avg * rng.randn(n_samples, n_components).astype(X.dtype,
                                                            copy=False)
        # we do not write np.abs(H, out=H) to stay compatible with
        # numpy 1.5 and earlier where the 'out' keyword is not
        # supported as a kwarg on ufuncs
        np.abs(H, H)
        np.abs(W, W)
        A = H.copy()
        B = np.ones((n_components, n_features))
        return W, H, A, B

    # NNDSVD initialization
    U, S, V = randomized_svd(X, n_components, random_state=random_state)
    W = np.zeros_like(U)
    H = np.zeros_like(V)

    # The leading singular triplet is non-negative
    # so it can be used as is for initialization.
    W[:, 0] = np.sqrt(S[0]) * np.abs(U[:, 0])
    H[0, :] = np.sqrt(S[0]) * np.abs(V[0, :])

    for j in range(1, n_components):
        x, y = U[:, j], V[j, :]

        # extract positive and negative parts of column vectors
        x_p, y_p = np.maximum(x, 0), np.maximum(y, 0)
        x_n, y_n = np.abs(np.minimum(x, 0)), np.abs(np.minimum(y, 0))

        # and their norms
        x_p_nrm, y_p_nrm = norm(x_p), norm(y_p)
        x_n_nrm, y_n_nrm = norm(x_n), norm(y_n)

        m_p, m_n = x_p_nrm * y_p_nrm, x_n_nrm * y_n_nrm

        # choose update
        if m_p > m_n:
            u = x_p / x_p_nrm
            v = y_p / y_p_nrm
            sigma = m_p
        else:
            u = x_n / x_n_nrm
            v = y_n / y_n_nrm
            sigma = m_n

        lbd = np.sqrt(S[j] * sigma)
        W[:, j] = lbd * u
        H[j, :] = lbd * v

    W[W < eps] = 0
    H[H < eps] = 0

    if init == "nndsvd":
        pass
    elif init == "nndsvda":
        avg = X.mean()
        W[W == 0] = avg
        H[H == 0] = avg
    elif init == "nndsvdar":
        rng = check_random_state(random_state)
        avg = X.mean()
        W[W == 0] = abs(avg * rng.randn(len(W[W == 0])) / 100)
        H[H == 0] = abs(avg * rng.randn(len(H[H == 0])) / 100)
    else:
        raise ValueError(
            'Invalid init parameter: got %r instead of one of %r' %
            (init, (None, 'random', 'nndsvd', 'nndsvda', 'nndsvdar')))
    A = H.copy()
    B = np.ones((n_components, n_features))
    return W, H, A, B


def _update_coordinate_descent(X, W, Ht, l1_reg, l2_reg, shuffle,
                               random_state):
    """Helper function for _fit_coordinate_descent.

    Update W to minimize the objective function, iterating once over all
    coordinates. By symmetry, to update H, one can call
    _update_coordinate_descent(X.T, Ht, W, ...).

    """
    n_components = Ht.shape[1]

    HHt = np.dot(Ht.T, Ht)
    XHt = safe_sparse_dot(X, Ht)

    # L2 regularization corresponds to increase of the diagonal of HHt
    if l2_reg != 0.:
        # adds l2_reg only on the diagonal
        HHt.flat[::n_components + 1] += l2_reg
    # L1 regularization corresponds to decrease of each element of XHt
    if l1_reg != 0.:
        XHt -= l1_reg

    if shuffle:
        permutation = random_state.permutation(n_components)
    else:
        permutation = np.arange(n_components)
    # The following seems to be required on 64-bit Windows w/ Python 3.5.
    permutation = np.asarray(permutation, dtype=np.intp)
    return _update_cdnmf_fast(W, HHt, XHt, permutation)


def _fit_coordinate_descent(X, W, H, tol=1e-4, max_iter=200, l1_reg_W=0,
                            l1_reg_H=0, l2_reg_W=0, l2_reg_H=0, update_H=True,
                            verbose=0, shuffle=False, random_state=None):
    """Compute Non-negative Matrix Factorization (NMF) with Coordinate Descent

    The objective function is minimized with an alternating minimization of W
    and H. Each minimization is done with a cyclic (up to a permutation of the
    features) Coordinate Descent.

    Parameters
    ----------
    X : array-like of shape (n_samples, n_features)
        Constant matrix.

    W : array-like of shape (n_samples, n_components)
        Initial guess for the solution.

    H : array-like of shape (n_components, n_features)
        Initial guess for the solution.

    tol : float, default=1e-4
        Tolerance of the stopping condition.

    max_iter : int, default=200
        Maximum number of iterations before timing out.

    l1_reg_W : float, default=0.
        L1 regularization parameter for W.

    l1_reg_H : float, default=0.
        L1 regularization parameter for H.

    l2_reg_W : float, default=0.
        L2 regularization parameter for W.

    l2_reg_H : float, default=0.
        L2 regularization parameter for H.

    update_H : bool, default=True
        Set to True, both W and H will be estimated from initial guesses.
        Set to False, only W will be estimated.

    verbose : int, default=0
        The verbosity level.

    shuffle : bool, default=False
        If true, randomize the order of coordinates in the CD solver.

    random_state : int, RandomState instance or None, default=None
        Used to randomize the coordinates in the CD solver, when
        ``shuffle`` is set to ``True``. Pass an int for reproducible
        results across multiple function calls.
        See :term:`Glossary <random_state>`.

    Returns
    -------
    W : ndarray of shape (n_samples, n_components)
        Solution to the non-negative least squares problem.

    H : ndarray of shape (n_components, n_features)
        Solution to the non-negative least squares problem.

    n_iter : int
        The number of iterations done by the algorithm.

    References
    ----------
    Cichocki, Andrzej, and Phan, Anh-Huy. "Fast local algorithms for
    large scale nonnegative matrix and tensor factorizations."
    IEICE transactions on fundamentals of electronics, communications and
    computer sciences 92.3: 708-721, 2009.
    """
    # so W and Ht are both in C order in memory
    Ht = check_array(H.T, order='C')
    X = check_array(X, accept_sparse='csr')

    rng = check_random_state(random_state)

    for n_iter in range(1, max_iter + 1):
        violation = 0.

        # Update W
        violation += _update_coordinate_descent(X, W, Ht, l1_reg_W,
                                                l2_reg_W, shuffle, rng)
        # Update H
        if update_H:
            violation += _update_coordinate_descent(X.T, Ht, W, l1_reg_H,
                                                    l2_reg_H, shuffle, rng)

        if n_iter == 1:
            violation_init = violation

        if violation_init == 0:
            break

        if verbose:
            print("violation:", violation / violation_init)

        if violation / violation_init <= tol:
            if verbose:
                print("Converged at iteration", n_iter + 1)
            break

    return W, Ht.T, n_iter


def _multiplicative_update_w(X, W, H, beta_loss, l1_reg_W, l2_reg_W, gamma,
                             H_sum=None, HHt=None, XHt=None, update_H=True):
    """Update W in Multiplicative Update NMF."""
    if beta_loss == 2:
        # Numerator
        if XHt is None:
            XHt = safe_sparse_dot(X, H.T)
        if update_H:
            # avoid a copy of XHt, which will be re-computed (update_H=True)
            numerator = XHt
        else:
            # preserve the XHt, which is not re-computed (update_H=False)
            numerator = XHt.copy()

        # Denominator
        if HHt is None:
            HHt = np.dot(H, H.T)
        denominator = np.dot(W, HHt)

    else:
        # Numerator
        # if X is sparse, compute WH only where X is non zero
        WH_safe_X = _special_sparse_dot(W, H, X)
        if sp.issparse(X):
            WH_safe_X_data = WH_safe_X.data
            X_data = X.data
        else:
            WH_safe_X_data = WH_safe_X
            X_data = X
            # copy used in the Denominator
            WH = WH_safe_X.copy()
            if beta_loss - 1. < 0:
                WH[WH == 0] = EPSILON

        # to avoid taking a negative power of zero
        if beta_loss - 2. < 0:
            WH_safe_X_data[WH_safe_X_data == 0] = EPSILON

        if beta_loss == 1:
            np.divide(X_data, WH_safe_X_data, out=WH_safe_X_data,
                      where=(WH_safe_X_data != 0))
        elif beta_loss == 0:
            # speeds up computation time
            # refer to /numpy/numpy/issues/9363
            WH_safe_X_data **= -1
            WH_safe_X_data **= 2
            # element-wise multiplication
            WH_safe_X_data *= X_data
        else:
            WH_safe_X_data **= beta_loss - 2
            # element-wise multiplication
            WH_safe_X_data *= X_data

        # here numerator = dot(X * (dot(W, H) ** (beta_loss - 2)), H.T)
        numerator = safe_sparse_dot(WH_safe_X, H.T)

        # Denominator
        if beta_loss == 1:
            if H_sum is None:
                H_sum = np.sum(H, axis=1)  # shape(n_components, )
            denominator = H_sum[np.newaxis, :]

        else:
            # computation of WHHt = dot(dot(W, H) ** beta_loss - 1, H.T)
            if sp.issparse(X):
                # memory efficient computation
                # (compute row by row, avoiding the dense matrix WH)
                WHHt = np.empty(W.shape)
                for i in range(X.shape[0]):
                    WHi = np.dot(W[i, :], H)
                    if beta_loss - 1 < 0:
                        WHi[WHi == 0] = EPSILON
                    WHi **= beta_loss - 1
                    WHHt[i, :] = np.dot(WHi, H.T)
            else:
                WH **= beta_loss - 1
                WHHt = np.dot(WH, H.T)
            denominator = WHHt

    # Add L1 and L2 regularization
    if l1_reg_W > 0:
        denominator += l1_reg_W
    if l2_reg_W > 0:
        denominator = denominator + l2_reg_W * W
    denominator[denominator == 0] = EPSILON

    numerator /= denominator
    delta_W = numerator

    # gamma is in ]0, 1]
    if gamma != 1:
        delta_W **= gamma

    return delta_W, H_sum, HHt, XHt


<<<<<<< HEAD
def _multiplicative_update_h(X, W, H, A, B,
                             beta_loss, l1_reg_H, l2_reg_H, gamma, rho):
    H_old = H.copy()
    H_old[H_old == 0] = EPSILON

    batch_size = X.shape[0]

    """update H in Multiplicative Update NMF"""
=======
def _multiplicative_update_h(X, W, H, beta_loss, l1_reg_H, l2_reg_H, gamma):
    """Update H in Multiplicative Update NMF."""
>>>>>>> 2225f0ad
    if beta_loss == 2:
        numerator = safe_sparse_dot(W.T, X)
        denominator = np.linalg.multi_dot([W.T, W, H])

    else:
        # Numerator
        WH_safe_X = _special_sparse_dot(W, H, X)
        if sp.issparse(X):
            WH_safe_X_data = WH_safe_X.data
            X_data = X.data
        else:
            WH_safe_X_data = WH_safe_X
            X_data = X
            # copy used in the Denominator
            WH = WH_safe_X.copy()
            if beta_loss - 1. < 0:
                WH[WH == 0] = EPSILON

        # to avoid division by zero
        if beta_loss - 2. < 0:
            WH_safe_X_data[WH_safe_X_data == 0] = EPSILON

        if beta_loss == 1:
            np.divide(X_data, WH_safe_X_data, out=WH_safe_X_data,
                      where=(WH_safe_X_data != 0))
        elif beta_loss == 0:
            # speeds up computation time
            # refer to /numpy/numpy/issues/9363
            WH_safe_X_data **= -1
            WH_safe_X_data **= 2
            # element-wise multiplication
            WH_safe_X_data *= X_data
        else:
            WH_safe_X_data **= beta_loss - 2
            # element-wise multiplication
            WH_safe_X_data *= X_data

        # here numerator = dot(W.T, (dot(W, H) ** (beta_loss - 2)) * X)
        numerator = safe_sparse_dot(W.T, WH_safe_X)

        # Denominator
        if beta_loss == 1:
            W_sum = np.sum(W, axis=0)  # shape(n_components, )
            W_sum[W_sum == 0] = 1.
            denominator = W_sum[:, np.newaxis]

        # beta_loss not in (1, 2)
        else:
            # computation of WtWH = dot(W.T, dot(W, H) ** beta_loss - 1)
            if sp.issparse(X):
                # memory efficient computation
                # (compute column by column, avoiding the dense matrix WH)
                WtWH = np.empty(H.shape)
                for i in range(X.shape[1]):
                    WHi = np.dot(W, H[:, i])
                    if beta_loss - 1 < 0:
                        WHi[WHi == 0] = EPSILON
                    WHi **= beta_loss - 1
                    WtWH[:, i] = np.dot(W.T, WHi)
            else:
                WH **= beta_loss - 1
                WtWH = np.dot(W.T, WH)
            denominator = WtWH

    # Add L1 and L2 regularization
    if l1_reg_H > 0:
        denominator += l1_reg_H
    if l2_reg_H > 0:
        denominator = denominator + l2_reg_H * H
    denominator[denominator == 0] = EPSILON

    numerator /= denominator
    delta_H = numerator
    # gamma is in ]0, 1]
    if gamma != 1:
        delta_H **= gamma

    H = H_old * delta_H

    if A is not None and B is not None:
        A *= rho
        B *= rho
        A += numerator
        B += denominator
        H = np.divide(A, B)

    return H, A, B


def _fit_multiplicative_update(X, W, H, A, B, beta_loss='frobenius',
                               batch_size=1024,
                               max_iter=200, tol=1e-4,
                               l1_reg_W=0, l1_reg_H=0, l2_reg_W=0, l2_reg_H=0,
                               update_H=True, verbose=0):
    """Compute Non-negative Matrix Factorization with Multiplicative Update.

    The objective function is _beta_divergence(X, WH) and is minimized with an
    alternating minimization of W and H. Each minimization is done with a
    Multiplicative Update.

    Parameters
    ----------
    X : array-like of shape (n_samples, n_features)
        Constant input matrix.

    W : array-like of shape (n_samples, n_components)
        Initial guess for the solution.

    H : array-like of shape (n_components, n_features)
        Initial guess for the solution.

<<<<<<< HEAD
    A :

    B :

    beta_loss : float or string, default 'frobenius'
=======
    beta_loss : float or {'frobenius', 'kullback-leibler', \
            'itakura-saito'}, default='frobenius'
>>>>>>> 2225f0ad
        String must be in {'frobenius', 'kullback-leibler', 'itakura-saito'}.
        Beta divergence to be minimized, measuring the distance between X
        and the dot product WH. Note that values different from 'frobenius'
        (or 2) and 'kullback-leibler' (or 1) lead to significantly slower
        fits. Note that for beta_loss <= 0 (or 'itakura-saito'), the input
        matrix X cannot contain zeros.

<<<<<<< HEAD
    batch_size :

    max_iter : integer, default: 200
=======
    max_iter : int, default=200
>>>>>>> 2225f0ad
        Number of iterations.

    tol : float, default=1e-4
        Tolerance of the stopping condition.

    l1_reg_W : float, default=0.
        L1 regularization parameter for W.

    l1_reg_H : float, default=0.
        L1 regularization parameter for H.

    l2_reg_W : float, default=0.
        L2 regularization parameter for W.

    l2_reg_H : float, default=0.
        L2 regularization parameter for H.

    update_H : bool, default=True
        Set to True, both W and H will be estimated from initial guesses.
        Set to False, only W will be estimated.

    verbose : int, default=0
        The verbosity level.

    Returns
    -------
    W : ndarray of shape (n_samples, n_components)
        Solution to the non-negative least squares problem.

    H : ndarray of shape (n_components, n_features)
        Solution to the non-negative least squares problem.

    n_iter : int
        The number of iterations done by the algorithm.

    References
    ----------
    Lee, D. D., & Seung, H., S. (2001). Algorithms for Non-negative Matrix
    Factorization. Adv. Neural Inform. Process. Syst.. 13.
    Fevotte, C., & Idier, J. (2011). Algorithms for nonnegative matrix
    factorization with the beta-divergence. Neural Computation, 23(9).
    """
    start_time = time.time()

    n_samples = X.shape[0]
    max_iter_update_h_ = 1
    max_iter_update_w_ = 1

    if batch_size is None:
        batch_size = n_samples
        max_iter_update_w_ = 1
        max_iter_update_h_ = 1
    #else:
    #    beta_loss = 'itakura-saito'

    r = .7 # forgetting factor
    rho = r ** (batch_size / n_samples)

    print(f"{rho= }")
    beta_loss = _beta_loss_to_float(beta_loss)

    # gamma for Maximization-Minimization (MM) algorithm [Fevotte 2011]
    if beta_loss < 1:
        gamma = 1. / (2. - beta_loss)
    elif beta_loss > 2:
        gamma = 1. / (beta_loss - 1.)
    else:
        gamma = 1.

    # used for the convergence criterion
    error_at_init = _beta_divergence(X, W, H, beta_loss, square_root=True)
    previous_error = error_at_init

    H_sum, HHt, XHt = None, None, None

    for n_iter in range(1, max_iter + 1):
        for i, slice in enumerate(gen_batches(n=n_samples,
                                              batch_size=batch_size)):

            # update W
            # H_sum, HHt and XHt are saved and reused if not update_H
            for j in range(max_iter_update_w_):
                delta_W, H_sum, HHt, XHt = _multiplicative_update_w(
                    X[slice], W[slice], H, beta_loss, l1_reg_W, l2_reg_W,
                    gamma, H_sum, HHt, XHt, update_H)
                W[slice] *= delta_W
                # necessary for stability with beta_loss < 1
                if beta_loss < 1:
                    W[slice][W[slice] < np.finfo(np.float64).eps] = 0.

                # update H
                if update_H:
                    for j in range(max_iter_update_h_):
                        H, A, B = _multiplicative_update_h(X[slice],
                                                           W[slice], H, A, B,
                                                           beta_loss,
                                                           l1_reg_H, l2_reg_H,
                                                           gamma, rho)

                        # These values will be recomputed since H changed
                        H_sum, HHt, XHt = None, None, None

                        # necessary for stability with beta_loss < 1
                        if beta_loss <= 1:
                            H[H < np.finfo(np.float64).eps] = 0.
                n_iter += j
            n_iter += j

        n_iter += i
 
        # test convergence criterion every 10 iterations
        if tol > 0 and n_iter % 1 == 0:
            error = _beta_divergence(X, W, H, beta_loss,
                                     square_root=True)
            if verbose:
                iter_time = time.time()
                print("Epoch %02d reached after %.3f seconds, error: %f" %
                      (n_iter, iter_time - start_time, error))

            if ((previous_error - error) / error_at_init < tol) and \
               ((previous_error - error) > 0) :
                break
            previous_error = error

    # do not print if we have already printed in the convergence test
    if verbose and (tol == 0 or n_iter % 10 != 0):
        end_time = time.time()
        print("Epoch %02d reached after %.3f seconds." %
              (n_iter, end_time - start_time))

    return W, H, n_iter


@_deprecate_positional_args
def non_negative_factorization(X, W=None, H=None, n_components=None, *,
                               init=None, update_H=True, solver='cd',
                               beta_loss='frobenius', tol=1e-4,
                               max_iter=200, alpha=0., l1_ratio=0.,
                               regularization=None, random_state=None,
                               verbose=0, shuffle=False):
    """Compute Non-negative Matrix Factorization (NMF).

    Find two non-negative matrices (W, H) whose product approximates the non-
    negative matrix X. This factorization can be used for example for
    dimensionality reduction, source separation or topic extraction.

    The objective function is:

        .. math::

            0.5 * ||X - WH||_{Fro}^2 + alpha * l1_{ratio} * ||vec(W)||_1

            + alpha * l1_{ratio} * ||vec(H)||_1

            + 0.5 * alpha * (1 - l1_{ratio}) * ||W||_{Fro}^2

            + 0.5 * alpha * (1 - l1_{ratio}) * ||H||_{Fro}^2

    Where:

    :math:`||A||_{Fro}^2 = \\sum_{i,j} A_{ij}^2` (Frobenius norm)

    :math:`||vec(A)||_1 = \\sum_{i,j} abs(A_{ij})` (Elementwise L1 norm)

    For multiplicative-update ('mu') solver, the Frobenius norm
    :math:`(0.5 * ||X - WH||_{Fro}^2)` can be changed into another
    beta-divergence loss, by changing the beta_loss parameter.

    The objective function is minimized with an alternating minimization of W
    and H. If H is given and update_H=False, it solves for W only.

    Parameters
    ----------
    X : array-like of shape (n_samples, n_features)
        Constant matrix.

    W : array-like of shape (n_samples, n_components), default=None
        If init='custom', it is used as initial guess for the solution.

    H : array-like of shape (n_components, n_features), default=None
        If init='custom', it is used as initial guess for the solution.
        If update_H=False, it is used as a constant, to solve for W only.

    n_components : int, default=None
        Number of components, if n_components is not set all features
        are kept.

    init : {'random', 'nndsvd', 'nndsvda', 'nndsvdar', 'custom'}, default=None
        Method used to initialize the procedure.

        Valid options:

        - None: 'nndsvd' if n_components < n_features, otherwise 'random'.

        - 'random': non-negative random matrices, scaled with:
            sqrt(X.mean() / n_components)

        - 'nndsvd': Nonnegative Double Singular Value Decomposition (NNDSVD)
            initialization (better for sparseness)

        - 'nndsvda': NNDSVD with zeros filled with the average of X
            (better when sparsity is not desired)

        - 'nndsvdar': NNDSVD with zeros filled with small random values
            (generally faster, less accurate alternative to NNDSVDa
            for when sparsity is not desired)

        - 'custom': use custom matrices W and H if `update_H=True`. If
          `update_H=False`, then only custom matrix H is used.

        .. versionchanged:: 0.23
            The default value of `init` changed from 'random' to None in 0.23.

    update_H : bool, default=True
        Set to True, both W and H will be estimated from initial guesses.
        Set to False, only W will be estimated.

    solver : {'cd', 'mu'}, default='cd'
        Numerical solver to use:

        - 'cd' is a Coordinate Descent solver that uses Fast Hierarchical
            Alternating Least Squares (Fast HALS).

        - 'mu' is a Multiplicative Update solver.

        .. versionadded:: 0.17
           Coordinate Descent solver.

        .. versionadded:: 0.19
           Multiplicative Update solver.

    beta_loss : float or {'frobenius', 'kullback-leibler', \
            'itakura-saito'}, default='frobenius'
        Beta divergence to be minimized, measuring the distance between X
        and the dot product WH. Note that values different from 'frobenius'
        (or 2) and 'kullback-leibler' (or 1) lead to significantly slower
        fits. Note that for beta_loss <= 0 (or 'itakura-saito'), the input
        matrix X cannot contain zeros. Used only in 'mu' solver.

        .. versionadded:: 0.19

    tol : float, default=1e-4
        Tolerance of the stopping condition.

    max_iter : int, default=200
        Maximum number of iterations before timing out.

    alpha : float, default=0.
        Constant that multiplies the regularization terms.

    l1_ratio : float, default=0.
        The regularization mixing parameter, with 0 <= l1_ratio <= 1.
        For l1_ratio = 0 the penalty is an elementwise L2 penalty
        (aka Frobenius Norm).
        For l1_ratio = 1 it is an elementwise L1 penalty.
        For 0 < l1_ratio < 1, the penalty is a combination of L1 and L2.

    regularization : {'both', 'components', 'transformation'}, default=None
        Select whether the regularization affects the components (H), the
        transformation (W), both or none of them.

    random_state : int, RandomState instance or None, default=None
        Used for NMF initialisation (when ``init`` == 'nndsvdar' or
        'random'), and in Coordinate Descent. Pass an int for reproducible
        results across multiple function calls.
        See :term:`Glossary <random_state>`.

    verbose : int, default=0
        The verbosity level.

    shuffle : bool, default=False
        If true, randomize the order of coordinates in the CD solver.

    Returns
    -------
    W : ndarray of shape (n_samples, n_components)
        Solution to the non-negative least squares problem.

    H : ndarray of shape (n_components, n_features)
        Solution to the non-negative least squares problem.

    n_iter : int
        Actual number of iterations.

    Examples
    --------
    >>> import numpy as np
    >>> X = np.array([[1,1], [2, 1], [3, 1.2], [4, 1], [5, 0.8], [6, 1]])
    >>> from sklearn.decomposition import non_negative_factorization
    >>> W, H, n_iter = non_negative_factorization(X, n_components=2,
    ... init='random', random_state=0)

    References
    ----------
    Cichocki, Andrzej, and P. H. A. N. Anh-Huy. "Fast local algorithms for
    large scale nonnegative matrix and tensor factorizations."
    IEICE transactions on fundamentals of electronics, communications and
    computer sciences 92.3: 708-721, 2009.

    Fevotte, C., & Idier, J. (2011). Algorithms for nonnegative matrix
    factorization with the beta-divergence. Neural Computation, 23(9).
    """
    X = check_array(X, accept_sparse=('csr', 'csc'),
                    dtype=[np.float64, np.float32])
    check_non_negative(X, "NMF (input X)")
    beta_loss = _check_string_param(solver, regularization, beta_loss, init)

    if X.min() == 0 and beta_loss <= 0:
        raise ValueError("When beta_loss <= 0 and X contains zeros, "
                         "the solver may diverge. Please add small values to "
                         "X, or use a positive beta_loss.")

    n_samples, n_features = X.shape
    if n_components is None:
        n_components = n_features

    if not isinstance(n_components, numbers.Integral) or n_components <= 0:
        raise ValueError("Number of components must be a positive integer;"
                         " got (n_components=%r)" % n_components)
    if not isinstance(max_iter, numbers.Integral) or max_iter < 0:
        raise ValueError("Maximum number of iterations must be a positive "
                         "integer; got (max_iter=%r)" % max_iter)
    if not isinstance(tol, numbers.Number) or tol < 0:
        raise ValueError("Tolerance for stopping criteria must be "
                         "positive; got (tol=%r)" % tol)

    # check W and H, or initialize them
    if init == 'custom' and update_H:
        _check_init(H, (n_components, n_features), "NMF (input H)")
        _check_init(W, (n_samples, n_components), "NMF (input W)")
        if H.dtype != X.dtype or W.dtype != X.dtype:
            raise TypeError("H and W should have the same dtype as X. Got "
                            "H.dtype = {} and W.dtype = {}."
                            .format(H.dtype, W.dtype))
    elif not update_H:
        _check_init(H, (n_components, n_features), "NMF (input H)")
        if H.dtype != X.dtype:
            raise TypeError("H should have the same dtype as X. Got H.dtype = "
                            "{}.".format(H.dtype))
        # 'mu' solver should not be initialized by zeros
        if solver == 'mu':
            avg = np.sqrt(X.mean() / n_components)
            W = np.full((n_samples, n_components), avg, dtype=X.dtype)
        else:
            W = np.zeros((n_samples, n_components), dtype=X.dtype)
    else:
        W, H, _, _ = _initialize_nmf(X, n_components, init=init,
                                     random_state=random_state)

    l1_reg_W, l1_reg_H, l2_reg_W, l2_reg_H = _compute_regularization(
        alpha, l1_ratio, regularization)

    if solver == 'cd':
        W, H, n_iter = _fit_coordinate_descent(X, W, H, tol, max_iter,
                                               l1_reg_W, l1_reg_H,
                                               l2_reg_W, l2_reg_H,
                                               update_H=update_H,
                                               verbose=verbose,
                                               shuffle=shuffle,
                                               random_state=random_state)
    elif solver == 'mu':
        batch_size = None
        A = None
        B = None
        W, H, n_iter = _fit_multiplicative_update(X, W, H, A, B, beta_loss,
                                                  batch_size, max_iter,
                                                  tol, l1_reg_W, l1_reg_H,
                                                  l2_reg_W, l2_reg_H, update_H,
                                                  verbose)

    else:
        raise ValueError("Invalid solver parameter '%s'." % solver)

    if n_iter == max_iter and tol > 0:
        warnings.warn("Maximum number of iterations %d reached. Increase it to"
                      " improve convergence." % max_iter, ConvergenceWarning)

    return W, H, n_iter


@_deprecate_positional_args
def non_negative_factorization_online(X, W=None, H=None, n_components=None, *,
                                      init=None, update_H=True, solver='mu',
                                      A=None, B=None, batch_size=1024,
                                      beta_loss='kullback-leibler', tol=1e-4,
                                      max_iter=200, alpha=0., l1_ratio=0.,
                                      regularization=None, random_state=None,
                                      verbose=0, shuffle=False):
    r"""Compute Non-negative Matrix Factorization online (MiniBatchNMF)

    Find two non-negative matrices (W, H) whose product approximates the non-
    negative matrix X. This factorization can be used for example for
    dimensionality reduction, source separation or topic extraction.

    The objective function is minimized with an alternating minimization of W
    and H. If H is given and update_H=False, it solves for W only.

    Parameters
    ----------
    X : array-like, shape (n_samples, n_features)
        Constant matrix.

    W : array-like, shape (n_samples, n_components)
        If init='custom', it is used as initial guess for the solution.

    H : array-like, shape (n_components, n_features)
        If init='custom', it is used as initial guess for the solution.
        If update_H=False, it is used as a constant, to solve for W only.

    A :

    B :

    n_components : integer
        Number of components, if n_components is not set all features
        are kept.

    batch_size :

    init : None | 'random' | 'nndsvd' | 'nndsvda' | 'nndsvdar' | 'custom'
        Method used to initialize the procedure.
        Default: None.

        Valid options:

        - None: 'nndsvd' if n_components < n_features, otherwise 'random'.

        - 'random': non-negative random matrices, scaled with:
            sqrt(X.mean() / n_components)

        - 'nndsvd': Nonnegative Double Singular Value Decomposition (NNDSVD)
            initialization (better for sparseness)

        - 'nndsvda': NNDSVD with zeros filled with the average of X
            (better when sparsity is not desired)

        - 'nndsvdar': NNDSVD with zeros filled with small random values
            (generally faster, less accurate alternative to NNDSVDa
            for when sparsity is not desired)

        - 'custom': use custom matrices W and H

        .. versionchanged:: 0.23
            The default value of `init` changed from 'random' to None in 0.23.

    update_H : boolean, default: True
        Set to True, both W and H will be estimated from initial guesses.
        Set to False, only W will be estimated.

    solver : 'mu'
        Numerical solver to use:

        - 'mu' is a Multiplicative Update solver.

        .. versionadded:: 0.19
           Multiplicative Update solver.

    beta_loss : float or string, default 'itakura-saito'
        Note that for beta_loss <= 0 (or 'itakura-saito'), the input
        matrix X cannot contain zeros. Used only in 'mu' solver.

    tol : float, default: 1e-4
        Tolerance of the stopping condition.

    max_iter : integer, default: 200
        Maximum number of iterations before timing out.

    alpha : double, default: 0.
        Constant that multiplies the regularization terms.

    l1_ratio : double, default: 0.
        The regularization mixing parameter, with 0 <= l1_ratio <= 1.
        For l1_ratio = 0 the penalty is an elementwise L2 penalty
        (aka Frobenius Norm).
        For l1_ratio = 1 it is an elementwise L1 penalty.
        For 0 < l1_ratio < 1, the penalty is a combination of L1 and L2.

    regularization : 'both' | 'components' | 'transformation' | None
        Select whether the regularization affects the components (H), the
        transformation (W), both or none of them.

    random_state : int, RandomState instance, default=None
        Used for NMF initialisation (when ``init`` == 'nndsvdar' or
        'random'), and in Coordinate Descent. Pass an int for reproducible
        results across multiple function calls.
        See :term:`Glossary <random_state>`.

    verbose : integer, default: 0
        The verbosity level.

    shuffle : boolean, default: False
        If true, randomize the order of coordinates in the CD solver.

    Returns
    -------
    W : array-like, shape (n_samples, n_components)
        Solution to the non-negative least squares problem.

    H : array-like, shape (n_components, n_features)
        Solution to the non-negative least squares problem.

    n_iter : int
        Actual number of iterations.

    Examples
    --------
    >>> import numpy as np
    >>> X = np.array([[1,1], [2, 1], [3, 1.2], [4, 1], [5, 0.8], [6, 1]])
    >>> from sklearn.decomposition import non_negative_factorization_online
    >>> W, H, A, B, n_iter = non_negative_factorization_online(X,
    ... n_components=2,
    ... init='random', random_state=0)

    References
    ----------
    Cichocki, Andrzej, and P. H. A. N. Anh-Huy. "Fast local algorithms for
    large scale nonnegative matrix and tensor factorizations."
    IEICE transactions on fundamentals of electronics, communications and
    computer sciences 92.3: 708-721, 2009.

    Fevotte, C., & Idier, J. (2011). Algorithms for nonnegative matrix
    factorization with the beta-divergence. Neural Computation, 23(9).
    """
    X = check_array(X, accept_sparse=('csr', 'csc'),
                    dtype=[np.float64, np.float32])
    check_non_negative(X, "NMF (input X)")
    beta_loss = _check_string_param(solver, regularization, beta_loss, init)

    n_samples, n_features = X.shape
    if n_components is None:
        n_components = n_features

    if not isinstance(n_components, numbers.Integral) or n_components <= 0:
        raise ValueError("Number of components must be a positive integer;"
                         " got (n_components=%r)" % n_components)
    if not isinstance(max_iter, numbers.Integral) or max_iter < 0:
        raise ValueError("Maximum number of iterations must be a positive "
                         "integer; got (max_iter=%r)" % max_iter)
    if not isinstance(tol, numbers.Number) or tol < 0:
        raise ValueError("Tolerance for stopping criteria must be "
                         "positive; got (tol=%r)" % tol)

    # check W and H, or initialize them
    if init == 'custom' and update_H:
        _check_init(H, (n_components, n_features), "NMF (input H)")
        _check_init(A, (n_components, n_features), "NMF (input A)")
        _check_init(B, (n_components, n_features), "NMF (input B)")
        _check_init(W, (n_samples, n_components), "NMF (input W)")
        if H.dtype != X.dtype or W.dtype != X.dtype:
            raise TypeError("H and W should have the same dtype as X. Got "
                            "H.dtype = {} and W.dtype = {}."
                            .format(H.dtype, W.dtype))
    elif not update_H:
        _check_init(H, (n_components, n_features), "NMF (input H)")
        if H.dtype != X.dtype:
            raise TypeError("H should have the same dtype as X. Got H.dtype = "
                            "{}.".format(H.dtype))
        # the only solver available 'mu' solver
        # should not be initialized by zeros
        avg = np.sqrt(X.mean() / n_components)
        W = np.full((n_samples, n_components), avg, dtype=X.dtype)
        A = None
        B = None
    else:
        W, H, A, B = _initialize_nmf(X, n_components, init=init,
                                     random_state=random_state)

    l1_reg_W, l1_reg_H, l2_reg_W, l2_reg_H = _compute_regularization(
        alpha, l1_ratio, regularization)

    if solver == 'mu':
        W, H, n_iter = _fit_multiplicative_update(X, W, H, A, B, beta_loss,
                                                  batch_size, max_iter,
                                                  tol, l1_reg_W, l1_reg_H,
                                                  l2_reg_W, l2_reg_H, update_H,
                                                  verbose)

    else:
        raise ValueError("Invalid solver parameter '%s'." % solver)

    if n_iter == max_iter and tol > 0:
        warnings.warn("Maximum number of iterations %d reached. Increase it to"
                      " improve convergence." % max_iter, ConvergenceWarning)

    return W, H, A, B, n_iter


class NMF(TransformerMixin, BaseEstimator):
    """Non-Negative Matrix Factorization (NMF).

    Find two non-negative matrices (W, H) whose product approximates the non-
    negative matrix X. This factorization can be used for example for
    dimensionality reduction, source separation or topic extraction.

    The objective function is:

        .. math::

            0.5 * ||X - WH||_{Fro}^2 + alpha * l1_{ratio} * ||vec(W)||_1

            + alpha * l1_{ratio} * ||vec(H)||_1

            + 0.5 * alpha * (1 - l1_{ratio}) * ||W||_{Fro}^2

            + 0.5 * alpha * (1 - l1_{ratio}) * ||H||_{Fro}^2

    Where:

    :math:`||A||_{Fro}^2 = \\sum_{i,j} A_{ij}^2` (Frobenius norm)

    :math:`||vec(A)||_1 = \\sum_{i,j} abs(A_{ij})` (Elementwise L1 norm)

    For multiplicative-update ('mu') solver, the Frobenius norm
    (:math:`0.5 * ||X - WH||_{Fro}^2`) can be changed into another
    beta-divergence loss, by changing the beta_loss parameter.

    The objective function is minimized with an alternating minimization of W
    and H.

    Read more in the :ref:`User Guide <NMF>`.

    Parameters
    ----------
    n_components : int, default=None
        Number of components, if n_components is not set all features
        are kept.

    init : {'random', 'nndsvd', 'nndsvda', 'nndsvdar', 'custom'}, default=None
        Method used to initialize the procedure.
        Default: None.
        Valid options:

        - None: 'nndsvd' if n_components <= min(n_samples, n_features),
            otherwise random.

        - 'random': non-negative random matrices, scaled with:
            sqrt(X.mean() / n_components)

        - 'nndsvd': Nonnegative Double Singular Value Decomposition (NNDSVD)
            initialization (better for sparseness)

        - 'nndsvda': NNDSVD with zeros filled with the average of X
            (better when sparsity is not desired)

        - 'nndsvdar': NNDSVD with zeros filled with small random values
            (generally faster, less accurate alternative to NNDSVDa
            for when sparsity is not desired)

        - 'custom': use custom matrices W and H

    solver : {'cd', 'mu'}, default='cd'
        Numerical solver to use:
        'cd' is a Coordinate Descent solver.
        'mu' is a Multiplicative Update solver.

        .. versionadded:: 0.17
           Coordinate Descent solver.

        .. versionadded:: 0.19
           Multiplicative Update solver.

    beta_loss : float or {'frobenius', 'kullback-leibler', \
            'itakura-saito'}, default='frobenius'
        Beta divergence to be minimized, measuring the distance between X
        and the dot product WH. Note that values different from 'frobenius'
        (or 2) and 'kullback-leibler' (or 1) lead to significantly slower
        fits. Note that for beta_loss <= 0 (or 'itakura-saito'), the input
        matrix X cannot contain zeros. Used only in 'mu' solver.

        .. versionadded:: 0.19

    tol : float, default=1e-4
        Tolerance of the stopping condition.

    max_iter : int, default=200
        Maximum number of iterations before timing out.

    random_state : int, RandomState instance or None, default=None
        Used for initialisation (when ``init`` == 'nndsvdar' or
        'random'), and in Coordinate Descent. Pass an int for reproducible
        results across multiple function calls.
        See :term:`Glossary <random_state>`.

    alpha : float, default=0.
        Constant that multiplies the regularization terms. Set it to zero to
        have no regularization.

        .. versionadded:: 0.17
           *alpha* used in the Coordinate Descent solver.

    l1_ratio : float, default=0.
        The regularization mixing parameter, with 0 <= l1_ratio <= 1.
        For l1_ratio = 0 the penalty is an elementwise L2 penalty
        (aka Frobenius Norm).
        For l1_ratio = 1 it is an elementwise L1 penalty.
        For 0 < l1_ratio < 1, the penalty is a combination of L1 and L2.

        .. versionadded:: 0.17
           Regularization parameter *l1_ratio* used in the Coordinate Descent
           solver.

    verbose : bool, default=False
        Whether to be verbose.

    shuffle : bool, default=False
        If true, randomize the order of coordinates in the CD solver.

        .. versionadded:: 0.17
           *shuffle* parameter used in the Coordinate Descent solver.

    regularization : {'both', 'components', 'transformation', None}, \
                     default='both'
        Select whether the regularization affects the components (H), the
        transformation (W), both or none of them.

        .. versionadded:: 0.24

    Attributes
    ----------
    components_ : ndarray of shape (n_components, n_features)
        Factorization matrix, sometimes called 'dictionary'.

    n_components_ : int
        The number of components. It is same as the `n_components` parameter
        if it was given. Otherwise, it will be same as the number of
        features.

    reconstruction_err_ : float
        Frobenius norm of the matrix difference, or beta-divergence, between
        the training data ``X`` and the reconstructed data ``WH`` from
        the fitted model.

    n_iter_ : int
        Actual number of iterations.

    Examples
    --------
    >>> import numpy as np
    >>> X = np.array([[1, 1], [2, 1], [3, 1.2], [4, 1], [5, 0.8], [6, 1]])
    >>> from sklearn.decomposition import NMF
    >>> model = NMF(n_components=2, init='random', random_state=0)
    >>> W = model.fit_transform(X)
    >>> H = model.components_

    References
    ----------
    Cichocki, Andrzej, and P. H. A. N. Anh-Huy. "Fast local algorithms for
    large scale nonnegative matrix and tensor factorizations."
    IEICE transactions on fundamentals of electronics, communications and
    computer sciences 92.3: 708-721, 2009.

    Fevotte, C., & Idier, J. (2011). Algorithms for nonnegative matrix
    factorization with the beta-divergence. Neural Computation, 23(9).
    """

    @_deprecate_positional_args
    def __init__(self, n_components=None, init=None, solver='cd',
                 beta_loss='frobenius', tol=1e-4, max_iter=200,
                 random_state=None, alpha=0., l1_ratio=0., verbose=0,
                 shuffle=False, regularization='both'):
        self.n_components = n_components
        self.init = init
        self.solver = solver
        self.beta_loss = beta_loss
        self.tol = tol
        self.max_iter = max_iter
        self.random_state = random_state
        self.alpha = alpha
        self.l1_ratio = l1_ratio
        self.verbose = verbose
        self.shuffle = shuffle
        self.regularization = regularization

    def _more_tags(self):
        return {'requires_positive_X': True}

    def fit_transform(self, X, y=None, W=None, H=None):
        """Learn a NMF model for the data X and returns the transformed data.

        This is more efficient than calling fit followed by transform.

        Parameters
        ----------
        X : {array-like, sparse matrix} of shape (n_samples, n_features)
            Data matrix to be decomposed

        y : Ignored

        W : array-like of shape (n_samples, n_components)
            If init='custom', it is used as initial guess for the solution.

        H : array-like of shape (n_components, n_features)
            If init='custom', it is used as initial guess for the solution.

        Returns
        -------
        W : ndarray of shape (n_samples, n_components)
            Transformed data.
        """
        X = self._validate_data(X, accept_sparse=('csr', 'csc'),
                                dtype=[np.float64, np.float32])

        W, H, n_iter_ = non_negative_factorization(
            X=X, W=W, H=H, n_components=self.n_components, init=self.init,
            update_H=True, solver=self.solver, beta_loss=self.beta_loss,
            tol=self.tol, max_iter=self.max_iter, alpha=self.alpha,
            l1_ratio=self.l1_ratio, regularization=self.regularization,
            random_state=self.random_state, verbose=self.verbose,
            shuffle=self.shuffle)

        self.reconstruction_err_ = _beta_divergence(X, W, H, self.beta_loss,
                                                    square_root=True)

        self.n_components_ = H.shape[0]
        self.components_ = H
        self.n_iter_ = n_iter_

        return W

    def fit(self, X, y=None, **params):
        """Learn a NMF model for the data X.

        Parameters
        ----------
        X : {array-like, sparse matrix} of shape (n_samples, n_features)
            Data matrix to be decomposed

        y : Ignored

        Returns
        -------
        self
        """
        self.fit_transform(X, **params)
        return self

    def transform(self, X):
        """Transform the data X according to the fitted NMF model.

        Parameters
        ----------
        X : {array-like, sparse matrix} of shape (n_samples, n_features)
            Data matrix to be transformed by the model.

        Returns
        -------
        W : ndarray of shape (n_samples, n_components)
            Transformed data.
        """
        check_is_fitted(self)

        W, _, n_iter_ = non_negative_factorization(
            X=X, W=None, H=self.components_, n_components=self.n_components_,
            init=self.init, update_H=True, solver=self.solver,
            beta_loss=self.beta_loss, tol=self.tol, max_iter=self.max_iter,
            alpha=self.alpha, l1_ratio=self.l1_ratio,
            regularization=self.regularization,
            random_state=self.random_state,
            verbose=self.verbose, shuffle=self.shuffle)

        return W

    def inverse_transform(self, W):
        """Transform data back to its original space.

        Parameters
        ----------
        W : {ndarray, sparse matrix} of shape (n_samples, n_components)
            Transformed data matrix.

        Returns
        -------
        X : {ndarray, sparse matrix} of shape (n_samples, n_features)
            Data matrix of original shape.

        .. versionadded:: 0.18
        """
        check_is_fitted(self)
        return np.dot(W, self.components_)


class MiniBatchNMF(TransformerMixin, BaseEstimator):
    r"""Mini-Batch Non-Negative Matrix Factorization (NMF)

    Find two non-negative matrices (W, H) whose product approximates the non-
    negative matrix X. This factorization can be used for example for
    dimensionality reduction, source separation or topic extraction.

    The objective function is::

        0.5 * ||X - WH||_Fro^2
        + alpha * l1_ratio * ||vec(W)||_1
        + alpha * l1_ratio * ||vec(H)||_1
        + 0.5 * alpha * (1 - l1_ratio) * ||W||_Fro^2
        + 0.5 * alpha * (1 - l1_ratio) * ||H||_Fro^2

    Where::

        ||A||_Fro^2 = \sum_{i,j} A_{ij}^2 (Frobenius norm)
        ||vec(A)||_1 = \sum_{i,j} abs(A_{ij}) (Elementwise L1 norm)

    For multiplicative-update ('mu') solver, the Frobenius norm
    (0.5 * ||X - WH||_Fro^2) can be changed into another beta-divergence loss,
    by changing the beta_loss parameter.

    The objective function is minimized with an alternating minimization of W
    and H.

    Read more in the :ref:`User Guide <NMF>`.

    Parameters
    ----------
    n_components : int or None
        Number of components, if n_components is not set all features
        are kept.

    init : None | 'random' | 'nndsvd' |  'nndsvda' | 'nndsvdar' | 'custom'
        Method used to initialize the procedure.
        Default: None.
        Valid options:

        - None: 'nndsvd' if n_components <= min(n_samples, n_features),
            otherwise random.

        - 'random': non-negative random matrices, scaled with:
            sqrt(X.mean() / n_components)

        - 'nndsvd': Nonnegative Double Singular Value Decomposition (NNDSVD)
            initialization (better for sparseness)

        - 'nndsvda': NNDSVD with zeros filled with the average of X
            (better when sparsity is not desired)

        - 'nndsvdar': NNDSVD with zeros filled with small random values
            (generally faster, less accurate alternative to NNDSVDa
            for when sparsity is not desired)

        - 'custom': use custom matrices W and H

    batch_size : int,
        number of samples in each mini-batch

    solver : 'mu'
        Numerical solver to use:
        'mu' is a Multiplicative Update solver.

    beta_loss : float or string, default 'itakura-saito'
        String must be in {'frobenius', 'kullback-leibler', 'itakura-saito'}.
        Beta divergence to be minimized, measuring the distance between X
        and the dot product WH. Note that values different from 'frobenius'
        (or 2) and 'kullback-leibler' (or 1) lead to significantly slower
        fits. Note that for beta_loss <= 0 (or 'itakura-saito'), the input
        matrix X cannot contain zeros. Used only in 'mu' solver.

        .. versionadded:: 0.19

    tol : float, default: 1e-4
        Tolerance of the stopping condition.

    max_iter : integer, default: 200
        Maximum number of iterations before timing out.

    random_state : int, RandomState instance, default=None
        Used for initialisation (when ``init`` == 'nndsvdar' or
        'random'), and in Coordinate Descent. Pass an int for reproducible
        results across multiple function calls.
        See :term:`Glossary <random_state>`.

    alpha : double, default: 0.
        Constant that multiplies the regularization terms. Set it to zero to
        have no regularization.

        .. versionadded:: 0.17
           *alpha* used in the Coordinate Descent solver.

    l1_ratio : double, default: 0.
        The regularization mixing parameter, with 0 <= l1_ratio <= 1.
        For l1_ratio = 0 the penalty is an elementwise L2 penalty
        (aka Frobenius Norm).
        For l1_ratio = 1 it is an elementwise L1 penalty.
        For 0 < l1_ratio < 1, the penalty is a combination of L1 and L2.

        .. versionadded:: 0.17
           Regularization parameter *l1_ratio* used in the Coordinate Descent
           solver.

    verbose : bool, default=False
        Whether to be verbose.

    shuffle : boolean, default: False
        If true, randomize the order of coordinates in the CD solver.

        .. versionadded:: 0.17
           *shuffle* parameter used in the Coordinate Descent solver.

    Attributes
    ----------
    components_ : array, [n_components, n_features]
        Factorization matrix, sometimes called 'dictionary'.

    n_components_ : integer
        The number of components. It is same as the `n_components` parameter
        if it was given. Otherwise, it will be same as the number of
        features.

    reconstruction_err_ : number
        Frobenius norm of the matrix difference, or beta-divergence, between
        the training data ``X`` and the reconstructed data ``WH`` from
        the fitted model.

    n_iter_ : int
        Actual number of iterations.

    Examples
    --------
    >>> import numpy as np
    >>> X = np.array([[1, 1], [2, 1], [3, 1.2], [4, 1], [5, 0.8], [6, 1]])
    >>> from sklearn.decomposition import MiniBatchNMF
    >>> model = MiniBatchNMF(n_components=2, init='random', random_state=0)
    >>> W = model.fit_transform(X)
    >>> H = model.components_

    References
    ----------
    Cichocki, Andrzej, and P. H. A. N. Anh-Huy. "Fast local algorithms for
    large scale nonnegative matrix and tensor factorizations."
    IEICE transactions on fundamentals of electronics, communications and
    computer sciences 92.3: 708-721, 2009.

    Fevotte, C., & Idier, J. (2011). Algorithms for nonnegative matrix
    factorization with the beta-divergence. Neural Computation, 23(9).

    Lefevre, A., Bach, F., Fevotte, C. (2011). Online algorithms for
    nonnegative matrix factorization with the Itakura-Saito divergence.
    WASPA (https://doi.org/10.1109/ASPAA.2011.6082314,
           https://hal.archives-ouvertes.fr/hal-00602050)
    """

    @_deprecate_positional_args
    def __init__(self, n_components=None, init=None, solver='mu',
                 batch_size=1024,
                 beta_loss='itakura-saito', tol=1e-4, max_iter=200,
                 random_state=None, alpha=0., l1_ratio=0., verbose=0,
                 shuffle=False):
        self.n_components = n_components
        self.init = init
        self.solver = solver
        self.batch_size = batch_size
        self.beta_loss = beta_loss
        self.tol = tol
        self.max_iter = max_iter
        self.random_state = random_state
        self.alpha = alpha
        self.l1_ratio = l1_ratio
        self.verbose = verbose
        self.shuffle = shuffle

    def _more_tags(self):
        return {'requires_positive_X': True}

    def fit_transform(self, X, y=None, W=None, H=None):
        """Learn a NMF model for the data X and returns the transformed data.

        This is more efficient than calling fit followed by transform.

        Parameters
        ----------
        X : {array-like, sparse matrix}, shape (n_samples, n_features)
            Data matrix to be decomposed

        y : Ignored

        W : array-like, shape (n_samples, n_components)
            If init='custom', it is used as initial guess for the solution.

        H : array-like, shape (n_components, n_features)
            If init='custom', it is used as initial guess for the solution.

        Returns
        -------
        W : array, shape (n_samples, n_components)
            Transformed data.
        """
        X = self._validate_data(X, accept_sparse=('csr', 'csc'),
                                dtype=[np.float64, np.float32])

        W, H, A, B, n_iter_ = non_negative_factorization_online(
            X=X, W=W, H=H, A=None, B=None, n_components=self.n_components,
            batch_size=self.batch_size, init=self.init,
            update_H=True, solver=self.solver, beta_loss=self.beta_loss,
            tol=self.tol, max_iter=self.max_iter, alpha=self.alpha,
            l1_ratio=self.l1_ratio, regularization='both',
            random_state=self.random_state, verbose=self.verbose,
            shuffle=self.shuffle)
        # TODO internal iters for W
        self.reconstruction_err_ = _beta_divergence(X, W, H, self.beta_loss,
                                                    square_root=True)

        self.n_components_ = H.shape[0]
        self.components_ = H
        self._components_numerator = A
        self._components_denominator = B
        self.n_iter_ = n_iter_

        return W

    def fit(self, X, y=None, **params):
        """Learn a NMF model for the data X.

        Parameters
        ----------
        X : {array-like, sparse matrix}, shape (n_samples, n_features)
            Data matrix to be decomposed

        y : Ignored

        Returns
        -------
        self
        """
        self.fit_transform(X, **params)
        return self

    def partial_fit(self, X, y=None, **params):
        if hasattr(self, 'components_'):
            # W = np.maximum(1e-6, X.sum(axis=1).A)
            W = np.maximum(1e-6, np.dot(X, self._components_numerator))
            W /= W.sum(axis=1, keepdims=True)
            W, H, A, B, n_iter_ = non_negative_factorization_online(
                X=X, W=W, H=self.components_,
                A=self._components_numerator, B=self._components_denominator,
                n_components=self.n_components,
                batch_size=self.batch_size, init='custom',
                update_H=True, solver=self.solver, beta_loss=self.beta_loss,
                tol=0, max_iter=1, alpha=self.alpha,
                l1_ratio=self.l1_ratio, regularization='both',
                random_state=self.random_state, verbose=self.verbose,
                shuffle=self.shuffle)

            # probably not necessary to compute at each time
            # self.reconstruction_err_ = _beta_divergence(X, W, H,
            #                                             self.beta_loss,
            #                                             square_root=True)

            self.n_components_ = H.shape[0]
            self.components_ = H
            self._components_numerator = A
            self._components_denominator = B
            self.n_iter_ = n_iter_

        else:
            self.fit_transform(X, **params)

        return self

    def transform(self, X):
        """Transform the data X according to the fitted NMF model

        Parameters
        ----------
        X : {array-like, sparse matrix}, shape (n_samples, n_features)
            Data matrix to be transformed by the model

        Returns
        -------
        W : array, shape (n_samples, n_components)
            Transformed data
        """
        check_is_fitted(self)

        W, _, _, _, n_iter_ = non_negative_factorization_online(
            X=X, W=None, H=self.components_, A=None, B=None,
            n_components=self.n_components_,
            batch_size=self.batch_size,
            init=self.init, update_H=True, solver=self.solver,
            beta_loss=self.beta_loss, tol=self.tol, max_iter=self.max_iter,
            alpha=self.alpha, l1_ratio=self.l1_ratio, regularization='both',
            random_state=self.random_state, verbose=self.verbose,
            shuffle=self.shuffle)

        return W

    def inverse_transform(self, W):
        """Transform data back to its original space.

        Parameters
        ----------
        W : {array-like, sparse matrix}, shape (n_samples, n_components)
            Transformed data matrix

        Returns
        -------
        X : {array-like, sparse matrix}, shape (n_samples, n_features)
            Data matrix of original shape

        .. versionadded:: 0.18
        """
        check_is_fitted(self)
        return np.dot(W, self.components_)<|MERGE_RESOLUTION|>--- conflicted
+++ resolved
@@ -632,7 +632,6 @@
     return delta_W, H_sum, HHt, XHt
 
 
-<<<<<<< HEAD
 def _multiplicative_update_h(X, W, H, A, B,
                              beta_loss, l1_reg_H, l2_reg_H, gamma, rho):
     H_old = H.copy()
@@ -641,10 +640,6 @@
     batch_size = X.shape[0]
 
     """update H in Multiplicative Update NMF"""
-=======
-def _multiplicative_update_h(X, W, H, beta_loss, l1_reg_H, l2_reg_H, gamma):
-    """Update H in Multiplicative Update NMF."""
->>>>>>> 2225f0ad
     if beta_loss == 2:
         numerator = safe_sparse_dot(W.T, X)
         denominator = np.linalg.multi_dot([W.T, W, H])
@@ -756,16 +751,12 @@
     H : array-like of shape (n_components, n_features)
         Initial guess for the solution.
 
-<<<<<<< HEAD
     A :
 
     B :
 
-    beta_loss : float or string, default 'frobenius'
-=======
     beta_loss : float or {'frobenius', 'kullback-leibler', \
             'itakura-saito'}, default='frobenius'
->>>>>>> 2225f0ad
         String must be in {'frobenius', 'kullback-leibler', 'itakura-saito'}.
         Beta divergence to be minimized, measuring the distance between X
         and the dot product WH. Note that values different from 'frobenius'
@@ -773,13 +764,9 @@
         fits. Note that for beta_loss <= 0 (or 'itakura-saito'), the input
         matrix X cannot contain zeros.
 
-<<<<<<< HEAD
     batch_size :
 
-    max_iter : integer, default: 200
-=======
     max_iter : int, default=200
->>>>>>> 2225f0ad
         Number of iterations.
 
     tol : float, default=1e-4

"""Dictionary learning."""

# Authors: The scikit-learn developers
# SPDX-License-Identifier: BSD-3-Clause

import itertools
import sys
import time
from numbers import Integral, Real

import numpy as np
from joblib import effective_n_jobs
from scipy import linalg

from ..base import (
    BaseEstimator,
    ClassNamePrefixFeaturesOutMixin,
    TransformerMixin,
    _fit_context,
)
from ..linear_model import Lars, Lasso, LassoLars, orthogonal_mp_gram
from ..utils import check_array, check_random_state, gen_batches, gen_even_slices
from ..utils._param_validation import Interval, StrOptions, validate_params
from ..utils.extmath import randomized_svd, row_norms, svd_flip
from ..utils.parallel import Parallel, delayed
from ..utils.validation import check_is_fitted, validate_data


def _check_positive_coding(method, positive):
    if positive and method in ["omp", "lars"]:
        raise ValueError(
            "Positive constraint not supported for '{}' coding method.".format(method)
        )


def _sparse_encode_precomputed(
    X,
    dictionary,
    *,
    gram=None,
    cov=None,
    algorithm="lasso_lars",
    regularization=None,
    copy_cov=True,
    init=None,
    max_iter=1000,
    verbose=0,
    positive=False,
):
    """Generic sparse coding with precomputed Gram and/or covariance matrices.

    Each row of the result is the solution to a Lasso problem.

    Parameters
    ----------
    X : ndarray of shape (n_samples, n_features)
        Data matrix.

    dictionary : ndarray of shape (n_components, n_features)
        The dictionary matrix against which to solve the sparse coding of
        the data. Some of the algorithms assume normalized rows.

    gram : ndarray of shape (n_components, n_components), default=None
        Precomputed Gram matrix, `dictionary * dictionary'`
        gram can be `None` if method is 'threshold'.

    cov : ndarray of shape (n_components, n_samples), default=None
        Precomputed covariance, `dictionary * X'`.

    algorithm : {'lasso_lars', 'lasso_cd', 'lars', 'omp', 'threshold'}, \
            default='lasso_lars'
        The algorithm used:

        * `'lars'`: uses the least angle regression method
          (`linear_model.lars_path`);
        * `'lasso_lars'`: uses Lars to compute the Lasso solution;
        * `'lasso_cd'`: uses the coordinate descent method to compute the
          Lasso solution (`linear_model.Lasso`). lasso_lars will be faster if
          the estimated components are sparse;
        * `'omp'`: uses orthogonal matching pursuit to estimate the sparse
          solution;
        * `'threshold'`: squashes to zero all coefficients less than
          regularization from the projection `dictionary * data'`.

    regularization : int or float, default=None
        The regularization parameter. It corresponds to alpha when
        algorithm is `'lasso_lars'`, `'lasso_cd'` or `'threshold'`.
        Otherwise it corresponds to `n_nonzero_coefs`.

    init : ndarray of shape (n_samples, n_components), default=None
        Initialization value of the sparse code. Only used if
        `algorithm='lasso_cd'`.

    max_iter : int, default=1000
        Maximum number of iterations to perform if `algorithm='lasso_cd'` or
        `'lasso_lars'`.

    copy_cov : bool, default=True
        Whether to copy the precomputed covariance matrix; if `False`, it may
        be overwritten.

    verbose : int, default=0
        Controls the verbosity; the higher, the more messages.

    positive: bool, default=False
        Whether to enforce a positivity constraint on the sparse code.

        .. versionadded:: 0.20

    Returns
    -------
    code : ndarray of shape (n_components, n_features)
        The sparse codes.
    """
    n_samples, n_features = X.shape
    n_components = dictionary.shape[0]

    if algorithm == "lasso_lars":
        alpha = float(regularization) / n_features  # account for scaling
        try:
            err_mgt = np.seterr(all="ignore")

            # Not passing in verbose=max(0, verbose-1) because Lars.fit already
            # corrects the verbosity level.
            lasso_lars = LassoLars(
                alpha=alpha,
                fit_intercept=False,
                verbose=verbose,
                precompute=gram,
                fit_path=False,
                positive=positive,
                max_iter=max_iter,
            )
            lasso_lars.fit(dictionary.T, X.T, Xy=cov)
            new_code = lasso_lars.coef_
        finally:
            np.seterr(**err_mgt)

    elif algorithm == "lasso_cd":
        alpha = float(regularization) / n_features  # account for scaling

        # TODO: Make verbosity argument for Lasso?
        # sklearn.linear_model.coordinate_descent.enet_path has a verbosity
        # argument that we could pass in from Lasso.
        clf = Lasso(
            alpha=alpha,
            fit_intercept=False,
            precompute=gram,
            max_iter=max_iter,
            warm_start=True,
            positive=positive,
        )

        if init is not None:
            # In some workflows using coordinate descent algorithms:
            #  - users might provide NumPy arrays with read-only buffers
            #  - `joblib` might memmap arrays making their buffer read-only
            # TODO: move this handling (which is currently too broad)
            # closer to the actual private function which need buffers to be writable.
            if not init.flags["WRITEABLE"]:
                init = np.array(init)
            clf.coef_ = init

        clf.fit(dictionary.T, X.T, check_input=False)
        new_code = clf.coef_

    elif algorithm == "lars":
        try:
            err_mgt = np.seterr(all="ignore")

            # Not passing in verbose=max(0, verbose-1) because Lars.fit already
            # corrects the verbosity level.
            lars = Lars(
                fit_intercept=False,
                verbose=verbose,
                precompute=gram,
                n_nonzero_coefs=int(regularization),
                fit_path=False,
            )
            lars.fit(dictionary.T, X.T, Xy=cov)
            new_code = lars.coef_
        finally:
            np.seterr(**err_mgt)

    elif algorithm == "threshold":
        new_code = (np.sign(cov) * np.maximum(np.abs(cov) - regularization, 0)).T
        if positive:
            np.clip(new_code, 0, None, out=new_code)

    elif algorithm == "omp":
        new_code = orthogonal_mp_gram(
            Gram=gram,
            Xy=cov,
            n_nonzero_coefs=int(regularization),
            tol=None,
            norms_squared=row_norms(X, squared=True),
            copy_Xy=copy_cov,
        ).T

    return new_code.reshape(n_samples, n_components)


@validate_params(
    {
        "X": ["array-like"],
        "dictionary": ["array-like"],
        "gram": ["array-like", None],
        "cov": ["array-like", None],
        "algorithm": [
            StrOptions({"lasso_lars", "lasso_cd", "lars", "omp", "threshold"})
        ],
        "n_nonzero_coefs": [Interval(Integral, 1, None, closed="left"), None],
        "alpha": [Interval(Real, 0, None, closed="left"), None],
        "copy_cov": ["boolean"],
        "init": ["array-like", None],
        "max_iter": [Interval(Integral, 0, None, closed="left")],
        "n_jobs": [Integral, None],
        "check_input": ["boolean"],
        "verbose": ["verbose"],
        "positive": ["boolean"],
    },
    prefer_skip_nested_validation=True,
)
# XXX : could be moved to the linear_model module
def sparse_encode(
    X,
    dictionary,
    *,
    gram=None,
    cov=None,
    algorithm="lasso_lars",
    n_nonzero_coefs=None,
    alpha=None,
    copy_cov=True,
    init=None,
    max_iter=1000,
    n_jobs=None,
    check_input=True,
    verbose=0,
    positive=False,
):
    """Sparse coding.

    Each row of the result is the solution to a sparse coding problem.
    The goal is to find a sparse array `code` such that::

        X ~= code * dictionary

    Read more in the :ref:`User Guide <SparseCoder>`.

    Parameters
    ----------
    X : array-like of shape (n_samples, n_features)
        Data matrix.

    dictionary : array-like of shape (n_components, n_features)
        The dictionary matrix against which to solve the sparse coding of
        the data. Some of the algorithms assume normalized rows for meaningful
        output.

    gram : array-like of shape (n_components, n_components), default=None
        Precomputed Gram matrix, `dictionary * dictionary'`.

    cov : array-like of shape (n_components, n_samples), default=None
        Precomputed covariance, `dictionary' * X`.

    algorithm : {'lasso_lars', 'lasso_cd', 'lars', 'omp', 'threshold'}, \
            default='lasso_lars'
        The algorithm used:

        * `'lars'`: uses the least angle regression method
          (`linear_model.lars_path`);
        * `'lasso_lars'`: uses Lars to compute the Lasso solution;
        * `'lasso_cd'`: uses the coordinate descent method to compute the
          Lasso solution (`linear_model.Lasso`). lasso_lars will be faster if
          the estimated components are sparse;
        * `'omp'`: uses orthogonal matching pursuit to estimate the sparse
          solution;
        * `'threshold'`: squashes to zero all coefficients less than
          regularization from the projection `dictionary * data'`.

    n_nonzero_coefs : int, default=None
        Number of nonzero coefficients to target in each column of the
        solution. This is only used by `algorithm='lars'` and `algorithm='omp'`
        and is overridden by `alpha` in the `omp` case. If `None`, then
        `n_nonzero_coefs=int(n_features / 10)`.

    alpha : float, default=None
        If `algorithm='lasso_lars'` or `algorithm='lasso_cd'`, `alpha` is the
        penalty applied to the L1 norm.
        If `algorithm='threshold'`, `alpha` is the absolute value of the
        threshold below which coefficients will be squashed to zero.
        If `algorithm='omp'`, `alpha` is the tolerance parameter: the value of
        the reconstruction error targeted. In this case, it overrides
        `n_nonzero_coefs`.
        If `None`, default to 1.

    copy_cov : bool, default=True
        Whether to copy the precomputed covariance matrix; if `False`, it may
        be overwritten.

    init : ndarray of shape (n_samples, n_components), default=None
        Initialization value of the sparse codes. Only used if
        `algorithm='lasso_cd'`.

    max_iter : int, default=1000
        Maximum number of iterations to perform if `algorithm='lasso_cd'` or
        `'lasso_lars'`.

    n_jobs : int, default=None
        Number of parallel jobs to run.
        ``None`` means 1 unless in a :obj:`joblib.parallel_backend` context.
        ``-1`` means using all processors. See :term:`Glossary <n_jobs>`
        for more details.

    check_input : bool, default=True
        If `False`, the input arrays X and dictionary will not be checked.

    verbose : int, default=0
        Controls the verbosity; the higher, the more messages.

    positive : bool, default=False
        Whether to enforce positivity when finding the encoding.

        .. versionadded:: 0.20

    Returns
    -------
    code : ndarray of shape (n_samples, n_components)
        The sparse codes.

    See Also
    --------
    sklearn.linear_model.lars_path : Compute Least Angle Regression or Lasso
        path using LARS algorithm.
    sklearn.linear_model.orthogonal_mp : Solves Orthogonal Matching Pursuit problems.
    sklearn.linear_model.Lasso : Train Linear Model with L1 prior as regularizer.
    SparseCoder : Find a sparse representation of data from a fixed precomputed
        dictionary.

    Examples
    --------
    >>> import numpy as np
    >>> from sklearn.decomposition import sparse_encode
    >>> X = np.array([[-1, -1, -1], [0, 0, 3]])
    >>> dictionary = np.array(
    ...     [[0, 1, 0],
    ...      [-1, -1, 2],
    ...      [1, 1, 1],
    ...      [0, 1, 1],
    ...      [0, 2, 1]],
    ...    dtype=np.float64
    ... )
    >>> sparse_encode(X, dictionary, alpha=1e-10)
    array([[ 0.,  0., -1.,  0.,  0.],
           [ 0.,  1.,  1.,  0.,  0.]])
    """
    if check_input:
        if algorithm == "lasso_cd":
            dictionary = check_array(
                dictionary, order="C", dtype=[np.float64, np.float32]
            )
            X = check_array(X, order="C", dtype=[np.float64, np.float32])
        else:
            dictionary = check_array(dictionary)
            X = check_array(X)

    if dictionary.shape[1] != X.shape[1]:
        raise ValueError(
            "Dictionary and X have different numbers of features:"
            "dictionary.shape: {} X.shape{}".format(dictionary.shape, X.shape)
        )

    _check_positive_coding(algorithm, positive)

    return _sparse_encode(
        X,
        dictionary,
        gram=gram,
        cov=cov,
        algorithm=algorithm,
        n_nonzero_coefs=n_nonzero_coefs,
        alpha=alpha,
        copy_cov=copy_cov,
        init=init,
        max_iter=max_iter,
        n_jobs=n_jobs,
        verbose=verbose,
        positive=positive,
    )


def _sparse_encode(
    X,
    dictionary,
    *,
    gram=None,
    cov=None,
    algorithm="lasso_lars",
    n_nonzero_coefs=None,
    alpha=None,
    copy_cov=True,
    init=None,
    max_iter=1000,
    n_jobs=None,
    verbose=0,
    positive=False,
):
    """Sparse coding without input/parameter validation."""

    n_samples, n_features = X.shape
    n_components = dictionary.shape[0]

    if algorithm in ("lars", "omp"):
        regularization = n_nonzero_coefs
        if regularization is None:
            regularization = min(max(n_features / 10, 1), n_components)
    else:
        regularization = alpha
        if regularization is None:
            regularization = 1.0

    if gram is None and algorithm != "threshold":
        gram = np.dot(dictionary, dictionary.T)

    if cov is None and algorithm != "lasso_cd":
        copy_cov = False
        cov = np.dot(dictionary, X.T)

    if effective_n_jobs(n_jobs) == 1 or algorithm == "threshold":
        code = _sparse_encode_precomputed(
            X,
            dictionary,
            gram=gram,
            cov=cov,
            algorithm=algorithm,
            regularization=regularization,
            copy_cov=copy_cov,
            init=init,
            max_iter=max_iter,
            verbose=verbose,
            positive=positive,
        )
        return code

    # Enter parallel code block
    n_samples = X.shape[0]
    n_components = dictionary.shape[0]
    code = np.empty((n_samples, n_components))
    slices = list(gen_even_slices(n_samples, effective_n_jobs(n_jobs)))

    code_views = Parallel(n_jobs=n_jobs, verbose=verbose)(
        delayed(_sparse_encode_precomputed)(
            X[this_slice],
            dictionary,
            gram=gram,
            cov=cov[:, this_slice] if cov is not None else None,
            algorithm=algorithm,
            regularization=regularization,
            copy_cov=copy_cov,
            init=init[this_slice] if init is not None else None,
            max_iter=max_iter,
            verbose=verbose,
            positive=positive,
        )
        for this_slice in slices
    )
    for this_slice, this_view in zip(slices, code_views):
        code[this_slice] = this_view
    return code


def _update_dict(
    dictionary,
    Y,
    code,
    A=None,
    B=None,
    verbose=False,
    random_state=None,
    positive=False,
):
    """Update the dense dictionary factor in place.

    Parameters
    ----------
    dictionary : ndarray of shape (n_components, n_features)
        Value of the dictionary at the previous iteration.

    Y : ndarray of shape (n_samples, n_features)
        Data matrix.

    code : ndarray of shape (n_samples, n_components)
        Sparse coding of the data against which to optimize the dictionary.

    A : ndarray of shape (n_components, n_components), default=None
        Together with `B`, sufficient stats of the online model to update the
        dictionary.

    B : ndarray of shape (n_features, n_components), default=None
        Together with `A`, sufficient stats of the online model to update the
        dictionary.

    verbose: bool, default=False
        Degree of output the procedure will print.

    random_state : int, RandomState instance or None, default=None
        Used for randomly initializing the dictionary. Pass an int for
        reproducible results across multiple function calls.
        See :term:`Glossary <random_state>`.

    positive : bool, default=False
        Whether to enforce positivity when finding the dictionary.

        .. versionadded:: 0.20
    """
    n_samples, n_components = code.shape
    random_state = check_random_state(random_state)

    if A is None:
        A = code.T @ code
    if B is None:
        B = Y.T @ code

    n_unused = 0

    for k in range(n_components):
        if A[k, k] > 1e-6:
            # 1e-6 is arbitrary but consistent with the spams implementation
            dictionary[k] += (B[:, k] - A[k] @ dictionary) / A[k, k]
        else:
            # kth atom is almost never used -> sample a new one from the data
            newd = Y[random_state.choice(n_samples)]

            # add small noise to avoid making the sparse coding ill conditioned
            noise_level = 0.01 * (newd.std() or 1)  # avoid 0 std
            noise = random_state.normal(0, noise_level, size=len(newd))

            dictionary[k] = newd + noise
            code[:, k] = 0
            n_unused += 1

        if positive:
            np.clip(dictionary[k], 0, None, out=dictionary[k])

        # Projection on the constraint set ||V_k|| <= 1
        dictionary[k] /= max(linalg.norm(dictionary[k]), 1)

    if verbose and n_unused > 0:
        print(f"{n_unused} unused atoms resampled.")


def _dict_learning(
    X,
    n_components,
    *,
    alpha,
    max_iter,
    tol,
    method,
    n_jobs,
    dict_init,
    code_init,
    callback,
    verbose,
    random_state,
    return_n_iter,
    positive_dict,
    positive_code,
    method_max_iter,
):
    """Main dictionary learning algorithm"""
    t0 = time.time()
    # Init the code and the dictionary with SVD of Y
    if code_init is not None and dict_init is not None:
        code = np.array(code_init, order="F")
        # Don't copy V, it will happen below
        dictionary = dict_init
    else:
        code, S, dictionary = linalg.svd(X, full_matrices=False)
        # flip the initial code's sign to enforce deterministic output
        code, dictionary = svd_flip(code, dictionary)
        dictionary = S[:, np.newaxis] * dictionary
    r = len(dictionary)
    if n_components <= r:  # True even if n_components=None
        code = code[:, :n_components]
        dictionary = dictionary[:n_components, :]
    else:
        code = np.c_[code, np.zeros((len(code), n_components - r))]
        dictionary = np.r_[
            dictionary, np.zeros((n_components - r, dictionary.shape[1]))
        ]

    # Fortran-order dict better suited for the sparse coding which is the
    # bottleneck of this algorithm.
    dictionary = np.asfortranarray(dictionary)

    errors = []
    current_cost = np.nan

    if verbose == 1:
        print("[dict_learning]", end=" ")

    # If max_iter is 0, number of iterations returned should be zero
    ii = -1

    for ii in range(max_iter):
        dt = time.time() - t0
        if verbose == 1:
            sys.stdout.write(".")
            sys.stdout.flush()
        elif verbose:
            print(
                "Iteration % 3i (elapsed time: % 3is, % 4.1fmn, current cost % 7.3f)"
                % (ii, dt, dt / 60, current_cost)
            )

        # Update code
        code = sparse_encode(
            X,
            dictionary,
            algorithm=method,
            alpha=alpha,
            init=code,
            n_jobs=n_jobs,
            positive=positive_code,
            max_iter=method_max_iter,
            verbose=verbose,
        )

        # Update dictionary in place
        _update_dict(
            dictionary,
            X,
            code,
            verbose=verbose,
            random_state=random_state,
            positive=positive_dict,
        )

        # Cost function
        current_cost = 0.5 * np.sum((X - code @ dictionary) ** 2) + alpha * np.sum(
            np.abs(code)
        )
        errors.append(current_cost)

        if ii > 0:
            dE = errors[-2] - errors[-1]
            # assert(dE >= -tol * errors[-1])
            if dE < tol * errors[-1]:
                if verbose == 1:
                    # A line return
                    print("")
                elif verbose:
                    print("--- Convergence reached after %d iterations" % ii)
                break
        if ii % 5 == 0 and callback is not None:
            callback(locals())

    if return_n_iter:
        return code, dictionary, errors, ii + 1
    else:
        return code, dictionary, errors


@validate_params(
    {
        "X": ["array-like"],
        "return_code": ["boolean"],
        "method": [StrOptions({"cd", "lars"})],
        "method_max_iter": [Interval(Integral, 0, None, closed="left")],
    },
    prefer_skip_nested_validation=False,
)
def dict_learning_online(
    X,
    n_components=2,
    *,
    alpha=1,
    max_iter=100,
    return_code=True,
    dict_init=None,
    callback=None,
    batch_size=256,
    verbose=False,
    shuffle=True,
    n_jobs=None,
    method="lars",
    random_state=None,
    positive_dict=False,
    positive_code=False,
    method_max_iter=1000,
    tol=1e-3,
    max_no_improvement=10,
):
    """Solve a dictionary learning matrix factorization problem online.

    Finds the best dictionary and the corresponding sparse code for
    approximating the data matrix X by solving::

        (U^*, V^*) = argmin 0.5 || X - U V ||_Fro^2 + alpha * || U ||_1,1
                     (U,V)
                     with || V_k ||_2 = 1 for all  0 <= k < n_components

    where V is the dictionary and U is the sparse code. ||.||_Fro stands for
    the Frobenius norm and ||.||_1,1 stands for the entry-wise matrix norm
    which is the sum of the absolute values of all the entries in the matrix.
    This is accomplished by repeatedly iterating over mini-batches by slicing
    the input data.

    Read more in the :ref:`User Guide <DictionaryLearning>`.

    Parameters
    ----------
    X : array-like of shape (n_samples, n_features)
        Data matrix.

    n_components : int or None, default=2
        Number of dictionary atoms to extract. If None, then ``n_components``
        is set to ``n_features``.

    alpha : float, default=1
        Sparsity controlling parameter.

    max_iter : int, default=100
        Maximum number of iterations over the complete dataset before
        stopping independently of any early stopping criterion heuristics.

        .. versionadded:: 1.1

    return_code : bool, default=True
        Whether to also return the code U or just the dictionary `V`.

    dict_init : ndarray of shape (n_components, n_features), default=None
        Initial values for the dictionary for warm restart scenarios.
        If `None`, the initial values for the dictionary are created
        with an SVD decomposition of the data via
        :func:`~sklearn.utils.extmath.randomized_svd`.

    callback : callable, default=None
        A callable that gets invoked at the end of each iteration.

    batch_size : int, default=256
        The number of samples to take in each batch.

        .. versionchanged:: 1.3
           The default value of `batch_size` changed from 3 to 256 in version 1.3.

    verbose : bool, default=False
        To control the verbosity of the procedure.

    shuffle : bool, default=True
        Whether to shuffle the data before splitting it in batches.

    n_jobs : int, default=None
        Number of parallel jobs to run.
        ``None`` means 1 unless in a :obj:`joblib.parallel_backend` context.
        ``-1`` means using all processors. See :term:`Glossary <n_jobs>`
        for more details.

    method : {'lars', 'cd'}, default='lars'
        * `'lars'`: uses the least angle regression method to solve the lasso
          problem (`linear_model.lars_path`);
        * `'cd'`: uses the coordinate descent method to compute the
          Lasso solution (`linear_model.Lasso`). Lars will be faster if
          the estimated components are sparse.

    random_state : int, RandomState instance or None, default=None
        Used for initializing the dictionary when ``dict_init`` is not
        specified, randomly shuffling the data when ``shuffle`` is set to
        ``True``, and updating the dictionary. Pass an int for reproducible
        results across multiple function calls.
        See :term:`Glossary <random_state>`.

    positive_dict : bool, default=False
        Whether to enforce positivity when finding the dictionary.

        .. versionadded:: 0.20

    positive_code : bool, default=False
        Whether to enforce positivity when finding the code.

        .. versionadded:: 0.20

    method_max_iter : int, default=1000
        Maximum number of iterations to perform when solving the lasso problem.

        .. versionadded:: 0.22

    tol : float, default=1e-3
        Control early stopping based on the norm of the differences in the
        dictionary between 2 steps.

        To disable early stopping based on changes in the dictionary, set
        `tol` to 0.0.

        .. versionadded:: 1.1

    max_no_improvement : int, default=10
        Control early stopping based on the consecutive number of mini batches
        that does not yield an improvement on the smoothed cost function.

        To disable convergence detection based on cost function, set
        `max_no_improvement` to None.

        .. versionadded:: 1.1

    Returns
    -------
    code : ndarray of shape (n_samples, n_components),
        The sparse code (only returned if `return_code=True`).

    dictionary : ndarray of shape (n_components, n_features),
        The solutions to the dictionary learning problem.

    n_iter : int
        Number of iterations run. Returned only if `return_n_iter` is
        set to `True`.

    See Also
    --------
    dict_learning : Solve a dictionary learning matrix factorization problem.
    DictionaryLearning : Find a dictionary that sparsely encodes data.
    MiniBatchDictionaryLearning : A faster, less accurate, version of the dictionary
        learning algorithm.
    SparsePCA : Sparse Principal Components Analysis.
    MiniBatchSparsePCA : Mini-batch Sparse Principal Components Analysis.

    Examples
    --------
    >>> import numpy as np
    >>> from sklearn.datasets import make_sparse_coded_signal
    >>> from sklearn.decomposition import dict_learning_online
    >>> X, _, _ = make_sparse_coded_signal(
    ...     n_samples=30, n_components=15, n_features=20, n_nonzero_coefs=10,
    ...     random_state=42,
    ... )
    >>> U, V = dict_learning_online(
    ...     X, n_components=15, alpha=0.2, max_iter=20, batch_size=3, random_state=42
    ... )

    We can check the level of sparsity of `U`:

    >>> np.mean(U == 0)
    np.float64(0.53...)

    We can compare the average squared euclidean norm of the reconstruction
    error of the sparse coded signal relative to the squared euclidean norm of
    the original signal:

    >>> X_hat = U @ V
    >>> np.mean(np.sum((X_hat - X) ** 2, axis=1) / np.sum(X ** 2, axis=1))
    np.float64(0.05...)
    """
    transform_algorithm = "lasso_" + method

    est = MiniBatchDictionaryLearning(
        n_components=n_components,
        alpha=alpha,
        max_iter=max_iter,
        n_jobs=n_jobs,
        fit_algorithm=method,
        batch_size=batch_size,
        shuffle=shuffle,
        dict_init=dict_init,
        random_state=random_state,
        transform_algorithm=transform_algorithm,
        transform_alpha=alpha,
        positive_code=positive_code,
        positive_dict=positive_dict,
        transform_max_iter=method_max_iter,
        verbose=verbose,
        callback=callback,
        tol=tol,
        max_no_improvement=max_no_improvement,
    ).fit(X)

    if not return_code:
        return est.components_
    else:
        code = est.transform(X)
        return code, est.components_


@validate_params(
    {
        "X": ["array-like"],
        "method": [StrOptions({"lars", "cd"})],
        "return_n_iter": ["boolean"],
        "method_max_iter": [Interval(Integral, 0, None, closed="left")],
    },
    prefer_skip_nested_validation=False,
)
def dict_learning(
    X,
    n_components,
    *,
    alpha,
    max_iter=100,
    tol=1e-8,
    method="lars",
    n_jobs=None,
    dict_init=None,
    code_init=None,
    callback=None,
    verbose=False,
    random_state=None,
    return_n_iter=False,
    positive_dict=False,
    positive_code=False,
    method_max_iter=1000,
):
    """Solve a dictionary learning matrix factorization problem.

    Finds the best dictionary and the corresponding sparse code for
    approximating the data matrix X by solving::

        (U^*, V^*) = argmin 0.5 || X - U V ||_Fro^2 + alpha * || U ||_1,1
                     (U,V)
                    with || V_k ||_2 = 1 for all  0 <= k < n_components

    where V is the dictionary and U is the sparse code. ||.||_Fro stands for
    the Frobenius norm and ||.||_1,1 stands for the entry-wise matrix norm
    which is the sum of the absolute values of all the entries in the matrix.

    Read more in the :ref:`User Guide <DictionaryLearning>`.

    Parameters
    ----------
    X : array-like of shape (n_samples, n_features)
        Data matrix.

    n_components : int
        Number of dictionary atoms to extract.

    alpha : int or float
        Sparsity controlling parameter.

    max_iter : int, default=100
        Maximum number of iterations to perform.

    tol : float, default=1e-8
        Tolerance for the stopping condition.

    method : {'lars', 'cd'}, default='lars'
        The method used:

        * `'lars'`: uses the least angle regression method to solve the lasso
           problem (`linear_model.lars_path`);
        * `'cd'`: uses the coordinate descent method to compute the
          Lasso solution (`linear_model.Lasso`). Lars will be faster if
          the estimated components are sparse.

    n_jobs : int, default=None
        Number of parallel jobs to run.
        ``None`` means 1 unless in a :obj:`joblib.parallel_backend` context.
        ``-1`` means using all processors. See :term:`Glossary <n_jobs>`
        for more details.

    dict_init : ndarray of shape (n_components, n_features), default=None
        Initial value for the dictionary for warm restart scenarios. Only used
        if `code_init` and `dict_init` are not None.

    code_init : ndarray of shape (n_samples, n_components), default=None
        Initial value for the sparse code for warm restart scenarios. Only used
        if `code_init` and `dict_init` are not None.

    callback : callable, default=None
        Callable that gets invoked every five iterations.

    verbose : bool, default=False
        To control the verbosity of the procedure.

    random_state : int, RandomState instance or None, default=None
        Used for randomly initializing the dictionary. Pass an int for
        reproducible results across multiple function calls.
        See :term:`Glossary <random_state>`.

    return_n_iter : bool, default=False
        Whether or not to return the number of iterations.

    positive_dict : bool, default=False
        Whether to enforce positivity when finding the dictionary.

        .. versionadded:: 0.20

    positive_code : bool, default=False
        Whether to enforce positivity when finding the code.

        .. versionadded:: 0.20

    method_max_iter : int, default=1000
        Maximum number of iterations to perform.

        .. versionadded:: 0.22

    Returns
    -------
    code : ndarray of shape (n_samples, n_components)
        The sparse code factor in the matrix factorization.

    dictionary : ndarray of shape (n_components, n_features),
        The dictionary factor in the matrix factorization.

    errors : array
        Vector of errors at each iteration.

    n_iter : int
        Number of iterations run. Returned only if `return_n_iter` is
        set to True.

    See Also
    --------
    dict_learning_online : Solve a dictionary learning matrix factorization
        problem online.
    DictionaryLearning : Find a dictionary that sparsely encodes data.
    MiniBatchDictionaryLearning : A faster, less accurate version
        of the dictionary learning algorithm.
    SparsePCA : Sparse Principal Components Analysis.
    MiniBatchSparsePCA : Mini-batch Sparse Principal Components Analysis.

    Examples
    --------
    >>> import numpy as np
    >>> from sklearn.datasets import make_sparse_coded_signal
    >>> from sklearn.decomposition import dict_learning
    >>> X, _, _ = make_sparse_coded_signal(
    ...     n_samples=30, n_components=15, n_features=20, n_nonzero_coefs=10,
    ...     random_state=42,
    ... )
    >>> U, V, errors = dict_learning(X, n_components=15, alpha=0.1, random_state=42)

    We can check the level of sparsity of `U`:

    >>> np.mean(U == 0)
    np.float64(0.6...)

    We can compare the average squared euclidean norm of the reconstruction
    error of the sparse coded signal relative to the squared euclidean norm of
    the original signal:

    >>> X_hat = U @ V
    >>> np.mean(np.sum((X_hat - X) ** 2, axis=1) / np.sum(X ** 2, axis=1))
    np.float64(0.01...)
    """
    estimator = DictionaryLearning(
        n_components=n_components,
        alpha=alpha,
        max_iter=max_iter,
        tol=tol,
        fit_algorithm=method,
        n_jobs=n_jobs,
        dict_init=dict_init,
        callback=callback,
        code_init=code_init,
        verbose=verbose,
        random_state=random_state,
        positive_code=positive_code,
        positive_dict=positive_dict,
        transform_max_iter=method_max_iter,
    ).set_output(transform="default")
    code = estimator.fit_transform(X)
    if return_n_iter:
        return (
            code,
            estimator.components_,
            estimator.error_,
            estimator.n_iter_,
        )
    return code, estimator.components_, estimator.error_


class _BaseSparseCoding(ClassNamePrefixFeaturesOutMixin, TransformerMixin):
    """Base class from SparseCoder and DictionaryLearning algorithms."""

    def __init__(
        self,
        transform_algorithm,
        transform_n_nonzero_coefs,
        transform_alpha,
        split_sign,
        n_jobs,
        positive_code,
        transform_max_iter,
    ):
        self.transform_algorithm = transform_algorithm
        self.transform_n_nonzero_coefs = transform_n_nonzero_coefs
        self.transform_alpha = transform_alpha
        self.transform_max_iter = transform_max_iter
        self.split_sign = split_sign
        self.n_jobs = n_jobs
        self.positive_code = positive_code

    def _transform(self, X, dictionary):
        """Private method allowing to accommodate both DictionaryLearning and
        SparseCoder."""
        X = validate_data(self, X, reset=False)

        if hasattr(self, "alpha") and self.transform_alpha is None:
            transform_alpha = self.alpha
        else:
            transform_alpha = self.transform_alpha

        code = sparse_encode(
            X,
            dictionary,
            algorithm=self.transform_algorithm,
            n_nonzero_coefs=self.transform_n_nonzero_coefs,
            alpha=transform_alpha,
            max_iter=self.transform_max_iter,
            n_jobs=self.n_jobs,
            positive=self.positive_code,
        )

        if self.split_sign:
            # feature vector is split into a positive and negative side
            n_samples, n_features = code.shape
            split_code = np.empty((n_samples, 2 * n_features))
            split_code[:, :n_features] = np.maximum(code, 0)
            split_code[:, n_features:] = -np.minimum(code, 0)
            code = split_code

        return code

    def transform(self, X):
        """Encode the data as a sparse combination of the dictionary atoms.

        Coding method is determined by the object parameter
        `transform_algorithm`.

        Parameters
        ----------
        X : ndarray of shape (n_samples, n_features)
            Test data to be transformed, must have the same number of
            features as the data used to train the model.

        Returns
        -------
        X_new : ndarray of shape (n_samples, n_components)
            Transformed data.
        """
        check_is_fitted(self)
        return self._transform(X, self.components_)

    def _inverse_transform(self, code, dictionary):
        """Private method allowing to accommodate both DictionaryLearning and
        SparseCoder."""
        code = check_array(code)
        # compute number of expected features in code
        expected_n_components = dictionary.shape[0]
        if self.split_sign:
            expected_n_components += expected_n_components
        if not code.shape[1] == expected_n_components:
            raise ValueError(
                "The number of components in the code is different from the "
<<<<<<< HEAD
                "number of features in the dictionary."
                f"Expected {expected_n_components}, got {code.shape[1]}."
=======
                "number of components in the dictionary."
                f"Expected {nb_features}, got {code.shape[1]}."
>>>>>>> 238594a5
            )
        if self.split_sign:
            n_samples, n_features = code.shape
            n_features //= 2
            code = code[:, :n_features] - code[:, n_features:]

        return code @ dictionary

    def inverse_transform(self, X):
        """Transform data back to its original space.

        Parameters
        ----------
        X : array-like of shape (n_samples, n_components)
            Data to be transformed back. Must have the same number of
            components as the data used to train the model.

        Returns
        -------
        X_new : ndarray of shape (n_samples, n_features)
            Transformed data.
        """
        check_is_fitted(self)
        return self._inverse_transform(X, self.components_)


class SparseCoder(_BaseSparseCoding, BaseEstimator):
    """Sparse coding.

    Finds a sparse representation of data against a fixed, precomputed
    dictionary.

    Each row of the result is the solution to a sparse coding problem.
    The goal is to find a sparse array `code` such that::

        X ~= code * dictionary

    Read more in the :ref:`User Guide <SparseCoder>`.

    Parameters
    ----------
    dictionary : ndarray of shape (n_components, n_features)
        The dictionary atoms used for sparse coding. Lines are assumed to be
        normalized to unit norm.

    transform_algorithm : {'lasso_lars', 'lasso_cd', 'lars', 'omp', \
            'threshold'}, default='omp'
        Algorithm used to transform the data:

        - `'lars'`: uses the least angle regression method
          (`linear_model.lars_path`);
        - `'lasso_lars'`: uses Lars to compute the Lasso solution;
        - `'lasso_cd'`: uses the coordinate descent method to compute the
          Lasso solution (linear_model.Lasso). `'lasso_lars'` will be faster if
          the estimated components are sparse;
        - `'omp'`: uses orthogonal matching pursuit to estimate the sparse
          solution;
        - `'threshold'`: squashes to zero all coefficients less than alpha from
          the projection ``dictionary * X'``.

    transform_n_nonzero_coefs : int, default=None
        Number of nonzero coefficients to target in each column of the
        solution. This is only used by `algorithm='lars'` and `algorithm='omp'`
        and is overridden by `alpha` in the `omp` case. If `None`, then
        `transform_n_nonzero_coefs=int(n_features / 10)`.

    transform_alpha : float, default=None
        If `algorithm='lasso_lars'` or `algorithm='lasso_cd'`, `alpha` is the
        penalty applied to the L1 norm.
        If `algorithm='threshold'`, `alpha` is the absolute value of the
        threshold below which coefficients will be squashed to zero.
        If `algorithm='omp'`, `alpha` is the tolerance parameter: the value of
        the reconstruction error targeted. In this case, it overrides
        `n_nonzero_coefs`.
        If `None`, default to 1.

    split_sign : bool, default=False
        Whether to split the sparse feature vector into the concatenation of
        its negative part and its positive part. This can improve the
        performance of downstream classifiers.

    n_jobs : int, default=None
        Number of parallel jobs to run.
        ``None`` means 1 unless in a :obj:`joblib.parallel_backend` context.
        ``-1`` means using all processors. See :term:`Glossary <n_jobs>`
        for more details.

    positive_code : bool, default=False
        Whether to enforce positivity when finding the code.

        .. versionadded:: 0.20

    transform_max_iter : int, default=1000
        Maximum number of iterations to perform if `algorithm='lasso_cd'` or
        `lasso_lars`.

        .. versionadded:: 0.22

    Attributes
    ----------
    n_components_ : int
        Number of atoms.

    n_features_in_ : int
        Number of features seen during :term:`fit`.

        .. versionadded:: 0.24

    feature_names_in_ : ndarray of shape (`n_features_in_`,)
        Names of features seen during :term:`fit`. Defined only when `X`
        has feature names that are all strings.

        .. versionadded:: 1.0

    See Also
    --------
    DictionaryLearning : Find a dictionary that sparsely encodes data.
    MiniBatchDictionaryLearning : A faster, less accurate, version of the
        dictionary learning algorithm.
    MiniBatchSparsePCA : Mini-batch Sparse Principal Components Analysis.
    SparsePCA : Sparse Principal Components Analysis.
    sparse_encode : Sparse coding where each row of the result is the solution
        to a sparse coding problem.

    Examples
    --------
    >>> import numpy as np
    >>> from sklearn.decomposition import SparseCoder
    >>> X = np.array([[-1, -1, -1], [0, 0, 3]])
    >>> dictionary = np.array(
    ...     [[0, 1, 0],
    ...      [-1, -1, 2],
    ...      [1, 1, 1],
    ...      [0, 1, 1],
    ...      [0, 2, 1]],
    ...    dtype=np.float64
    ... )
    >>> coder = SparseCoder(
    ...     dictionary=dictionary, transform_algorithm='lasso_lars',
    ...     transform_alpha=1e-10,
    ... )
    >>> coder.transform(X)
    array([[ 0.,  0., -1.,  0.,  0.],
           [ 0.,  1.,  1.,  0.,  0.]])
    """

    def __init__(
        self,
        dictionary,
        *,
        transform_algorithm="omp",
        transform_n_nonzero_coefs=None,
        transform_alpha=None,
        split_sign=False,
        n_jobs=None,
        positive_code=False,
        transform_max_iter=1000,
    ):
        super().__init__(
            transform_algorithm,
            transform_n_nonzero_coefs,
            transform_alpha,
            split_sign,
            n_jobs,
            positive_code,
            transform_max_iter,
        )
        self.dictionary = dictionary

    def fit(self, X, y=None):
        """Do nothing and return the estimator unchanged.

        This method is just there to implement the usual API and hence
        work in pipelines.

        Parameters
        ----------
        X : Ignored
            Not used, present for API consistency by convention.

        y : Ignored
            Not used, present for API consistency by convention.

        Returns
        -------
        self : object
            Returns the instance itself.
        """
        return self

    def transform(self, X, y=None):
        """Encode the data as a sparse combination of the dictionary atoms.

        Coding method is determined by the object parameter
        `transform_algorithm`.

        Parameters
        ----------
        X : ndarray of shape (n_samples, n_features)
            Training vector, where `n_samples` is the number of samples
            and `n_features` is the number of features.

        y : Ignored
            Not used, present for API consistency by convention.

        Returns
        -------
        X_new : ndarray of shape (n_samples, n_components)
            Transformed data.
        """
        return super()._transform(X, self.dictionary)

    def inverse_transform(self, X):
        """Transform data back to its original space.

        Parameters
        ----------
        X : array-like of shape (n_samples, n_components)
            Data to be transformed back. Must have the same number of
            components as the data used to train the model.

        Returns
        -------
        X_new : ndarray of shape (n_samples, n_features)
            Transformed data.
        """
        return self._inverse_transform(X, self.dictionary)

    def __sklearn_tags__(self):
        tags = super().__sklearn_tags__()
        tags.requires_fit = False
        tags.transformer_tags.preserves_dtype = ["float64", "float32"]
        return tags

    @property
    def n_components_(self):
        """Number of atoms."""
        return self.dictionary.shape[0]

    @property
    def n_features_in_(self):
        """Number of features seen during `fit`."""
        return self.dictionary.shape[1]

    @property
    def _n_features_out(self):
        """Number of transformed output features."""
        return self.n_components_


class DictionaryLearning(_BaseSparseCoding, BaseEstimator):
    """Dictionary learning.

    Finds a dictionary (a set of atoms) that performs well at sparsely
    encoding the fitted data.

    Solves the optimization problem::

        (U^*,V^*) = argmin 0.5 || X - U V ||_Fro^2 + alpha * || U ||_1,1
                    (U,V)
                    with || V_k ||_2 <= 1 for all  0 <= k < n_components

    ||.||_Fro stands for the Frobenius norm and ||.||_1,1 stands for
    the entry-wise matrix norm which is the sum of the absolute values
    of all the entries in the matrix.

    Read more in the :ref:`User Guide <DictionaryLearning>`.

    Parameters
    ----------
    n_components : int, default=None
        Number of dictionary elements to extract. If None, then ``n_components``
        is set to ``n_features``.

    alpha : float, default=1.0
        Sparsity controlling parameter.

    max_iter : int, default=1000
        Maximum number of iterations to perform.

    tol : float, default=1e-8
        Tolerance for numerical error.

    fit_algorithm : {'lars', 'cd'}, default='lars'
        * `'lars'`: uses the least angle regression method to solve the lasso
          problem (:func:`~sklearn.linear_model.lars_path`);
        * `'cd'`: uses the coordinate descent method to compute the
          Lasso solution (:class:`~sklearn.linear_model.Lasso`). Lars will be
          faster if the estimated components are sparse.

        .. versionadded:: 0.17
           *cd* coordinate descent method to improve speed.

    transform_algorithm : {'lasso_lars', 'lasso_cd', 'lars', 'omp', \
            'threshold'}, default='omp'
        Algorithm used to transform the data:

        - `'lars'`: uses the least angle regression method
          (:func:`~sklearn.linear_model.lars_path`);
        - `'lasso_lars'`: uses Lars to compute the Lasso solution.
        - `'lasso_cd'`: uses the coordinate descent method to compute the
          Lasso solution (:class:`~sklearn.linear_model.Lasso`). `'lasso_lars'`
          will be faster if the estimated components are sparse.
        - `'omp'`: uses orthogonal matching pursuit to estimate the sparse
          solution.
        - `'threshold'`: squashes to zero all coefficients less than alpha from
          the projection ``dictionary * X'``.

        .. versionadded:: 0.17
           *lasso_cd* coordinate descent method to improve speed.

    transform_n_nonzero_coefs : int, default=None
        Number of nonzero coefficients to target in each column of the
        solution. This is only used by `algorithm='lars'` and
        `algorithm='omp'`. If `None`, then
        `transform_n_nonzero_coefs=int(n_features / 10)`.

    transform_alpha : float, default=None
        If `algorithm='lasso_lars'` or `algorithm='lasso_cd'`, `alpha` is the
        penalty applied to the L1 norm.
        If `algorithm='threshold'`, `alpha` is the absolute value of the
        threshold below which coefficients will be squashed to zero.
        If `None`, defaults to `alpha`.

        .. versionchanged:: 1.2
            When None, default value changed from 1.0 to `alpha`.

    n_jobs : int or None, default=None
        Number of parallel jobs to run.
        ``None`` means 1 unless in a :obj:`joblib.parallel_backend` context.
        ``-1`` means using all processors. See :term:`Glossary <n_jobs>`
        for more details.

    code_init : ndarray of shape (n_samples, n_components), default=None
        Initial value for the code, for warm restart. Only used if `code_init`
        and `dict_init` are not None.

    dict_init : ndarray of shape (n_components, n_features), default=None
        Initial values for the dictionary, for warm restart. Only used if
        `code_init` and `dict_init` are not None.

    callback : callable, default=None
        Callable that gets invoked every five iterations.

        .. versionadded:: 1.3

    verbose : bool, default=False
        To control the verbosity of the procedure.

    split_sign : bool, default=False
        Whether to split the sparse feature vector into the concatenation of
        its negative part and its positive part. This can improve the
        performance of downstream classifiers.

    random_state : int, RandomState instance or None, default=None
        Used for initializing the dictionary when ``dict_init`` is not
        specified, randomly shuffling the data when ``shuffle`` is set to
        ``True``, and updating the dictionary. Pass an int for reproducible
        results across multiple function calls.
        See :term:`Glossary <random_state>`.

    positive_code : bool, default=False
        Whether to enforce positivity when finding the code.

        .. versionadded:: 0.20

    positive_dict : bool, default=False
        Whether to enforce positivity when finding the dictionary.

        .. versionadded:: 0.20

    transform_max_iter : int, default=1000
        Maximum number of iterations to perform if `algorithm='lasso_cd'` or
        `'lasso_lars'`.

        .. versionadded:: 0.22

    Attributes
    ----------
    components_ : ndarray of shape (n_components, n_features)
        dictionary atoms extracted from the data

    error_ : array
        vector of errors at each iteration

    n_features_in_ : int
        Number of features seen during :term:`fit`.

        .. versionadded:: 0.24

    feature_names_in_ : ndarray of shape (`n_features_in_`,)
        Names of features seen during :term:`fit`. Defined only when `X`
        has feature names that are all strings.

        .. versionadded:: 1.0

    n_iter_ : int
        Number of iterations run.

    See Also
    --------
    MiniBatchDictionaryLearning: A faster, less accurate, version of the
        dictionary learning algorithm.
    MiniBatchSparsePCA : Mini-batch Sparse Principal Components Analysis.
    SparseCoder : Find a sparse representation of data from a fixed,
        precomputed dictionary.
    SparsePCA : Sparse Principal Components Analysis.

    References
    ----------

    J. Mairal, F. Bach, J. Ponce, G. Sapiro, 2009: Online dictionary learning
    for sparse coding (https://www.di.ens.fr/~fbach/mairal_icml09.pdf)

    Examples
    --------
    >>> import numpy as np
    >>> from sklearn.datasets import make_sparse_coded_signal
    >>> from sklearn.decomposition import DictionaryLearning
    >>> X, dictionary, code = make_sparse_coded_signal(
    ...     n_samples=30, n_components=15, n_features=20, n_nonzero_coefs=10,
    ...     random_state=42,
    ... )
    >>> dict_learner = DictionaryLearning(
    ...     n_components=15, transform_algorithm='lasso_lars', transform_alpha=0.1,
    ...     random_state=42,
    ... )
    >>> X_transformed = dict_learner.fit(X).transform(X)

    We can check the level of sparsity of `X_transformed`:

    >>> np.mean(X_transformed == 0)
    np.float64(0.52...)

    We can compare the average squared euclidean norm of the reconstruction
    error of the sparse coded signal relative to the squared euclidean norm of
    the original signal:

    >>> X_hat = X_transformed @ dict_learner.components_
    >>> np.mean(np.sum((X_hat - X) ** 2, axis=1) / np.sum(X ** 2, axis=1))
    np.float64(0.05...)
    """

    _parameter_constraints: dict = {
        "n_components": [Interval(Integral, 1, None, closed="left"), None],
        "alpha": [Interval(Real, 0, None, closed="left")],
        "max_iter": [Interval(Integral, 0, None, closed="left")],
        "tol": [Interval(Real, 0, None, closed="left")],
        "fit_algorithm": [StrOptions({"lars", "cd"})],
        "transform_algorithm": [
            StrOptions({"lasso_lars", "lasso_cd", "lars", "omp", "threshold"})
        ],
        "transform_n_nonzero_coefs": [Interval(Integral, 1, None, closed="left"), None],
        "transform_alpha": [Interval(Real, 0, None, closed="left"), None],
        "n_jobs": [Integral, None],
        "code_init": [np.ndarray, None],
        "dict_init": [np.ndarray, None],
        "callback": [callable, None],
        "verbose": ["verbose"],
        "split_sign": ["boolean"],
        "random_state": ["random_state"],
        "positive_code": ["boolean"],
        "positive_dict": ["boolean"],
        "transform_max_iter": [Interval(Integral, 0, None, closed="left")],
    }

    def __init__(
        self,
        n_components=None,
        *,
        alpha=1,
        max_iter=1000,
        tol=1e-8,
        fit_algorithm="lars",
        transform_algorithm="omp",
        transform_n_nonzero_coefs=None,
        transform_alpha=None,
        n_jobs=None,
        code_init=None,
        dict_init=None,
        callback=None,
        verbose=False,
        split_sign=False,
        random_state=None,
        positive_code=False,
        positive_dict=False,
        transform_max_iter=1000,
    ):
        super().__init__(
            transform_algorithm,
            transform_n_nonzero_coefs,
            transform_alpha,
            split_sign,
            n_jobs,
            positive_code,
            transform_max_iter,
        )
        self.n_components = n_components
        self.alpha = alpha
        self.max_iter = max_iter
        self.tol = tol
        self.fit_algorithm = fit_algorithm
        self.code_init = code_init
        self.dict_init = dict_init
        self.callback = callback
        self.verbose = verbose
        self.random_state = random_state
        self.positive_dict = positive_dict

    def fit(self, X, y=None):
        """Fit the model from data in X.

        Parameters
        ----------
        X : array-like of shape (n_samples, n_features)
            Training vector, where `n_samples` is the number of samples
            and `n_features` is the number of features.

        y : Ignored
            Not used, present for API consistency by convention.

        Returns
        -------
        self : object
            Returns the instance itself.
        """
        self.fit_transform(X)
        return self

    @_fit_context(prefer_skip_nested_validation=True)
    def fit_transform(self, X, y=None):
        """Fit the model from data in X and return the transformed data.

        Parameters
        ----------
        X : array-like of shape (n_samples, n_features)
            Training vector, where `n_samples` is the number of samples
            and `n_features` is the number of features.

        y : Ignored
            Not used, present for API consistency by convention.

        Returns
        -------
        V : ndarray of shape (n_samples, n_components)
            Transformed data.
        """
        _check_positive_coding(method=self.fit_algorithm, positive=self.positive_code)

        method = "lasso_" + self.fit_algorithm

        random_state = check_random_state(self.random_state)
        X = validate_data(self, X)

        if self.n_components is None:
            n_components = X.shape[1]
        else:
            n_components = self.n_components

        V, U, E, self.n_iter_ = _dict_learning(
            X,
            n_components,
            alpha=self.alpha,
            tol=self.tol,
            max_iter=self.max_iter,
            method=method,
            method_max_iter=self.transform_max_iter,
            n_jobs=self.n_jobs,
            code_init=self.code_init,
            dict_init=self.dict_init,
            callback=self.callback,
            verbose=self.verbose,
            random_state=random_state,
            return_n_iter=True,
            positive_dict=self.positive_dict,
            positive_code=self.positive_code,
        )
        self.components_ = U
        self.error_ = E

        return V

    @property
    def _n_features_out(self):
        """Number of transformed output features."""
        return self.components_.shape[0]

    def __sklearn_tags__(self):
        tags = super().__sklearn_tags__()
        tags.transformer_tags.preserves_dtype = ["float64", "float32"]
        return tags


class MiniBatchDictionaryLearning(_BaseSparseCoding, BaseEstimator):
    """Mini-batch dictionary learning.

    Finds a dictionary (a set of atoms) that performs well at sparsely
    encoding the fitted data.

    Solves the optimization problem::

       (U^*,V^*) = argmin 0.5 || X - U V ||_Fro^2 + alpha * || U ||_1,1
                    (U,V)
                    with || V_k ||_2 <= 1 for all  0 <= k < n_components

    ||.||_Fro stands for the Frobenius norm and ||.||_1,1 stands for
    the entry-wise matrix norm which is the sum of the absolute values
    of all the entries in the matrix.

    Read more in the :ref:`User Guide <DictionaryLearning>`.

    Parameters
    ----------
    n_components : int, default=None
        Number of dictionary elements to extract.

    alpha : float, default=1
        Sparsity controlling parameter.

    max_iter : int, default=1_000
        Maximum number of iterations over the complete dataset before
        stopping independently of any early stopping criterion heuristics.

        .. versionadded:: 1.1

    fit_algorithm : {'lars', 'cd'}, default='lars'
        The algorithm used:

        - `'lars'`: uses the least angle regression method to solve the lasso
          problem (`linear_model.lars_path`)
        - `'cd'`: uses the coordinate descent method to compute the
          Lasso solution (`linear_model.Lasso`). Lars will be faster if
          the estimated components are sparse.

    n_jobs : int, default=None
        Number of parallel jobs to run.
        ``None`` means 1 unless in a :obj:`joblib.parallel_backend` context.
        ``-1`` means using all processors. See :term:`Glossary <n_jobs>`
        for more details.

    batch_size : int, default=256
        Number of samples in each mini-batch.

        .. versionchanged:: 1.3
           The default value of `batch_size` changed from 3 to 256 in version 1.3.

    shuffle : bool, default=True
        Whether to shuffle the samples before forming batches.

    dict_init : ndarray of shape (n_components, n_features), default=None
        Initial value of the dictionary for warm restart scenarios.

    transform_algorithm : {'lasso_lars', 'lasso_cd', 'lars', 'omp', \
            'threshold'}, default='omp'
        Algorithm used to transform the data:

        - `'lars'`: uses the least angle regression method
          (`linear_model.lars_path`);
        - `'lasso_lars'`: uses Lars to compute the Lasso solution.
        - `'lasso_cd'`: uses the coordinate descent method to compute the
          Lasso solution (`linear_model.Lasso`). `'lasso_lars'` will be faster
          if the estimated components are sparse.
        - `'omp'`: uses orthogonal matching pursuit to estimate the sparse
          solution.
        - `'threshold'`: squashes to zero all coefficients less than alpha from
          the projection ``dictionary * X'``.

    transform_n_nonzero_coefs : int, default=None
        Number of nonzero coefficients to target in each column of the
        solution. This is only used by `algorithm='lars'` and
        `algorithm='omp'`. If `None`, then
        `transform_n_nonzero_coefs=int(n_features / 10)`.

    transform_alpha : float, default=None
        If `algorithm='lasso_lars'` or `algorithm='lasso_cd'`, `alpha` is the
        penalty applied to the L1 norm.
        If `algorithm='threshold'`, `alpha` is the absolute value of the
        threshold below which coefficients will be squashed to zero.
        If `None`, defaults to `alpha`.

        .. versionchanged:: 1.2
            When None, default value changed from 1.0 to `alpha`.

    verbose : bool or int, default=False
        To control the verbosity of the procedure.

    split_sign : bool, default=False
        Whether to split the sparse feature vector into the concatenation of
        its negative part and its positive part. This can improve the
        performance of downstream classifiers.

    random_state : int, RandomState instance or None, default=None
        Used for initializing the dictionary when ``dict_init`` is not
        specified, randomly shuffling the data when ``shuffle`` is set to
        ``True``, and updating the dictionary. Pass an int for reproducible
        results across multiple function calls.
        See :term:`Glossary <random_state>`.

    positive_code : bool, default=False
        Whether to enforce positivity when finding the code.

        .. versionadded:: 0.20

    positive_dict : bool, default=False
        Whether to enforce positivity when finding the dictionary.

        .. versionadded:: 0.20

    transform_max_iter : int, default=1000
        Maximum number of iterations to perform if `algorithm='lasso_cd'` or
        `'lasso_lars'`.

        .. versionadded:: 0.22

    callback : callable, default=None
        A callable that gets invoked at the end of each iteration.

        .. versionadded:: 1.1

    tol : float, default=1e-3
        Control early stopping based on the norm of the differences in the
        dictionary between 2 steps.

        To disable early stopping based on changes in the dictionary, set
        `tol` to 0.0.

        .. versionadded:: 1.1

    max_no_improvement : int, default=10
        Control early stopping based on the consecutive number of mini batches
        that does not yield an improvement on the smoothed cost function.

        To disable convergence detection based on cost function, set
        `max_no_improvement` to None.

        .. versionadded:: 1.1

    Attributes
    ----------
    components_ : ndarray of shape (n_components, n_features)
        Components extracted from the data.

    n_features_in_ : int
        Number of features seen during :term:`fit`.

        .. versionadded:: 0.24

    feature_names_in_ : ndarray of shape (`n_features_in_`,)
        Names of features seen during :term:`fit`. Defined only when `X`
        has feature names that are all strings.

        .. versionadded:: 1.0

    n_iter_ : int
        Number of iterations over the full dataset.

    n_steps_ : int
        Number of mini-batches processed.

        .. versionadded:: 1.1

    See Also
    --------
    DictionaryLearning : Find a dictionary that sparsely encodes data.
    MiniBatchSparsePCA : Mini-batch Sparse Principal Components Analysis.
    SparseCoder : Find a sparse representation of data from a fixed,
        precomputed dictionary.
    SparsePCA : Sparse Principal Components Analysis.

    References
    ----------

    J. Mairal, F. Bach, J. Ponce, G. Sapiro, 2009: Online dictionary learning
    for sparse coding (https://www.di.ens.fr/~fbach/mairal_icml09.pdf)

    Examples
    --------
    >>> import numpy as np
    >>> from sklearn.datasets import make_sparse_coded_signal
    >>> from sklearn.decomposition import MiniBatchDictionaryLearning
    >>> X, dictionary, code = make_sparse_coded_signal(
    ...     n_samples=30, n_components=15, n_features=20, n_nonzero_coefs=10,
    ...     random_state=42)
    >>> dict_learner = MiniBatchDictionaryLearning(
    ...     n_components=15, batch_size=3, transform_algorithm='lasso_lars',
    ...     transform_alpha=0.1, max_iter=20, random_state=42)
    >>> X_transformed = dict_learner.fit_transform(X)

    We can check the level of sparsity of `X_transformed`:

    >>> np.mean(X_transformed == 0) > 0.5
    np.True_

    We can compare the average squared euclidean norm of the reconstruction
    error of the sparse coded signal relative to the squared euclidean norm of
    the original signal:

    >>> X_hat = X_transformed @ dict_learner.components_
    >>> np.mean(np.sum((X_hat - X) ** 2, axis=1) / np.sum(X ** 2, axis=1))
    np.float64(0.052...)
    """

    _parameter_constraints: dict = {
        "n_components": [Interval(Integral, 1, None, closed="left"), None],
        "alpha": [Interval(Real, 0, None, closed="left")],
        "max_iter": [Interval(Integral, 0, None, closed="left")],
        "fit_algorithm": [StrOptions({"cd", "lars"})],
        "n_jobs": [None, Integral],
        "batch_size": [Interval(Integral, 1, None, closed="left")],
        "shuffle": ["boolean"],
        "dict_init": [None, np.ndarray],
        "transform_algorithm": [
            StrOptions({"lasso_lars", "lasso_cd", "lars", "omp", "threshold"})
        ],
        "transform_n_nonzero_coefs": [Interval(Integral, 1, None, closed="left"), None],
        "transform_alpha": [Interval(Real, 0, None, closed="left"), None],
        "verbose": ["verbose"],
        "split_sign": ["boolean"],
        "random_state": ["random_state"],
        "positive_code": ["boolean"],
        "positive_dict": ["boolean"],
        "transform_max_iter": [Interval(Integral, 0, None, closed="left")],
        "callback": [None, callable],
        "tol": [Interval(Real, 0, None, closed="left")],
        "max_no_improvement": [Interval(Integral, 0, None, closed="left"), None],
    }

    def __init__(
        self,
        n_components=None,
        *,
        alpha=1,
        max_iter=1_000,
        fit_algorithm="lars",
        n_jobs=None,
        batch_size=256,
        shuffle=True,
        dict_init=None,
        transform_algorithm="omp",
        transform_n_nonzero_coefs=None,
        transform_alpha=None,
        verbose=False,
        split_sign=False,
        random_state=None,
        positive_code=False,
        positive_dict=False,
        transform_max_iter=1000,
        callback=None,
        tol=1e-3,
        max_no_improvement=10,
    ):
        super().__init__(
            transform_algorithm,
            transform_n_nonzero_coefs,
            transform_alpha,
            split_sign,
            n_jobs,
            positive_code,
            transform_max_iter,
        )
        self.n_components = n_components
        self.alpha = alpha
        self.max_iter = max_iter
        self.fit_algorithm = fit_algorithm
        self.dict_init = dict_init
        self.verbose = verbose
        self.shuffle = shuffle
        self.batch_size = batch_size
        self.split_sign = split_sign
        self.random_state = random_state
        self.positive_dict = positive_dict
        self.callback = callback
        self.max_no_improvement = max_no_improvement
        self.tol = tol

    def _check_params(self, X):
        # n_components
        self._n_components = self.n_components
        if self._n_components is None:
            self._n_components = X.shape[1]

        # fit_algorithm
        _check_positive_coding(self.fit_algorithm, self.positive_code)
        self._fit_algorithm = "lasso_" + self.fit_algorithm

        # batch_size
        self._batch_size = min(self.batch_size, X.shape[0])

    def _initialize_dict(self, X, random_state):
        """Initialization of the dictionary."""
        if self.dict_init is not None:
            dictionary = self.dict_init
        else:
            # Init V with SVD of X
            _, S, dictionary = randomized_svd(
                X, self._n_components, random_state=random_state
            )
            dictionary = S[:, np.newaxis] * dictionary

        if self._n_components <= len(dictionary):
            dictionary = dictionary[: self._n_components, :]
        else:
            dictionary = np.concatenate(
                (
                    dictionary,
                    np.zeros(
                        (self._n_components - len(dictionary), dictionary.shape[1]),
                        dtype=dictionary.dtype,
                    ),
                )
            )

        dictionary = check_array(dictionary, order="F", dtype=X.dtype, copy=False)
        dictionary = np.require(dictionary, requirements="W")

        return dictionary

    def _update_inner_stats(self, X, code, batch_size, step):
        """Update the inner stats inplace."""
        if step < batch_size - 1:
            theta = (step + 1) * batch_size
        else:
            theta = batch_size**2 + step + 1 - batch_size
        beta = (theta + 1 - batch_size) / (theta + 1)

        self._A *= beta
        self._A += code.T @ code / batch_size
        self._B *= beta
        self._B += X.T @ code / batch_size

    def _minibatch_step(self, X, dictionary, random_state, step):
        """Perform the update on the dictionary for one minibatch."""
        batch_size = X.shape[0]

        # Compute code for this batch
        code = _sparse_encode(
            X,
            dictionary,
            algorithm=self._fit_algorithm,
            alpha=self.alpha,
            n_jobs=self.n_jobs,
            positive=self.positive_code,
            max_iter=self.transform_max_iter,
            verbose=self.verbose,
        )

        batch_cost = (
            0.5 * ((X - code @ dictionary) ** 2).sum()
            + self.alpha * np.sum(np.abs(code))
        ) / batch_size

        # Update inner stats
        self._update_inner_stats(X, code, batch_size, step)

        # Update dictionary
        _update_dict(
            dictionary,
            X,
            code,
            self._A,
            self._B,
            verbose=self.verbose,
            random_state=random_state,
            positive=self.positive_dict,
        )

        return batch_cost

    def _check_convergence(
        self, X, batch_cost, new_dict, old_dict, n_samples, step, n_steps
    ):
        """Helper function to encapsulate the early stopping logic.

        Early stopping is based on two factors:
        - A small change of the dictionary between two minibatch updates. This is
          controlled by the tol parameter.
        - No more improvement on a smoothed estimate of the objective function for a
          a certain number of consecutive minibatch updates. This is controlled by
          the max_no_improvement parameter.
        """
        batch_size = X.shape[0]

        # counts steps starting from 1 for user friendly verbose mode.
        step = step + 1

        # Ignore 100 first steps or 1 epoch to avoid initializing the ewa_cost with a
        # too bad value
        if step <= min(100, n_samples / batch_size):
            if self.verbose:
                print(f"Minibatch step {step}/{n_steps}: mean batch cost: {batch_cost}")
            return False

        # Compute an Exponentially Weighted Average of the cost function to
        # monitor the convergence while discarding minibatch-local stochastic
        # variability: https://en.wikipedia.org/wiki/Moving_average
        if self._ewa_cost is None:
            self._ewa_cost = batch_cost
        else:
            alpha = batch_size / (n_samples + 1)
            alpha = min(alpha, 1)
            self._ewa_cost = self._ewa_cost * (1 - alpha) + batch_cost * alpha

        if self.verbose:
            print(
                f"Minibatch step {step}/{n_steps}: mean batch cost: "
                f"{batch_cost}, ewa cost: {self._ewa_cost}"
            )

        # Early stopping based on change of dictionary
        dict_diff = linalg.norm(new_dict - old_dict) / self._n_components
        if self.tol > 0 and dict_diff <= self.tol:
            if self.verbose:
                print(f"Converged (small dictionary change) at step {step}/{n_steps}")
            return True

        # Early stopping heuristic due to lack of improvement on smoothed
        # cost function
        if self._ewa_cost_min is None or self._ewa_cost < self._ewa_cost_min:
            self._no_improvement = 0
            self._ewa_cost_min = self._ewa_cost
        else:
            self._no_improvement += 1

        if (
            self.max_no_improvement is not None
            and self._no_improvement >= self.max_no_improvement
        ):
            if self.verbose:
                print(
                    "Converged (lack of improvement in objective function) "
                    f"at step {step}/{n_steps}"
                )
            return True

        return False

    @_fit_context(prefer_skip_nested_validation=True)
    def fit(self, X, y=None):
        """Fit the model from data in X.

        Parameters
        ----------
        X : array-like of shape (n_samples, n_features)
            Training vector, where `n_samples` is the number of samples
            and `n_features` is the number of features.

        y : Ignored
            Not used, present for API consistency by convention.

        Returns
        -------
        self : object
            Returns the instance itself.
        """
        X = validate_data(
            self, X, dtype=[np.float64, np.float32], order="C", copy=False
        )

        self._check_params(X)
        self._random_state = check_random_state(self.random_state)

        dictionary = self._initialize_dict(X, self._random_state)
        old_dict = dictionary.copy()

        if self.shuffle:
            X_train = X.copy()
            self._random_state.shuffle(X_train)
        else:
            X_train = X

        n_samples, n_features = X_train.shape

        if self.verbose:
            print("[dict_learning]")

        # Inner stats
        self._A = np.zeros(
            (self._n_components, self._n_components), dtype=X_train.dtype
        )
        self._B = np.zeros((n_features, self._n_components), dtype=X_train.dtype)

        # Attributes to monitor the convergence
        self._ewa_cost = None
        self._ewa_cost_min = None
        self._no_improvement = 0

        batches = gen_batches(n_samples, self._batch_size)
        batches = itertools.cycle(batches)
        n_steps_per_iter = int(np.ceil(n_samples / self._batch_size))
        n_steps = self.max_iter * n_steps_per_iter

        i = -1  # to allow max_iter = 0

        for i, batch in zip(range(n_steps), batches):
            X_batch = X_train[batch]

            batch_cost = self._minibatch_step(
                X_batch, dictionary, self._random_state, i
            )

            if self._check_convergence(
                X_batch, batch_cost, dictionary, old_dict, n_samples, i, n_steps
            ):
                break

            # XXX callback param added for backward compat in #18975 but a common
            # unified callback API should be preferred
            if self.callback is not None:
                self.callback(locals())

            old_dict[:] = dictionary

        self.n_steps_ = i + 1
        self.n_iter_ = np.ceil(self.n_steps_ / n_steps_per_iter)
        self.components_ = dictionary

        return self

    @_fit_context(prefer_skip_nested_validation=True)
    def partial_fit(self, X, y=None):
        """Update the model using the data in X as a mini-batch.

        Parameters
        ----------
        X : array-like of shape (n_samples, n_features)
            Training vector, where `n_samples` is the number of samples
            and `n_features` is the number of features.

        y : Ignored
            Not used, present for API consistency by convention.

        Returns
        -------
        self : object
            Return the instance itself.
        """
        has_components = hasattr(self, "components_")

        X = validate_data(
            self, X, dtype=[np.float64, np.float32], order="C", reset=not has_components
        )

        if not has_components:
            # This instance has not been fitted yet (fit or partial_fit)
            self._check_params(X)
            self._random_state = check_random_state(self.random_state)

            dictionary = self._initialize_dict(X, self._random_state)

            self.n_steps_ = 0

            self._A = np.zeros((self._n_components, self._n_components), dtype=X.dtype)
            self._B = np.zeros((X.shape[1], self._n_components), dtype=X.dtype)
        else:
            dictionary = self.components_

        self._minibatch_step(X, dictionary, self._random_state, self.n_steps_)

        self.components_ = dictionary
        self.n_steps_ += 1

        return self

    @property
    def _n_features_out(self):
        """Number of transformed output features."""
        return self.components_.shape[0]

    def __sklearn_tags__(self):
        tags = super().__sklearn_tags__()
        tags.transformer_tags.preserves_dtype = ["float64", "float32"]
        return tags<|MERGE_RESOLUTION|>--- conflicted
+++ resolved
@@ -1153,13 +1153,8 @@
         if not code.shape[1] == expected_n_components:
             raise ValueError(
                 "The number of components in the code is different from the "
-<<<<<<< HEAD
-                "number of features in the dictionary."
+                "number of components in the dictionary."
                 f"Expected {expected_n_components}, got {code.shape[1]}."
-=======
-                "number of components in the dictionary."
-                f"Expected {nb_features}, got {code.shape[1]}."
->>>>>>> 238594a5
             )
         if self.split_sign:
             n_samples, n_features = code.shape

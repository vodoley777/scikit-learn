--- conflicted
+++ resolved
@@ -337,17 +337,11 @@
     SparseCoder
     """
     if check_input:
-<<<<<<< HEAD
-        if algorithm == 'lasso_cd':
-            dictionary = check_array(dictionary, order='C',
-                                     dtype=[np.float64,
-                                            np.float32])
-            X = check_array(X, order='C', dtype=[np.float64, np.float32])
-=======
         if algorithm == "lasso_cd":
-            dictionary = check_array(dictionary, order="C", dtype="float64")
-            X = check_array(X, order="C", dtype="float64")
->>>>>>> dce9782a
+            dictionary = check_array(
+                dictionary, order="C", dtype=[np.float64, np.float32]
+            )
+            X = check_array(X, order="C", dtype=[np.float64, np.float32])
         else:
             dictionary = check_array(dictionary)
             X = check_array(X)
@@ -913,19 +907,14 @@
 
     # Fortran-order dict better suited for the sparse coding which is the
     # bottleneck of this algorithm.
-<<<<<<< HEAD
-    dictionary = check_array(dictionary, order='F',
-                             dtype=[np.float64, np.float32], copy=False)
-    dictionary = np.require(dictionary, requirements='W')
-
-    X_train = check_array(X_train, order='C',
-                          dtype=[np.float64, np.float32], copy=False)
-=======
-    dictionary = check_array(dictionary, order="F", dtype=np.float64, copy=False)
+    dictionary = check_array(
+        dictionary, order="F", dtype=[np.float64, np.float32], copy=False
+    )
     dictionary = np.require(dictionary, requirements="W")
 
-    X_train = check_array(X_train, order="C", dtype=np.float64, copy=False)
->>>>>>> dce9782a
+    X_train = check_array(
+        X_train, order="C", dtype=[np.float64, np.float32], copy=False
+    )
 
     batches = gen_batches(n_samples, batch_size)
     batches = itertools.cycle(batches)

--- conflicted
+++ resolved
@@ -51,11 +51,7 @@
     algorithm : string {'randomized', 'lobpcg', 'arpack'}, default="randomized"
         SVD solver to use.
         randomized :
-<<<<<<< HEAD
-            run randomized SVD as in [1].
-=======
             run randomized SVD due to Halko (2009).
->>>>>>> bbf902a8
         lobpcg :
             run Locally Optimal Block Preconditioned Conjugate Gradient [2]
             for a normal matrix X'*X or X*X', whichever of the two is of
@@ -65,19 +61,12 @@
             :func:`scipy.sparse.linalg.svds`. It requires strictly
             0 < n_components < min(X.shape).
 
-<<<<<<< HEAD
     n_iter : int, default=5
-        Number of iterations for algorithm 'randomized' and 'lobpcg'.
+        Number of iterations for algorithm 'randomized' and 'lobpcg'. Not used
+        by ARPACK.
         The default is larger than the default in
         `~sklearn.utils.extmath.randomized_svd` to handle
         sparse matrices that may have large slowly decaying spectrum.
-=======
-    n_iter : int, optional (default 5)
-        Number of iterations for randomized SVD solver. Not used by ARPACK. The
-        default is larger than the default in
-        `~sklearn.utils.extmath.randomized_svd` to handle sparse matrices that
-        may have large slowly decaying spectrum.
->>>>>>> bbf902a8
 
     random_state : int, RandomState instance or None, optional, default = None
         If int, random_state is the seed used by the random number generator;

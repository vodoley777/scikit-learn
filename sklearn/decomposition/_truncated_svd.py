"""Truncated SVD for sparse matrices, aka latent semantic analysis (LSA).
"""

# Author: Lars Buitinck
#         Olivier Grisel <olivier.grisel@ensta.org>
#         Michael Becker <mike@beckerfuffle.com>
# License: 3-clause BSD.

from numbers import Integral
import numpy as np
import scipy.sparse as sp
from scipy.sparse.linalg import svds

from ..base import BaseEstimator, TransformerMixin, _ClassNamePrefixFeaturesOutMixin
from ..utils import check_array, check_random_state, check_scalar
from ..utils._arpack import _init_arpack_v0
from ..utils.extmath import randomized_svd, safe_sparse_dot, svd_flip
from ..utils.sparsefuncs import mean_variance_axis
from ..utils.validation import check_is_fitted, check_scalar

__all__ = ["TruncatedSVD"]


class TruncatedSVD(_ClassNamePrefixFeaturesOutMixin, TransformerMixin, BaseEstimator):
    """Dimensionality reduction using truncated SVD (aka LSA).

    This transformer performs linear dimensionality reduction by means of
    truncated singular value decomposition (SVD). Contrary to PCA, this
    estimator does not center the data before computing the singular value
    decomposition. This means it can work with sparse matrices
    efficiently.

    In particular, truncated SVD works on term count/tf-idf matrices as
    returned by the vectorizers in :mod:`sklearn.feature_extraction.text`. In
    that context, it is known as latent semantic analysis (LSA).

    This estimator supports two algorithms: a fast randomized SVD solver, and
    a "naive" algorithm that uses ARPACK as an eigensolver on `X * X.T` or
    `X.T * X`, whichever is more efficient.

    Read more in the :ref:`User Guide <LSA>`.

    Parameters
    ----------
    n_components : int, default=2
        Desired dimensionality of output data.
        If algorithm='arpack', must be strictly less than the number of features.
        If algorithm='randomized', must be less than or equal to the number of features.
        The default value is useful for visualisation. For LSA, a value of
        100 is recommended.

    algorithm : {'arpack', 'randomized'}, default='randomized'
        SVD solver to use. Either "arpack" for the ARPACK wrapper in SciPy
        (scipy.sparse.linalg.svds), or "randomized" for the randomized
        algorithm due to Halko (2009).

    n_iter : int, default=5
        Number of iterations for randomized SVD solver. Not used by ARPACK. The
        default is larger than the default in
        :func:`~sklearn.utils.extmath.randomized_svd` to handle sparse
        matrices that may have large slowly decaying spectrum.

    n_oversamples : int, default=10
        Number of oversamples for randomized SVD solver. Not used by ARPACK.
        See :func:`~sklearn.utils.extmath.randomized_svd` for a complete
        description.

        .. versionadded:: 1.1

    power_iteration_normalizer : {‘auto’, ‘QR’, ‘LU’, ‘none’}, default=’auto’
        Power iteration normalizer for randomized SVD solver.
        Not used by ARPACK. See :func:`~sklearn.utils.extmath.randomized_svd`
        for more details.

        .. versionadded:: 1.1

    random_state : int, RandomState instance or None, default=None
        Used during randomized svd. Pass an int for reproducible results across
        multiple function calls.
        See :term:`Glossary <random_state>`.

    tol : float, default=0.0
        Tolerance for ARPACK. 0 means machine precision. Ignored by randomized
        SVD solver.

    Attributes
    ----------
    components_ : ndarray of shape (n_components, n_features)
        The right singular vectors of the input data.

    explained_variance_ : ndarray of shape (n_components,)
        The variance of the training samples transformed by a projection to
        each component.

    explained_variance_ratio_ : ndarray of shape (n_components,)
        Percentage of variance explained by each of the selected components.

    singular_values_ : ndarray od shape (n_components,)
        The singular values corresponding to each of the selected components.
        The singular values are equal to the 2-norms of the ``n_components``
        variables in the lower-dimensional space.

    n_features_in_ : int
        Number of features seen during :term:`fit`.

        .. versionadded:: 0.24

    feature_names_in_ : ndarray of shape (`n_features_in_`,)
        Names of features seen during :term:`fit`. Defined only when `X`
        has feature names that are all strings.

        .. versionadded:: 1.0

    See Also
    --------
    DictionaryLearning : Find a dictionary that sparsely encodes data.
    FactorAnalysis : A simple linear generative model with
        Gaussian latent variables.
    IncrementalPCA : Incremental principal components analysis.
    KernelPCA : Kernel Principal component analysis.
    NMF : Non-Negative Matrix Factorization.
    PCA : Principal component analysis.

    Notes
    -----
    SVD suffers from a problem called "sign indeterminacy", which means the
    sign of the ``components_`` and the output from transform depend on the
    algorithm and random state. To work around this, fit instances of this
    class to data once, then keep the instance around to do transformations.

    References
    ----------
<<<<<<< HEAD
    :arxiv:`Halko, et al., (2009) "Finding structure with randomness:
    Stochastic algorithms for constructing approximate matrix decompositions."
    <0909.4061>`
=======
    :arxiv:`"Finding structure with randomness:
    Stochastic algorithms for constructing approximate matrix decompositions"
    <0909.4061>`, Halko, et al. (2009)
>>>>>>> 78a63d71

    Examples
    --------
    >>> from sklearn.decomposition import TruncatedSVD
    >>> from scipy.sparse import csr_matrix
    >>> import numpy as np
    >>> np.random.seed(0)
    >>> X_dense = np.random.rand(100, 100)
    >>> X_dense[:, 2 * np.arange(50)] = 0
    >>> X = csr_matrix(X_dense)
    >>> svd = TruncatedSVD(n_components=5, n_iter=7, random_state=42)
    >>> svd.fit(X)
    TruncatedSVD(n_components=5, n_iter=7, random_state=42)
    >>> print(svd.explained_variance_ratio_)
    [0.0157... 0.0512... 0.0499... 0.0479... 0.0453...]
    >>> print(svd.explained_variance_ratio_.sum())
    0.2102...
    >>> print(svd.singular_values_)
    [35.2410...  4.5981...   4.5420...  4.4486...  4.3288...]
    """

    def __init__(
        self,
        n_components=2,
        *,
        algorithm="randomized",
        n_iter=5,
        n_oversamples=10,
        power_iteration_normalizer="auto",
        random_state=None,
        tol=0.0,
    ):
        self.algorithm = algorithm
        self.n_components = n_components
        self.n_iter = n_iter
        self.n_oversamples = n_oversamples
        self.power_iteration_normalizer = power_iteration_normalizer
        self.random_state = random_state
        self.tol = tol

    def fit(self, X, y=None):
        """Fit model on training data X.

        Parameters
        ----------
        X : {array-like, sparse matrix} of shape (n_samples, n_features)
            Training data.

        y : Ignored
            Not used, present here for API consistency by convention.

        Returns
        -------
        self : object
            Returns the transformer object.
        """
        self.fit_transform(X)
        return self

    def fit_transform(self, X, y=None):
        """Fit model to X and perform dimensionality reduction on X.

        Parameters
        ----------
        X : {array-like, sparse matrix} of shape (n_samples, n_features)
            Training data.

        y : Ignored
            Not used, present here for API consistency by convention.

        Returns
        -------
        X_new : ndarray of shape (n_samples, n_components)
            Reduced version of X. This will always be a dense array.
        """
        check_scalar(
            self.n_oversamples,
            "n_oversamples",
            min_val=1,
            target_type=Integral,
        )

        X = self._validate_data(X, accept_sparse=["csr", "csc"], ensure_min_features=2)
        random_state = check_random_state(self.random_state)

        if self.algorithm == "arpack":
            v0 = _init_arpack_v0(min(X.shape), random_state)
            U, Sigma, VT = svds(X, k=self.n_components, tol=self.tol, v0=v0)
            # svds doesn't abide by scipy.linalg.svd/randomized_svd
            # conventions, so reverse its outputs.
            Sigma = Sigma[::-1]
            U, VT = svd_flip(U[:, ::-1], VT[::-1])

        elif self.algorithm == "randomized":
            k = self.n_components
            n_features = X.shape[1]
            check_scalar(
                k,
                "n_components",
                target_type=Integral,
                min_val=1,
                max_val=n_features,
            )
            U, Sigma, VT = randomized_svd(
                X,
                self.n_components,
                n_iter=self.n_iter,
                n_oversamples=self.n_oversamples,
                power_iteration_normalizer=self.power_iteration_normalizer,
                random_state=random_state,
            )
        else:
            raise ValueError("unknown algorithm %r" % self.algorithm)

        self.components_ = VT

        # As a result of the SVD approximation error on X ~ U @ Sigma @ V.T,
        # X @ V is not the same as U @ Sigma
        if self.algorithm == "randomized" or (
            self.algorithm == "arpack" and self.tol > 0
        ):
            X_transformed = safe_sparse_dot(X, self.components_.T)
        else:
            X_transformed = U * Sigma

        # Calculate explained variance & explained variance ratio
        self.explained_variance_ = exp_var = np.var(X_transformed, axis=0)
        if sp.issparse(X):
            _, full_var = mean_variance_axis(X, axis=0)
            full_var = full_var.sum()
        else:
            full_var = np.var(X, axis=0).sum()
        self.explained_variance_ratio_ = exp_var / full_var
        self.singular_values_ = Sigma  # Store the singular values.

        return X_transformed

    def transform(self, X):
        """Perform dimensionality reduction on X.

        Parameters
        ----------
        X : {array-like, sparse matrix} of shape (n_samples, n_features)
            New data.

        Returns
        -------
        X_new : ndarray of shape (n_samples, n_components)
            Reduced version of X. This will always be a dense array.
        """
        check_is_fitted(self)
        X = self._validate_data(X, accept_sparse=["csr", "csc"], reset=False)
        return safe_sparse_dot(X, self.components_.T)

    def inverse_transform(self, X):
        """Transform X back to its original space.

        Returns an array X_original whose transform would be X.

        Parameters
        ----------
        X : array-like of shape (n_samples, n_components)
            New data.

        Returns
        -------
        X_original : ndarray of shape (n_samples, n_features)
            Note that this is always a dense array.
        """
        X = check_array(X)
        return np.dot(X, self.components_)

    def _more_tags(self):
        return {"preserves_dtype": [np.float64, np.float32]}

    @property
    def _n_features_out(self):
        """Number of transformed output features."""
        return self.components_.shape[0]<|MERGE_RESOLUTION|>--- conflicted
+++ resolved
@@ -12,7 +12,7 @@
 from scipy.sparse.linalg import svds
 
 from ..base import BaseEstimator, TransformerMixin, _ClassNamePrefixFeaturesOutMixin
-from ..utils import check_array, check_random_state, check_scalar
+from ..utils import check_array, check_random_state
 from ..utils._arpack import _init_arpack_v0
 from ..utils.extmath import randomized_svd, safe_sparse_dot, svd_flip
 from ..utils.sparsefuncs import mean_variance_axis
@@ -130,15 +130,9 @@
 
     References
     ----------
-<<<<<<< HEAD
-    :arxiv:`Halko, et al., (2009) "Finding structure with randomness:
-    Stochastic algorithms for constructing approximate matrix decompositions."
+    :arxiv:`Halko, et al. (2009). "Finding structure with randomness:
+    Stochastic algorithms for constructing approximate matrix decompositions"
     <0909.4061>`
-=======
-    :arxiv:`"Finding structure with randomness:
-    Stochastic algorithms for constructing approximate matrix decompositions"
-    <0909.4061>`, Halko, et al. (2009)
->>>>>>> 78a63d71
 
     Examples
     --------

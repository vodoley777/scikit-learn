"""Truncated SVD for sparse matrices, aka latent semantic analysis (LSA).
"""

# Author: Lars Buitinck
#         Olivier Grisel <olivier.grisel@ensta.org>
#         Michael Becker <mike@beckerfuffle.com>
# License: 3-clause BSD.

<<<<<<< HEAD
import numbers

=======
from numbers import Integral
>>>>>>> 26e1930a
import numpy as np
import scipy.sparse as sp
from scipy.sparse.linalg import svds

from ..base import BaseEstimator, TransformerMixin, _ClassNamePrefixFeaturesOutMixin
from ..utils import check_array, check_random_state, check_scalar
from ..utils._arpack import _init_arpack_v0
from ..utils.extmath import randomized_svd, safe_sparse_dot, svd_flip
from ..utils.sparsefuncs import mean_variance_axis
from ..utils.validation import check_is_fitted, check_scalar

__all__ = ["TruncatedSVD"]


class TruncatedSVD(_ClassNamePrefixFeaturesOutMixin, TransformerMixin, BaseEstimator):
    """Dimensionality reduction using truncated SVD (aka LSA).

    This transformer performs linear dimensionality reduction by means of
    truncated singular value decomposition (SVD). Contrary to PCA, this
    estimator does not center the data before computing the singular value
    decomposition. This means it can work with sparse matrices
    efficiently.

    In particular, truncated SVD works on term count/tf-idf matrices as
    returned by the vectorizers in :mod:`sklearn.feature_extraction.text`. In
    that context, it is known as latent semantic analysis (LSA).

    This estimator supports two algorithms: a fast randomized SVD solver, and
    a "naive" algorithm that uses ARPACK as an eigensolver on `X * X.T` or
    `X.T * X`, whichever is more efficient.

    Read more in the :ref:`User Guide <LSA>`.

    Parameters
    ----------
    n_components : int, default=2
        Desired dimensionality of output data.
        If algorithm='arpack', must be strictly less than the number of features.
        If algorithm='randomized', must be less than or equal to the number of features.
        The default value is useful for visualisation. For LSA, a value of
        100 is recommended.

    algorithm : {'arpack', 'randomized'}, default='randomized'
        SVD solver to use. Either "arpack" for the ARPACK wrapper in SciPy
        (scipy.sparse.linalg.svds), or "randomized" for the randomized
        algorithm due to Halko (2009).

    n_iter : int, default=5
        Number of iterations for randomized SVD solver. Not used by ARPACK. The
        default is larger than the default in
        :func:`~sklearn.utils.extmath.randomized_svd` to handle sparse
        matrices that may have large slowly decaying spectrum.

    n_oversamples : int, default=10
        Number of oversamples for randomized SVD solver. Not used by ARPACK.
        See :func:`~sklearn.utils.extmath.randomized_svd` for a complete
        description.

        .. versionadded:: 1.1

    power_iteration_normalizer : {‘auto’, ‘QR’, ‘LU’, ‘none’}, default=’auto’
        Power iteration normalizer for randomized SVD solver.
        Not used by ARPACK. See :func:`~sklearn.utils.extmath.randomized_svd`
        for more details.

        .. versionadded:: 1.1

    random_state : int, RandomState instance or None, default=None
        Used during randomized svd. Pass an int for reproducible results across
        multiple function calls.
        See :term:`Glossary <random_state>`.

    tol : float, default=0.0
        Tolerance for ARPACK. 0 means machine precision. Ignored by randomized
        SVD solver.

    Attributes
    ----------
    components_ : ndarray of shape (n_components, n_features)
        The right singular vectors of the input data.

    explained_variance_ : ndarray of shape (n_components,)
        The variance of the training samples transformed by a projection to
        each component.

    explained_variance_ratio_ : ndarray of shape (n_components,)
        Percentage of variance explained by each of the selected components.

    singular_values_ : ndarray od shape (n_components,)
        The singular values corresponding to each of the selected components.
        The singular values are equal to the 2-norms of the ``n_components``
        variables in the lower-dimensional space.

    n_features_in_ : int
        Number of features seen during :term:`fit`.

        .. versionadded:: 0.24

    feature_names_in_ : ndarray of shape (`n_features_in_`,)
        Names of features seen during :term:`fit`. Defined only when `X`
        has feature names that are all strings.

        .. versionadded:: 1.0

    See Also
    --------
    DictionaryLearning : Find a dictionary that sparsely encodes data.
    FactorAnalysis : A simple linear generative model with
        Gaussian latent variables.
    IncrementalPCA : Incremental principal components analysis.
    KernelPCA : Kernel Principal component analysis.
    NMF : Non-Negative Matrix Factorization.
    PCA : Principal component analysis.

    Notes
    -----
    SVD suffers from a problem called "sign indeterminacy", which means the
    sign of the ``components_`` and the output from transform depend on the
    algorithm and random state. To work around this, fit instances of this
    class to data once, then keep the instance around to do transformations.

    References
    ----------
    Finding structure with randomness: Stochastic algorithms for constructing
    approximate matrix decompositions
    Halko, et al., 2009 (arXiv:909) https://arxiv.org/pdf/0909.4061.pdf

    Examples
    --------
    >>> from sklearn.decomposition import TruncatedSVD
    >>> from scipy.sparse import csr_matrix
    >>> import numpy as np
    >>> np.random.seed(0)
    >>> X_dense = np.random.rand(100, 100)
    >>> X_dense[:, 2 * np.arange(50)] = 0
    >>> X = csr_matrix(X_dense)
    >>> svd = TruncatedSVD(n_components=5, n_iter=7, random_state=42)
    >>> svd.fit(X)
    TruncatedSVD(n_components=5, n_iter=7, random_state=42)
    >>> print(svd.explained_variance_ratio_)
    [0.0157... 0.0512... 0.0499... 0.0479... 0.0453...]
    >>> print(svd.explained_variance_ratio_.sum())
    0.2102...
    >>> print(svd.singular_values_)
    [35.2410...  4.5981...   4.5420...  4.4486...  4.3288...]
    """

    def __init__(
        self,
        n_components=2,
        *,
        algorithm="randomized",
        n_iter=5,
        n_oversamples=10,
        power_iteration_normalizer="auto",
        random_state=None,
        tol=0.0,
    ):
        self.algorithm = algorithm
        self.n_components = n_components
        self.n_iter = n_iter
        self.n_oversamples = n_oversamples
        self.power_iteration_normalizer = power_iteration_normalizer
        self.random_state = random_state
        self.tol = tol

    def fit(self, X, y=None):
        """Fit model on training data X.

        Parameters
        ----------
        X : {array-like, sparse matrix} of shape (n_samples, n_features)
            Training data.

        y : Ignored
            Not used, present here for API consistency by convention.

        Returns
        -------
        self : object
            Returns the transformer object.
        """
        self.fit_transform(X)
        return self

    def fit_transform(self, X, y=None):
        """Fit model to X and perform dimensionality reduction on X.

        Parameters
        ----------
        X : {array-like, sparse matrix} of shape (n_samples, n_features)
            Training data.

        y : Ignored
            Not used, present here for API consistency by convention.

        Returns
        -------
        X_new : ndarray of shape (n_samples, n_components)
            Reduced version of X. This will always be a dense array.
        """
        check_scalar(
            self.n_oversamples,
            "n_oversamples",
            min_val=1,
            target_type=numbers.Integral,
        )

        X = self._validate_data(X, accept_sparse=["csr", "csc"], ensure_min_features=2)
        random_state = check_random_state(self.random_state)

        if self.algorithm == "arpack":
            v0 = _init_arpack_v0(min(X.shape), random_state)
            U, Sigma, VT = svds(X, k=self.n_components, tol=self.tol, v0=v0)
            # svds doesn't abide by scipy.linalg.svd/randomized_svd
            # conventions, so reverse its outputs.
            Sigma = Sigma[::-1]
            U, VT = svd_flip(U[:, ::-1], VT[::-1])

        elif self.algorithm == "randomized":
            k = self.n_components
            n_features = X.shape[1]
            check_scalar(
                k,
                "n_components",
                target_type=Integral,
                min_val=1,
                max_val=n_features,
            )
            U, Sigma, VT = randomized_svd(
                X,
                self.n_components,
                n_iter=self.n_iter,
                n_oversamples=self.n_oversamples,
                power_iteration_normalizer=self.power_iteration_normalizer,
                random_state=random_state,
            )
        else:
            raise ValueError("unknown algorithm %r" % self.algorithm)

        self.components_ = VT

        # As a result of the SVD approximation error on X ~ U @ Sigma @ V.T,
        # X @ V is not the same as U @ Sigma
        if self.algorithm == "randomized" or (
            self.algorithm == "arpack" and self.tol > 0
        ):
            X_transformed = safe_sparse_dot(X, self.components_.T)
        else:
            X_transformed = U * Sigma

        # Calculate explained variance & explained variance ratio
        self.explained_variance_ = exp_var = np.var(X_transformed, axis=0)
        if sp.issparse(X):
            _, full_var = mean_variance_axis(X, axis=0)
            full_var = full_var.sum()
        else:
            full_var = np.var(X, axis=0).sum()
        self.explained_variance_ratio_ = exp_var / full_var
        self.singular_values_ = Sigma  # Store the singular values.

        return X_transformed

    def transform(self, X):
        """Perform dimensionality reduction on X.

        Parameters
        ----------
        X : {array-like, sparse matrix} of shape (n_samples, n_features)
            New data.

        Returns
        -------
        X_new : ndarray of shape (n_samples, n_components)
            Reduced version of X. This will always be a dense array.
        """
        check_is_fitted(self)
        X = self._validate_data(X, accept_sparse=["csr", "csc"], reset=False)
        return safe_sparse_dot(X, self.components_.T)

    def inverse_transform(self, X):
        """Transform X back to its original space.

        Returns an array X_original whose transform would be X.

        Parameters
        ----------
        X : array-like of shape (n_samples, n_components)
            New data.

        Returns
        -------
        X_original : ndarray of shape (n_samples, n_features)
            Note that this is always a dense array.
        """
        X = check_array(X)
        return np.dot(X, self.components_)

    def _more_tags(self):
        return {"preserves_dtype": [np.float64, np.float32]}

    @property
    def _n_features_out(self):
        """Number of transformed output features."""
        return self.components_.shape[0]<|MERGE_RESOLUTION|>--- conflicted
+++ resolved
@@ -6,12 +6,7 @@
 #         Michael Becker <mike@beckerfuffle.com>
 # License: 3-clause BSD.
 
-<<<<<<< HEAD
-import numbers
-
-=======
 from numbers import Integral
->>>>>>> 26e1930a
 import numpy as np
 import scipy.sparse as sp
 from scipy.sparse.linalg import svds
@@ -217,7 +212,7 @@
             self.n_oversamples,
             "n_oversamples",
             min_val=1,
-            target_type=numbers.Integral,
+            target_type=Integral,
         )
 
         X = self._validate_data(X, accept_sparse=["csr", "csc"], ensure_min_features=2)

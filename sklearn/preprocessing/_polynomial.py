"""
This file contains preprocessing tools based on polynomials.
"""

# Authors: The scikit-learn developers
# SPDX-License-Identifier: BSD-3-Clause

import collections
from itertools import chain, combinations
from itertools import combinations_with_replacement as combinations_w_r
from numbers import Integral

import numpy as np
from scipy import sparse
from scipy.interpolate import BSpline
from scipy.special import comb

from ..base import BaseEstimator, TransformerMixin, _fit_context
from ..utils import check_array
from ..utils._mask import _get_mask
from ..utils._param_validation import Interval, StrOptions
from ..utils.fixes import parse_version, sp_version
from ..utils.stats import _weighted_percentile
from ..utils.validation import (
    FLOAT_DTYPES,
    _check_feature_names_in,
    _check_sample_weight,
    check_is_fitted,
    validate_data,
)
from ._csr_polynomial_expansion import (
    _calc_expanded_nnz,
    _calc_total_nnz,
    _csr_polynomial_expansion,
)

__all__ = [
    "PolynomialFeatures",
    "SplineTransformer",
]


def _create_expansion(X, interaction_only, deg, n_features, cumulative_size=0):
    """Helper function for creating and appending sparse expansion matrices"""

    total_nnz = _calc_total_nnz(X.indptr, interaction_only, deg)
    expanded_col = _calc_expanded_nnz(n_features, interaction_only, deg)

    if expanded_col == 0:
        return None
    # This only checks whether each block needs 64bit integers upon
    # expansion. We prefer to keep int32 indexing where we can,
    # since currently SciPy's CSR construction downcasts when possible,
    # so we prefer to avoid an unnecessary cast. The dtype may still
    # change in the concatenation process if needed.
    # See: https://github.com/scipy/scipy/issues/16569
    max_indices = expanded_col - 1
    max_indptr = total_nnz
    max_int32 = np.iinfo(np.int32).max
    needs_int64 = max(max_indices, max_indptr) > max_int32
    index_dtype = np.int64 if needs_int64 else np.int32

    # This is a pretty specific bug that is hard to work around by a user,
    # hence we do not detail the entire bug and all possible avoidance
    # mechnasisms. Instead we recommend upgrading scipy or shrinking their data.
    cumulative_size += expanded_col
    if (
        sp_version < parse_version("1.8.0")
        and cumulative_size - 1 > max_int32
        and not needs_int64
    ):
        raise ValueError(
            "In scipy versions `<1.8.0`, the function `scipy.sparse.hstack`"
            " sometimes produces negative columns when the output shape contains"
            " `n_cols` too large to be represented by a 32bit signed"
            " integer. To avoid this error, either use a version"
            " of scipy `>=1.8.0` or alter the `PolynomialFeatures`"
            " transformer to produce fewer than 2^31 output features."
        )

    # Result of the expansion, modified in place by the
    # `_csr_polynomial_expansion` routine.
    expanded_data = np.empty(shape=total_nnz, dtype=X.data.dtype)
    expanded_indices = np.empty(shape=total_nnz, dtype=index_dtype)
    expanded_indptr = np.empty(shape=X.indptr.shape[0], dtype=index_dtype)
    _csr_polynomial_expansion(
        X.data,
        X.indices,
        X.indptr,
        X.shape[1],
        expanded_data,
        expanded_indices,
        expanded_indptr,
        interaction_only,
        deg,
    )
    return sparse.csr_matrix(
        (expanded_data, expanded_indices, expanded_indptr),
        shape=(X.indptr.shape[0] - 1, expanded_col),
        dtype=X.dtype,
    )


class PolynomialFeatures(TransformerMixin, BaseEstimator):
    """Generate polynomial and interaction features.

    Generate a new feature matrix consisting of all polynomial combinations
    of the features with degree less than or equal to the specified degree.
    For example, if an input sample is two dimensional and of the form
    [a, b], the degree-2 polynomial features are [1, a, b, a^2, ab, b^2].

    Read more in the :ref:`User Guide <polynomial_features>`.

    Parameters
    ----------
    degree : int or tuple (min_degree, max_degree), default=2
        If a single int is given, it specifies the maximal degree of the
        polynomial features. If a tuple `(min_degree, max_degree)` is passed,
        then `min_degree` is the minimum and `max_degree` is the maximum
        polynomial degree of the generated features. Note that `min_degree=0`
        and `min_degree=1` are equivalent as outputting the degree zero term is
        determined by `include_bias`.

    interaction_only : bool, default=False
        If `True`, only interaction features are produced: features that are
        products of at most `degree` *distinct* input features, i.e. terms with
        power of 2 or higher of the same input feature are excluded:

        - included: `x[0]`, `x[1]`, `x[0] * x[1]`, etc.
        - excluded: `x[0] ** 2`, `x[0] ** 2 * x[1]`, etc.

    include_bias : bool, default=True
        If `True` (default), then include a bias column, the feature in which
        all polynomial powers are zero (i.e. a column of ones - acts as an
        intercept term in a linear model).

    order : {'C', 'F'}, default='C'
        Order of output array in the dense case. `'F'` order is faster to
        compute, but may slow down subsequent estimators.

        .. versionadded:: 0.21

    Attributes
    ----------
    powers_ : ndarray of shape (`n_output_features_`, `n_features_in_`)
        `powers_[i, j]` is the exponent of the jth input in the ith output.

    n_features_in_ : int
        Number of features seen during :term:`fit`.

        .. versionadded:: 0.24

    feature_names_in_ : ndarray of shape (`n_features_in_`,)
        Names of features seen during :term:`fit`. Defined only when `X`
        has feature names that are all strings.

        .. versionadded:: 1.0

    n_output_features_ : int
        The total number of polynomial output features. The number of output
        features is computed by iterating over all suitably sized combinations
        of input features.

    See Also
    --------
    SplineTransformer : Transformer that generates univariate B-spline bases
        for features.

    Notes
    -----
    Be aware that the number of features in the output array scales
    polynomially in the number of features of the input array, and
    exponentially in the degree. High degrees can cause overfitting.

    See :ref:`examples/linear_model/plot_polynomial_interpolation.py
    <sphx_glr_auto_examples_linear_model_plot_polynomial_interpolation.py>`

    Examples
    --------
    >>> import numpy as np
    >>> from sklearn.preprocessing import PolynomialFeatures
    >>> X = np.arange(6).reshape(3, 2)
    >>> X
    array([[0, 1],
           [2, 3],
           [4, 5]])
    >>> poly = PolynomialFeatures(2)
    >>> poly.fit_transform(X)
    array([[ 1.,  0.,  1.,  0.,  0.,  1.],
           [ 1.,  2.,  3.,  4.,  6.,  9.],
           [ 1.,  4.,  5., 16., 20., 25.]])
    >>> poly = PolynomialFeatures(interaction_only=True)
    >>> poly.fit_transform(X)
    array([[ 1.,  0.,  1.,  0.],
           [ 1.,  2.,  3.,  6.],
           [ 1.,  4.,  5., 20.]])
    """

    _parameter_constraints: dict = {
        "degree": [Interval(Integral, 0, None, closed="left"), "array-like"],
        "interaction_only": ["boolean"],
        "include_bias": ["boolean"],
        "order": [StrOptions({"C", "F"})],
    }

    def __init__(
        self, degree=2, *, interaction_only=False, include_bias=True, order="C"
    ):
        self.degree = degree
        self.interaction_only = interaction_only
        self.include_bias = include_bias
        self.order = order

    @staticmethod
    def _combinations(
        n_features, min_degree, max_degree, interaction_only, include_bias
    ):
        comb = combinations if interaction_only else combinations_w_r
        start = max(1, min_degree)
        iter = chain.from_iterable(
            comb(range(n_features), i) for i in range(start, max_degree + 1)
        )
        if include_bias:
            iter = chain(comb(range(n_features), 0), iter)
        return iter

    @staticmethod
    def _num_combinations(
        n_features, min_degree, max_degree, interaction_only, include_bias
    ):
        """Calculate number of terms in polynomial expansion

        This should be equivalent to counting the number of terms returned by
        _combinations(...) but much faster.
        """

        if interaction_only:
            combinations = sum(
                [
                    comb(n_features, i, exact=True)
                    for i in range(max(1, min_degree), min(max_degree, n_features) + 1)
                ]
            )
        else:
            combinations = comb(n_features + max_degree, max_degree, exact=True) - 1
            if min_degree > 0:
                d = min_degree - 1
                combinations -= comb(n_features + d, d, exact=True) - 1

        if include_bias:
            combinations += 1

        return combinations

    @property
    def powers_(self):
        """Exponent for each of the inputs in the output."""
        check_is_fitted(self)

        combinations = self._combinations(
            n_features=self.n_features_in_,
            min_degree=self._min_degree,
            max_degree=self._max_degree,
            interaction_only=self.interaction_only,
            include_bias=self.include_bias,
        )
        return np.vstack(
            [np.bincount(c, minlength=self.n_features_in_) for c in combinations]
        )

    def get_feature_names_out(self, input_features=None):
        """Get output feature names for transformation.

        Parameters
        ----------
        input_features : array-like of str or None, default=None
            Input features.

            - If `input_features is None`, then `feature_names_in_` is
              used as feature names in. If `feature_names_in_` is not defined,
              then the following input feature names are generated:
              `["x0", "x1", ..., "x(n_features_in_ - 1)"]`.
            - If `input_features` is an array-like, then `input_features` must
              match `feature_names_in_` if `feature_names_in_` is defined.

        Returns
        -------
        feature_names_out : ndarray of str objects
            Transformed feature names.
        """
        powers = self.powers_
        input_features = _check_feature_names_in(self, input_features)
        feature_names = []
        for row in powers:
            inds = np.where(row)[0]
            if len(inds):
                name = " ".join(
                    (
                        "%s^%d" % (input_features[ind], exp)
                        if exp != 1
                        else input_features[ind]
                    )
                    for ind, exp in zip(inds, row[inds])
                )
            else:
                name = "1"
            feature_names.append(name)
        return np.asarray(feature_names, dtype=object)

    @_fit_context(prefer_skip_nested_validation=True)
    def fit(self, X, y=None):
        """
        Compute number of output features.

        Parameters
        ----------
        X : {array-like, sparse matrix} of shape (n_samples, n_features)
            The data.

        y : Ignored
            Not used, present here for API consistency by convention.

        Returns
        -------
        self : object
            Fitted transformer.
        """
        _, n_features = validate_data(self, X, accept_sparse=True).shape

        if isinstance(self.degree, Integral):
            if self.degree == 0 and not self.include_bias:
                raise ValueError(
                    "Setting degree to zero and include_bias to False would result in"
                    " an empty output array."
                )

            self._min_degree = 0
            self._max_degree = self.degree
        elif (
            isinstance(self.degree, collections.abc.Iterable) and len(self.degree) == 2
        ):
            self._min_degree, self._max_degree = self.degree
            if not (
                isinstance(self._min_degree, Integral)
                and isinstance(self._max_degree, Integral)
                and self._min_degree >= 0
                and self._min_degree <= self._max_degree
            ):
                raise ValueError(
                    "degree=(min_degree, max_degree) must "
                    "be non-negative integers that fulfil "
                    "min_degree <= max_degree, got "
                    f"{self.degree}."
                )
            elif self._max_degree == 0 and not self.include_bias:
                raise ValueError(
                    "Setting both min_degree and max_degree to zero and include_bias to"
                    " False would result in an empty output array."
                )
        else:
            raise ValueError(
                "degree must be a non-negative int or tuple "
                "(min_degree, max_degree), got "
                f"{self.degree}."
            )

        self.n_output_features_ = self._num_combinations(
            n_features=n_features,
            min_degree=self._min_degree,
            max_degree=self._max_degree,
            interaction_only=self.interaction_only,
            include_bias=self.include_bias,
        )
        if self.n_output_features_ > np.iinfo(np.intp).max:
            msg = (
                "The output that would result from the current configuration would"
                f" have {self.n_output_features_} features which is too large to be"
                f" indexed by {np.intp().dtype.name}. Please change some or all of the"
                " following:\n- The number of features in the input, currently"
                f" {n_features=}\n- The range of degrees to calculate, currently"
                f" [{self._min_degree}, {self._max_degree}]\n- Whether to include only"
                f" interaction terms, currently {self.interaction_only}\n- Whether to"
                f" include a bias term, currently {self.include_bias}."
            )
            if (
                np.intp == np.int32
                and self.n_output_features_ <= np.iinfo(np.int64).max
            ):  # pragma: nocover
                msg += (
                    "\nNote that the current Python runtime has a limited 32 bit "
                    "address space and that this configuration would have been "
                    "admissible if run on a 64 bit Python runtime."
                )
            raise ValueError(msg)
        # We also record the number of output features for
        # _max_degree = 0
        self._n_out_full = self._num_combinations(
            n_features=n_features,
            min_degree=0,
            max_degree=self._max_degree,
            interaction_only=self.interaction_only,
            include_bias=self.include_bias,
        )

        return self

    def transform(self, X):
        """Transform data to polynomial features.

        Parameters
        ----------
        X : {array-like, sparse matrix} of shape (n_samples, n_features)
            The data to transform, row by row.

            Prefer CSR over CSC for sparse input (for speed), but CSC is
            required if the degree is 4 or higher. If the degree is less than
            4 and the input format is CSC, it will be converted to CSR, have
            its polynomial features generated, then converted back to CSC.

            If the degree is 2 or 3, the method described in "Leveraging
            Sparsity to Speed Up Polynomial Feature Expansions of CSR Matrices
            Using K-Simplex Numbers" by Andrew Nystrom and John Hughes is
            used, which is much faster than the method used on CSC input. For
            this reason, a CSC input will be converted to CSR, and the output
            will be converted back to CSC prior to being returned, hence the
            preference of CSR.

        Returns
        -------
        XP : {ndarray, sparse matrix} of shape (n_samples, NP)
            The matrix of features, where `NP` is the number of polynomial
            features generated from the combination of inputs. If a sparse
            matrix is provided, it will be converted into a sparse
            `csr_matrix`.
        """
        check_is_fitted(self)

        X = validate_data(
            self,
            X,
            order="F",
            dtype=FLOAT_DTYPES,
            reset=False,
            accept_sparse=("csr", "csc"),
        )

        n_samples, n_features = X.shape
        max_int32 = np.iinfo(np.int32).max
        if sparse.issparse(X) and X.format == "csr":
            if self._max_degree > 3:
                return self.transform(X.tocsc()).tocsr()
            to_stack = []
            if self.include_bias:
                to_stack.append(
                    sparse.csr_matrix(np.ones(shape=(n_samples, 1), dtype=X.dtype))
                )
            if self._min_degree <= 1 and self._max_degree > 0:
                to_stack.append(X)

            cumulative_size = sum(mat.shape[1] for mat in to_stack)
            for deg in range(max(2, self._min_degree), self._max_degree + 1):
                expanded = _create_expansion(
                    X=X,
                    interaction_only=self.interaction_only,
                    deg=deg,
                    n_features=n_features,
                    cumulative_size=cumulative_size,
                )
                if expanded is not None:
                    to_stack.append(expanded)
                    cumulative_size += expanded.shape[1]
            if len(to_stack) == 0:
                # edge case: deal with empty matrix
                XP = sparse.csr_matrix((n_samples, 0), dtype=X.dtype)
            else:
                # `scipy.sparse.hstack` breaks in scipy<1.9.2
                # when `n_output_features_ > max_int32`
                all_int32 = all(mat.indices.dtype == np.int32 for mat in to_stack)
                if (
                    sp_version < parse_version("1.9.2")
                    and self.n_output_features_ > max_int32
                    and all_int32
                ):
                    raise ValueError(  # pragma: no cover
                        "In scipy versions `<1.9.2`, the function `scipy.sparse.hstack`"
                        " produces negative columns when:\n1. The output shape contains"
                        " `n_cols` too large to be represented by a 32bit signed"
                        " integer.\n2. All sub-matrices to be stacked have indices of"
                        " dtype `np.int32`.\nTo avoid this error, either use a version"
                        " of scipy `>=1.9.2` or alter the `PolynomialFeatures`"
                        " transformer to produce fewer than 2^31 output features"
                    )
                XP = sparse.hstack(to_stack, dtype=X.dtype, format="csr")
        elif sparse.issparse(X) and X.format == "csc" and self._max_degree < 4:
            return self.transform(X.tocsr()).tocsc()
        elif sparse.issparse(X):
            combinations = self._combinations(
                n_features=n_features,
                min_degree=self._min_degree,
                max_degree=self._max_degree,
                interaction_only=self.interaction_only,
                include_bias=self.include_bias,
            )
            columns = []
            for combi in combinations:
                if combi:
                    out_col = 1
                    for col_idx in combi:
                        out_col = X[:, [col_idx]].multiply(out_col)
                    columns.append(out_col)
                else:
                    bias = sparse.csc_matrix(np.ones((X.shape[0], 1)))
                    columns.append(bias)
            XP = sparse.hstack(columns, dtype=X.dtype).tocsc()
        else:
            # Do as if _min_degree = 0 and cut down array after the
            # computation, i.e. use _n_out_full instead of n_output_features_.
            XP = np.empty(
                shape=(n_samples, self._n_out_full), dtype=X.dtype, order=self.order
            )

            # What follows is a faster implementation of:
            # for i, comb in enumerate(combinations):
            #     XP[:, i] = X[:, comb].prod(1)
            # This implementation uses two optimisations.
            # First one is broadcasting,
            # multiply ([X1, ..., Xn], X1) -> [X1 X1, ..., Xn X1]
            # multiply ([X2, ..., Xn], X2) -> [X2 X2, ..., Xn X2]
            # ...
            # multiply ([X[:, start:end], X[:, start]) -> ...
            # Second optimisation happens for degrees >= 3.
            # Xi^3 is computed reusing previous computation:
            # Xi^3 = Xi^2 * Xi.

            # degree 0 term
            if self.include_bias:
                XP[:, 0] = 1
                current_col = 1
            else:
                current_col = 0

            if self._max_degree == 0:
                return XP

            # degree 1 term
            XP[:, current_col : current_col + n_features] = X
            index = list(range(current_col, current_col + n_features))
            current_col += n_features
            index.append(current_col)

            # loop over degree >= 2 terms
            for _ in range(2, self._max_degree + 1):
                new_index = []
                end = index[-1]
                for feature_idx in range(n_features):
                    start = index[feature_idx]
                    new_index.append(current_col)
                    if self.interaction_only:
                        start += index[feature_idx + 1] - index[feature_idx]
                    next_col = current_col + end - start
                    if next_col <= current_col:
                        break
                    # XP[:, start:end] are terms of degree d - 1
                    # that exclude feature #feature_idx.
                    np.multiply(
                        XP[:, start:end],
                        X[:, feature_idx : feature_idx + 1],
                        out=XP[:, current_col:next_col],
                        casting="no",
                    )
                    current_col = next_col

                new_index.append(current_col)
                index = new_index

            if self._min_degree > 1:
                n_XP, n_Xout = self._n_out_full, self.n_output_features_
                if self.include_bias:
                    Xout = np.empty(
                        shape=(n_samples, n_Xout), dtype=XP.dtype, order=self.order
                    )
                    Xout[:, 0] = 1
                    Xout[:, 1:] = XP[:, n_XP - n_Xout + 1 :]
                else:
                    Xout = XP[:, n_XP - n_Xout :].copy()
                XP = Xout
        return XP


class SplineTransformer(TransformerMixin, BaseEstimator):
    """Generate univariate B-spline bases for features.

    Generate a new feature matrix consisting of
    `n_splines=n_knots + degree - 1` (`n_knots - 1` for
    `extrapolation="periodic"`) spline basis functions
    (B-splines) of polynomial order=`degree` for each feature.

    In order to learn more about the SplineTransformer class go to:
    :ref:`sphx_glr_auto_examples_applications_plot_cyclical_feature_engineering.py`

    Read more in the :ref:`User Guide <spline_transformer>`.

    .. versionadded:: 1.0

    Parameters
    ----------
    n_knots : int, default=5
        Number of knots of the splines if `knots` equals one of
        {'uniform', 'quantile'}. Must be larger or equal 2. Ignored if `knots`
        is array-like.

    degree : int, default=3
        The polynomial degree of the spline basis. Must be a non-negative
        integer.

    knots : {'uniform', 'quantile'} or array-like of shape \
        (n_knots, n_features), default='uniform'
        Set knot positions such that first knot <= features <= last knot.

        - If 'uniform', `n_knots` number of knots are distributed uniformly
          from min to max values of the features.
        - If 'quantile', they are distributed uniformly along the quantiles of
          the features.
        - If an array-like is given, it directly specifies the sorted knot
          positions including the boundary knots. Note that, internally,
          `degree` number of knots are added before the first knot, the same
          after the last knot.

    extrapolation : {'error', 'constant', 'linear', 'continue', 'periodic'}, \
        default='constant'
        If 'error', values outside the min and max values of the training
        features raises a `ValueError`. If 'constant', the value of the
        splines at minimum and maximum value of the features is used as
        constant extrapolation. If 'linear', a linear extrapolation is used.
        If 'continue', the splines are extrapolated as is, i.e. option
        `extrapolate=True` in :class:`scipy.interpolate.BSpline`. If
        'periodic', periodic splines with a periodicity equal to the distance
        between the first and last knot are used. Periodic splines enforce
        equal function values and derivatives at the first and last knot.
        For example, this makes it possible to avoid introducing an arbitrary
        jump between Dec 31st and Jan 1st in spline features derived from a
        naturally periodic "day-of-year" input feature. In this case it is
        recommended to manually set the knot values to control the period.

    include_bias : bool, default=True
        If False, then the last spline element inside the data range
        of a feature is dropped. As B-splines sum to one over the spline basis
        functions for each data point, they implicitly include a bias term,
        i.e. a column of ones. It acts as an intercept term in a linear models.

    order : {'C', 'F'}, default='C'
        Order of output array in the dense case. `'F'` order is faster to compute, but
        may slow down subsequent estimators.

    handle_missing : {'error', 'zeros'}, default='error'
        Specifies the way missing values are handled.

        - 'error' : Raise an error if np.nan values are present during :meth:`fit`
        - 'zeros' : Encode missing values as splines with value `0`.

        .. versionadded:: 1.5

    sparse_output : bool, default=False
        Will return sparse CSR matrix if set True else will return an array. This
        option is only available with `scipy>=1.8`.

        .. versionadded:: 1.2

    Attributes
    ----------
    bsplines_ : list of shape (n_features,)
        List of BSplines objects, one for each feature.

    n_features_in_ : int
        The total number of input features.

    feature_names_in_ : ndarray of shape (`n_features_in_`,)
        Names of features seen during :term:`fit`. Defined only when `X`
        has feature names that are all strings.

        .. versionadded:: 1.0

    n_features_out_ : int
        The total number of output features, which is computed as
        `n_features * n_splines`, where `n_splines` is
        the number of bases elements of the B-splines,
        `n_knots + degree - 1` for non-periodic splines and
        `n_knots - 1` for periodic ones.
        If `include_bias=False`, then it is only
        `n_features * (n_splines - 1)`.

    See Also
    --------
    KBinsDiscretizer : Transformer that bins continuous data into intervals.

    PolynomialFeatures : Transformer that generates polynomial and interaction
        features.

    Notes
    -----
    High degrees and a high number of knots can cause overfitting.

    See :ref:`examples/linear_model/plot_polynomial_interpolation.py
    <sphx_glr_auto_examples_linear_model_plot_polynomial_interpolation.py>`.

    Examples
    --------
    >>> import numpy as np
    >>> from sklearn.preprocessing import SplineTransformer
    >>> X = np.arange(6).reshape(6, 1)
    >>> spline = SplineTransformer(degree=2, n_knots=3)
    >>> spline.fit_transform(X)
    array([[0.5 , 0.5 , 0.  , 0.  ],
           [0.18, 0.74, 0.08, 0.  ],
           [0.02, 0.66, 0.32, 0.  ],
           [0.  , 0.32, 0.66, 0.02],
           [0.  , 0.08, 0.74, 0.18],
           [0.  , 0.  , 0.5 , 0.5 ]])
    """

    _parameter_constraints: dict = {
        "n_knots": [Interval(Integral, 2, None, closed="left")],
        "degree": [Interval(Integral, 0, None, closed="left")],
        "knots": [StrOptions({"uniform", "quantile"}), "array-like"],
        "extrapolation": [
            StrOptions({"error", "constant", "linear", "continue", "periodic"})
        ],
        "include_bias": ["boolean"],
        "order": [StrOptions({"C", "F"})],
        "handle_missing": [StrOptions({"error", "zeros"})],
        "sparse_output": ["boolean"],
    }

    def __init__(
        self,
        n_knots=5,
        degree=3,
        *,
        knots="uniform",
        extrapolation="constant",
        include_bias=True,
        order="C",
        handle_missing="error",
        sparse_output=False,
    ):
        self.n_knots = n_knots
        self.degree = degree
        self.knots = knots
        self.extrapolation = extrapolation
        self.include_bias = include_bias
        self.order = order
        self.handle_missing = handle_missing
        self.sparse_output = sparse_output

    @staticmethod
    def _get_base_knot_positions(X, n_knots=10, knots="uniform", sample_weight=None):
        """Calculate base knot positions for `knots` either "uniform" or "quantile".

        Base knots such that first knot <= feature <= last knot. For the
        B-spline construction with scipy.interpolate.BSpline, 2*degree knots
        beyond the base interval are added.

        Returns
        -------
        knots : ndarray of shape (n_knots, n_features), dtype=np.float64
            Knot positions (points) of base interval.
        """
        if knots == "quantile":
            percentiles = 100 * np.linspace(
                start=0, stop=1, num=n_knots, dtype=np.float64
            )

            if sample_weight is None:
                knots = np.nanpercentile(X, percentiles, axis=0)
            else:
                # TODO: exclude possible nan values from _weighted_percentile:
                if np.any(_get_mask(X, np.nan)):
                    raise NotImplementedError(
                        "Passing `sample_weight` to SplineTransformer when there are "
                        "also np.nan values present in `X`, is currently not "
                        "implemented."
                    )
                knots = np.array(
                    [
                        _weighted_percentile(X, sample_weight, percentile)
                        for percentile in percentiles
                    ]
                )

        else:
            # knots == 'uniform':
            # Note that the variable `knots` has already been validated and
            # `else` is therefore safe.
            # Disregard observations with zero weight.
            mask = slice(None, None, 1) if sample_weight is None else sample_weight > 0
            x_min = np.nanmin(X[mask], axis=0)
            x_max = np.nanmax(X[mask], axis=0)

            knots = np.linspace(
                start=x_min,
                stop=x_max,
                num=n_knots,
                endpoint=True,
                dtype=np.float64,
            )

        return knots

    def get_feature_names_out(self, input_features=None):
        """Get output feature names for transformation.

        Parameters
        ----------
        input_features : array-like of str or None, default=None
            Input features.

            - If `input_features` is `None`, then `feature_names_in_` is
              used as feature names in. If `feature_names_in_` is not defined,
              then the following input feature names are generated:
              `["x0", "x1", ..., "x(n_features_in_ - 1)"]`.
            - If `input_features` is an array-like, then `input_features` must
              match `feature_names_in_` if `feature_names_in_` is defined.

        Returns
        -------
        feature_names_out : ndarray of str objects
            Transformed feature names.
        """
        check_is_fitted(self, "n_features_in_")
        n_splines = self.bsplines_[0].c.shape[1]

        input_features = _check_feature_names_in(self, input_features)
        feature_names = []
        for i in range(self.n_features_in_):
            for j in range(n_splines - 1 + self.include_bias):
                feature_names.append(f"{input_features[i]}_sp_{j}")
        return np.asarray(feature_names, dtype=object)

    @_fit_context(prefer_skip_nested_validation=True)
    def fit(self, X, y=None, sample_weight=None):
        """Compute knot positions of splines.

        Parameters
        ----------
        X : array-like of shape (n_samples, n_features)
            The data.

        y : None
            Ignored.

        sample_weight : array-like of shape (n_samples,), default = None
            Individual weights for each sample. Used to calculate quantiles if
            `knots="quantile"`. For `knots="uniform"`, zero weighted
            observations are ignored for finding the min and max of `X`.

        Returns
        -------
        self : object
            Fitted transformer.
        """
        X = validate_data(
            self,
            X,
            reset=True,
            accept_sparse=False,
            ensure_min_samples=2,
            ensure_2d=True,
            force_all_finite=False,
        )
        if sample_weight is not None:
            sample_weight = _check_sample_weight(sample_weight, X, dtype=X.dtype)

        _, n_features = X.shape

        if self.handle_missing == "error":
            if np.isnan(X).any():
                raise ValueError(
                    "X contains missing values (np.nan) and SplineTransformer is "
                    "configured with `handle_missing='error'`. Set "
                    "`handle_missing='zeros'` to encode missing values as splines with "
                    "value `0` or ensure no missing values in `X`."
                )

        if isinstance(self.knots, str):
            base_knots = self._get_base_knot_positions(
                X,
                n_knots=self.n_knots,
                knots=self.knots,
                sample_weight=sample_weight,
            )
        else:
            base_knots = check_array(self.knots, dtype=np.float64)
            if base_knots.shape[0] < 2:
                raise ValueError("Number of knots, knots.shape[0], must be >= 2.")
            elif base_knots.shape[1] != n_features:
                raise ValueError("knots.shape[1] == n_features is violated.")
            elif not np.all(np.diff(base_knots, axis=0) > 0):
                raise ValueError("knots must be sorted without duplicates.")

        if self.sparse_output and sp_version < parse_version("1.8.0"):
            raise ValueError(
                "Option sparse_output=True is only available with scipy>=1.8.0, "
                f"but here scipy=={sp_version} is used."
            )

        # number of knots for base interval
        n_knots = base_knots.shape[0]

        if self.extrapolation == "periodic" and n_knots <= self.degree:
            raise ValueError(
                "Periodic splines require degree < n_knots. Got n_knots="
                f"{n_knots} and degree={self.degree}."
            )

        # number of splines basis functions
        if self.extrapolation != "periodic":
            n_splines = n_knots + self.degree - 1
        else:
            # periodic splines have self.degree less degrees of freedom
            n_splines = n_knots - 1

        degree = self.degree
        n_out = n_features * n_splines
        # We have to add degree number of knots below, and degree number knots
        # above the base knots in order to make the spline basis complete.
        if self.extrapolation == "periodic":
            # For periodic splines the spacing of the first / last degree knots
            # needs to be a continuation of the spacing of the last / first
            # base knots.
            period = base_knots[-1] - base_knots[0]
            knots = np.r_[
                base_knots[-(degree + 1) : -1] - period,
                base_knots,
                base_knots[1 : (degree + 1)] + period,
            ]

        else:
            # Eilers & Marx in "Flexible smoothing with B-splines and
            # penalties" https://doi.org/10.1214/ss/1038425655 advice
            # against repeating first and last knot several times, which
            # would have inferior behaviour at boundaries if combined with
            # a penalty (hence P-Spline). We follow this advice even if our
            # splines are unpenalized. Meaning we do not:
            # knots = np.r_[
            #     np.tile(base_knots.min(axis=0), reps=[degree, 1]),
            #     base_knots,
            #     np.tile(base_knots.max(axis=0), reps=[degree, 1])
            # ]
            # Instead, we reuse the distance of the 2 fist/last knots.
            dist_min = base_knots[1] - base_knots[0]
            dist_max = base_knots[-1] - base_knots[-2]

            knots = np.r_[
                np.linspace(
                    base_knots[0] - degree * dist_min,
                    base_knots[0] - dist_min,
                    num=degree,
                ),
                base_knots,
                np.linspace(
                    base_knots[-1] + dist_max,
                    base_knots[-1] + degree * dist_max,
                    num=degree,
                ),
            ]

        # With a diagonal coefficient matrix, we get back the spline basis
        # elements, i.e. the design matrix of the spline.
        # Note, BSpline appreciates C-contiguous float64 arrays as c=coef.
        coef = np.eye(n_splines, dtype=np.float64)
        if self.extrapolation == "periodic":
            coef = np.concatenate((coef, coef[:degree, :]))

        extrapolate = self.extrapolation in ["periodic", "continue"]

        bsplines = [
            BSpline.construct_fast(
                knots[:, i], coef, self.degree, extrapolate=extrapolate
            )
            for i in range(n_features)
        ]
        self.bsplines_ = bsplines

        self.n_features_out_ = n_out - n_features * (1 - self.include_bias)
        return self

    def transform(self, X):
        """Transform each feature data to B-splines.

        Parameters
        ----------
        X : array-like of shape (n_samples, n_features)
            The data to transform.

        Returns
        -------
        XBS : {ndarray, sparse matrix} of shape (n_samples, n_features * n_splines)
            The matrix of features, where n_splines is the number of bases
            elements of the B-splines, n_knots + degree - 1.
        """
        check_is_fitted(self)

<<<<<<< HEAD
        X = self._validate_data(
            X,
            reset=False,
            accept_sparse=False,
            ensure_2d=True,
            force_all_finite=False,
        )
=======
        X = validate_data(self, X, reset=False, accept_sparse=False, ensure_2d=True)
>>>>>>> 84ac5d88

        n_samples, n_features = X.shape
        n_splines = self.bsplines_[0].c.shape[1]
        degree = self.degree

        # TODO: Remove this condition, once scipy 1.10 is the minimum version.
        #       Only scipy >= 1.10 supports design_matrix(.., extrapolate=..).
        #       The default (implicit in scipy < 1.10) is extrapolate=False.
        scipy_1_10 = sp_version >= parse_version("1.10.0")
        # Note: self.bsplines_[0].extrapolate is True for extrapolation in
        # ["periodic", "continue"]
        if scipy_1_10:
            use_sparse = self.sparse_output
            kwargs_extrapolate = {"extrapolate": self.bsplines_[0].extrapolate}
        else:
            use_sparse = self.sparse_output and not self.bsplines_[0].extrapolate
            kwargs_extrapolate = dict()

        # Note that scipy BSpline returns float64 arrays and converts input
        # x=X[:, i] to c-contiguous float64.
        n_out = self.n_features_out_ + n_features * (1 - self.include_bias)
        if X.dtype in FLOAT_DTYPES:
            dtype = X.dtype
        else:
            dtype = np.float64
        if use_sparse:
            output_list = []
        else:
            XBS = np.zeros((n_samples, n_out), dtype=dtype, order=self.order)

        for i in range(n_features):
            spl = self.bsplines_[i]
            # Get indicator for nan values in the current column.
            nan_indicator = _get_mask(X[:, i], np.nan)

            if self.extrapolation in ("continue", "error", "periodic"):

                if self.extrapolation == "periodic":
                    # With periodic extrapolation we map x to the segment
                    # [spl.t[k], spl.t[n]].
                    # This is equivalent to BSpline(.., extrapolate="periodic")
                    # for scipy>=1.0.0.
                    n = spl.t.size - spl.k - 1
                    # Assign to new array to avoid inplace operation
                    x = spl.t[spl.k] + (X[:, i] - spl.t[spl.k]) % (
                        spl.t[n] - spl.t[spl.k]
                    )
                else:  # self.extrapolation in ("continue", "error")
                    x = X[:, i]

                if use_sparse:
                    # Copy the current column to avoid mutation of the user provided
                    # input data when doing inplace operations.
                    x = x.copy()
                    # We replace the nan values in the input column by some
                    # arbitrary, in-range, numerical value since
                    # BSpline.design_matrix() would otherwise raise on any nan
                    # value in its input. The spline encoded values in
                    # the output of that function that correspond to missing
                    # values in the original input will be replaced by 0.0
                    # afterwards.
                    #
                    # Note that in the following we use np.nanmin(x) as the
                    # input replacement to make sure that this code works even
                    # when `extrapolation == "error"`. Any other choice of
                    # in-range value would have worked work since the
                    # corresponding values in the array are replaced by zeros.

                    nanmin_x = np.nanmin(x)
                    if np.isnan(nanmin_x):
                        # The column is all np.nan valued. Replace it by a constant
                        # column with an arbitrary non-nan value inside: the minimum
                        # value within the whole feature space:
                        x[:] = np.nanmin(X)
                    else:
                        x[nan_indicator] = nanmin_x
                    XBS_sparse = BSpline.design_matrix(
                        x, spl.t, spl.k, **kwargs_extrapolate
                    )

                    if self.extrapolation == "periodic":
                        # See the construction of coef in fit. We need to add the last
                        # degree spline basis function to the first degree ones and
                        # then drop the last ones.
                        # Note: See comment about SparseEfficiencyWarning below.
                        XBS_sparse = XBS_sparse.tolil()
                        XBS_sparse[:, :degree] += XBS_sparse[:, -degree:]
                        XBS_sparse = XBS_sparse[:, :-degree]

                    # Replace any indicated values with 0:
                    extended_nan_indicator = np.repeat(
                        nan_indicator,
                        n_splines,
                    ).reshape(x.shape[0], n_splines)
                    XBS_sparse[extended_nan_indicator] = 0

                else:
                    XBS[:, (i * n_splines) : ((i + 1) * n_splines)] = spl(x)
                    # Replace any output that corresponds to a missing input value
                    # by zero.
                    extended_nan_indicator = np.repeat(
                        nan_indicator, n_splines
                    ).reshape(x.shape[0], n_splines)
                    XBS[:, n_splines * i : n_splines * (i + 1)][
                        extended_nan_indicator
                    ] = 0

            else:  # extrapolation in ("constant", "linear")
                xmin, xmax = spl.t[degree], spl.t[-degree - 1]
                # spline values at boundaries
                f_min, f_max = spl(xmin), spl(xmax)
                # Values outside of the feature space during `fit` and nan values get
                # masked out:
                inside_range_mask = (xmin <= X[:, i]) & (X[:, i] <= xmax)

                if use_sparse:
                    outside_range_mask = ~inside_range_mask
                    x = X[:, i].copy()
                    # Set to some arbitrary value within the range of values
                    # observed on the training set before calling
                    # BSpline.design_matrix. Those transformed will be
                    # reassigned later when handling extrapolation.
                    x[outside_range_mask] = xmin
                    XBS_sparse = BSpline.design_matrix(x, spl.t, spl.k)
                    # Note: Without converting to lil_matrix we would get:
                    # scipy.sparse._base.SparseEfficiencyWarning: Changing the sparsity
                    # structure of a csr_matrix is expensive. lil_matrix is more
                    # efficient.
                    if np.any(outside_range_mask):
                        XBS_sparse = XBS_sparse.tolil()
                        XBS_sparse[outside_range_mask, :] = 0

                else:
                    XBS[inside_range_mask, (i * n_splines) : ((i + 1) * n_splines)] = (
                        spl(X[inside_range_mask, i])
                    )

            # Note for extrapolation:
            # 'continue' is already returned as is by scipy BSplines
            if self.extrapolation == "error":
                # BSpline with extrapolate=False does not raise an error, but
                # outputs np.nan.
                if (use_sparse and np.any(np.isnan(XBS_sparse.data))) or (
                    not use_sparse
                    and np.any(
                        np.isnan(XBS[:, (i * n_splines) : ((i + 1) * n_splines)])
                    )
                ):
                    raise ValueError(
                        "X contains values beyond the limits of the knots."
                    )
            elif self.extrapolation == "constant":
                # Set all values beyond xmin and xmax to the value of the
                # spline basis functions at those two positions.
                # Only the first degree and last degree number of splines
                # have non-zero values at the boundaries.

                below_xmin_mask = X[:, i] < xmin
                if np.any(below_xmin_mask):
                    if use_sparse:
                        # Note: See comment about SparseEfficiencyWarning above.
                        XBS_sparse = XBS_sparse.tolil()
                        XBS_sparse[below_xmin_mask, :degree] = f_min[:degree]

                    else:
                        XBS[
                            below_xmin_mask, (i * n_splines) : (i * n_splines + degree)
                        ] = f_min[:degree]

                above_xmax_mask = X[:, i] > xmax
                if np.any(above_xmax_mask):
                    if use_sparse:
                        # Note: See comment about SparseEfficiencyWarning above.
                        XBS_sparse = XBS_sparse.tolil()
                        XBS_sparse[above_xmax_mask, -degree:] = f_max[-degree:]
                    else:
                        XBS[
                            above_xmax_mask,
                            ((i + 1) * n_splines - degree) : ((i + 1) * n_splines),
                        ] = f_max[-degree:]

            elif self.extrapolation == "linear":
                # Continue the degree first and degree last spline bases
                # linearly beyond the boundaries, with slope = derivative at
                # the boundary.
                # Note that all others have derivative = value = 0 at the
                # boundaries.

                # spline derivatives = slopes at boundaries
                fp_min, fp_max = spl(xmin, nu=1), spl(xmax, nu=1)
                # Compute the linear continuation.
                if degree <= 1:
                    # For degree=1, the derivative of 2nd spline is not zero at
                    # boundary. For degree=0 it is the same as 'constant'.
                    degree += 1
                for j in range(degree):
                    mask = X[:, i] < xmin
                    if np.any(mask):
                        linear_extr = f_min[j] + (X[mask, i] - xmin) * fp_min[j]
                        if use_sparse:
                            # Note: See comment about SparseEfficiencyWarning above.
                            XBS_sparse = XBS_sparse.tolil()
                            XBS_sparse[mask, j] = linear_extr
                        else:
                            XBS[mask, i * n_splines + j] = linear_extr

                    mask = X[:, i] > xmax
                    if np.any(mask):
                        k = n_splines - 1 - j
                        linear_extr = f_max[k] + (X[mask, i] - xmax) * fp_max[k]
                        if use_sparse:
                            # Note: See comment about SparseEfficiencyWarning above.
                            XBS_sparse = XBS_sparse.tolil()
                            XBS_sparse[mask, k : k + 1] = linear_extr[:, None]
                        else:
                            XBS[mask, i * n_splines + k] = linear_extr

            if use_sparse:
                XBS_sparse = XBS_sparse.tocsr()
                output_list.append(XBS_sparse)

        if use_sparse:
            # TODO: Remove this conditional error when the minimum supported version of
            # SciPy is 1.9.2
            # `scipy.sparse.hstack` breaks in scipy<1.9.2
            # when `n_features_out_ > max_int32`
            max_int32 = np.iinfo(np.int32).max
            all_int32 = True
            for mat in output_list:
                all_int32 &= mat.indices.dtype == np.int32
            if (
                sp_version < parse_version("1.9.2")
                and self.n_features_out_ > max_int32
                and all_int32
            ):
                raise ValueError(
                    "In scipy versions `<1.9.2`, the function `scipy.sparse.hstack`"
                    " produces negative columns when:\n1. The output shape contains"
                    " `n_cols` too large to be represented by a 32bit signed"
                    " integer.\n. All sub-matrices to be stacked have indices of"
                    " dtype `np.int32`.\nTo avoid this error, either use a version"
                    " of scipy `>=1.9.2` or alter the `SplineTransformer`"
                    " transformer to produce fewer than 2^31 output features"
                )
            XBS = sparse.hstack(output_list, format="csr")
        elif self.sparse_output:
            # Adjust format of XBS to sparse, for scipy versions < 1.10.0:
            # TODO: Remove once scipy 1.10 is the minimum version:
            XBS = sparse.csr_matrix(XBS)

        if self.include_bias:
            return XBS
        else:
            # We throw away one spline basis per feature.
            # We chose the last one.
            indices = [j for j in range(XBS.shape[1]) if (j + 1) % n_splines != 0]
            return XBS[:, indices]

<<<<<<< HEAD
    def _more_tags(self):
        return {
            "_xfail_checks": {
                "check_estimators_pickle": (
                    "Current Scipy implementation of _bsplines does not"
                    "support const memory views."
                ),
            },
            "allow_nan": True,
        }
=======
    def __sklearn_tags__(self):
        tags = super().__sklearn_tags__()
        tags._xfail_checks = {
            "check_estimators_pickle": (
                "Current Scipy implementation of _bsplines does not"
                "support const memory views."
            ),
        }
        return tags
>>>>>>> 84ac5d88
<|MERGE_RESOLUTION|>--- conflicted
+++ resolved
@@ -1000,17 +1000,7 @@
         """
         check_is_fitted(self)
 
-<<<<<<< HEAD
-        X = self._validate_data(
-            X,
-            reset=False,
-            accept_sparse=False,
-            ensure_2d=True,
-            force_all_finite=False,
-        )
-=======
-        X = validate_data(self, X, reset=False, accept_sparse=False, ensure_2d=True)
->>>>>>> 84ac5d88
+        X = validate_data(self, X, reset=False, accept_sparse=False, ensure_2d=True, ensure_all_finite=False)
 
         n_samples, n_features = X.shape
         n_splines = self.bsplines_[0].c.shape[1]
@@ -1269,18 +1259,6 @@
             indices = [j for j in range(XBS.shape[1]) if (j + 1) % n_splines != 0]
             return XBS[:, indices]
 
-<<<<<<< HEAD
-    def _more_tags(self):
-        return {
-            "_xfail_checks": {
-                "check_estimators_pickle": (
-                    "Current Scipy implementation of _bsplines does not"
-                    "support const memory views."
-                ),
-            },
-            "allow_nan": True,
-        }
-=======
     def __sklearn_tags__(self):
         tags = super().__sklearn_tags__()
         tags._xfail_checks = {
@@ -1289,5 +1267,5 @@
                 "support const memory views."
             ),
         }
-        return tags
->>>>>>> 84ac5d88
+        tags.input_tags.allow_nan = True
+        return tags
"""
This file contains preprocessing tools based on polynomials.
"""
import collections
import numbers
from itertools import chain, combinations
from itertools import combinations_with_replacement as combinations_w_r

import numpy as np
from scipy import sparse
from scipy.interpolate import BSpline
from scipy.special import comb

from ..base import BaseEstimator, TransformerMixin
from ..utils import check_array
from ..utils.deprecation import deprecated
from ..utils.fixes import linspace
from ..utils.validation import check_is_fitted, FLOAT_DTYPES
from ._csr_polynomial_expansion import _csr_polynomial_expansion


__all__ = [
    "PolynomialFeatures",
    "SplineTransformer",
]


class PolynomialFeatures(TransformerMixin, BaseEstimator):
    """Generate polynomial and interaction features.

    Generate a new feature matrix consisting of all polynomial combinations
    of the features with degree less than or equal to the specified degree.
    For example, if an input sample is two dimensional and of the form
    [a, b], the degree-2 polynomial features are [1, a, b, a^2, ab, b^2].

    Read more in the :ref:`User Guide <polynomial_features>`.

    Parameters
    ----------
    degree : int or tuple (min_degree, max_degree), default=2
        If a single int is given, it specifies the maximal degree of the
        polynomial features. If a tuple ``(min_degree, max_degree)`` is
        passed, then ``min_degree`` is the minimum and ``max_degree`` is the
        maximum polynomial degree of the generated features. Note that
        min_degree=0 and 1 are equivalent as outputting the degree zero term
        is determined by ``include_bias``.

    interaction_only : bool, default=False
        If true, only interaction features are produced: features that are
        products of at most ``degree`` *distinct* input features (so not
        ``x[1] ** 2``, ``x[0] * x[2] ** 3``, etc.).

    include_bias : bool, default=True
        If True (default), then include a bias column, the feature in which
        all polynomial powers are zero (i.e. a column of ones - acts as an
        intercept term in a linear model).

    order : {'C', 'F'}, default='C'
        Order of output array in the dense case. 'F' order is faster to
        compute, but may slow down subsequent estimators.

        .. versionadded:: 0.21

    Attributes
    ----------
    powers_ : ndarray of shape (`n_output_features_`, `n_features_in_`)
        powers_[i, j] is the exponent of the jth input in the ith output.

    n_input_features_ : int
        The total number of input features.

        .. deprecated:: 1.0
            This attribute is deprecated in 1.0 and will be removed in 1.2.
            Refer to `n_features_in_` instead.

    n_features_in_ : int
        Number of features seen during :term:`fit`.

        .. versionadded:: 0.24

    n_output_features_ : int
        The total number of polynomial output features. The number of output
        features is computed by iterating over all suitably sized combinations
        of input features.

    See Also
    --------
    SplineTransformer : Transformer that generates univariate B-spline bases
        for features

    Notes
    -----
    Be aware that the number of features in the output array scales
    polynomially in the number of features of the input array, and
    exponentially in the degree. High degrees can cause overfitting.

    See :ref:`examples/linear_model/plot_polynomial_interpolation.py
    <sphx_glr_auto_examples_linear_model_plot_polynomial_interpolation.py>`

    Examples
    --------
    >>> import numpy as np
    >>> from sklearn.preprocessing import PolynomialFeatures
    >>> X = np.arange(6).reshape(3, 2)
    >>> X
    array([[0, 1],
           [2, 3],
           [4, 5]])
    >>> poly = PolynomialFeatures(2)
    >>> poly.fit_transform(X)
    array([[ 1.,  0.,  1.,  0.,  0.,  1.],
           [ 1.,  2.,  3.,  4.,  6.,  9.],
           [ 1.,  4.,  5., 16., 20., 25.]])
    >>> poly = PolynomialFeatures(interaction_only=True)
    >>> poly.fit_transform(X)
    array([[ 1.,  0.,  1.,  0.],
           [ 1.,  2.,  3.,  6.],
           [ 1.,  4.,  5., 20.]])
    """
    def __init__(self, degree=2, *, interaction_only=False, include_bias=True,
                 order='C'):
        self.degree = degree
        self.interaction_only = interaction_only
        self.include_bias = include_bias
        self.order = order

    @staticmethod
    def _combinations(
        n_features,
        min_degree,
        max_degree,
        interaction_only,
        include_bias
    ):
        comb = (combinations if interaction_only else combinations_w_r)
        start = max(1, min_degree)
        iter = chain.from_iterable(comb(range(n_features), i)
                                   for i in range(start, max_degree + 1))
        if include_bias:
            iter = chain(comb(range(n_features), 0), iter)
        return iter

    @staticmethod
    def _num_combinations(
        n_features,
        min_degree,
        max_degree,
        interaction_only,
        include_bias
    ):
        """Calculate number of terms in polynomial expansion

        This should be equivalent to counting the number of terms returned by
        _combinations(...) but much faster.
        """

        if interaction_only:
            combinations = sum(
                [
                    comb(n_features, i, exact=True)
                    for i in range(
                        max(1, min_degree),
                        min(max_degree, n_features) + 1
                    )
                ]
            )
        else:
            combinations = (
                comb(n_features + max_degree, max_degree, exact=True) - 1)
            if min_degree > 0:
                d = min_degree - 1
                combinations -= comb(n_features + d, d, exact=True) - 1

        if include_bias:
            combinations += 1

        return combinations

    @property
    def powers_(self):
        check_is_fitted(self)

<<<<<<< HEAD
        combinations = self._combinations(
            n_features=self.n_input_features_,
            min_degree=self._min_degree,
            max_degree=self._max_degree,
            interaction_only=self.interaction_only,
            include_bias=self.include_bias
        )
        return np.vstack([np.bincount(c, minlength=self.n_input_features_)
=======
        combinations = self._combinations(self.n_features_in_, self.degree,
                                          self.interaction_only,
                                          self.include_bias)
        return np.vstack([np.bincount(c, minlength=self.n_features_in_)
>>>>>>> 038c5cd0
                          for c in combinations])

    def get_feature_names(self, input_features=None):
        """
        Return feature names for output features

        Parameters
        ----------
        input_features : list of str of shape (n_features,), default=None
            String names for input features if available. By default,
            "x0", "x1", ... "xn_features" is used.

        Returns
        -------
        output_feature_names : list of str of shape (n_output_features,)
        """
        powers = self.powers_
        if input_features is None:
            input_features = ['x%d' % i for i in range(powers.shape[1])]
        feature_names = []
        for row in powers:
            inds = np.where(row)[0]
            if len(inds):
                name = " ".join("%s^%d" % (input_features[ind], exp)
                                if exp != 1 else input_features[ind]
                                for ind, exp in zip(inds, row[inds]))
            else:
                name = "1"
            feature_names.append(name)
        return feature_names

    def fit(self, X, y=None):
        """
        Compute number of output features.


        Parameters
        ----------
        X : {array-like, sparse matrix} of shape (n_samples, n_features)
            The data.

        y : None
            Ignored.

        Returns
        -------
        self : object
            Fitted transformer.
        """
        _, n_features = self._validate_data(X, accept_sparse=True).shape
<<<<<<< HEAD
        self.n_input_features_ = n_features

        if isinstance(self.degree, numbers.Integral):
            if self.degree < 0:
                raise ValueError(f"degree must be a non-negative integer, "
                                 f"got {self.degree}.")
            self._min_degree = 0
            self._max_degree = self.degree
        elif (isinstance(self.degree, collections.abc.Iterable) and
                len(self.degree) == 2):
            self._min_degree, self._max_degree = self.degree
            if not (isinstance(self._min_degree, numbers.Integral)
                    and isinstance(self._max_degree, numbers.Integral)
                    and self._min_degree >= 0
                    and self._min_degree <= self._max_degree):
                raise ValueError(f"degree=(min_degree, max_degree) must "
                                 f"be non-negative integers that fulfil "
                                 f"min_degree <= max_degree, got "
                                 f"{self.degree}.")
        else:
            raise ValueError(f"degree must be a non-negative int or tuple "
                             f"(min_degree, max_degree), got "
                             f"{self.degree}.")

=======
>>>>>>> 038c5cd0
        self.n_output_features_ = self._num_combinations(
            n_features=n_features,
            min_degree=self._min_degree,
            max_degree=self._max_degree,
            interaction_only=self.interaction_only,
            include_bias=self.include_bias,
        )
        # We also record the number of output features for
        # _max_degree = 0
        self._n_out_full = self._num_combinations(
            n_features=n_features,
            min_degree=0,
            max_degree=self._max_degree,
            interaction_only=self.interaction_only,
            include_bias=self.include_bias,
        )

        return self

    def transform(self, X):
        """Transform data to polynomial features.

        Parameters
        ----------
        X : {array-like, sparse matrix} of shape (n_samples, n_features)
            The data to transform, row by row.

            Prefer CSR over CSC for sparse input (for speed), but CSC is
            required if the degree is 4 or higher. If the degree is less than
            4 and the input format is CSC, it will be converted to CSR, have
            its polynomial features generated, then converted back to CSC.

            If the degree is 2 or 3, the method described in "Leveraging
            Sparsity to Speed Up Polynomial Feature Expansions of CSR Matrices
            Using K-Simplex Numbers" by Andrew Nystrom and John Hughes is
            used, which is much faster than the method used on CSC input. For
            this reason, a CSC input will be converted to CSR, and the output
            will be converted back to CSC prior to being returned, hence the
            preference of CSR.

        Returns
        -------
        XP : {ndarray, sparse matrix} of shape (n_samples, NP)
            The matrix of features, where NP is the number of polynomial
            features generated from the combination of inputs. If a sparse
            matrix is provided, it will be converted into a sparse
            ``csr_matrix``.
        """
        check_is_fitted(self)

        X = self._validate_data(X, order='F', dtype=FLOAT_DTYPES, reset=False,
                                accept_sparse=('csr', 'csc'))

        n_samples, n_features = X.shape

        if sparse.isspmatrix_csr(X):
            if self._max_degree > 3:
                return self.transform(X.tocsc()).tocsr()
            to_stack = []
            if self.include_bias:
                to_stack.append(sparse.csc_matrix(
                    np.ones(shape=(n_samples, 1), dtype=X.dtype)))
            if self._min_degree <= 1:
                to_stack.append(X)
            for deg in range(max(2, self._min_degree), self._max_degree + 1):
                Xp_next = _csr_polynomial_expansion(X.data, X.indices,
                                                    X.indptr, X.shape[1],
                                                    self.interaction_only,
                                                    deg)
                if Xp_next is None:
                    break
                to_stack.append(Xp_next)
            if len(to_stack) == 0:
                # edge case: deal with empty matrix
                XP = sparse.csr_matrix((n_samples, 0), dtype=X.dtype)
            else:
                XP = sparse.hstack(to_stack, format='csr')
        elif sparse.isspmatrix_csc(X) and self._max_degree < 4:
            return self.transform(X.tocsr()).tocsc()
        elif sparse.isspmatrix(X):
            combinations = self._combinations(
                n_features=n_features,
                min_degree=self._min_degree,
                max_degree=self._max_degree,
                interaction_only=self.interaction_only,
                include_bias=self.include_bias
            )
            columns = []
            for combi in combinations:
                if combi:
                    out_col = 1
                    for col_idx in combi:
                        out_col = X[:, col_idx].multiply(out_col)
                    columns.append(out_col)
                else:
                    bias = sparse.csc_matrix(np.ones((X.shape[0], 1)))
                    columns.append(bias)
            XP = sparse.hstack(columns, dtype=X.dtype).tocsc()
        else:
            # Do as if _min_degree = 0 and cut down array after the
            # computation, i.e. use _n_out_full instead of n_output_features_.
            XP = np.empty(
                shape=(n_samples, self._n_out_full),
                dtype=X.dtype, order=self.order
            )

            # What follows is a faster implementation of:
            # for i, comb in enumerate(combinations):
            #     XP[:, i] = X[:, comb].prod(1)
            # This implementation uses two optimisations.
            # First one is broadcasting,
            # multiply ([X1, ..., Xn], X1) -> [X1 X1, ..., Xn X1]
            # multiply ([X2, ..., Xn], X2) -> [X2 X2, ..., Xn X2]
            # ...
            # multiply ([X[:, start:end], X[:, start]) -> ...
            # Second optimisation happens for degrees >= 3.
            # Xi^3 is computed reusing previous computation:
            # Xi^3 = Xi^2 * Xi.

            # degree 0 term
            if self.include_bias:
                XP[:, 0] = 1
                current_col = 1
            else:
                current_col = 0

            # degree 1 term
            XP[:, current_col:current_col + n_features] = X
            index = list(range(current_col, current_col + n_features))
            current_col += n_features
            index.append(current_col)

            # loop over degree >= 2 terms
            for _ in range(2, self._max_degree + 1):
                new_index = []
                end = index[-1]
                for feature_idx in range(n_features):
                    start = index[feature_idx]
                    new_index.append(current_col)
                    if self.interaction_only:
                        start += (index[feature_idx + 1] - index[feature_idx])
                    next_col = current_col + end - start
                    if next_col <= current_col:
                        break
                    # XP[:, start:end] are terms of degree d - 1
                    # that exclude feature #feature_idx.
                    np.multiply(XP[:, start:end],
                                X[:, feature_idx:feature_idx + 1],
                                out=XP[:, current_col:next_col],
                                casting='no')
                    current_col = next_col

                new_index.append(current_col)
                index = new_index

            if self._min_degree > 1:
                n_XP, n_Xout = self._n_out_full, self.n_output_features_
                Xout = np.empty(
                    shape=(n_samples, n_Xout),
                    dtype=XP.dtype,
                    order=self.order
                )
                if self.include_bias:
                    Xout[:, 0] = 1
                    Xout[:, 1:] = XP[:, n_XP - n_Xout + 1:]
                else:
                    Xout[:, :] = XP[:, n_XP - n_Xout:]
                XP = Xout
        return XP

    # TODO: Remove in 1.2
    @deprecated("The attribute n_input_features_ was "  # type: ignore
                "deprecated in version 1.0 and will be removed in 1.2.")
    @property
    def n_input_features_(self):
        return self.n_features_in_


# TODO:
# - sparse support (either scipy or own cython solution)?
class SplineTransformer(TransformerMixin, BaseEstimator):
    """Generate univariate B-spline bases for features.

    Generate a new feature matrix consisting of
    `n_splines=n_knots + degree - 1` (`n_knots - 1` for
    `extrapolation="periodic"`) spline basis functions
    (B-splines) of polynomial order=`degree` for each feature.

    Read more in the :ref:`User Guide <spline_transformer>`.

    .. versionadded:: 1.0

    Parameters
    ----------
    n_knots : int, default=5
        Number of knots of the splines if `knots` equals one of
        {'uniform', 'quantile'}. Must be larger or equal 2. Ignored if `knots`
        is array-like.

    degree : int, default=3
        The polynomial degree of the spline basis. Must be a non-negative
        integer.

    knots : {'uniform', 'quantile'} or array-like of shape \
        (n_knots, n_features), default='uniform'
        Set knot positions such that first knot <= features <= last knot.

        - If 'uniform', `n_knots` number of knots are distributed uniformly
          from min to max values of the features.
        - If 'quantile', they are distributed uniformly along the quantiles of
          the features.
        - If an array-like is given, it directly specifies the sorted knot
          positions including the boundary knots. Note that, internally,
          `degree` number of knots are added before the first knot, the same
          after the last knot.

    extrapolation : {'error', 'constant', 'linear', 'continue', 'periodic'}, \
        default='constant'
        If 'error', values outside the min and max values of the training
        features raises a `ValueError`. If 'constant', the value of the
        splines at minimum and maximum value of the features is used as
        constant extrapolation. If 'linear', a linear extrapolation is used.
        If 'continue', the splines are extrapolated as is, i.e. option
        `extrapolate=True` in :class:`scipy.interpolate.BSpline`. If
        'periodic', periodic splines with a periodicity equal to the distance
        between the first and last knot are used. Periodic splines enforce
        equal function values and derivatives at the first and last knot.
        For example, this makes it possible to avoid introducing an arbitrary
        jump between Dec 31st and Jan 1st in spline features derived from a
        naturally periodic "day-of-year" input feature. In this case it is
        recommended to manually set the knot values to control the period.

    include_bias : bool, default=True
        If True (default), then the last spline element inside the data range
        of a feature is dropped. As B-splines sum to one over the spline basis
        functions for each data point, they implicitly include a bias term,
        i.e. a column of ones. It acts as an intercept term in a linear models.

    order : {'C', 'F'}, default='C'
        Order of output array. 'F' order is faster to compute, but may slow
        down subsequent estimators.

    Attributes
    ----------
    bsplines_ : list of shape (n_features,)
        List of BSplines objects, one for each feature.

    n_features_in_ : int
        The total number of input features.

    n_features_out_ : int
        The total number of output features, which is computed as
        `n_features * n_splines`, where `n_splines` is
        the number of bases elements of the B-splines,
        `n_knots + degree - 1` for non-periodic splines and
        `n_knots - 1` for periodic ones.
        If `include_bias=False`, then it is only
        `n_features * (n_splines - 1)`.

    See Also
    --------
    KBinsDiscretizer : Transformer that bins continuous data into intervals.

    PolynomialFeatures : Transformer that generates polynomial and interaction
        features.

    Notes
    -----
    High degrees and a high number of knots can cause overfitting.

    See :ref:`examples/linear_model/plot_polynomial_interpolation.py
    <sphx_glr_auto_examples_linear_model_plot_polynomial_interpolation.py>`.

    Examples
    --------
    >>> import numpy as np
    >>> from sklearn.preprocessing import SplineTransformer
    >>> X = np.arange(6).reshape(6, 1)
    >>> spline = SplineTransformer(degree=2, n_knots=3)
    >>> spline.fit_transform(X)
    array([[0.5 , 0.5 , 0.  , 0.  ],
           [0.18, 0.74, 0.08, 0.  ],
           [0.02, 0.66, 0.32, 0.  ],
           [0.  , 0.32, 0.66, 0.02],
           [0.  , 0.08, 0.74, 0.18],
           [0.  , 0.  , 0.5 , 0.5 ]])
    """

    def __init__(
        self,
        n_knots=5,
        degree=3,
        *,
        knots="uniform",
        extrapolation="constant",
        include_bias=True,
        order="C",
    ):
        self.n_knots = n_knots
        self.degree = degree
        self.knots = knots
        self.extrapolation = extrapolation
        self.include_bias = include_bias
        self.order = order

    @staticmethod
    def _get_base_knot_positions(X, n_knots=10, knots="uniform"):
        """Calculate base knot positions.

        Base knots such that first knot <= feature <= last knot. For the
        B-spline construction with scipy.interpolate.BSpline, 2*degree knots
        beyond the base interval are added.

        Returns
        -------
        knots : ndarray of shape (n_knots, n_features), dtype=np.float64
            Knot positions (points) of base interval.
        """
        if knots == "quantile":
            knots = np.percentile(
                X,
                100
                * np.linspace(start=0, stop=1, num=n_knots, dtype=np.float64),
                axis=0,
            )
        else:
            # knots == 'uniform':
            # Note that the variable `knots` has already been validated and
            # `else` is therefore safe.
            x_min = np.amin(X, axis=0)
            x_max = np.amax(X, axis=0)
            knots = linspace(
                start=x_min,
                stop=x_max,
                num=n_knots,
                endpoint=True,
                dtype=np.float64,
            )

        return knots

    def get_feature_names(self, input_features=None):
        """Return feature names for output features.

        Parameters
        ----------
        input_features : list of str of shape (n_features,), default=None
            String names for input features if available. By default,
            "x0", "x1", ... "xn_features" is used.

        Returns
        -------
        output_feature_names : list of str of shape (n_output_features,)
        """
        n_splines = self.bsplines_[0].c.shape[0]
        if input_features is None:
            input_features = ["x%d" % i for i in range(self.n_features_in_)]
        feature_names = []
        for i in range(self.n_features_in_):
            for j in range(n_splines - 1 + self.include_bias):
                feature_names.append(f"{input_features[i]}_sp_{j}")
        return feature_names

    def fit(self, X, y=None):
        """Compute knot positions of splines.

        Parameters
        ----------
        X : array-like of shape (n_samples, n_features)
            The data.

        y : None
            Ignored.

        Returns
        -------
        self : object
            Fitted transformer.
        """
        X = self._validate_data(
            X,
            reset=True,
            accept_sparse=False,
            ensure_min_samples=2,
            ensure_2d=True,
        )
        n_samples, n_features = X.shape

        if not (
            isinstance(self.degree, numbers.Integral) and self.degree >= 0
        ):
            raise ValueError(f"degree must be a non-negative integer, got "
                             f"{self.degree}.")

        if isinstance(self.knots, str) and self.knots in [
            "uniform",
            "quantile",
        ]:
            if not (
                isinstance(self.n_knots, numbers.Integral)
                and self.n_knots >= 2
            ):
                raise ValueError("n_knots must be a positive integer >= 2, "
                                 f"got: {self.n_knots}")

            base_knots = self._get_base_knot_positions(
                X, n_knots=self.n_knots, knots=self.knots
            )
        else:
            base_knots = check_array(self.knots, dtype=np.float64)
            if base_knots.shape[0] < 2:
                raise ValueError(
                    "Number of knots, knots.shape[0], must be >= " "2."
                )
            elif base_knots.shape[1] != n_features:
                raise ValueError("knots.shape[1] == n_features is violated.")
            elif not np.all(np.diff(base_knots, axis=0) > 0):
                raise ValueError("knots must be sorted without duplicates.")

        if self.extrapolation not in (
            "error",
            "constant",
            "linear",
            "continue",
            "periodic",
        ):
            raise ValueError(
                "extrapolation must be one of 'error', "
                "'constant', 'linear', 'continue' or 'periodic'."
            )

        if not isinstance(self.include_bias, (bool, np.bool_)):
            raise ValueError("include_bias must be bool.")

        # number of knots for base interval
        n_knots = base_knots.shape[0]

        if self.extrapolation == "periodic" and n_knots <= self.degree:
            raise ValueError(
                "Periodic splines require degree < n_knots. Got n_knots="
                f"{n_knots} and degree={self.degree}."
            )

        # number of splines basis functions
        if self.extrapolation != "periodic":
            n_splines = n_knots + self.degree - 1
        else:
            # periodic splines have self.degree less degrees of freedom
            n_splines = n_knots - 1

        degree = self.degree
        n_out = n_features * n_splines
        # We have to add degree number of knots below, and degree number knots
        # above the base knots in order to make the spline basis complete.
        if self.extrapolation == "periodic":
            # For periodic splines the spacing of the first / last degree knots
            # needs to be a continuation of the spacing of the last / first
            # base knots.
            period = base_knots[-1] - base_knots[0]
            knots = np.r_[
                base_knots[-(degree + 1): -1] - period,
                base_knots,
                base_knots[1: (degree + 1)] + period
            ]

        else:
            # Eilers & Marx in "Flexible smoothing with B-splines and
            # penalties" https://doi.org/10.1214/ss/1038425655 advice
            # against repeating first and last knot several times, which
            # would have inferior behaviour at boundaries if combined with
            # a penalty (hence P-Spline). We follow this advice even if our
            # splines are unpenalized. Meaning we do not:
            # knots = np.r_[
            #     np.tile(base_knots.min(axis=0), reps=[degree, 1]),
            #     base_knots,
            #     np.tile(base_knots.max(axis=0), reps=[degree, 1])
            # ]
            # Instead, we reuse the distance of the 2 fist/last knots.
            dist_min = base_knots[1] - base_knots[0]
            dist_max = base_knots[-1] - base_knots[-2]

            knots = np.r_[
                linspace(
                    base_knots[0] - degree * dist_min,
                    base_knots[0] - dist_min,
                    num=degree,
                ),
                base_knots,
                linspace(
                    base_knots[-1] + dist_max,
                    base_knots[-1] + degree * dist_max,
                    num=degree,
                ),
            ]

        # With a diagonal coefficient matrix, we get back the spline basis
        # elements, i.e. the design matrix of the spline.
        # Note, BSpline appreciates C-contiguous float64 arrays as c=coef.
        coef = np.eye(n_splines, dtype=np.float64)
        if self.extrapolation == "periodic":
            coef = np.concatenate((coef, coef[:degree, :]))

        extrapolate = self.extrapolation in ["periodic", "continue"]

        bsplines = [
            BSpline.construct_fast(
                knots[:, i], coef, self.degree, extrapolate=extrapolate
            )
            for i in range(n_features)
        ]
        self.bsplines_ = bsplines

        self.n_features_out_ = n_out - n_features * (1 - self.include_bias)
        return self

    def transform(self, X):
        """Transform each feature data to B-splines.

        Parameters
        ----------
        X : array-like of shape (n_samples, n_features)
            The data to transform.

        Returns
        -------
        XBS : ndarray of shape (n_samples, n_features * n_splines)
            The matrix of features, where n_splines is the number of bases
            elements of the B-splines, n_knots + degree - 1.
        """
        check_is_fitted(self)

        X = self._validate_data(
            X, reset=False, accept_sparse=False, ensure_2d=True
        )

        n_samples, n_features = X.shape
        n_splines = self.bsplines_[0].c.shape[1]
        degree = self.degree

        # Note that scipy BSpline returns float64 arrays and converts input
        # x=X[:, i] to c-contiguous float64.
        n_out = self.n_features_out_ + n_features * (1 - self.include_bias)
        if X.dtype in FLOAT_DTYPES:
            dtype = X.dtype
        else:
            dtype = np.float64
        XBS = np.zeros((n_samples, n_out), dtype=dtype, order=self.order)

        for i in range(n_features):
            spl = self.bsplines_[i]

            if self.extrapolation in ("continue", "error", "periodic"):

                if self.extrapolation == "periodic":
                    # With periodic extrapolation we map x to the segment
                    # [spl.t[k], spl.t[n]].
                    # This is equivalent to BSpline(.., extrapolate="periodic")
                    # for scipy>=1.0.0.
                    n = spl.t.size - spl.k - 1
                    # Assign to new array to avoid inplace operation
                    x = spl.t[spl.k] + (X[:, i] - spl.t[spl.k]) % (
                        spl.t[n] - spl.t[spl.k]
                    )
                else:
                    x = X[:, i]

                XBS[:, (i * n_splines):((i + 1) * n_splines)] = spl(x)

            else:
                xmin = spl.t[degree]
                xmax = spl.t[-degree - 1]
                mask = (xmin <= X[:, i]) & (X[:, i] <= xmax)
                XBS[mask, (i * n_splines):((i + 1) * n_splines)] = spl(
                    X[mask, i]
                )

            # Note for extrapolation:
            # 'continue' is already returned as is by scipy BSplines
            if self.extrapolation == "error":
                # BSpline with extrapolate=False does not raise an error, but
                # output np.nan.
                if np.any(
                    np.isnan(XBS[:, (i * n_splines):((i + 1) * n_splines)])
                ):
                    raise ValueError(
                        "X contains values beyond the limits of the knots."
                    )
            elif self.extrapolation == "constant":
                # Set all values beyond xmin and xmax to the value of the
                # spline basis functions at those two positions.
                # Only the first degree and last degree number of splines
                # have non-zero values at the boundaries.

                # spline values at boundaries
                f_min = spl(xmin)
                f_max = spl(xmax)
                mask = X[:, i] < xmin
                if np.any(mask):
                    XBS[
                        mask, (i * n_splines):(i * n_splines + degree)
                    ] = f_min[:degree]

                mask = X[:, i] > xmax
                if np.any(mask):
                    XBS[
                        mask,
                        ((i + 1) * n_splines - degree):((i + 1) * n_splines),
                    ] = f_max[-degree:]
            elif self.extrapolation == "linear":
                # Continue the degree first and degree last spline bases
                # linearly beyond the boundaries, with slope = derivative at
                # the boundary.
                # Note that all others have derivative = value = 0 at the
                # boundaries.

                # spline values at boundaries
                f_min, f_max = spl(xmin), spl(xmax)
                # spline derivatives = slopes at boundaries
                fp_min, fp_max = spl(xmin, nu=1), spl(xmax, nu=1)
                # Compute the linear continuation.
                if degree <= 1:
                    # For degree=1, the derivative of 2nd spline is not zero at
                    # boundary. For degree=0 it is the same as 'constant'.
                    degree += 1
                for j in range(degree):
                    mask = X[:, i] < xmin
                    if np.any(mask):
                        XBS[mask, i * n_splines + j] = (
                            f_min[j] + (X[mask, i] - xmin) * fp_min[j]
                        )

                    mask = X[:, i] > xmax
                    if np.any(mask):
                        k = n_splines - 1 - j
                        XBS[mask, i * n_splines + k] = (
                            f_max[k] + (X[mask, i] - xmax) * fp_max[k]
                        )

        if self.include_bias:
            return XBS
        else:
            # We throw away one spline basis per feature.
            # We chose the last one.
            indices = [
                j for j in range(XBS.shape[1]) if (j + 1) % n_splines != 0
            ]
            return XBS[:, indices]<|MERGE_RESOLUTION|>--- conflicted
+++ resolved
@@ -180,21 +180,14 @@
     def powers_(self):
         check_is_fitted(self)
 
-<<<<<<< HEAD
         combinations = self._combinations(
-            n_features=self.n_input_features_,
+            n_features=self.n_features_in_,
             min_degree=self._min_degree,
             max_degree=self._max_degree,
             interaction_only=self.interaction_only,
             include_bias=self.include_bias
         )
-        return np.vstack([np.bincount(c, minlength=self.n_input_features_)
-=======
-        combinations = self._combinations(self.n_features_in_, self.degree,
-                                          self.interaction_only,
-                                          self.include_bias)
         return np.vstack([np.bincount(c, minlength=self.n_features_in_)
->>>>>>> 038c5cd0
                           for c in combinations])
 
     def get_feature_names(self, input_features=None):
@@ -245,7 +238,6 @@
             Fitted transformer.
         """
         _, n_features = self._validate_data(X, accept_sparse=True).shape
-<<<<<<< HEAD
         self.n_input_features_ = n_features
 
         if isinstance(self.degree, numbers.Integral):
@@ -270,8 +262,6 @@
                              f"(min_degree, max_degree), got "
                              f"{self.degree}.")
 
-=======
->>>>>>> 038c5cd0
         self.n_output_features_ = self._num_combinations(
             n_features=n_features,
             min_degree=self._min_degree,

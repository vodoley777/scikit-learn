--- conflicted
+++ resolved
@@ -3,38 +3,6 @@
 normalization, binarization methods.
 """
 
-<<<<<<< HEAD
-from ._function_transformer import FunctionTransformer
-
-from ._data import Binarizer
-from ._data import KernelCenterer
-from ._data import MinMaxScaler
-from ._data import MaxAbsScaler
-from ._data import Normalizer
-from ._data import RobustScaler
-from ._data import StandardScaler
-from ._data import QuantileTransformer
-from ._data import add_dummy_feature
-from ._data import binarize
-from ._data import normalize
-from ._data import scale
-from ._data import robust_scale
-from ._data import maxabs_scale
-from ._data import minmax_scale
-from ._data import quantile_transform
-from ._data import power_transform
-from ._data import PowerTransformer
-
-from ._encoders import OneHotEncoder
-from ._encoders import OrdinalEncoder
-from ._target_encoder import TargetEncoder
-
-from ._label import label_binarize
-from ._label import LabelBinarizer
-from ._label import LabelEncoder
-from ._label import MultiLabelBinarizer
-
-=======
 from ._data import (
     Binarizer,
     KernelCenterer,
@@ -55,7 +23,6 @@
     robust_scale,
     scale,
 )
->>>>>>> 2ab1d81e
 from ._discretization import KBinsDiscretizer
 from ._encoders import OneHotEncoder, OrdinalEncoder
 from ._function_transformer import FunctionTransformer

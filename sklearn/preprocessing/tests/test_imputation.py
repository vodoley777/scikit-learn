--- conflicted
+++ resolved
@@ -4,12 +4,8 @@
 from sklearn.utils.testing import assert_equal
 from sklearn.utils.testing import assert_array_equal
 from sklearn.utils.testing import assert_raises
-<<<<<<< HEAD
-from sklearn.utils.testing import assert_false, assert_true
-=======
 from sklearn.utils.testing import assert_false
 from sklearn.utils.testing import assert_true
->>>>>>> cdae4a4e
 
 from sklearn.preprocessing.imputation import Imputer, FactorizationImputer
 from sklearn.pipeline import Pipeline
@@ -285,30 +281,71 @@
 
 
 def test_imputation_copy():
-<<<<<<< HEAD
-    """Test imputation with copy=True."""
-    l = 5
-
-    # Test default behaviour and with copy=True
-    for params in [{}, {'copy': True}]:
-        X = sparse_random_matrix(l, l, density=0.75, random_state=0)
-
-        # Dense
-        imputer = Imputer(missing_values=0, strategy="mean", **params)
-        Xt = imputer.fit(X).transform(X)
-        Xt[0, 0] = np.nan
-        # Check that the objects are different and that they don't use
-        # the same buffer
-        assert_false(np.all(X.todense() == Xt))
-
-        # Sparse
-        imputer = Imputer(missing_values=0, strategy="mean", **params)
-        X = X.todense()
-        Xt = imputer.fit(X).transform(X)
-        Xt[0, 0] = np.nan
-        # Check that the objects are different and that they don't use
-        # the same buffer
-        assert_false(np.all(X == Xt))
+    """Test imputation with copy"""
+    X_orig = sparse_random_matrix(5, 5, density=0.75, random_state=0)
+
+    # copy=True, dense => copy
+    X = X_orig.copy().toarray()
+    imputer = Imputer(missing_values=0, strategy="mean", copy=True)
+    Xt = imputer.fit(X).transform(X)
+    Xt[0, 0] = -1
+    assert_false(np.all(X == Xt))
+
+    # copy=True, sparse csr => copy
+    X = X_orig.copy()
+    imputer = Imputer(missing_values=X.data[0], strategy="mean", copy=True)
+    Xt = imputer.fit(X).transform(X)
+    Xt.data[0] = -1
+    assert_false(np.all(X.data == Xt.data))
+
+    # copy=False, dense => no copy
+    X = X_orig.copy().toarray()
+    imputer = Imputer(missing_values=0, strategy="mean", copy=False)
+    Xt = imputer.fit(X).transform(X)
+    Xt[0, 0] = -1
+    assert_true(np.all(X == Xt))
+
+    # copy=False, sparse csr, axis=1 => no copy
+    X = X_orig.copy()
+    imputer = Imputer(missing_values=X.data[0], strategy="mean",
+                      copy=False, axis=1)
+    Xt = imputer.fit(X).transform(X)
+    Xt.data[0] = -1
+    assert_true(np.all(X.data == Xt.data))
+
+    # copy=False, sparse csc, axis=0 => no copy
+    X = X_orig.copy().tocsc()
+    imputer = Imputer(missing_values=X.data[0], strategy="mean",
+                      copy=False, axis=0)
+    Xt = imputer.fit(X).transform(X)
+    Xt.data[0] = -1
+    assert_true(np.all(X.data == Xt.data))
+
+    # copy=False, sparse csr, axis=0 => copy
+    X = X_orig.copy()
+    imputer = Imputer(missing_values=X.data[0], strategy="mean",
+                      copy=False, axis=0)
+    Xt = imputer.fit(X).transform(X)
+    Xt.data[0] = -1
+    assert_false(np.all(X.data == Xt.data))
+
+    # copy=False, sparse csc, axis=1 => copy
+    X = X_orig.copy().tocsc()
+    imputer = Imputer(missing_values=X.data[0], strategy="mean",
+                      copy=False, axis=1)
+    Xt = imputer.fit(X).transform(X)
+    Xt.data[0] = -1
+    assert_false(np.all(X.data == Xt.data))
+
+    # copy=False, sparse csr, axis=1, missing_values=0 => copy
+    X = X_orig.copy()
+    imputer = Imputer(missing_values=0, strategy="mean",
+                      copy=False, axis=1)
+    Xt = imputer.fit(X).transform(X)
+    assert_false(sparse.issparse(Xt))
+
+    # Note: If X is sparse and if missing_values=0, then a (dense) copy of X is
+    # made, even if copy=False.
 
 def test_factorization():
 
@@ -331,72 +368,4 @@
 
     assert_true(X.shape == X_imputed.shape)
     assert_false(sparse.issparse(X_imputed))
-    #assert_array_equal(X, X_imputed)
-
-=======
-    """Test imputation with copy"""
-    X_orig = sparse_random_matrix(5, 5, density=0.75, random_state=0)
-
-    # copy=True, dense => copy
-    X = X_orig.copy().toarray()
-    imputer = Imputer(missing_values=0, strategy="mean", copy=True)
-    Xt = imputer.fit(X).transform(X)
-    Xt[0, 0] = -1
-    assert_false(np.all(X == Xt))
-
-    # copy=True, sparse csr => copy
-    X = X_orig.copy()
-    imputer = Imputer(missing_values=X.data[0], strategy="mean", copy=True)
-    Xt = imputer.fit(X).transform(X)
-    Xt.data[0] = -1
-    assert_false(np.all(X.data == Xt.data))
-
-    # copy=False, dense => no copy
-    X = X_orig.copy().toarray()
-    imputer = Imputer(missing_values=0, strategy="mean", copy=False)
-    Xt = imputer.fit(X).transform(X)
-    Xt[0, 0] = -1
-    assert_true(np.all(X == Xt))
-
-    # copy=False, sparse csr, axis=1 => no copy
-    X = X_orig.copy()
-    imputer = Imputer(missing_values=X.data[0], strategy="mean",
-                      copy=False, axis=1)
-    Xt = imputer.fit(X).transform(X)
-    Xt.data[0] = -1
-    assert_true(np.all(X.data == Xt.data))
-
-    # copy=False, sparse csc, axis=0 => no copy
-    X = X_orig.copy().tocsc()
-    imputer = Imputer(missing_values=X.data[0], strategy="mean",
-                      copy=False, axis=0)
-    Xt = imputer.fit(X).transform(X)
-    Xt.data[0] = -1
-    assert_true(np.all(X.data == Xt.data))
-
-    # copy=False, sparse csr, axis=0 => copy
-    X = X_orig.copy()
-    imputer = Imputer(missing_values=X.data[0], strategy="mean",
-                      copy=False, axis=0)
-    Xt = imputer.fit(X).transform(X)
-    Xt.data[0] = -1
-    assert_false(np.all(X.data == Xt.data))
-
-    # copy=False, sparse csc, axis=1 => copy
-    X = X_orig.copy().tocsc()
-    imputer = Imputer(missing_values=X.data[0], strategy="mean",
-                      copy=False, axis=1)
-    Xt = imputer.fit(X).transform(X)
-    Xt.data[0] = -1
-    assert_false(np.all(X.data == Xt.data))
-
-    # copy=False, sparse csr, axis=1, missing_values=0 => copy
-    X = X_orig.copy()
-    imputer = Imputer(missing_values=0, strategy="mean",
-                      copy=False, axis=1)
-    Xt = imputer.fit(X).transform(X)
-    assert_false(sparse.issparse(Xt))
-
-    # Note: If X is sparse and if missing_values=0, then a (dense) copy of X is
-    # made, even if copy=False.
->>>>>>> cdae4a4e
+    #assert_array_equal(X, X_imputed)
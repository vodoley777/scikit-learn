--- conflicted
+++ resolved
@@ -476,7 +476,6 @@
     return X, P
 
 
-<<<<<<< HEAD
 @pytest.mark.parametrize(
     "degree, include_bias, interaction_only, indices",
     [
@@ -586,10 +585,6 @@
     assert_allclose(out, P[:, indices])
     if tf.n_output_features_ > 0:
         assert tf.powers_.shape == (tf.n_output_features_, tf.n_features_in_)
-=======
-    assert interact.powers_.shape == (interact.n_output_features_,
-                                      interact.n_features_in_)
->>>>>>> 038c5cd0
 
 
 def test_polynomial_feature_names():

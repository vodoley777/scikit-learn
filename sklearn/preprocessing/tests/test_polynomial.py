--- conflicted
+++ resolved
@@ -15,15 +15,12 @@
     PolynomialFeatures,
     SplineTransformer,
 )
-<<<<<<< HEAD
-from sklearn.utils.fixes import parse_version, sp_version
-=======
 from sklearn.preprocessing._csr_polynomial_expansion import (
     _calc_total_nnz,
     _calc_expanded_nnz,
     _get_sizeof_LARGEST_INT_t,
 )
->>>>>>> 55af30d9
+from sklearn.utils.fixes import parse_version, sp_version
 
 
 @pytest.mark.parametrize("est", (PolynomialFeatures, SplineTransformer))

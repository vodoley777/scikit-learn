--- conflicted
+++ resolved
@@ -141,10 +141,9 @@
     assert_array_equal(oh.fit(X_df).transform(X_df), X_expected)
 
 
-# TODO: Remove in 0.26 when get_feature_names is removed.
+# TODO: Remove in 1.2 when get_feature_names is removed.
 @pytest.mark.filterwarnings("ignore::FutureWarning")
-@pytest.mark.parametrize("get_names", ["get_feature_names",
-                                       "get_feature_names_out"])
+@pytest.mark.parametrize("get_names", ["get_feature_names", "get_feature_names_out"])
 def test_one_hot_encoder_feature_names(get_names):
     enc = OneHotEncoder()
     X = [
@@ -157,20 +156,9 @@
     enc.fit(X)
     feature_names = getattr(enc, get_names)()
 
-    if get_names == 'get_feature_names':
+    if get_names == "get_feature_names":
         assert isinstance(feature_names, np.ndarray)
 
-<<<<<<< HEAD
-    assert_array_equal(['x0_Female', 'x0_Male',
-                        'x1_1', 'x1_41', 'x1_51', 'x1_91',
-                        'x2_boy', 'x2_girl',
-                        'x3_1', 'x3_2', 'x3_12', 'x3_21',
-                        'x4_3',
-                        'x4_10', 'x4_30'], feature_names)
-
-    feature_names2 = getattr(enc, get_names)(['one', 'two',
-                                              'three', 'four', 'five'])
-=======
     assert_array_equal(
         [
             "x0_Female",
@@ -193,7 +181,7 @@
     )
 
     feature_names2 = enc.get_feature_names(["one", "two", "three", "four", "five"])
->>>>>>> c79bed33
+    feature_names2 = getattr(enc, get_names)(["one", "two", "three", "four", "five"])
 
     assert_array_equal(
         [
@@ -217,32 +205,20 @@
     )
 
     with pytest.raises(ValueError, match="input_features should have length"):
-<<<<<<< HEAD
-        getattr(enc, get_names)(['one', 'two'])
-=======
-        enc.get_feature_names(["one", "two"])
->>>>>>> c79bed33
-
-
-# TODO: Remove in 0.26 when get_feature_names is removed.
+        getattr(enc, get_names)(["one", "two"])
+
+
+# TODO: Remove in 1.2 when get_feature_names is removed.
 @pytest.mark.filterwarnings("ignore::FutureWarning")
-@pytest.mark.parametrize("get_names", ["get_feature_names",
-                                       "get_feature_names_out"])
+@pytest.mark.parametrize("get_names", ["get_feature_names", "get_feature_names_out"])
 def test_one_hot_encoder_feature_names_unicode(get_names):
     enc = OneHotEncoder()
     X = np.array([["c❤t1", "dat2"]], dtype=object).T
     enc.fit(X)
-<<<<<<< HEAD
     feature_names = getattr(enc, get_names)()
-    assert_array_equal(['x0_c❤t1', 'x0_dat2'], feature_names)
-    feature_names = getattr(enc, get_names)(input_features=['n👍me'])
-    assert_array_equal(['n👍me_c❤t1', 'n👍me_dat2'], feature_names)
-=======
-    feature_names = enc.get_feature_names()
     assert_array_equal(["x0_c❤t1", "x0_dat2"], feature_names)
-    feature_names = enc.get_feature_names(input_features=["n👍me"])
+    feature_names = getattr(enc, get_names)(input_features=["n👍me"])
     assert_array_equal(["n👍me_c❤t1", "n👍me_dat2"], feature_names)
->>>>>>> c79bed33
 
 
 def test_one_hot_encoder_set_params():
@@ -391,23 +367,13 @@
 
 
 # check that resetting drop option without refitting does not throw an error
-<<<<<<< HEAD
-# TODO: Remove in 0.26 when get_feature_names is removed.
+# TODO: Remove in 1.2 when get_feature_names is removed.
 @pytest.mark.filterwarnings("ignore::FutureWarning")
-@pytest.mark.parametrize("get_names", ["get_feature_names",
-                                       "get_feature_names_out"])
-@pytest.mark.parametrize('drop', ['if_binary', 'first', None])
-@pytest.mark.parametrize('reset_drop', ['if_binary', 'first', None])
-def test_one_hot_encoder_drop_reset(get_names, drop, reset_drop):
-    X = np.array([['Male', 1],
-                  ['Female', 3],
-                  ['Female', 2]], dtype=object)
-=======
+@pytest.mark.parametrize("get_names", ["get_feature_names", "get_feature_names_out"])
 @pytest.mark.parametrize("drop", ["if_binary", "first", None])
 @pytest.mark.parametrize("reset_drop", ["if_binary", "first", None])
-def test_one_hot_encoder_drop_reset(drop, reset_drop):
+def test_one_hot_encoder_drop_reset(get_names, drop, reset_drop):
     X = np.array([["Male", 1], ["Female", 3], ["Female", 2]], dtype=object)
->>>>>>> c79bed33
     ohe = OneHotEncoder(drop=drop, sparse=False)
     ohe.fit(X)
     X_tr = ohe.transform(X)
@@ -611,20 +577,9 @@
     assert_allclose(Xtr, [[1, 0, 1, 0], [0, 1, 0, 1]])
 
 
-<<<<<<< HEAD
-# TODO: Remove in 0.26 when get_feature_names is removed.
+# TODO: Remove in 1.2 when get_feature_names is removed.
 @pytest.mark.filterwarnings("ignore::FutureWarning")
-@pytest.mark.parametrize("get_names", ["get_feature_names",
-                                       "get_feature_names_out"])
-@pytest.mark.parametrize("drop, expected_names",
-                         [('first', ['x0_c', 'x2_b']),
-                          ('if_binary', ['x0_c', 'x1_2', 'x2_b']),
-                          (['c', 2, 'b'], ['x0_b', 'x2_a'])],
-                         ids=['first', 'binary', 'manual'])
-def test_one_hot_encoder_feature_names_drop(get_names, drop, expected_names):
-    X = [['c', 2, 'a'],
-         ['b', 2, 'b']]
-=======
+@pytest.mark.parametrize("get_names", ["get_feature_names", "get_feature_names_out"])
 @pytest.mark.parametrize(
     "drop, expected_names",
     [
@@ -634,14 +589,13 @@
     ],
     ids=["first", "binary", "manual"],
 )
-def test_one_hot_encoder_feature_names_drop(drop, expected_names):
+def test_one_hot_encoder_feature_names_drop(get_names, drop, expected_names):
     X = [["c", 2, "a"], ["b", 2, "b"]]
->>>>>>> c79bed33
 
     ohe = OneHotEncoder(drop=drop)
     ohe.fit(X)
     feature_names = getattr(ohe, get_names)()
-    if get_names == 'get_feature_names':
+    if get_names == "get_feature_names":
         assert isinstance(feature_names, np.ndarray)
     assert_array_equal(expected_names, feature_names)
 
@@ -1002,24 +956,16 @@
     assert "categorical" in Encoder()._get_tags()["X_types"]
 
 
-<<<<<<< HEAD
-@pytest.mark.parametrize('Encoder', [OneHotEncoder, OrdinalEncoder])
-def test_encoders_does_not_support_none_values(Encoder):
-    values = [["a"], [None]]
-    with pytest.raises(TypeError, match="Encoders require their input to be "
-                                        "uniformly strings or numbers."):
-        Encoder().fit(values)
-
-
-# TODO: Remove in 0.26 when get_feature_names is removed
+# TODO: Remove in 1.2 when get_feature_names is removed
 def test_one_hot_encoder_get_feature_names_deprecated():
-    X = np.array([['cat', 'dot']], dtype=object).T
+    X = np.array([["cat", "dot"]], dtype=object).T
     enc = OneHotEncoder().fit(X)
 
     msg = "get_feature_names is deprecated in 0.24"
     with pytest.warns(FutureWarning, match=msg):
         enc.get_feature_names()
-=======
+
+
 # deliberately omit 'OS' as an invalid combo
 @pytest.mark.parametrize(
     "input_dtype, category_dtype", ["OO", "OU", "UO", "UU", "US", "SO", "SU", "SS"]
@@ -1411,5 +1357,4 @@
     enc.fit(X_train)
 
     X_trans = enc.transform(X_test)
-    assert_allclose(X_trans, [[-9, 0]])
->>>>>>> c79bed33
+    assert_allclose(X_trans, [[-9, 0]])
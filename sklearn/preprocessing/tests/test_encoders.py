# -*- coding: utf-8 -*-

import re

import numpy as np
from scipy import sparse
import pytest

from sklearn.exceptions import NotFittedError
from sklearn.utils.testing import assert_array_equal
from sklearn.utils.testing import assert_equal
from sklearn.utils.testing import assert_raises
from sklearn.utils.testing import assert_raises_regex
from sklearn.utils.testing import assert_allclose
from sklearn.utils.testing import ignore_warnings
from sklearn.utils.testing import assert_warns
from sklearn.utils.testing import assert_warns_message
from sklearn.utils.testing import assert_no_warnings

from sklearn.preprocessing import OneHotEncoder
from sklearn.preprocessing import OrdinalEncoder


def toarray(a):
    if hasattr(a, "toarray"):
        a = a.toarray()
    return a


def test_one_hot_encoder_sparse_dense():
    # check that sparse and dense will give the same results

    X = np.array([[3, 2, 1], [0, 1, 1]])
    enc_sparse = OneHotEncoder()
    enc_dense = OneHotEncoder(sparse=False)

    X_trans_sparse = enc_sparse.fit_transform(X)
    X_trans_dense = enc_dense.fit_transform(X)

    assert X_trans_sparse.shape == (2, 5)
    assert X_trans_dense.shape == (2, 5)

    assert sparse.issparse(X_trans_sparse)
    assert not sparse.issparse(X_trans_dense)

    # check outcome
    assert_array_equal(X_trans_sparse.toarray(), [[0., 1., 0., 1., 1.],
                                                  [1., 0., 1., 0., 1.]])
    assert_array_equal(X_trans_sparse.toarray(), X_trans_dense)


def test_one_hot_encoder_diff_n_features():
    X = np.array([[0, 2, 1], [1, 0, 3], [1, 0, 2]])
    X2 = np.array([[1, 0]])
    enc = OneHotEncoder()
    enc.fit(X)
    err_msg = ("The number of features in X is different to the number of "
               "features of the fitted data.")
    with pytest.raises(ValueError, match=err_msg):
        enc.transform(X2)


def test_one_hot_encoder_handle_unknown():
    X = np.array([[0, 2, 1], [1, 0, 3], [1, 0, 2]])
    X2 = np.array([[4, 1, 1]])

    # Test that one hot encoder raises error for unknown features
    # present during transform.
    oh = OneHotEncoder(handle_unknown='error')
    oh.fit(X)
    with pytest.raises(ValueError, match='Found unknown categories'):
        oh.transform(X2)

    # Test the ignore option, ignores unknown features (giving all 0's)
    oh = OneHotEncoder(handle_unknown='ignore')
    oh.fit(X)
    X2_passed = X2.copy()
    assert_array_equal(
        oh.transform(X2_passed).toarray(),
        np.array([[0.,  0.,  0.,  0.,  1.,  0.,  0.]]))
    # ensure transformed data was not modified in place
    assert_allclose(X2, X2_passed)

    # Raise error if handle_unknown is neither ignore or error.
    oh = OneHotEncoder(handle_unknown='42')
    with pytest.raises(ValueError, match='handle_unknown should be either'):
        oh.fit(X)


def test_one_hot_encoder_not_fitted():
    X = np.array([['a'], ['b']])
    enc = OneHotEncoder(categories=['a', 'b'])
    msg = ("This OneHotEncoder instance is not fitted yet. "
           "Call 'fit' with appropriate arguments before using this method.")
    with pytest.raises(NotFittedError, match=msg):
        enc.transform(X)


def test_one_hot_encoder_handle_unknown_strings():
    X = np.array(['11111111', '22', '333', '4444']).reshape((-1, 1))
    X2 = np.array(['55555', '22']).reshape((-1, 1))
    # Non Regression test for the issue #12470
    # Test the ignore option, when categories are numpy string dtype
    # particularly when the known category strings are larger
    # than the unknown category strings
    oh = OneHotEncoder(handle_unknown='ignore')
    oh.fit(X)
    X2_passed = X2.copy()
    assert_array_equal(
        oh.transform(X2_passed).toarray(),
        np.array([[0.,  0.,  0.,  0.], [0.,  1.,  0.,  0.]]))
    # ensure transformed data was not modified in place
    assert_array_equal(X2, X2_passed)


@pytest.mark.parametrize("output_dtype", [np.int32, np.float32, np.float64])
@pytest.mark.parametrize("input_dtype", [np.int32, np.float32, np.float64])
def test_one_hot_encoder_dtype(input_dtype, output_dtype):
    X = np.asarray([[0, 1]], dtype=input_dtype).T
    X_expected = np.asarray([[1, 0], [0, 1]], dtype=output_dtype)

    oh = OneHotEncoder(categories='auto', dtype=output_dtype)
    assert_array_equal(oh.fit_transform(X).toarray(), X_expected)
    assert_array_equal(oh.fit(X).transform(X).toarray(), X_expected)

    oh = OneHotEncoder(categories='auto', dtype=output_dtype, sparse=False)
    assert_array_equal(oh.fit_transform(X), X_expected)
    assert_array_equal(oh.fit(X).transform(X), X_expected)


@pytest.mark.parametrize("output_dtype", [np.int32, np.float32, np.float64])
def test_one_hot_encoder_dtype_pandas(output_dtype):
    pd = pytest.importorskip('pandas')

    X_df = pd.DataFrame({'A': ['a', 'b'], 'B': [1, 2]})
    X_expected = np.array([[1, 0, 1, 0], [0, 1, 0, 1]], dtype=output_dtype)

    oh = OneHotEncoder(dtype=output_dtype)
    assert_array_equal(oh.fit_transform(X_df).toarray(), X_expected)
    assert_array_equal(oh.fit(X_df).transform(X_df).toarray(), X_expected)

    oh = OneHotEncoder(dtype=output_dtype, sparse=False)
    assert_array_equal(oh.fit_transform(X_df), X_expected)
    assert_array_equal(oh.fit(X_df).transform(X_df), X_expected)


def test_one_hot_encoder_feature_names():
    enc = OneHotEncoder()
    X = [['Male', 1, 'girl', 2, 3],
         ['Female', 41, 'girl', 1, 10],
         ['Male', 51, 'boy', 12, 3],
         ['Male', 91, 'girl', 21, 30]]

    enc.fit(X)
    feature_names = enc.get_feature_names()
    assert isinstance(feature_names, np.ndarray)

    assert_array_equal(['x0_Female', 'x0_Male',
                        'x1_1', 'x1_41', 'x1_51', 'x1_91',
                        'x2_boy', 'x2_girl',
                        'x3_1', 'x3_2', 'x3_12', 'x3_21',
                        'x4_3',
                        'x4_10', 'x4_30'], feature_names)

    feature_names2 = enc.get_feature_names(['one', 'two',
                                            'three', 'four', 'five'])

    assert_array_equal(['one_Female', 'one_Male',
                        'two_1', 'two_41', 'two_51', 'two_91',
                        'three_boy', 'three_girl',
                        'four_1', 'four_2', 'four_12', 'four_21',
                        'five_3', 'five_10', 'five_30'], feature_names2)

    with pytest.raises(ValueError, match="input_features should have length"):
        enc.get_feature_names(['one', 'two'])


def test_one_hot_encoder_feature_names_unicode():
    enc = OneHotEncoder()
    X = np.array([['c❤t1', 'dat2']], dtype=object).T
    enc.fit(X)
    feature_names = enc.get_feature_names()
    assert_array_equal(['x0_c❤t1', 'x0_dat2'], feature_names)
    feature_names = enc.get_feature_names(input_features=['n👍me'])
    assert_array_equal(['n👍me_c❤t1', 'n👍me_dat2'], feature_names)


def test_one_hot_encoder_set_params():
    X = np.array([[1, 2]]).T
    oh = OneHotEncoder()
    # set params on not yet fitted object
    oh.set_params(categories=[[0, 1, 2, 3]])
    assert oh.get_params()['categories'] == [[0, 1, 2, 3]]
    assert oh.fit_transform(X).toarray().shape == (2, 4)
    # set params on already fitted object
    oh.set_params(categories=[[0, 1, 2, 3, 4]])
    assert oh.fit_transform(X).toarray().shape == (2, 5)


def check_categorical_onehot(X):
    enc = OneHotEncoder(categories='auto')
    Xtr1 = enc.fit_transform(X)

    enc = OneHotEncoder(categories='auto', sparse=False)
    Xtr2 = enc.fit_transform(X)

    assert_allclose(Xtr1.toarray(), Xtr2)

    assert sparse.isspmatrix_csr(Xtr1)
    return Xtr1.toarray()


@pytest.mark.parametrize("X", [
    [['def', 1, 55], ['abc', 2, 55]],
    np.array([[10, 1, 55], [5, 2, 55]]),
    np.array([['b', 'A', 'cat'], ['a', 'B', 'cat']], dtype=object)
    ], ids=['mixed', 'numeric', 'object'])
def test_one_hot_encoder(X):
    Xtr = check_categorical_onehot(np.array(X)[:, [0]])
    assert_allclose(Xtr, [[0, 1], [1, 0]])

    Xtr = check_categorical_onehot(np.array(X)[:, [0, 1]])
    assert_allclose(Xtr, [[0, 1, 1, 0], [1, 0, 0, 1]])

    Xtr = OneHotEncoder(categories='auto').fit_transform(X)
    assert_allclose(Xtr.toarray(), [[0, 1, 1, 0,  1], [1, 0, 0, 1, 1]])


@pytest.mark.parametrize('sparse_', [False, True])
@pytest.mark.parametrize('drop', [None, 'first'])
def test_one_hot_encoder_inverse(sparse_, drop):
    X = [['abc', 2, 55], ['def', 1, 55], ['abc', 3, 55]]
    enc = OneHotEncoder(sparse=sparse_, drop=drop)
    X_tr = enc.fit_transform(X)
    exp = np.array(X, dtype=object)
    assert_array_equal(enc.inverse_transform(X_tr), exp)

    X = [[2, 55], [1, 55], [3, 55]]
    enc = OneHotEncoder(sparse=sparse_, categories='auto',
                        drop=drop)
    X_tr = enc.fit_transform(X)
    exp = np.array(X)
    assert_array_equal(enc.inverse_transform(X_tr), exp)

    if drop is None:
        # with unknown categories
        # drop is incompatible with handle_unknown=ignore
        X = [['abc', 2, 55], ['def', 1, 55], ['abc', 3, 55]]
        enc = OneHotEncoder(sparse=sparse_, handle_unknown='ignore',
                            categories=[['abc', 'def'], [1, 2],
                                        [54, 55, 56]])
        X_tr = enc.fit_transform(X)
        exp = np.array(X, dtype=object)
        exp[2, 1] = None
        assert_array_equal(enc.inverse_transform(X_tr), exp)

        # with an otherwise numerical output, still object if unknown
        X = [[2, 55], [1, 55], [3, 55]]
        enc = OneHotEncoder(sparse=sparse_, categories=[[1, 2], [54, 56]],
                            handle_unknown='ignore')
        X_tr = enc.fit_transform(X)
        exp = np.array(X, dtype=object)
        exp[2, 0] = None
        exp[:, 1] = None
        assert_array_equal(enc.inverse_transform(X_tr), exp)

    # incorrect shape raises
    X_tr = np.array([[0, 1, 1], [1, 0, 1]])
    msg = re.escape('Shape of the passed X data is not correct')
    assert_raises_regex(ValueError, msg, enc.inverse_transform, X_tr)


@pytest.mark.parametrize("method", ['fit', 'fit_transform'])
@pytest.mark.parametrize("X", [
    [1, 2],
    np.array([3., 4.])
    ])
def test_X_is_not_1D(X, method):
    oh = OneHotEncoder()

    msg = ("Expected 2D array, got 1D array instead")
    with pytest.raises(ValueError, match=msg):
        getattr(oh, method)(X)


@pytest.mark.parametrize("method", ['fit', 'fit_transform'])
def test_X_is_not_1D_pandas(method):
    pd = pytest.importorskip('pandas')
    X = pd.Series([6, 3, 4, 6])
    oh = OneHotEncoder()

    msg = ("Expected 2D array, got 1D array instead")
    with pytest.raises(ValueError, match=msg):
        getattr(oh, method)(X)


@pytest.mark.parametrize("X, cat_exp, cat_dtype", [
    ([['abc', 55], ['def', 55]], [['abc', 'def'], [55]], np.object_),
    (np.array([[1, 2], [3, 2]]), [[1, 3], [2]], np.integer),
    (np.array([['A', 'cat'], ['B', 'cat']], dtype=object),
     [['A', 'B'], ['cat']], np.object_),
    (np.array([['A', 'cat'], ['B', 'cat']]),
     [['A', 'B'], ['cat']], np.str_)
    ], ids=['mixed', 'numeric', 'object', 'string'])
def test_one_hot_encoder_categories(X, cat_exp, cat_dtype):
    # order of categories should not depend on order of samples
    for Xi in [X, X[::-1]]:
        enc = OneHotEncoder(categories='auto')
        enc.fit(Xi)
        # assert enc.categories == 'auto'
        assert isinstance(enc.categories_, list)
        for res, exp in zip(enc.categories_, cat_exp):
            assert res.tolist() == exp
            assert np.issubdtype(res.dtype, cat_dtype)


@pytest.mark.parametrize("X, X2, cats, cat_dtype", [
    (np.array([['a', 'b']], dtype=object).T,
     np.array([['a', 'd']], dtype=object).T,
     [['a', 'b', 'c']], np.object_),
    (np.array([[1, 2]], dtype='int64').T,
     np.array([[1, 4]], dtype='int64').T,
     [[1, 2, 3]], np.int64),
    (np.array([['a', 'b']], dtype=object).T,
     np.array([['a', 'd']], dtype=object).T,
     [np.array(['a', 'b', 'c'])], np.object_),
    ], ids=['object', 'numeric', 'object-string-cat'])
def test_one_hot_encoder_specified_categories(X, X2, cats, cat_dtype):
    enc = OneHotEncoder(categories=cats)
    exp = np.array([[1., 0., 0.],
                    [0., 1., 0.]])
    assert_array_equal(enc.fit_transform(X).toarray(), exp)
    assert list(enc.categories[0]) == list(cats[0])
    assert enc.categories_[0].tolist() == list(cats[0])
    # manually specified categories should have same dtype as
    # the data when coerced from lists
    assert enc.categories_[0].dtype == cat_dtype

    # when specifying categories manually, unknown categories should already
    # raise when fitting
    enc = OneHotEncoder(categories=cats)
    with pytest.raises(ValueError, match="Found unknown categories"):
        enc.fit(X2)
    enc = OneHotEncoder(categories=cats, handle_unknown='ignore')
    exp = np.array([[1., 0., 0.], [0., 0., 0.]])
    assert_array_equal(enc.fit(X2).transform(X2).toarray(), exp)


def test_one_hot_encoder_unsorted_categories():
    X = np.array([['a', 'b']], dtype=object).T

    enc = OneHotEncoder(categories=[['b', 'a', 'c']])
    exp = np.array([[0., 1., 0.],
                    [1., 0., 0.]])
    assert_array_equal(enc.fit(X).transform(X).toarray(), exp)
    assert_array_equal(enc.fit_transform(X).toarray(), exp)
    assert enc.categories_[0].tolist() == ['b', 'a', 'c']
    assert np.issubdtype(enc.categories_[0].dtype, np.object_)

    # unsorted passed categories still raise for numerical values
    X = np.array([[1, 2]]).T
    enc = OneHotEncoder(categories=[[2, 1, 3]])
    msg = 'Unsorted categories are not supported'
    with pytest.raises(ValueError, match=msg):
        enc.fit_transform(X)


def test_one_hot_encoder_specified_categories_mixed_columns():
    # multiple columns
    X = np.array([['a', 'b'], [0, 2]], dtype=object).T
    enc = OneHotEncoder(categories=[['a', 'b', 'c'], [0, 1, 2]])
    exp = np.array([[1., 0., 0., 1., 0., 0.],
                    [0., 1., 0., 0., 0., 1.]])
    assert_array_equal(enc.fit_transform(X).toarray(), exp)
    assert enc.categories_[0].tolist() == ['a', 'b', 'c']
    assert np.issubdtype(enc.categories_[0].dtype, np.object_)
    assert enc.categories_[1].tolist() == [0, 1, 2]
    # integer categories but from object dtype data
    assert np.issubdtype(enc.categories_[1].dtype, np.object_)


def test_one_hot_encoder_pandas():
    pd = pytest.importorskip('pandas')

    X_df = pd.DataFrame({'A': ['a', 'b'], 'B': [1, 2]})

    Xtr = check_categorical_onehot(X_df)
    assert_allclose(Xtr, [[1, 0, 1, 0], [0, 1, 0, 1]])


<<<<<<< HEAD
=======
def test_one_hot_encoder_feature_names():
    enc = OneHotEncoder()
    X = [['Male', 1, 'girl', 2, 3],
         ['Female', 41, 'girl', 1, 10],
         ['Male', 51, 'boy', 12, 3],
         ['Male', 91, 'girl', 21, 30]]

    enc.fit(X)
    feature_names = enc.get_feature_names()
    assert isinstance(feature_names, np.ndarray)

    assert_array_equal(['x0_Female', 'x0_Male',
                        'x1_1', 'x1_41', 'x1_51', 'x1_91',
                        'x2_boy', 'x2_girl',
                        'x3_1', 'x3_2', 'x3_12', 'x3_21',
                        'x4_3',
                        'x4_10', 'x4_30'], feature_names)

    feature_names2 = enc.get_feature_names(['one', 'two',
                                            'three', 'four', 'five'])

    assert_array_equal(['one_Female', 'one_Male',
                        'two_1', 'two_41', 'two_51', 'two_91',
                        'three_boy', 'three_girl',
                        'four_1', 'four_2', 'four_12', 'four_21',
                        'five_3', 'five_10', 'five_30'], feature_names2)

    with pytest.raises(ValueError, match="input_features should have length"):
        enc.get_feature_names(['one', 'two'])


def test_one_hot_encoder_feature_names_unicode():
    enc = OneHotEncoder()
    X = np.array([['c❤t1', 'dat2']], dtype=object).T
    enc.fit(X)
    feature_names = enc.get_feature_names()
    assert_array_equal(['x0_c❤t1', 'x0_dat2'], feature_names)
    feature_names = enc.get_feature_names(input_features=['n👍me'])
    assert_array_equal(['n👍me_c❤t1', 'n👍me_dat2'], feature_names)


@pytest.mark.parametrize("drop, expected_names",
                         [('first', ['x0_c', 'x2_b']),
                          (['c', 2, 'b'], ['x0_b', 'x2_a'])],
                         ids=['first', 'manual'])
def test_one_hot_encoder_feature_names_drop(drop, expected_names):
    X = [['c', 2, 'a'],
         ['b', 2, 'b']]

    ohe = OneHotEncoder(drop=drop)
    ohe.fit(X)
    feature_names = ohe.get_feature_names()
    assert isinstance(feature_names, np.ndarray)
    assert_array_equal(expected_names, feature_names)


>>>>>>> 7ea7284f
@pytest.mark.parametrize("X", [np.array([[1, np.nan]]).T,
                               np.array([['a', np.nan]], dtype=object).T],
                         ids=['numeric', 'object'])
@pytest.mark.parametrize("as_data_frame", [False, True],
                         ids=['array', 'dataframe'])
@pytest.mark.parametrize("handle_unknown", ['error', 'ignore'])
def test_one_hot_encoder_raise_missing(X, as_data_frame, handle_unknown):
    if as_data_frame:
        pd = pytest.importorskip('pandas')
        X = pd.DataFrame(X)

    ohe = OneHotEncoder(categories='auto', handle_unknown=handle_unknown)

    with pytest.raises(ValueError, match="Input contains NaN"):
        ohe.fit(X)

    with pytest.raises(ValueError, match="Input contains NaN"):
        ohe.fit_transform(X)

    if as_data_frame:
        X_partial = X.iloc[:1, :]
    else:
        X_partial = X[:1, :]

    ohe.fit(X_partial)

    with pytest.raises(ValueError, match="Input contains NaN"):
        ohe.transform(X)


@pytest.mark.parametrize("X", [
    [['abc', 2, 55], ['def', 1, 55]],
    np.array([[10, 2, 55], [20, 1, 55]]),
    np.array([['a', 'B', 'cat'], ['b', 'A', 'cat']], dtype=object)
    ], ids=['mixed', 'numeric', 'object'])
def test_ordinal_encoder(X):
    enc = OrdinalEncoder()
    exp = np.array([[0, 1, 0],
                    [1, 0, 0]], dtype='int64')
    assert_array_equal(enc.fit_transform(X), exp.astype('float64'))
    enc = OrdinalEncoder(dtype='int64')
    assert_array_equal(enc.fit_transform(X), exp)


@pytest.mark.parametrize("X, X2, cats, cat_dtype", [
    (np.array([['a', 'b']], dtype=object).T,
     np.array([['a', 'd']], dtype=object).T,
     [['a', 'b', 'c']], np.object_),
    (np.array([[1, 2]], dtype='int64').T,
     np.array([[1, 4]], dtype='int64').T,
     [[1, 2, 3]], np.int64),
    (np.array([['a', 'b']], dtype=object).T,
     np.array([['a', 'd']], dtype=object).T,
     [np.array(['a', 'b', 'c'])], np.object_),
    ], ids=['object', 'numeric', 'object-string-cat'])
def test_ordinal_encoder_specified_categories(X, X2, cats, cat_dtype):
    enc = OrdinalEncoder(categories=cats)
    exp = np.array([[0.], [1.]])
    assert_array_equal(enc.fit_transform(X), exp)
    assert list(enc.categories[0]) == list(cats[0])
    assert enc.categories_[0].tolist() == list(cats[0])
    # manually specified categories should have same dtype as
    # the data when coerced from lists
    assert enc.categories_[0].dtype == cat_dtype

    # when specifying categories manually, unknown categories should already
    # raise when fitting
    enc = OrdinalEncoder(categories=cats)
    with pytest.raises(ValueError, match="Found unknown categories"):
        enc.fit(X2)


def test_ordinal_encoder_inverse():
    X = [['abc', 2, 55], ['def', 1, 55]]
    enc = OrdinalEncoder()
    X_tr = enc.fit_transform(X)
    exp = np.array(X, dtype=object)
    assert_array_equal(enc.inverse_transform(X_tr), exp)

    # incorrect shape raises
    X_tr = np.array([[0, 1, 1, 2], [1, 0, 1, 0]])
    msg = re.escape('Shape of the passed X data is not correct')
    assert_raises_regex(ValueError, msg, enc.inverse_transform, X_tr)


@pytest.mark.parametrize("X", [np.array([[1, np.nan]]).T,
                               np.array([['a', np.nan]], dtype=object).T],
                         ids=['numeric', 'object'])
def test_ordinal_encoder_raise_missing(X):
    ohe = OrdinalEncoder()

    with pytest.raises(ValueError, match="Input contains NaN"):
        ohe.fit(X)

    with pytest.raises(ValueError, match="Input contains NaN"):
        ohe.fit_transform(X)

    ohe.fit(X[:1, :])

    with pytest.raises(ValueError, match="Input contains NaN"):
        ohe.transform(X)


def test_ordinal_encoder_raise_categories_shape():

    X = np.array([['Low', 'Medium', 'High', 'Medium', 'Low']], dtype=object).T
    cats = ['Low', 'Medium', 'High']
    enc = OrdinalEncoder(categories=cats)
    msg = ("Shape mismatch: if categories is an array,")

    with pytest.raises(ValueError, match=msg):
        enc.fit(X)

def test_encoder_dtypes():
    # check that dtypes are preserved when determining categories
    enc = OneHotEncoder(categories='auto')
    exp = np.array([[1., 0., 1., 0.], [0., 1., 0., 1.]], dtype='float64')

    for X in [np.array([[1, 2], [3, 4]], dtype='int64'),
              np.array([[1, 2], [3, 4]], dtype='float64'),
              np.array([['a', 'b'], ['c', 'd']]),  # string dtype
              np.array([[1, 'a'], [3, 'b']], dtype='object')]:
        enc.fit(X)
        assert all([enc.categories_[i].dtype == X.dtype for i in range(2)])
        assert_array_equal(enc.transform(X).toarray(), exp)

    X = [[1, 2], [3, 4]]
    enc.fit(X)
    assert all([np.issubdtype(enc.categories_[i].dtype, np.integer)
                for i in range(2)])
    assert_array_equal(enc.transform(X).toarray(), exp)

    X = [[1, 'a'], [3, 'b']]
    enc.fit(X)
    assert all([enc.categories_[i].dtype == 'object' for i in range(2)])
    assert_array_equal(enc.transform(X).toarray(), exp)


def test_encoder_dtypes_pandas():
    # check dtype (similar to test_categorical_encoder_dtypes for dataframes)
    pd = pytest.importorskip('pandas')

    enc = OneHotEncoder(categories='auto')
    exp = np.array([[1., 0., 1., 0., 1., 0.],
                    [0., 1., 0., 1., 0., 1.]], dtype='float64')

    X = pd.DataFrame({'A': [1, 2], 'B': [3, 4], 'C': [5, 6]}, dtype='int64')
    enc.fit(X)
    assert all([enc.categories_[i].dtype == 'int64' for i in range(2)])
    assert_array_equal(enc.transform(X).toarray(), exp)

    X = pd.DataFrame({'A': [1, 2], 'B': ['a', 'b'], 'C': [3., 4.]})
    X_type = [int, object, float]
    enc.fit(X)
    assert all([enc.categories_[i].dtype == X_type[i] for i in range(3)])
    assert_array_equal(enc.transform(X).toarray(), exp)


def test_one_hot_encoder_warning():
    enc = OneHotEncoder()
    X = [['Male', 1], ['Female', 3]]
    np.testing.assert_no_warnings(enc.fit_transform, X)


def test_one_hot_encoder_drop_manual():
    cats_to_drop = ['def', 12, 3, 56]
    enc = OneHotEncoder(drop=cats_to_drop)
    X = [['abc', 12, 2, 55],
         ['def', 12, 1, 55],
         ['def', 12, 3, 56]]
    trans = enc.fit_transform(X).toarray()
    exp = [[1, 0, 1, 1],
           [0, 1, 0, 1],
           [0, 0, 0, 0]]
    assert_array_equal(trans, exp)
    dropped_cats = [cat[feature]
                    for cat, feature in zip(enc.categories_,
                                            enc.drop_idx_)]
    assert_array_equal(dropped_cats, cats_to_drop)
    assert_array_equal(np.array(X, dtype=object),
                       enc.inverse_transform(trans))


@pytest.mark.parametrize(
    "X_fit, params, err_msg",
    [([["Male"], ["Female"]], {'drop': 'second'},
     "Wrong input for parameter `drop`"),
     ([["Male"], ["Female"]], {'drop': 'first', 'handle_unknown': 'ignore'},
     "`handle_unknown` must be 'error'"),
     ([['abc', 2, 55], ['def', 1, 55], ['def', 3, 59]],
      {'drop': np.asarray('b', dtype=object)},
     "Wrong input for parameter `drop`"),
     ([['abc', 2, 55], ['def', 1, 55], ['def', 3, 59]],
      {'drop': ['ghi', 3, 59]},
     "The following categories were supposed")]
)
def test_one_hot_encoder_invalid_params(X_fit, params, err_msg):
    enc = OneHotEncoder(**params)
    with pytest.raises(ValueError, match=err_msg):
        enc.fit(X_fit)


@pytest.mark.parametrize('drop', [['abc', 3], ['abc', 3, 41, 'a']])
def test_invalid_drop_length(drop):
    enc = OneHotEncoder(drop=drop)
    assert_raises_regex(
        ValueError,
        "`drop` should have length equal to the number",
        enc.fit, [['abc', 2, 55], ['def', 1, 55], ['def', 3, 59]])


@pytest.mark.parametrize("density", [True, False],
                         ids=['sparse', 'dense'])
@pytest.mark.parametrize("drop", ['first',
                                  ['a', 2, 'b']],
                         ids=['first', 'manual'])
def test_categories(density, drop):
    ohe_base = OneHotEncoder(sparse=density)
    ohe_test = OneHotEncoder(sparse=density, drop=drop)
    X = [['c', 1, 'a'],
         ['a', 2, 'b']]
    ohe_base.fit(X)
    ohe_test.fit(X)
    assert_array_equal(ohe_base.categories_, ohe_test.categories_)
    if drop == 'first':
        assert_array_equal(ohe_test.drop_idx_, 0)
    else:
        for drop_cat, drop_idx, cat_list in zip(drop,
                                                ohe_test.drop_idx_,
                                                ohe_test.categories_):
            assert cat_list[drop_idx] == drop_cat
    assert isinstance(ohe_test.drop_idx_, np.ndarray)
    assert ohe_test.drop_idx_.dtype == np.int_<|MERGE_RESOLUTION|>--- conflicted
+++ resolved
@@ -388,8 +388,6 @@
     assert_allclose(Xtr, [[1, 0, 1, 0], [0, 1, 0, 1]])
 
 
-<<<<<<< HEAD
-=======
 def test_one_hot_encoder_feature_names():
     enc = OneHotEncoder()
     X = [['Male', 1, 'girl', 2, 3],
@@ -446,7 +444,6 @@
     assert_array_equal(expected_names, feature_names)
 
 
->>>>>>> 7ea7284f
 @pytest.mark.parametrize("X", [np.array([[1, np.nan]]).T,
                                np.array([['a', np.nan]], dtype=object).T],
                          ids=['numeric', 'object'])

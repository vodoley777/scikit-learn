# Authors:
#
#          Giorgio Patrini
#
# License: BSD 3 clause

import re
import warnings

import numpy as np
import numpy.linalg as la
import pytest
from scipy import sparse, stats

from sklearn import datasets
from sklearn.base import clone
from sklearn.exceptions import NotFittedError
from sklearn.metrics.pairwise import linear_kernel
from sklearn.model_selection import cross_val_predict
from sklearn.pipeline import Pipeline
from sklearn.preprocessing import (
    Binarizer,
    KernelCenterer,
    MaxAbsScaler,
    MinMaxScaler,
    Normalizer,
    PowerTransformer,
    QuantileTransformer,
    RobustScaler,
    StandardScaler,
    add_dummy_feature,
    maxabs_scale,
    minmax_scale,
    normalize,
    power_transform,
    quantile_transform,
    robust_scale,
    scale,
)
from sklearn.preprocessing._data import BOUNDS_THRESHOLD, _handle_zeros_in_scale
from sklearn.svm import SVR
from sklearn.utils import gen_batches, shuffle
from sklearn.utils._array_api import (
    yield_namespace_device_dtype_combinations,
)
from sklearn.utils._testing import (
    _convert_container,
    assert_allclose,
    assert_allclose_dense_sparse,
    assert_almost_equal,
    assert_array_almost_equal,
    assert_array_equal,
    assert_array_less,
    skip_if_32bit,
)
from sklearn.utils.estimator_checks import (
    _get_check_estimator_ids,
    check_array_api_input_and_values,
)
from sklearn.utils.fixes import (
    COO_CONTAINERS,
    CSC_CONTAINERS,
    CSR_CONTAINERS,
    LIL_CONTAINERS,
)
from sklearn.utils.sparsefuncs import mean_variance_axis

iris = datasets.load_iris()

# Make some data to be used many times
rng = np.random.RandomState(0)
n_features = 30
n_samples = 1000
offsets = rng.uniform(-1, 1, size=n_features)
scales = rng.uniform(1, 10, size=n_features)
X_2d = rng.randn(n_samples, n_features) * scales + offsets
X_1row = X_2d[0, :].reshape(1, n_features)
X_1col = X_2d[:, 0].reshape(n_samples, 1)
X_list_1row = X_1row.tolist()
X_list_1col = X_1col.tolist()


def toarray(a):
    if hasattr(a, "toarray"):
        a = a.toarray()
    return a


def _check_dim_1axis(a):
    return np.asarray(a).shape[0]


def assert_correct_incr(i, batch_start, batch_stop, n, chunk_size, n_samples_seen):
    if batch_stop != n:
        assert (i + 1) * chunk_size == n_samples_seen
    else:
        assert i * chunk_size + (batch_stop - batch_start) == n_samples_seen


def test_raises_value_error_if_sample_weights_greater_than_1d():
    # Sample weights must be either scalar or 1D

    n_sampless = [2, 3]
    n_featuress = [3, 2]

    for n_samples, n_features in zip(n_sampless, n_featuress):
        X = rng.randn(n_samples, n_features)
        y = rng.randn(n_samples)

        scaler = StandardScaler()

        # make sure Error is raised the sample weights greater than 1d
        sample_weight_notOK = rng.randn(n_samples, 1) ** 2
        with pytest.raises(ValueError):
            scaler.fit(X, y, sample_weight=sample_weight_notOK)


@pytest.mark.parametrize(
    ["Xw", "X", "sample_weight"],
    [
        ([[1, 2, 3], [4, 5, 6]], [[1, 2, 3], [1, 2, 3], [4, 5, 6]], [2.0, 1.0]),
        (
            [[1, 0, 1], [0, 0, 1]],
            [[1, 0, 1], [0, 0, 1], [0, 0, 1], [0, 0, 1]],
            np.array([1, 3]),
        ),
        (
            [[1, np.nan, 1], [np.nan, np.nan, 1]],
            [
                [1, np.nan, 1],
                [np.nan, np.nan, 1],
                [np.nan, np.nan, 1],
                [np.nan, np.nan, 1],
            ],
            np.array([1, 3]),
        ),
    ],
)
@pytest.mark.parametrize("array_constructor", ["array", "sparse_csr", "sparse_csc"])
def test_standard_scaler_sample_weight(Xw, X, sample_weight, array_constructor):
    with_mean = not array_constructor.startswith("sparse")
    X = _convert_container(X, array_constructor)
    Xw = _convert_container(Xw, array_constructor)

    # weighted StandardScaler
    yw = np.ones(Xw.shape[0])
    scaler_w = StandardScaler(with_mean=with_mean)
    scaler_w.fit(Xw, yw, sample_weight=sample_weight)

    # unweighted, but with repeated samples
    y = np.ones(X.shape[0])
    scaler = StandardScaler(with_mean=with_mean)
    scaler.fit(X, y)

    X_test = [[1.5, 2.5, 3.5], [3.5, 4.5, 5.5]]

    assert_almost_equal(scaler.mean_, scaler_w.mean_)
    assert_almost_equal(scaler.var_, scaler_w.var_)
    assert_almost_equal(scaler.transform(X_test), scaler_w.transform(X_test))


def test_standard_scaler_1d():
    # Test scaling of dataset along single axis
    for X in [X_1row, X_1col, X_list_1row, X_list_1row]:
        scaler = StandardScaler()
        X_scaled = scaler.fit(X).transform(X, copy=True)

        if isinstance(X, list):
            X = np.array(X)  # cast only after scaling done

        if _check_dim_1axis(X) == 1:
            assert_almost_equal(scaler.mean_, X.ravel())
            assert_almost_equal(scaler.scale_, np.ones(n_features))
            assert_array_almost_equal(X_scaled.mean(axis=0), np.zeros_like(n_features))
            assert_array_almost_equal(X_scaled.std(axis=0), np.zeros_like(n_features))
        else:
            assert_almost_equal(scaler.mean_, X.mean())
            assert_almost_equal(scaler.scale_, X.std())
            assert_array_almost_equal(X_scaled.mean(axis=0), np.zeros_like(n_features))
            assert_array_almost_equal(X_scaled.mean(axis=0), 0.0)
            assert_array_almost_equal(X_scaled.std(axis=0), 1.0)
        assert scaler.n_samples_seen_ == X.shape[0]

        # check inverse transform
        X_scaled_back = scaler.inverse_transform(X_scaled)
        assert_array_almost_equal(X_scaled_back, X)

    # Constant feature
    X = np.ones((5, 1))
    scaler = StandardScaler()
    X_scaled = scaler.fit(X).transform(X, copy=True)
    assert_almost_equal(scaler.mean_, 1.0)
    assert_almost_equal(scaler.scale_, 1.0)
    assert_array_almost_equal(X_scaled.mean(axis=0), 0.0)
    assert_array_almost_equal(X_scaled.std(axis=0), 0.0)
    assert scaler.n_samples_seen_ == X.shape[0]


@pytest.mark.parametrize("sparse_container", [None] + CSC_CONTAINERS + CSR_CONTAINERS)
@pytest.mark.parametrize("add_sample_weight", [False, True])
def test_standard_scaler_dtype(add_sample_weight, sparse_container):
    # Ensure scaling does not affect dtype
    rng = np.random.RandomState(0)
    n_samples = 10
    n_features = 3
    if add_sample_weight:
        sample_weight = np.ones(n_samples)
    else:
        sample_weight = None
    with_mean = True
    for dtype in [np.float16, np.float32, np.float64]:
        X = rng.randn(n_samples, n_features).astype(dtype)
        if sparse_container is not None:
            X = sparse_container(X)
            with_mean = False

        scaler = StandardScaler(with_mean=with_mean)
        X_scaled = scaler.fit(X, sample_weight=sample_weight).transform(X)
        assert X.dtype == X_scaled.dtype
        assert scaler.mean_.dtype == np.float64
        assert scaler.scale_.dtype == np.float64


@pytest.mark.parametrize(
    "scaler",
    [
        StandardScaler(with_mean=False),
        RobustScaler(with_centering=False),
    ],
)
@pytest.mark.parametrize("sparse_container", [None] + CSC_CONTAINERS + CSR_CONTAINERS)
@pytest.mark.parametrize("add_sample_weight", [False, True])
@pytest.mark.parametrize("dtype", [np.float32, np.float64])
@pytest.mark.parametrize("constant", [0, 1.0, 100.0])
def test_standard_scaler_constant_features(
    scaler, add_sample_weight, sparse_container, dtype, constant
):
    if isinstance(scaler, RobustScaler) and add_sample_weight:
        pytest.skip(f"{scaler.__class__.__name__} does not yet support sample_weight")

    rng = np.random.RandomState(0)
    n_samples = 100
    n_features = 1
    if add_sample_weight:
        fit_params = dict(sample_weight=rng.uniform(size=n_samples) * 2)
    else:
        fit_params = {}
    X_array = np.full(shape=(n_samples, n_features), fill_value=constant, dtype=dtype)
    X = X_array if sparse_container is None else sparse_container(X_array)
    X_scaled = scaler.fit(X, **fit_params).transform(X)

    if isinstance(scaler, StandardScaler):
        # The variance info should be close to zero for constant features.
        assert_allclose(scaler.var_, np.zeros(X.shape[1]), atol=1e-7)

    # Constant features should not be scaled (scale of 1.):
    assert_allclose(scaler.scale_, np.ones(X.shape[1]))

    assert X_scaled is not X  # make sure we make a copy
    assert_allclose_dense_sparse(X_scaled, X)

    if isinstance(scaler, StandardScaler) and not add_sample_weight:
        # Also check consistency with the standard scale function.
        X_scaled_2 = scale(X, with_mean=scaler.with_mean)
        assert X_scaled_2 is not X  # make sure we did a copy
        assert_allclose_dense_sparse(X_scaled_2, X)


@pytest.mark.parametrize("n_samples", [10, 100, 10_000])
@pytest.mark.parametrize("average", [1e-10, 1, 1e10])
@pytest.mark.parametrize("dtype", [np.float32, np.float64])
@pytest.mark.parametrize("sparse_container", [None] + CSC_CONTAINERS + CSR_CONTAINERS)
def test_standard_scaler_near_constant_features(
    n_samples, sparse_container, average, dtype
):
    # Check that when the variance is too small (var << mean**2) the feature
    # is considered constant and not scaled.

    scale_min, scale_max = -30, 19
    scales = np.array([10**i for i in range(scale_min, scale_max + 1)], dtype=dtype)

    n_features = scales.shape[0]
    X = np.empty((n_samples, n_features), dtype=dtype)
    # Make a dataset of known var = scales**2 and mean = average
    X[: n_samples // 2, :] = average + scales
    X[n_samples // 2 :, :] = average - scales
    X_array = X if sparse_container is None else sparse_container(X)

    scaler = StandardScaler(with_mean=False).fit(X_array)

    # StandardScaler uses float64 accumulators even if the data has a float32
    # dtype.
    eps = np.finfo(np.float64).eps

    # if var < bound = N.eps.var + N².eps².mean², the feature is considered
    # constant and the scale_ attribute is set to 1.
    bounds = n_samples * eps * scales**2 + n_samples**2 * eps**2 * average**2
    within_bounds = scales**2 <= bounds

    # Check that scale_min is small enough to have some scales below the
    # bound and therefore detected as constant:
    assert np.any(within_bounds)

    # Check that such features are actually treated as constant by the scaler:
    assert all(scaler.var_[within_bounds] <= bounds[within_bounds])
    assert_allclose(scaler.scale_[within_bounds], 1.0)

    # Depending the on the dtype of X, some features might not actually be
    # representable as non constant for small scales (even if above the
    # precision bound of the float64 variance estimate). Such feature should
    # be correctly detected as constants with 0 variance by StandardScaler.
    representable_diff = X[0, :] - X[-1, :] != 0
    assert_allclose(scaler.var_[np.logical_not(representable_diff)], 0)
    assert_allclose(scaler.scale_[np.logical_not(representable_diff)], 1)

    # The other features are scaled and scale_ is equal to sqrt(var_) assuming
    # that scales are large enough for average + scale and average - scale to
    # be distinct in X (depending on X's dtype).
    common_mask = np.logical_and(scales**2 > bounds, representable_diff)
    assert_allclose(scaler.scale_[common_mask], np.sqrt(scaler.var_)[common_mask])


def test_scale_1d():
    # 1-d inputs
    X_list = [1.0, 3.0, 5.0, 0.0]
    X_arr = np.array(X_list)

    for X in [X_list, X_arr]:
        X_scaled = scale(X)
        assert_array_almost_equal(X_scaled.mean(), 0.0)
        assert_array_almost_equal(X_scaled.std(), 1.0)
        assert_array_equal(scale(X, with_mean=False, with_std=False), X)


@skip_if_32bit
def test_standard_scaler_numerical_stability():
    # Test numerical stability of scaling
    # np.log(1e-5) is taken because of its floating point representation
    # was empirically found to cause numerical problems with np.mean & np.std.
    x = np.full(8, np.log(1e-5), dtype=np.float64)
    # This does not raise a warning as the number of samples is too low
    # to trigger the problem in recent numpy
    with warnings.catch_warnings():
        warnings.simplefilter("error", UserWarning)
        scale(x)
    assert_array_almost_equal(scale(x), np.zeros(8))

    # with 2 more samples, the std computation run into numerical issues:
    x = np.full(10, np.log(1e-5), dtype=np.float64)
    warning_message = "standard deviation of the data is probably very close to 0"
    with pytest.warns(UserWarning, match=warning_message):
        x_scaled = scale(x)
    assert_array_almost_equal(x_scaled, np.zeros(10))

    x = np.full(10, 1e-100, dtype=np.float64)
    with warnings.catch_warnings():
        warnings.simplefilter("error", UserWarning)
        x_small_scaled = scale(x)
    assert_array_almost_equal(x_small_scaled, np.zeros(10))

    # Large values can cause (often recoverable) numerical stability issues:
    x_big = np.full(10, 1e100, dtype=np.float64)
    warning_message = "Dataset may contain too large values"
    with pytest.warns(UserWarning, match=warning_message):
        x_big_scaled = scale(x_big)
    assert_array_almost_equal(x_big_scaled, np.zeros(10))
    assert_array_almost_equal(x_big_scaled, x_small_scaled)
    with pytest.warns(UserWarning, match=warning_message):
        x_big_centered = scale(x_big, with_std=False)
    assert_array_almost_equal(x_big_centered, np.zeros(10))
    assert_array_almost_equal(x_big_centered, x_small_scaled)


def test_scaler_2d_arrays():
    # Test scaling of 2d array along first axis
    rng = np.random.RandomState(0)
    n_features = 5
    n_samples = 4
    X = rng.randn(n_samples, n_features)
    X[:, 0] = 0.0  # first feature is always of zero

    scaler = StandardScaler()
    X_scaled = scaler.fit(X).transform(X, copy=True)
    assert not np.any(np.isnan(X_scaled))
    assert scaler.n_samples_seen_ == n_samples

    assert_array_almost_equal(X_scaled.mean(axis=0), n_features * [0.0])
    assert_array_almost_equal(X_scaled.std(axis=0), [0.0, 1.0, 1.0, 1.0, 1.0])
    # Check that X has been copied
    assert X_scaled is not X

    # check inverse transform
    X_scaled_back = scaler.inverse_transform(X_scaled)
    assert X_scaled_back is not X
    assert X_scaled_back is not X_scaled
    assert_array_almost_equal(X_scaled_back, X)

    X_scaled = scale(X, axis=1, with_std=False)
    assert not np.any(np.isnan(X_scaled))
    assert_array_almost_equal(X_scaled.mean(axis=1), n_samples * [0.0])
    X_scaled = scale(X, axis=1, with_std=True)
    assert not np.any(np.isnan(X_scaled))
    assert_array_almost_equal(X_scaled.mean(axis=1), n_samples * [0.0])
    assert_array_almost_equal(X_scaled.std(axis=1), n_samples * [1.0])
    # Check that the data hasn't been modified
    assert X_scaled is not X

    X_scaled = scaler.fit(X).transform(X, copy=False)
    assert not np.any(np.isnan(X_scaled))
    assert_array_almost_equal(X_scaled.mean(axis=0), n_features * [0.0])
    assert_array_almost_equal(X_scaled.std(axis=0), [0.0, 1.0, 1.0, 1.0, 1.0])
    # Check that X has not been copied
    assert X_scaled is X

    X = rng.randn(4, 5)
    X[:, 0] = 1.0  # first feature is a constant, non zero feature
    scaler = StandardScaler()
    X_scaled = scaler.fit(X).transform(X, copy=True)
    assert not np.any(np.isnan(X_scaled))
    assert_array_almost_equal(X_scaled.mean(axis=0), n_features * [0.0])
    assert_array_almost_equal(X_scaled.std(axis=0), [0.0, 1.0, 1.0, 1.0, 1.0])
    # Check that X has not been copied
    assert X_scaled is not X


def test_scaler_float16_overflow():
    # Test if the scaler will not overflow on float16 numpy arrays
    rng = np.random.RandomState(0)
    # float16 has a maximum of 65500.0. On the worst case 5 * 200000 is 100000
    # which is enough to overflow the data type
    X = rng.uniform(5, 10, [200000, 1]).astype(np.float16)

    with np.errstate(over="raise"):
        scaler = StandardScaler().fit(X)
        X_scaled = scaler.transform(X)

    # Calculate the float64 equivalent to verify result
    X_scaled_f64 = StandardScaler().fit_transform(X.astype(np.float64))

    # Overflow calculations may cause -inf, inf, or nan. Since there is no nan
    # input, all of the outputs should be finite. This may be redundant since a
    # FloatingPointError exception will be thrown on overflow above.
    assert np.all(np.isfinite(X_scaled))

    # The normal distribution is very unlikely to go above 4. At 4.0-8.0 the
    # float16 precision is 2^-8 which is around 0.004. Thus only 2 decimals are
    # checked to account for precision differences.
    assert_array_almost_equal(X_scaled, X_scaled_f64, decimal=2)


def test_handle_zeros_in_scale():
    s1 = np.array([0, 1e-16, 1, 2, 3])
    s2 = _handle_zeros_in_scale(s1, copy=True)

    assert_allclose(s1, np.array([0, 1e-16, 1, 2, 3]))
    assert_allclose(s2, np.array([1, 1, 1, 2, 3]))


def test_minmax_scaler_partial_fit():
    # Test if partial_fit run over many batches of size 1 and 50
    # gives the same results as fit
    X = X_2d
    n = X.shape[0]

    for chunk_size in [1, 2, 50, n, n + 42]:
        # Test mean at the end of the process
        scaler_batch = MinMaxScaler().fit(X)

        scaler_incr = MinMaxScaler()
        for batch in gen_batches(n_samples, chunk_size):
            scaler_incr = scaler_incr.partial_fit(X[batch])

        assert_array_almost_equal(scaler_batch.data_min_, scaler_incr.data_min_)
        assert_array_almost_equal(scaler_batch.data_max_, scaler_incr.data_max_)
        assert scaler_batch.n_samples_seen_ == scaler_incr.n_samples_seen_
        assert_array_almost_equal(scaler_batch.data_range_, scaler_incr.data_range_)
        assert_array_almost_equal(scaler_batch.scale_, scaler_incr.scale_)
        assert_array_almost_equal(scaler_batch.min_, scaler_incr.min_)

        # Test std after 1 step
        batch0 = slice(0, chunk_size)
        scaler_batch = MinMaxScaler().fit(X[batch0])
        scaler_incr = MinMaxScaler().partial_fit(X[batch0])

        assert_array_almost_equal(scaler_batch.data_min_, scaler_incr.data_min_)
        assert_array_almost_equal(scaler_batch.data_max_, scaler_incr.data_max_)
        assert scaler_batch.n_samples_seen_ == scaler_incr.n_samples_seen_
        assert_array_almost_equal(scaler_batch.data_range_, scaler_incr.data_range_)
        assert_array_almost_equal(scaler_batch.scale_, scaler_incr.scale_)
        assert_array_almost_equal(scaler_batch.min_, scaler_incr.min_)

        # Test std until the end of partial fits, and
        scaler_batch = MinMaxScaler().fit(X)
        scaler_incr = MinMaxScaler()  # Clean estimator
        for i, batch in enumerate(gen_batches(n_samples, chunk_size)):
            scaler_incr = scaler_incr.partial_fit(X[batch])
            assert_correct_incr(
                i,
                batch_start=batch.start,
                batch_stop=batch.stop,
                n=n,
                chunk_size=chunk_size,
                n_samples_seen=scaler_incr.n_samples_seen_,
            )


def test_standard_scaler_partial_fit():
    # Test if partial_fit run over many batches of size 1 and 50
    # gives the same results as fit
    X = X_2d
    n = X.shape[0]

    for chunk_size in [1, 2, 50, n, n + 42]:
        # Test mean at the end of the process
        scaler_batch = StandardScaler(with_std=False).fit(X)

        scaler_incr = StandardScaler(with_std=False)
        for batch in gen_batches(n_samples, chunk_size):
            scaler_incr = scaler_incr.partial_fit(X[batch])
        assert_array_almost_equal(scaler_batch.mean_, scaler_incr.mean_)
        assert scaler_batch.var_ == scaler_incr.var_  # Nones
        assert scaler_batch.n_samples_seen_ == scaler_incr.n_samples_seen_

        # Test std after 1 step
        batch0 = slice(0, chunk_size)
        scaler_incr = StandardScaler().partial_fit(X[batch0])
        if chunk_size == 1:
            assert_array_almost_equal(
                np.zeros(n_features, dtype=np.float64), scaler_incr.var_
            )
            assert_array_almost_equal(
                np.ones(n_features, dtype=np.float64), scaler_incr.scale_
            )
        else:
            assert_array_almost_equal(np.var(X[batch0], axis=0), scaler_incr.var_)
            assert_array_almost_equal(
                np.std(X[batch0], axis=0), scaler_incr.scale_
            )  # no constants

        # Test std until the end of partial fits, and
        scaler_batch = StandardScaler().fit(X)
        scaler_incr = StandardScaler()  # Clean estimator
        for i, batch in enumerate(gen_batches(n_samples, chunk_size)):
            scaler_incr = scaler_incr.partial_fit(X[batch])
            assert_correct_incr(
                i,
                batch_start=batch.start,
                batch_stop=batch.stop,
                n=n,
                chunk_size=chunk_size,
                n_samples_seen=scaler_incr.n_samples_seen_,
            )

        assert_array_almost_equal(scaler_batch.var_, scaler_incr.var_)
        assert scaler_batch.n_samples_seen_ == scaler_incr.n_samples_seen_


@pytest.mark.parametrize("sparse_container", CSC_CONTAINERS + CSR_CONTAINERS)
def test_standard_scaler_partial_fit_numerical_stability(sparse_container):
    # Test if the incremental computation introduces significative errors
    # for large datasets with values of large magniture
    rng = np.random.RandomState(0)
    n_features = 2
    n_samples = 100
    offsets = rng.uniform(-1e15, 1e15, size=n_features)
    scales = rng.uniform(1e3, 1e6, size=n_features)
    X = rng.randn(n_samples, n_features) * scales + offsets

    scaler_batch = StandardScaler().fit(X)
    scaler_incr = StandardScaler()
    for chunk in X:
        scaler_incr = scaler_incr.partial_fit(chunk.reshape(1, n_features))

    # Regardless of abs values, they must not be more diff 6 significant digits
    tol = 10 ** (-6)
    assert_allclose(scaler_incr.mean_, scaler_batch.mean_, rtol=tol)
    assert_allclose(scaler_incr.var_, scaler_batch.var_, rtol=tol)
    assert_allclose(scaler_incr.scale_, scaler_batch.scale_, rtol=tol)
    # NOTE Be aware that for much larger offsets std is very unstable (last
    # assert) while mean is OK.

    # Sparse input
    size = (100, 3)
    scale = 1e20
    X = sparse_container(rng.randint(0, 2, size).astype(np.float64) * scale)

    # with_mean=False is required with sparse input
    scaler = StandardScaler(with_mean=False).fit(X)
    scaler_incr = StandardScaler(with_mean=False)

    for chunk in X:
        scaler_incr = scaler_incr.partial_fit(chunk)

    # Regardless of magnitude, they must not differ more than of 6 digits
    tol = 10 ** (-6)
    assert scaler.mean_ is not None
    assert_allclose(scaler_incr.var_, scaler.var_, rtol=tol)
    assert_allclose(scaler_incr.scale_, scaler.scale_, rtol=tol)


@pytest.mark.parametrize("sample_weight", [True, None])
@pytest.mark.parametrize("sparse_container", CSC_CONTAINERS + CSR_CONTAINERS)
def test_partial_fit_sparse_input(sample_weight, sparse_container):
    # Check that sparsity is not destroyed
    X = sparse_container(np.array([[1.0], [0.0], [0.0], [5.0]]))

    if sample_weight:
        sample_weight = rng.rand(X.shape[0])

    null_transform = StandardScaler(with_mean=False, with_std=False, copy=True)
    X_null = null_transform.partial_fit(X, sample_weight=sample_weight).transform(X)
    assert_array_equal(X_null.toarray(), X.toarray())
    X_orig = null_transform.inverse_transform(X_null)
    assert_array_equal(X_orig.toarray(), X_null.toarray())
    assert_array_equal(X_orig.toarray(), X.toarray())


@pytest.mark.parametrize("sample_weight", [True, None])
def test_standard_scaler_trasform_with_partial_fit(sample_weight):
    # Check some postconditions after applying partial_fit and transform
    X = X_2d[:100, :]

    if sample_weight:
        sample_weight = rng.rand(X.shape[0])

    scaler_incr = StandardScaler()
    for i, batch in enumerate(gen_batches(X.shape[0], 1)):
        X_sofar = X[: (i + 1), :]
        chunks_copy = X_sofar.copy()
        if sample_weight is None:
            scaled_batch = StandardScaler().fit_transform(X_sofar)
            scaler_incr = scaler_incr.partial_fit(X[batch])
        else:
            scaled_batch = StandardScaler().fit_transform(
                X_sofar, sample_weight=sample_weight[: i + 1]
            )
            scaler_incr = scaler_incr.partial_fit(
                X[batch], sample_weight=sample_weight[batch]
            )
        scaled_incr = scaler_incr.transform(X_sofar)

        assert_array_almost_equal(scaled_batch, scaled_incr)
        assert_array_almost_equal(X_sofar, chunks_copy)  # No change
        right_input = scaler_incr.inverse_transform(scaled_incr)
        assert_array_almost_equal(X_sofar, right_input)

        zero = np.zeros(X.shape[1])
        epsilon = np.finfo(float).eps
        assert_array_less(zero, scaler_incr.var_ + epsilon)  # as less or equal
        assert_array_less(zero, scaler_incr.scale_ + epsilon)
        if sample_weight is None:
            # (i+1) because the Scaler has been already fitted
            assert (i + 1) == scaler_incr.n_samples_seen_
        else:
            assert np.sum(sample_weight[: i + 1]) == pytest.approx(
                scaler_incr.n_samples_seen_
            )


def test_standard_check_array_of_inverse_transform():
    # Check if StandardScaler inverse_transform is
    # converting the integer array to float
    x = np.array(
        [
            [1, 1, 1, 0, 1, 0],
            [1, 1, 1, 0, 1, 0],
            [0, 8, 0, 1, 0, 0],
            [1, 4, 1, 1, 0, 0],
            [0, 1, 0, 0, 1, 0],
            [0, 4, 0, 1, 0, 1],
        ],
        dtype=np.int32,
    )

    scaler = StandardScaler()
    scaler.fit(x)

    # The of inverse_transform should be converted
    # to a float array.
    # If not X *= self.scale_ will fail.
    scaler.inverse_transform(x)


@pytest.mark.parametrize(
    "array_namespace, device, dtype_name", yield_namespace_device_dtype_combinations()
)
@pytest.mark.parametrize(
    "check",
    [check_array_api_input_and_values],
    ids=_get_check_estimator_ids,
)
@pytest.mark.parametrize(
    "estimator",
<<<<<<< HEAD
    [MaxAbsScaler(), MinMaxScaler(), Binarizer()],
    ids=_get_check_estimator_ids,
)
def test_preprocessing_array_api_compliance(
    estimator, check, array_namespace, device, dtype
=======
    [
        MaxAbsScaler(),
        MinMaxScaler(),
        KernelCenterer(),
        Normalizer(norm="l1"),
        Normalizer(norm="l2"),
        Normalizer(norm="max"),
    ],
    ids=_get_check_estimator_ids,
)
def test_scaler_array_api_compliance(
    estimator, check, array_namespace, device, dtype_name
>>>>>>> 612d93da
):
    name = estimator.__class__.__name__
    check(name, estimator, array_namespace, device=device, dtype_name=dtype_name)


def test_min_max_scaler_iris():
    X = iris.data
    scaler = MinMaxScaler()
    # default params
    X_trans = scaler.fit_transform(X)
    assert_array_almost_equal(X_trans.min(axis=0), 0)
    assert_array_almost_equal(X_trans.max(axis=0), 1)
    X_trans_inv = scaler.inverse_transform(X_trans)
    assert_array_almost_equal(X, X_trans_inv)

    # not default params: min=1, max=2
    scaler = MinMaxScaler(feature_range=(1, 2))
    X_trans = scaler.fit_transform(X)
    assert_array_almost_equal(X_trans.min(axis=0), 1)
    assert_array_almost_equal(X_trans.max(axis=0), 2)
    X_trans_inv = scaler.inverse_transform(X_trans)
    assert_array_almost_equal(X, X_trans_inv)

    # min=-.5, max=.6
    scaler = MinMaxScaler(feature_range=(-0.5, 0.6))
    X_trans = scaler.fit_transform(X)
    assert_array_almost_equal(X_trans.min(axis=0), -0.5)
    assert_array_almost_equal(X_trans.max(axis=0), 0.6)
    X_trans_inv = scaler.inverse_transform(X_trans)
    assert_array_almost_equal(X, X_trans_inv)

    # raises on invalid range
    scaler = MinMaxScaler(feature_range=(2, 1))
    with pytest.raises(ValueError):
        scaler.fit(X)


def test_min_max_scaler_zero_variance_features():
    # Check min max scaler on toy data with zero variance features
    X = [[0.0, 1.0, +0.5], [0.0, 1.0, -0.1], [0.0, 1.0, +1.1]]

    X_new = [[+0.0, 2.0, 0.5], [-1.0, 1.0, 0.0], [+0.0, 1.0, 1.5]]

    # default params
    scaler = MinMaxScaler()
    X_trans = scaler.fit_transform(X)
    X_expected_0_1 = [[0.0, 0.0, 0.5], [0.0, 0.0, 0.0], [0.0, 0.0, 1.0]]
    assert_array_almost_equal(X_trans, X_expected_0_1)
    X_trans_inv = scaler.inverse_transform(X_trans)
    assert_array_almost_equal(X, X_trans_inv)

    X_trans_new = scaler.transform(X_new)
    X_expected_0_1_new = [[+0.0, 1.0, 0.500], [-1.0, 0.0, 0.083], [+0.0, 0.0, 1.333]]
    assert_array_almost_equal(X_trans_new, X_expected_0_1_new, decimal=2)

    # not default params
    scaler = MinMaxScaler(feature_range=(1, 2))
    X_trans = scaler.fit_transform(X)
    X_expected_1_2 = [[1.0, 1.0, 1.5], [1.0, 1.0, 1.0], [1.0, 1.0, 2.0]]
    assert_array_almost_equal(X_trans, X_expected_1_2)

    # function interface
    X_trans = minmax_scale(X)
    assert_array_almost_equal(X_trans, X_expected_0_1)
    X_trans = minmax_scale(X, feature_range=(1, 2))
    assert_array_almost_equal(X_trans, X_expected_1_2)


def test_minmax_scale_axis1():
    X = iris.data
    X_trans = minmax_scale(X, axis=1)
    assert_array_almost_equal(np.min(X_trans, axis=1), 0)
    assert_array_almost_equal(np.max(X_trans, axis=1), 1)


def test_min_max_scaler_1d():
    # Test scaling of dataset along single axis
    for X in [X_1row, X_1col, X_list_1row, X_list_1row]:
        scaler = MinMaxScaler(copy=True)
        X_scaled = scaler.fit(X).transform(X)

        if isinstance(X, list):
            X = np.array(X)  # cast only after scaling done

        if _check_dim_1axis(X) == 1:
            assert_array_almost_equal(X_scaled.min(axis=0), np.zeros(n_features))
            assert_array_almost_equal(X_scaled.max(axis=0), np.zeros(n_features))
        else:
            assert_array_almost_equal(X_scaled.min(axis=0), 0.0)
            assert_array_almost_equal(X_scaled.max(axis=0), 1.0)
        assert scaler.n_samples_seen_ == X.shape[0]

        # check inverse transform
        X_scaled_back = scaler.inverse_transform(X_scaled)
        assert_array_almost_equal(X_scaled_back, X)

    # Constant feature
    X = np.ones((5, 1))
    scaler = MinMaxScaler()
    X_scaled = scaler.fit(X).transform(X)
    assert X_scaled.min() >= 0.0
    assert X_scaled.max() <= 1.0
    assert scaler.n_samples_seen_ == X.shape[0]

    # Function interface
    X_1d = X_1row.ravel()
    min_ = X_1d.min()
    max_ = X_1d.max()
    assert_array_almost_equal(
        (X_1d - min_) / (max_ - min_), minmax_scale(X_1d, copy=True)
    )


@pytest.mark.parametrize("sample_weight", [True, None])
@pytest.mark.parametrize("sparse_container", CSC_CONTAINERS + CSR_CONTAINERS)
def test_scaler_without_centering(sample_weight, sparse_container):
    rng = np.random.RandomState(42)
    X = rng.randn(4, 5)
    X[:, 0] = 0.0  # first feature is always of zero
    X_sparse = sparse_container(X)

    if sample_weight:
        sample_weight = rng.rand(X.shape[0])

    with pytest.raises(ValueError):
        StandardScaler().fit(X_sparse)

    scaler = StandardScaler(with_mean=False).fit(X, sample_weight=sample_weight)
    X_scaled = scaler.transform(X, copy=True)
    assert not np.any(np.isnan(X_scaled))

    scaler_sparse = StandardScaler(with_mean=False).fit(
        X_sparse, sample_weight=sample_weight
    )
    X_sparse_scaled = scaler_sparse.transform(X_sparse, copy=True)
    assert not np.any(np.isnan(X_sparse_scaled.data))

    assert_array_almost_equal(scaler.mean_, scaler_sparse.mean_)
    assert_array_almost_equal(scaler.var_, scaler_sparse.var_)
    assert_array_almost_equal(scaler.scale_, scaler_sparse.scale_)
    assert_array_almost_equal(scaler.n_samples_seen_, scaler_sparse.n_samples_seen_)

    if sample_weight is None:
        assert_array_almost_equal(
            X_scaled.mean(axis=0), [0.0, -0.01, 2.24, -0.35, -0.78], 2
        )
        assert_array_almost_equal(X_scaled.std(axis=0), [0.0, 1.0, 1.0, 1.0, 1.0])

    X_sparse_scaled_mean, X_sparse_scaled_var = mean_variance_axis(X_sparse_scaled, 0)
    assert_array_almost_equal(X_sparse_scaled_mean, X_scaled.mean(axis=0))
    assert_array_almost_equal(X_sparse_scaled_var, X_scaled.var(axis=0))

    # Check that X has not been modified (copy)
    assert X_scaled is not X
    assert X_sparse_scaled is not X_sparse

    X_scaled_back = scaler.inverse_transform(X_scaled)
    assert X_scaled_back is not X
    assert X_scaled_back is not X_scaled
    assert_array_almost_equal(X_scaled_back, X)

    X_sparse_scaled_back = scaler_sparse.inverse_transform(X_sparse_scaled)
    assert X_sparse_scaled_back is not X_sparse
    assert X_sparse_scaled_back is not X_sparse_scaled
    assert_array_almost_equal(X_sparse_scaled_back.toarray(), X)

    if sparse_container in CSR_CONTAINERS:
        null_transform = StandardScaler(with_mean=False, with_std=False, copy=True)
        X_null = null_transform.fit_transform(X_sparse)
        assert_array_equal(X_null.data, X_sparse.data)
        X_orig = null_transform.inverse_transform(X_null)
        assert_array_equal(X_orig.data, X_sparse.data)


@pytest.mark.parametrize("with_mean", [True, False])
@pytest.mark.parametrize("with_std", [True, False])
@pytest.mark.parametrize("sparse_container", [None] + CSC_CONTAINERS + CSR_CONTAINERS)
def test_scaler_n_samples_seen_with_nan(with_mean, with_std, sparse_container):
    X = np.array(
        [[0, 1, 3], [np.nan, 6, 10], [5, 4, np.nan], [8, 0, np.nan]], dtype=np.float64
    )
    if sparse_container is not None:
        X = sparse_container(X)

    if sparse.issparse(X) and with_mean:
        pytest.skip("'with_mean=True' cannot be used with sparse matrix.")

    transformer = StandardScaler(with_mean=with_mean, with_std=with_std)
    transformer.fit(X)

    assert_array_equal(transformer.n_samples_seen_, np.array([3, 4, 2]))


def _check_identity_scalers_attributes(scaler_1, scaler_2):
    assert scaler_1.mean_ is scaler_2.mean_ is None
    assert scaler_1.var_ is scaler_2.var_ is None
    assert scaler_1.scale_ is scaler_2.scale_ is None
    assert scaler_1.n_samples_seen_ == scaler_2.n_samples_seen_


@pytest.mark.parametrize("sparse_container", CSC_CONTAINERS + CSR_CONTAINERS)
def test_scaler_return_identity(sparse_container):
    # test that the scaler return identity when with_mean and with_std are
    # False
    X_dense = np.array([[0, 1, 3], [5, 6, 0], [8, 0, 10]], dtype=np.float64)
    X_sparse = sparse_container(X_dense)

    transformer_dense = StandardScaler(with_mean=False, with_std=False)
    X_trans_dense = transformer_dense.fit_transform(X_dense)
    assert_allclose(X_trans_dense, X_dense)

    transformer_sparse = clone(transformer_dense)
    X_trans_sparse = transformer_sparse.fit_transform(X_sparse)
    assert_allclose_dense_sparse(X_trans_sparse, X_sparse)

    _check_identity_scalers_attributes(transformer_dense, transformer_sparse)

    transformer_dense.partial_fit(X_dense)
    transformer_sparse.partial_fit(X_sparse)
    _check_identity_scalers_attributes(transformer_dense, transformer_sparse)

    transformer_dense.fit(X_dense)
    transformer_sparse.fit(X_sparse)
    _check_identity_scalers_attributes(transformer_dense, transformer_sparse)


@pytest.mark.parametrize("sparse_container", CSC_CONTAINERS + CSR_CONTAINERS)
def test_scaler_int(sparse_container):
    # test that scaler converts integer input to floating
    # for both sparse and dense matrices
    rng = np.random.RandomState(42)
    X = rng.randint(20, size=(4, 5))
    X[:, 0] = 0  # first feature is always of zero
    X_sparse = sparse_container(X)

    with warnings.catch_warnings(record=True):
        scaler = StandardScaler(with_mean=False).fit(X)
        X_scaled = scaler.transform(X, copy=True)
    assert not np.any(np.isnan(X_scaled))

    with warnings.catch_warnings(record=True):
        scaler_sparse = StandardScaler(with_mean=False).fit(X_sparse)
        X_sparse_scaled = scaler_sparse.transform(X_sparse, copy=True)
    assert not np.any(np.isnan(X_sparse_scaled.data))

    assert_array_almost_equal(scaler.mean_, scaler_sparse.mean_)
    assert_array_almost_equal(scaler.var_, scaler_sparse.var_)
    assert_array_almost_equal(scaler.scale_, scaler_sparse.scale_)

    assert_array_almost_equal(
        X_scaled.mean(axis=0), [0.0, 1.109, 1.856, 21.0, 1.559], 2
    )
    assert_array_almost_equal(X_scaled.std(axis=0), [0.0, 1.0, 1.0, 1.0, 1.0])

    X_sparse_scaled_mean, X_sparse_scaled_std = mean_variance_axis(
        X_sparse_scaled.astype(float), 0
    )
    assert_array_almost_equal(X_sparse_scaled_mean, X_scaled.mean(axis=0))
    assert_array_almost_equal(X_sparse_scaled_std, X_scaled.std(axis=0))

    # Check that X has not been modified (copy)
    assert X_scaled is not X
    assert X_sparse_scaled is not X_sparse

    X_scaled_back = scaler.inverse_transform(X_scaled)
    assert X_scaled_back is not X
    assert X_scaled_back is not X_scaled
    assert_array_almost_equal(X_scaled_back, X)

    X_sparse_scaled_back = scaler_sparse.inverse_transform(X_sparse_scaled)
    assert X_sparse_scaled_back is not X_sparse
    assert X_sparse_scaled_back is not X_sparse_scaled
    assert_array_almost_equal(X_sparse_scaled_back.toarray(), X)

    if sparse_container in CSR_CONTAINERS:
        null_transform = StandardScaler(with_mean=False, with_std=False, copy=True)
        with warnings.catch_warnings(record=True):
            X_null = null_transform.fit_transform(X_sparse)
        assert_array_equal(X_null.data, X_sparse.data)
        X_orig = null_transform.inverse_transform(X_null)
        assert_array_equal(X_orig.data, X_sparse.data)


@pytest.mark.parametrize("sparse_container", CSR_CONTAINERS + CSC_CONTAINERS)
def test_scaler_without_copy(sparse_container):
    # Check that StandardScaler.fit does not change input
    rng = np.random.RandomState(42)
    X = rng.randn(4, 5)
    X[:, 0] = 0.0  # first feature is always of zero
    X_sparse = sparse_container(X)

    X_copy = X.copy()
    StandardScaler(copy=False).fit(X)
    assert_array_equal(X, X_copy)

    X_sparse_copy = X_sparse.copy()
    StandardScaler(with_mean=False, copy=False).fit(X_sparse)
    assert_array_equal(X_sparse.toarray(), X_sparse_copy.toarray())


@pytest.mark.parametrize("sparse_container", CSR_CONTAINERS + CSC_CONTAINERS)
def test_scale_sparse_with_mean_raise_exception(sparse_container):
    rng = np.random.RandomState(42)
    X = rng.randn(4, 5)
    X_sparse = sparse_container(X)

    # check scaling and fit with direct calls on sparse data
    with pytest.raises(ValueError):
        scale(X_sparse, with_mean=True)
    with pytest.raises(ValueError):
        StandardScaler(with_mean=True).fit(X_sparse)

    # check transform and inverse_transform after a fit on a dense array
    scaler = StandardScaler(with_mean=True).fit(X)
    with pytest.raises(ValueError):
        scaler.transform(X_sparse)

    X_transformed_sparse = sparse_container(scaler.transform(X))
    with pytest.raises(ValueError):
        scaler.inverse_transform(X_transformed_sparse)


def test_scale_input_finiteness_validation():
    # Check if non finite inputs raise ValueError
    X = [[np.inf, 5, 6, 7, 8]]
    with pytest.raises(
        ValueError, match="Input contains infinity or a value too large"
    ):
        scale(X)


def test_robust_scaler_error_sparse():
    X_sparse = sparse.rand(1000, 10)
    scaler = RobustScaler(with_centering=True)
    err_msg = "Cannot center sparse matrices"
    with pytest.raises(ValueError, match=err_msg):
        scaler.fit(X_sparse)


@pytest.mark.parametrize("with_centering", [True, False])
@pytest.mark.parametrize("with_scaling", [True, False])
@pytest.mark.parametrize("X", [np.random.randn(10, 3), sparse.rand(10, 3, density=0.5)])
def test_robust_scaler_attributes(X, with_centering, with_scaling):
    # check consistent type of attributes
    if with_centering and sparse.issparse(X):
        pytest.skip("RobustScaler cannot center sparse matrix")

    scaler = RobustScaler(with_centering=with_centering, with_scaling=with_scaling)
    scaler.fit(X)

    if with_centering:
        assert isinstance(scaler.center_, np.ndarray)
    else:
        assert scaler.center_ is None
    if with_scaling:
        assert isinstance(scaler.scale_, np.ndarray)
    else:
        assert scaler.scale_ is None


@pytest.mark.parametrize("csr_container", CSR_CONTAINERS)
def test_robust_scaler_col_zero_sparse(csr_container):
    # check that the scaler is working when there is not data materialized in a
    # column of a sparse matrix
    X = np.random.randn(10, 5)
    X[:, 0] = 0
    X = csr_container(X)

    scaler = RobustScaler(with_centering=False)
    scaler.fit(X)
    assert scaler.scale_[0] == pytest.approx(1)

    X_trans = scaler.transform(X)
    assert_allclose(X[:, [0]].toarray(), X_trans[:, [0]].toarray())


def test_robust_scaler_2d_arrays():
    # Test robust scaling of 2d array along first axis
    rng = np.random.RandomState(0)
    X = rng.randn(4, 5)
    X[:, 0] = 0.0  # first feature is always of zero

    scaler = RobustScaler()
    X_scaled = scaler.fit(X).transform(X)

    assert_array_almost_equal(np.median(X_scaled, axis=0), 5 * [0.0])
    assert_array_almost_equal(X_scaled.std(axis=0)[0], 0)


@pytest.mark.parametrize("density", [0, 0.05, 0.1, 0.5, 1])
@pytest.mark.parametrize("strictly_signed", ["positive", "negative", "zeros", None])
def test_robust_scaler_equivalence_dense_sparse(density, strictly_signed):
    # Check the equivalence of the fitting with dense and sparse matrices
    X_sparse = sparse.rand(1000, 5, density=density).tocsc()
    if strictly_signed == "positive":
        X_sparse.data = np.abs(X_sparse.data)
    elif strictly_signed == "negative":
        X_sparse.data = -np.abs(X_sparse.data)
    elif strictly_signed == "zeros":
        X_sparse.data = np.zeros(X_sparse.data.shape, dtype=np.float64)
    X_dense = X_sparse.toarray()

    scaler_sparse = RobustScaler(with_centering=False)
    scaler_dense = RobustScaler(with_centering=False)

    scaler_sparse.fit(X_sparse)
    scaler_dense.fit(X_dense)

    assert_allclose(scaler_sparse.scale_, scaler_dense.scale_)


@pytest.mark.parametrize("csr_container", CSR_CONTAINERS)
def test_robust_scaler_transform_one_row_csr(csr_container):
    # Check RobustScaler on transforming csr matrix with one row
    rng = np.random.RandomState(0)
    X = rng.randn(4, 5)
    single_row = np.array([[0.1, 1.0, 2.0, 0.0, -1.0]])
    scaler = RobustScaler(with_centering=False)
    scaler = scaler.fit(X)
    row_trans = scaler.transform(csr_container(single_row))
    row_expected = single_row / scaler.scale_
    assert_array_almost_equal(row_trans.toarray(), row_expected)
    row_scaled_back = scaler.inverse_transform(row_trans)
    assert_array_almost_equal(single_row, row_scaled_back.toarray())


def test_robust_scaler_iris():
    X = iris.data
    scaler = RobustScaler()
    X_trans = scaler.fit_transform(X)
    assert_array_almost_equal(np.median(X_trans, axis=0), 0)
    X_trans_inv = scaler.inverse_transform(X_trans)
    assert_array_almost_equal(X, X_trans_inv)
    q = np.percentile(X_trans, q=(25, 75), axis=0)
    iqr = q[1] - q[0]
    assert_array_almost_equal(iqr, 1)


def test_robust_scaler_iris_quantiles():
    X = iris.data
    scaler = RobustScaler(quantile_range=(10, 90))
    X_trans = scaler.fit_transform(X)
    assert_array_almost_equal(np.median(X_trans, axis=0), 0)
    X_trans_inv = scaler.inverse_transform(X_trans)
    assert_array_almost_equal(X, X_trans_inv)
    q = np.percentile(X_trans, q=(10, 90), axis=0)
    q_range = q[1] - q[0]
    assert_array_almost_equal(q_range, 1)


@pytest.mark.parametrize("csc_container", CSC_CONTAINERS)
def test_quantile_transform_iris(csc_container):
    X = iris.data
    # uniform output distribution
    transformer = QuantileTransformer(n_quantiles=30)
    X_trans = transformer.fit_transform(X)
    X_trans_inv = transformer.inverse_transform(X_trans)
    assert_array_almost_equal(X, X_trans_inv)
    # normal output distribution
    transformer = QuantileTransformer(n_quantiles=30, output_distribution="normal")
    X_trans = transformer.fit_transform(X)
    X_trans_inv = transformer.inverse_transform(X_trans)
    assert_array_almost_equal(X, X_trans_inv)
    # make sure it is possible to take the inverse of a sparse matrix
    # which contain negative value; this is the case in the iris dataset
    X_sparse = csc_container(X)
    X_sparse_tran = transformer.fit_transform(X_sparse)
    X_sparse_tran_inv = transformer.inverse_transform(X_sparse_tran)
    assert_array_almost_equal(X_sparse.toarray(), X_sparse_tran_inv.toarray())


@pytest.mark.parametrize("csc_container", CSC_CONTAINERS)
def test_quantile_transform_check_error(csc_container):
    X = np.transpose(
        [
            [0, 25, 50, 0, 0, 0, 75, 0, 0, 100],
            [2, 4, 0, 0, 6, 8, 0, 10, 0, 0],
            [0, 0, 2.6, 4.1, 0, 0, 2.3, 0, 9.5, 0.1],
        ]
    )
    X = csc_container(X)
    X_neg = np.transpose(
        [
            [0, 25, 50, 0, 0, 0, 75, 0, 0, 100],
            [-2, 4, 0, 0, 6, 8, 0, 10, 0, 0],
            [0, 0, 2.6, 4.1, 0, 0, 2.3, 0, 9.5, 0.1],
        ]
    )
    X_neg = csc_container(X_neg)

    err_msg = (
        "The number of quantiles cannot be greater than "
        "the number of samples used. Got 1000 quantiles "
        "and 10 samples."
    )
    with pytest.raises(ValueError, match=err_msg):
        QuantileTransformer(subsample=10).fit(X)

    transformer = QuantileTransformer(n_quantiles=10)
    err_msg = "QuantileTransformer only accepts non-negative sparse matrices."
    with pytest.raises(ValueError, match=err_msg):
        transformer.fit(X_neg)
    transformer.fit(X)
    err_msg = "QuantileTransformer only accepts non-negative sparse matrices."
    with pytest.raises(ValueError, match=err_msg):
        transformer.transform(X_neg)

    X_bad_feat = np.transpose(
        [[0, 25, 50, 0, 0, 0, 75, 0, 0, 100], [0, 0, 2.6, 4.1, 0, 0, 2.3, 0, 9.5, 0.1]]
    )
    err_msg = (
        "X has 2 features, but QuantileTransformer is expecting 3 features as input."
    )
    with pytest.raises(ValueError, match=err_msg):
        transformer.inverse_transform(X_bad_feat)

    transformer = QuantileTransformer(n_quantiles=10).fit(X)
    # check that an error is raised if input is scalar
    with pytest.raises(ValueError, match="Expected 2D array, got scalar array instead"):
        transformer.transform(10)
    # check that a warning is raised is n_quantiles > n_samples
    transformer = QuantileTransformer(n_quantiles=100)
    warn_msg = "n_quantiles is set to n_samples"
    with pytest.warns(UserWarning, match=warn_msg) as record:
        transformer.fit(X)
    assert len(record) == 1
    assert transformer.n_quantiles_ == X.shape[0]


@pytest.mark.parametrize("csc_container", CSC_CONTAINERS)
def test_quantile_transform_sparse_ignore_zeros(csc_container):
    X = np.array([[0, 1], [0, 0], [0, 2], [0, 2], [0, 1]])
    X_sparse = csc_container(X)
    transformer = QuantileTransformer(ignore_implicit_zeros=True, n_quantiles=5)

    # dense case -> warning raise
    warning_message = (
        "'ignore_implicit_zeros' takes effect"
        " only with sparse matrix. This parameter has no"
        " effect."
    )
    with pytest.warns(UserWarning, match=warning_message):
        transformer.fit(X)

    X_expected = np.array([[0, 0], [0, 0], [0, 1], [0, 1], [0, 0]])
    X_trans = transformer.fit_transform(X_sparse)
    assert_almost_equal(X_expected, X_trans.toarray())

    # consider the case where sparse entries are missing values and user-given
    # zeros are to be considered
    X_data = np.array([0, 0, 1, 0, 2, 2, 1, 0, 1, 2, 0])
    X_col = np.array([0, 0, 1, 1, 1, 1, 1, 1, 1, 1, 1])
    X_row = np.array([0, 4, 0, 1, 2, 3, 4, 5, 6, 7, 8])
    X_sparse = csc_container((X_data, (X_row, X_col)))
    X_trans = transformer.fit_transform(X_sparse)
    X_expected = np.array(
        [
            [0.0, 0.5],
            [0.0, 0.0],
            [0.0, 1.0],
            [0.0, 1.0],
            [0.0, 0.5],
            [0.0, 0.0],
            [0.0, 0.5],
            [0.0, 1.0],
            [0.0, 0.0],
        ]
    )
    assert_almost_equal(X_expected, X_trans.toarray())

    transformer = QuantileTransformer(ignore_implicit_zeros=True, n_quantiles=5)
    X_data = np.array([-1, -1, 1, 0, 0, 0, 1, -1, 1])
    X_col = np.array([0, 0, 1, 1, 1, 1, 1, 1, 1])
    X_row = np.array([0, 4, 0, 1, 2, 3, 4, 5, 6])
    X_sparse = csc_container((X_data, (X_row, X_col)))
    X_trans = transformer.fit_transform(X_sparse)
    X_expected = np.array(
        [[0, 1], [0, 0.375], [0, 0.375], [0, 0.375], [0, 1], [0, 0], [0, 1]]
    )
    assert_almost_equal(X_expected, X_trans.toarray())
    assert_almost_equal(
        X_sparse.toarray(), transformer.inverse_transform(X_trans).toarray()
    )

    # check in conjunction with subsampling
    transformer = QuantileTransformer(
        ignore_implicit_zeros=True, n_quantiles=5, subsample=8, random_state=0
    )
    X_trans = transformer.fit_transform(X_sparse)
    assert_almost_equal(X_expected, X_trans.toarray())
    assert_almost_equal(
        X_sparse.toarray(), transformer.inverse_transform(X_trans).toarray()
    )


def test_quantile_transform_dense_toy():
    X = np.array(
        [[0, 2, 2.6], [25, 4, 4.1], [50, 6, 2.3], [75, 8, 9.5], [100, 10, 0.1]]
    )

    transformer = QuantileTransformer(n_quantiles=5)
    transformer.fit(X)

    # using a uniform output, each entry of X should be map between 0 and 1
    # and equally spaced
    X_trans = transformer.fit_transform(X)
    X_expected = np.tile(np.linspace(0, 1, num=5), (3, 1)).T
    assert_almost_equal(np.sort(X_trans, axis=0), X_expected)

    X_test = np.array(
        [
            [-1, 1, 0],
            [101, 11, 10],
        ]
    )
    X_expected = np.array(
        [
            [0, 0, 0],
            [1, 1, 1],
        ]
    )
    assert_array_almost_equal(transformer.transform(X_test), X_expected)

    X_trans_inv = transformer.inverse_transform(X_trans)
    assert_array_almost_equal(X, X_trans_inv)


def test_quantile_transform_subsampling():
    # Test that subsampling the input yield to a consistent results We check
    # that the computed quantiles are almost mapped to a [0, 1] vector where
    # values are equally spaced. The infinite norm is checked to be smaller
    # than a given threshold. This is repeated 5 times.

    # dense support
    n_samples = 1000000
    n_quantiles = 1000
    X = np.sort(np.random.sample((n_samples, 1)), axis=0)
    ROUND = 5
    inf_norm_arr = []
    for random_state in range(ROUND):
        transformer = QuantileTransformer(
            random_state=random_state,
            n_quantiles=n_quantiles,
            subsample=n_samples // 10,
        )
        transformer.fit(X)
        diff = np.linspace(0, 1, n_quantiles) - np.ravel(transformer.quantiles_)
        inf_norm = np.max(np.abs(diff))
        assert inf_norm < 1e-2
        inf_norm_arr.append(inf_norm)
    # each random subsampling yield a unique approximation to the expected
    # linspace CDF
    assert len(np.unique(inf_norm_arr)) == len(inf_norm_arr)

    # sparse support

    X = sparse.rand(n_samples, 1, density=0.99, format="csc", random_state=0)
    inf_norm_arr = []
    for random_state in range(ROUND):
        transformer = QuantileTransformer(
            random_state=random_state,
            n_quantiles=n_quantiles,
            subsample=n_samples // 10,
        )
        transformer.fit(X)
        diff = np.linspace(0, 1, n_quantiles) - np.ravel(transformer.quantiles_)
        inf_norm = np.max(np.abs(diff))
        assert inf_norm < 1e-1
        inf_norm_arr.append(inf_norm)
    # each random subsampling yield a unique approximation to the expected
    # linspace CDF
    assert len(np.unique(inf_norm_arr)) == len(inf_norm_arr)


def test_quantile_transform_subsampling_disabled():
    """Check the behaviour of `QuantileTransformer` when `subsample=None`."""
    X = np.random.RandomState(0).normal(size=(200, 1))

    n_quantiles = 5
    transformer = QuantileTransformer(n_quantiles=n_quantiles, subsample=None).fit(X)

    expected_references = np.linspace(0, 1, n_quantiles)
    assert_allclose(transformer.references_, expected_references)
    expected_quantiles = np.quantile(X.ravel(), expected_references)
    assert_allclose(transformer.quantiles_.ravel(), expected_quantiles)


@pytest.mark.parametrize("csc_container", CSC_CONTAINERS)
def test_quantile_transform_sparse_toy(csc_container):
    X = np.array(
        [
            [0.0, 2.0, 0.0],
            [25.0, 4.0, 0.0],
            [50.0, 0.0, 2.6],
            [0.0, 0.0, 4.1],
            [0.0, 6.0, 0.0],
            [0.0, 8.0, 0.0],
            [75.0, 0.0, 2.3],
            [0.0, 10.0, 0.0],
            [0.0, 0.0, 9.5],
            [100.0, 0.0, 0.1],
        ]
    )

    X = csc_container(X)

    transformer = QuantileTransformer(n_quantiles=10)
    transformer.fit(X)

    X_trans = transformer.fit_transform(X)
    assert_array_almost_equal(np.min(X_trans.toarray(), axis=0), 0.0)
    assert_array_almost_equal(np.max(X_trans.toarray(), axis=0), 1.0)

    X_trans_inv = transformer.inverse_transform(X_trans)
    assert_array_almost_equal(X.toarray(), X_trans_inv.toarray())

    transformer_dense = QuantileTransformer(n_quantiles=10).fit(X.toarray())

    X_trans = transformer_dense.transform(X)
    assert_array_almost_equal(np.min(X_trans.toarray(), axis=0), 0.0)
    assert_array_almost_equal(np.max(X_trans.toarray(), axis=0), 1.0)

    X_trans_inv = transformer_dense.inverse_transform(X_trans)
    assert_array_almost_equal(X.toarray(), X_trans_inv.toarray())


def test_quantile_transform_axis1():
    X = np.array([[0, 25, 50, 75, 100], [2, 4, 6, 8, 10], [2.6, 4.1, 2.3, 9.5, 0.1]])

    X_trans_a0 = quantile_transform(X.T, axis=0, n_quantiles=5)
    X_trans_a1 = quantile_transform(X, axis=1, n_quantiles=5)
    assert_array_almost_equal(X_trans_a0, X_trans_a1.T)


@pytest.mark.parametrize("csc_container", CSC_CONTAINERS)
def test_quantile_transform_bounds(csc_container):
    # Lower and upper bounds are manually mapped. We checked that in the case
    # of a constant feature and binary feature, the bounds are properly mapped.
    X_dense = np.array([[0, 0], [0, 0], [1, 0]])
    X_sparse = csc_container(X_dense)

    # check sparse and dense are consistent
    X_trans = QuantileTransformer(n_quantiles=3, random_state=0).fit_transform(X_dense)
    assert_array_almost_equal(X_trans, X_dense)
    X_trans_sp = QuantileTransformer(n_quantiles=3, random_state=0).fit_transform(
        X_sparse
    )
    assert_array_almost_equal(X_trans_sp.toarray(), X_dense)
    assert_array_almost_equal(X_trans, X_trans_sp.toarray())

    # check the consistency of the bounds by learning on 1 matrix
    # and transforming another
    X = np.array([[0, 1], [0, 0.5], [1, 0]])
    X1 = np.array([[0, 0.1], [0, 0.5], [1, 0.1]])
    transformer = QuantileTransformer(n_quantiles=3).fit(X)
    X_trans = transformer.transform(X1)
    assert_array_almost_equal(X_trans, X1)

    # check that values outside of the range learned will be mapped properly.
    X = np.random.random((1000, 1))
    transformer = QuantileTransformer()
    transformer.fit(X)
    assert transformer.transform([[-10]]) == transformer.transform([[np.min(X)]])
    assert transformer.transform([[10]]) == transformer.transform([[np.max(X)]])
    assert transformer.inverse_transform([[-10]]) == transformer.inverse_transform(
        [[np.min(transformer.references_)]]
    )
    assert transformer.inverse_transform([[10]]) == transformer.inverse_transform(
        [[np.max(transformer.references_)]]
    )


def test_quantile_transform_and_inverse():
    X_1 = iris.data
    X_2 = np.array([[0.0], [BOUNDS_THRESHOLD / 10], [1.5], [2], [3], [3], [4]])
    for X in [X_1, X_2]:
        transformer = QuantileTransformer(n_quantiles=1000, random_state=0)
        X_trans = transformer.fit_transform(X)
        X_trans_inv = transformer.inverse_transform(X_trans)
        assert_array_almost_equal(X, X_trans_inv, decimal=9)


def test_quantile_transform_nan():
    X = np.array([[np.nan, 0, 0, 1], [np.nan, np.nan, 0, 0.5], [np.nan, 1, 1, 0]])

    transformer = QuantileTransformer(n_quantiles=10, random_state=42)
    transformer.fit_transform(X)

    # check that the quantile of the first column is all NaN
    assert np.isnan(transformer.quantiles_[:, 0]).all()
    # all other column should not contain NaN
    assert not np.isnan(transformer.quantiles_[:, 1:]).any()


@pytest.mark.parametrize("array_type", ["array", "sparse"])
def test_quantile_transformer_sorted_quantiles(array_type):
    # Non-regression test for:
    # https://github.com/scikit-learn/scikit-learn/issues/15733
    # Taken from upstream bug report:
    # https://github.com/numpy/numpy/issues/14685
    X = np.array([0, 1, 1, 2, 2, 3, 3, 4, 5, 5, 1, 1, 9, 9, 9, 8, 8, 7] * 10)
    X = 0.1 * X.reshape(-1, 1)
    X = _convert_container(X, array_type)

    n_quantiles = 100
    qt = QuantileTransformer(n_quantiles=n_quantiles).fit(X)

    # Check that the estimated quantile thresholds are monotically
    # increasing:
    quantiles = qt.quantiles_[:, 0]
    assert len(quantiles) == 100
    assert all(np.diff(quantiles) >= 0)


def test_robust_scaler_invalid_range():
    for range_ in [
        (-1, 90),
        (-2, -3),
        (10, 101),
        (100.5, 101),
        (90, 50),
    ]:
        scaler = RobustScaler(quantile_range=range_)

        with pytest.raises(ValueError, match=r"Invalid quantile range: \("):
            scaler.fit(iris.data)


@pytest.mark.parametrize("csr_container", CSR_CONTAINERS)
def test_scale_function_without_centering(csr_container):
    rng = np.random.RandomState(42)
    X = rng.randn(4, 5)
    X[:, 0] = 0.0  # first feature is always of zero
    X_csr = csr_container(X)

    X_scaled = scale(X, with_mean=False)
    assert not np.any(np.isnan(X_scaled))

    X_csr_scaled = scale(X_csr, with_mean=False)
    assert not np.any(np.isnan(X_csr_scaled.data))

    # test csc has same outcome
    X_csc_scaled = scale(X_csr.tocsc(), with_mean=False)
    assert_array_almost_equal(X_scaled, X_csc_scaled.toarray())

    # raises value error on axis != 0
    with pytest.raises(ValueError):
        scale(X_csr, with_mean=False, axis=1)

    assert_array_almost_equal(
        X_scaled.mean(axis=0), [0.0, -0.01, 2.24, -0.35, -0.78], 2
    )
    assert_array_almost_equal(X_scaled.std(axis=0), [0.0, 1.0, 1.0, 1.0, 1.0])
    # Check that X has not been copied
    assert X_scaled is not X

    X_csr_scaled_mean, X_csr_scaled_std = mean_variance_axis(X_csr_scaled, 0)
    assert_array_almost_equal(X_csr_scaled_mean, X_scaled.mean(axis=0))
    assert_array_almost_equal(X_csr_scaled_std, X_scaled.std(axis=0))

    # null scale
    X_csr_scaled = scale(X_csr, with_mean=False, with_std=False, copy=True)
    assert_array_almost_equal(X_csr.toarray(), X_csr_scaled.toarray())


def test_robust_scale_axis1():
    X = iris.data
    X_trans = robust_scale(X, axis=1)
    assert_array_almost_equal(np.median(X_trans, axis=1), 0)
    q = np.percentile(X_trans, q=(25, 75), axis=1)
    iqr = q[1] - q[0]
    assert_array_almost_equal(iqr, 1)


def test_robust_scale_1d_array():
    X = iris.data[:, 1]
    X_trans = robust_scale(X)
    assert_array_almost_equal(np.median(X_trans), 0)
    q = np.percentile(X_trans, q=(25, 75))
    iqr = q[1] - q[0]
    assert_array_almost_equal(iqr, 1)


def test_robust_scaler_zero_variance_features():
    # Check RobustScaler on toy data with zero variance features
    X = [[0.0, 1.0, +0.5], [0.0, 1.0, -0.1], [0.0, 1.0, +1.1]]

    scaler = RobustScaler()
    X_trans = scaler.fit_transform(X)

    # NOTE: for such a small sample size, what we expect in the third column
    # depends HEAVILY on the method used to calculate quantiles. The values
    # here were calculated to fit the quantiles produces by np.percentile
    # using numpy 1.9 Calculating quantiles with
    # scipy.stats.mstats.scoreatquantile or scipy.stats.mstats.mquantiles
    # would yield very different results!
    X_expected = [[0.0, 0.0, +0.0], [0.0, 0.0, -1.0], [0.0, 0.0, +1.0]]
    assert_array_almost_equal(X_trans, X_expected)
    X_trans_inv = scaler.inverse_transform(X_trans)
    assert_array_almost_equal(X, X_trans_inv)

    # make sure new data gets transformed correctly
    X_new = [[+0.0, 2.0, 0.5], [-1.0, 1.0, 0.0], [+0.0, 1.0, 1.5]]
    X_trans_new = scaler.transform(X_new)
    X_expected_new = [[+0.0, 1.0, +0.0], [-1.0, 0.0, -0.83333], [+0.0, 0.0, +1.66667]]
    assert_array_almost_equal(X_trans_new, X_expected_new, decimal=3)


def test_robust_scaler_unit_variance():
    # Check RobustScaler with unit_variance=True on standard normal data with
    # outliers
    rng = np.random.RandomState(42)
    X = rng.randn(1000000, 1)
    X_with_outliers = np.vstack([X, np.ones((100, 1)) * 100, np.ones((100, 1)) * -100])

    quantile_range = (1, 99)
    robust_scaler = RobustScaler(quantile_range=quantile_range, unit_variance=True).fit(
        X_with_outliers
    )
    X_trans = robust_scaler.transform(X)

    assert robust_scaler.center_ == pytest.approx(0, abs=1e-3)
    assert robust_scaler.scale_ == pytest.approx(1, abs=1e-2)
    assert X_trans.std() == pytest.approx(1, abs=1e-2)


@pytest.mark.parametrize("sparse_container", CSC_CONTAINERS + CSR_CONTAINERS)
def test_maxabs_scaler_zero_variance_features(sparse_container):
    # Check MaxAbsScaler on toy data with zero variance features
    X = [[0.0, 1.0, +0.5], [0.0, 1.0, -0.3], [0.0, 1.0, +1.5], [0.0, 0.0, +0.0]]

    scaler = MaxAbsScaler()
    X_trans = scaler.fit_transform(X)
    X_expected = [
        [0.0, 1.0, 1.0 / 3.0],
        [0.0, 1.0, -0.2],
        [0.0, 1.0, 1.0],
        [0.0, 0.0, 0.0],
    ]
    assert_array_almost_equal(X_trans, X_expected)
    X_trans_inv = scaler.inverse_transform(X_trans)
    assert_array_almost_equal(X, X_trans_inv)

    # make sure new data gets transformed correctly
    X_new = [[+0.0, 2.0, 0.5], [-1.0, 1.0, 0.0], [+0.0, 1.0, 1.5]]
    X_trans_new = scaler.transform(X_new)
    X_expected_new = [[+0.0, 2.0, 1.0 / 3.0], [-1.0, 1.0, 0.0], [+0.0, 1.0, 1.0]]

    assert_array_almost_equal(X_trans_new, X_expected_new, decimal=2)

    # function interface
    X_trans = maxabs_scale(X)
    assert_array_almost_equal(X_trans, X_expected)

    # sparse data
    X_sparse = sparse_container(X)
    X_trans_sparse = scaler.fit_transform(X_sparse)
    X_expected = [
        [0.0, 1.0, 1.0 / 3.0],
        [0.0, 1.0, -0.2],
        [0.0, 1.0, 1.0],
        [0.0, 0.0, 0.0],
    ]
    assert_array_almost_equal(X_trans_sparse.toarray(), X_expected)
    X_trans_sparse_inv = scaler.inverse_transform(X_trans_sparse)
    assert_array_almost_equal(X, X_trans_sparse_inv.toarray())


def test_maxabs_scaler_large_negative_value():
    # Check MaxAbsScaler on toy data with a large negative value
    X = [
        [0.0, 1.0, +0.5, -1.0],
        [0.0, 1.0, -0.3, -0.5],
        [0.0, 1.0, -100.0, 0.0],
        [0.0, 0.0, +0.0, -2.0],
    ]

    scaler = MaxAbsScaler()
    X_trans = scaler.fit_transform(X)
    X_expected = [
        [0.0, 1.0, 0.005, -0.5],
        [0.0, 1.0, -0.003, -0.25],
        [0.0, 1.0, -1.0, 0.0],
        [0.0, 0.0, 0.0, -1.0],
    ]
    assert_array_almost_equal(X_trans, X_expected)


@pytest.mark.parametrize("csr_container", CSR_CONTAINERS)
def test_maxabs_scaler_transform_one_row_csr(csr_container):
    # Check MaxAbsScaler on transforming csr matrix with one row
    X = csr_container([[0.5, 1.0, 1.0]])
    scaler = MaxAbsScaler()
    scaler = scaler.fit(X)
    X_trans = scaler.transform(X)
    X_expected = csr_container([[1.0, 1.0, 1.0]])
    assert_array_almost_equal(X_trans.toarray(), X_expected.toarray())
    X_scaled_back = scaler.inverse_transform(X_trans)
    assert_array_almost_equal(X.toarray(), X_scaled_back.toarray())


def test_maxabs_scaler_1d():
    # Test scaling of dataset along single axis
    for X in [X_1row, X_1col, X_list_1row, X_list_1row]:
        scaler = MaxAbsScaler(copy=True)
        X_scaled = scaler.fit(X).transform(X)

        if isinstance(X, list):
            X = np.array(X)  # cast only after scaling done

        if _check_dim_1axis(X) == 1:
            assert_array_almost_equal(np.abs(X_scaled.max(axis=0)), np.ones(n_features))
        else:
            assert_array_almost_equal(np.abs(X_scaled.max(axis=0)), 1.0)
        assert scaler.n_samples_seen_ == X.shape[0]

        # check inverse transform
        X_scaled_back = scaler.inverse_transform(X_scaled)
        assert_array_almost_equal(X_scaled_back, X)

    # Constant feature
    X = np.ones((5, 1))
    scaler = MaxAbsScaler()
    X_scaled = scaler.fit(X).transform(X)
    assert_array_almost_equal(np.abs(X_scaled.max(axis=0)), 1.0)
    assert scaler.n_samples_seen_ == X.shape[0]

    # function interface
    X_1d = X_1row.ravel()
    max_abs = np.abs(X_1d).max()
    assert_array_almost_equal(X_1d / max_abs, maxabs_scale(X_1d, copy=True))


@pytest.mark.parametrize("csr_container", CSR_CONTAINERS)
def test_maxabs_scaler_partial_fit(csr_container):
    # Test if partial_fit run over many batches of size 1 and 50
    # gives the same results as fit
    X = X_2d[:100, :]
    n = X.shape[0]

    for chunk_size in [1, 2, 50, n, n + 42]:
        # Test mean at the end of the process
        scaler_batch = MaxAbsScaler().fit(X)

        scaler_incr = MaxAbsScaler()
        scaler_incr_csr = MaxAbsScaler()
        scaler_incr_csc = MaxAbsScaler()
        for batch in gen_batches(n, chunk_size):
            scaler_incr = scaler_incr.partial_fit(X[batch])
            X_csr = csr_container(X[batch])
            scaler_incr_csr = scaler_incr_csr.partial_fit(X_csr)
            X_csc = csr_container(X[batch])
            scaler_incr_csc = scaler_incr_csc.partial_fit(X_csc)

        assert_array_almost_equal(scaler_batch.max_abs_, scaler_incr.max_abs_)
        assert_array_almost_equal(scaler_batch.max_abs_, scaler_incr_csr.max_abs_)
        assert_array_almost_equal(scaler_batch.max_abs_, scaler_incr_csc.max_abs_)
        assert scaler_batch.n_samples_seen_ == scaler_incr.n_samples_seen_
        assert scaler_batch.n_samples_seen_ == scaler_incr_csr.n_samples_seen_
        assert scaler_batch.n_samples_seen_ == scaler_incr_csc.n_samples_seen_
        assert_array_almost_equal(scaler_batch.scale_, scaler_incr.scale_)
        assert_array_almost_equal(scaler_batch.scale_, scaler_incr_csr.scale_)
        assert_array_almost_equal(scaler_batch.scale_, scaler_incr_csc.scale_)
        assert_array_almost_equal(scaler_batch.transform(X), scaler_incr.transform(X))

        # Test std after 1 step
        batch0 = slice(0, chunk_size)
        scaler_batch = MaxAbsScaler().fit(X[batch0])
        scaler_incr = MaxAbsScaler().partial_fit(X[batch0])

        assert_array_almost_equal(scaler_batch.max_abs_, scaler_incr.max_abs_)
        assert scaler_batch.n_samples_seen_ == scaler_incr.n_samples_seen_
        assert_array_almost_equal(scaler_batch.scale_, scaler_incr.scale_)
        assert_array_almost_equal(scaler_batch.transform(X), scaler_incr.transform(X))

        # Test std until the end of partial fits, and
        scaler_batch = MaxAbsScaler().fit(X)
        scaler_incr = MaxAbsScaler()  # Clean estimator
        for i, batch in enumerate(gen_batches(n, chunk_size)):
            scaler_incr = scaler_incr.partial_fit(X[batch])
            assert_correct_incr(
                i,
                batch_start=batch.start,
                batch_stop=batch.stop,
                n=n,
                chunk_size=chunk_size,
                n_samples_seen=scaler_incr.n_samples_seen_,
            )


def check_normalizer(norm, X_norm):
    """
    Convenient checking function for `test_normalizer_l1_l2_max` and
    `test_normalizer_l1_l2_max_non_csr`
    """
    if norm == "l1":
        row_sums = np.abs(X_norm).sum(axis=1)
        for i in range(3):
            assert_almost_equal(row_sums[i], 1.0)
        assert_almost_equal(row_sums[3], 0.0)
    elif norm == "l2":
        for i in range(3):
            assert_almost_equal(la.norm(X_norm[i]), 1.0)
        assert_almost_equal(la.norm(X_norm[3]), 0.0)
    elif norm == "max":
        row_maxs = abs(X_norm).max(axis=1)
        for i in range(3):
            assert_almost_equal(row_maxs[i], 1.0)
        assert_almost_equal(row_maxs[3], 0.0)


@pytest.mark.parametrize("norm", ["l1", "l2", "max"])
@pytest.mark.parametrize("csr_container", CSR_CONTAINERS)
def test_normalizer_l1_l2_max(norm, csr_container):
    rng = np.random.RandomState(0)
    X_dense = rng.randn(4, 5)
    X_sparse_unpruned = csr_container(X_dense)

    # set the row number 3 to zero
    X_dense[3, :] = 0.0

    # set the row number 3 to zero without pruning (can happen in real life)
    indptr_3 = X_sparse_unpruned.indptr[3]
    indptr_4 = X_sparse_unpruned.indptr[4]
    X_sparse_unpruned.data[indptr_3:indptr_4] = 0.0

    # build the pruned variant using the regular constructor
    X_sparse_pruned = csr_container(X_dense)

    # check inputs that support the no-copy optim
    for X in (X_dense, X_sparse_pruned, X_sparse_unpruned):
        normalizer = Normalizer(norm=norm, copy=True)
        X_norm1 = normalizer.transform(X)
        assert X_norm1 is not X
        X_norm1 = toarray(X_norm1)

        normalizer = Normalizer(norm=norm, copy=False)
        X_norm2 = normalizer.transform(X)
        assert X_norm2 is X
        X_norm2 = toarray(X_norm2)

        for X_norm in (X_norm1, X_norm2):
            check_normalizer(norm, X_norm)


@pytest.mark.parametrize("norm", ["l1", "l2", "max"])
@pytest.mark.parametrize(
    "sparse_container", COO_CONTAINERS + CSC_CONTAINERS + LIL_CONTAINERS
)
def test_normalizer_l1_l2_max_non_csr(norm, sparse_container):
    rng = np.random.RandomState(0)
    X_dense = rng.randn(4, 5)

    # set the row number 3 to zero
    X_dense[3, :] = 0.0

    X = sparse_container(X_dense)
    X_norm = Normalizer(norm=norm, copy=False).transform(X)

    assert X_norm is not X
    assert sparse.issparse(X_norm) and X_norm.format == "csr"

    X_norm = toarray(X_norm)
    check_normalizer(norm, X_norm)


@pytest.mark.parametrize("csr_container", CSR_CONTAINERS)
def test_normalizer_max_sign(csr_container):
    # check that we normalize by a positive number even for negative data
    rng = np.random.RandomState(0)
    X_dense = rng.randn(4, 5)
    # set the row number 3 to zero
    X_dense[3, :] = 0.0
    # check for mixed data where the value with
    # largest magnitude is negative
    X_dense[2, abs(X_dense[2, :]).argmax()] *= -1
    X_all_neg = -np.abs(X_dense)
    X_all_neg_sparse = csr_container(X_all_neg)

    for X in (X_dense, X_all_neg, X_all_neg_sparse):
        normalizer = Normalizer(norm="max")
        X_norm = normalizer.transform(X)
        assert X_norm is not X
        X_norm = toarray(X_norm)
        assert_array_equal(np.sign(X_norm), np.sign(toarray(X)))


@pytest.mark.parametrize("csr_container", CSR_CONTAINERS)
def test_normalize(csr_container):
    # Test normalize function
    # Only tests functionality not used by the tests for Normalizer.
    X = np.random.RandomState(37).randn(3, 2)
    assert_array_equal(normalize(X, copy=False), normalize(X.T, axis=0, copy=False).T)

    rs = np.random.RandomState(0)
    X_dense = rs.randn(10, 5)
    X_sparse = csr_container(X_dense)
    ones = np.ones((10))
    for X in (X_dense, X_sparse):
        for dtype in (np.float32, np.float64):
            for norm in ("l1", "l2"):
                X = X.astype(dtype)
                X_norm = normalize(X, norm=norm)
                assert X_norm.dtype == dtype

                X_norm = toarray(X_norm)
                if norm == "l1":
                    row_sums = np.abs(X_norm).sum(axis=1)
                else:
                    X_norm_squared = X_norm**2
                    row_sums = X_norm_squared.sum(axis=1)

                assert_array_almost_equal(row_sums, ones)

    # Test return_norm
    X_dense = np.array([[3.0, 0, 4.0], [1.0, 0.0, 0.0], [2.0, 3.0, 0.0]])
    for norm in ("l1", "l2", "max"):
        _, norms = normalize(X_dense, norm=norm, return_norm=True)
        if norm == "l1":
            assert_array_almost_equal(norms, np.array([7.0, 1.0, 5.0]))
        elif norm == "l2":
            assert_array_almost_equal(norms, np.array([5.0, 1.0, 3.60555127]))
        else:
            assert_array_almost_equal(norms, np.array([4.0, 1.0, 3.0]))

    X_sparse = csr_container(X_dense)
    for norm in ("l1", "l2"):
        with pytest.raises(NotImplementedError):
            normalize(X_sparse, norm=norm, return_norm=True)
    _, norms = normalize(X_sparse, norm="max", return_norm=True)
    assert_array_almost_equal(norms, np.array([4.0, 1.0, 3.0]))


@pytest.mark.parametrize(
    "constructor", [np.array, list] + CSC_CONTAINERS + CSR_CONTAINERS
)
def test_binarizer(constructor):
    X_ = np.array([[1, 0, 5], [2, 3, -1]])
    X = constructor(X_.copy())

    binarizer = Binarizer(threshold=2.0, copy=True)
    X_bin = toarray(binarizer.transform(X))
    assert np.sum(X_bin == 0) == 4
    assert np.sum(X_bin == 1) == 2
    X_bin = binarizer.transform(X)
    assert sparse.issparse(X) == sparse.issparse(X_bin)

    binarizer = Binarizer(copy=True).fit(X)
    X_bin = toarray(binarizer.transform(X))
    assert X_bin is not X
    assert np.sum(X_bin == 0) == 2
    assert np.sum(X_bin == 1) == 4

    binarizer = Binarizer(copy=True)
    X_bin = binarizer.transform(X)
    assert X_bin is not X
    X_bin = toarray(X_bin)
    assert np.sum(X_bin == 0) == 2
    assert np.sum(X_bin == 1) == 4

    binarizer = Binarizer(copy=False)
    X_bin = binarizer.transform(X)
    if constructor is not list:
        assert X_bin is X

    binarizer = Binarizer(copy=False)
    X_float = np.array([[1, 0, 5], [2, 3, -1]], dtype=np.float64)
    X_bin = binarizer.transform(X_float)
    if constructor is not list:
        assert X_bin is X_float

    X_bin = toarray(X_bin)
    assert np.sum(X_bin == 0) == 2
    assert np.sum(X_bin == 1) == 4

    binarizer = Binarizer(threshold=-0.5, copy=True)
    if constructor in (np.array, list):
        X = constructor(X_.copy())

        X_bin = toarray(binarizer.transform(X))
        assert np.sum(X_bin == 0) == 1
        assert np.sum(X_bin == 1) == 5
        X_bin = binarizer.transform(X)

    # Cannot use threshold < 0 for sparse
    if constructor in CSC_CONTAINERS:
        with pytest.raises(ValueError):
            binarizer.transform(constructor(X))


def test_center_kernel():
    # Test that KernelCenterer is equivalent to StandardScaler
    # in feature space
    rng = np.random.RandomState(0)
    X_fit = rng.random_sample((5, 4))
    scaler = StandardScaler(with_std=False)
    scaler.fit(X_fit)
    X_fit_centered = scaler.transform(X_fit)
    K_fit = np.dot(X_fit, X_fit.T)

    # center fit time matrix
    centerer = KernelCenterer()
    K_fit_centered = np.dot(X_fit_centered, X_fit_centered.T)
    K_fit_centered2 = centerer.fit_transform(K_fit)
    assert_array_almost_equal(K_fit_centered, K_fit_centered2)

    # center predict time matrix
    X_pred = rng.random_sample((2, 4))
    K_pred = np.dot(X_pred, X_fit.T)
    X_pred_centered = scaler.transform(X_pred)
    K_pred_centered = np.dot(X_pred_centered, X_fit_centered.T)
    K_pred_centered2 = centerer.transform(K_pred)
    assert_array_almost_equal(K_pred_centered, K_pred_centered2)

    # check the results coherence with the method proposed in:
    # B. Schölkopf, A. Smola, and K.R. Müller,
    # "Nonlinear component analysis as a kernel eigenvalue problem"
    # equation (B.3)

    # K_centered3 = (I - 1_M) K (I - 1_M)
    #             =  K - 1_M K - K 1_M + 1_M K 1_M
    ones_M = np.ones_like(K_fit) / K_fit.shape[0]
    K_fit_centered3 = K_fit - ones_M @ K_fit - K_fit @ ones_M + ones_M @ K_fit @ ones_M
    assert_allclose(K_fit_centered, K_fit_centered3)

    # K_test_centered3 = (K_test - 1'_M K)(I - 1_M)
    #                  = K_test - 1'_M K - K_test 1_M + 1'_M K 1_M
    ones_prime_M = np.ones_like(K_pred) / K_fit.shape[0]
    K_pred_centered3 = (
        K_pred - ones_prime_M @ K_fit - K_pred @ ones_M + ones_prime_M @ K_fit @ ones_M
    )
    assert_allclose(K_pred_centered, K_pred_centered3)


def test_kernelcenterer_non_linear_kernel():
    """Check kernel centering for non-linear kernel."""
    rng = np.random.RandomState(0)
    X, X_test = rng.randn(100, 50), rng.randn(20, 50)

    def phi(X):
        """Our mapping function phi."""
        return np.vstack(
            [
                np.clip(X, a_min=0, a_max=None),
                -np.clip(X, a_min=None, a_max=0),
            ]
        )

    phi_X = phi(X)
    phi_X_test = phi(X_test)

    # centered the projection
    scaler = StandardScaler(with_std=False)
    phi_X_center = scaler.fit_transform(phi_X)
    phi_X_test_center = scaler.transform(phi_X_test)

    # create the different kernel
    K = phi_X @ phi_X.T
    K_test = phi_X_test @ phi_X.T
    K_center = phi_X_center @ phi_X_center.T
    K_test_center = phi_X_test_center @ phi_X_center.T

    kernel_centerer = KernelCenterer()
    kernel_centerer.fit(K)

    assert_allclose(kernel_centerer.transform(K), K_center)
    assert_allclose(kernel_centerer.transform(K_test), K_test_center)

    # check the results coherence with the method proposed in:
    # B. Schölkopf, A. Smola, and K.R. Müller,
    # "Nonlinear component analysis as a kernel eigenvalue problem"
    # equation (B.3)

    # K_centered = (I - 1_M) K (I - 1_M)
    #            =  K - 1_M K - K 1_M + 1_M K 1_M
    ones_M = np.ones_like(K) / K.shape[0]
    K_centered = K - ones_M @ K - K @ ones_M + ones_M @ K @ ones_M
    assert_allclose(kernel_centerer.transform(K), K_centered)

    # K_test_centered = (K_test - 1'_M K)(I - 1_M)
    #                 = K_test - 1'_M K - K_test 1_M + 1'_M K 1_M
    ones_prime_M = np.ones_like(K_test) / K.shape[0]
    K_test_centered = (
        K_test - ones_prime_M @ K - K_test @ ones_M + ones_prime_M @ K @ ones_M
    )
    assert_allclose(kernel_centerer.transform(K_test), K_test_centered)


def test_cv_pipeline_precomputed():
    # Cross-validate a regression on four coplanar points with the same
    # value. Use precomputed kernel to ensure Pipeline with KernelCenterer
    # is treated as a pairwise operation.
    X = np.array([[3, 0, 0], [0, 3, 0], [0, 0, 3], [1, 1, 1]])
    y_true = np.ones((4,))
    K = X.dot(X.T)
    kcent = KernelCenterer()
    pipeline = Pipeline([("kernel_centerer", kcent), ("svr", SVR())])

    # did the pipeline set the pairwise attribute?
    assert pipeline._get_tags()["pairwise"]

    # test cross-validation, score should be almost perfect
    # NB: this test is pretty vacuous -- it's mainly to test integration
    #     of Pipeline and KernelCenterer
    y_pred = cross_val_predict(pipeline, K, y_true, cv=2)
    assert_array_almost_equal(y_true, y_pred)


def test_fit_transform():
    rng = np.random.RandomState(0)
    X = rng.random_sample((5, 4))
    for obj in (StandardScaler(), Normalizer(), Binarizer()):
        X_transformed = obj.fit(X).transform(X)
        X_transformed2 = obj.fit_transform(X)
        assert_array_equal(X_transformed, X_transformed2)


def test_add_dummy_feature():
    X = [[1, 0], [0, 1], [0, 1]]
    X = add_dummy_feature(X)
    assert_array_equal(X, [[1, 1, 0], [1, 0, 1], [1, 0, 1]])


@pytest.mark.parametrize(
    "sparse_container", COO_CONTAINERS + CSC_CONTAINERS + CSR_CONTAINERS
)
def test_add_dummy_feature_sparse(sparse_container):
    X = sparse_container([[1, 0], [0, 1], [0, 1]])
    desired_format = X.format
    X = add_dummy_feature(X)
    assert sparse.issparse(X) and X.format == desired_format, X
    assert_array_equal(X.toarray(), [[1, 1, 0], [1, 0, 1], [1, 0, 1]])


def test_fit_cold_start():
    X = iris.data
    X_2d = X[:, :2]

    # Scalers that have a partial_fit method
    scalers = [
        StandardScaler(with_mean=False, with_std=False),
        MinMaxScaler(),
        MaxAbsScaler(),
    ]

    for scaler in scalers:
        scaler.fit_transform(X)
        # with a different shape, this may break the scaler unless the internal
        # state is reset
        scaler.fit_transform(X_2d)


@pytest.mark.parametrize("method", ["box-cox", "yeo-johnson"])
def test_power_transformer_notfitted(method):
    pt = PowerTransformer(method=method)
    X = np.abs(X_1col)
    with pytest.raises(NotFittedError):
        pt.transform(X)
    with pytest.raises(NotFittedError):
        pt.inverse_transform(X)


@pytest.mark.parametrize("method", ["box-cox", "yeo-johnson"])
@pytest.mark.parametrize("standardize", [True, False])
@pytest.mark.parametrize("X", [X_1col, X_2d])
def test_power_transformer_inverse(method, standardize, X):
    # Make sure we get the original input when applying transform and then
    # inverse transform
    X = np.abs(X) if method == "box-cox" else X
    pt = PowerTransformer(method=method, standardize=standardize)
    X_trans = pt.fit_transform(X)
    assert_almost_equal(X, pt.inverse_transform(X_trans))


def test_power_transformer_1d():
    X = np.abs(X_1col)

    for standardize in [True, False]:
        pt = PowerTransformer(method="box-cox", standardize=standardize)

        X_trans = pt.fit_transform(X)
        X_trans_func = power_transform(X, method="box-cox", standardize=standardize)

        X_expected, lambda_expected = stats.boxcox(X.flatten())

        if standardize:
            X_expected = scale(X_expected)

        assert_almost_equal(X_expected.reshape(-1, 1), X_trans)
        assert_almost_equal(X_expected.reshape(-1, 1), X_trans_func)

        assert_almost_equal(X, pt.inverse_transform(X_trans))
        assert_almost_equal(lambda_expected, pt.lambdas_[0])

        assert len(pt.lambdas_) == X.shape[1]
        assert isinstance(pt.lambdas_, np.ndarray)


def test_power_transformer_2d():
    X = np.abs(X_2d)

    for standardize in [True, False]:
        pt = PowerTransformer(method="box-cox", standardize=standardize)

        X_trans_class = pt.fit_transform(X)
        X_trans_func = power_transform(X, method="box-cox", standardize=standardize)

        for X_trans in [X_trans_class, X_trans_func]:
            for j in range(X_trans.shape[1]):
                X_expected, lmbda = stats.boxcox(X[:, j].flatten())

                if standardize:
                    X_expected = scale(X_expected)

                assert_almost_equal(X_trans[:, j], X_expected)
                assert_almost_equal(lmbda, pt.lambdas_[j])

            # Test inverse transformation
            X_inv = pt.inverse_transform(X_trans)
            assert_array_almost_equal(X_inv, X)

        assert len(pt.lambdas_) == X.shape[1]
        assert isinstance(pt.lambdas_, np.ndarray)


def test_power_transformer_boxcox_strictly_positive_exception():
    # Exceptions should be raised for negative arrays and zero arrays when
    # method is boxcox

    pt = PowerTransformer(method="box-cox")
    pt.fit(np.abs(X_2d))
    X_with_negatives = X_2d
    not_positive_message = "strictly positive"

    with pytest.raises(ValueError, match=not_positive_message):
        pt.transform(X_with_negatives)

    with pytest.raises(ValueError, match=not_positive_message):
        pt.fit(X_with_negatives)

    with pytest.raises(ValueError, match=not_positive_message):
        power_transform(X_with_negatives, method="box-cox")

    with pytest.raises(ValueError, match=not_positive_message):
        pt.transform(np.zeros(X_2d.shape))

    with pytest.raises(ValueError, match=not_positive_message):
        pt.fit(np.zeros(X_2d.shape))

    with pytest.raises(ValueError, match=not_positive_message):
        power_transform(np.zeros(X_2d.shape), method="box-cox")


@pytest.mark.parametrize("X", [X_2d, np.abs(X_2d), -np.abs(X_2d), np.zeros(X_2d.shape)])
def test_power_transformer_yeojohnson_any_input(X):
    # Yeo-Johnson method should support any kind of input
    power_transform(X, method="yeo-johnson")


@pytest.mark.parametrize("method", ["box-cox", "yeo-johnson"])
def test_power_transformer_shape_exception(method):
    pt = PowerTransformer(method=method)
    X = np.abs(X_2d)
    pt.fit(X)

    # Exceptions should be raised for arrays with different num_columns
    # than during fitting
    wrong_shape_message = (
        r"X has \d+ features, but PowerTransformer is " r"expecting \d+ features"
    )

    with pytest.raises(ValueError, match=wrong_shape_message):
        pt.transform(X[:, 0:1])

    with pytest.raises(ValueError, match=wrong_shape_message):
        pt.inverse_transform(X[:, 0:1])


def test_power_transformer_lambda_zero():
    pt = PowerTransformer(method="box-cox", standardize=False)
    X = np.abs(X_2d)[:, 0:1]

    # Test the lambda = 0 case
    pt.lambdas_ = np.array([0])
    X_trans = pt.transform(X)
    assert_array_almost_equal(pt.inverse_transform(X_trans), X)


def test_power_transformer_lambda_one():
    # Make sure lambda = 1 corresponds to the identity for yeo-johnson
    pt = PowerTransformer(method="yeo-johnson", standardize=False)
    X = np.abs(X_2d)[:, 0:1]

    pt.lambdas_ = np.array([1])
    X_trans = pt.transform(X)
    assert_array_almost_equal(X_trans, X)


@pytest.mark.parametrize(
    "method, lmbda",
    [
        ("box-cox", 0.1),
        ("box-cox", 0.5),
        ("yeo-johnson", 0.1),
        ("yeo-johnson", 0.5),
        ("yeo-johnson", 1.0),
    ],
)
def test_optimization_power_transformer(method, lmbda):
    # Test the optimization procedure:
    # - set a predefined value for lambda
    # - apply inverse_transform to a normal dist (we get X_inv)
    # - apply fit_transform to X_inv (we get X_inv_trans)
    # - check that X_inv_trans is roughly equal to X

    rng = np.random.RandomState(0)
    n_samples = 20000
    X = rng.normal(loc=0, scale=1, size=(n_samples, 1))

    pt = PowerTransformer(method=method, standardize=False)
    pt.lambdas_ = [lmbda]
    X_inv = pt.inverse_transform(X)

    pt = PowerTransformer(method=method, standardize=False)
    X_inv_trans = pt.fit_transform(X_inv)

    assert_almost_equal(0, np.linalg.norm(X - X_inv_trans) / n_samples, decimal=2)
    assert_almost_equal(0, X_inv_trans.mean(), decimal=1)
    assert_almost_equal(1, X_inv_trans.std(), decimal=1)


def test_yeo_johnson_darwin_example():
    # test from original paper "A new family of power transformations to
    # improve normality or symmetry" by Yeo and Johnson.
    X = [6.1, -8.4, 1.0, 2.0, 0.7, 2.9, 3.5, 5.1, 1.8, 3.6, 7.0, 3.0, 9.3, 7.5, -6.0]
    X = np.array(X).reshape(-1, 1)
    lmbda = PowerTransformer(method="yeo-johnson").fit(X).lambdas_
    assert np.allclose(lmbda, 1.305, atol=1e-3)


@pytest.mark.parametrize("method", ["box-cox", "yeo-johnson"])
def test_power_transformer_nans(method):
    # Make sure lambda estimation is not influenced by NaN values
    # and that transform() supports NaN silently

    X = np.abs(X_1col)
    pt = PowerTransformer(method=method)
    pt.fit(X)
    lmbda_no_nans = pt.lambdas_[0]

    # concat nans at the end and check lambda stays the same
    X = np.concatenate([X, np.full_like(X, np.nan)])
    X = shuffle(X, random_state=0)

    pt.fit(X)
    lmbda_nans = pt.lambdas_[0]

    assert_almost_equal(lmbda_no_nans, lmbda_nans, decimal=5)

    X_trans = pt.transform(X)
    assert_array_equal(np.isnan(X_trans), np.isnan(X))


@pytest.mark.parametrize("method", ["box-cox", "yeo-johnson"])
@pytest.mark.parametrize("standardize", [True, False])
def test_power_transformer_fit_transform(method, standardize):
    # check that fit_transform() and fit().transform() return the same values
    X = X_1col
    if method == "box-cox":
        X = np.abs(X)

    pt = PowerTransformer(method, standardize=standardize)
    assert_array_almost_equal(pt.fit(X).transform(X), pt.fit_transform(X))


@pytest.mark.parametrize("method", ["box-cox", "yeo-johnson"])
@pytest.mark.parametrize("standardize", [True, False])
def test_power_transformer_copy_True(method, standardize):
    # Check that neither fit, transform, fit_transform nor inverse_transform
    # modify X inplace when copy=True
    X = X_1col
    if method == "box-cox":
        X = np.abs(X)

    X_original = X.copy()
    assert X is not X_original  # sanity checks
    assert_array_almost_equal(X, X_original)

    pt = PowerTransformer(method, standardize=standardize, copy=True)

    pt.fit(X)
    assert_array_almost_equal(X, X_original)
    X_trans = pt.transform(X)
    assert X_trans is not X

    X_trans = pt.fit_transform(X)
    assert_array_almost_equal(X, X_original)
    assert X_trans is not X

    X_inv_trans = pt.inverse_transform(X_trans)
    assert X_trans is not X_inv_trans


@pytest.mark.parametrize("method", ["box-cox", "yeo-johnson"])
@pytest.mark.parametrize("standardize", [True, False])
def test_power_transformer_copy_False(method, standardize):
    # check that when copy=False fit doesn't change X inplace but transform,
    # fit_transform and inverse_transform do.
    X = X_1col
    if method == "box-cox":
        X = np.abs(X)

    X_original = X.copy()
    assert X is not X_original  # sanity checks
    assert_array_almost_equal(X, X_original)

    pt = PowerTransformer(method, standardize=standardize, copy=False)

    pt.fit(X)
    assert_array_almost_equal(X, X_original)  # fit didn't change X

    X_trans = pt.transform(X)
    assert X_trans is X

    if method == "box-cox":
        X = np.abs(X)
    X_trans = pt.fit_transform(X)
    assert X_trans is X

    X_inv_trans = pt.inverse_transform(X_trans)
    assert X_trans is X_inv_trans


def test_power_transformer_box_cox_raise_all_nans_col():
    """Check that box-cox raises informative when a column contains all nans.

    Non-regression test for gh-26303
    """
    X = rng.random_sample((4, 5))
    X[:, 0] = np.nan

    err_msg = "Column must not be all nan."

    pt = PowerTransformer(method="box-cox")
    with pytest.raises(ValueError, match=err_msg):
        pt.fit_transform(X)


@pytest.mark.parametrize(
    "X_2",
    [sparse.random(10, 1, density=0.8, random_state=0)]
    + [
        csr_container(np.full((10, 1), fill_value=np.nan))
        for csr_container in CSR_CONTAINERS
    ],
)
def test_standard_scaler_sparse_partial_fit_finite_variance(X_2):
    # non-regression test for:
    # https://github.com/scikit-learn/scikit-learn/issues/16448
    X_1 = sparse.random(5, 1, density=0.8)
    scaler = StandardScaler(with_mean=False)
    scaler.fit(X_1).partial_fit(X_2)
    assert np.isfinite(scaler.var_[0])


@pytest.mark.parametrize("feature_range", [(0, 1), (-10, 10)])
def test_minmax_scaler_clip(feature_range):
    # test behaviour of the parameter 'clip' in MinMaxScaler
    X = iris.data
    scaler = MinMaxScaler(feature_range=feature_range, clip=True).fit(X)
    X_min, X_max = np.min(X, axis=0), np.max(X, axis=0)
    X_test = [np.r_[X_min[:2] - 10, X_max[2:] + 10]]
    X_transformed = scaler.transform(X_test)
    assert_allclose(
        X_transformed,
        [[feature_range[0], feature_range[0], feature_range[1], feature_range[1]]],
    )


def test_standard_scaler_raise_error_for_1d_input():
    """Check that `inverse_transform` from `StandardScaler` raises an error
    with 1D array.
    Non-regression test for:
    https://github.com/scikit-learn/scikit-learn/issues/19518
    """
    scaler = StandardScaler().fit(X_2d)
    err_msg = "Expected 2D array, got 1D array instead"
    with pytest.raises(ValueError, match=err_msg):
        scaler.inverse_transform(X_2d[:, 0])


def test_power_transformer_significantly_non_gaussian():
    """Check that significantly non-Gaussian data before transforms correctly.

    For some explored lambdas, the transformed data may be constant and will
    be rejected. Non-regression test for
    https://github.com/scikit-learn/scikit-learn/issues/14959
    """

    X_non_gaussian = 1e6 * np.array(
        [0.6, 2.0, 3.0, 4.0] * 4 + [11, 12, 12, 16, 17, 20, 85, 90], dtype=np.float64
    ).reshape(-1, 1)
    pt = PowerTransformer()

    with warnings.catch_warnings():
        warnings.simplefilter("error", RuntimeWarning)
        X_trans = pt.fit_transform(X_non_gaussian)

    assert not np.any(np.isnan(X_trans))
    assert X_trans.mean() == pytest.approx(0.0)
    assert X_trans.std() == pytest.approx(1.0)
    assert X_trans.min() > -2
    assert X_trans.max() < 2


@pytest.mark.parametrize(
    "Transformer",
    [
        MinMaxScaler,
        MaxAbsScaler,
        RobustScaler,
        StandardScaler,
        QuantileTransformer,
        PowerTransformer,
    ],
)
def test_one_to_one_features(Transformer):
    """Check one-to-one transformers give correct feature names."""
    tr = Transformer().fit(iris.data)
    names_out = tr.get_feature_names_out(iris.feature_names)
    assert_array_equal(names_out, iris.feature_names)


@pytest.mark.parametrize(
    "Transformer",
    [
        MinMaxScaler,
        MaxAbsScaler,
        RobustScaler,
        StandardScaler,
        QuantileTransformer,
        PowerTransformer,
        Normalizer,
        Binarizer,
    ],
)
def test_one_to_one_features_pandas(Transformer):
    """Check one-to-one transformers give correct feature names."""
    pd = pytest.importorskip("pandas")

    df = pd.DataFrame(iris.data, columns=iris.feature_names)
    tr = Transformer().fit(df)

    names_out_df_default = tr.get_feature_names_out()
    assert_array_equal(names_out_df_default, iris.feature_names)

    names_out_df_valid_in = tr.get_feature_names_out(iris.feature_names)
    assert_array_equal(names_out_df_valid_in, iris.feature_names)

    msg = re.escape("input_features is not equal to feature_names_in_")
    with pytest.raises(ValueError, match=msg):
        invalid_names = list("abcd")
        tr.get_feature_names_out(invalid_names)


def test_kernel_centerer_feature_names_out():
    """Test that kernel centerer `feature_names_out`."""

    rng = np.random.RandomState(0)
    X = rng.random_sample((6, 4))
    X_pairwise = linear_kernel(X)
    centerer = KernelCenterer().fit(X_pairwise)

    names_out = centerer.get_feature_names_out()
    samples_out2 = X_pairwise.shape[1]
    assert_array_equal(names_out, [f"kernelcenterer{i}" for i in range(samples_out2)])


@pytest.mark.parametrize("standardize", [True, False])
def test_power_transformer_constant_feature(standardize):
    """Check that PowerTransfomer leaves constant features unchanged."""
    X = [[-2, 0, 2], [-2, 0, 2], [-2, 0, 2]]

    pt = PowerTransformer(method="yeo-johnson", standardize=standardize).fit(X)

    assert_allclose(pt.lambdas_, [1, 1, 1])

    Xft = pt.fit_transform(X)
    Xt = pt.transform(X)

    for Xt_ in [Xft, Xt]:
        if standardize:
            assert_allclose(Xt_, np.zeros_like(X))
        else:
            assert_allclose(Xt_, X)<|MERGE_RESOLUTION|>--- conflicted
+++ resolved
@@ -691,13 +691,6 @@
 )
 @pytest.mark.parametrize(
     "estimator",
-<<<<<<< HEAD
-    [MaxAbsScaler(), MinMaxScaler(), Binarizer()],
-    ids=_get_check_estimator_ids,
-)
-def test_preprocessing_array_api_compliance(
-    estimator, check, array_namespace, device, dtype
-=======
     [
         MaxAbsScaler(),
         MinMaxScaler(),
@@ -705,12 +698,12 @@
         Normalizer(norm="l1"),
         Normalizer(norm="l2"),
         Normalizer(norm="max"),
+        Binarizer(),
     ],
     ids=_get_check_estimator_ids,
 )
 def test_scaler_array_api_compliance(
     estimator, check, array_namespace, device, dtype_name
->>>>>>> 612d93da
 ):
     name = estimator.__class__.__name__
     check(name, estimator, array_namespace, device=device, dtype_name=dtype_name)

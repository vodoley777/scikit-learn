--- conflicted
+++ resolved
@@ -697,9 +697,6 @@
 )
 @pytest.mark.parametrize(
     "estimator",
-<<<<<<< HEAD
-    [MaxAbsScaler(), MinMaxScaler(), StandardScaler()],
-=======
     [
         MaxAbsScaler(),
         MinMaxScaler(),
@@ -707,8 +704,8 @@
         Normalizer(norm="l1"),
         Normalizer(norm="l2"),
         Normalizer(norm="max"),
+        StandardScaler(),
     ],
->>>>>>> 5dbf795d
     ids=_get_check_estimator_ids,
 )
 def test_scaler_array_api_compliance(

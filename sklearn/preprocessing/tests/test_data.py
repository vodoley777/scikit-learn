--- conflicted
+++ resolved
@@ -2529,69 +2529,6 @@
     assert np.isfinite(scaler.var_[0])
 
 
-<<<<<<< HEAD
-@pytest.mark.parametrize('Transformer', [
-    MaxAbsScaler, MinMaxScaler, Normalizer, PowerTransformer,
-    QuantileTransformer, RobustScaler, StandardScaler
-])
-def test_one_to_one_feature_mapping(Transformer):
-    pd = pytest.importorskip("pandas")
-    n_samples, n_features = 1000, 10
-    feature_names = [f'feat_{i}' for i in range(n_features)]
-
-    rng = np.random.RandomState(42)
-    X = rng.randn(n_samples, n_features)
-    df = pd.DataFrame(X, columns=feature_names)
-
-    with config_context(array_out='pandas'):
-        df_trans = Transformer().fit_transform(df)
-
-    assert isinstance(df_trans, pd.DataFrame)
-    assert_array_equal(df_trans.columns, df.columns)
-
-
-@pytest.mark.parametrize('transformer', [
-    StandardScaler(with_mean=False),
-    RobustScaler(with_centering=False),
-    MaxAbsScaler(),
-    Normalizer(),
-    QuantileTransformer()])
-def test_one_to_one_feature_mapping_sparse(transformer):
-    pd = pytest.importorskip("pandas")
-    n_samples, n_features = 1000, 10
-    feature_names = [f'feat_{i}' for i in range(n_features)]
-
-    X = sparse_random(n_samples, n_features, random_state=42)
-    df = pd.DataFrame.sparse.from_spmatrix(X, columns=feature_names)
-
-    with config_context(array_out='pandas'):
-        df_trans = transformer.fit_transform(df)
-
-    assert isinstance(df_trans, pd.DataFrame)
-    assert_array_equal(df_trans.columns, df.columns)
-
-
-@pytest.mark.parametrize("is_sparse", [True, False])
-def test_polynomial_feature_names_pandas(is_sparse):
-    pd = pytest.importorskip("pandas")
-    X = np.arange(30).reshape(10, 3)
-    feature_names = ["a", "b", "c"]
-
-    if is_sparse:
-        X_sp = sparse.csr_matrix(X)
-        df = pd.DataFrame.sparse.from_spmatrix(X_sp, columns=feature_names)
-    else:
-        df = pd.DataFrame(X, columns=feature_names)
-
-    poly = PolynomialFeatures(degree=2, include_bias=True).fit(df)
-    feature_names = poly.get_feature_names(feature_names)
-
-    with config_context(array_out='pandas'):
-        df_trans = poly.transform(df)
-
-    assert isinstance(df_trans, pd.DataFrame)
-    assert_array_equal(df_trans.columns, feature_names)
-=======
 @pytest.mark.parametrize(
     "feature_range", [(0, 1), (-10, 10)]
 )
@@ -2606,4 +2543,66 @@
         X_transformed,
         [[feature_range[0], feature_range[0],
           feature_range[1], feature_range[1]]])
->>>>>>> 0111511e
+
+
+@pytest.mark.parametrize('Transformer', [
+    MaxAbsScaler, MinMaxScaler, Normalizer, PowerTransformer,
+    QuantileTransformer, RobustScaler, StandardScaler
+])
+def test_one_to_one_feature_mapping(Transformer):
+    pd = pytest.importorskip("pandas")
+    n_samples, n_features = 1000, 10
+    feature_names = [f'feat_{i}' for i in range(n_features)]
+
+    rng = np.random.RandomState(42)
+    X = rng.randn(n_samples, n_features)
+    df = pd.DataFrame(X, columns=feature_names)
+
+    with config_context(array_out='pandas'):
+        df_trans = Transformer().fit_transform(df)
+
+    assert isinstance(df_trans, pd.DataFrame)
+    assert_array_equal(df_trans.columns, df.columns)
+
+
+@pytest.mark.parametrize('transformer', [
+    StandardScaler(with_mean=False),
+    RobustScaler(with_centering=False),
+    MaxAbsScaler(),
+    Normalizer(),
+    QuantileTransformer()])
+def test_one_to_one_feature_mapping_sparse(transformer):
+    pd = pytest.importorskip("pandas")
+    n_samples, n_features = 1000, 10
+    feature_names = [f'feat_{i}' for i in range(n_features)]
+
+    X = sparse_random(n_samples, n_features, random_state=42)
+    df = pd.DataFrame.sparse.from_spmatrix(X, columns=feature_names)
+
+    with config_context(array_out='pandas'):
+        df_trans = transformer.fit_transform(df)
+
+    assert isinstance(df_trans, pd.DataFrame)
+    assert_array_equal(df_trans.columns, df.columns)
+
+
+@pytest.mark.parametrize("is_sparse", [True, False])
+def test_polynomial_feature_names_pandas(is_sparse):
+    pd = pytest.importorskip("pandas")
+    X = np.arange(30).reshape(10, 3)
+    feature_names = ["a", "b", "c"]
+
+    if is_sparse:
+        X_sp = sparse.csr_matrix(X)
+        df = pd.DataFrame.sparse.from_spmatrix(X_sp, columns=feature_names)
+    else:
+        df = pd.DataFrame(X, columns=feature_names)
+
+    poly = PolynomialFeatures(degree=2, include_bias=True).fit(df)
+    feature_names = poly.get_feature_names(feature_names)
+
+    with config_context(array_out='pandas'):
+        df_trans = poly.transform(df)
+
+    assert isinstance(df_trans, pd.DataFrame)
+    assert_array_equal(df_trans.columns, feature_names)
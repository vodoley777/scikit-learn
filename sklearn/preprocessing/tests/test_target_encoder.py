import numpy as np
import pytest
from numpy.testing import assert_allclose, assert_array_equal

from sklearn.ensemble import RandomForestRegressor
from sklearn.linear_model import Ridge
from sklearn.model_selection import (
    KFold,
    ShuffleSplit,
    StratifiedKFold,
    cross_val_score,
    train_test_split,
)
from sklearn.pipeline import make_pipeline
from sklearn.preprocessing import (
    KBinsDiscretizer,
    LabelBinarizer,
    LabelEncoder,
    TargetEncoder,
)


def _encode_target(X_ordinal, y_int, n_categories, smooth):
    """Simple Python implementation of target encoding."""
    cur_encodings = np.zeros(n_categories, dtype=np.float64)
    y_mean = np.mean(y_int)

    if smooth == "auto":
        y_variance = np.var(y_int)
        for c in range(n_categories):
            y_subset = y_int[X_ordinal == c]
            n_i = y_subset.shape[0]

            if n_i == 0:
                cur_encodings[c] = y_mean
                continue

            y_subset_variance = np.var(y_subset)
            m = y_subset_variance / y_variance
            lambda_ = n_i / (n_i + m)

            cur_encodings[c] = lambda_ * np.mean(y_subset) + (1 - lambda_) * y_mean
        return cur_encodings
    else:  # float
        for c in range(n_categories):
            y_subset = y_int[X_ordinal == c]
            current_sum = np.sum(y_subset) + y_mean * smooth
            current_cnt = y_subset.shape[0] + smooth
            cur_encodings[c] = current_sum / current_cnt
        return cur_encodings


@pytest.mark.parametrize(
    "categories, unknown_value",
    [
        ([np.array([0, 1, 2], dtype=np.int64)], 4),
        ([np.array([1.0, 3.0, np.nan], dtype=np.float64)], 6.0),
        ([np.array(["cat", "dog", "snake"], dtype=object)], "bear"),
        ("auto", 3),
    ],
)
@pytest.mark.parametrize("smooth", [5.0, "auto"])
@pytest.mark.parametrize("target_type", ["binary", "continuous"])
def test_encoding(categories, unknown_value, global_random_seed, smooth, target_type):
    """Check encoding for binary and continuous targets.

    Compare the values returned by `TargetEncoder.fit_transform` against the
    expected encodings for cv splits from a naive reference Python
    implementation in _encode_target.
    """

    n_categories = 3
    X_train_int_array = np.array([[0] * 20 + [1] * 30 + [2] * 40], dtype=np.int64).T
    X_test_int_array = np.array([[0, 1, 2]], dtype=np.int64).T
    n_samples = X_train_int_array.shape[0]

    if categories == "auto":
        X_train = X_train_int_array
        X_test = X_test_int_array
    else:
        X_train = categories[0][X_train_int_array]
        X_test = categories[0][X_test_int_array]

<<<<<<< HEAD
    if categories == "auto":
        X_test = X_test_array
    else:
        X_test = categories[0][X_test_array]

=======
>>>>>>> b72252e9
    X_test = np.concatenate((X_test, [[unknown_value]]))

    data_rng = np.random.RandomState(global_random_seed)
    n_splits = 3
    if target_type == "binary":
        y_int = data_rng.randint(low=0, high=2, size=n_samples)
        target_names = np.array(["cat", "dog"], dtype=object)
        y_train = target_names[y_int]

    else:  # target_type == continuous
        y_int = data_rng.uniform(low=-10, high=20, size=n_samples)
        y_train = y_int

    shuffled_idx = data_rng.permutation(n_samples)
    X_train_int_array = X_train_int_array[shuffled_idx]
    X_train = X_train[shuffled_idx]
    y_train = y_train[shuffled_idx]
    y_int = y_int[shuffled_idx]

    # Define our CV splitting strategy
    if target_type == "binary":
        cv = StratifiedKFold(
            n_splits=n_splits, random_state=global_random_seed, shuffle=True
        )
    else:
        cv = KFold(n_splits=n_splits, random_state=global_random_seed, shuffle=True)

    # Compute the expected values using our reference Python implementation of
    # target encoding:
    expected_X_fit_transform = np.empty_like(X_train_int_array, dtype=np.float64)

    for train_idx, test_idx in cv.split(X_train_int_array, y_train):
        X_, y_ = X_train_int_array[train_idx, 0], y_int[train_idx]
        cur_encodings = _encode_target(X_, y_, n_categories, smooth)
        expected_X_fit_transform[test_idx, 0] = cur_encodings[
            X_train_int_array[test_idx, 0]
        ]

    # Check that we can obtain the same encodings by calling `fit_transform` on
    # the estimator with the same CV parameters:
    target_encoder = TargetEncoder(
        smooth=smooth,
        categories=categories,
        cv=n_splits,
        random_state=global_random_seed,
    )

    X_fit_transform = target_encoder.fit_transform(X_train, y_train)

    assert target_encoder.target_type_ == target_type
    assert_allclose(X_fit_transform, expected_X_fit_transform)
    assert len(target_encoder.encodings_) == 1
    if target_type == "binary":
        assert_array_equal(target_encoder.classes_, target_names)
    else:
        assert target_encoder.classes_ is None

    # compute encodings for all data to validate `transform`
    y_mean = np.mean(y_int)
    expected_encodings = _encode_target(
        X_train_int_array[:, 0], y_int, n_categories, smooth
    )
    assert_allclose(target_encoder.encodings_[0], expected_encodings)
    assert target_encoder.target_mean_ == pytest.approx(y_mean)

    # Transform on test data, the last value is unknown so it is encoded as the target
    # mean
    expected_X_test_transform = np.concatenate(
        (expected_encodings, np.array([y_mean]))
    ).reshape(-1, 1)

    X_test_transform = target_encoder.transform(X_test)
    assert_allclose(X_test_transform, expected_X_test_transform)


@pytest.mark.parametrize(
    "categories, unknown_values",
    [
        ([np.array([0, 1, 2], dtype=np.int64)], "auto"),
        ([np.array(["cat", "dog", "snake"], dtype=object)], ["bear", "rabbit"]),
    ],
)
@pytest.mark.parametrize("target", [[np.array([1, 2, 3])], [np.array(["a", "b", "c"])]])
@pytest.mark.parametrize("smooth", [5.0, "auto"])
def test_encoding_multiclass(
    global_random_seed, categories, unknown_values, target, smooth
):
    """Check encoding for multiclass targets."""
    rng = np.random.RandomState(global_random_seed)

    n_samples = 80
    n_features = 2
    feat_1_int = np.array(rng.randint(low=0, high=2, size=n_samples))
    feat_2_int = np.array(rng.randint(low=0, high=3, size=n_samples))
    feat_1 = categories[0][feat_1_int]
    feat_2 = categories[0][feat_2_int]
    X_train = np.column_stack((feat_1, feat_2))
    X_train_int = np.column_stack((feat_1_int, feat_2_int))
    categories_ = [[0, 1], [0, 1, 2]]

    n_classes = 3
    y_train_int = np.array(rng.randint(low=0, high=n_classes, size=n_samples))
    y_train = target[0][y_train_int]
    y_train_enc = LabelBinarizer().fit_transform(y_train)

    n_splits = 3
    cv = StratifiedKFold(
        n_splits=n_splits, random_state=global_random_seed, shuffle=True
    )

    # Manually compute encodings for cv splits to validate `fit_transform`
    expected_X_fit_transform = np.empty(
        (X_train_int.shape[0], X_train_int.shape[1] * n_classes),
        dtype=np.float64,
    )
    for f_idx, cats in enumerate(categories_):
        for c_idx in range(n_classes):
            for train_idx, test_idx in cv.split(X_train, y_train):
                y_class = y_train_enc[:, c_idx]
                X_, y_ = X_train_int[train_idx, f_idx], y_class[train_idx]
                current_encoding = _encode_target(X_, y_, len(cats), smooth)
                # f_idx:   0, 0, 0, 1, 1, 1
                # c_idx:   0, 1, 2, 0, 1, 2
                # exp_idx: 0, 1, 2, 3, 4, 5
                exp_idx = c_idx + (f_idx * n_classes)
                expected_X_fit_transform[test_idx, exp_idx] = current_encoding[
                    X_train_int[test_idx, f_idx]
                ]

    target_encoder = TargetEncoder(
        smooth=smooth,
        cv=n_splits,
        random_state=global_random_seed,
    )
    X_fit_transform = target_encoder.fit_transform(X_train, y_train)

    assert target_encoder.target_type_ == "multiclass"
    assert_allclose(X_fit_transform, expected_X_fit_transform)

    # Manually compute encoding to validate `transform`
    expected_encodings = []
    for f_idx, cats in enumerate(categories_):
        for c_idx in range(n_classes):
            y_class = y_train_enc[:, c_idx]
            current_encoding = _encode_target(
                X_train_int[:, f_idx], y_class, len(cats), smooth
            )
            expected_encodings.append(current_encoding)

    assert len(target_encoder.encodings_) == n_features * n_classes
    for i in range(n_features * n_classes):
        assert_allclose(target_encoder.encodings_[i], expected_encodings[i])
    assert_array_equal(target_encoder.classes_, target[0])

    # Include unknown values at the end
    X_test_int = np.array([[0, 1], [1, 2], [4, 5]])
    if unknown_values == "auto":
        X_test = X_test_int
    else:
        X_test = np.empty_like(X_test_int[:-1, :], dtype=object)
        for column_idx in range(X_test_int.shape[1]):
            X_test[:, column_idx] = categories[0][X_test_int[:-1, column_idx]]
        # Add unknown values at end
        X_test = np.vstack((X_test, unknown_values))

    y_mean = np.mean(y_train_enc, axis=0)
    expected_X_test_transform = np.empty(
        (X_test_int.shape[0], X_test_int.shape[1] * n_classes),
        dtype=np.float64,
    )
    n_rows = X_test_int.shape[0]
    f_idx = [0, 0, 0, 1, 1, 1]
    # Last row are unknowns, dealt with later
    for row_idx in range(n_rows - 1):
        for i, enc in enumerate(expected_encodings):
            expected_X_test_transform[row_idx, i] = enc[X_test_int[row_idx, f_idx[i]]]

    # Unknowns encoded as target mean for each class
    # `y_mean` contains target mean for each class, thus cycle through mean of
    # each class, `n_features` times
    mean_idx = [0, 1, 2, 0, 1, 2]
    for i in range(n_classes * n_features):
        expected_X_test_transform[n_rows - 1, i] = y_mean[mean_idx[i]]

    X_test_transform = target_encoder.transform(X_test)
    assert_allclose(X_test_transform, expected_X_test_transform)


@pytest.mark.parametrize(
    "X, categories",
    [
        (
            np.array([[0] * 10 + [1] * 10 + [3]], dtype=np.int64).T,  # 3 is unknown
            [[0, 1, 2]],
        ),
        (
            np.array(
                [["cat"] * 10 + ["dog"] * 10 + ["snake"]], dtype=object
            ).T,  # snake is unknown
            [["dog", "cat", "cow"]],
        ),
    ],
)
@pytest.mark.parametrize("smooth", [4.0, "auto"])
def test_custom_categories(X, categories, smooth):
    """Custom categories with unknown categories that are not in training data."""
    rng = np.random.RandomState(0)
    y = rng.uniform(low=-10, high=20, size=X.shape[0])
    enc = TargetEncoder(categories=categories, smooth=smooth, random_state=0).fit(X, y)

    # The last element is unknown and encoded as the mean
    y_mean = y.mean()
    X_trans = enc.transform(X[-1:])
    assert X_trans[0, 0] == pytest.approx(y_mean)

    assert len(enc.encodings_) == 1
    # custom category that is not in training data
    assert enc.encodings_[0][-1] == pytest.approx(y_mean)


@pytest.mark.parametrize(
    "y, msg",
    [
        ([1, 2, 0, 1], "Found input variables with inconsistent"),
        (
            np.array([[1, 2, 0], [1, 2, 3]]).T,
            "Target type was inferred to be 'multiclass-multioutput'",
        ),
    ],
)
def test_errors(y, msg):
    """Check invalidate input."""
    X = np.array([[1, 0, 1]]).T

    enc = TargetEncoder()
    with pytest.raises(ValueError, match=msg):
        enc.fit_transform(X, y)


def test_use_regression_target():
    """Check inferred and specified `target_type` on regression target."""
    X = np.array([[0, 1, 0, 1, 0, 1]]).T
    y = np.array([1.0, 2.0, 3.0, 2.0, 3.0, 4.0])

    enc = TargetEncoder(cv=2)
    enc.fit_transform(X, y)
    assert enc.target_type_ == "multiclass"

    enc = TargetEncoder(cv=2, target_type="continuous")
    enc.fit_transform(X, y)
    assert enc.target_type_ == "continuous"


@pytest.mark.parametrize(
    "y, feature_names",
    [
        ([1, 2] * 10, ["A", "B"]),
        ([1, 2, 3] * 6 + [1, 2], ["A_1", "A_2", "A_3", "B_1", "B_2", "B_3"]),
        (
            ["y1", "y2", "y3"] * 6 + ["y1", "y2"],
            ["A_y1", "A_y2", "A_y3", "B_y1", "B_y2", "B_y3"],
        ),
    ],
)
def test_feature_names_out_set_output(y, feature_names):
    """Check TargetEncoder works with set_output."""
    pd = pytest.importorskip("pandas")

    X_df = pd.DataFrame({"A": ["a", "b"] * 10, "B": [1, 2] * 10})

    enc_default = TargetEncoder(cv=2, smooth=3.0, random_state=0)
    enc_default.set_output(transform="default")
    enc_pandas = TargetEncoder(cv=2, smooth=3.0, random_state=0)
    enc_pandas.set_output(transform="pandas")

    X_default = enc_default.fit_transform(X_df, y)
    X_pandas = enc_pandas.fit_transform(X_df, y)

    assert_allclose(X_pandas.to_numpy(), X_default)
    assert_array_equal(enc_pandas.get_feature_names_out(), feature_names)
    assert_array_equal(enc_pandas.get_feature_names_out(), X_pandas.columns)


@pytest.mark.parametrize("to_pandas", [True, False])
@pytest.mark.parametrize("smooth", [1.0, "auto"])
@pytest.mark.parametrize("target_type", ["binary-ints", "binary-str", "continuous"])
def test_multiple_features_quick(to_pandas, smooth, target_type):
    """Check target encoder with multiple features."""
    X_ordinal = np.array(
        [[1, 1], [0, 1], [1, 1], [2, 1], [1, 0], [0, 1], [1, 0], [0, 0]], dtype=np.int64
    )
    if target_type == "binary-str":
        y_train = np.array(["a", "b", "a", "a", "b", "b", "a", "b"])
        y_integer = LabelEncoder().fit_transform(y_train)
        cv = StratifiedKFold(2, random_state=0, shuffle=True)
    elif target_type == "binary-ints":
        y_train = np.array([3, 4, 3, 3, 3, 4, 4, 4])
        y_integer = LabelEncoder().fit_transform(y_train)
        cv = StratifiedKFold(2, random_state=0, shuffle=True)
    else:
        y_train = np.array([3.0, 5.1, 2.4, 3.5, 4.1, 5.5, 10.3, 7.3], dtype=np.float32)
        y_integer = y_train
        cv = KFold(2, random_state=0, shuffle=True)
    y_mean = np.mean(y_integer)
    categories = [[0, 1, 2], [0, 1]]

    X_test = np.array(
        [
            [0, 1],
            [3, 0],  # 3 is unknown
            [1, 10],  # 10 is unknown
        ],
        dtype=np.int64,
    )

    if to_pandas:
        pd = pytest.importorskip("pandas")
        # convert second feature to an object
        X_train = pd.DataFrame(
            {
                "feat0": X_ordinal[:, 0],
                "feat1": np.array(["cat", "dog"], dtype=object)[X_ordinal[:, 1]],
            }
        )
        # "snake" is unknown
        X_test = pd.DataFrame({"feat0": X_test[:, 0], "feat1": ["dog", "cat", "snake"]})
    else:
        X_train = X_ordinal

    # manually compute encoding for fit_transform
    expected_X_fit_transform = np.empty_like(X_ordinal, dtype=np.float64)
    for f_idx, cats in enumerate(categories):
        for train_idx, test_idx in cv.split(X_ordinal, y_integer):
            X_, y_ = X_ordinal[train_idx, f_idx], y_integer[train_idx]
            current_encoding = _encode_target(X_, y_, len(cats), smooth)
            expected_X_fit_transform[test_idx, f_idx] = current_encoding[
                X_ordinal[test_idx, f_idx]
            ]

    # manually compute encoding for transform
    expected_encodings = []
    for f_idx, cats in enumerate(categories):
        current_encoding = _encode_target(
            X_ordinal[:, f_idx], y_integer, len(cats), smooth
        )
        expected_encodings.append(current_encoding)

    expected_X_test_transform = np.array(
        [
            [expected_encodings[0][0], expected_encodings[1][1]],
            [y_mean, expected_encodings[1][0]],
            [expected_encodings[0][1], y_mean],
        ],
        dtype=np.float64,
    )

    enc = TargetEncoder(smooth=smooth, cv=2, random_state=0)
    X_fit_transform = enc.fit_transform(X_train, y_train)
    assert_allclose(X_fit_transform, expected_X_fit_transform)

    assert len(enc.encodings_) == 2
    for i in range(2):
        assert_allclose(enc.encodings_[i], expected_encodings[i])

    X_test_transform = enc.transform(X_test)
    assert_allclose(X_test_transform, expected_X_test_transform)


@pytest.mark.parametrize(
    "y, y_mean",
    [
        (np.array([3.4] * 20), 3.4),
        (np.array([0] * 20), 0),
        (np.array(["a"] * 20, dtype=object), 0),
    ],
    ids=["continuous", "binary", "binary-string"],
)
@pytest.mark.parametrize("smooth", ["auto", 4.0, 0.0])
def test_constant_target_and_feature(y, y_mean, smooth):
    """Check edge case where feature and target is constant."""
    X = np.array([[1] * 20]).T
    n_samples = X.shape[0]

    enc = TargetEncoder(cv=2, smooth=smooth, random_state=0)
    X_trans = enc.fit_transform(X, y)
    assert_allclose(X_trans, np.repeat([[y_mean]], n_samples, axis=0))
    assert enc.encodings_[0][0] == pytest.approx(y_mean)
    assert enc.target_mean_ == pytest.approx(y_mean)

    X_test = np.array([[1], [0]])
    X_test_trans = enc.transform(X_test)
    assert_allclose(X_test_trans, np.repeat([[y_mean]], 2, axis=0))


def test_fit_transform_not_associated_with_y_if_ordinal_categorical_is_not(
    global_random_seed,
):
    cardinality = 30  # not too large, otherwise we need a very large n_samples
    n_samples = 3000
    rng = np.random.RandomState(global_random_seed)
    y_train = rng.normal(size=n_samples)
    X_train = rng.randint(0, cardinality, size=n_samples).reshape(-1, 1)

    # Sort by y_train to attempt to cause a leak
    y_sorted_indices = y_train.argsort()
    y_train = y_train[y_sorted_indices]
    X_train = X_train[y_sorted_indices]

    target_encoder = TargetEncoder(shuffle=True, random_state=global_random_seed)
    X_encoded_train_shuffled = target_encoder.fit_transform(X_train, y_train)

    target_encoder = TargetEncoder(shuffle=False)
    X_encoded_train_no_shuffled = target_encoder.fit_transform(X_train, y_train)

    # Check that no information about y_train has leaked into X_train:
    regressor = RandomForestRegressor(
        n_estimators=10, min_samples_leaf=20, random_state=global_random_seed
    )

    # It's impossible to learn a good predictive model on the training set when
    # using the original representation X_train or the target encoded
    # representation with shuffled inner CV. For the latter, no information
    # about y_train has inadvertently leaked into the prior used to generate
    # `X_encoded_train_shuffled`:
    cv = ShuffleSplit(n_splits=50, random_state=global_random_seed)
    assert cross_val_score(regressor, X_train, y_train, cv=cv).mean() < 0.1
    assert (
        cross_val_score(regressor, X_encoded_train_shuffled, y_train, cv=cv).mean()
        < 0.1
    )

    # Without the inner CV shuffling, a lot of information about y_train goes into the
    # the per-fold y_train.mean() priors: shrinkage is no longer effective in this
    # case and would no longer be able to prevent downstream over-fitting.
    assert (
        cross_val_score(regressor, X_encoded_train_no_shuffled, y_train, cv=cv).mean()
        > 0.5
    )


def test_smooth_zero():
    """Check edge case with zero smoothing and cv does not contain category."""
    X = np.array([[0, 0, 0, 0, 0, 1, 1, 1, 1, 1]]).T
    y = np.array([2.1, 4.3, 1.2, 3.1, 1.0, 9.0, 10.3, 14.2, 13.3, 15.0])

    enc = TargetEncoder(smooth=0.0, shuffle=False, cv=2)
    X_trans = enc.fit_transform(X, y)

    # With cv = 2, category 0 does not exist in the second half, thus
    # it will be encoded as the mean of the second half
    assert_allclose(X_trans[0], np.mean(y[5:]))

    # category 1 does not exist in the first half, thus it will be encoded as
    # the mean of the first half
    assert_allclose(X_trans[-1], np.mean(y[:5]))


@pytest.mark.parametrize("smooth", [0.0, 1e3, "auto"])
def test_invariance_of_encoding_under_label_permutation(smooth, global_random_seed):
    # Check that the encoding does not depend on the integer of the value of
    # the integer labels. This is quite a trivial property but it is helpful
    # to understand the following test.
    rng = np.random.RandomState(global_random_seed)

    # Random y and informative categorical X to make the test non-trivial when
    # using smoothing.
    y = rng.normal(size=1000)
    n_categories = 30
    X = KBinsDiscretizer(n_bins=n_categories, encode="ordinal").fit_transform(
        y.reshape(-1, 1)
    )

    X_train, X_test, y_train, y_test = train_test_split(
        X, y, random_state=global_random_seed
    )

    # Shuffle the labels to make sure that the encoding is invariant to the
    # permutation of the labels
    permutated_labels = rng.permutation(n_categories)
    X_train_permuted = permutated_labels[X_train.astype(np.int32)]
    X_test_permuted = permutated_labels[X_test.astype(np.int32)]

    target_encoder = TargetEncoder(smooth=smooth, random_state=global_random_seed)
    X_train_encoded = target_encoder.fit_transform(X_train, y_train)
    X_test_encoded = target_encoder.transform(X_test)

    X_train_permuted_encoded = target_encoder.fit_transform(X_train_permuted, y_train)
    X_test_permuted_encoded = target_encoder.transform(X_test_permuted)

    assert_allclose(X_train_encoded, X_train_permuted_encoded)
    assert_allclose(X_test_encoded, X_test_permuted_encoded)


# TODO(1.5) remove warning filter when kbd's subsample default is changed
@pytest.mark.filterwarnings("ignore:In version 1.5 onwards, subsample=200_000")
@pytest.mark.parametrize("smooth", [0.0, "auto"])
def test_target_encoding_for_linear_regression(smooth, global_random_seed):
    # Check some expected statistical properties when fitting a linear
    # regression model on target encoded features depending on their relation
    # with that target.

    # In this test, we use the Ridge class with the "lsqr" solver and a little
    # bit of regularization to implement a linear regression model that
    # converges quickly for large `n_samples` and robustly in case of
    # correlated features. Since we will fit this model on a mean centered
    # target, we do not need to fit an intercept and this will help simplify
    # the analysis with respect to the expected coefficients.
    linear_regression = Ridge(alpha=1e-6, solver="lsqr", fit_intercept=False)

    # Construct a random target variable. We need a large number of samples for
    # this test to be stable across all values of the random seed.
    n_samples = 50_000
    rng = np.random.RandomState(global_random_seed)
    y = rng.randn(n_samples)

    # Generate a single informative ordinal feature with medium cardinality.
    # Inject some irreducible noise to make it harder for a multivariate model
    # to identify the informative feature from other pure noise features.
    noise = 0.8 * rng.randn(n_samples)
    n_categories = 100
    X_informative = KBinsDiscretizer(
        n_bins=n_categories,
        encode="ordinal",
        strategy="uniform",
        random_state=rng,
    ).fit_transform((y + noise).reshape(-1, 1))

    # Let's permute the labels to hide the fact that this feature is
    # informative to naive linear regression model trained on the raw ordinal
    # values. As highlighted in the previous test, the target encoding should be
    # invariant to such a permutation.
    permutated_labels = rng.permutation(n_categories)
    X_informative = permutated_labels[X_informative.astype(np.int32)]

    # Generate a shuffled copy of the informative feature to destroy the
    # relationship with the target.
    X_shuffled = rng.permutation(X_informative)

    # Also include a very high cardinality categorical feature that is by
    # itself independent of the target variable: target encoding such a feature
    # without internal cross-validation should cause catastrophic overfitting
    # for the downstream regressor, even with shrinkage. This kind of features
    # typically represents near unique identifiers of samples. In general they
    # should be removed from a machine learning datasets but here we want to
    # study the ability of the default behavior of TargetEncoder to mitigate
    # them automatically.
    X_near_unique_categories = rng.choice(
        int(0.9 * n_samples), size=n_samples, replace=True
    ).reshape(-1, 1)

    # Assemble the dataset and do a train-test split:
    X = np.concatenate(
        [X_informative, X_shuffled, X_near_unique_categories],
        axis=1,
    )
    X_train, X_test, y_train, y_test = train_test_split(X, y, random_state=0)

    # Let's first check that a linear regression model trained on the raw
    # features underfits because of the meaning-less ordinal encoding of the
    # labels.
    raw_model = linear_regression.fit(X_train, y_train)
    assert raw_model.score(X_train, y_train) < 0.1
    assert raw_model.score(X_test, y_test) < 0.1

    # Now do the same with target encoding using the internal CV mechanism
    # implemented when using fit_transform.
    model_with_cv = make_pipeline(
        TargetEncoder(smooth=smooth, random_state=rng), linear_regression
    ).fit(X_train, y_train)

    # This model should be able to fit the data well and also generalise to the
    # test data (assuming that the binning is fine-grained enough). The R2
    # scores are not perfect because of the noise injected during the
    # generation of the unique informative feature.
    coef = model_with_cv[-1].coef_
    assert model_with_cv.score(X_train, y_train) > 0.5, coef
    assert model_with_cv.score(X_test, y_test) > 0.5, coef

    # The target encoder recovers the linear relationship with slope 1 between
    # the target encoded unique informative predictor and the target. Since the
    # target encoding of the 2 other features is not informative thanks to the
    # use of internal cross-validation, the multivariate linear regressor
    # assigns a coef of 1 to the first feature and 0 to the other 2.
    assert coef[0] == pytest.approx(1, abs=1e-2)
    assert (np.abs(coef[1:]) < 0.2).all()

    # Let's now disable the internal cross-validation by calling fit and then
    # transform separately on the training set:
    target_encoder = TargetEncoder(smooth=smooth, random_state=rng).fit(
        X_train, y_train
    )
    X_enc_no_cv_train = target_encoder.transform(X_train)
    X_enc_no_cv_test = target_encoder.transform(X_test)
    model_no_cv = linear_regression.fit(X_enc_no_cv_train, y_train)

    # The linear regression model should always overfit because it assigns
    # too much weight to the extremely high cardinality feature relatively to
    # the informative feature. Note that this is the case even when using
    # the empirical Bayes smoothing which is not enough to prevent such
    # overfitting alone.
    coef = model_no_cv.coef_
    assert model_no_cv.score(X_enc_no_cv_train, y_train) > 0.7, coef
    assert model_no_cv.score(X_enc_no_cv_test, y_test) < 0.5, coef

    # The model overfits because it assigns too much weight to the high
    # cardinality yet non-informative feature instead of the lower
    # cardinality yet informative feature:
    assert abs(coef[0]) < abs(coef[2])<|MERGE_RESOLUTION|>--- conflicted
+++ resolved
@@ -81,14 +81,11 @@
         X_train = categories[0][X_train_int_array]
         X_test = categories[0][X_test_int_array]
 
-<<<<<<< HEAD
     if categories == "auto":
         X_test = X_test_array
     else:
         X_test = categories[0][X_test_array]
 
-=======
->>>>>>> b72252e9
     X_test = np.concatenate((X_test, [[unknown_value]]))
 
     data_rng = np.random.RandomState(global_random_seed)

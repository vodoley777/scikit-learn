--- conflicted
+++ resolved
@@ -155,14 +155,8 @@
 
         return func(X, **(kw_args if kw_args else {}))
 
-<<<<<<< HEAD
     def _get_tags(self):
         tags = super()._get_tags()
-        tags.update({'no_validation': True,
+        tags.update({'no_validation': not self.validate,
                      'stateless': True})
-        return tags
-=======
-    def _more_tags(self):
-        return {'no_validation': not self.validate,
-                'stateless': True}
->>>>>>> 51d48ea7
+        return tags
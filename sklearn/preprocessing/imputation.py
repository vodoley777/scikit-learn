--- conflicted
+++ resolved
@@ -173,10 +173,6 @@
                                                    self.missing_values,
                                                    self.axis)
 
-            invalid_mask = np.isnan(self.statistics_)
-            valid_mask = np.logical_not(invalid_mask)
-            self._valid_statistics_indexes = np.where(valid_mask)[0]
-
         return self
 
     def _sparse_fit(self, X, strategy, missing_values, axis):
@@ -350,17 +346,14 @@
         invalid_mask = np.isnan(statistics)
         valid_mask = np.logical_not(invalid_mask)
         valid_statistics = statistics[valid_mask]
-<<<<<<< HEAD
         valid_statistics_indexes = np.flatnonzero(valid_mask)
-=======
->>>>>>> 4ed36685
         missing = np.arange(X.shape[not self.axis])[invalid_mask]
 
         if self.axis == 0 and invalid_mask.any():
             if self.verbose:
                 warnings.warn("Deleting features without "
                               "observed values: %s" % missing)
-            X = X[:, self._valid_statistics_indexes]
+            X = X[:, valid_statistics_indexes]
         elif self.axis == 1 and invalid_mask.any():
             raise ValueError("Some rows only contain "
                              "missing values: %s" % missing)

# Authors: Andreas Mueller <amueller@ais.uni-bonn.de>
#          Joris Van den Bossche <jorisvandenbossche@gmail.com>
# License: BSD 3 clause

import numbers
from numbers import Integral, Real
import warnings

import numpy as np
from scipy import sparse

from ..base import BaseEstimator, TransformerMixin, _OneToOneFeatureMixin
from ..utils import check_array, is_scalar_nan
from ..utils.deprecation import deprecated
from ..utils.validation import check_is_fitted
from ..utils.validation import _check_feature_names_in
from ..utils._param_validation import Interval
from ..utils._param_validation import StrOptions
from ..utils._mask import _get_mask

from ..utils._encode import _encode, _check_unknown, _unique, _get_counts


__all__ = ["OneHotEncoder", "OrdinalEncoder"]


class _BaseEncoder(TransformerMixin, BaseEstimator):
    """
    Base class for encoders that includes the code to categorize and
    transform the input features.

    """

    def _check_X(self, X, force_all_finite=True):
        """
        Perform custom check_array:
        - convert list of strings to object dtype
        - check for missing values for object dtype data (check_array does
          not do that)
        - return list of features (arrays): this list of features is
          constructed feature by feature to preserve the data types
          of pandas DataFrame columns, as otherwise information is lost
          and cannot be used, e.g. for the `categories_` attribute.

        """
        if not (hasattr(X, "iloc") and getattr(X, "ndim", 0) == 2):
            # if not a dataframe, do normal check_array validation
            X_temp = check_array(X, dtype=None, force_all_finite=force_all_finite)
            if not hasattr(X, "dtype") and np.issubdtype(X_temp.dtype, np.str_):
                X = check_array(X, dtype=object, force_all_finite=force_all_finite)
            else:
                X = X_temp
            needs_validation = False
        else:
            # pandas dataframe, do validation later column by column, in order
            # to keep the dtype information to be used in the encoder.
            needs_validation = force_all_finite

        n_samples, n_features = X.shape
        X_columns = []

        for i in range(n_features):
            Xi = self._get_feature(X, feature_idx=i)
            Xi = check_array(
                Xi, ensure_2d=False, dtype=None, force_all_finite=needs_validation
            )
            X_columns.append(Xi)

        return X_columns, n_samples, n_features

    def _get_feature(self, X, feature_idx):
        if hasattr(X, "iloc"):
            # pandas dataframes
            return X.iloc[:, feature_idx]
        # numpy arrays, sparse arrays
        return X[:, feature_idx]

    def _fit(
        self, X, handle_unknown="error", force_all_finite=True, return_counts=False
    ):
        self._check_n_features(X, reset=True)
        self._check_feature_names(X, reset=True)
        X_list, n_samples, n_features = self._check_X(
            X, force_all_finite=force_all_finite
        )
        self.n_features_in_ = n_features

        if self.categories != "auto":
            if len(self.categories) != n_features:
                raise ValueError(
                    "Shape mismatch: if categories is an array,"
                    " it has to be of shape (n_features,)."
                )

        self.categories_ = []
        category_counts = []

        for i in range(n_features):
            Xi = X_list[i]

            if self.categories == "auto":
                result = _unique(Xi, return_counts=return_counts)
                if return_counts:
                    cats, counts = result
                    category_counts.append(counts)
                else:
                    cats = result
            else:
                cats = np.array(self.categories[i], dtype=Xi.dtype)
                if Xi.dtype.kind not in "OUS":
                    sorted_cats = np.sort(cats)
                    error_msg = (
                        "Unsorted categories are not supported for numerical categories"
                    )
                    # if there are nans, nan should be the last element
                    stop_idx = -1 if np.isnan(sorted_cats[-1]) else None
                    if np.any(sorted_cats[:stop_idx] != cats[:stop_idx]) or (
                        np.isnan(sorted_cats[-1]) and not np.isnan(sorted_cats[-1])
                    ):
                        raise ValueError(error_msg)

                if handle_unknown == "error":
                    diff = _check_unknown(Xi, cats)
                    if diff:
                        msg = (
                            "Found unknown categories {0} in column {1}"
                            " during fit".format(diff, i)
                        )
                        raise ValueError(msg)
                if return_counts:
                    category_counts.append(_get_counts(Xi, cats))

            self.categories_.append(cats)

        output = {"n_samples": n_samples}
        if return_counts:
            output["category_counts"] = category_counts
        return output

    def _transform(
        self, X, handle_unknown="error", force_all_finite=True, warn_on_unknown=False
    ):
        self._check_feature_names(X, reset=False)
        self._check_n_features(X, reset=False)
        X_list, n_samples, n_features = self._check_X(
            X, force_all_finite=force_all_finite
        )

        X_int = np.zeros((n_samples, n_features), dtype=int)
        X_mask = np.ones((n_samples, n_features), dtype=bool)

        columns_with_unknown = []
        for i in range(n_features):
            Xi = X_list[i]
            diff, valid_mask = _check_unknown(Xi, self.categories_[i], return_mask=True)

            if not np.all(valid_mask):
                if handle_unknown == "error":
                    msg = (
                        "Found unknown categories {0} in column {1}"
                        " during transform".format(diff, i)
                    )
                    raise ValueError(msg)
                else:
                    if warn_on_unknown:
                        columns_with_unknown.append(i)
                    # Set the problematic rows to an acceptable value and
                    # continue `The rows are marked `X_mask` and will be
                    # removed later.
                    X_mask[:, i] = valid_mask
                    # cast Xi into the largest string type necessary
                    # to handle different lengths of numpy strings
                    if (
                        self.categories_[i].dtype.kind in ("U", "S")
                        and self.categories_[i].itemsize > Xi.itemsize
                    ):
                        Xi = Xi.astype(self.categories_[i].dtype)
                    elif self.categories_[i].dtype.kind == "O" and Xi.dtype.kind == "U":
                        # categories are objects and Xi are numpy strings.
                        # Cast Xi to an object dtype to prevent truncation
                        # when setting invalid values.
                        Xi = Xi.astype("O")
                    else:
                        Xi = Xi.copy()

                    Xi[~valid_mask] = self.categories_[i][0]
            # We use check_unknown=False, since _check_unknown was
            # already called above.
            X_int[:, i] = _encode(Xi, uniques=self.categories_[i], check_unknown=False)
        if columns_with_unknown:
            warnings.warn(
                "Found unknown categories in columns "
                f"{columns_with_unknown} during transform. These "
                "unknown categories will be encoded as all zeros",
                UserWarning,
            )

        return X_int, X_mask

    def _more_tags(self):
        return {"X_types": ["categorical"]}


class OneHotEncoder(_BaseEncoder):
    """
    Encode categorical features as a one-hot numeric array.

    The input to this transformer should be an array-like of integers or
    strings, denoting the values taken on by categorical (discrete) features.
    The features are encoded using a one-hot (aka 'one-of-K' or 'dummy')
    encoding scheme. This creates a binary column for each category and
    returns a sparse matrix or dense array (depending on the ``sparse``
    parameter)

    By default, the encoder derives the categories based on the unique values
    in each feature. Alternatively, you can also specify the `categories`
    manually.

    This encoding is needed for feeding categorical data to many scikit-learn
    estimators, notably linear models and SVMs with the standard kernels.

    Note: a one-hot encoding of y labels should use a LabelBinarizer
    instead.

    Read more in the :ref:`User Guide <preprocessing_categorical_features>`.

    Parameters
    ----------
    categories : 'auto' or a list of array-like, default='auto'
        Categories (unique values) per feature:

        - 'auto' : Determine categories automatically from the training data.
        - list : ``categories[i]`` holds the categories expected in the ith
          column. The passed categories should not mix strings and numeric
          values within a single feature, and should be sorted in case of
          numeric values.

        The used categories can be found in the ``categories_`` attribute.

        .. versionadded:: 0.20

    drop : {'first', 'if_binary'} or an array-like of shape (n_features,), \
            default=None
        Specifies a methodology to use to drop one of the categories per
        feature. This is useful in situations where perfectly collinear
        features cause problems, such as when feeding the resulting data
        into an unregularized linear regression model.

        However, dropping one category breaks the symmetry of the original
        representation and can therefore induce a bias in downstream models,
        for instance for penalized linear classification or regression models.

        - None : retain all features (the default).
        - 'first' : drop the first category in each feature. If only one
          category is present, the feature will be dropped entirely.
        - 'if_binary' : drop the first category in each feature with two
          categories. Features with 1 or more than 2 categories are
          left intact.
        - array : ``drop[i]`` is the category in feature ``X[:, i]`` that
          should be dropped.

        .. versionadded:: 0.21
           The parameter `drop` was added in 0.21.

        .. versionchanged:: 0.23
           The option `drop='if_binary'` was added in 0.23.

        .. versionchanged:: 1.1
            Support for dropping infrequent categories.

    sparse : bool, default=True
        Will return sparse matrix if set True else will return an array.

    dtype : number type, default=float
        Desired dtype of output.

    handle_unknown : {'error', 'ignore', 'infrequent_if_exist'}, \
                     default='error'
        Specifies the way unknown categories are handled during :meth:`transform`.

        - 'error' : Raise an error if an unknown category is present during transform.
        - 'ignore' : When an unknown category is encountered during
          transform, the resulting one-hot encoded columns for this feature
          will be all zeros. In the inverse transform, an unknown category
          will be denoted as None.
        - 'infrequent_if_exist' : When an unknown category is encountered
          during transform, the resulting one-hot encoded columns for this
          feature will map to the infrequent category if it exists. The
          infrequent category will be mapped to the last position in the
          encoding. During inverse transform, an unknown category will be
          mapped to the category denoted `'infrequent'` if it exists. If the
          `'infrequent'` category does not exist, then :meth:`transform` and
          :meth:`inverse_transform` will handle an unknown category as with
          `handle_unknown='ignore'`. Infrequent categories exist based on
          `min_frequency` and `max_categories`. Read more in the
          :ref:`User Guide <one_hot_encoder_infrequent_categories>`.

        .. versionchanged:: 1.1
            `'infrequent_if_exist'` was added to automatically handle unknown
            categories and infrequent categories.

    min_frequency : int or float, default=None
        Specifies the minimum frequency below which a category will be
        considered infrequent.

        - If `int`, categories with a smaller cardinality will be considered
          infrequent.

        - If `float`, categories with a smaller cardinality than
          `min_frequency * n_samples`  will be considered infrequent.

        .. versionadded:: 1.1
            Read more in the :ref:`User Guide <one_hot_encoder_infrequent_categories>`.

    max_categories : int, default=None
        Specifies an upper limit to the number of output features for each input
        feature when considering infrequent categories. If there are infrequent
        categories, `max_categories` includes the category representing the
        infrequent categories along with the frequent categories. If `None`,
        there is no limit to the number of output features.

        .. versionadded:: 1.1
            Read more in the :ref:`User Guide <one_hot_encoder_infrequent_categories>`.

    feature_name_combiner : "concat_string" or callable, default="concat_string"
        Callable with signature `def callable(input_feature, category)` that returns a
        string. This is used to create feature names to be returned by
        :meth:`get_feature_names_out`.

        `"concat_string"` concatenates encoded feature name and category separated by
        '_'.  E.g. feature X with values 1, 6, 7 create feature names `X_1, X_6, X_7`.

        .. versionadded:: 1.2
    Attributes
    ----------
    categories_ : list of arrays
        The categories of each feature determined during fitting
        (in order of the features in X and corresponding with the output
        of ``transform``). This includes the category specified in ``drop``
        (if any).

    drop_idx_ : array of shape (n_features,)
        - ``drop_idx_[i]`` is the index in ``categories_[i]`` of the category
          to be dropped for each feature.
        - ``drop_idx_[i] = None`` if no category is to be dropped from the
          feature with index ``i``, e.g. when `drop='if_binary'` and the
          feature isn't binary.
        - ``drop_idx_ = None`` if all the transformed features will be
          retained.

        If infrequent categories are enabled by setting `min_frequency` or
        `max_categories` to a non-default value and `drop_idx[i]` corresponds
        to a infrequent category, then the entire infrequent category is
        dropped.

        .. versionchanged:: 0.23
           Added the possibility to contain `None` values.

    infrequent_categories_ : list of ndarray
        Defined only if infrequent categories are enabled by setting
        `min_frequency` or `max_categories` to a non-default value.
        `infrequent_categories_[i]` are the infrequent categories for feature
        `i`. If the feature `i` has no infrequent categories
        `infrequent_categories_[i]` is None.

        .. versionadded:: 1.1

    n_features_in_ : int
        Number of features seen during :term:`fit`.

        .. versionadded:: 1.0

    feature_names_in_ : ndarray of shape (`n_features_in_`,)
        Names of features seen during :term:`fit`. Defined only when `X`
        has feature names that are all strings.

        .. versionadded:: 1.0

    See Also
    --------
    OrdinalEncoder : Performs an ordinal (integer)
      encoding of the categorical features.
    sklearn.feature_extraction.DictVectorizer : Performs a one-hot encoding of
      dictionary items (also handles string-valued features).
    sklearn.feature_extraction.FeatureHasher : Performs an approximate one-hot
      encoding of dictionary items or strings.
    LabelBinarizer : Binarizes labels in a one-vs-all
      fashion.
    MultiLabelBinarizer : Transforms between iterable of
      iterables and a multilabel format, e.g. a (samples x classes) binary
      matrix indicating the presence of a class label.

    Examples
    --------
    Given a dataset with two features, we let the encoder find the unique
    values per feature and transform the data to a binary one-hot encoding.

    >>> from sklearn.preprocessing import OneHotEncoder

    One can discard categories not seen during `fit`:

    >>> enc = OneHotEncoder(handle_unknown='ignore')
    >>> X = [['Male', 1], ['Female', 3], ['Female', 2]]
    >>> enc.fit(X)
    OneHotEncoder(handle_unknown='ignore')
    >>> enc.categories_
    [array(['Female', 'Male'], dtype=object), array([1, 2, 3], dtype=object)]
    >>> enc.transform([['Female', 1], ['Male', 4]]).toarray()
    array([[1., 0., 1., 0., 0.],
           [0., 1., 0., 0., 0.]])
    >>> enc.inverse_transform([[0, 1, 1, 0, 0], [0, 0, 0, 1, 0]])
    array([['Male', 1],
           [None, 2]], dtype=object)
    >>> enc.get_feature_names_out(['gender', 'group'])
    array(['gender_Female', 'gender_Male', 'group_1', 'group_2', 'group_3'], ...)

    One can always drop the first column for each feature:

    >>> drop_enc = OneHotEncoder(drop='first').fit(X)
    >>> drop_enc.categories_
    [array(['Female', 'Male'], dtype=object), array([1, 2, 3], dtype=object)]
    >>> drop_enc.transform([['Female', 1], ['Male', 2]]).toarray()
    array([[0., 0., 0.],
           [1., 1., 0.]])

    Or drop a column for feature only having 2 categories:

    >>> drop_binary_enc = OneHotEncoder(drop='if_binary').fit(X)
    >>> drop_binary_enc.transform([['Female', 1], ['Male', 2]]).toarray()
    array([[0., 1., 0., 0.],
           [1., 0., 1., 0.]])

    One can change the way feature names are created.

    >>> def custom_combiner(feature, category):
    ...     return str(feature) + "_" + type(category).__name__ + "_" + str(category)
    >>> custom_fnames_enc = OneHotEncoder(feature_name_combiner=custom_combiner).fit(X)
    >>> custom_fnames_enc.get_feature_names_out()
    array(['x0_str_Female', 'x0_str_Male', 'x1_int_1', 'x1_int_2', 'x1_int_3'],
          dtype=object)
    Infrequent categories are enabled by setting `max_categories` or `min_frequency`.

    >>> import numpy as np
    >>> X = np.array([["a"] * 5 + ["b"] * 20 + ["c"] * 10 + ["d"] * 3], dtype=object).T
    >>> ohe = OneHotEncoder(max_categories=3, sparse=False).fit(X)
    >>> ohe.infrequent_categories_
    [array(['a', 'd'], dtype=object)]
    >>> ohe.transform([["a"], ["b"]])
    array([[0., 0., 1.],
           [1., 0., 0.]])
    """

    _parameter_constraints = {
        "categories": [StrOptions({"auto"}), list],
        "drop": [StrOptions({"first", "if_binary"}), "array-like", None],
        "dtype": "no_validation",  # validation delegated to numpy
        "handle_unknown": [StrOptions({"error", "ignore", "infrequent_if_exist"})],
        "max_categories": [Interval(Integral, 1, None, closed="left"), None],
        "min_frequency": [
            Interval(Integral, 1, None, closed="left"),
            Interval(Real, 0, 1, closed="neither"),
            None,
        ],
        "sparse": ["boolean"],
    }

    def __init__(
        self,
        *,
        categories="auto",
        drop=None,
        sparse=True,
        dtype=np.float64,
        handle_unknown="error",
        min_frequency=None,
        max_categories=None,
        feature_name_combiner="concat_string",
    ):
        self.categories = categories
        self.sparse = sparse
        self.dtype = dtype
        self.handle_unknown = handle_unknown
        self.drop = drop
        self.min_frequency = min_frequency
        self.max_categories = max_categories
        self.feature_name_combiner = feature_name_combiner

    @property
    def infrequent_categories_(self):
        """Infrequent categories for each feature."""
        # raises an AttributeError if `_infrequent_indices` is not defined
        infrequent_indices = self._infrequent_indices
        return [
            None if indices is None else category[indices]
            for category, indices in zip(self.categories_, infrequent_indices)
        ]

<<<<<<< HEAD
    def _validate_keywords(self):

        if self.handle_unknown not in {"error", "ignore", "infrequent_if_exist"}:
            msg = (
                "handle_unknown should be one of 'error', 'ignore', "
                f"'infrequent_if_exist' got {self.handle_unknown}."
            )
            raise ValueError(msg)
        self._check_get_feature_name_combiner()  # call to force the validation

        if self.max_categories is not None and self.max_categories < 1:
            raise ValueError("max_categories must be greater than 1")

        if isinstance(self.min_frequency, numbers.Integral):
            if not self.min_frequency >= 1:
                raise ValueError(
                    "min_frequency must be an integer at least "
                    "1 or a float in (0.0, 1.0); got the "
                    f"integer {self.min_frequency}"
                )
        elif isinstance(self.min_frequency, numbers.Real):
            if not (0.0 < self.min_frequency < 1.0):
                raise ValueError(
                    "min_frequency must be an integer at least "
                    "1 or a float in (0.0, 1.0); got the "
                    f"float {self.min_frequency}"
                )

=======
    def _check_infrequent_enabled(self):
        """
        This functions checks whether _infrequent_enabled is True or False.
        This has to be called after parameter validation in the fit function.
        """
>>>>>>> 405e6fe9
        self._infrequent_enabled = (
            self.max_categories is not None and self.max_categories >= 1
        ) or self.min_frequency is not None

    def _map_drop_idx_to_infrequent(self, feature_idx, drop_idx):
        """Convert `drop_idx` into the index for infrequent categories.

        If there are no infrequent categories, then `drop_idx` is
        returned. This method is called in `_compute_drop_idx` when the `drop`
        parameter is an array-like.
        """
        if not self._infrequent_enabled:
            return drop_idx

        default_to_infrequent = self._default_to_infrequent_mappings[feature_idx]
        if default_to_infrequent is None:
            return drop_idx

        # Raise error when explicitly dropping a category that is infrequent
        infrequent_indices = self._infrequent_indices[feature_idx]
        if infrequent_indices is not None and drop_idx in infrequent_indices:
            categories = self.categories_[feature_idx]
            raise ValueError(
                f"Unable to drop category {categories[drop_idx]!r} from feature"
                f" {feature_idx} because it is infrequent"
            )
        return default_to_infrequent[drop_idx]

    def _compute_drop_idx(self):
        """Compute the drop indices associated with `self.categories_`.

        If `self.drop` is:
        - `None`, returns `None`.
        - `'first'`, returns all zeros to drop the first category.
        - `'if_binary'`, returns zero if the category is binary and `None`
          otherwise.
        - array-like, returns the indices of the categories that match the
          categories in `self.drop`. If the dropped category is an infrequent
          category, then the index for the infrequent category is used. This
          means that the entire infrequent category is dropped.
        """
        if self.drop is None:
            return None
        elif isinstance(self.drop, str):
            if self.drop == "first":
                return np.zeros(len(self.categories_), dtype=object)
            elif self.drop == "if_binary":
                n_features_out_no_drop = [len(cat) for cat in self.categories_]
                if self._infrequent_enabled:
                    for i, infreq_idx in enumerate(self._infrequent_indices):
                        if infreq_idx is None:
                            continue
                        n_features_out_no_drop[i] -= infreq_idx.size - 1

                return np.array(
                    [
                        0 if n_features_out == 2 else None
                        for n_features_out in n_features_out_no_drop
                    ],
                    dtype=object,
                )

        else:
            drop_array = np.asarray(self.drop, dtype=object)
            droplen = len(drop_array)

            if droplen != len(self.categories_):
                msg = (
                    "`drop` should have length equal to the number "
                    "of features ({}), got {}"
                )
                raise ValueError(msg.format(len(self.categories_), droplen))
            missing_drops = []
            drop_indices = []
            for feature_idx, (drop_val, cat_list) in enumerate(
                zip(drop_array, self.categories_)
            ):
                if not is_scalar_nan(drop_val):
                    drop_idx = np.where(cat_list == drop_val)[0]
                    if drop_idx.size:  # found drop idx
                        drop_indices.append(
                            self._map_drop_idx_to_infrequent(feature_idx, drop_idx[0])
                        )
                    else:
                        missing_drops.append((feature_idx, drop_val))
                    continue

                # drop_val is nan, find nan in categories manually
                for cat_idx, cat in enumerate(cat_list):
                    if is_scalar_nan(cat):
                        drop_indices.append(
                            self._map_drop_idx_to_infrequent(feature_idx, cat_idx)
                        )
                        break
                else:  # loop did not break thus drop is missing
                    missing_drops.append((feature_idx, drop_val))

            if any(missing_drops):
                msg = (
                    "The following categories were supposed to be "
                    "dropped, but were not found in the training "
                    "data.\n{}".format(
                        "\n".join(
                            [
                                "Category: {}, Feature: {}".format(c, v)
                                for c, v in missing_drops
                            ]
                        )
                    )
                )
                raise ValueError(msg)
            return np.array(drop_indices, dtype=object)

    def _identify_infrequent(self, category_count, n_samples, col_idx):
        """Compute the infrequent indices.

        Parameters
        ----------
        category_count : ndarray of shape (n_cardinality,)
            Category counts.

        n_samples : int
            Number of samples.

        col_idx : int
            Index of the current category. Only used for the error message.

        Returns
        -------
        output : ndarray of shape (n_infrequent_categories,) or None
            If there are infrequent categories, indices of infrequent
            categories. Otherwise None.
        """
        if isinstance(self.min_frequency, numbers.Integral):
            infrequent_mask = category_count < self.min_frequency
        elif isinstance(self.min_frequency, numbers.Real):
            min_frequency_abs = n_samples * self.min_frequency
            infrequent_mask = category_count < min_frequency_abs
        else:
            infrequent_mask = np.zeros(category_count.shape[0], dtype=bool)

        n_current_features = category_count.size - infrequent_mask.sum() + 1
        if self.max_categories is not None and self.max_categories < n_current_features:
            # stable sort to preserve original count order
            smallest_levels = np.argsort(category_count, kind="mergesort")[
                : -self.max_categories + 1
            ]
            infrequent_mask[smallest_levels] = True

        output = np.flatnonzero(infrequent_mask)
        return output if output.size > 0 else None

    def _fit_infrequent_category_mapping(self, n_samples, category_counts):
        """Fit infrequent categories.

        Defines the private attribute: `_default_to_infrequent_mappings`. For
        feature `i`, `_default_to_infrequent_mappings[i]` defines the mapping
        from the integer encoding returned by `super().transform()` into
        infrequent categories. If `_default_to_infrequent_mappings[i]` is None,
        there were no infrequent categories in the training set.

        For example if categories 0, 2 and 4 were frequent, while categories
        1, 3, 5 were infrequent for feature 7, then these categories are mapped
        to a single output:
        `_default_to_infrequent_mappings[7] = array([0, 3, 1, 3, 2, 3])`

        Defines private attribute: `_infrequent_indices`. `_infrequent_indices[i]`
        is an array of indices such that
        `categories_[i][_infrequent_indices[i]]` are all the infrequent category
        labels. If the feature `i` has no infrequent categories
        `_infrequent_indices[i]` is None.

        .. versionadded:: 1.1

        Parameters
        ----------
        n_samples : int
            Number of samples in training set.
        category_counts: list of ndarray
            `category_counts[i]` is the category counts corresponding to
            `self.categories_[i]`.
        """
        self._infrequent_indices = [
            self._identify_infrequent(category_count, n_samples, col_idx)
            for col_idx, category_count in enumerate(category_counts)
        ]

        # compute mapping from default mapping to infrequent mapping
        self._default_to_infrequent_mappings = []

        for cats, infreq_idx in zip(self.categories_, self._infrequent_indices):
            # no infrequent categories
            if infreq_idx is None:
                self._default_to_infrequent_mappings.append(None)
                continue

            n_cats = len(cats)
            # infrequent indices exist
            mapping = np.empty(n_cats, dtype=np.int64)
            n_infrequent_cats = infreq_idx.size

            # infrequent categories are mapped to the last element.
            n_frequent_cats = n_cats - n_infrequent_cats
            mapping[infreq_idx] = n_frequent_cats

            frequent_indices = np.setdiff1d(np.arange(n_cats), infreq_idx)
            mapping[frequent_indices] = np.arange(n_frequent_cats)

            self._default_to_infrequent_mappings.append(mapping)

    def _map_infrequent_categories(self, X_int, X_mask):
        """Map infrequent categories to integer representing the infrequent category.

        This modifies X_int in-place. Values that were invalid based on `X_mask`
        are mapped to the infrequent category if there was an infrequent
        category for that feature.

        Parameters
        ----------
        X_int: ndarray of shape (n_samples, n_features)
            Integer encoded categories.

        X_mask: ndarray of shape (n_samples, n_features)
            Bool mask for valid values in `X_int`.
        """
        if not self._infrequent_enabled:
            return

        for col_idx in range(X_int.shape[1]):
            infrequent_idx = self._infrequent_indices[col_idx]
            if infrequent_idx is None:
                continue

            X_int[~X_mask[:, col_idx], col_idx] = infrequent_idx[0]
            if self.handle_unknown == "infrequent_if_exist":
                # All the unknown values are now mapped to the
                # infrequent_idx[0], which makes the unknown values valid
                # This is needed in `transform` when the encoding is formed
                # using `X_mask`.
                X_mask[:, col_idx] = True

        # Remaps encoding in `X_int` where the infrequent categories are
        # grouped together.
        for i, mapping in enumerate(self._default_to_infrequent_mappings):
            if mapping is None:
                continue
            X_int[:, i] = np.take(mapping, X_int[:, i])

    def _compute_transformed_categories(self, i, remove_dropped=True):
        """Compute the transformed categories used for column `i`.

        1. If there are infrequent categories, the category is named
        'infrequent_sklearn'.
        2. Dropped columns are removed when remove_dropped=True.
        """
        cats = self.categories_[i]

        if self._infrequent_enabled:
            infreq_map = self._default_to_infrequent_mappings[i]
            if infreq_map is not None:
                frequent_mask = infreq_map < infreq_map.max()
                infrequent_cat = "infrequent_sklearn"
                # infrequent category is always at the end
                cats = np.concatenate(
                    (cats[frequent_mask], np.array([infrequent_cat], dtype=object))
                )

        if remove_dropped:
            cats = self._remove_dropped_categories(cats, i)
        return cats

    def _remove_dropped_categories(self, categories, i):
        """Remove dropped categories."""
        if self.drop_idx_ is not None and self.drop_idx_[i] is not None:
            return np.delete(categories, self.drop_idx_[i])
        return categories

    def _compute_n_features_outs(self):
        """Compute the n_features_out for each input feature."""
        output = [len(cats) for cats in self.categories_]

        if self.drop_idx_ is not None:
            for i, drop_idx in enumerate(self.drop_idx_):
                if drop_idx is not None:
                    output[i] -= 1

        if not self._infrequent_enabled:
            return output

        # infrequent is enabled, the number of features out are reduced
        # because the infrequent categories are grouped together
        for i, infreq_idx in enumerate(self._infrequent_indices):
            if infreq_idx is None:
                continue
            output[i] -= infreq_idx.size - 1

        return output

    def fit(self, X, y=None):
        """
        Fit OneHotEncoder to X.

        Parameters
        ----------
        X : array-like of shape (n_samples, n_features)
            The data to determine the categories of each feature.

        y : None
            Ignored. This parameter exists only for compatibility with
            :class:`~sklearn.pipeline.Pipeline`.

        Returns
        -------
        self
            Fitted encoder.
        """
        self._validate_params()
        self._check_infrequent_enabled()

        fit_results = self._fit(
            X,
            handle_unknown=self.handle_unknown,
            force_all_finite="allow-nan",
            return_counts=self._infrequent_enabled,
        )
        if self._infrequent_enabled:
            self._fit_infrequent_category_mapping(
                fit_results["n_samples"], fit_results["category_counts"]
            )
        self.drop_idx_ = self._compute_drop_idx()
        self._n_features_outs = self._compute_n_features_outs()
        return self

    def transform(self, X):
        """
        Transform X using one-hot encoding.

        If there are infrequent categories for a feature, the infrequent
        categories will be grouped into a single category.

        Parameters
        ----------
        X : array-like of shape (n_samples, n_features)
            The data to encode.

        Returns
        -------
        X_out : {ndarray, sparse matrix} of shape \
                (n_samples, n_encoded_features)
            Transformed input. If `sparse=True`, a sparse matrix will be
            returned.
        """
        check_is_fitted(self)
        # validation of X happens in _check_X called by _transform
        warn_on_unknown = self.drop is not None and self.handle_unknown in {
            "ignore",
            "infrequent_if_exist",
        }
        X_int, X_mask = self._transform(
            X,
            handle_unknown=self.handle_unknown,
            force_all_finite="allow-nan",
            warn_on_unknown=warn_on_unknown,
        )
        self._map_infrequent_categories(X_int, X_mask)

        n_samples, n_features = X_int.shape

        if self.drop_idx_ is not None:
            to_drop = self.drop_idx_.copy()
            # We remove all the dropped categories from mask, and decrement all
            # categories that occur after them to avoid an empty column.
            keep_cells = X_int != to_drop
            for i, cats in enumerate(self.categories_):
                # drop='if_binary' but feature isn't binary
                if to_drop[i] is None:
                    # set to cardinality to not drop from X_int
                    to_drop[i] = len(cats)

            to_drop = to_drop.reshape(1, -1)
            X_int[X_int > to_drop] -= 1
            X_mask &= keep_cells

        mask = X_mask.ravel()
        feature_indices = np.cumsum([0] + self._n_features_outs)
        indices = (X_int + feature_indices[:-1]).ravel()[mask]

        indptr = np.empty(n_samples + 1, dtype=int)
        indptr[0] = 0
        np.sum(X_mask, axis=1, out=indptr[1:], dtype=indptr.dtype)
        np.cumsum(indptr[1:], out=indptr[1:])
        data = np.ones(indptr[-1])

        out = sparse.csr_matrix(
            (data, indices, indptr),
            shape=(n_samples, feature_indices[-1]),
            dtype=self.dtype,
        )
        if not self.sparse:
            return out.toarray()
        else:
            return out

    def inverse_transform(self, X):
        """
        Convert the data back to the original representation.

        When unknown categories are encountered (all zeros in the
        one-hot encoding), ``None`` is used to represent this category. If the
        feature with the unknown category has a dropped category, the dropped
        category will be its inverse.

        For a given input feature, if there is an infrequent category,
        'infrequent_sklearn' will be used to represent the infrequent category.

        Parameters
        ----------
        X : {array-like, sparse matrix} of shape \
                (n_samples, n_encoded_features)
            The transformed data.

        Returns
        -------
        X_tr : ndarray of shape (n_samples, n_features)
            Inverse transformed array.
        """
        check_is_fitted(self)
        X = check_array(X, accept_sparse="csr")

        n_samples, _ = X.shape
        n_features = len(self.categories_)

        n_features_out = np.sum(self._n_features_outs)

        # validate shape of passed X
        msg = (
            "Shape of the passed X data is not correct. Expected {0} columns, got {1}."
        )
        if X.shape[1] != n_features_out:
            raise ValueError(msg.format(n_features_out, X.shape[1]))

        transformed_features = [
            self._compute_transformed_categories(i, remove_dropped=False)
            for i, _ in enumerate(self.categories_)
        ]

        # create resulting array of appropriate dtype
        dt = np.find_common_type([cat.dtype for cat in transformed_features], [])
        X_tr = np.empty((n_samples, n_features), dtype=dt)

        j = 0
        found_unknown = {}

        if self._infrequent_enabled:
            infrequent_indices = self._infrequent_indices
        else:
            infrequent_indices = [None] * n_features

        for i in range(n_features):
            cats_wo_dropped = self._remove_dropped_categories(
                transformed_features[i], i
            )
            n_categories = cats_wo_dropped.shape[0]

            # Only happens if there was a column with a unique
            # category. In this case we just fill the column with this
            # unique category value.
            if n_categories == 0:
                X_tr[:, i] = self.categories_[i][self.drop_idx_[i]]
                j += n_categories
                continue
            sub = X[:, j : j + n_categories]
            # for sparse X argmax returns 2D matrix, ensure 1D array
            labels = np.asarray(sub.argmax(axis=1)).flatten()
            X_tr[:, i] = cats_wo_dropped[labels]

            if self.handle_unknown == "ignore" or (
                self.handle_unknown == "infrequent_if_exist"
                and infrequent_indices[i] is None
            ):
                unknown = np.asarray(sub.sum(axis=1) == 0).flatten()
                # ignored unknown categories: we have a row of all zero
                if unknown.any():
                    # if categories were dropped then unknown categories will
                    # be mapped to the dropped category
                    if self.drop_idx_ is None or self.drop_idx_[i] is None:
                        found_unknown[i] = unknown
                    else:
                        X_tr[unknown, i] = self.categories_[i][self.drop_idx_[i]]
            else:
                dropped = np.asarray(sub.sum(axis=1) == 0).flatten()
                if dropped.any():
                    if self.drop_idx_ is None:
                        all_zero_samples = np.flatnonzero(dropped)
                        raise ValueError(
                            f"Samples {all_zero_samples} can not be inverted "
                            "when drop=None and handle_unknown='error' "
                            "because they contain all zeros"
                        )
                    # we can safely assume that all of the nulls in each column
                    # are the dropped value
                    drop_idx = self.drop_idx_[i]
                    X_tr[dropped, i] = transformed_features[i][drop_idx]

            j += n_categories

        # if ignored are found: potentially need to upcast result to
        # insert None values
        if found_unknown:
            if X_tr.dtype != object:
                X_tr = X_tr.astype(object)

            for idx, mask in found_unknown.items():
                X_tr[mask, idx] = None

        return X_tr

    @deprecated(
        "get_feature_names is deprecated in 1.0 and will be removed "
        "in 1.2. Please use get_feature_names_out instead."
    )
    def get_feature_names(self, input_features=None):
        """Return feature names for output features.

        For a given input feature, if there is an infrequent category, the most
        'infrequent_sklearn' will be used as a feature name.

        Parameters
        ----------
        input_features : list of str of shape (n_features,)
            String names for input features if available. By default,
            "x0", "x1", ... "xn_features" is used.

        Returns
        -------
        output_feature_names : ndarray of shape (n_output_features,)
            Array of feature names.
        """
        check_is_fitted(self)
        cats = [
            self._compute_transformed_categories(i)
            for i, _ in enumerate(self.categories_)
        ]
        if input_features is None:
            input_features = ["x%d" % i for i in range(len(cats))]
        elif len(input_features) != len(cats):
            raise ValueError(
                "input_features should have length equal to number of "
                "features ({}), got {}".format(len(cats), len(input_features))
            )

        name_combiner = self._check_get_feature_name_combiner()
        feature_names = []
        for i in range(len(cats)):
            names = [name_combiner(input_features[i], t) for t in cats[i]]
            feature_names.extend(names)
        return np.asarray(feature_names, dtype=object)

    def get_feature_names_out(self, input_features=None):
        """Get output feature names for transformation.

        Parameters
        ----------
        input_features : array-like of str or None, default=None
            Input features.

            - If `input_features` is `None`, then `feature_names_in_` is
              used as feature names in. If `feature_names_in_` is not defined,
              then the following input feature names are generated:
              `["x0", "x1", ..., "x(n_features_in_ - 1)"]`.
            - If `input_features` is an array-like, then `input_features` must
              match `feature_names_in_` if `feature_names_in_` is defined.

        Returns
        -------
        feature_names_out : ndarray of str objects
            Transformed feature names.
        """
        check_is_fitted(self)
        input_features = _check_feature_names_in(self, input_features)
        cats = [
            self._compute_transformed_categories(i)
            for i, _ in enumerate(self.categories_)
        ]

        name_combiner = self._get_feature_name_combiner()
        feature_names = []
        for i in range(len(cats)):
            names = [name_combiner(input_features[i], t) for t in cats[i]]
            feature_names.extend(names)

        return np.array(feature_names, dtype=object)

    def _get_feature_name_combiner(self):
        if self.feature_name_combiner == "concat_string":
            return lambda feature, category: feature + "_" + str(category)
        elif callable(self.feature_name_combiner):
            return self.feature_name_combiner
        else:
            raise ValueError(
                "feature_name_combiner has to be either 'concat_string' or callable,"
                f" got {self.feature_name_combiner}"
            )


class OrdinalEncoder(_OneToOneFeatureMixin, _BaseEncoder):
    """
    Encode categorical features as an integer array.

    The input to this transformer should be an array-like of integers or
    strings, denoting the values taken on by categorical (discrete) features.
    The features are converted to ordinal integers. This results in
    a single column of integers (0 to n_categories - 1) per feature.

    Read more in the :ref:`User Guide <preprocessing_categorical_features>`.

    .. versionadded:: 0.20

    Parameters
    ----------
    categories : 'auto' or a list of array-like, default='auto'
        Categories (unique values) per feature:

        - 'auto' : Determine categories automatically from the training data.
        - list : ``categories[i]`` holds the categories expected in the ith
          column. The passed categories should not mix strings and numeric
          values, and should be sorted in case of numeric values.

        The used categories can be found in the ``categories_`` attribute.

    dtype : number type, default np.float64
        Desired dtype of output.

    handle_unknown : {'error', 'use_encoded_value'}, default='error'
        When set to 'error' an error will be raised in case an unknown
        categorical feature is present during transform. When set to
        'use_encoded_value', the encoded value of unknown categories will be
        set to the value given for the parameter `unknown_value`. In
        :meth:`inverse_transform`, an unknown category will be denoted as None.

        .. versionadded:: 0.24

    unknown_value : int or np.nan, default=None
        When the parameter handle_unknown is set to 'use_encoded_value', this
        parameter is required and will set the encoded value of unknown
        categories. It has to be distinct from the values used to encode any of
        the categories in `fit`. If set to np.nan, the `dtype` parameter must
        be a float dtype.

        .. versionadded:: 0.24

    encoded_missing_value : int or np.nan, default=np.nan
        Encoded value of missing categories. If set to `np.nan`, then the `dtype`
        parameter must be a float dtype.

        .. versionadded:: 1.1

    Attributes
    ----------
    categories_ : list of arrays
        The categories of each feature determined during ``fit`` (in order of
        the features in X and corresponding with the output of ``transform``).
        This does not include categories that weren't seen during ``fit``.

    n_features_in_ : int
        Number of features seen during :term:`fit`.

        .. versionadded:: 1.0

    feature_names_in_ : ndarray of shape (`n_features_in_`,)
        Names of features seen during :term:`fit`. Defined only when `X`
        has feature names that are all strings.

        .. versionadded:: 1.0

    See Also
    --------
    OneHotEncoder : Performs a one-hot encoding of categorical features.
    LabelEncoder : Encodes target labels with values between 0 and
        ``n_classes-1``.

    Examples
    --------
    Given a dataset with two features, we let the encoder find the unique
    values per feature and transform the data to an ordinal encoding.

    >>> from sklearn.preprocessing import OrdinalEncoder
    >>> enc = OrdinalEncoder()
    >>> X = [['Male', 1], ['Female', 3], ['Female', 2]]
    >>> enc.fit(X)
    OrdinalEncoder()
    >>> enc.categories_
    [array(['Female', 'Male'], dtype=object), array([1, 2, 3], dtype=object)]
    >>> enc.transform([['Female', 3], ['Male', 1]])
    array([[0., 2.],
           [1., 0.]])

    >>> enc.inverse_transform([[1, 0], [0, 1]])
    array([['Male', 1],
           ['Female', 2]], dtype=object)

    By default, :class:`OrdinalEncoder` is lenient towards missing values by
    propagating them.

    >>> import numpy as np
    >>> X = [['Male', 1], ['Female', 3], ['Female', np.nan]]
    >>> enc.fit_transform(X)
    array([[ 1.,  0.],
           [ 0.,  1.],
           [ 0., nan]])

    You can use the parameter `encoded_missing_value` to encode missing values.

    >>> enc.set_params(encoded_missing_value=-1).fit_transform(X)
    array([[ 1.,  0.],
           [ 0.,  1.],
           [ 0., -1.]])
    """

    _parameter_constraints = {
        "categories": [StrOptions({"auto"}), list],
        "dtype": "no_validation",  # validation delegated to numpy
        "encoded_missing_value": [Integral, type(np.nan)],
        "handle_unknown": [StrOptions({"error", "use_encoded_value"})],
        "unknown_value": [Integral, type(np.nan), None],
    }

    def __init__(
        self,
        *,
        categories="auto",
        dtype=np.float64,
        handle_unknown="error",
        unknown_value=None,
        encoded_missing_value=np.nan,
    ):
        self.categories = categories
        self.dtype = dtype
        self.handle_unknown = handle_unknown
        self.unknown_value = unknown_value
        self.encoded_missing_value = encoded_missing_value

    def fit(self, X, y=None):
        """
        Fit the OrdinalEncoder to X.

        Parameters
        ----------
        X : array-like of shape (n_samples, n_features)
            The data to determine the categories of each feature.

        y : None
            Ignored. This parameter exists only for compatibility with
            :class:`~sklearn.pipeline.Pipeline`.

        Returns
        -------
        self : object
            Fitted encoder.
        """
        self._validate_params()

        if self.handle_unknown == "use_encoded_value":
            if is_scalar_nan(self.unknown_value):
                if np.dtype(self.dtype).kind != "f":
                    raise ValueError(
                        "When unknown_value is np.nan, the dtype "
                        "parameter should be "
                        f"a float dtype. Got {self.dtype}."
                    )
            elif not isinstance(self.unknown_value, numbers.Integral):
                raise TypeError(
                    "unknown_value should be an integer or "
                    "np.nan when "
                    "handle_unknown is 'use_encoded_value', "
                    f"got {self.unknown_value}."
                )
        elif self.unknown_value is not None:
            raise TypeError(
                "unknown_value should only be set when "
                "handle_unknown is 'use_encoded_value', "
                f"got {self.unknown_value}."
            )

        # `_fit` will only raise an error when `self.handle_unknown="error"`
        self._fit(X, handle_unknown=self.handle_unknown, force_all_finite="allow-nan")

        if self.handle_unknown == "use_encoded_value":
            for feature_cats in self.categories_:
                if 0 <= self.unknown_value < len(feature_cats):
                    raise ValueError(
                        "The used value for unknown_value "
                        f"{self.unknown_value} is one of the "
                        "values already used for encoding the "
                        "seen categories."
                    )

        # stores the missing indices per category
        self._missing_indices = {}
        for cat_idx, categories_for_idx in enumerate(self.categories_):
            for i, cat in enumerate(categories_for_idx):
                if is_scalar_nan(cat):
                    self._missing_indices[cat_idx] = i
                    continue

        if self._missing_indices:
            if np.dtype(self.dtype).kind != "f" and is_scalar_nan(
                self.encoded_missing_value
            ):
                raise ValueError(
                    "There are missing values in features "
                    f"{list(self._missing_indices)}. For OrdinalEncoder to "
                    f"encode missing values with dtype: {self.dtype}, set "
                    "encoded_missing_value to a non-nan value, or "
                    "set dtype to a float"
                )

            if not is_scalar_nan(self.encoded_missing_value):
                # Features are invalid when they contain a missing category
                # and encoded_missing_value was already used to encode a
                # known category
                invalid_features = [
                    cat_idx
                    for cat_idx, categories_for_idx in enumerate(self.categories_)
                    if cat_idx in self._missing_indices
                    and 0 <= self.encoded_missing_value < len(categories_for_idx)
                ]

                if invalid_features:
                    # Use feature names if they are avaliable
                    if hasattr(self, "feature_names_in_"):
                        invalid_features = self.feature_names_in_[invalid_features]
                    raise ValueError(
                        f"encoded_missing_value ({self.encoded_missing_value}) "
                        "is already used to encode a known category in features: "
                        f"{invalid_features}"
                    )

        return self

    def transform(self, X):
        """
        Transform X to ordinal codes.

        Parameters
        ----------
        X : array-like of shape (n_samples, n_features)
            The data to encode.

        Returns
        -------
        X_out : ndarray of shape (n_samples, n_features)
            Transformed input.
        """
        X_int, X_mask = self._transform(
            X, handle_unknown=self.handle_unknown, force_all_finite="allow-nan"
        )
        X_trans = X_int.astype(self.dtype, copy=False)

        for cat_idx, missing_idx in self._missing_indices.items():
            X_missing_mask = X_int[:, cat_idx] == missing_idx
            X_trans[X_missing_mask, cat_idx] = self.encoded_missing_value

        # create separate category for unknown values
        if self.handle_unknown == "use_encoded_value":
            X_trans[~X_mask] = self.unknown_value
        return X_trans

    def inverse_transform(self, X):
        """
        Convert the data back to the original representation.

        Parameters
        ----------
        X : array-like of shape (n_samples, n_encoded_features)
            The transformed data.

        Returns
        -------
        X_tr : ndarray of shape (n_samples, n_features)
            Inverse transformed array.
        """
        check_is_fitted(self)
        X = check_array(X, force_all_finite="allow-nan")

        n_samples, _ = X.shape
        n_features = len(self.categories_)

        # validate shape of passed X
        msg = (
            "Shape of the passed X data is not correct. Expected {0} columns, got {1}."
        )
        if X.shape[1] != n_features:
            raise ValueError(msg.format(n_features, X.shape[1]))

        # create resulting array of appropriate dtype
        dt = np.find_common_type([cat.dtype for cat in self.categories_], [])
        X_tr = np.empty((n_samples, n_features), dtype=dt)

        found_unknown = {}

        for i in range(n_features):
            labels = X[:, i].astype("int64", copy=False)

            # replace values of X[:, i] that were nan with actual indices
            if i in self._missing_indices:
                X_i_mask = _get_mask(X[:, i], self.encoded_missing_value)
                labels[X_i_mask] = self._missing_indices[i]

            if self.handle_unknown == "use_encoded_value":
                unknown_labels = labels == self.unknown_value
                X_tr[:, i] = self.categories_[i][np.where(unknown_labels, 0, labels)]
                found_unknown[i] = unknown_labels
            else:
                X_tr[:, i] = self.categories_[i][labels]

        # insert None values for unknown values
        if found_unknown:
            X_tr = X_tr.astype(object, copy=False)

            for idx, mask in found_unknown.items():
                X_tr[mask, idx] = None

        return X_tr<|MERGE_RESOLUTION|>--- conflicted
+++ resolved
@@ -495,7 +495,6 @@
             for category, indices in zip(self.categories_, infrequent_indices)
         ]
 
-<<<<<<< HEAD
     def _validate_keywords(self):
 
         if self.handle_unknown not in {"error", "ignore", "infrequent_if_exist"}:
@@ -524,13 +523,11 @@
                     f"float {self.min_frequency}"
                 )
 
-=======
     def _check_infrequent_enabled(self):
         """
         This functions checks whether _infrequent_enabled is True or False.
         This has to be called after parameter validation in the fit function.
         """
->>>>>>> 405e6fe9
         self._infrequent_enabled = (
             self.max_categories is not None and self.max_categories >= 1
         ) or self.min_frequency is not None

--- conflicted
+++ resolved
@@ -58,7 +58,6 @@
             # to keep the dtype information to be used in the encoder.
             needs_validation = True
 
-<<<<<<< HEAD
         n_samples, n_features = X.shape
         X_columns = []
 
@@ -66,16 +65,8 @@
             Xi = self._get_feature(X, feature_idx=i)
             Xi = check_array(Xi, ensure_2d=False, dtype=None,
                              force_all_finite=needs_validation)
-=======
-        return X
->>>>>>> 04a5733b
-
-            if Xi.dtype == np.dtype('object'):
-                if not _get_config()['assume_finite']:
-                    if _object_dtype_isnan(Xi).any():
-                        raise ValueError("Input contains NaN")
-
             X_columns.append(Xi)
+
         return X_columns, n_samples, n_features
 
     def _get_feature(self, X, feature_idx):

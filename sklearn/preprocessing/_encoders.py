# Authors: Andreas Mueller <amueller@ais.uni-bonn.de>
#          Joris Van den Bossche <jorisvandenbossche@gmail.com>
# License: BSD 3 clause

import numbers
import warnings

import numpy as np
from scipy import sparse

from ..base import BaseEstimator, TransformerMixin
from ..utils import check_array, is_scalar_nan
from ..utils.deprecation import deprecated
from ..utils.validation import check_is_fitted
from ..utils.validation import _check_feature_names_in
from ..utils._mask import _get_mask

from ..utils._encode import _encode, _check_unknown, _unique, _get_counts


__all__ = ["OneHotEncoder", "OrdinalEncoder"]


class _BaseEncoder(TransformerMixin, BaseEstimator):
    """
    Base class for encoders that includes the code to categorize and
    transform the input features.

    """

    def _check_X(self, X, force_all_finite=True):
        """
        Perform custom check_array:
        - convert list of strings to object dtype
        - check for missing values for object dtype data (check_array does
          not do that)
        - return list of features (arrays): this list of features is
          constructed feature by feature to preserve the data types
          of pandas DataFrame columns, as otherwise information is lost
          and cannot be used, eg for the `categories_` attribute.

        """
        if not (hasattr(X, "iloc") and getattr(X, "ndim", 0) == 2):
            # if not a dataframe, do normal check_array validation
            X_temp = check_array(X, dtype=None, force_all_finite=force_all_finite)
            if not hasattr(X, "dtype") and np.issubdtype(X_temp.dtype, np.str_):
                X = check_array(X, dtype=object, force_all_finite=force_all_finite)
            else:
                X = X_temp
            needs_validation = False
        else:
            # pandas dataframe, do validation later column by column, in order
            # to keep the dtype information to be used in the encoder.
            needs_validation = force_all_finite

        n_samples, n_features = X.shape
        X_columns = []

        for i in range(n_features):
            Xi = self._get_feature(X, feature_idx=i)
            Xi = check_array(
                Xi, ensure_2d=False, dtype=None, force_all_finite=needs_validation
            )
            X_columns.append(Xi)

        return X_columns, n_samples, n_features

    def _get_feature(self, X, feature_idx):
        if hasattr(X, "iloc"):
            # pandas dataframes
            return X.iloc[:, feature_idx]
        # numpy arrays, sparse arrays
        return X[:, feature_idx]

<<<<<<< HEAD
    def _fit(
        self, X, handle_unknown="error", force_all_finite=True, return_counts=False
    ):
=======
    def _fit(self, X, handle_unknown="error", force_all_finite=True):
        self._check_n_features(X, reset=True)
        self._check_feature_names(X, reset=True)
>>>>>>> 071f98f0
        X_list, n_samples, n_features = self._check_X(
            X, force_all_finite=force_all_finite
        )
        self.n_features_in_ = n_features

        if self.categories != "auto":
            if len(self.categories) != n_features:
                raise ValueError(
                    "Shape mismatch: if categories is an array,"
                    " it has to be of shape (n_features,)."
                )

        self.categories_ = []
        category_counts = []

        for i in range(n_features):
            Xi = X_list[i]

            if self.categories == "auto":
                result = _unique(Xi, return_counts=return_counts)
                if return_counts:
                    cats, counts = result
                    category_counts.append(counts)
                else:
                    cats = result
            else:
                cats = np.array(self.categories[i], dtype=Xi.dtype)
                if Xi.dtype.kind not in "OUS":
                    sorted_cats = np.sort(cats)
                    error_msg = (
                        "Unsorted categories are not supported for numerical categories"
                    )
                    # if there are nans, nan should be the last element
                    stop_idx = -1 if np.isnan(sorted_cats[-1]) else None
                    if np.any(sorted_cats[:stop_idx] != cats[:stop_idx]) or (
                        np.isnan(sorted_cats[-1]) and not np.isnan(sorted_cats[-1])
                    ):
                        raise ValueError(error_msg)

                if handle_unknown == "error":
                    diff = _check_unknown(Xi, cats)
                    if diff:
                        msg = (
                            "Found unknown categories {0} in column {1}"
                            " during fit".format(diff, i)
                        )
                        raise ValueError(msg)
                if return_counts:
                    category_counts.append(_get_counts(Xi, cats))

            self.categories_.append(cats)

        output = {"n_samples": n_samples}
        if return_counts:
            output["category_counts"] = category_counts
        return output

    def _transform(
        self, X, handle_unknown="error", force_all_finite=True, warn_on_unknown=False
    ):
        self._check_feature_names(X, reset=False)
        self._check_n_features(X, reset=False)
        X_list, n_samples, n_features = self._check_X(
            X, force_all_finite=force_all_finite
        )

        X_int = np.zeros((n_samples, n_features), dtype=int)
        X_mask = np.ones((n_samples, n_features), dtype=bool)

        columns_with_unknown = []
        for i in range(n_features):
            Xi = X_list[i]
            diff, valid_mask = _check_unknown(Xi, self.categories_[i], return_mask=True)

            if not np.all(valid_mask):
                if handle_unknown == "error":
                    msg = (
                        "Found unknown categories {0} in column {1}"
                        " during transform".format(diff, i)
                    )
                    raise ValueError(msg)
                else:
                    if warn_on_unknown:
                        columns_with_unknown.append(i)
                    # Set the problematic rows to an acceptable value and
                    # continue `The rows are marked `X_mask` and will be
                    # removed later.
                    X_mask[:, i] = valid_mask
                    # cast Xi into the largest string type necessary
                    # to handle different lengths of numpy strings
                    if (
                        self.categories_[i].dtype.kind in ("U", "S")
                        and self.categories_[i].itemsize > Xi.itemsize
                    ):
                        Xi = Xi.astype(self.categories_[i].dtype)
                    elif self.categories_[i].dtype.kind == "O" and Xi.dtype.kind == "U":
                        # categories are objects and Xi are numpy strings.
                        # Cast Xi to an object dtype to prevent truncation
                        # when setting invalid values.
                        Xi = Xi.astype("O")
                    else:
                        Xi = Xi.copy()

                    Xi[~valid_mask] = self.categories_[i][0]
            # We use check_unknown=False, since _check_unknown was
            # already called above.
            X_int[:, i] = _encode(Xi, uniques=self.categories_[i], check_unknown=False)
        if columns_with_unknown:
            warnings.warn(
                "Found unknown categories in columns "
                f"{columns_with_unknown} during transform. These "
                "unknown categories will be encoded as all zeros",
                UserWarning,
            )

        return X_int, X_mask

    def _more_tags(self):
        return {"X_types": ["categorical"]}


class OneHotEncoder(_BaseEncoder):
    """
    Encode categorical features as a one-hot numeric array.

    The input to this transformer should be an array-like of integers or
    strings, denoting the values taken on by categorical (discrete) features.
    The features are encoded using a one-hot (aka 'one-of-K' or 'dummy')
    encoding scheme. This creates a binary column for each category and
    returns a sparse matrix or dense array (depending on the ``sparse``
    parameter)

    By default, the encoder derives the categories based on the unique values
    in each feature. Alternatively, you can also specify the `categories`
    manually.

    This encoding is needed for feeding categorical data to many scikit-learn
    estimators, notably linear models and SVMs with the standard kernels.

    Note: a one-hot encoding of y labels should use a LabelBinarizer
    instead.

    Read more in the :ref:`User Guide <preprocessing_categorical_features>`.

    Parameters
    ----------
    categories : 'auto' or a list of array-like, default='auto'
        Categories (unique values) per feature:

        - 'auto' : Determine categories automatically from the training data.
        - list : ``categories[i]`` holds the categories expected in the ith
          column. The passed categories should not mix strings and numeric
          values within a single feature, and should be sorted in case of
          numeric values.

        The used categories can be found in the ``categories_`` attribute.

        .. versionadded:: 0.20

    drop : {'first', 'if_binary'} or a array-like of shape (n_features,), \
            default=None
        Specifies a methodology to use to drop one of the categories per
        feature. This is useful in situations where perfectly collinear
        features cause problems, such as when feeding the resulting data
        into a neural network or an unregularized regression.

        However, dropping one category breaks the symmetry of the original
        representation and can therefore induce a bias in downstream models,
        for instance for penalized linear classification or regression models.

        - None : retain all features (the default).
        - 'first' : drop the first category in each feature. If only one
          category is present, the feature will be dropped entirely.
        - 'if_binary' : drop the first category in each feature with two
          categories. Features with 1 or more than 2 categories are
          left intact.
        - array : ``drop[i]`` is the category in feature ``X[:, i]`` that
          should be dropped.

        If there are infrequent categories and `drop` selects any of the
        infrequent categories, then all these categories are dropped.

        .. versionadded:: 0.21
           The parameter `drop` was added in 0.21.

        .. versionchanged:: 0.23
           The option `drop='if_binary'` was added in 0.23.

    sparse : bool, default=True
        Will return sparse matrix if set True else will return an array.

    dtype : number type, default=float
        Desired dtype of output.

    handle_unknown : {'error', 'ignore', 'infrequent_if_exist'}, \
                     default='error'
        Specifies a methodology for handling unknown categories during
        :meth:`transform`.

        - 'error' : Raise an error if an unknown categorical feature
          is present during transform.
        - 'ignore' : When an unknown category is encountered during
          transform, the resulting one-hot encoded columns for this feature
          will be all zeros. In the inverse transform, an unknown category
          will be denoted as None.
        - 'infrequent_if_exist' : When an unknown category is encountered
          during transform, the resulting one-hot encoded columns for this
          feature will map to the infrequent category if it exists. The
          infrequent category will be mapped to the last position in the
          encoding. During inverse transform, an unknown category will be
          mapped to the category denoted `'infrequent'` if it exists. If the
          `'infrequent'` category does not exist, then :meth:`transform` and
          :meth:`inverse_transform` will handle an unknown category with
          `handle_unknown='ignore'`. Read more in the
          :ref:`User Guide <one_hot_encoder_infrequent_categories>`.

        .. versionadded:: 1.0
            `'infrequent_if_exist'` was added to automatically handle unknown
            categories and infrequent categories.

    min_frequency : int or float, default=1
        Specifies the minimum frequency below which a category will be
        considered infrequent.

        - If `int`, categories with a smaller cardinality will be considered
          infrequent.

        - If `float`, categories with a smaller cardinality than
          `min_frequency * n_samples`  will be considered infrequent.

        .. versionadded:: 1.0

    max_categories : int, default=None
        Specifies an upper limit to the number of output features for each
        input feature when considering infrequent categories. Note that
        `max_categories` includes the category representing the infrequent
        categories along with the frequent categories. If `None`, there is no
        limit to the number of output features.

        .. versionadded:: 1.0

    Attributes
    ----------
    categories_ : list of arrays
        The categories of each feature determined during fitting
        (in order of the features in X and corresponding with the output
        of ``transform``). This includes the category specified in ``drop``
        (if any).

    drop_idx_ : array of shape (n_features,)
        - ``drop_idx_[i]`` is the index in ``categories_[i]`` of the category
          to be dropped for each feature.
        - ``drop_idx_[i] = None`` if no category is to be dropped from the
          feature with index ``i``, e.g. when `drop='if_binary'` and the
          feature isn't binary.
        - ``drop_idx_ = None`` if all the transformed features will be
          retained.

        If infrequent categories are enabled by setting `min_frequency` or
        `max_categories` to a non-default value and `drop_idx[i]` corresponds
        to a infrequent category, then the entire infrequent category is
        dropped.

        .. versionchanged:: 0.23
           Added the possibility to contain `None` values.

<<<<<<< HEAD
    infrequent_categories_ : list of ndarray
        Defined only if infrequent categories are enabled by setting
        `min_frequency` or `max_categories` to a non-default value.
        `infrequent_indices_[i]` are the infrequent categories for feature `i`.
        If the feature `i` has no infrequent categories
        `infrequent_categories_[i]` is None.

        .. versionadded:: 1.0

    infrequent_indices_ : list of ndarray
        Defined only if infrequent categories are enabled by setting
        `min_frequency` or `max_categories` to a non-default value.
        `infrequent_indices_[i]` is an array of indices such that
        `categories_[i][infrequent_indices_[i]]` are all the infrequent
        category labels. If the feature `i` has no infrequent categories
        `infrequent_indices_[i]` is None.
=======
    n_features_in_ : int
        Number of features seen during :term:`fit`.
>>>>>>> 071f98f0

        .. versionadded:: 1.0

    feature_names_in_ : ndarray of shape (`n_features_in_`,)
        Names of features seen during :term:`fit`. Defined only when `X`
        has feature names that are all strings.

        .. versionadded:: 1.0

    See Also
    --------
    OrdinalEncoder : Performs an ordinal (integer)
      encoding of the categorical features.
    sklearn.feature_extraction.DictVectorizer : Performs a one-hot encoding of
      dictionary items (also handles string-valued features).
    sklearn.feature_extraction.FeatureHasher : Performs an approximate one-hot
      encoding of dictionary items or strings.
    LabelBinarizer : Binarizes labels in a one-vs-all
      fashion.
    MultiLabelBinarizer : Transforms between iterable of
      iterables and a multilabel format, e.g. a (samples x classes) binary
      matrix indicating the presence of a class label.

    Examples
    --------
    Given a dataset with two features, we let the encoder find the unique
    values per feature and transform the data to a binary one-hot encoding.

    >>> from sklearn.preprocessing import OneHotEncoder

    One can discard categories not seen during `fit`:

    >>> enc = OneHotEncoder(handle_unknown='ignore')
    >>> X = [['Male', 1], ['Female', 3], ['Female', 2]]
    >>> enc.fit(X)
    OneHotEncoder(handle_unknown='ignore')
    >>> enc.categories_
    [array(['Female', 'Male'], dtype=object), array([1, 2, 3], dtype=object)]
    >>> enc.transform([['Female', 1], ['Male', 4]]).toarray()
    array([[1., 0., 1., 0., 0.],
           [0., 1., 0., 0., 0.]])
    >>> enc.inverse_transform([[0, 1, 1, 0, 0], [0, 0, 0, 1, 0]])
    array([['Male', 1],
           [None, 2]], dtype=object)
    >>> enc.get_feature_names_out(['gender', 'group'])
    array(['gender_Female', 'gender_Male', 'group_1', 'group_2', 'group_3'], ...)

    One can always drop the first column for each feature:

    >>> drop_enc = OneHotEncoder(drop='first').fit(X)
    >>> drop_enc.categories_
    [array(['Female', 'Male'], dtype=object), array([1, 2, 3], dtype=object)]
    >>> drop_enc.transform([['Female', 1], ['Male', 2]]).toarray()
    array([[0., 0., 0.],
           [1., 1., 0.]])

    Or drop a column for feature only having 2 categories:

    >>> drop_binary_enc = OneHotEncoder(drop='if_binary').fit(X)
    >>> drop_binary_enc.transform([['Female', 1], ['Male', 2]]).toarray()
    array([[0., 1., 0., 0.],
           [1., 0., 1., 0.]])
    """

    def __init__(
        self,
        *,
        categories="auto",
        drop=None,
        sparse=True,
        dtype=np.float64,
        handle_unknown="error",
        min_frequency=1,
        max_categories=None,
    ):
        self.categories = categories
        self.sparse = sparse
        self.dtype = dtype
        self.handle_unknown = handle_unknown
        self.drop = drop
        self.min_frequency = min_frequency
        self.max_categories = max_categories

    @property
    def infrequent_categories_(self):
        """Infrequent categories for each feature."""
        # raises an AttributeError if `infrequent_indices_` is not defined
        infrequent_indices = self.infrequent_indices_
        return [
            None if indices is None else category[indices]
            for category, indices in zip(self.categories_, infrequent_indices)
        ]

    def _validate_keywords(self):

        if self.handle_unknown not in {"error", "ignore", "infrequent_if_exist"}:
            msg = (
                "handle_unknown should be one of 'error', 'ignore', "
                f"'infrequent_if_exist' got {self.handle_unknown}."
            )
            raise ValueError(msg)

        if self.max_categories is not None and self.max_categories <= 1:
            raise ValueError("max_categories must be greater than 1")

        if isinstance(self.min_frequency, numbers.Integral):
            if not self.min_frequency >= 1:
                raise ValueError(
                    "min_frequency must be an integer at least "
                    "1 or a float in (0.0, 1.0); got the "
                    f"integer {self.min_frequency}"
                )
        else:  # float
            if not (0.0 < self.min_frequency < 1.0):
                raise ValueError(
                    "min_frequency must be an integer at least "
                    "1 or a float in (0.0, 1.0); got the "
                    f"float {self.min_frequency}"
                )

        self._infrequent_enabled = (
            (self.max_categories is not None and self.max_categories > 1)
            or (
                isinstance(self.min_frequency, numbers.Integral)
                and self.min_frequency > 1
            )
            or (
                isinstance(self.min_frequency, numbers.Real)
                and self.min_frequency < 1.0
            )
        )

    def _convert_to_infrequent_idx(self, feature_idx, original_idx):
        """Convert `original_idx` for `feature_idx` into the
        index for infrequent categories.

        If there are no infrequent categories, then `original_idx` is
        returned."""

        if not self._infrequent_enabled:
            return original_idx

        default_to_infrequent = self._default_to_infrequent_mappings[feature_idx]
        if default_to_infrequent is None:
            return original_idx
        return default_to_infrequent[original_idx]

    def _compute_drop_idx(self):
        """Compute the drop indices associated with `self.categories_`.

        If `self.drop` is:
        - `None`, returns `None`.
        - `'first'`, returns all zeros to drop the first category.
        - `'if_binary'`, returns zero if the category is binary and `None`
          otherwise.
        - array-like, returns the indices of the categories that match the
          categories in `self.drop`. If the dropped category is an infrequent
          category, then the index for the infrequent category is used. This
          means that the entire infrequent category is dropped.
        """
        if self.drop is None:
            return None
        elif isinstance(self.drop, str):
            if self.drop == "first":
                return np.zeros(len(self.categories_), dtype=object)
            elif self.drop == "if_binary":
                n_features_out_no_drop = [len(cat) for cat in self.categories_]
                if self._infrequent_enabled:
                    for i, infreq_idx in enumerate(self.infrequent_indices_):
                        if infreq_idx is None:
                            continue
                        n_features_out_no_drop[i] -= infreq_idx.size - 1

                return np.array(
                    [
                        0 if n_features_out == 2 else None
                        for n_features_out in n_features_out_no_drop
                    ],
                    dtype=object,
                )
            else:
                msg = (
                    "Wrong input for parameter `drop`. Expected "
                    "'first', 'if_binary', None or array of objects, got {}"
                )
                raise ValueError(msg.format(type(self.drop)))

        else:
            try:
                drop_array = np.asarray(self.drop, dtype=object)
                droplen = len(drop_array)
            except (ValueError, TypeError):
                msg = (
                    "Wrong input for parameter `drop`. Expected "
                    "'first', 'if_binary', None or array of objects, got {}"
                )
                raise ValueError(msg.format(type(drop_array)))
            if droplen != len(self.categories_):
                msg = (
                    "`drop` should have length equal to the number "
                    "of features ({}), got {}"
                )
                raise ValueError(msg.format(len(self.categories_), droplen))
            missing_drops = []
            drop_indices = []
            for col_idx, (drop_val, cat_list) in enumerate(
                zip(drop_array, self.categories_)
            ):
                if not is_scalar_nan(drop_val):
                    drop_idx = np.where(cat_list == drop_val)[0]
                    if drop_idx.size:  # found drop idx
                        drop_indices.append(
                            self._convert_to_infrequent_idx(col_idx, drop_idx[0])
                        )
                    else:
                        missing_drops.append((col_idx, drop_val))
                    continue

                # drop_val is nan, find nan in categories manually
                for cat_idx, cat in enumerate(cat_list):
                    if is_scalar_nan(cat):
                        drop_indices.append(
                            self._convert_to_infrequent_idx(col_idx, cat_idx)
                        )
                        break
                else:  # no break
                    missing_drops.append((col_idx, drop_val))

            if any(missing_drops):
                msg = (
                    "The following categories were supposed to be "
                    "dropped, but were not found in the training "
                    "data.\n{}".format(
                        "\n".join(
                            [
                                "Category: {}, Feature: {}".format(c, v)
                                for c, v in missing_drops
                            ]
                        )
                    )
                )
                raise ValueError(msg)
            return np.array(drop_indices, dtype=object)

    def _identify_infrequent(self, category_count, n_samples, col_idx):
        """Compute the infrequent indices.

        Parameters
        ----------
        category_count : ndarray of shape (n_cardinality,)
            Category counts.

        n_samples : int
            Number of samples.

        col_idx : int
            Index of the current category. Only used for the error message.

        Returns
        -------
        output : ndarray of shape (n_infrequent_categories,) or None
            If there are infrequent categories, indices of infrequent
            categories. Otherwise None.
        """
        if isinstance(self.min_frequency, numbers.Integral):
            infrequent_mask = category_count < self.min_frequency
        else:  # float
            min_frequency_abs = n_samples * self.min_frequency
            infrequent_mask = category_count < min_frequency_abs

        n_current_features = category_count.size - infrequent_mask.sum() + 1
        if self.max_categories is not None and self.max_categories < n_current_features:
            # stable sort to preserve original count order
            smallest_levels = np.argsort(category_count, kind="mergesort")[
                : -self.max_categories + 1
            ]
            infrequent_mask[smallest_levels] = True

        output = np.flatnonzero(infrequent_mask)
        if output.size == category_count.size:
            raise ValueError(
                f"All categories in column {col_idx} are "
                "infrequent, try decreasing min_frequency"
            )
        return output if output.size > 0 else None

    def _fit_infrequent_category_mapping(self, n_samples, category_counts):
        """Fit infrequent categories.

        Defines the private attribute: `_default_to_infrequent_mappings`. For
        feature `i`, `_default_to_infrequent_mappings[i]` defines the mapping
        from the integer encoding returned by `super().transform()` into
        infrequent categories. If `_default_to_infrequent_mappings[i]` is None,
        there were no infrequent categories in the training set.

        For example if categories 0, 2 and 4 were frequent, while categories
        1, 3, 5 were infrequent for feature 7, then these categories are mapped
        to a single output:
        `_default_to_infrequent_mappings[7] = array([0, 3, 1, 3, 2, 3])`

        Parameters
        ----------
        n_samples : int
            Number of samples in training set.
        category_counts: list of ndarray
            List of counts corresponding where `category_counts[i]` are the
            counts for each category in `self.categories_[i]`.
        """
        self.infrequent_indices_ = [
            self._identify_infrequent(category_count, n_samples, col_idx)
            for col_idx, category_count in enumerate(category_counts)
        ]

        # compute mapping from default mapping to infrequent mapping
        self._default_to_infrequent_mappings = []

        for cats, infreq_idx in zip(self.categories_, self.infrequent_indices_):
            # no infrequent categories
            if infreq_idx is None:
                self._default_to_infrequent_mappings.append(None)
                continue

            n_cats = len(cats)
            # infrequent indices exist
            mapping = np.empty(n_cats, dtype=np.int64)
            n_infrequent_cats = infreq_idx.size

            # infrequent categories are mapped to the last element.
            n_frequent_cats = n_cats - n_infrequent_cats
            mapping[infreq_idx] = n_frequent_cats

            frequent_indices = np.setdiff1d(np.arange(n_cats), infreq_idx)
            mapping[frequent_indices] = np.arange(n_frequent_cats)

            self._default_to_infrequent_mappings.append(mapping)

    def _map_to_infrequent_categories(self, X_int, X_mask):
        """Map categories to infrequent categories. This modifies X_int
        in-place. Values that were invalid based on `X_mask` are mapped to
        the infrequent category if there was an infrequent category for that
        feature.

        Parameters
        ----------
        X_int: ndarray of shape (n_samples, n_features)
            Integer encoded categories.

        X_mask: ndarray of shape (n_samples, n_features)
            Bool mask for valid values in `X_int`.
        """
        if not self._infrequent_enabled:
            return

        for col_idx in range(X_int.shape[1]):
            infrequent_idx = self.infrequent_indices_[col_idx]
            if infrequent_idx is None:
                continue

            X_int[~X_mask[:, col_idx], col_idx] = infrequent_idx[0]
            if self.handle_unknown == "infrequent_if_exist":
                # All the unknown values are now mapped to the
                # infrequent_idx[0], which makes the unknown values valid
                # This is needed in `transform` when the encoding is formed
                # using `X_mask`.
                X_mask[:, col_idx] = True

        # Remaps encoding in `X_int` where the infrequent categories are
        # grouped together.
        for i, mapping in enumerate(self._default_to_infrequent_mappings):
            if mapping is None:
                continue
            X_int[:, i] = np.take(mapping, X_int[:, i])

    def _compute_transformed_categories(self, i, remove_dropped=True):
        """Compute the transformed categories used for column `i`.

        1. Dropped columns are removed.
        2. If there are infrequent categories, the category is named
        'infrequent'. If 'infrequent' is already a category, then then new
        category is called 'infrequent_sklearn'.
        """
        cats = self.categories_[i]

        if self._infrequent_enabled:
            infreq_map = self._default_to_infrequent_mappings[i]
            if infreq_map is not None:
                frequent_mask = infreq_map < infreq_map.max()

                if cats.dtype.kind in "US" and "infrequent" in cats:
                    infrequent_cat = "infrequent_sklearn"
                else:
                    infrequent_cat = "infrequent"
                # infrequent category is always at the end
                cats = np.concatenate(
                    (cats[frequent_mask], np.array([infrequent_cat], dtype=object))
                )

        if remove_dropped:
            cats = self._remove_dropped_categories(cats, i)
        return cats

    def _remove_dropped_categories(self, categories, i):
        """Remove dropped categories."""
        if self.drop_idx_ is not None and self.drop_idx_[i] is not None:
            return np.delete(categories, self.drop_idx_[i])
        return categories

    def _compute_n_features_outs(self):
        """Compute the n_features_out for each input feature."""
        output = [len(cats) for cats in self.categories_]

        if self.drop_idx_ is not None:
            for i, drop_idx in enumerate(self.drop_idx_):
                if drop_idx is not None:
                    output[i] -= 1

        if not self._infrequent_enabled:
            return output

        # infrequent is enabled, the number of features out are reduced
        # because the infrequent categories are grouped together
        for i, infreq_idx in enumerate(self.infrequent_indices_):
            if infreq_idx is None:
                continue
            output[i] -= infreq_idx.size - 1

        return output

    def fit(self, X, y=None):
        """
        Fit OneHotEncoder to X.

        Parameters
        ----------
        X : array-like of shape (n_samples, n_features)
            The data to determine the categories of each feature.

        y : None
            Ignored. This parameter exists only for compatibility with
            :class:`~sklearn.pipeline.Pipeline`.

        Returns
        -------
        self
            Fitted encoder.
        """
        self._validate_keywords()
        fit_results = self._fit(
            X,
            handle_unknown=self.handle_unknown,
            force_all_finite="allow-nan",
            return_counts=self._infrequent_enabled,
        )
        if self._infrequent_enabled:
            self._fit_infrequent_category_mapping(
                fit_results["n_samples"], fit_results["category_counts"]
            )
        self.drop_idx_ = self._compute_drop_idx()
        self._n_features_outs = self._compute_n_features_outs()
        return self

    def fit_transform(self, X, y=None):
        """
        Fit OneHotEncoder to X, then transform X.

        Equivalent to fit(X).transform(X) but more convenient.

        Parameters
        ----------
        X : array-like of shape (n_samples, n_features)
            The data to encode.

        y : None
            Ignored. This parameter exists only for compatibility with
            :class:`~sklearn.pipeline.Pipeline`.

        Returns
        -------
        X_out : {ndarray, sparse matrix} of shape \
                (n_samples, n_encoded_features)
            Transformed input. If `sparse=True`, a sparse matrix will be
            returned.
        """
        self._validate_keywords()
        return super().fit_transform(X, y)

    def transform(self, X):
        """
        Transform X using one-hot encoding.

        If there are infrequent categories for a feature, the infrequent
        categories will be grouped into a single category.

        Parameters
        ----------
        X : array-like of shape (n_samples, n_features)
            The data to encode.

        Returns
        -------
        X_out : {ndarray, sparse matrix} of shape \
                (n_samples, n_encoded_features)
            Transformed input. If `sparse=True`, a sparse matrix will be
            returned.
        """
        check_is_fitted(self)
        # validation of X happens in _check_X called by _transform
        warn_on_unknown = self.drop is not None and self.handle_unknown in {
            "ignore",
            "infrequent_if_exist",
        }
        X_int, X_mask = self._transform(
            X,
            handle_unknown=self.handle_unknown,
            force_all_finite="allow-nan",
            warn_on_unknown=warn_on_unknown,
        )
        self._map_to_infrequent_categories(X_int, X_mask)

        n_samples, n_features = X_int.shape

        if self.drop_idx_ is not None:
            to_drop = self.drop_idx_.copy()
            # We remove all the dropped categories from mask, and decrement all
            # categories that occur after them to avoid an empty column.
            keep_cells = X_int != to_drop
            for i, cats in enumerate(self.categories_):
                # drop='if_binary' but feature isn't binary
                if to_drop[i] is None:
                    # set to cardinality to not drop from X_int
                    to_drop[i] = len(cats)

            to_drop = to_drop.reshape(1, -1)
            X_int[X_int > to_drop] -= 1
            X_mask &= keep_cells

        mask = X_mask.ravel()
        feature_indices = np.cumsum([0] + self._n_features_outs)
        indices = (X_int + feature_indices[:-1]).ravel()[mask]

        indptr = np.empty(n_samples + 1, dtype=int)
        indptr[0] = 0
        np.sum(X_mask, axis=1, out=indptr[1:], dtype=indptr.dtype)
        np.cumsum(indptr[1:], out=indptr[1:])
        data = np.ones(indptr[-1])

        out = sparse.csr_matrix(
            (data, indices, indptr),
            shape=(n_samples, feature_indices[-1]),
            dtype=self.dtype,
        )
        if not self.sparse:
            return out.toarray()
        else:
            return out

    def inverse_transform(self, X):
        """
        Convert the data back to the original representation.

        When unknown categories are encountered (all zeros in the
        one-hot encoding), ``None`` is used to represent this category. If the
        feature with the unknown category has a dropped caregory, the dropped
        category will be its inverse.

        For a given input feature, if there is an infrequent category,
        'infrequent' will be used to represent the infrequent category. If
        'infrequent' is already a category, 'infrequent_sklearn' will be used
        instead.

        Parameters
        ----------
        X : {array-like, sparse matrix} of shape \
                (n_samples, n_encoded_features)
            The transformed data.

        Returns
        -------
        X_tr : ndarray of shape (n_samples, n_features)
            Inverse transformed array.
        """
        check_is_fitted(self)
        X = check_array(X, accept_sparse="csr")

        n_samples, _ = X.shape
        n_features = len(self.categories_)

        n_features_out = np.sum(self._n_features_outs)

        # validate shape of passed X
        msg = (
            "Shape of the passed X data is not correct. Expected {0} columns, got {1}."
        )
        if X.shape[1] != n_features_out:
            raise ValueError(msg.format(n_features_out, X.shape[1]))

        transformed_features = [
            self._compute_transformed_categories(i, remove_dropped=False)
            for i, _ in enumerate(self.categories_)
        ]

        # create resulting array of appropriate dtype
        dt = np.find_common_type([cat.dtype for cat in transformed_features], [])
        X_tr = np.empty((n_samples, n_features), dtype=dt)

        j = 0
        found_unknown = {}

        if self._infrequent_enabled:
            infrequent_indices = self.infrequent_indices_
        else:
            infrequent_indices = [None] * n_features

        for i in range(n_features):
            cats_wo_dropped = self._remove_dropped_categories(
                transformed_features[i], i
            )
            n_categories = cats_wo_dropped.shape[0]

            # Only happens if there was a column with a unique
            # category. In this case we just fill the column with this
            # unique category value.
            if n_categories == 0:
                X_tr[:, i] = self.categories_[i][self.drop_idx_[i]]
                j += n_categories
                continue
            sub = X[:, j : j + n_categories]
            # for sparse X argmax returns 2D matrix, ensure 1D array
            labels = np.asarray(sub.argmax(axis=1)).flatten()
            X_tr[:, i] = cats_wo_dropped[labels]

            if self.handle_unknown == "ignore" or (
                self.handle_unknown == "infrequent_if_exist"
                and infrequent_indices[i] is None
            ):
                unknown = np.asarray(sub.sum(axis=1) == 0).flatten()
                # ignored unknown categories: we have a row of all zero
                if unknown.any():
                    # if categories were dropped then unknown categories will
                    # be mapped to the dropped category
                    if self.drop_idx_ is None or self.drop_idx_[i] is None:
                        found_unknown[i] = unknown
                    else:
                        X_tr[unknown, i] = self.categories_[i][self.drop_idx_[i]]
            else:
                dropped = np.asarray(sub.sum(axis=1) == 0).flatten()
                if dropped.any():
                    if self.drop_idx_ is None:
                        all_zero_samples = np.flatnonzero(dropped)
                        raise ValueError(
                            f"Samples {all_zero_samples} can not be inverted "
                            "when drop=None and handle_unknown='error' "
                            "because they contain all zeros"
                        )
                    # we can safely assume that all of the nulls in each column
                    # are the dropped value
                    drop_idx = self.drop_idx_[i]
                    X_tr[dropped, i] = transformed_features[i][drop_idx]

            j += n_categories

        # if ignored are found: potentially need to upcast result to
        # insert None values
        if found_unknown:
            if X_tr.dtype != object:
                X_tr = X_tr.astype(object)

            for idx, mask in found_unknown.items():
                X_tr[mask, idx] = None

        return X_tr

    @deprecated(
        "get_feature_names is deprecated in 1.0 and will be removed "
        "in 1.2. Please use get_feature_names_out instead."
    )
    def get_feature_names(self, input_features=None):
        """Return feature names for output features.

        For a given input feature, if there is an infrequent category, the most
        'infrequent' will be used as a feature name. If 'infrequent' is already
        a category, 'infrequent_sklearn' will be used instead.

        Parameters
        ----------
        input_features : list of str of shape (n_features,)
            String names for input features if available. By default,
            "x0", "x1", ... "xn_features" is used.

        Returns
        -------
        output_feature_names : ndarray of shape (n_output_features,)
            Array of feature names.
        """
        check_is_fitted(self)
        cats = [
            self._compute_transformed_categories(i)
            for i, _ in enumerate(self.categories_)
        ]
        if input_features is None:
            input_features = ["x%d" % i for i in range(len(cats))]
        elif len(input_features) != len(cats):
            raise ValueError(
                "input_features should have length equal to number of "
                "features ({}), got {}".format(len(cats), len(input_features))
            )

        feature_names = []
        for i in range(len(cats)):
            names = [input_features[i] + "_" + str(t) for t in cats[i]]
            feature_names.extend(names)

        return np.array(feature_names, dtype=object)

    def get_feature_names_out(self, input_features=None):
        """Get output feature names for transformation.

        Parameters
        ----------
        input_features : array-like of str or None, default=None
            Input features.

            - If `input_features` is `None`, then `feature_names_in_` is
              used as feature names in. If `feature_names_in_` is not defined,
              then names are generated: `[x0, x1, ..., x(n_features_in_)]`.
            - If `input_features` is an array-like, then `input_features` must
              match `feature_names_in_` if `feature_names_in_` is defined.

        Returns
        -------
        feature_names_out : ndarray of str objects
            Transformed feature names.
        """
        check_is_fitted(self)
        cats = self.categories_
        input_features = _check_feature_names_in(self, input_features)

        feature_names = []
        for i in range(len(cats)):
            names = [input_features[i] + "_" + str(t) for t in cats[i]]
            if self.drop_idx_ is not None and self.drop_idx_[i] is not None:
                names.pop(self.drop_idx_[i])
            feature_names.extend(names)
        return np.asarray(feature_names, dtype=object)


class OrdinalEncoder(_BaseEncoder):
    """
    Encode categorical features as an integer array.

    The input to this transformer should be an array-like of integers or
    strings, denoting the values taken on by categorical (discrete) features.
    The features are converted to ordinal integers. This results in
    a single column of integers (0 to n_categories - 1) per feature.

    Read more in the :ref:`User Guide <preprocessing_categorical_features>`.

    .. versionadded:: 0.20

    Parameters
    ----------
    categories : 'auto' or a list of array-like, default='auto'
        Categories (unique values) per feature:

        - 'auto' : Determine categories automatically from the training data.
        - list : ``categories[i]`` holds the categories expected in the ith
          column. The passed categories should not mix strings and numeric
          values, and should be sorted in case of numeric values.

        The used categories can be found in the ``categories_`` attribute.

    dtype : number type, default np.float64
        Desired dtype of output.

    handle_unknown : {'error', 'use_encoded_value'}, default='error'
        When set to 'error' an error will be raised in case an unknown
        categorical feature is present during transform. When set to
        'use_encoded_value', the encoded value of unknown categories will be
        set to the value given for the parameter `unknown_value`. In
        :meth:`inverse_transform`, an unknown category will be denoted as None.

        .. versionadded:: 0.24

    unknown_value : int or np.nan, default=None
        When the parameter handle_unknown is set to 'use_encoded_value', this
        parameter is required and will set the encoded value of unknown
        categories. It has to be distinct from the values used to encode any of
        the categories in `fit`. If set to np.nan, the `dtype` parameter must
        be a float dtype.

        .. versionadded:: 0.24

    Attributes
    ----------
    categories_ : list of arrays
        The categories of each feature determined during ``fit`` (in order of
        the features in X and corresponding with the output of ``transform``).
        This does not include categories that weren't seen during ``fit``.

    n_features_in_ : int
        Number of features seen during :term:`fit`.

        .. versionadded:: 1.0

    feature_names_in_ : ndarray of shape (`n_features_in_`,)
        Names of features seen during :term:`fit`. Defined only when `X`
        has feature names that are all strings.

        .. versionadded:: 1.0

    See Also
    --------
    OneHotEncoder : Performs a one-hot encoding of categorical features.
    LabelEncoder : Encodes target labels with values between 0 and
        ``n_classes-1``.

    Examples
    --------
    Given a dataset with two features, we let the encoder find the unique
    values per feature and transform the data to an ordinal encoding.

    >>> from sklearn.preprocessing import OrdinalEncoder
    >>> enc = OrdinalEncoder()
    >>> X = [['Male', 1], ['Female', 3], ['Female', 2]]
    >>> enc.fit(X)
    OrdinalEncoder()
    >>> enc.categories_
    [array(['Female', 'Male'], dtype=object), array([1, 2, 3], dtype=object)]
    >>> enc.transform([['Female', 3], ['Male', 1]])
    array([[0., 2.],
           [1., 0.]])

    >>> enc.inverse_transform([[1, 0], [0, 1]])
    array([['Male', 1],
           ['Female', 2]], dtype=object)
    """

    def __init__(
        self,
        *,
        categories="auto",
        dtype=np.float64,
        handle_unknown="error",
        unknown_value=None,
    ):
        self.categories = categories
        self.dtype = dtype
        self.handle_unknown = handle_unknown
        self.unknown_value = unknown_value

    def fit(self, X, y=None):
        """
        Fit the OrdinalEncoder to X.

        Parameters
        ----------
        X : array-like of shape (n_samples, n_features)
            The data to determine the categories of each feature.

        y : None
            Ignored. This parameter exists only for compatibility with
            :class:`~sklearn.pipeline.Pipeline`.

        Returns
        -------
        self : object
            Fitted encoder.
        """
        handle_unknown_strategies = ("error", "use_encoded_value")
        if self.handle_unknown not in handle_unknown_strategies:
            raise ValueError(
                "handle_unknown should be either 'error' or "
                f"'use_encoded_value', got {self.handle_unknown}."
            )

        if self.handle_unknown == "use_encoded_value":
            if is_scalar_nan(self.unknown_value):
                if np.dtype(self.dtype).kind != "f":
                    raise ValueError(
                        "When unknown_value is np.nan, the dtype "
                        "parameter should be "
                        f"a float dtype. Got {self.dtype}."
                    )
            elif not isinstance(self.unknown_value, numbers.Integral):
                raise TypeError(
                    "unknown_value should be an integer or "
                    "np.nan when "
                    "handle_unknown is 'use_encoded_value', "
                    f"got {self.unknown_value}."
                )
        elif self.unknown_value is not None:
            raise TypeError(
                "unknown_value should only be set when "
                "handle_unknown is 'use_encoded_value', "
                f"got {self.unknown_value}."
            )

        # `_fit` will only raise an error when `self.handle_unknown="error"`
        self._fit(X, handle_unknown=self.handle_unknown, force_all_finite="allow-nan")

        if self.handle_unknown == "use_encoded_value":
            for feature_cats in self.categories_:
                if 0 <= self.unknown_value < len(feature_cats):
                    raise ValueError(
                        "The used value for unknown_value "
                        f"{self.unknown_value} is one of the "
                        "values already used for encoding the "
                        "seen categories."
                    )

        # stores the missing indices per category
        self._missing_indices = {}
        for cat_idx, categories_for_idx in enumerate(self.categories_):
            for i, cat in enumerate(categories_for_idx):
                if is_scalar_nan(cat):
                    self._missing_indices[cat_idx] = i
                    continue

        if np.dtype(self.dtype).kind != "f" and self._missing_indices:
            raise ValueError(
                "There are missing values in features "
                f"{list(self._missing_indices)}. For OrdinalEncoder to "
                "passthrough missing values, the dtype parameter must be a "
                "float"
            )

        return self

    def transform(self, X):
        """
        Transform X to ordinal codes.

        Parameters
        ----------
        X : array-like of shape (n_samples, n_features)
            The data to encode.

        Returns
        -------
        X_out : ndarray of shape (n_samples, n_features)
            Transformed input.
        """
        X_int, X_mask = self._transform(
            X, handle_unknown=self.handle_unknown, force_all_finite="allow-nan"
        )
        X_trans = X_int.astype(self.dtype, copy=False)

        for cat_idx, missing_idx in self._missing_indices.items():
            X_missing_mask = X_int[:, cat_idx] == missing_idx
            X_trans[X_missing_mask, cat_idx] = np.nan

        # create separate category for unknown values
        if self.handle_unknown == "use_encoded_value":
            X_trans[~X_mask] = self.unknown_value
        return X_trans

    def inverse_transform(self, X):
        """
        Convert the data back to the original representation.

        Parameters
        ----------
        X : array-like of shape (n_samples, n_encoded_features)
            The transformed data.

        Returns
        -------
        X_tr : ndarray of shape (n_samples, n_features)
            Inverse transformed array.
        """
        check_is_fitted(self)
        X = check_array(X, force_all_finite="allow-nan")

        n_samples, _ = X.shape
        n_features = len(self.categories_)

        # validate shape of passed X
        msg = (
            "Shape of the passed X data is not correct. Expected {0} columns, got {1}."
        )
        if X.shape[1] != n_features:
            raise ValueError(msg.format(n_features, X.shape[1]))

        # create resulting array of appropriate dtype
        dt = np.find_common_type([cat.dtype for cat in self.categories_], [])
        X_tr = np.empty((n_samples, n_features), dtype=dt)

        found_unknown = {}

        for i in range(n_features):
            labels = X[:, i].astype("int64", copy=False)

            # replace values of X[:, i] that were nan with actual indices
            if i in self._missing_indices:
                X_i_mask = _get_mask(X[:, i], np.nan)
                labels[X_i_mask] = self._missing_indices[i]

            if self.handle_unknown == "use_encoded_value":
                unknown_labels = labels == self.unknown_value
                X_tr[:, i] = self.categories_[i][np.where(unknown_labels, 0, labels)]
                found_unknown[i] = unknown_labels
            else:
                X_tr[:, i] = self.categories_[i][labels]

        # insert None values for unknown values
        if found_unknown:
            X_tr = X_tr.astype(object, copy=False)

            for idx, mask in found_unknown.items():
                X_tr[mask, idx] = None

        return X_tr<|MERGE_RESOLUTION|>--- conflicted
+++ resolved
@@ -72,15 +72,11 @@
         # numpy arrays, sparse arrays
         return X[:, feature_idx]
 
-<<<<<<< HEAD
     def _fit(
         self, X, handle_unknown="error", force_all_finite=True, return_counts=False
     ):
-=======
-    def _fit(self, X, handle_unknown="error", force_all_finite=True):
         self._check_n_features(X, reset=True)
         self._check_feature_names(X, reset=True)
->>>>>>> 071f98f0
         X_list, n_samples, n_features = self._check_X(
             X, force_all_finite=force_all_finite
         )
@@ -347,7 +343,6 @@
         .. versionchanged:: 0.23
            Added the possibility to contain `None` values.
 
-<<<<<<< HEAD
     infrequent_categories_ : list of ndarray
         Defined only if infrequent categories are enabled by setting
         `min_frequency` or `max_categories` to a non-default value.
@@ -355,7 +350,7 @@
         If the feature `i` has no infrequent categories
         `infrequent_categories_[i]` is None.
 
-        .. versionadded:: 1.0
+        .. versionadded:: 1.1
 
     infrequent_indices_ : list of ndarray
         Defined only if infrequent categories are enabled by setting
@@ -364,10 +359,11 @@
         `categories_[i][infrequent_indices_[i]]` are all the infrequent
         category labels. If the feature `i` has no infrequent categories
         `infrequent_indices_[i]` is None.
-=======
+
+        .. versionadded:: 1.1
+
     n_features_in_ : int
         Number of features seen during :term:`fit`.
->>>>>>> 071f98f0
 
         .. versionadded:: 1.0
 

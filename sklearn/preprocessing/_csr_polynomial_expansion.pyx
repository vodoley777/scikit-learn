--- conflicted
+++ resolved
@@ -8,14 +8,10 @@
 from numpy cimport ndarray
 cimport numpy as np
 
-<<<<<<< HEAD
 np.import_array()
-ctypedef np.int32_t INDEX_T
-=======
 ctypedef fused INDEX_T:
     np.int32_t
     np.int64_t
->>>>>>> a92b8a70
 
 ctypedef fused DATA_T:
     np.float32_t

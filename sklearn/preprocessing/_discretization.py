# -*- coding: utf-8 -*-

# Author: Henry Lin <hlin117@gmail.com>
#         Tom Dupré la Tour

# License: BSD


import numbers
import numpy as np
import warnings

from . import OneHotEncoder

from ..base import BaseEstimator, TransformerMixin
from ..utils.validation import check_array
from ..utils.validation import check_is_fitted
from ..utils.validation import check_random_state
from ..utils.validation import _check_feature_names_in
from ..utils.validation import check_scalar
from ..utils import _safe_indexing


class KBinsDiscretizer(TransformerMixin, BaseEstimator):
    """
    Bin continuous data into intervals.

    Read more in the :ref:`User Guide <preprocessing_discretization>`.

    .. versionadded:: 0.20

    Parameters
    ----------
    n_bins : int or array-like of shape (n_features,), default=5
        The number of bins to produce. Raises ValueError if ``n_bins < 2``.

    encode : {'onehot', 'onehot-dense', 'ordinal'}, default='onehot'
        Method used to encode the transformed result.

        - 'onehot': Encode the transformed result with one-hot encoding
          and return a sparse matrix. Ignored features are always
          stacked to the right.
        - 'onehot-dense': Encode the transformed result with one-hot encoding
          and return a dense array. Ignored features are always
          stacked to the right.
        - 'ordinal': Return the bin identifier encoded as an integer value.

    strategy : {'uniform', 'quantile', 'kmeans'}, default='quantile'
        Strategy used to define the widths of the bins.

        - 'uniform': All bins in each feature have identical widths.
        - 'quantile': All bins in each feature have the same number of points.
        - 'kmeans': Values in each bin have the same nearest center of a 1D
          k-means cluster.

    dtype : {np.float32, np.float64}, default=None
        The desired data-type for the output. If None, output dtype is
        consistent with input dtype. Only np.float32 and np.float64 are
        supported.

        .. versionadded:: 0.24

    subsample : int or None (default='warn')
        Maximum number of samples, used to fit the model, for computational
        efficiency. Used when `strategy="quantile"`.
        `subsample=None` means that all the training samples are used when
        computing the quantiles that determine the binning thresholds.
        Since quantile computation relies on sorting each column of `X` and
        that sorting has an `n log(n)` time complexity,
        it is recommended to use subsampling on datasets with a
        very large number of samples.

        .. deprecated:: 1.1
           In version 1.3 and onwards, `subsample=2e5` will be the default.

    random_state : int, RandomState instance or None, default=None
        Determines random number generation for subsampling.
        Pass an int for reproducible results across multiple function calls.
        See the `subsample` parameter for more details.
        See :term:`Glossary <random_state>`.

        .. versionadded:: 1.1

    Attributes
    ----------
    bin_edges_ : ndarray of ndarray of shape (n_features,)
        The edges of each bin. Contain arrays of varying shapes ``(n_bins_, )``
        Ignored features will have empty arrays.

    n_bins_ : ndarray of shape (n_features,), dtype=np.int_
        Number of bins per feature. Bins whose width are too small
        (i.e., <= 1e-8) are removed with a warning.

    n_features_in_ : int
        Number of features seen during :term:`fit`.

        .. versionadded:: 0.24

    feature_names_in_ : ndarray of shape (`n_features_in_`,)
        Names of features seen during :term:`fit`. Defined only when `X`
        has feature names that are all strings.

        .. versionadded:: 1.0

    See Also
    --------
    Binarizer : Class used to bin values as ``0`` or
        ``1`` based on a parameter ``threshold``.

    Notes
    -----
    In bin edges for feature ``i``, the first and last values are used only for
    ``inverse_transform``. During transform, bin edges are extended to::

      np.concatenate([-np.inf, bin_edges_[i][1:-1], np.inf])

    You can combine ``KBinsDiscretizer`` with
    :class:`~sklearn.compose.ColumnTransformer` if you only want to preprocess
    part of the features.

    ``KBinsDiscretizer`` might produce constant features (e.g., when
    ``encode = 'onehot'`` and certain bins do not contain any data).
    These features can be removed with feature selection algorithms
    (e.g., :class:`~sklearn.feature_selection.VarianceThreshold`).

    Examples
    --------
    >>> from sklearn.preprocessing import KBinsDiscretizer
    >>> X = [[-2, 1, -4,   -1],
    ...      [-1, 2, -3, -0.5],
    ...      [ 0, 3, -2,  0.5],
    ...      [ 1, 4, -1,    2]]
    >>> est = KBinsDiscretizer(n_bins=3, encode='ordinal', strategy='uniform')
    >>> est.fit(X)
    KBinsDiscretizer(...)
    >>> Xt = est.transform(X)
    >>> Xt  # doctest: +SKIP
    array([[ 0., 0., 0., 0.],
           [ 1., 1., 1., 0.],
           [ 2., 2., 2., 1.],
           [ 2., 2., 2., 2.]])

    Sometimes it may be useful to convert the data back into the original
    feature space. The ``inverse_transform`` function converts the binned
    data into the original feature space. Each value will be equal to the mean
    of the two bin edges.

    >>> est.bin_edges_[0]
    array([-2., -1.,  0.,  1.])
    >>> est.inverse_transform(Xt)
    array([[-1.5,  1.5, -3.5, -0.5],
           [-0.5,  2.5, -2.5, -0.5],
           [ 0.5,  3.5, -1.5,  0.5],
           [ 0.5,  3.5, -1.5,  1.5]])
    """

    def __init__(
        self,
        n_bins=5,
        *,
        encode="onehot",
        strategy="quantile",
        dtype=None,
        subsample="warn",
        random_state=None,
    ):
        self.n_bins = n_bins
        self.encode = encode
        self.strategy = strategy
        self.dtype = dtype
        self.subsample = subsample
        self.random_state = random_state

    def fit(self, X, y=None):
        """
        Fit the estimator.

        Parameters
        ----------
        X : array-like of shape (n_samples, n_features)
            Data to be discretized.

        y : None
            Ignored. This parameter exists only for compatibility with
            :class:`~sklearn.pipeline.Pipeline`.

        Returns
        -------
        self : object
            Returns the instance itself.
        """
        X = self._validate_data(X, dtype="numeric")

        supported_dtype = (np.float64, np.float32)
        if self.dtype in supported_dtype:
            output_dtype = self.dtype
        elif self.dtype is None:
            output_dtype = X.dtype
        else:
            raise ValueError(
                "Valid options for 'dtype' are "
                f"{supported_dtype + (None,)}. Got dtype={self.dtype} "
                " instead."
            )

        n_samples, n_features = X.shape

        if self.strategy == "quantile" and self.subsample is not None:
            if self.subsample == "warn":
                if n_samples > 2e5:
                    warnings.warn(
                        "In version 1.3 onwards, subsample=2e5 "
                        "will be used by default. Set subsample explicitly to "
                        "silence this warning in the mean time. Set "
                        "subsample=None to disable subsampling explicitly.",
                        FutureWarning,
                    )
            else:
                self.subsample = check_scalar(
                    self.subsample, "subsample", numbers.Integral, min_val=1
                )
                rng = check_random_state(self.random_state)
                if n_samples > self.subsample:
                    subsample_idx = rng.choice(
                        n_samples, size=self.subsample, replace=False
                    )
                    X = _safe_indexing(X, subsample_idx)
        elif self.strategy != "quantile" and isinstance(
            self.subsample, numbers.Integral
        ):
            raise ValueError(
                f"Invalid parameter for `strategy`: {self.strategy}. "
                '`subsample` must be used with `strategy="quantile"`.'
            )

        valid_encode = ("onehot", "onehot-dense", "ordinal")
        if self.encode not in valid_encode:
            raise ValueError(
                "Valid options for 'encode' are {}. Got encode={!r} instead.".format(
                    valid_encode, self.encode
                )
            )
        valid_strategy = ("uniform", "quantile", "kmeans")
        if self.strategy not in valid_strategy:
            raise ValueError(
                "Valid options for 'strategy' are {}. "
                "Got strategy={!r} instead.".format(valid_strategy, self.strategy)
            )

        n_features = X.shape[1]
        n_bins = self._validate_n_bins(n_features)

        bin_edges = np.zeros(n_features, dtype=object)
        for jj in range(n_features):
            column = X[:, jj]
            col_min, col_max = column.min(), column.max()

            if col_min == col_max:
                warnings.warn(
                    "Feature %d is constant and will be replaced with 0." % jj
                )
                n_bins[jj] = 1
                bin_edges[jj] = np.array([-np.inf, np.inf])
                continue

            if self.strategy == "uniform":
                bin_edges[jj] = np.linspace(col_min, col_max, n_bins[jj] + 1)

            elif self.strategy == "quantile":
                quantiles = np.linspace(0, 100, n_bins[jj] + 1)
                bin_edges[jj] = np.asarray(np.percentile(column, quantiles))

            elif self.strategy == "kmeans":
                from ..cluster import KMeans  # fixes import loops

                # Deterministic initialization with uniform spacing
                uniform_edges = np.linspace(col_min, col_max, n_bins[jj] + 1)
                init = (uniform_edges[1:] + uniform_edges[:-1])[:, None] * 0.5

                # 1D k-means procedure
                km = KMeans(n_clusters=n_bins[jj], init=init, n_init=1)
                centers = km.fit(column[:, None]).cluster_centers_[:, 0]
                # Must sort, centers may be unsorted even with sorted init
                centers.sort()
                bin_edges[jj] = (centers[1:] + centers[:-1]) * 0.5
                bin_edges[jj] = np.r_[col_min, bin_edges[jj], col_max]

            # Remove bins whose width are too small (i.e., <= 1e-8)
            if self.strategy in ("quantile", "kmeans"):
                mask = np.ediff1d(bin_edges[jj], to_begin=np.inf) > 1e-8
                bin_edges[jj] = bin_edges[jj][mask]
                if len(bin_edges[jj]) - 1 != n_bins[jj]:
                    warnings.warn(
                        "Bins whose width are too small (i.e., <= "
                        "1e-8) in feature %d are removed. Consider "
                        "decreasing the number of bins." % jj
                    )
                    n_bins[jj] = len(bin_edges[jj]) - 1

        self.bin_edges_ = bin_edges
        self.n_bins_ = n_bins

        if "onehot" in self.encode:
            self._encoder = OneHotEncoder(
                categories=[np.arange(i) for i in self.n_bins_],
                sparse=self.encode == "onehot",
                dtype=output_dtype,
            )
            # Fit the OneHotEncoder with toy datasets
            # so that it's ready for use after the KBinsDiscretizer is fitted
            self._encoder.fit(np.zeros((1, len(self.n_bins_))))

        return self

    def _validate_n_bins(self, n_features):
        """Returns n_bins_, the number of bins per feature."""
        orig_bins = self.n_bins
        if isinstance(orig_bins, numbers.Number):
            if not isinstance(orig_bins, numbers.Integral):
                raise ValueError(
                    "{} received an invalid n_bins type. "
                    "Received {}, expected int.".format(
                        KBinsDiscretizer.__name__, type(orig_bins).__name__
                    )
                )
            if orig_bins < 2:
                raise ValueError(
                    "{} received an invalid number "
                    "of bins. Received {}, expected at least 2.".format(
                        KBinsDiscretizer.__name__, orig_bins
                    )
                )
            return np.full(n_features, orig_bins, dtype=int)

        n_bins = check_array(orig_bins, dtype=int, copy=True, ensure_2d=False)

        if n_bins.ndim > 1 or n_bins.shape[0] != n_features:
            raise ValueError("n_bins must be a scalar or array of shape (n_features,).")

        bad_nbins_value = (n_bins < 2) | (n_bins != orig_bins)

        violating_indices = np.where(bad_nbins_value)[0]
        if violating_indices.shape[0] > 0:
            indices = ", ".join(str(i) for i in violating_indices)
            raise ValueError(
                "{} received an invalid number "
                "of bins at indices {}. Number of bins "
                "must be at least 2, and must be an int.".format(
                    KBinsDiscretizer.__name__, indices
                )
            )
        return n_bins

    def transform(self, X):
        """
        Discretize the data.

        Parameters
        ----------
        X : array-like of shape (n_samples, n_features)
            Data to be discretized.

        Returns
        -------
        Xt : {ndarray, sparse matrix}, dtype={np.float32, np.float64}
            Data in the binned space. Will be a sparse matrix if
            `self.encode='onehot'` and ndarray otherwise.
        """
        check_is_fitted(self)

        # check input and attribute dtypes
        dtype = (np.float64, np.float32) if self.dtype is None else self.dtype
        Xt = self._validate_data(X, copy=True, dtype=dtype, reset=False)

        bin_edges = self.bin_edges_
        for jj in range(Xt.shape[1]):
<<<<<<< HEAD
            Xt[:, jj] = np.searchsorted(bin_edges[jj][1:-1], Xt[:, jj],
                                        side='right')
=======
            # Values which are close to a bin edge are susceptible to numeric
            # instability. Add eps to X so these values are binned correctly
            # with respect to their decimal truncation. See documentation of
            # numpy.isclose for an explanation of ``rtol`` and ``atol``.
            rtol = 1.0e-5
            atol = 1.0e-8
            eps = atol + rtol * np.abs(Xt[:, jj])
            Xt[:, jj] = np.digitize(Xt[:, jj] + eps, bin_edges[jj][1:])
        np.clip(Xt, 0, self.n_bins_ - 1, out=Xt)
>>>>>>> 111c7821

        if self.encode == "ordinal":
            return Xt

        dtype_init = None
        if "onehot" in self.encode:
            dtype_init = self._encoder.dtype
            self._encoder.dtype = Xt.dtype
        try:
            Xt_enc = self._encoder.transform(Xt)
        finally:
            # revert the initial dtype to avoid modifying self.
            self._encoder.dtype = dtype_init
        return Xt_enc

    def inverse_transform(self, Xt):
        """
        Transform discretized data back to original feature space.

        Note that this function does not regenerate the original data
        due to discretization rounding.

        Parameters
        ----------
        Xt : array-like of shape (n_samples, n_features)
            Transformed data in the binned space.

        Returns
        -------
        Xinv : ndarray, dtype={np.float32, np.float64}
            Data in the original feature space.
        """
        check_is_fitted(self)

        if "onehot" in self.encode:
            Xt = self._encoder.inverse_transform(Xt)

        Xinv = check_array(Xt, copy=True, dtype=(np.float64, np.float32))
        n_features = self.n_bins_.shape[0]
        if Xinv.shape[1] != n_features:
            raise ValueError(
                "Incorrect number of features. Expecting {}, received {}.".format(
                    n_features, Xinv.shape[1]
                )
            )

        for jj in range(n_features):
            bin_edges = self.bin_edges_[jj]
            bin_centers = (bin_edges[1:] + bin_edges[:-1]) * 0.5
            Xinv[:, jj] = bin_centers[np.int_(Xinv[:, jj])]

        return Xinv

    def get_feature_names_out(self, input_features=None):
        """Get output feature names.

        Parameters
        ----------
        input_features : array-like of str or None, default=None
            Input features.

            - If `input_features` is `None`, then `feature_names_in_` is
              used as feature names in. If `feature_names_in_` is not defined,
              then names are generated: `[x0, x1, ..., x(n_features_in_)]`.
            - If `input_features` is an array-like, then `input_features` must
              match `feature_names_in_` if `feature_names_in_` is defined.

        Returns
        -------
        feature_names_out : ndarray of str objects
            Transformed feature names.
        """
        input_features = _check_feature_names_in(self, input_features)
        return self._encoder.get_feature_names_out(input_features)<|MERGE_RESOLUTION|>--- conflicted
+++ resolved
@@ -374,20 +374,7 @@
 
         bin_edges = self.bin_edges_
         for jj in range(Xt.shape[1]):
-<<<<<<< HEAD
-            Xt[:, jj] = np.searchsorted(bin_edges[jj][1:-1], Xt[:, jj],
-                                        side='right')
-=======
-            # Values which are close to a bin edge are susceptible to numeric
-            # instability. Add eps to X so these values are binned correctly
-            # with respect to their decimal truncation. See documentation of
-            # numpy.isclose for an explanation of ``rtol`` and ``atol``.
-            rtol = 1.0e-5
-            atol = 1.0e-8
-            eps = atol + rtol * np.abs(Xt[:, jj])
-            Xt[:, jj] = np.digitize(Xt[:, jj] + eps, bin_edges[jj][1:])
-        np.clip(Xt, 0, self.n_bins_ - 1, out=Xt)
->>>>>>> 111c7821
+            Xt[:, jj] = np.searchsorted(bin_edges[jj][1:-1], Xt[:, jj], side="right")
 
         if self.encode == "ordinal":
             return Xt

--- conflicted
+++ resolved
@@ -17,7 +17,6 @@
 import numpy as np
 from scipy import sparse
 from scipy import stats
-import sys
 
 from ..base import BaseEstimator, TransformerMixin
 from ..externals import six
@@ -2661,339 +2660,6 @@
     return pt.fit_transform(X)
 
 
-<<<<<<< HEAD
-class CategoricalEncoder(BaseEstimator, TransformerMixin):
-    """Encode categorical features as a numeric array.
-
-    The input to this transformer should be an array-like of integers or
-    strings, denoting the values taken on by categorical (discrete) features.
-    The features can be encoded using a one-hot (aka one-of-K or dummy)
-    encoding scheme (``encoding='onehot'``, the default) or converted
-    to ordinal integers (``encoding='ordinal'``).
-
-    This encoding is needed for feeding categorical data to many scikit-learn
-    estimators, notably linear models and SVMs with the standard kernels.
-
-    Read more in the :ref:`User Guide <preprocessing_categorical_features>`.
-
-    Parameters
-    ----------
-    encoding : str, 'onehot', 'onehot-dense' or 'ordinal'
-        The type of encoding to use (default is 'onehot'):
-
-        - 'onehot': encode the features using a one-hot aka one-of-K scheme
-          (or also called 'dummy' encoding). This creates a binary column for
-          each category and returns a sparse matrix.
-        - 'onehot-dense': the same as 'onehot' but returns a dense array
-          instead of a sparse matrix.
-        - 'ordinal': encode the features as ordinal integers. This results in
-          a single column of integers (0 to n_categories - 1) per feature.
-
-    categories : 'auto' or a list of lists/arrays of values.
-        Categories (unique values) per feature:
-
-        - 'auto' : Determine categories automatically from the training data.
-        - list : ``categories[i]`` holds the categories expected in the ith
-          column. The passed categories must be sorted and should not mix
-          strings and numeric values.
-
-        The used categories can be found in the ``categories_`` attribute.
-
-    dtype : number type, default np.float64
-        Desired dtype of output.
-
-    handle_unknown : 'error' (default) or 'ignore'
-        Whether to raise an error or ignore if a unknown categorical feature is
-        present during transform (default is to raise). When this parameter
-        is set to 'ignore' and an unknown category is encountered during
-        transform, the resulting one-hot encoded columns for this feature
-        will be all zeros. In the inverse transform, an unknown category
-        will be denoted as None.
-        Ignoring unknown categories is not supported for
-        ``encoding='ordinal'``.
-
-    Attributes
-    ----------
-    categories_ : list of arrays
-        The categories of each feature determined during fitting
-        (in order corresponding with output of ``transform``).
-
-    Examples
-    --------
-    Given a dataset with two features, we let the encoder find the unique
-    values per feature and transform the data to a binary one-hot encoding.
-
-    >>> from sklearn.preprocessing import CategoricalEncoder
-    >>> enc = CategoricalEncoder(handle_unknown='ignore')
-    >>> X = [['Male', 1], ['Female', 3], ['Female', 2]]
-    >>> enc.fit(X)
-    ... # doctest: +ELLIPSIS
-    CategoricalEncoder(categories='auto', dtype=<... 'numpy.float64'>,
-              encoding='onehot', handle_unknown='ignore')
-    >>> enc.categories_
-    [array(['Female', 'Male'], dtype=object), array([1, 2, 3], dtype=object)]
-    >>> enc.transform([['Female', 1], ['Male', 4]]).toarray()
-    array([[ 1.,  0.,  1.,  0.,  0.],
-           [ 0.,  1.,  0.,  0.,  0.]])
-    >>> enc.inverse_transform([[0, 1, 1, 0, 0], [0, 0, 0, 1, 0]])
-    array([['Male', 1],
-           [None, 2]], dtype=object)
-    >>> enc.get_feature_names()
-    ['x0_Female', 'x0_Male', 'x1_1', 'x1_2', 'x1_3']
-
-    See also
-    --------
-    sklearn.preprocessing.OneHotEncoder : performs a one-hot encoding of
-      integer ordinal features. The ``OneHotEncoder assumes`` that input
-      features take on values in the range ``[0, max(feature)]`` instead of
-      using the unique values.
-    sklearn.feature_extraction.DictVectorizer : performs a one-hot encoding of
-      dictionary items (also handles string-valued features).
-    sklearn.feature_extraction.FeatureHasher : performs an approximate one-hot
-      encoding of dictionary items or strings.
-    """
-
-    def __init__(self, encoding='onehot', categories='auto', dtype=np.float64,
-                 handle_unknown='error'):
-        self.encoding = encoding
-        self.categories = categories
-        self.dtype = dtype
-        self.handle_unknown = handle_unknown
-
-    def fit(self, X, y=None):
-        """Fit the CategoricalEncoder to X.
-
-        Parameters
-        ----------
-        X : array-like, shape [n_samples, n_features]
-            The data to determine the categories of each feature.
-
-        Returns
-        -------
-        self
-
-        """
-        if self.encoding not in ['onehot', 'onehot-dense', 'ordinal']:
-            template = ("encoding should be either 'onehot', 'onehot-dense' "
-                        "or 'ordinal', got %s")
-            raise ValueError(template % self.handle_unknown)
-
-        if self.handle_unknown not in ['error', 'ignore']:
-            template = ("handle_unknown should be either 'error' or "
-                        "'ignore', got %s")
-            raise ValueError(template % self.handle_unknown)
-
-        if self.encoding == 'ordinal' and self.handle_unknown == 'ignore':
-            raise ValueError("handle_unknown='ignore' is not supported for"
-                             " encoding='ordinal'")
-
-        if self.categories != 'auto':
-            for cats in self.categories:
-                if not np.all(np.sort(cats) == np.array(cats)):
-                    raise ValueError("Unsorted categories are not yet "
-                                     "supported")
-
-        X_temp = check_array(X, dtype=None)
-        if not hasattr(X, 'dtype') and np.issubdtype(X_temp.dtype, str):
-            X = check_array(X, dtype=np.object)
-        else:
-            X = X_temp
-
-        n_samples, n_features = X.shape
-
-        self._label_encoders_ = [LabelEncoder() for _ in range(n_features)]
-
-        for i in range(n_features):
-            le = self._label_encoders_[i]
-            Xi = X[:, i]
-            if self.categories == 'auto':
-                le.fit(Xi)
-            else:
-                if self.handle_unknown == 'error':
-                    valid_mask = np.in1d(Xi, self.categories[i])
-                    if not np.all(valid_mask):
-                        diff = np.unique(Xi[~valid_mask])
-                        msg = ("Found unknown categories {0} in column {1}"
-                               " during fit".format(diff, i))
-                        raise ValueError(msg)
-                le.classes_ = np.array(self.categories[i])
-
-        self.categories_ = [le.classes_ for le in self._label_encoders_]
-
-        return self
-
-    def transform(self, X):
-        """Transform X using specified encoding scheme.
-
-        Parameters
-        ----------
-        X : array-like, shape [n_samples, n_features]
-            The data to encode.
-
-        Returns
-        -------
-        X_out : sparse matrix or a 2-d array
-            Transformed input.
-
-        """
-        X_temp = check_array(X, dtype=None)
-        if not hasattr(X, 'dtype') and np.issubdtype(X_temp.dtype, str):
-            X = check_array(X, dtype=np.object)
-        else:
-            X = X_temp
-
-        n_samples, n_features = X.shape
-        X_int = np.zeros_like(X, dtype=np.int)
-        X_mask = np.ones_like(X, dtype=np.bool)
-
-        for i in range(n_features):
-            Xi = X[:, i]
-            valid_mask = np.in1d(Xi, self.categories_[i])
-
-            if not np.all(valid_mask):
-                if self.handle_unknown == 'error':
-                    diff = np.unique(X[~valid_mask, i])
-                    msg = ("Found unknown categories {0} in column {1}"
-                           " during transform".format(diff, i))
-                    raise ValueError(msg)
-                else:
-                    # Set the problematic rows to an acceptable value and
-                    # continue `The rows are marked `X_mask` and will be
-                    # removed later.
-                    X_mask[:, i] = valid_mask
-                    Xi = Xi.copy()
-                    Xi[~valid_mask] = self.categories_[i][0]
-            X_int[:, i] = self._label_encoders_[i].transform(Xi)
-
-        if self.encoding == 'ordinal':
-            return X_int.astype(self.dtype, copy=False)
-
-        mask = X_mask.ravel()
-        n_values = [cats.shape[0] for cats in self.categories_]
-        n_values = np.array([0] + n_values)
-        feature_indices = np.cumsum(n_values)
-
-        indices = (X_int + feature_indices[:-1]).ravel()[mask]
-        indptr = X_mask.sum(axis=1).cumsum()
-        indptr = np.insert(indptr, 0, 0)
-        data = np.ones(n_samples * n_features)[mask]
-
-        out = sparse.csr_matrix((data, indices, indptr),
-                                shape=(n_samples, feature_indices[-1]),
-                                dtype=self.dtype)
-        if self.encoding == 'onehot-dense':
-            return out.toarray()
-        else:
-            return out
-
-    def inverse_transform(self, X):
-        """Convert back the data to the original representation.
-
-        In case unknown categories are encountered (all zero's in the
-        one-hot encoding), ``None`` is used to represent this category.
-
-        Parameters
-        ----------
-        X : array-like or sparse matrix, shape [n_samples, n_encoded_features]
-            The transformed data.
-
-        Returns
-        -------
-        X_tr : array-like, shape [n_samples, n_features]
-            Inverse transformed array.
-
-        """
-        check_is_fitted(self, 'categories_')
-        X = check_array(X, accept_sparse='csr')
-
-        n_samples, _ = X.shape
-        n_features = len(self.categories_)
-        n_transformed_features = sum([len(cats) for cats in self.categories_])
-
-        # validate shape of passed X
-        msg = ("Shape of the passed X data is not correct. Expected {0} "
-               "columns, got {1}.")
-        if self.encoding == 'ordinal' and X.shape[1] != n_features:
-            raise ValueError(msg.format(n_features, X.shape[1]))
-        elif (self.encoding.startswith('onehot')
-                and X.shape[1] != n_transformed_features):
-            raise ValueError(msg.format(n_transformed_features, X.shape[1]))
-
-        # create resulting array of appropriate dtype
-        dt = np.find_common_type([cat.dtype for cat in self.categories_], [])
-        X_tr = np.empty((n_samples, n_features), dtype=dt)
-
-        if self.encoding == 'ordinal':
-            for i in range(n_features):
-                labels = X[:, i].astype('int64')
-                X_tr[:, i] = self.categories_[i][labels]
-
-        else:  # encoding == 'onehot' / 'onehot-dense'
-            j = 0
-            found_unknown = {}
-
-            for i in range(n_features):
-                n_categories = len(self.categories_[i])
-                sub = X[:, j:j + n_categories]
-
-                # for sparse X argmax returns 2D matrix, ensure 1D array
-                labels = np.asarray(_argmax(sub, axis=1)).flatten()
-                X_tr[:, i] = self.categories_[i][labels]
-
-                if self.handle_unknown == 'ignore':
-                    # ignored unknown categories: we have a row of all zero's
-                    unknown = np.asarray(sub.sum(axis=1) == 0).flatten()
-                    if unknown.any():
-                        found_unknown[i] = unknown
-
-                j += n_categories
-
-            # if ignored are found: potentially need to upcast result to
-            # insert None values
-            if found_unknown:
-                if X_tr.dtype != object:
-                    X_tr = X_tr.astype(object)
-
-                for idx, mask in found_unknown.items():
-                    X_tr[mask, idx] = None
-
-        return X_tr
-
-    def get_feature_names(self, input_features=None):
-        """Return feature names for output features
-
-        Parameters
-        ----------
-        input_features : list of string, length n_features, optional
-            String names for input features if available. By default,
-            "x0", "x1", ... "xn_features" is used.
-
-        Returns
-        -------
-        output_feature_names : list of string, length n_output_features
-
-        """
-        is_python3 = sys.version_info.major == 3
-        if is_python3:
-            unicode = str
-
-        cats = self.categories_
-        feature_names = []
-        if input_features is None:
-            input_features = ['x%d' % i for i in range(len(cats))]
-        elif(len(input_features) != len(self.categories_)):
-            raise ValueError("input_features should have"
-                             " length equal to number of features")
-
-        def to_unicode(text):
-            return text if isinstance(text, unicode) else text.encode('utf8')
-
-        for i in range(len(cats)):
-            feature_names.extend(to_unicode(
-                input_features[i] + '_' + str(t)) for t in cats[i])
-
-        return feature_names
-=======
 class CategoricalEncoder:
     """
     CategoricalEncoder briefly existed in 0.20dev. Its functionality
@@ -3005,5 +2671,4 @@
         raise RuntimeError(
             "CategoricalEncoder briefly existed in 0.20dev. Its functionality "
             "has been rolled into the OneHotEncoder and OrdinalEncoder. "
-            "This stub will be removed in version 0.21.")
->>>>>>> 3b5abf76
+            "This stub will be removed in version 0.21.")
--- conflicted
+++ resolved
@@ -165,14 +165,10 @@
         if with_mean:
             mean_ = np.nanmean(X, axis)
         if with_std:
-<<<<<<< HEAD
             if with_std not in (1, 2, True):
                 raise ValueError("Invalid value for `with_std`: {}".format(
                                 str(with_std)))
-            scale_ = with_std * np.std(X, axis)
-=======
-            scale_ = np.nanstd(X, axis)
->>>>>>> 55f431d2
+            scale_ = with_std * np.nanstd(X, axis)
         # Xr is a view on the original array that enables easy use of
         # broadcasting on the axis in which we are interested in
         Xr = np.rollaxis(X, axis)

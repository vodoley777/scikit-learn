--- conflicted
+++ resolved
@@ -636,23 +636,13 @@
 
     ct = ColumnTransformer([('trans', [0], StandardScaler())])
     ct.fit(X_array)
-<<<<<<< HEAD
     assert_false(hasattr(ct.transformers[0][2], 'mean_'))
-    assert_true(hasattr(ct.transformers_[0][2], 'mean_'))
-=======
-    assert_false(hasattr(ct.transformers[0][1], 'mean_'))
-    assert hasattr(ct.transformers_[0][1], 'mean_')
->>>>>>> 4e819490
+    assert hasattr(ct.transformers_[0][2], 'mean_')
 
     ct = ColumnTransformer([('trans', [0], StandardScaler())])
     ct.fit_transform(X_array)
-<<<<<<< HEAD
     assert_false(hasattr(ct.transformers[0][2], 'mean_'))
-    assert_true(hasattr(ct.transformers_[0][2], 'mean_'))
-=======
-    assert_false(hasattr(ct.transformers[0][1], 'mean_'))
-    assert hasattr(ct.transformers_[0][1], 'mean_')
->>>>>>> 4e819490
+    assert hasattr(ct.transformers_[0][2], 'mean_')
 
 
 def test_column_transformer_get_feature_names():

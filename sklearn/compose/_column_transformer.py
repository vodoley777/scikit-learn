"""
The :mod:`sklearn.compose._column_transformer` module implements utilities
to work with heterogeneous data and to apply different transformers to
different columns.
"""
# Author: Andreas Mueller
#         Joris Van den Bossche
# License: BSD
from __future__ import division

from itertools import chain
from functools import partial

import numpy as np
from scipy import sparse

from ..base import clone, TransformerMixin
from ..utils import Parallel, delayed
from ..externals import six
from ..pipeline import (
    _fit_transform_one, _transform_one, _name_estimators)
from ..preprocessing import FunctionTransformer
from ..utils import Bunch
from ..utils.metaestimators import _BaseComposition
from ..utils.validation import check_is_fitted


__all__ = ['ColumnTransformer', 'make_column_transformer']


_ERR_MSG_1DCOLUMN = ("1D data passed to a transformer that expects 2D data. "
                     "Try to specify the column selection as a list of one "
                     "item instead of a scalar.")


class ColumnTransformer(_BaseComposition, TransformerMixin):
    """Applies transformers to columns of an array or pandas DataFrame.

    EXPERIMENTAL: some behaviors may change between releases without
    deprecation.

    This estimator allows different columns or column subsets of the input
    to be transformed separately and the results combined into a single
    feature space.
    This is useful for heterogeneous or columnar data, to combine several
    feature extraction mechanisms or transformations into a single transformer.

    Read more in the :ref:`User Guide <column_transformer>`.

    .. versionadded:: 0.20

    Parameters
    ----------
    transformers : list of tuples
        List of (name, transformer, column(s)) tuples specifying the
        transformer objects to be applied to subsets of the data.

        name : string
            Like in Pipeline and FeatureUnion, this allows the transformer and
            its parameters to be set using ``set_params`` and searched in grid
            search.
        transformer : estimator or {'passthrough', 'drop'}
            Estimator must support `fit` and `transform`. Special-cased
            strings 'drop' and 'passthrough' are accepted as well, to
            indicate to drop the columns or to pass them through untransformed,
            respectively.
        column(s) : string or int, array-like of string or int, slice, \
boolean mask array or callable
            Indexes the data on its second axis. Integers are interpreted as
            positional columns, while strings can reference DataFrame columns
            by name.  A scalar string or int should be used where
            ``transformer`` expects X to be a 1d array-like (vector),
            otherwise a 2d array will be passed to the transformer.
            A callable is passed the input data `X` and can return any of the
            above.

    remainder : {'drop', 'passthrough'} or estimator, default 'drop'
        By default, only the specified columns in `transformers` are
        transformed and combined in the output, and the non-specified
        columns are dropped. (default of ``'drop'``).
        By specifying ``remainder='passthrough'``, all remaining columns that
        were not specified in `transformers` will be automatically passed
        through. This subset of columns is concatenated with the output of
        the transformers.
        By setting ``remainder`` to be an estimator, the remaining
        non-specified columns will use the ``remainder`` estimator. The
        estimator must support `fit` and `transform`.

    sparse_threshold : float, default = 0.3
        If the transformed output consists of a mix of sparse and dense data,
        it will be stacked as a sparse matrix if the density is lower than this
        value. Use ``sparse_threshold=0`` to always return dense.
        When the transformed output consists of all sparse or all dense data,
        the stacked result will be sparse or dense, respectively, and this
        keyword will be ignored.

    n_jobs : int or None, optional (default=None)
        Number of jobs to run in parallel.
        ``None`` means 1 unless in a :obj:`joblib.parallel_backend` context.
        ``-1`` means using all processors. See :term:`Glossary <n_jobs>`
        for more details.

    transformer_weights : dict, optional
        Multiplicative weights for features per transformer. The output of the
        transformer is multiplied by these weights. Keys are transformer names,
        values the weights.

    verbose : boolean, optional
        Verbosity mode.

    Attributes
    ----------
    transformers_ : list
        The collection of fitted transformers as tuples of
        (name, fitted_transformer, column). `fitted_transformer` can be an
        estimator, 'drop', or 'passthrough'. If there are remaining columns,
        the final element is a tuple of the form:
        ('remainder', transformer, remaining_columns) corresponding to the
        ``remainder`` parameter. If there are remaining columns, then
        ``len(transformers_)==len(transformers)+1``, otherwise
        ``len(transformers_)==len(transformers)``.

    named_transformers_ : Bunch object, a dictionary with attribute access
        Read-only attribute to access any transformer by given name.
        Keys are transformer names and values are the fitted transformer
        objects.

    sparse_output_ : boolean
        Boolean flag indicating wether the output of ``transform`` is a
        sparse matrix or a dense numpy array, which depends on the output
        of the individual transformers and the `sparse_threshold` keyword.

    Notes
    -----
    The order of the columns in the transformed feature matrix follows the
    order of how the columns are specified in the `transformers` list.
    Columns of the original feature matrix that are not specified are
    dropped from the resulting transformed feature matrix, unless specified
    in the `passthrough` keyword. Those columns specified with `passthrough`
    are added at the right to the output of the transformers.

    See also
    --------
    sklearn.compose.make_column_transformer : convenience function for
        combining the outputs of multiple transformer objects applied to
        column subsets of the original feature space.

    Examples
    --------
    >>> from sklearn.compose import ColumnTransformer
    >>> from sklearn.preprocessing import Normalizer
    >>> ct = ColumnTransformer(
    ...     [("norm1", Normalizer(norm='l1'), [0, 1]),
    ...      ("norm2", Normalizer(norm='l1'), slice(2, 4))])
    >>> X = np.array([[0., 1., 2., 2.],
    ...               [1., 1., 0., 1.]])
    >>> # Normalizer scales each row of X to unit norm. A separate scaling
    >>> # is applied for the two first and two last elements of each
    >>> # row independently.
    >>> ct.fit_transform(X)    # doctest: +NORMALIZE_WHITESPACE
    array([[0. , 1. , 0.5, 0.5],
           [0.5, 0.5, 0. , 1. ]])

    """

    def __init__(self, transformers, remainder='drop', sparse_threshold=0.3,
<<<<<<< HEAD
                 n_jobs=1, transformer_weights=None, verbose=False):
=======
                 n_jobs=None, transformer_weights=None):
>>>>>>> 4cb0859f
        self.transformers = transformers
        self.remainder = remainder
        self.sparse_threshold = sparse_threshold
        self.n_jobs = n_jobs
        self.transformer_weights = transformer_weights
        self.verbose = verbose

    @property
    def _transformers(self):
        """
        Internal list of transformer only containing the name and
        transformers, dropping the columns. This is for the implementation
        of get_params via BaseComposition._get_params which expects lists
        of tuples of len 2.
        """
        return [(name, trans) for name, trans, _ in self.transformers]

    @_transformers.setter
    def _transformers(self, value):
        self.transformers = [
            (name, trans, col) for ((name, trans), (_, _, col))
            in zip(value, self.transformers)]

    def get_params(self, deep=True):
        """Get parameters for this estimator.

        Parameters
        ----------
        deep : boolean, optional
            If True, will return the parameters for this estimator and
            contained subobjects that are estimators.

        Returns
        -------
        params : mapping of string to any
            Parameter names mapped to their values.
        """
        return self._get_params('_transformers', deep=deep)

    def set_params(self, **kwargs):
        """Set the parameters of this estimator.

        Valid parameter keys can be listed with ``get_params()``.

        Returns
        -------
        self
        """
        self._set_params('_transformers', **kwargs)
        return self

    def _iter(self, X=None, fitted=False, replace_strings=False):
        """Generate (name, trans, column, weight) tuples
        """
        if fitted:
            transformers = self.transformers_
        else:
            transformers = self.transformers
            if self._remainder[2] is not None:
                transformers = chain(transformers, [self._remainder])
        get_weight = (self.transformer_weights or {}).get

        for name, trans, column in transformers:
            sub = None if X is None else _get_column(X, column)

            if replace_strings:
                # replace 'passthrough' with identity transformer and
                # skip in case of 'drop'
                if trans == 'passthrough':
                    trans = FunctionTransformer(
                        validate=False, accept_sparse=True,
                        check_inverse=False)
                elif trans == 'drop':
                    continue

            yield (name, trans, sub, get_weight(name))

    def _validate_transformers(self):
        if not self.transformers:
            return

        names, transformers, _ = zip(*self.transformers)

        # validate names
        self._validate_names(names)

        # validate estimators
        for t in transformers:
            if t in ('drop', 'passthrough'):
                continue
            if (not (hasattr(t, "fit") or hasattr(t, "fit_transform")) or not
                    hasattr(t, "transform")):
                raise TypeError("All estimators should implement fit and "
                                "transform, or can be 'drop' or 'passthrough' "
                                "specifiers. '%s' (type %s) doesn't." %
                                (t, type(t)))

    def _validate_remainder(self, X):
        """
        Validates ``remainder`` and defines ``_remainder`` targeting
        the remaining columns.
        """
        is_transformer = ((hasattr(self.remainder, "fit")
                           or hasattr(self.remainder, "fit_transform"))
                          and hasattr(self.remainder, "transform"))
        if (self.remainder not in ('drop', 'passthrough')
                and not is_transformer):
            raise ValueError(
                "The remainder keyword needs to be one of 'drop', "
                "'passthrough', or estimator. '%s' was passed instead" %
                self.remainder)

        n_columns = X.shape[1]
        cols = []
        for _, _, columns in self.transformers:
            cols.extend(_get_column_indices(X, columns))
        remaining_idx = sorted(list(set(range(n_columns)) - set(cols))) or None

        self._remainder = ('remainder', self.remainder, remaining_idx)

    @property
    def named_transformers_(self):
        """Access the fitted transformer by name.

        Read-only attribute to access any transformer by given name.
        Keys are transformer names and values are the fitted transformer
        objects.

        """
        # Use Bunch object to improve autocomplete
        return Bunch(**dict([(name, trans) for name, trans, _
                             in self.transformers_]))

    def get_feature_names(self):
        """Get feature names from all transformers.

        Returns
        -------
        feature_names : list of strings
            Names of the features produced by transform.
        """
        check_is_fitted(self, 'transformers_')
        feature_names = []
        for name, trans, _, _ in self._iter(fitted=True):
            if trans == 'drop':
                continue
            elif trans == 'passthrough':
                raise NotImplementedError(
                    "get_feature_names is not yet supported when using "
                    "a 'passthrough' transformer.")
            elif not hasattr(trans, 'get_feature_names'):
                raise AttributeError("Transformer %s (type %s) does not "
                                     "provide get_feature_names."
                                     % (str(name), type(trans).__name__))
            feature_names.extend([name + "__" + f for f in
                                  trans.get_feature_names()])
        return feature_names

    def _update_fitted_transformers(self, transformers):
        # transformers are fitted; excludes 'drop' cases
        transformers = iter(transformers)
        transformers_ = []

        transformer_iter = self.transformers
        if self._remainder[2] is not None:
            transformer_iter = chain(transformer_iter, [self._remainder])

        for name, old, column in transformer_iter:
            if old == 'drop':
                trans = 'drop'
            elif old == 'passthrough':
                # FunctionTransformer is present in list of transformers,
                # so get next transformer, but save original string
                next(transformers)
                trans = 'passthrough'
            else:
                trans = next(transformers)
            transformers_.append((name, trans, column))

        # sanity check that transformers is exhausted
        assert not list(transformers)
        self.transformers_ = transformers_

    def _validate_output(self, result):
        """
        Ensure that the output of each transformer is 2D. Otherwise
        hstack can raise an error or produce incorrect results.
        """
        names = [name for name, _, _, _ in self._iter(replace_strings=True)]
        for Xs, name in zip(result, names):
            if not getattr(Xs, 'ndim', 0) == 2:
                raise ValueError(
                    "The output of the '{0}' transformer should be 2D (scipy "
                    "matrix, array, or pandas DataFrame).".format(name))

    def _log_message(self, name, idx, total):
        if not self.verbose:
            return None
        return '(%d of %d) Fitting %s' % (idx, total, name)

    def _fit_transform(self, X, y, func, fitted=False):
        """
        Private function to fit and/or transform on demand.

        Return value (transformers and/or transformed X data) depends
        on the passed function.
        ``fitted=True`` ensures the fitted transformers are used.
        """
        transformers = list(self._iter(
            X=X, fitted=fitted, replace_strings=True))
        try:
            return Parallel(n_jobs=self.n_jobs)(
                delayed(func)(
                    transformer=clone(trans) if not fitted else trans,
                    X=X_sel,
                    y=y,
                    weight=weight,
                    message=self._log_message(
                        name, idx, len(transformers)))
                for idx, (name, trans, X_sel,
                          weight) in enumerate(transformers, 1))
        except ValueError as e:
            if "Expected 2D array, got 1D array instead" in str(e):
                raise ValueError(_ERR_MSG_1DCOLUMN)
            else:
                raise

    def fit(self, X, y=None):
        """Fit all transformers using X.

        Parameters
        ----------
        X : array-like or DataFrame of shape [n_samples, n_features]
            Input data, of which specified subsets are used to fit the
            transformers.

        y : array-like, shape (n_samples, ...), optional
            Targets for supervised learning.

        Returns
        -------
        self : ColumnTransformer
            This estimator

        """
        # we use fit_transform to make sure to set sparse_output_ (for which we
        # need the transformed data) to have consistent output type in predict
        self.fit_transform(X, y=y)
        return self

    def fit_transform(self, X, y=None):
        """Fit all transformers, transform the data and concatenate results.

        Parameters
        ----------
        X : array-like or DataFrame of shape [n_samples, n_features]
            Input data, of which specified subsets are used to fit the
            transformers.

        y : array-like, shape (n_samples, ...), optional
            Targets for supervised learning.

        Returns
        -------
        X_t : array-like or sparse matrix, shape (n_samples, sum_n_components)
            hstack of results of transformers. sum_n_components is the
            sum of n_components (output dimension) over transformers. If
            any result is a sparse matrix, everything will be converted to
            sparse matrices.

        """
        self._validate_remainder(X)
        self._validate_transformers()

        fit_transform_one = partial(
            _fit_transform_one,
            is_transform=True,
            clsname='ColumnTransformer')

        result = self._fit_transform(X, y, fit_transform_one)

        if not result:
            self._update_fitted_transformers([])
            # All transformers are None
            return np.zeros((X.shape[0], 0))

        Xs, transformers = zip(*result)

        # determine if concatenated output will be sparse or not
        if all(sparse.issparse(X) for X in Xs):
            self.sparse_output_ = True
        elif any(sparse.issparse(X) for X in Xs):
            nnz = sum(X.nnz if sparse.issparse(X) else X.size for X in Xs)
            total = sum(X.shape[0] * X.shape[1] if sparse.issparse(X)
                        else X.size for X in Xs)
            density = nnz / total
            self.sparse_output_ = density < self.sparse_threshold
        else:
            self.sparse_output_ = False

        self._update_fitted_transformers(transformers)
        self._validate_output(Xs)

        return self._hstack(list(Xs))

    def transform(self, X):
        """Transform X separately by each transformer, concatenate results.

        Parameters
        ----------
        X : array-like or DataFrame of shape [n_samples, n_features]
            The data to be transformed by subset.

        Returns
        -------
        X_t : array-like or sparse matrix, shape (n_samples, sum_n_components)
            hstack of results of transformers. sum_n_components is the
            sum of n_components (output dimension) over transformers. If
            any result is a sparse matrix, everything will be converted to
            sparse matrices.

        """
        check_is_fitted(self, 'transformers_')
        Xs = self._fit_transform(X, None, _transform_one, fitted=True)
        self._validate_output(Xs)

        if not Xs:
            # All transformers are None
            return np.zeros((X.shape[0], 0))

        return self._hstack(list(Xs))

    def _hstack(self, Xs):
        """Stacks Xs horizontally.

        This allows subclasses to control the stacking behavior, while reusing
        everything else from ColumnTransformer.

        Parameters
        ----------
        Xs : List of numpy arrays, sparse arrays, or DataFrames
        """
        if self.sparse_output_:
            return sparse.hstack(Xs).tocsr()
        else:
            Xs = [f.toarray() if sparse.issparse(f) else f for f in Xs]
            return np.hstack(Xs)


def _check_key_type(key, superclass):
    """
    Check that scalar, list or slice is of a certain type.

    This is only used in _get_column and _get_column_indices to check
    if the `key` (column specification) is fully integer or fully string-like.

    Parameters
    ----------
    key : scalar, list, slice, array-like
        The column specification to check
    superclass : int or six.string_types
        The type for which to check the `key`

    """
    if isinstance(key, superclass):
        return True
    if isinstance(key, slice):
        return (isinstance(key.start, (superclass, type(None))) and
                isinstance(key.stop, (superclass, type(None))))
    if isinstance(key, list):
        return all(isinstance(x, superclass) for x in key)
    if hasattr(key, 'dtype'):
        if superclass is int:
            return key.dtype.kind == 'i'
        else:
            # superclass = six.string_types
            return key.dtype.kind in ('O', 'U', 'S')
    return False


def _get_column(X, key):
    """
    Get feature column(s) from input data X.

    Supported input types (X): numpy arrays, sparse arrays and DataFrames

    Supported key types (key):
    - scalar: output is 1D
    - lists, slices, boolean masks: output is 2D
    - callable that returns any of the above

    Supported key data types:

    - integer or boolean mask (positional):
        - supported for arrays, sparse matrices and dataframes
    - string (key-based):
        - only supported for dataframes
        - So no keys other than strings are allowed (while in principle you
          can use any hashable object as key).

    """
    if callable(key):
        key = key(X)

    # check whether we have string column names or integers
    if _check_key_type(key, int):
        column_names = False
    elif _check_key_type(key, six.string_types):
        column_names = True
    elif hasattr(key, 'dtype') and np.issubdtype(key.dtype, np.bool_):
        # boolean mask
        column_names = False
        if hasattr(X, 'loc'):
            # pandas boolean masks don't work with iloc, so take loc path
            column_names = True
    else:
        raise ValueError("No valid specification of the columns. Only a "
                         "scalar, list or slice of all integers or all "
                         "strings, or boolean mask is allowed")

    if column_names:
        if hasattr(X, 'loc'):
            # pandas dataframes
            return X.loc[:, key]
        else:
            raise ValueError("Specifying the columns using strings is only "
                             "supported for pandas DataFrames")
    else:
        if hasattr(X, 'iloc'):
            # pandas dataframes
            return X.iloc[:, key]
        else:
            # numpy arrays, sparse arrays
            return X[:, key]


def _get_column_indices(X, key):
    """
    Get feature column indices for input data X and key.

    For accepted values of `key`, see the docstring of _get_column

    """
    n_columns = X.shape[1]

    if callable(key):
        key = key(X)

    if _check_key_type(key, int):
        if isinstance(key, int):
            return [key]
        elif isinstance(key, slice):
            return list(range(n_columns)[key])
        else:
            return list(key)

    elif _check_key_type(key, six.string_types):
        try:
            all_columns = list(X.columns)
        except AttributeError:
            raise ValueError("Specifying the columns using strings is only "
                             "supported for pandas DataFrames")
        if isinstance(key, six.string_types):
            columns = [key]
        elif isinstance(key, slice):
            start, stop = key.start, key.stop
            if start is not None:
                start = all_columns.index(start)
            if stop is not None:
                # pandas indexing with strings is endpoint included
                stop = all_columns.index(stop) + 1
            else:
                stop = n_columns + 1
            return list(range(n_columns)[slice(start, stop)])
        else:
            columns = list(key)

        return [all_columns.index(col) for col in columns]

    elif hasattr(key, 'dtype') and np.issubdtype(key.dtype, np.bool_):
        # boolean mask
        return list(np.arange(n_columns)[key])
    else:
        raise ValueError("No valid specification of the columns. Only a "
                         "scalar, list or slice of all integers or all "
                         "strings, or boolean mask is allowed")


def _get_transformer_list(estimators):
    """
    Construct (name, trans, column) tuples from list

    """
    transformers = [trans[1] for trans in estimators]
    columns = [trans[0] for trans in estimators]
    names = [trans[0] for trans in _name_estimators(transformers)]

    transformer_list = list(zip(names, transformers, columns))
    return transformer_list


def make_column_transformer(*transformers, **kwargs):
    """Construct a ColumnTransformer from the given transformers.

    This is a shorthand for the ColumnTransformer constructor; it does not
    require, and does not permit, naming the transformers. Instead, they will
    be given names automatically based on their types. It also does not allow
    weighting.

    Parameters
    ----------
    *transformers : tuples of column selections and transformers

    remainder : {'drop', 'passthrough'} or estimator, default 'drop'
        By default, only the specified columns in `transformers` are
        transformed and combined in the output, and the non-specified
        columns are dropped. (default of ``'drop'``).
        By specifying ``remainder='passthrough'``, all remaining columns that
        were not specified in `transformers` will be automatically passed
        through. This subset of columns is concatenated with the output of
        the transformers.
        By setting ``remainder`` to be an estimator, the remaining
        non-specified columns will use the ``remainder`` estimator. The
        estimator must support `fit` and `transform`.

    n_jobs : int or None, optional (default=None)
        Number of jobs to run in parallel.
        ``None`` means 1 unless in a :obj:`joblib.parallel_backend` context.
        ``-1`` means using all processors. See :term:`Glossary <n_jobs>`
        for more details.

    Returns
    -------
    ct : ColumnTransformer

    See also
    --------
    sklearn.compose.ColumnTransformer : Class that allows combining the
        outputs of multiple transformer objects used on column subsets
        of the data into a single feature space.

    Examples
    --------
    >>> from sklearn.preprocessing import StandardScaler, OneHotEncoder
    >>> from sklearn.compose import make_column_transformer
    >>> make_column_transformer(
    ...     (['numerical_column'], StandardScaler()),
    ...     (['categorical_column'], OneHotEncoder()))
    ...     # doctest: +NORMALIZE_WHITESPACE +ELLIPSIS
    ColumnTransformer(n_jobs=None, remainder='drop', sparse_threshold=0.3,
             transformer_weights=None,
             transformers=[('standardscaler',
                            StandardScaler(...),
                            ['numerical_column']),
                           ('onehotencoder',
                            OneHotEncoder(...),
                            ['categorical_column'])], verbose=False)

    """
    n_jobs = kwargs.pop('n_jobs', None)
    remainder = kwargs.pop('remainder', 'drop')
    if kwargs:
        raise TypeError('Unknown keyword arguments: "{}"'
                        .format(list(kwargs.keys())[0]))
    transformer_list = _get_transformer_list(transformers)
    return ColumnTransformer(transformer_list, n_jobs=n_jobs,
                             remainder=remainder)<|MERGE_RESOLUTION|>--- conflicted
+++ resolved
@@ -17,16 +17,13 @@
 from ..base import clone, TransformerMixin
 from ..utils import Parallel, delayed
 from ..externals import six
-from ..pipeline import (
-    _fit_transform_one, _transform_one, _name_estimators)
+from ..pipeline import (_fit_transform_one, _transform_one, _name_estimators)
 from ..preprocessing import FunctionTransformer
 from ..utils import Bunch
 from ..utils.metaestimators import _BaseComposition
 from ..utils.validation import check_is_fitted
 
-
 __all__ = ['ColumnTransformer', 'make_column_transformer']
-
 
 _ERR_MSG_1DCOLUMN = ("1D data passed to a transformer that expects 2D data. "
                      "Try to specify the column selection as a list of one "
@@ -163,12 +160,13 @@
 
     """
 
-    def __init__(self, transformers, remainder='drop', sparse_threshold=0.3,
-<<<<<<< HEAD
-                 n_jobs=1, transformer_weights=None, verbose=False):
-=======
-                 n_jobs=None, transformer_weights=None):
->>>>>>> 4cb0859f
+    def __init__(self,
+                 transformers,
+                 remainder='drop',
+                 sparse_threshold=0.3,
+                 n_jobs=1,
+                 transformer_weights=None,
+                 verbose=False):
         self.transformers = transformers
         self.remainder = remainder
         self.sparse_threshold = sparse_threshold
@@ -188,9 +186,10 @@
 
     @_transformers.setter
     def _transformers(self, value):
-        self.transformers = [
-            (name, trans, col) for ((name, trans), (_, _, col))
-            in zip(value, self.transformers)]
+        self.transformers = [(name, trans, col)
+                             for ((name, trans),
+                                  (_, _,
+                                   col)) in zip(value, self.transformers)]
 
     def get_params(self, deep=True):
         """Get parameters for this estimator.
@@ -239,7 +238,8 @@
                 # skip in case of 'drop'
                 if trans == 'passthrough':
                     trans = FunctionTransformer(
-                        validate=False, accept_sparse=True,
+                        validate=False,
+                        accept_sparse=True,
                         check_inverse=False)
                 elif trans == 'drop':
                     continue
@@ -259,12 +259,12 @@
         for t in transformers:
             if t in ('drop', 'passthrough'):
                 continue
-            if (not (hasattr(t, "fit") or hasattr(t, "fit_transform")) or not
-                    hasattr(t, "transform")):
-                raise TypeError("All estimators should implement fit and "
-                                "transform, or can be 'drop' or 'passthrough' "
-                                "specifiers. '%s' (type %s) doesn't." %
-                                (t, type(t)))
+            if (not (hasattr(t, "fit") or hasattr(t, "fit_transform"))
+                    or not hasattr(t, "transform")):
+                raise TypeError(
+                    "All estimators should implement fit and "
+                    "transform, or can be 'drop' or 'passthrough' "
+                    "specifiers. '%s' (type %s) doesn't." % (t, type(t)))
 
     def _validate_remainder(self, X):
         """
@@ -299,8 +299,8 @@
 
         """
         # Use Bunch object to improve autocomplete
-        return Bunch(**dict([(name, trans) for name, trans, _
-                             in self.transformers_]))
+        return Bunch(**dict([(name, trans)
+                             for name, trans, _ in self.transformers_]))
 
     def get_feature_names(self):
         """Get feature names from all transformers.
@@ -321,10 +321,10 @@
                     "a 'passthrough' transformer.")
             elif not hasattr(trans, 'get_feature_names'):
                 raise AttributeError("Transformer %s (type %s) does not "
-                                     "provide get_feature_names."
-                                     % (str(name), type(trans).__name__))
-            feature_names.extend([name + "__" + f for f in
-                                  trans.get_feature_names()])
+                                     "provide get_feature_names." %
+                                     (str(name), type(trans).__name__))
+            feature_names.extend(
+                [name + "__" + f for f in trans.get_feature_names()])
         return feature_names
 
     def _update_fitted_transformers(self, transformers):
@@ -377,8 +377,8 @@
         on the passed function.
         ``fitted=True`` ensures the fitted transformers are used.
         """
-        transformers = list(self._iter(
-            X=X, fitted=fitted, replace_strings=True))
+        transformers = list(
+            self._iter(X=X, fitted=fitted, replace_strings=True))
         try:
             return Parallel(n_jobs=self.n_jobs)(
                 delayed(func)(
@@ -386,8 +386,7 @@
                     X=X_sel,
                     y=y,
                     weight=weight,
-                    message=self._log_message(
-                        name, idx, len(transformers)))
+                    message=self._log_message(name, idx, len(transformers)))
                 for idx, (name, trans, X_sel,
                           weight) in enumerate(transformers, 1))
         except ValueError as e:
@@ -444,9 +443,7 @@
         self._validate_transformers()
 
         fit_transform_one = partial(
-            _fit_transform_one,
-            is_transform=True,
-            clsname='ColumnTransformer')
+            _fit_transform_one, is_transform=True, clsname='ColumnTransformer')
 
         result = self._fit_transform(X, y, fit_transform_one)
 
@@ -462,8 +459,9 @@
             self.sparse_output_ = True
         elif any(sparse.issparse(X) for X in Xs):
             nnz = sum(X.nnz if sparse.issparse(X) else X.size for X in Xs)
-            total = sum(X.shape[0] * X.shape[1] if sparse.issparse(X)
-                        else X.size for X in Xs)
+            total = sum(
+                X.shape[0] * X.shape[1] if sparse.issparse(X) else X.size
+                for X in Xs)
             density = nnz / total
             self.sparse_output_ = density < self.sparse_threshold
         else:
@@ -536,8 +534,8 @@
     if isinstance(key, superclass):
         return True
     if isinstance(key, slice):
-        return (isinstance(key.start, (superclass, type(None))) and
-                isinstance(key.stop, (superclass, type(None))))
+        return (isinstance(key.start, (superclass, type(None)))
+                and isinstance(key.stop, (superclass, type(None))))
     if isinstance(key, list):
         return all(isinstance(x, superclass) for x in key)
     if hasattr(key, 'dtype'):
@@ -731,8 +729,8 @@
     n_jobs = kwargs.pop('n_jobs', None)
     remainder = kwargs.pop('remainder', 'drop')
     if kwargs:
-        raise TypeError('Unknown keyword arguments: "{}"'
-                        .format(list(kwargs.keys())[0]))
+        raise TypeError('Unknown keyword arguments: "{}"'.format(
+            list(kwargs.keys())[0]))
     transformer_list = _get_transformer_list(transformers)
-    return ColumnTransformer(transformer_list, n_jobs=n_jobs,
-                             remainder=remainder)+    return ColumnTransformer(
+        transformer_list, n_jobs=n_jobs, remainder=remainder)
# Authors: The scikit-learn developers
# SPDX-License-Identifier: BSD-3-Clause

from numbers import Integral, Real

import numpy as np

from ..base import BaseEstimator, OutlierMixin, RegressorMixin, _fit_context
from ..linear_model._base import LinearClassifierMixin, LinearModel, SparseCoefMixin
from ..utils._param_validation import Interval, StrOptions
from ..utils.multiclass import check_classification_targets
from ..utils.validation import _num_samples, validate_data
from ._base import BaseLibSVM, BaseSVC, _fit_liblinear, _get_liblinear_solver_type


def _validate_dual_parameter(dual, loss, penalty, multi_class, X):
    """Helper function to assign the value of dual parameter."""
    if dual == "auto":
        if X.shape[0] < X.shape[1]:
            try:
                _get_liblinear_solver_type(multi_class, penalty, loss, True)
                return True
            except ValueError:  # dual not supported for the combination
                return False
        else:
            try:
                _get_liblinear_solver_type(multi_class, penalty, loss, False)
                return False
            except ValueError:  # primal not supported by the combination
                return True
    else:
        return dual


class LinearSVC(LinearClassifierMixin, SparseCoefMixin, BaseEstimator):
    """Linear Support Vector Classification.

    Similar to SVC with parameter kernel='linear', but implemented in terms of
    liblinear rather than libsvm, so it has more flexibility in the choice of
    penalties and loss functions and should scale better to large numbers of
    samples.

    The main differences between :class:`~sklearn.svm.LinearSVC` and
    :class:`~sklearn.svm.SVC` lie in the loss function used by default, and in
    the handling of intercept regularization between those two implementations.

    This class supports both dense and sparse input and the multiclass support
    is handled according to a one-vs-the-rest scheme.

    Read more in the :ref:`User Guide <svm_classification>`.

    Parameters
    ----------
    penalty : {'l1', 'l2'}, default='l2'
        Specifies the norm used in the penalization. The 'l2'
        penalty is the standard used in SVC. The 'l1' leads to ``coef_``
        vectors that are sparse.

    loss : {'hinge', 'squared_hinge'}, default='squared_hinge'
        Specifies the loss function. 'hinge' is the standard SVM loss
        (used e.g. by the SVC class) while 'squared_hinge' is the
        square of the hinge loss. The combination of ``penalty='l1'``
        and ``loss='hinge'`` is not supported.

    dual : "auto" or bool, default="auto"
        Select the algorithm to either solve the dual or primal
        optimization problem. Prefer dual=False when n_samples > n_features.
        `dual="auto"` will choose the value of the parameter automatically,
        based on the values of `n_samples`, `n_features`, `loss`, `multi_class`
        and `penalty`. If `n_samples` < `n_features` and optimizer supports
        chosen `loss`, `multi_class` and `penalty`, then dual will be set to True,
        otherwise it will be set to False.

        .. versionchanged:: 1.3
           The `"auto"` option is added in version 1.3 and will be the default
           in version 1.5.

    tol : float, default=1e-4
        Tolerance for stopping criteria.

    C : float, default=1.0
        Regularization parameter. The strength of the regularization is
        inversely proportional to C. Must be strictly positive.
        For an intuitive visualization of the effects of scaling
        the regularization parameter C, see
        :ref:`sphx_glr_auto_examples_svm_plot_svm_scale_c.py`.

    multi_class : {'ovr', 'crammer_singer'}, default='ovr'
        Determines the multi-class strategy if `y` contains more than
        two classes.
        ``"ovr"`` trains n_classes one-vs-rest classifiers, while
        ``"crammer_singer"`` optimizes a joint objective over all classes.
        While `crammer_singer` is interesting from a theoretical perspective
        as it is consistent, it is seldom used in practice as it rarely leads
        to better accuracy and is more expensive to compute.
        If ``"crammer_singer"`` is chosen, the options loss, penalty and dual
        will be ignored.

    fit_intercept : bool, default=True
        Whether or not to fit an intercept. If set to True, the feature vector
        is extended to include an intercept term: `[x_1, ..., x_n, 1]`, where
        1 corresponds to the intercept. If set to False, no intercept will be
        used in calculations (i.e. data is expected to be already centered).

    intercept_scaling : float, default=1.0
        When `fit_intercept` is True, the instance vector x becomes ``[x_1,
        ..., x_n, intercept_scaling]``, i.e. a "synthetic" feature with a
        constant value equal to `intercept_scaling` is appended to the instance
        vector. The intercept becomes intercept_scaling * synthetic feature
        weight. Note that liblinear internally penalizes the intercept,
        treating it like any other term in the feature vector. To reduce the
        impact of the regularization on the intercept, the `intercept_scaling`
        parameter can be set to a value greater than 1; the higher the value of
        `intercept_scaling`, the lower the impact of regularization on it.
        Then, the weights become `[w_x_1, ..., w_x_n,
        w_intercept*intercept_scaling]`, where `w_x_1, ..., w_x_n` represent
        the feature weights and the intercept weight is scaled by
        `intercept_scaling`. This scaling allows the intercept term to have a
        different regularization behavior compared to the other features.

    class_weight : dict or 'balanced', default=None
        Set the parameter C of class i to ``class_weight[i]*C`` for
        SVC. If not given, all classes are supposed to have
        weight one.
        The "balanced" mode uses the values of y to automatically adjust
        weights inversely proportional to class frequencies in the input data
        as ``n_samples / (n_classes * np.bincount(y))``.

    verbose : int, default=0
        Enable verbose output. Note that this setting takes advantage of a
        per-process runtime setting in liblinear that, if enabled, may not work
        properly in a multithreaded context.

    random_state : int, RandomState instance or None, default=None
        Controls the pseudo random number generation for shuffling the data for
        the dual coordinate descent (if ``dual=True``). When ``dual=False`` the
        underlying implementation of :class:`LinearSVC` is not random and
        ``random_state`` has no effect on the results.
        Pass an int for reproducible output across multiple function calls.
        See :term:`Glossary <random_state>`.

    max_iter : int, default=1000
        The maximum number of iterations to be run.

    Attributes
    ----------
    coef_ : ndarray of shape (1, n_features) if n_classes == 2 \
            else (n_classes, n_features)
        Weights assigned to the features (coefficients in the primal
        problem).

        ``coef_`` is a readonly property derived from ``raw_coef_`` that
        follows the internal memory layout of liblinear.

    intercept_ : ndarray of shape (1,) if n_classes == 2 else (n_classes,)
        Constants in decision function.

    classes_ : ndarray of shape (n_classes,)
        The unique classes labels.

    n_features_in_ : int
        Number of features seen during :term:`fit`.

        .. versionadded:: 0.24

    feature_names_in_ : ndarray of shape (`n_features_in_`,)
        Names of features seen during :term:`fit`. Defined only when `X`
        has feature names that are all strings.

        .. versionadded:: 1.0

    n_iter_ : int
        Maximum number of iterations run across all classes.

    See Also
    --------
    SVC : Implementation of Support Vector Machine classifier using libsvm:
        the kernel can be non-linear but its SMO algorithm does not
        scale to large number of samples as LinearSVC does.

        Furthermore SVC multi-class mode is implemented using one
        vs one scheme while LinearSVC uses one vs the rest. It is
        possible to implement one vs the rest with SVC by using the
        :class:`~sklearn.multiclass.OneVsRestClassifier` wrapper.

        Finally SVC can fit dense data without memory copy if the input
        is C-contiguous. Sparse data will still incur memory copy though.

    sklearn.linear_model.SGDClassifier : SGDClassifier can optimize the same
        cost function as LinearSVC
        by adjusting the penalty and loss parameters. In addition it requires
        less memory, allows incremental (online) learning, and implements
        various loss functions and regularization regimes.

    Notes
    -----
    The underlying C implementation uses a random number generator to
    select features when fitting the model. It is thus not uncommon
    to have slightly different results for the same input data. If
    that happens, try with a smaller ``tol`` parameter.

    The underlying implementation, liblinear, uses a sparse internal
    representation for the data that will incur a memory copy.

    Predict output may not match that of standalone liblinear in certain
    cases. See :ref:`differences from liblinear <liblinear_differences>`
    in the narrative documentation.

    References
    ----------
    `LIBLINEAR: A Library for Large Linear Classification
    <https://www.csie.ntu.edu.tw/~cjlin/liblinear/>`__

    Examples
    --------
    >>> from sklearn.svm import LinearSVC
    >>> from sklearn.pipeline import make_pipeline
    >>> from sklearn.preprocessing import StandardScaler
    >>> from sklearn.datasets import make_classification
    >>> X, y = make_classification(n_features=4, random_state=0)
    >>> clf = make_pipeline(StandardScaler(),
    ...                     LinearSVC(random_state=0, tol=1e-5))
    >>> clf.fit(X, y)
    Pipeline(steps=[('standardscaler', StandardScaler()),
                    ('linearsvc', LinearSVC(random_state=0, tol=1e-05))])

    >>> print(clf.named_steps['linearsvc'].coef_)
    [[0.141...   0.526... 0.679... 0.493...]]

    >>> print(clf.named_steps['linearsvc'].intercept_)
    [0.1693...]
    >>> print(clf.predict([[0, 0, 0, 0]]))
    [1]
    """

    _parameter_constraints: dict = {
        "penalty": [StrOptions({"l1", "l2"})],
        "loss": [StrOptions({"hinge", "squared_hinge"})],
        "dual": ["boolean", StrOptions({"auto"})],
        "tol": [Interval(Real, 0.0, None, closed="neither")],
        "C": [Interval(Real, 0.0, None, closed="neither")],
        "multi_class": [StrOptions({"ovr", "crammer_singer"})],
        "fit_intercept": ["boolean"],
        "intercept_scaling": [Interval(Real, 0, None, closed="neither")],
        "class_weight": [None, dict, StrOptions({"balanced"})],
        "verbose": ["verbose"],
        "random_state": ["random_state"],
        "max_iter": [Interval(Integral, 0, None, closed="left")],
    }

    def __init__(
        self,
        penalty="l2",
        loss="squared_hinge",
        *,
        dual="auto",
        tol=1e-4,
        C=1.0,
        multi_class="ovr",
        fit_intercept=True,
        intercept_scaling=1,
        class_weight=None,
        verbose=0,
        random_state=None,
        max_iter=1000,
    ):
        self.dual = dual
        self.tol = tol
        self.C = C
        self.multi_class = multi_class
        self.fit_intercept = fit_intercept
        self.intercept_scaling = intercept_scaling
        self.class_weight = class_weight
        self.verbose = verbose
        self.random_state = random_state
        self.max_iter = max_iter
        self.penalty = penalty
        self.loss = loss

    @_fit_context(prefer_skip_nested_validation=True)
    def fit(self, X, y, sample_weight=None):
        """Fit the model according to the given training data.

        Parameters
        ----------
        X : {array-like, sparse matrix} of shape (n_samples, n_features)
            Training vector, where `n_samples` is the number of samples and
            `n_features` is the number of features.

        y : array-like of shape (n_samples,)
            Target vector relative to X.

        sample_weight : array-like of shape (n_samples,), default=None
            Array of weights that are assigned to individual
            samples. If not provided,
            then each sample is given unit weight.

            .. versionadded:: 0.18

        Returns
        -------
        self : object
            An instance of the estimator.
        """
        X, y = validate_data(
            self,
            X,
            y,
            accept_sparse="csr",
            dtype=np.float64,
            order="C",
            accept_large_sparse=False,
        )
        check_classification_targets(y)
        self.classes_ = np.unique(y)

        _dual = _validate_dual_parameter(
            self.dual, self.loss, self.penalty, self.multi_class, X
        )

        self.coef_, self.intercept_, n_iter_ = _fit_liblinear(
            X,
            y,
            self.C,
            self.fit_intercept,
            self.intercept_scaling,
            self.class_weight,
            self.penalty,
            _dual,
            self.verbose,
            self.max_iter,
            self.tol,
            self.random_state,
            self.multi_class,
            self.loss,
            sample_weight=sample_weight,
        )
        # Backward compatibility: _fit_liblinear is used both by LinearSVC/R
        # and LogisticRegression but LogisticRegression sets a structured
        # `n_iter_` attribute with information about the underlying OvR fits
        # while LinearSVC/R only reports the maximum value.
        self.n_iter_ = n_iter_.max().item()

        if self.multi_class == "crammer_singer" and len(self.classes_) == 2:
            self.coef_ = (self.coef_[1] - self.coef_[0]).reshape(1, -1)
            if self.fit_intercept:
                intercept = self.intercept_[1] - self.intercept_[0]
                self.intercept_ = np.array([intercept])

        return self

<<<<<<< HEAD
    def __sklearn_tags__(self):
        tags = super().__sklearn_tags__()
        # TODO: replace by a statistical test when _dual=True, see meta-issue #16298
        tags._xfail_checks = {
            "check_sample_weight_equivalence_on_dense_data": (
                "sample_weight is not equivalent to removing/repeating samples."
            ),
            "check_sample_weight_equivalence_on_sparse_data": (
                "sample_weight is not equivalent to removing/repeating samples."
            ),
            "check_non_transformer_estimators_n_iter": (
                "n_iter_ cannot be easily accessed."
            ),
        }
        return tags

=======
>>>>>>> eaf9529b

class LinearSVR(RegressorMixin, LinearModel):
    """Linear Support Vector Regression.

    Similar to SVR with parameter kernel='linear', but implemented in terms of
    liblinear rather than libsvm, so it has more flexibility in the choice of
    penalties and loss functions and should scale better to large numbers of
    samples.

    The main differences between :class:`~sklearn.svm.LinearSVR` and
    :class:`~sklearn.svm.SVR` lie in the loss function used by default, and in
    the handling of intercept regularization between those two implementations.

    This class supports both dense and sparse input.

    Read more in the :ref:`User Guide <svm_regression>`.

    .. versionadded:: 0.16

    Parameters
    ----------
    epsilon : float, default=0.0
        Epsilon parameter in the epsilon-insensitive loss function. Note
        that the value of this parameter depends on the scale of the target
        variable y. If unsure, set ``epsilon=0``.

    tol : float, default=1e-4
        Tolerance for stopping criteria.

    C : float, default=1.0
        Regularization parameter. The strength of the regularization is
        inversely proportional to C. Must be strictly positive.

    loss : {'epsilon_insensitive', 'squared_epsilon_insensitive'}, \
            default='epsilon_insensitive'
        Specifies the loss function. The epsilon-insensitive loss
        (standard SVR) is the L1 loss, while the squared epsilon-insensitive
        loss ('squared_epsilon_insensitive') is the L2 loss.

    fit_intercept : bool, default=True
        Whether or not to fit an intercept. If set to True, the feature vector
        is extended to include an intercept term: `[x_1, ..., x_n, 1]`, where
        1 corresponds to the intercept. If set to False, no intercept will be
        used in calculations (i.e. data is expected to be already centered).

    intercept_scaling : float, default=1.0
        When `fit_intercept` is True, the instance vector x becomes `[x_1, ...,
        x_n, intercept_scaling]`, i.e. a "synthetic" feature with a constant
        value equal to `intercept_scaling` is appended to the instance vector.
        The intercept becomes intercept_scaling * synthetic feature weight.
        Note that liblinear internally penalizes the intercept, treating it
        like any other term in the feature vector. To reduce the impact of the
        regularization on the intercept, the `intercept_scaling` parameter can
        be set to a value greater than 1; the higher the value of
        `intercept_scaling`, the lower the impact of regularization on it.
        Then, the weights become `[w_x_1, ..., w_x_n,
        w_intercept*intercept_scaling]`, where `w_x_1, ..., w_x_n` represent
        the feature weights and the intercept weight is scaled by
        `intercept_scaling`. This scaling allows the intercept term to have a
        different regularization behavior compared to the other features.

    dual : "auto" or bool, default="auto"
        Select the algorithm to either solve the dual or primal
        optimization problem. Prefer dual=False when n_samples > n_features.
        `dual="auto"` will choose the value of the parameter automatically,
        based on the values of `n_samples`, `n_features` and `loss`. If
        `n_samples` < `n_features` and optimizer supports chosen `loss`,
        then dual will be set to True, otherwise it will be set to False.

        .. versionchanged:: 1.3
           The `"auto"` option is added in version 1.3 and will be the default
           in version 1.5.

    verbose : int, default=0
        Enable verbose output. Note that this setting takes advantage of a
        per-process runtime setting in liblinear that, if enabled, may not work
        properly in a multithreaded context.

    random_state : int, RandomState instance or None, default=None
        Controls the pseudo random number generation for shuffling the data.
        Pass an int for reproducible output across multiple function calls.
        See :term:`Glossary <random_state>`.

    max_iter : int, default=1000
        The maximum number of iterations to be run.

    Attributes
    ----------
    coef_ : ndarray of shape (n_features) if n_classes == 2 \
            else (n_classes, n_features)
        Weights assigned to the features (coefficients in the primal
        problem).

        `coef_` is a readonly property derived from `raw_coef_` that
        follows the internal memory layout of liblinear.

    intercept_ : ndarray of shape (1) if n_classes == 2 else (n_classes)
        Constants in decision function.

    n_features_in_ : int
        Number of features seen during :term:`fit`.

        .. versionadded:: 0.24

    feature_names_in_ : ndarray of shape (`n_features_in_`,)
        Names of features seen during :term:`fit`. Defined only when `X`
        has feature names that are all strings.

        .. versionadded:: 1.0

    n_iter_ : int
        Maximum number of iterations run across all classes.

    See Also
    --------
    LinearSVC : Implementation of Support Vector Machine classifier using the
        same library as this class (liblinear).

    SVR : Implementation of Support Vector Machine regression using libsvm:
        the kernel can be non-linear but its SMO algorithm does not scale to
        large number of samples as :class:`~sklearn.svm.LinearSVR` does.

    sklearn.linear_model.SGDRegressor : SGDRegressor can optimize the same cost
        function as LinearSVR
        by adjusting the penalty and loss parameters. In addition it requires
        less memory, allows incremental (online) learning, and implements
        various loss functions and regularization regimes.

    Examples
    --------
    >>> from sklearn.svm import LinearSVR
    >>> from sklearn.pipeline import make_pipeline
    >>> from sklearn.preprocessing import StandardScaler
    >>> from sklearn.datasets import make_regression
    >>> X, y = make_regression(n_features=4, random_state=0)
    >>> regr = make_pipeline(StandardScaler(),
    ...                      LinearSVR(random_state=0, tol=1e-5))
    >>> regr.fit(X, y)
    Pipeline(steps=[('standardscaler', StandardScaler()),
                    ('linearsvr', LinearSVR(random_state=0, tol=1e-05))])

    >>> print(regr.named_steps['linearsvr'].coef_)
    [18.582... 27.023... 44.357... 64.522...]
    >>> print(regr.named_steps['linearsvr'].intercept_)
    [-4...]
    >>> print(regr.predict([[0, 0, 0, 0]]))
    [-2.384...]
    """

    _parameter_constraints: dict = {
        "epsilon": [Real],
        "tol": [Interval(Real, 0.0, None, closed="neither")],
        "C": [Interval(Real, 0.0, None, closed="neither")],
        "loss": [StrOptions({"epsilon_insensitive", "squared_epsilon_insensitive"})],
        "fit_intercept": ["boolean"],
        "intercept_scaling": [Interval(Real, 0, None, closed="neither")],
        "dual": ["boolean", StrOptions({"auto"})],
        "verbose": ["verbose"],
        "random_state": ["random_state"],
        "max_iter": [Interval(Integral, 0, None, closed="left")],
    }

    def __init__(
        self,
        *,
        epsilon=0.0,
        tol=1e-4,
        C=1.0,
        loss="epsilon_insensitive",
        fit_intercept=True,
        intercept_scaling=1.0,
        dual="auto",
        verbose=0,
        random_state=None,
        max_iter=1000,
    ):
        self.tol = tol
        self.C = C
        self.epsilon = epsilon
        self.fit_intercept = fit_intercept
        self.intercept_scaling = intercept_scaling
        self.verbose = verbose
        self.random_state = random_state
        self.max_iter = max_iter
        self.dual = dual
        self.loss = loss

    @_fit_context(prefer_skip_nested_validation=True)
    def fit(self, X, y, sample_weight=None):
        """Fit the model according to the given training data.

        Parameters
        ----------
        X : {array-like, sparse matrix} of shape (n_samples, n_features)
            Training vector, where `n_samples` is the number of samples and
            `n_features` is the number of features.

        y : array-like of shape (n_samples,)
            Target vector relative to X.

        sample_weight : array-like of shape (n_samples,), default=None
            Array of weights that are assigned to individual
            samples. If not provided,
            then each sample is given unit weight.

            .. versionadded:: 0.18

        Returns
        -------
        self : object
            An instance of the estimator.
        """
        X, y = validate_data(
            self,
            X,
            y,
            accept_sparse="csr",
            dtype=np.float64,
            order="C",
            accept_large_sparse=False,
        )
        penalty = "l2"  # SVR only accepts l2 penalty

        _dual = _validate_dual_parameter(self.dual, self.loss, penalty, "ovr", X)

        self.coef_, self.intercept_, n_iter_ = _fit_liblinear(
            X,
            y,
            self.C,
            self.fit_intercept,
            self.intercept_scaling,
            None,
            penalty,
            _dual,
            self.verbose,
            self.max_iter,
            self.tol,
            self.random_state,
            loss=self.loss,
            epsilon=self.epsilon,
            sample_weight=sample_weight,
        )
        self.coef_ = self.coef_.ravel()
        # Backward compatibility: _fit_liblinear is used both by LinearSVC/R
        # and LogisticRegression but LogisticRegression sets a structured
        # `n_iter_` attribute with information about the underlying OvR fits
        # while LinearSVC/R only reports the maximum value.
        self.n_iter_ = n_iter_.max().item()

        return self

<<<<<<< HEAD
    def __sklearn_tags__(self):
        tags = super().__sklearn_tags__()
        # TODO: replace by a statistical test, see meta-issue #16298
        tags._xfail_checks = {
            "check_sample_weight_equivalence_on_dense_data": (
                "sample_weight is not equivalent to removing/repeating samples."
            ),
            "check_sample_weight_equivalence_on_sparse_data": (
                "sample_weight is not equivalent to removing/repeating samples."
            ),
        }
        return tags

=======
>>>>>>> eaf9529b

class SVC(BaseSVC):
    """C-Support Vector Classification.

    The implementation is based on libsvm. The fit time scales at least
    quadratically with the number of samples and may be impractical
    beyond tens of thousands of samples. For large datasets
    consider using :class:`~sklearn.svm.LinearSVC` or
    :class:`~sklearn.linear_model.SGDClassifier` instead, possibly after a
    :class:`~sklearn.kernel_approximation.Nystroem` transformer or
    other :ref:`kernel_approximation`.

    The multiclass support is handled according to a one-vs-one scheme.

    For details on the precise mathematical formulation of the provided
    kernel functions and how `gamma`, `coef0` and `degree` affect each
    other, see the corresponding section in the narrative documentation:
    :ref:`svm_kernels`.

    To learn how to tune SVC's hyperparameters, see the following example:
    :ref:`sphx_glr_auto_examples_model_selection_plot_nested_cross_validation_iris.py`

    Read more in the :ref:`User Guide <svm_classification>`.

    Parameters
    ----------
    C : float, default=1.0
        Regularization parameter. The strength of the regularization is
        inversely proportional to C. Must be strictly positive. The penalty
        is a squared l2 penalty. For an intuitive visualization of the effects
        of scaling the regularization parameter C, see
        :ref:`sphx_glr_auto_examples_svm_plot_svm_scale_c.py`.

    kernel : {'linear', 'poly', 'rbf', 'sigmoid', 'precomputed'} or callable,  \
        default='rbf'
        Specifies the kernel type to be used in the algorithm. If
        none is given, 'rbf' will be used. If a callable is given it is used to
        pre-compute the kernel matrix from data matrices; that matrix should be
        an array of shape ``(n_samples, n_samples)``. For an intuitive
        visualization of different kernel types see
        :ref:`sphx_glr_auto_examples_svm_plot_svm_kernels.py`.

    degree : int, default=3
        Degree of the polynomial kernel function ('poly').
        Must be non-negative. Ignored by all other kernels.

    gamma : {'scale', 'auto'} or float, default='scale'
        Kernel coefficient for 'rbf', 'poly' and 'sigmoid'.

        - if ``gamma='scale'`` (default) is passed then it uses
          1 / (n_features * X.var()) as value of gamma,
        - if 'auto', uses 1 / n_features
        - if float, must be non-negative.

        .. versionchanged:: 0.22
           The default value of ``gamma`` changed from 'auto' to 'scale'.

    coef0 : float, default=0.0
        Independent term in kernel function.
        It is only significant in 'poly' and 'sigmoid'.

    shrinking : bool, default=True
        Whether to use the shrinking heuristic.
        See the :ref:`User Guide <shrinking_svm>`.

    probability : bool, default=False
        Whether to enable probability estimates. This must be enabled prior
        to calling `fit`, will slow down that method as it internally uses
        5-fold cross-validation, and `predict_proba` may be inconsistent with
        `predict`. Read more in the :ref:`User Guide <scores_probabilities>`.

    tol : float, default=1e-3
        Tolerance for stopping criterion.

    cache_size : float, default=200
        Specify the size of the kernel cache (in MB).

    class_weight : dict or 'balanced', default=None
        Set the parameter C of class i to class_weight[i]*C for
        SVC. If not given, all classes are supposed to have
        weight one.
        The "balanced" mode uses the values of y to automatically adjust
        weights inversely proportional to class frequencies in the input data
        as ``n_samples / (n_classes * np.bincount(y))``.

    verbose : bool, default=False
        Enable verbose output. Note that this setting takes advantage of a
        per-process runtime setting in libsvm that, if enabled, may not work
        properly in a multithreaded context.

    max_iter : int, default=-1
        Hard limit on iterations within solver, or -1 for no limit.

    decision_function_shape : {'ovo', 'ovr'}, default='ovr'
        Whether to return a one-vs-rest ('ovr') decision function of shape
        (n_samples, n_classes) as all other classifiers, or the original
        one-vs-one ('ovo') decision function of libsvm which has shape
        (n_samples, n_classes * (n_classes - 1) / 2). However, note that
        internally, one-vs-one ('ovo') is always used as a multi-class strategy
        to train models; an ovr matrix is only constructed from the ovo matrix.
        The parameter is ignored for binary classification.

        .. versionchanged:: 0.19
            decision_function_shape is 'ovr' by default.

        .. versionadded:: 0.17
           *decision_function_shape='ovr'* is recommended.

        .. versionchanged:: 0.17
           Deprecated *decision_function_shape='ovo' and None*.

    break_ties : bool, default=False
        If true, ``decision_function_shape='ovr'``, and number of classes > 2,
        :term:`predict` will break ties according to the confidence values of
        :term:`decision_function`; otherwise the first class among the tied
        classes is returned. Please note that breaking ties comes at a
        relatively high computational cost compared to a simple predict. See
        :ref:`sphx_glr_auto_examples_svm_plot_svm_tie_breaking.py` for an
        example of its usage with ``decision_function_shape='ovr'``.

        .. versionadded:: 0.22

    random_state : int, RandomState instance or None, default=None
        Controls the pseudo random number generation for shuffling the data for
        probability estimates. Ignored when `probability` is False.
        Pass an int for reproducible output across multiple function calls.
        See :term:`Glossary <random_state>`.

    Attributes
    ----------
    class_weight_ : ndarray of shape (n_classes,)
        Multipliers of parameter C for each class.
        Computed based on the ``class_weight`` parameter.

    classes_ : ndarray of shape (n_classes,)
        The classes labels.

    coef_ : ndarray of shape (n_classes * (n_classes - 1) / 2, n_features)
        Weights assigned to the features (coefficients in the primal
        problem). This is only available in the case of a linear kernel.

        `coef_` is a readonly property derived from `dual_coef_` and
        `support_vectors_`.

    dual_coef_ : ndarray of shape (n_classes -1, n_SV)
        Dual coefficients of the support vector in the decision
        function (see :ref:`sgd_mathematical_formulation`), multiplied by
        their targets.
        For multiclass, coefficient for all 1-vs-1 classifiers.
        The layout of the coefficients in the multiclass case is somewhat
        non-trivial. See the :ref:`multi-class section of the User Guide
        <svm_multi_class>` for details.

    fit_status_ : int
        0 if correctly fitted, 1 otherwise (will raise warning)

    intercept_ : ndarray of shape (n_classes * (n_classes - 1) / 2,)
        Constants in decision function.

    n_features_in_ : int
        Number of features seen during :term:`fit`.

        .. versionadded:: 0.24

    feature_names_in_ : ndarray of shape (`n_features_in_`,)
        Names of features seen during :term:`fit`. Defined only when `X`
        has feature names that are all strings.

        .. versionadded:: 1.0

    n_iter_ : ndarray of shape (n_classes * (n_classes - 1) // 2,)
        Number of iterations run by the optimization routine to fit the model.
        The shape of this attribute depends on the number of models optimized
        which in turn depends on the number of classes.

        .. versionadded:: 1.1

    support_ : ndarray of shape (n_SV)
        Indices of support vectors.

    support_vectors_ : ndarray of shape (n_SV, n_features)
        Support vectors. An empty array if kernel is precomputed.

    n_support_ : ndarray of shape (n_classes,), dtype=int32
        Number of support vectors for each class.

    probA_ : ndarray of shape (n_classes * (n_classes - 1) / 2)
    probB_ : ndarray of shape (n_classes * (n_classes - 1) / 2)
        If `probability=True`, it corresponds to the parameters learned in
        Platt scaling to produce probability estimates from decision values.
        If `probability=False`, it's an empty array. Platt scaling uses the
        logistic function
        ``1 / (1 + exp(decision_value * probA_ + probB_))``
        where ``probA_`` and ``probB_`` are learned from the dataset [2]_. For
        more information on the multiclass case and training procedure see
        section 8 of [1]_.

    shape_fit_ : tuple of int of shape (n_dimensions_of_X,)
        Array dimensions of training vector ``X``.

    See Also
    --------
    SVR : Support Vector Machine for Regression implemented using libsvm.

    LinearSVC : Scalable Linear Support Vector Machine for classification
        implemented using liblinear. Check the See Also section of
        LinearSVC for more comparison element.

    References
    ----------
    .. [1] `LIBSVM: A Library for Support Vector Machines
        <http://www.csie.ntu.edu.tw/~cjlin/papers/libsvm.pdf>`_

    .. [2] `Platt, John (1999). "Probabilistic Outputs for Support Vector
        Machines and Comparisons to Regularized Likelihood Methods"
        <https://citeseerx.ist.psu.edu/doc_view/pid/42e5ed832d4310ce4378c44d05570439df28a393>`_

    Examples
    --------
    >>> import numpy as np
    >>> from sklearn.pipeline import make_pipeline
    >>> from sklearn.preprocessing import StandardScaler
    >>> X = np.array([[-1, -1], [-2, -1], [1, 1], [2, 1]])
    >>> y = np.array([1, 1, 2, 2])
    >>> from sklearn.svm import SVC
    >>> clf = make_pipeline(StandardScaler(), SVC(gamma='auto'))
    >>> clf.fit(X, y)
    Pipeline(steps=[('standardscaler', StandardScaler()),
                    ('svc', SVC(gamma='auto'))])

    >>> print(clf.predict([[-0.8, -1]]))
    [1]

    For a comaprison of the SVC with other classifiers see:
    :ref:`sphx_glr_auto_examples_classification_plot_classification_probability.py`.
    """

    _impl = "c_svc"

    def __init__(
        self,
        *,
        C=1.0,
        kernel="rbf",
        degree=3,
        gamma="scale",
        coef0=0.0,
        shrinking=True,
        probability=False,
        tol=1e-3,
        cache_size=200,
        class_weight=None,
        verbose=False,
        max_iter=-1,
        decision_function_shape="ovr",
        break_ties=False,
        random_state=None,
    ):
        super().__init__(
            kernel=kernel,
            degree=degree,
            gamma=gamma,
            coef0=coef0,
            tol=tol,
            C=C,
            nu=0.0,
            shrinking=shrinking,
            probability=probability,
            cache_size=cache_size,
            class_weight=class_weight,
            verbose=verbose,
            max_iter=max_iter,
            decision_function_shape=decision_function_shape,
            break_ties=break_ties,
            random_state=random_state,
        )

<<<<<<< HEAD
    def __sklearn_tags__(self):
        tags = super().__sklearn_tags__()
        tags._xfail_checks = {
            # TODO: fix sample_weight handling of this estimator when probability=False
            # TODO: replace by a statistical test when probability=True
            # see meta-issue #16298
            "check_sample_weight_equivalence_on_dense_data": (
                "sample_weight is not equivalent to removing/repeating samples."
            ),
            "check_sample_weight_equivalence_on_sparse_data": (
                "sample_weight is not equivalent to removing/repeating samples."
            ),
        }
        return tags

=======
>>>>>>> eaf9529b

class NuSVC(BaseSVC):
    """Nu-Support Vector Classification.

    Similar to SVC but uses a parameter to control the number of support
    vectors.

    The implementation is based on libsvm.

    Read more in the :ref:`User Guide <svm_classification>`.

    Parameters
    ----------
    nu : float, default=0.5
        An upper bound on the fraction of margin errors (see :ref:`User Guide
        <nu_svc>`) and a lower bound of the fraction of support vectors.
        Should be in the interval (0, 1].

    kernel : {'linear', 'poly', 'rbf', 'sigmoid', 'precomputed'} or callable,  \
        default='rbf'
        Specifies the kernel type to be used in the algorithm.
        If none is given, 'rbf' will be used. If a callable is given it is
        used to precompute the kernel matrix. For an intuitive
        visualization of different kernel types see
        :ref:`sphx_glr_auto_examples_svm_plot_svm_kernels.py`.

    degree : int, default=3
        Degree of the polynomial kernel function ('poly').
        Must be non-negative. Ignored by all other kernels.

    gamma : {'scale', 'auto'} or float, default='scale'
        Kernel coefficient for 'rbf', 'poly' and 'sigmoid'.

        - if ``gamma='scale'`` (default) is passed then it uses
          1 / (n_features * X.var()) as value of gamma,
        - if 'auto', uses 1 / n_features
        - if float, must be non-negative.

        .. versionchanged:: 0.22
           The default value of ``gamma`` changed from 'auto' to 'scale'.

    coef0 : float, default=0.0
        Independent term in kernel function.
        It is only significant in 'poly' and 'sigmoid'.

    shrinking : bool, default=True
        Whether to use the shrinking heuristic.
        See the :ref:`User Guide <shrinking_svm>`.

    probability : bool, default=False
        Whether to enable probability estimates. This must be enabled prior
        to calling `fit`, will slow down that method as it internally uses
        5-fold cross-validation, and `predict_proba` may be inconsistent with
        `predict`. Read more in the :ref:`User Guide <scores_probabilities>`.

    tol : float, default=1e-3
        Tolerance for stopping criterion.

    cache_size : float, default=200
        Specify the size of the kernel cache (in MB).

    class_weight : {dict, 'balanced'}, default=None
        Set the parameter C of class i to class_weight[i]*C for
        SVC. If not given, all classes are supposed to have
        weight one. The "balanced" mode uses the values of y to automatically
        adjust weights inversely proportional to class frequencies as
        ``n_samples / (n_classes * np.bincount(y))``.

    verbose : bool, default=False
        Enable verbose output. Note that this setting takes advantage of a
        per-process runtime setting in libsvm that, if enabled, may not work
        properly in a multithreaded context.

    max_iter : int, default=-1
        Hard limit on iterations within solver, or -1 for no limit.

    decision_function_shape : {'ovo', 'ovr'}, default='ovr'
        Whether to return a one-vs-rest ('ovr') decision function of shape
        (n_samples, n_classes) as all other classifiers, or the original
        one-vs-one ('ovo') decision function of libsvm which has shape
        (n_samples, n_classes * (n_classes - 1) / 2). However, one-vs-one
        ('ovo') is always used as multi-class strategy. The parameter is
        ignored for binary classification.

        .. versionchanged:: 0.19
            decision_function_shape is 'ovr' by default.

        .. versionadded:: 0.17
           *decision_function_shape='ovr'* is recommended.

        .. versionchanged:: 0.17
           Deprecated *decision_function_shape='ovo' and None*.

    break_ties : bool, default=False
        If true, ``decision_function_shape='ovr'``, and number of classes > 2,
        :term:`predict` will break ties according to the confidence values of
        :term:`decision_function`; otherwise the first class among the tied
        classes is returned. Please note that breaking ties comes at a
        relatively high computational cost compared to a simple predict.
        See :ref:`sphx_glr_auto_examples_svm_plot_svm_tie_breaking.py` for an
        example of its usage with ``decision_function_shape='ovr'``.

        .. versionadded:: 0.22

    random_state : int, RandomState instance or None, default=None
        Controls the pseudo random number generation for shuffling the data for
        probability estimates. Ignored when `probability` is False.
        Pass an int for reproducible output across multiple function calls.
        See :term:`Glossary <random_state>`.

    Attributes
    ----------
    class_weight_ : ndarray of shape (n_classes,)
        Multipliers of parameter C of each class.
        Computed based on the ``class_weight`` parameter.

    classes_ : ndarray of shape (n_classes,)
        The unique classes labels.

    coef_ : ndarray of shape (n_classes * (n_classes -1) / 2, n_features)
        Weights assigned to the features (coefficients in the primal
        problem). This is only available in the case of a linear kernel.

        `coef_` is readonly property derived from `dual_coef_` and
        `support_vectors_`.

    dual_coef_ : ndarray of shape (n_classes - 1, n_SV)
        Dual coefficients of the support vector in the decision
        function (see :ref:`sgd_mathematical_formulation`), multiplied by
        their targets.
        For multiclass, coefficient for all 1-vs-1 classifiers.
        The layout of the coefficients in the multiclass case is somewhat
        non-trivial. See the :ref:`multi-class section of the User Guide
        <svm_multi_class>` for details.

    fit_status_ : int
        0 if correctly fitted, 1 if the algorithm did not converge.

    intercept_ : ndarray of shape (n_classes * (n_classes - 1) / 2,)
        Constants in decision function.

    n_features_in_ : int
        Number of features seen during :term:`fit`.

        .. versionadded:: 0.24

    feature_names_in_ : ndarray of shape (`n_features_in_`,)
        Names of features seen during :term:`fit`. Defined only when `X`
        has feature names that are all strings.

        .. versionadded:: 1.0

    n_iter_ : ndarray of shape (n_classes * (n_classes - 1) // 2,)
        Number of iterations run by the optimization routine to fit the model.
        The shape of this attribute depends on the number of models optimized
        which in turn depends on the number of classes.

        .. versionadded:: 1.1

    support_ : ndarray of shape (n_SV,)
        Indices of support vectors.

    support_vectors_ : ndarray of shape (n_SV, n_features)
        Support vectors.

    n_support_ : ndarray of shape (n_classes,), dtype=int32
        Number of support vectors for each class.

    fit_status_ : int
        0 if correctly fitted, 1 if the algorithm did not converge.

    probA_ : ndarray of shape (n_classes * (n_classes - 1) / 2,)

    probB_ : ndarray of shape (n_classes * (n_classes - 1) / 2,)
        If `probability=True`, it corresponds to the parameters learned in
        Platt scaling to produce probability estimates from decision values.
        If `probability=False`, it's an empty array. Platt scaling uses the
        logistic function
        ``1 / (1 + exp(decision_value * probA_ + probB_))``
        where ``probA_`` and ``probB_`` are learned from the dataset [2]_. For
        more information on the multiclass case and training procedure see
        section 8 of [1]_.

    shape_fit_ : tuple of int of shape (n_dimensions_of_X,)
        Array dimensions of training vector ``X``.

    See Also
    --------
    SVC : Support Vector Machine for classification using libsvm.

    LinearSVC : Scalable linear Support Vector Machine for classification using
        liblinear.

    References
    ----------
    .. [1] `LIBSVM: A Library for Support Vector Machines
        <http://www.csie.ntu.edu.tw/~cjlin/papers/libsvm.pdf>`_

    .. [2] `Platt, John (1999). "Probabilistic Outputs for Support Vector
        Machines and Comparisons to Regularized Likelihood Methods"
        <https://citeseerx.ist.psu.edu/doc_view/pid/42e5ed832d4310ce4378c44d05570439df28a393>`_

    Examples
    --------
    >>> import numpy as np
    >>> X = np.array([[-1, -1], [-2, -1], [1, 1], [2, 1]])
    >>> y = np.array([1, 1, 2, 2])
    >>> from sklearn.pipeline import make_pipeline
    >>> from sklearn.preprocessing import StandardScaler
    >>> from sklearn.svm import NuSVC
    >>> clf = make_pipeline(StandardScaler(), NuSVC())
    >>> clf.fit(X, y)
    Pipeline(steps=[('standardscaler', StandardScaler()), ('nusvc', NuSVC())])
    >>> print(clf.predict([[-0.8, -1]]))
    [1]
    """

    _impl = "nu_svc"

    _parameter_constraints: dict = {
        **BaseSVC._parameter_constraints,
        "nu": [Interval(Real, 0.0, 1.0, closed="right")],
    }
    _parameter_constraints.pop("C")

    def __init__(
        self,
        *,
        nu=0.5,
        kernel="rbf",
        degree=3,
        gamma="scale",
        coef0=0.0,
        shrinking=True,
        probability=False,
        tol=1e-3,
        cache_size=200,
        class_weight=None,
        verbose=False,
        max_iter=-1,
        decision_function_shape="ovr",
        break_ties=False,
        random_state=None,
    ):
        super().__init__(
            kernel=kernel,
            degree=degree,
            gamma=gamma,
            coef0=coef0,
            tol=tol,
            C=0.0,
            nu=nu,
            shrinking=shrinking,
            probability=probability,
            cache_size=cache_size,
            class_weight=class_weight,
            verbose=verbose,
            max_iter=max_iter,
            decision_function_shape=decision_function_shape,
            break_ties=break_ties,
            random_state=random_state,
        )

<<<<<<< HEAD
    def __sklearn_tags__(self):
        tags = super().__sklearn_tags__()
        tags._xfail_checks = {
            "check_methods_subset_invariance": (
                "fails for the decision_function method"
            ),
            "check_class_weight_classifiers": "class_weight is ignored.",
            # TODO: fix sample_weight handling of this estimator when probability=False
            # TODO: replace by a statistical test when probability=True
            # see meta-issue #16298
            "check_sample_weight_equivalence_on_dense_data": (
                "sample_weight is not equivalent to removing/repeating samples."
            ),
            "check_sample_weight_equivalence_on_sparse_data": (
                "sample_weight is not equivalent to removing/repeating samples."
            ),
            "check_classifiers_one_label_sample_weights": (
                "specified nu is infeasible for the fit."
            ),
        }
        return tags

=======
>>>>>>> eaf9529b

class SVR(RegressorMixin, BaseLibSVM):
    """Epsilon-Support Vector Regression.

    The free parameters in the model are C and epsilon.

    The implementation is based on libsvm. The fit time complexity
    is more than quadratic with the number of samples which makes it hard
    to scale to datasets with more than a couple of 10000 samples. For large
    datasets consider using :class:`~sklearn.svm.LinearSVR` or
    :class:`~sklearn.linear_model.SGDRegressor` instead, possibly after a
    :class:`~sklearn.kernel_approximation.Nystroem` transformer or
    other :ref:`kernel_approximation`.

    Read more in the :ref:`User Guide <svm_regression>`.

    Parameters
    ----------
    kernel : {'linear', 'poly', 'rbf', 'sigmoid', 'precomputed'} or callable,  \
        default='rbf'
         Specifies the kernel type to be used in the algorithm.
         If none is given, 'rbf' will be used. If a callable is given it is
         used to precompute the kernel matrix.
         For an intuitive visualization of different kernel types
         see :ref:`sphx_glr_auto_examples_svm_plot_svm_regression.py`

    degree : int, default=3
        Degree of the polynomial kernel function ('poly').
        Must be non-negative. Ignored by all other kernels.

    gamma : {'scale', 'auto'} or float, default='scale'
        Kernel coefficient for 'rbf', 'poly' and 'sigmoid'.

        - if ``gamma='scale'`` (default) is passed then it uses
          1 / (n_features * X.var()) as value of gamma,
        - if 'auto', uses 1 / n_features
        - if float, must be non-negative.

        .. versionchanged:: 0.22
           The default value of ``gamma`` changed from 'auto' to 'scale'.

    coef0 : float, default=0.0
        Independent term in kernel function.
        It is only significant in 'poly' and 'sigmoid'.

    tol : float, default=1e-3
        Tolerance for stopping criterion.

    C : float, default=1.0
        Regularization parameter. The strength of the regularization is
        inversely proportional to C. Must be strictly positive.
        The penalty is a squared l2. For an intuitive visualization of the
        effects of scaling the regularization parameter C, see
        :ref:`sphx_glr_auto_examples_svm_plot_svm_scale_c.py`.

    epsilon : float, default=0.1
         Epsilon in the epsilon-SVR model. It specifies the epsilon-tube
         within which no penalty is associated in the training loss function
         with points predicted within a distance epsilon from the actual
         value. Must be non-negative.

    shrinking : bool, default=True
        Whether to use the shrinking heuristic.
        See the :ref:`User Guide <shrinking_svm>`.

    cache_size : float, default=200
        Specify the size of the kernel cache (in MB).

    verbose : bool, default=False
        Enable verbose output. Note that this setting takes advantage of a
        per-process runtime setting in libsvm that, if enabled, may not work
        properly in a multithreaded context.

    max_iter : int, default=-1
        Hard limit on iterations within solver, or -1 for no limit.

    Attributes
    ----------
    coef_ : ndarray of shape (1, n_features)
        Weights assigned to the features (coefficients in the primal
        problem). This is only available in the case of a linear kernel.

        `coef_` is readonly property derived from `dual_coef_` and
        `support_vectors_`.

    dual_coef_ : ndarray of shape (1, n_SV)
        Coefficients of the support vector in the decision function.

    fit_status_ : int
        0 if correctly fitted, 1 otherwise (will raise warning)

    intercept_ : ndarray of shape (1,)
        Constants in decision function.

    n_features_in_ : int
        Number of features seen during :term:`fit`.

        .. versionadded:: 0.24

    feature_names_in_ : ndarray of shape (`n_features_in_`,)
        Names of features seen during :term:`fit`. Defined only when `X`
        has feature names that are all strings.

        .. versionadded:: 1.0

    n_iter_ : int
        Number of iterations run by the optimization routine to fit the model.

        .. versionadded:: 1.1

    n_support_ : ndarray of shape (1,), dtype=int32
        Number of support vectors.

    shape_fit_ : tuple of int of shape (n_dimensions_of_X,)
        Array dimensions of training vector ``X``.

    support_ : ndarray of shape (n_SV,)
        Indices of support vectors.

    support_vectors_ : ndarray of shape (n_SV, n_features)
        Support vectors.

    See Also
    --------
    NuSVR : Support Vector Machine for regression implemented using libsvm
        using a parameter to control the number of support vectors.

    LinearSVR : Scalable Linear Support Vector Machine for regression
        implemented using liblinear.

    References
    ----------
    .. [1] `LIBSVM: A Library for Support Vector Machines
        <http://www.csie.ntu.edu.tw/~cjlin/papers/libsvm.pdf>`_

    .. [2] `Platt, John (1999). "Probabilistic Outputs for Support Vector
        Machines and Comparisons to Regularized Likelihood Methods"
        <https://citeseerx.ist.psu.edu/doc_view/pid/42e5ed832d4310ce4378c44d05570439df28a393>`_

    Examples
    --------
    >>> from sklearn.svm import SVR
    >>> from sklearn.pipeline import make_pipeline
    >>> from sklearn.preprocessing import StandardScaler
    >>> import numpy as np
    >>> n_samples, n_features = 10, 5
    >>> rng = np.random.RandomState(0)
    >>> y = rng.randn(n_samples)
    >>> X = rng.randn(n_samples, n_features)
    >>> regr = make_pipeline(StandardScaler(), SVR(C=1.0, epsilon=0.2))
    >>> regr.fit(X, y)
    Pipeline(steps=[('standardscaler', StandardScaler()),
                    ('svr', SVR(epsilon=0.2))])
    """

    _impl = "epsilon_svr"

    _parameter_constraints: dict = {**BaseLibSVM._parameter_constraints}
    for unused_param in ["class_weight", "nu", "probability", "random_state"]:
        _parameter_constraints.pop(unused_param)

    def __init__(
        self,
        *,
        kernel="rbf",
        degree=3,
        gamma="scale",
        coef0=0.0,
        tol=1e-3,
        C=1.0,
        epsilon=0.1,
        shrinking=True,
        cache_size=200,
        verbose=False,
        max_iter=-1,
    ):
        super().__init__(
            kernel=kernel,
            degree=degree,
            gamma=gamma,
            coef0=coef0,
            tol=tol,
            C=C,
            nu=0.0,
            epsilon=epsilon,
            verbose=verbose,
            shrinking=shrinking,
            probability=False,
            cache_size=cache_size,
            class_weight=None,
            max_iter=max_iter,
            random_state=None,
        )

<<<<<<< HEAD
    def __sklearn_tags__(self):
        tags = super().__sklearn_tags__()
        # TODO: fix sample_weight handling of this estimator, see meta-issue #16298
        tags._xfail_checks = {
            "check_sample_weight_equivalence_on_dense_data": (
                "sample_weight is not equivalent to removing/repeating samples."
            ),
            "check_sample_weight_equivalence_on_sparse_data": (
                "sample_weight is not equivalent to removing/repeating samples."
            ),
        }
        return tags

=======
>>>>>>> eaf9529b

class NuSVR(RegressorMixin, BaseLibSVM):
    """Nu Support Vector Regression.

    Similar to NuSVC, for regression, uses a parameter nu to control
    the number of support vectors. However, unlike NuSVC, where nu
    replaces C, here nu replaces the parameter epsilon of epsilon-SVR.

    The implementation is based on libsvm.

    Read more in the :ref:`User Guide <svm_regression>`.

    Parameters
    ----------
    nu : float, default=0.5
        An upper bound on the fraction of training errors and a lower bound of
        the fraction of support vectors. Should be in the interval (0, 1].  By
        default 0.5 will be taken.

    C : float, default=1.0
        Penalty parameter C of the error term. For an intuitive visualization
        of the effects of scaling the regularization parameter C, see
        :ref:`sphx_glr_auto_examples_svm_plot_svm_scale_c.py`.

    kernel : {'linear', 'poly', 'rbf', 'sigmoid', 'precomputed'} or callable,  \
        default='rbf'
         Specifies the kernel type to be used in the algorithm.
         If none is given, 'rbf' will be used. If a callable is given it is
         used to precompute the kernel matrix.
         For an intuitive visualization of different kernel types see
         See :ref:`sphx_glr_auto_examples_svm_plot_svm_regression.py`

    degree : int, default=3
        Degree of the polynomial kernel function ('poly').
        Must be non-negative. Ignored by all other kernels.

    gamma : {'scale', 'auto'} or float, default='scale'
        Kernel coefficient for 'rbf', 'poly' and 'sigmoid'.

        - if ``gamma='scale'`` (default) is passed then it uses
          1 / (n_features * X.var()) as value of gamma,
        - if 'auto', uses 1 / n_features
        - if float, must be non-negative.

        .. versionchanged:: 0.22
           The default value of ``gamma`` changed from 'auto' to 'scale'.

    coef0 : float, default=0.0
        Independent term in kernel function.
        It is only significant in 'poly' and 'sigmoid'.

    shrinking : bool, default=True
        Whether to use the shrinking heuristic.
        See the :ref:`User Guide <shrinking_svm>`.

    tol : float, default=1e-3
        Tolerance for stopping criterion.

    cache_size : float, default=200
        Specify the size of the kernel cache (in MB).

    verbose : bool, default=False
        Enable verbose output. Note that this setting takes advantage of a
        per-process runtime setting in libsvm that, if enabled, may not work
        properly in a multithreaded context.

    max_iter : int, default=-1
        Hard limit on iterations within solver, or -1 for no limit.

    Attributes
    ----------
    coef_ : ndarray of shape (1, n_features)
        Weights assigned to the features (coefficients in the primal
        problem). This is only available in the case of a linear kernel.

        `coef_` is readonly property derived from `dual_coef_` and
        `support_vectors_`.

    dual_coef_ : ndarray of shape (1, n_SV)
        Coefficients of the support vector in the decision function.

    fit_status_ : int
        0 if correctly fitted, 1 otherwise (will raise warning)

    intercept_ : ndarray of shape (1,)
        Constants in decision function.

    n_features_in_ : int
        Number of features seen during :term:`fit`.

        .. versionadded:: 0.24

    feature_names_in_ : ndarray of shape (`n_features_in_`,)
        Names of features seen during :term:`fit`. Defined only when `X`
        has feature names that are all strings.

        .. versionadded:: 1.0

    n_iter_ : int
        Number of iterations run by the optimization routine to fit the model.

        .. versionadded:: 1.1

    n_support_ : ndarray of shape (1,), dtype=int32
        Number of support vectors.

    shape_fit_ : tuple of int of shape (n_dimensions_of_X,)
        Array dimensions of training vector ``X``.

    support_ : ndarray of shape (n_SV,)
        Indices of support vectors.

    support_vectors_ : ndarray of shape (n_SV, n_features)
        Support vectors.

    See Also
    --------
    NuSVC : Support Vector Machine for classification implemented with libsvm
        with a parameter to control the number of support vectors.

    SVR : Epsilon Support Vector Machine for regression implemented with
        libsvm.

    References
    ----------
    .. [1] `LIBSVM: A Library for Support Vector Machines
        <http://www.csie.ntu.edu.tw/~cjlin/papers/libsvm.pdf>`_

    .. [2] `Platt, John (1999). "Probabilistic Outputs for Support Vector
        Machines and Comparisons to Regularized Likelihood Methods"
        <https://citeseerx.ist.psu.edu/doc_view/pid/42e5ed832d4310ce4378c44d05570439df28a393>`_

    Examples
    --------
    >>> from sklearn.svm import NuSVR
    >>> from sklearn.pipeline import make_pipeline
    >>> from sklearn.preprocessing import StandardScaler
    >>> import numpy as np
    >>> n_samples, n_features = 10, 5
    >>> np.random.seed(0)
    >>> y = np.random.randn(n_samples)
    >>> X = np.random.randn(n_samples, n_features)
    >>> regr = make_pipeline(StandardScaler(), NuSVR(C=1.0, nu=0.1))
    >>> regr.fit(X, y)
    Pipeline(steps=[('standardscaler', StandardScaler()),
                    ('nusvr', NuSVR(nu=0.1))])
    """

    _impl = "nu_svr"

    _parameter_constraints: dict = {**BaseLibSVM._parameter_constraints}
    for unused_param in ["class_weight", "epsilon", "probability", "random_state"]:
        _parameter_constraints.pop(unused_param)

    def __init__(
        self,
        *,
        nu=0.5,
        C=1.0,
        kernel="rbf",
        degree=3,
        gamma="scale",
        coef0=0.0,
        shrinking=True,
        tol=1e-3,
        cache_size=200,
        verbose=False,
        max_iter=-1,
    ):
        super().__init__(
            kernel=kernel,
            degree=degree,
            gamma=gamma,
            coef0=coef0,
            tol=tol,
            C=C,
            nu=nu,
            epsilon=0.0,
            shrinking=shrinking,
            probability=False,
            cache_size=cache_size,
            class_weight=None,
            verbose=verbose,
            max_iter=max_iter,
            random_state=None,
        )

<<<<<<< HEAD
    def __sklearn_tags__(self):
        tags = super().__sklearn_tags__()
        # TODO: fix sample_weight handling of this estimator, see meta-issue #16298
        tags._xfail_checks = {
            "check_sample_weight_equivalence_on_dense_data": (
                "sample_weight is not equivalent to removing/repeating samples."
            ),
            "check_sample_weight_equivalence_on_sparse_data": (
                "sample_weight is not equivalent to removing/repeating samples."
            ),
        }
        return tags

=======
>>>>>>> eaf9529b

class OneClassSVM(OutlierMixin, BaseLibSVM):
    """Unsupervised Outlier Detection.

    Estimate the support of a high-dimensional distribution.

    The implementation is based on libsvm.

    Read more in the :ref:`User Guide <outlier_detection>`.

    Parameters
    ----------
    kernel : {'linear', 'poly', 'rbf', 'sigmoid', 'precomputed'} or callable,  \
        default='rbf'
         Specifies the kernel type to be used in the algorithm.
         If none is given, 'rbf' will be used. If a callable is given it is
         used to precompute the kernel matrix.

    degree : int, default=3
        Degree of the polynomial kernel function ('poly').
        Must be non-negative. Ignored by all other kernels.

    gamma : {'scale', 'auto'} or float, default='scale'
        Kernel coefficient for 'rbf', 'poly' and 'sigmoid'.

        - if ``gamma='scale'`` (default) is passed then it uses
          1 / (n_features * X.var()) as value of gamma,
        - if 'auto', uses 1 / n_features
        - if float, must be non-negative.

        .. versionchanged:: 0.22
           The default value of ``gamma`` changed from 'auto' to 'scale'.

    coef0 : float, default=0.0
        Independent term in kernel function.
        It is only significant in 'poly' and 'sigmoid'.

    tol : float, default=1e-3
        Tolerance for stopping criterion.

    nu : float, default=0.5
        An upper bound on the fraction of training
        errors and a lower bound of the fraction of support
        vectors. Should be in the interval (0, 1]. By default 0.5
        will be taken.

    shrinking : bool, default=True
        Whether to use the shrinking heuristic.
        See the :ref:`User Guide <shrinking_svm>`.

    cache_size : float, default=200
        Specify the size of the kernel cache (in MB).

    verbose : bool, default=False
        Enable verbose output. Note that this setting takes advantage of a
        per-process runtime setting in libsvm that, if enabled, may not work
        properly in a multithreaded context.

    max_iter : int, default=-1
        Hard limit on iterations within solver, or -1 for no limit.

    Attributes
    ----------
    coef_ : ndarray of shape (1, n_features)
        Weights assigned to the features (coefficients in the primal
        problem). This is only available in the case of a linear kernel.

        `coef_` is readonly property derived from `dual_coef_` and
        `support_vectors_`.

    dual_coef_ : ndarray of shape (1, n_SV)
        Coefficients of the support vectors in the decision function.

    fit_status_ : int
        0 if correctly fitted, 1 otherwise (will raise warning)

    intercept_ : ndarray of shape (1,)
        Constant in the decision function.

    n_features_in_ : int
        Number of features seen during :term:`fit`.

        .. versionadded:: 0.24

    feature_names_in_ : ndarray of shape (`n_features_in_`,)
        Names of features seen during :term:`fit`. Defined only when `X`
        has feature names that are all strings.

        .. versionadded:: 1.0

    n_iter_ : int
        Number of iterations run by the optimization routine to fit the model.

        .. versionadded:: 1.1

    n_support_ : ndarray of shape (n_classes,), dtype=int32
        Number of support vectors for each class.

    offset_ : float
        Offset used to define the decision function from the raw scores.
        We have the relation: decision_function = score_samples - `offset_`.
        The offset is the opposite of `intercept_` and is provided for
        consistency with other outlier detection algorithms.

        .. versionadded:: 0.20

    shape_fit_ : tuple of int of shape (n_dimensions_of_X,)
        Array dimensions of training vector ``X``.

    support_ : ndarray of shape (n_SV,)
        Indices of support vectors.

    support_vectors_ : ndarray of shape (n_SV, n_features)
        Support vectors.

    See Also
    --------
    sklearn.linear_model.SGDOneClassSVM : Solves linear One-Class SVM using
        Stochastic Gradient Descent.
    sklearn.neighbors.LocalOutlierFactor : Unsupervised Outlier Detection using
        Local Outlier Factor (LOF).
    sklearn.ensemble.IsolationForest : Isolation Forest Algorithm.

    Examples
    --------
    >>> from sklearn.svm import OneClassSVM
    >>> X = [[0], [0.44], [0.45], [0.46], [1]]
    >>> clf = OneClassSVM(gamma='auto').fit(X)
    >>> clf.predict(X)
    array([-1,  1,  1,  1, -1])
    >>> clf.score_samples(X)
    array([1.7798..., 2.0547..., 2.0556..., 2.0561..., 1.7332...])

    For a more extended example,
    see :ref:`sphx_glr_auto_examples_applications_plot_species_distribution_modeling.py`
    """

    _impl = "one_class"

    _parameter_constraints: dict = {**BaseLibSVM._parameter_constraints}
    for unused_param in ["C", "class_weight", "epsilon", "probability", "random_state"]:
        _parameter_constraints.pop(unused_param)

    def __init__(
        self,
        *,
        kernel="rbf",
        degree=3,
        gamma="scale",
        coef0=0.0,
        tol=1e-3,
        nu=0.5,
        shrinking=True,
        cache_size=200,
        verbose=False,
        max_iter=-1,
    ):
        super().__init__(
            kernel,
            degree,
            gamma,
            coef0,
            tol,
            0.0,
            nu,
            0.0,
            shrinking,
            False,
            cache_size,
            None,
            verbose,
            max_iter,
            random_state=None,
        )

    def fit(self, X, y=None, sample_weight=None):
        """Detect the soft boundary of the set of samples X.

        Parameters
        ----------
        X : {array-like, sparse matrix} of shape (n_samples, n_features)
            Set of samples, where `n_samples` is the number of samples and
            `n_features` is the number of features.

        y : Ignored
            Not used, present for API consistency by convention.

        sample_weight : array-like of shape (n_samples,), default=None
            Per-sample weights. Rescale C per sample. Higher weights
            force the classifier to put more emphasis on these points.

        Returns
        -------
        self : object
            Fitted estimator.

        Notes
        -----
        If X is not a C-ordered contiguous array it is copied.
        """
        super().fit(X, np.ones(_num_samples(X)), sample_weight=sample_weight)
        self.offset_ = -self._intercept_
        return self

    def decision_function(self, X):
        """Signed distance to the separating hyperplane.

        Signed distance is positive for an inlier and negative for an outlier.

        Parameters
        ----------
        X : array-like of shape (n_samples, n_features)
            The data matrix.

        Returns
        -------
        dec : ndarray of shape (n_samples,)
            Returns the decision function of the samples.
        """
        dec = self._decision_function(X).ravel()
        return dec

    def score_samples(self, X):
        """Raw scoring function of the samples.

        Parameters
        ----------
        X : array-like of shape (n_samples, n_features)
            The data matrix.

        Returns
        -------
        score_samples : ndarray of shape (n_samples,)
            Returns the (unshifted) scoring function of the samples.
        """
        return self.decision_function(X) + self.offset_

    def predict(self, X):
        """Perform classification on samples in X.

        For a one-class model, +1 or -1 is returned.

        Parameters
        ----------
        X : {array-like, sparse matrix} of shape (n_samples, n_features) or \
                (n_samples_test, n_samples_train)
            For kernel="precomputed", the expected shape of X is
            (n_samples_test, n_samples_train).

        Returns
        -------
        y_pred : ndarray of shape (n_samples,)
            Class labels for samples in X.
        """
        y = super().predict(X)
<<<<<<< HEAD
        return np.asarray(y, dtype=np.intp)

    def __sklearn_tags__(self):
        tags = super().__sklearn_tags__()
        # TODO: fix sample_weight handling of this estimator, see meta-issue #16298
        tags._xfail_checks = {
            "check_sample_weight_equivalence_on_dense_data": (
                "sample_weight is not equivalent to removing/repeating samples."
            ),
            "check_sample_weight_equivalence_on_sparse_data": (
                "sample_weight is not equivalent to removing/repeating samples."
            ),
        }
        return tags
=======
        return np.asarray(y, dtype=np.intp)
>>>>>>> eaf9529b
<|MERGE_RESOLUTION|>--- conflicted
+++ resolved
@@ -349,25 +349,6 @@
 
         return self
 
-<<<<<<< HEAD
-    def __sklearn_tags__(self):
-        tags = super().__sklearn_tags__()
-        # TODO: replace by a statistical test when _dual=True, see meta-issue #16298
-        tags._xfail_checks = {
-            "check_sample_weight_equivalence_on_dense_data": (
-                "sample_weight is not equivalent to removing/repeating samples."
-            ),
-            "check_sample_weight_equivalence_on_sparse_data": (
-                "sample_weight is not equivalent to removing/repeating samples."
-            ),
-            "check_non_transformer_estimators_n_iter": (
-                "n_iter_ cannot be easily accessed."
-            ),
-        }
-        return tags
-
-=======
->>>>>>> eaf9529b
 
 class LinearSVR(RegressorMixin, LinearModel):
     """Linear Support Vector Regression.
@@ -619,22 +600,6 @@
 
         return self
 
-<<<<<<< HEAD
-    def __sklearn_tags__(self):
-        tags = super().__sklearn_tags__()
-        # TODO: replace by a statistical test, see meta-issue #16298
-        tags._xfail_checks = {
-            "check_sample_weight_equivalence_on_dense_data": (
-                "sample_weight is not equivalent to removing/repeating samples."
-            ),
-            "check_sample_weight_equivalence_on_sparse_data": (
-                "sample_weight is not equivalent to removing/repeating samples."
-            ),
-        }
-        return tags
-
-=======
->>>>>>> eaf9529b
 
 class SVC(BaseSVC):
     """C-Support Vector Classification.
@@ -912,24 +877,6 @@
             random_state=random_state,
         )
 
-<<<<<<< HEAD
-    def __sklearn_tags__(self):
-        tags = super().__sklearn_tags__()
-        tags._xfail_checks = {
-            # TODO: fix sample_weight handling of this estimator when probability=False
-            # TODO: replace by a statistical test when probability=True
-            # see meta-issue #16298
-            "check_sample_weight_equivalence_on_dense_data": (
-                "sample_weight is not equivalent to removing/repeating samples."
-            ),
-            "check_sample_weight_equivalence_on_sparse_data": (
-                "sample_weight is not equivalent to removing/repeating samples."
-            ),
-        }
-        return tags
-
-=======
->>>>>>> eaf9529b
 
 class NuSVC(BaseSVC):
     """Nu-Support Vector Classification.
@@ -1193,31 +1140,6 @@
             random_state=random_state,
         )
 
-<<<<<<< HEAD
-    def __sklearn_tags__(self):
-        tags = super().__sklearn_tags__()
-        tags._xfail_checks = {
-            "check_methods_subset_invariance": (
-                "fails for the decision_function method"
-            ),
-            "check_class_weight_classifiers": "class_weight is ignored.",
-            # TODO: fix sample_weight handling of this estimator when probability=False
-            # TODO: replace by a statistical test when probability=True
-            # see meta-issue #16298
-            "check_sample_weight_equivalence_on_dense_data": (
-                "sample_weight is not equivalent to removing/repeating samples."
-            ),
-            "check_sample_weight_equivalence_on_sparse_data": (
-                "sample_weight is not equivalent to removing/repeating samples."
-            ),
-            "check_classifiers_one_label_sample_weights": (
-                "specified nu is infeasible for the fit."
-            ),
-        }
-        return tags
-
-=======
->>>>>>> eaf9529b
 
 class SVR(RegressorMixin, BaseLibSVM):
     """Epsilon-Support Vector Regression.
@@ -1412,22 +1334,6 @@
             random_state=None,
         )
 
-<<<<<<< HEAD
-    def __sklearn_tags__(self):
-        tags = super().__sklearn_tags__()
-        # TODO: fix sample_weight handling of this estimator, see meta-issue #16298
-        tags._xfail_checks = {
-            "check_sample_weight_equivalence_on_dense_data": (
-                "sample_weight is not equivalent to removing/repeating samples."
-            ),
-            "check_sample_weight_equivalence_on_sparse_data": (
-                "sample_weight is not equivalent to removing/repeating samples."
-            ),
-        }
-        return tags
-
-=======
->>>>>>> eaf9529b
 
 class NuSVR(RegressorMixin, BaseLibSVM):
     """Nu Support Vector Regression.
@@ -1615,22 +1521,6 @@
             random_state=None,
         )
 
-<<<<<<< HEAD
-    def __sklearn_tags__(self):
-        tags = super().__sklearn_tags__()
-        # TODO: fix sample_weight handling of this estimator, see meta-issue #16298
-        tags._xfail_checks = {
-            "check_sample_weight_equivalence_on_dense_data": (
-                "sample_weight is not equivalent to removing/repeating samples."
-            ),
-            "check_sample_weight_equivalence_on_sparse_data": (
-                "sample_weight is not equivalent to removing/repeating samples."
-            ),
-        }
-        return tags
-
-=======
->>>>>>> eaf9529b
 
 class OneClassSVM(OutlierMixin, BaseLibSVM):
     """Unsupervised Outlier Detection.
@@ -1886,21 +1776,4 @@
             Class labels for samples in X.
         """
         y = super().predict(X)
-<<<<<<< HEAD
-        return np.asarray(y, dtype=np.intp)
-
-    def __sklearn_tags__(self):
-        tags = super().__sklearn_tags__()
-        # TODO: fix sample_weight handling of this estimator, see meta-issue #16298
-        tags._xfail_checks = {
-            "check_sample_weight_equivalence_on_dense_data": (
-                "sample_weight is not equivalent to removing/repeating samples."
-            ),
-            "check_sample_weight_equivalence_on_sparse_data": (
-                "sample_weight is not equivalent to removing/repeating samples."
-            ),
-        }
-        return tags
-=======
-        return np.asarray(y, dtype=np.intp)
->>>>>>> eaf9529b
+        return np.asarray(y, dtype=np.intp)
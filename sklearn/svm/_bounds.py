"""Determination of parameter bounds"""
# Author: Paolo Losi
# License: BSD 3 clause

from numbers import Real

import numpy as np

from ..preprocessing import LabelBinarizer
from ..utils._param_validation import Interval, StrOptions, validate_params
from ..utils.extmath import safe_sparse_dot
<<<<<<< HEAD
from ..utils._param_validation import StrOptions, Interval, validate_params
=======
from ..utils.validation import check_array, check_consistent_length
>>>>>>> 2ab1d81e


@validate_params(
    {
        "X": ["array-like", "sparse matrix"],
        "y": ["array-like"],
        "loss": [StrOptions({"squared_hinge", "log"})],
        "fit_intercept": ["boolean"],
        "intercept_scaling": [Interval(Real, 0, None, closed="neither")],
<<<<<<< HEAD
    }
=======
    },
    prefer_skip_nested_validation=True,
>>>>>>> 2ab1d81e
)
def l1_min_c(X, y, *, loss="squared_hinge", fit_intercept=True, intercept_scaling=1.0):
    """Return the lowest bound for C.

    The lower bound for C is computed such that for C in (l1_min_C, infinity)
    the model is guaranteed not to be empty. This applies to l1 penalized
    classifiers, such as LinearSVC with penalty='l1' and
    linear_model.LogisticRegression with penalty='l1'.

    This value is valid if class_weight parameter in fit() is not set.

    Parameters
    ----------
    X : {array-like, sparse matrix} of shape (n_samples, n_features)
        Training vector, where `n_samples` is the number of samples and
        `n_features` is the number of features.

    y : array-like of shape (n_samples,)
        Target vector relative to X.

    loss : {'squared_hinge', 'log'}, default='squared_hinge'
        Specifies the loss function.
        With 'squared_hinge' it is the squared hinge loss (a.k.a. L2 loss).
        With 'log' it is the loss of logistic regression models.

    fit_intercept : bool, default=True
        Specifies if the intercept should be fitted by the model.
        It must match the fit() method parameter.

    intercept_scaling : float, default=1.0
        When fit_intercept is True, instance vector x becomes
        [x, intercept_scaling],
        i.e. a "synthetic" feature with constant value equals to
        intercept_scaling is appended to the instance vector.
        It must match the fit() method parameter.

    Returns
    -------
    l1_min_c : float
        Minimum value for C.
    """

    X = check_array(X, accept_sparse="csc")
    check_consistent_length(X, y)

    Y = LabelBinarizer(neg_label=-1).fit_transform(y).T
    # maximum absolute value over classes and features
    den = np.max(np.abs(safe_sparse_dot(Y, X)))
    if fit_intercept:
        bias = np.full(
            (np.size(y), 1), intercept_scaling, dtype=np.array(intercept_scaling).dtype
        )
        den = max(den, abs(np.dot(Y, bias)).max())

    if den == 0.0:
        raise ValueError(
            "Ill-posed l1_min_c calculation: l1 will always "
            "select zero coefficients for this data"
        )
    if loss == "squared_hinge":
        return 0.5 / den
    else:  # loss == 'log':
        return 2.0 / den<|MERGE_RESOLUTION|>--- conflicted
+++ resolved
@@ -9,11 +9,7 @@
 from ..preprocessing import LabelBinarizer
 from ..utils._param_validation import Interval, StrOptions, validate_params
 from ..utils.extmath import safe_sparse_dot
-<<<<<<< HEAD
-from ..utils._param_validation import StrOptions, Interval, validate_params
-=======
 from ..utils.validation import check_array, check_consistent_length
->>>>>>> 2ab1d81e
 
 
 @validate_params(
@@ -23,12 +19,8 @@
         "loss": [StrOptions({"squared_hinge", "log"})],
         "fit_intercept": ["boolean"],
         "intercept_scaling": [Interval(Real, 0, None, closed="neither")],
-<<<<<<< HEAD
-    }
-=======
     },
     prefer_skip_nested_validation=True,
->>>>>>> 2ab1d81e
 )
 def l1_min_c(X, y, *, loss="squared_hinge", fit_intercept=True, intercept_scaling=1.0):
     """Return the lowest bound for C.

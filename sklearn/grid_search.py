"""
The :mod:`sklearn.grid_search` includes utilities to fine-tune the parameters
of an estimator.
"""
from __future__ import print_function

# Author: Alexandre Gramfort <alexandre.gramfort@inria.fr>,
#         Gael Varoquaux <gael.varoquaux@normalesup.org>
# License: BSD Style.

import warnings
import numbers
from time import time
from itertools import product
from collections import namedtuple
from abc import ABCMeta, abstractmethod

import numpy as np

from .base import BaseEstimator, is_classifier, clone
from .base import MetaEstimatorMixin
from .cross_validation import check_cv
from .externals.joblib import Parallel, delayed, logger
from .externals.six import string_types
from .utils import safe_mask, check_random_state
from .utils.validation import _num_samples, check_arrays
from .metrics import SCORERS, Scorer

__all__ = ['GridSearchCV', 'ParameterGrid', 'fit_grid_point',
           'ParameterSampler', 'RandomizedSearchCV']


class ParameterGrid(object):
    """Generators on the combination of the various parameter lists given.

    Parameters
    ----------
    param_grid: dict of string to sequence
        The parameter grid to explore, as a dictionary mapping estimator
        parameters to sequences of allowed values.

    Returns
    -------
    params: dict of string to any
        **Yields** dictionaries mapping each estimator parameter to one of its
        allowed values.

    Examples
    --------
    >>> from sklearn.grid_search import ParameterGrid
    >>> param_grid = {'a':[1, 2], 'b':[True, False]}
    >>> list(ParameterGrid(param_grid)) #doctest: +NORMALIZE_WHITESPACE
    [{'a': 1, 'b': True}, {'a': 1, 'b': False},
     {'a': 2, 'b': True}, {'a': 2, 'b': False}]

    See also
    --------
    :class:`GridSearchCV`:
        uses ``ParameterGrid`` to perform a full parallelized grid search.
    """

    def __init__(self, param_grid):
        self.param_grid = param_grid

    def __iter__(self):
        param_grid = self.param_grid
        if hasattr(param_grid, 'items'):
            # wrap dictionary in a singleton list
            param_grid = [param_grid]
        for p in param_grid:
            # Always sort the keys of a dictionary, for reproducibility
            items = sorted(p.items())
            keys, values = zip(*items)
            for v in product(*values):
                params = dict(zip(keys, v))
                yield params


class IterGrid(ParameterGrid):
    """Generators on the combination of the various parameter lists given.

    This class is DEPRECATED. It was renamed to ``ParameterGrid``. The name
    ``IterGrid`` will be removed in 0.15.

    Parameters
    ----------
    param_grid: dict of string to sequence
        The parameter grid to explore, as a dictionary mapping estimator
        parameters to sequences of allowed values.

    Returns
    -------
    params: dict of string to any
        **Yields** dictionaries mapping each estimator parameter to one of its
        allowed values.

    Examples
    --------
    >>> from sklearn.grid_search import IterGrid
    >>> param_grid = {'a':[1, 2], 'b':[True, False]}
    >>> list(IterGrid(param_grid)) #doctest: +NORMALIZE_WHITESPACE
    [{'a': 1, 'b': True}, {'a': 1, 'b': False},
     {'a': 2, 'b': True}, {'a': 2, 'b': False}]

    See also
    --------
    :class:`GridSearchCV`:
        uses ``IterGrid`` to perform a full parallelized grid search.
    """

    def __init__(self, param_grid):
        warnings.warn("IterGrid was renamed to ParameterGrid and will be"
                      " removed in 0.15.", DeprecationWarning)
        super(IterGrid, self).__init__(param_grid)


class ParameterSampler(object):
    """Generator on parameters sampled from given distributions.

    Parameters
    ----------
    param_distributions : dict
        Dictionary where the keys are parameters and values
        are distributions from which a parameter is to be sampled.
        Distributions either have to provide a ``rvs`` function
        to sample from them, or can be given as a list of values,
        where a uniform distribution is assumed.

    n_iter : integer
        Number of parameter settings that are produced.

    random_state : int or RandomState
            Pseudo number generator state used for random sampling.

    Returns
    -------
    params: dict of string to any
        **Yields** dictionaries mapping each estimator parameter to
        as sampled value.

    Examples
    --------
    >>> from sklearn.grid_search import ParameterSampler
    >>> from scipy.stats.distributions import expon
    >>> import numpy as np
    >>> np.random.seed(0)
    >>> param_grid = {'a':[1, 2], 'b': expon()}
    >>> list(ParameterSampler(param_grid, n_iter=4))
    ...  #doctest: +NORMALIZE_WHITESPACE +ELLIPSIS
    [{'a': 1, 'b': 0.89...}, {'a': 1, 'b': 0.92...},
     {'a': 2, 'b': 1.87...}, {'a': 2, 'b': 1.03...}]

    """
    def __init__(self, param_distributions, n_iter, random_state=None):
        self.param_distributions = param_distributions
        self.n_iter = n_iter
        self.random_state = random_state

    def __iter__(self):
        rnd = check_random_state(self.random_state)
        # Always sort the keys of a dictionary, for reproducibility
        items = sorted(self.param_distributions.items())
        for i in range(self.n_iter):
            params = dict()
            for k, v in items:
                if hasattr(v, "rvs"):
                    params[k] = v.rvs()
                else:
                    params[k] = v[rnd.randint(len(v))]
            yield params


def fit_grid_point(X, y, base_clf, clf_params, train, test, scorer, verbose,
                   loss_func=None, compute_training_score=False, **fit_params):
    """Run fit on one set of parameters.

    Parameters
    ----------
    X : array-like, sparse matrix or list
        Input data.

    y : array-like or None
        Targets for input data.

    base_clf : estimator object
        This estimator will be cloned and then fitted.

    clf_params : dict
        Parameters to be set on base_estimator clone for this grid point.

    train : ndarray, dtype int or bool
        Boolean mask or indices for training set.

    test : ndarray, dtype int or bool
        Boolean mask or indices for test set.

    scorer : callable or None.
        If provided must be a scoring object / function with signature
        ``scorer(estimator, X, y)``.

    compute_training_score : bool, default=False
        Whether to compute the training loss. If False, None is returned.

    verbose : int
        Verbosity level.

    **fit_params : kwargs
        Additional parameter passed to the fit function of the estimator.


    Returns
    -------
    test_score : float
        Test score of this parameter setting on given training / test split.

    training_score : float or None
        Training score of this parameter setting or None if
        ``compute_training_score=False`` (default).

    training_time : float
        Training time for this parameter setting in seconds.

    prediction_time : float
        Prediction time for the given test set in seconds.

    estimator : estimator object
        Estimator object of type base_clf that was fitted using clf_params
        and provided train / test split.

    n_samples_test : int
        Number of test samples in this split.
    """
    if verbose > 1:
        start_time = time()
        msg = '%s' % (', '.join('%s=%s' % (k, v)
                      for k, v in clf_params.items()))
        print("[GridSearchCV] %s %s" % (msg, (64 - len(msg)) * '.'))

    # update parameters of the classifier after a copy of its base structure
    clf = clone(base_clf)
    clf.set_params(**clf_params)

    if hasattr(base_clf, 'kernel') and callable(base_clf.kernel):
        # cannot compute the kernel values with custom function
        raise ValueError("Cannot use a custom kernel function. "
                         "Precompute the kernel matrix instead.")

    if not hasattr(X, "shape"):
        if getattr(base_clf, "_pairwise", False):
            raise ValueError("Precomputed kernels or affinity matrices have "
                             "to be passed as arrays or sparse matrices.")
        X_train = [X[idx] for idx in train]
        X_test = [X[idx] for idx in test]
    else:
        if getattr(base_clf, "_pairwise", False):
            # X is a precomputed square kernel matrix
            if X.shape[0] != X.shape[1]:
                raise ValueError("X should be a square kernel matrix")
            X_train = X[np.ix_(train, train)]
            X_test = X[np.ix_(test, train)]
        else:
            X_train = X[safe_mask(X, train)]
            X_test = X[safe_mask(X, test)]

<<<<<<< HEAD
    score_func = (clf.score if scorer is None
                  else lambda X_, y_: scorer(clf, X_, y_))
=======
    results = {'n_test_samples': _num_samples(X_test)}
    if scorer is not None:
        if hasattr(scorer, 'store'):
            def store_score(*args):
                scorer.store(results, clf, *args)
        else:
            def store_score(*args):
                results[Scorer.SCORE_KEY] = scorer(*args)
    else:
        def store_score(*args):
            results[Scorer.SCORE_KEY] = clf.score(*args)
>>>>>>> c9d45a34

    if y is not None:
        y_test = y[safe_mask(y, test)]
        y_train = y[safe_mask(y, train)]
        start = time()
        # do actual fitting
        clf.fit(X_train, y_train, **fit_params)
<<<<<<< HEAD
        training_time = time() - start
        start = time()
        test_score = score_func(X_test, y_test)
        predict_time = time() - start
=======

        store_score(X_test, y_test)
>>>>>>> c9d45a34
    else:
        start = time()
        # do actual fitting
        clf.fit(X_train, **fit_params)
<<<<<<< HEAD
        training_time = time() - start
        start = time()
        test_score = score_func(X_test)
        predict_time = time() - start

    if compute_training_score:
        if y is not None:
            training_score = score_func(X_train, y_train)
        else:
            training_score = score_func(X_train)
    else:
        training_score = None

    if not isinstance(test_score, numbers.Number):
=======
        store_score(X_test)

    if Scorer.SCORE_KEY not in results:
        raise ValueError("Scorer.store must set the key '%s' in results."
                         " Got %s instead." % (Scorer.SCORE_KEY, results))
    this_score = results[Scorer.SCORE_KEY]
    if not isinstance(this_score, numbers.Number):
>>>>>>> c9d45a34
        raise ValueError("scoring must return a number, got %s (%s)"
                         " instead." % (str(test_score), type(test_score)))

    if verbose > 2:
        msg += ", score=%f" % test_score
    if verbose > 1:
        end_msg = "%s -%s" % (msg,
                              logger.short_format_time(time() -
                                                       start_time))
        print("[GridSearchCV] %s %s" % ((64 - len(end_msg)) * '.', end_msg))
<<<<<<< HEAD
    return (test_score, training_score, training_time, predict_time,
            clf_params, _num_samples(X_test))
=======
    return clf_params, results
>>>>>>> c9d45a34


def _check_param_grid(param_grid):
    if hasattr(param_grid, 'items'):
        param_grid = [param_grid]

    for p in param_grid:
        for v in p.values():
            if isinstance(v, np.ndarray) and v.ndim > 1:
                raise ValueError("Parameter array should be one-dimensional.")

            check = [isinstance(v, k) for k in (list, tuple, np.ndarray)]
            if not True in check:
                raise ValueError("Parameter values should be a list.")

            if len(v) == 0:
                raise ValueError("Parameter values should be a non-empty "
                                 "list.")


def _has_one_grid_point(param_grid):
    if hasattr(param_grid, 'items'):
        param_grid = [param_grid]

    for p in param_grid:
        for v in p.values():
            if len(v) > 1:
                return False

    return True


class BaseSearchCV(BaseEstimator, MetaEstimatorMixin):
    """Base class for hyper parameter search with cross-validation.
    """
    __metaclass__ = ABCMeta

    @abstractmethod
    def __init__(self, estimator, scoring=None, loss_func=None,
                 score_func=None, fit_params=None, n_jobs=1, iid=True,
                 refit=True, cv=None, verbose=0, pre_dispatch='2*n_jobs',
                 compute_training_score=False):

        self.compute_training_score = compute_training_score
        self.scoring = scoring
        self.estimator = estimator
        self.loss_func = loss_func
        self.score_func = score_func
        self.n_jobs = n_jobs
        self.fit_params = fit_params if fit_params is not None else {}
        self.iid = iid
        self.refit = refit
        self.cv = cv
        self.verbose = verbose
        self.pre_dispatch = pre_dispatch
        self._check_estimator()

    def score(self, X, y=None):
        """Returns the mean accuracy on the given test data and labels.

        Parameters
        ----------
        X : array-like, shape = [n_samples, n_features]
            Training set.

        y : array-like, shape = [n_samples], optional
            Labels for X.

        Returns
        -------
        score : float

        """
        if hasattr(self.best_estimator_, 'score'):
            return self.best_estimator_.score(X, y)
        if self.scorer_ is None:
            raise ValueError("No score function explicitly defined, "
                             "and the estimator doesn't provide one %s"
                             % self.best_estimator_)
        y_predicted = self.predict(X)
        return self.scorer(y, y_predicted)

    def _check_estimator(self):
        """Check that estimator can be fitted and score can be computed."""
        if (not hasattr(self.estimator, 'fit') or
                not (hasattr(self.estimator, 'predict')
                     or hasattr(self.estimator, 'score'))):
            raise TypeError("estimator should a be an estimator implementing"
                            " 'fit' and 'predict' or 'score' methods,"
                            " %s (type %s) was passed" %
                            (self.estimator, type(self.estimator)))
        if (self.scoring is None and self.loss_func is None and self.score_func
                is None):
            if not hasattr(self.estimator, 'score'):
                raise TypeError(
                    "If no scoring is specified, the estimator passed "
                    "should have a 'score' method. The estimator %s "
                    "does not." % self.estimator)

    def _set_methods(self):
        """Create predict and  predict_proba if present in best estimator."""
        if hasattr(self.best_estimator_, 'predict'):
            self.predict = self.best_estimator_.predict
        if hasattr(self.best_estimator_, 'predict_proba'):
            self.predict_proba = self.best_estimator_.predict_proba

    def _fit(self, X, y, parameter_iterator, **params):
        """Actual fitting,  performing the search over parameters."""
        estimator = self.estimator
        cv = self.cv

        n_samples = _num_samples(X)
        X, y = check_arrays(X, y, allow_lists=True, sparse_format='csr')

        if self.loss_func is not None:
            warnings.warn("Passing a loss function is "
                          "deprecated and will be removed in 0.15. "
                          "Either use strings or score objects."
                          "The relevant new parameter is called ''scoring''. ")
            scorer = Scorer(self.loss_func, greater_is_better=False)
        elif self.score_func is not None:
            warnings.warn("Passing function as ``score_func`` is "
                          "deprecated and will be removed in 0.15. "
                          "Either use strings or score objects."
                          "The relevant new parameter is called ''scoring''.")
            scorer = Scorer(self.score_func)
        elif isinstance(self.scoring, string_types):
            scorer = SCORERS[self.scoring]
        else:
            scorer = self.scoring

        self.scorer_ = scorer

        if y is not None:
            if len(y) != n_samples:
                raise ValueError('Target variable (y) has a different number '
                                 'of samples (%i) than data (X: %i samples)'
                                 % (len(y), n_samples))
            y = np.asarray(y)
        cv = check_cv(cv, X, y, classifier=is_classifier(estimator))

        base_clf = clone(self.estimator)

        pre_dispatch = self.pre_dispatch

        out = Parallel(
            n_jobs=self.n_jobs, verbose=self.verbose,
            pre_dispatch=pre_dispatch)(
                delayed(fit_grid_point)(
                    X, y, base_clf, clf_params, train, test, scorer,
                    self.verbose,
                    compute_training_score=self.compute_training_score,
                    **self.fit_params) for clf_params in
                parameter_iterator for train, test in cv)
        # type and list for storing results
        CVScoreTuple = namedtuple('CVScoreTuple',
                                  ('parameters', 'mean_validation_score',
                                   'cv_validation_scores',
                                   'mean_training_score', 'training_time',
                                   'prediction_time'))
        cv_scores = []
        # Out is a list of triplet: score, estimator, n_test_samples
        n_param_points = len(list(parameter_iterator))
        n_fits = len(out)
        n_folds = n_fits // n_param_points

<<<<<<< HEAD
        for start in range(0, n_fits, n_folds):
            n_test_samples = 0
            mean_validation_score, mean_training_score = 0, 0
            # lists for accumulating statistics over fold
            test_points, training_times, prediction_times = [], [], []
            for (test_score, training_score, training_time, prediction_time,
                    clf_params, this_n_test_samples) in out[start:start +
                                                            n_folds]:
                test_points.append(test_score)
                training_times.append(training_time)
                prediction_times.append(prediction_time)
                if self.iid:
                    test_score *= this_n_test_samples
                    # assumes n_train + n_test = len(X)
                mean_validation_score += test_score

                if self.compute_training_score:
                    if self.iid:
                        training_score *= n_samples - this_n_test_samples
                    mean_training_score += training_score

                n_test_samples += this_n_test_samples

            if self.iid:
                mean_validation_score /= float(n_test_samples)

            if self.compute_training_score:
                if self.iid:
                    # again, we assume n_train + n_test = len(X)
                    mean_training_score /= (n_folds * n_samples
                                            - float(n_test_samples))
            else:
                mean_training_score = None

            cv_scores.append(CVScoreTuple(
                clf_params, mean_validation_score,
                test_points, mean_training_score,
                np.mean(training_times), np.mean(prediction_times)))
=======
        results = [
            [fold_results for clf_params, fold_results in out[start:start + n_folds]]
            for start in range(0, n_fits, n_folds)
        ]
        result_keys = list(results[0][0].iterkeys()) # assume keys are same throughout
        merged_results = {key: np.array([[fold_results[key] for fold_results in point] for point in results])
                for key in result_keys}

        scores = merged_results[Scorer.SCORE_KEY]
        if self.iid:
            scores = scores * merged_results['n_test_samples']
            scores = scores.sum(axis=1) / merged_results['n_test_samples'].sum(axis=1)
        else:
            scores = scores.sum(axis=1)
>>>>>>> c9d45a34

        # Note: we do not use max(out) to make ties deterministic even if
        # comparison on estimator instances is not deterministic
        if scorer is not None:
            greater_is_better = scorer.greater_is_better
        else:
            greater_is_better = True

        if greater_is_better:
            best_score = -np.inf
        else:
            best_score = np.inf

<<<<<<< HEAD
        for point in cv_scores:
            score = point.mean_validation_score
=======
        for score, params in zip(scores, parameter_iterator):
>>>>>>> c9d45a34
            if ((score > best_score and greater_is_better)
                    or (score < best_score
                        and not greater_is_better)):
                best_score = score
                best_params = point.parameters

        self.best_params_ = best_params
        self.best_score_ = best_score
        self.cv_scores_ = cv_scores

        if self.refit:
            # fit the best estimator using the entire dataset
            # clone first to work around broken estimators
            best_estimator = clone(base_clf).set_params(**best_params)
            if y is not None:
                best_estimator.fit(X, y, **self.fit_params)
            else:
                best_estimator.fit(X, **self.fit_params)
            self.best_estimator_ = best_estimator
            self._set_methods()

<<<<<<< HEAD
=======
        # Store the computed scores
        self.cv_params_ = list(parameter_iterator)
        self.cv_scores_ = scores
        self.cv_folds_ = merged_results
>>>>>>> c9d45a34
        return self


class GridSearchCV(BaseSearchCV):
    """Grid search on the parameters of an estimator.

    Important members are fit, predict.

    GridSearchCV implements a "fit" method and a "predict" method like
    any classifier except that the parameters of the classifier
    used to predict is optimized by cross-validation.

    Parameters
    ----------
    estimator : object type that implements the "fit" and "predict" methods
        A object of that type is instantiated for each grid point.

    param_grid : dict or list of dictionaries
        Dictionary with parameters names (string) as keys and lists of
        parameter settings to try as values, or a list of such
        dictionaries, in which case the grids spanned by each dictionary
        in the list are explored.

    scoring : string or callable, optional
        Either one of either a string ("zero_one", "f1", "roc_auc", ... for
        classification, "mse", "r2",... for regression) or a callable.
        See 'Scoring objects' in the model evaluation section of the user guide
        for details.

    fit_params : dict, optional
        Parameters to pass to the fit method.

    n_jobs : int, optional
        Number of jobs to run in parallel (default 1).

    pre_dispatch : int, or string, optional
        Controls the number of jobs that get dispatched during parallel
        execution. Reducing this number can be useful to avoid an
        explosion of memory consumption when more jobs get dispatched
        than CPUs can process. This parameter can be:

            - None, in which case all the jobs are immediatly
              created and spawned. Use this for lightweight and
              fast-running jobs, to avoid delays due to on-demand
              spawning of the jobs

            - An int, giving the exact number of total jobs that are
              spawned

            - A string, giving an expression as a function of n_jobs,
              as in '2*n_jobs'

    iid : boolean, optional
        If True, the data is assumed to be identically distributed across
        the folds, and the loss minimized is the total loss per sample,
        and not the mean loss across the folds.

    cv : integer or crossvalidation generator, optional
        If an integer is passed, it is the number of fold (default 3).
        Specific crossvalidation objects can be passed, see
        sklearn.cross_validation module for the list of possible objects

    refit : boolean
        Refit the best estimator with the entire dataset.
        If "False", it is impossible to make predictions using
        this GridSearchCV instance after fitting.

    verbose : integer
        Controls the verbosity: the higher, the more messages.

    Examples
    --------
    >>> from sklearn import svm, grid_search, datasets
    >>> iris = datasets.load_iris()
    >>> parameters = {'kernel':('linear', 'rbf'), 'C':[1, 10]}
    >>> svr = svm.SVC()
    >>> clf = grid_search.GridSearchCV(svr, parameters)
    >>> clf.fit(iris.data, iris.target)
    ...                             # doctest: +NORMALIZE_WHITESPACE +ELLIPSIS
    GridSearchCV(compute_training_score=False, cv=None,
        estimator=SVC(C=1.0, cache_size=..., coef0=..., degree=...,
            gamma=..., kernel='rbf', max_iter=-1, probability=False,
            shrinking=True, tol=...),
        fit_params={}, iid=True, loss_func=None, n_jobs=1,
            param_grid=...,
            ...)

    Attributes
    ----------
    `cv_scores_` : list of named tuples
        Contains scores for all parameter combinations in param_grid.
        Each entry corresponds to one parameter setting.
        Each named tuple has the attributes:

            * ``parameters``, a dict of parameter settings
            * ``mean_validation_score``, the mean score over the
              cross-validation folds
            * ``cv_validation_scores``, the list of scores for each fold
            * ``mean_training_score``, the mean of the training score
             over cross-validation folds. Only available if
             ``compute_training_score=True``.
            * ``training_time``, the mean training time in seconds.
            * ``prediction_time``, the mean prediction time over the test set
              in seconds.

    `best_estimator_` : estimator
        Estimator that was choosen by grid search, i.e. estimator
        which gave highest score (or smallest loss if specified)
        on the left out data.

    `best_score_` : float
        score of best_estimator on the left out data.

    `best_params_` : dict
        Parameter setting that gave the best results on the hold out data.

    Notes
    ------
    The parameters selected are those that maximize the score of the left out
    data, unless an explicit score is passed in which case it is used instead.

    If `n_jobs` was set to a value higher than one, the data is copied for each
    point in the grid (and not `n_jobs` times). This is done for efficiency
    reasons if individual jobs take very little time, but may raise errors if
    the dataset is large and not enough memory is available.  A workaround in
    this case is to set `pre_dispatch`. Then, the memory is copied only
    `pre_dispatch` many times. A reasonable value for `pre_dispatch` is `2 *
    n_jobs`.

    See Also
    ---------
    :class:`ParameterGrid`:
        generates all the combinations of a an hyperparameter grid.

    :func:`sklearn.cross_validation.train_test_split`:
        utility function to split the data into a development set usable
        for fitting a GridSearchCV instance and an evaluation set for
        its final evaluation.

    """

    def __init__(self, estimator, param_grid, scoring=None, loss_func=None,
                 score_func=None, fit_params=None, n_jobs=1, iid=True,
                 refit=True, cv=None, verbose=0, pre_dispatch='2*n_jobs',
                 compute_training_score=False):
        super(GridSearchCV, self).__init__(
            estimator, scoring, loss_func, score_func, fit_params, n_jobs, iid,
            refit, cv, verbose, pre_dispatch, compute_training_score)
        self.param_grid = param_grid
        _check_param_grid(param_grid)

    @property
    def grid_scores_(self):
        warnings.warn("grid_scores_ is deprecated and will be removed in 0.15."
                      " Use estimator_scores_ instead.", DeprecationWarning)
        return self.cv_scores_

    def fit(self, X, y=None, **params):
        """Run fit with all sets of parameters.

        Parameters
        ----------

        X: array-like, shape = [n_samples, n_features]
            Training vector, where n_samples in the number of samples and
            n_features is the number of features.

        y: array-like, shape = [n_samples], optional
            Target vector relative to X for classification;
            None for unsupervised learning.

        """
        estimator = self.estimator
        cv = self.cv
        cv = check_cv(cv, X, y, classifier=is_classifier(estimator))

        grid = ParameterGrid(self.param_grid)
        base_clf = clone(self.estimator)

        # Return early if there is only one grid point.
        if _has_one_grid_point(self.param_grid):
            params = next(iter(grid))
            base_clf.set_params(**params)
            if y is not None:
                base_clf.fit(X, y)
            else:
                base_clf.fit(X)
            self.best_estimator_ = base_clf
            self._set_methods()
            return self

        return self._fit(X, y, grid, **params)


class RandomizedSearchCV(BaseSearchCV):
    """Randomized search on hyper parameters.

    RandomizedSearchCV implements a "fit" method and a "predict" method like
    any classifier except that the parameters of the classifier
    used to predict is optimized by cross-validation.

    In constrast to GridSearchCV, not all parameter values are tried out, but
    rather a fixed number of parameter settings is sampled from the specified
    distributions. The number of parameter settings that are tried is
    given by n_iter.

    Parameters
    ----------
    estimator : object type that implements the "fit" and "predict" methods
        A object of that type is instantiated for each parameter setting.

    param_distribution : dict
        Dictionary with parameters names (string) as keys and distributions
        or lists of parameters to try. Distributions must provide a ``rvs``
        method for sampling (such as those from scipy.stats.distributions).
        If a list is given, it is sampled uniformly.

    n_iter : int, default=10
        Number of parameter settings that are sampled. n_iter trades
        off runtime vs qualitiy of the solution.

    scoring : string or callable, optional
        Either one of either a string ("zero_one", "f1", "roc_auc", ... for
        classification, "mse", "r2",... for regression) or a callable.
        See 'Scoring objects' in the model evaluation section of the user guide
        for details.

    fit_params : dict, optional
        Parameters to pass to the fit method.

    n_jobs : int, optional
        Number of jobs to run in parallel (default 1).

    pre_dispatch : int, or string, optional
        Controls the number of jobs that get dispatched during parallel
        execution. Reducing this number can be useful to avoid an
        explosion of memory consumption when more jobs get dispatched
        than CPUs can process. This parameter can be:

            - None, in which case all the jobs are immediatly
              created and spawned. Use this for lightweight and
              fast-running jobs, to avoid delays due to on-demand
              spawning of the jobs

            - An int, giving the exact number of total jobs that are
              spawned

            - A string, giving an expression as a function of n_jobs,
              as in '2*n_jobs'

    iid : boolean, optional
        If True, the data is assumed to be identically distributed across
        the folds, and the loss minimized is the total loss per sample,
        and not the mean loss across the folds.

    cv : integer or crossvalidation generator, optional
        If an integer is passed, it is the number of fold (default 3).
        Specific crossvalidation objects can be passed, see
        sklearn.cross_validation module for the list of possible objects

    refit : boolean
        Refit the best estimator with the entire dataset.
        If "False", it is impossible to make predictions using
        this RandomizedSearchCV instance after fitting.

    verbose : integer
        Controls the verbosity: the higher, the more messages.


    Attributes
    ----------
    `cv_scores_` : list of named tuples
        Contains scores for all parameter combinations in param_grid.
        Each entry corresponds to one parameter setting.
        Each named tuple has the attributes:

            * ``parameters``, a dict of parameter settings
            * ``mean_validation_score``, the mean score over the
              cross-validation folds
            * ``cv_validation_scores``, the list of scores for each fold
            * ``mean_training_score``, the mean of the training score
             over cross-validation folds. Only available if
             ``compute_training_score=True``.
            * ``training_time``, the mean training time in seconds.
            * ``prediction_time``, the mean prediction time over the test set
              in seconds.

    `best_estimator_` : estimator
        Estimator that was choosen by search, i.e. estimator
        which gave highest score (or smallest loss if specified)
        on the left out data.

    `best_score_` : float
        Score of best_estimator on the left out data.

    `best_params_` : dict
        Parameter setting that gave the best results on the hold out data.

    Notes
    -----
    The parameters selected are those that maximize the score of the left out
    data, unless an explicit score_func is passed in which case it is used
    instead. If a loss function loss_func is passed, it overrides the score
    functions and is minimized.

    If `n_jobs` was set to a value higher than one, the data is copied for each
    parameter setting(and not `n_jobs` times). This is done for efficiency
    reasons if individual jobs take very little time, but may raise errors if
    the dataset is large and not enough memory is available.  A workaround in
    this case is to set `pre_dispatch`. Then, the memory is copied only
    `pre_dispatch` many times. A reasonable value for `pre_dispatch` is `2 *
    n_jobs`.

    See Also
    --------
    :class:`GridSearchCV`:
        Does exhaustive search over a grid of parameters.

    :class:`ParameterSampler`:
        A generator over parameter settins, constructed from
        param_distributions.

    """

    def __init__(self, estimator, param_distributions, n_iter=10, scoring=None,
                 loss_func=None, score_func=None, fit_params=None, n_jobs=1,
                 iid=True, refit=True, cv=None, verbose=0,
                 pre_dispatch='2*n_jobs', compute_training_score=False):

        self.param_distributions = param_distributions
        self.n_iter = n_iter
        super(RandomizedSearchCV, self).__init__(
            estimator, scoring, loss_func, score_func, fit_params, n_jobs, iid,
            refit, cv, verbose, pre_dispatch, compute_training_score)

    def fit(self, X, y=None, **params):
        """Run fit on the estimator with randomly drawn parameters.

        Parameters
        ----------

        X: array-like, shape = [n_samples, n_features]
            Training vector, where n_samples in the number of samples and
            n_features is the number of features.

        y: array-like, shape = [n_samples], optional
            Target vector relative to X for classification;
            None for unsupervised learning.

        """
        sampled_params = ParameterSampler(self.param_distributions,
                                          self.n_iter)
        return self._fit(X, y, sampled_params, **params)<|MERGE_RESOLUTION|>--- conflicted
+++ resolved
@@ -12,7 +12,6 @@
 import numbers
 from time import time
 from itertools import product
-from collections import namedtuple
 from abc import ABCMeta, abstractmethod
 
 import numpy as np
@@ -24,7 +23,7 @@
 from .externals.six import string_types
 from .utils import safe_mask, check_random_state
 from .utils.validation import _num_samples, check_arrays
-from .metrics import SCORERS, Scorer
+from .metrics import SCORERS, Scorer, EstimatorScorer, WrapScorer
 
 __all__ = ['GridSearchCV', 'ParameterGrid', 'fit_grid_point',
            'ParameterSampler', 'RandomizedSearchCV']
@@ -262,66 +261,38 @@
             X_train = X[safe_mask(X, train)]
             X_test = X[safe_mask(X, test)]
 
-<<<<<<< HEAD
-    score_func = (clf.score if scorer is None
-                  else lambda X_, y_: scorer(clf, X_, y_))
-=======
-    results = {'n_test_samples': _num_samples(X_test)}
-    if scorer is not None:
-        if hasattr(scorer, 'store'):
-            def store_score(*args):
-                scorer.store(results, clf, *args)
-        else:
-            def store_score(*args):
-                results[Scorer.SCORE_KEY] = scorer(*args)
-    else:
-        def store_score(*args):
-            results[Scorer.SCORE_KEY] = clf.score(*args)
->>>>>>> c9d45a34
+    results = {'test_n_samples': _num_samples(X_test)}
+    if scorer is None:
+        scorer = EstimatorScorer(clf.score)
+    elif not hasattr(scorer, 'store'):
+        scorer = WrapScorer(scorer)
 
     if y is not None:
         y_test = y[safe_mask(y, test)]
         y_train = y[safe_mask(y, train)]
-        start = time()
-        # do actual fitting
-        clf.fit(X_train, y_train, **fit_params)
-<<<<<<< HEAD
-        training_time = time() - start
-        start = time()
-        test_score = score_func(X_test, y_test)
-        predict_time = time() - start
-=======
-
-        store_score(X_test, y_test)
->>>>>>> c9d45a34
+        fit_args = (X_train, y_train)
+        score_args = (X_test, y_test)
     else:
-        start = time()
-        # do actual fitting
-        clf.fit(X_train, **fit_params)
-<<<<<<< HEAD
-        training_time = time() - start
-        start = time()
-        test_score = score_func(X_test)
-        predict_time = time() - start
+        fit_args = (X_train,)
+        score_args = (X_test,)
+
+    start = time()
+    # do actual fitting
+    clf.fit(*fit_args, **fit_params)
+    results['train_time'] = time() - start
+    start = time()
+    scorer.store(results, clf, *score_args, prefix='test_')
+    results['test_time'] = time() - start
 
     if compute_training_score:
-        if y is not None:
-            training_score = score_func(X_train, y_train)
-        else:
-            training_score = score_func(X_train)
-    else:
-        training_score = None
-
-    if not isinstance(test_score, numbers.Number):
-=======
-        store_score(X_test)
-
-    if Scorer.SCORE_KEY not in results:
+        scorer.store(results, clf, *fit_args, prefix='train_')
+
+    try:
+        test_score = results['test_score']
+    except KeyError:
         raise ValueError("Scorer.store must set the key '%s' in results."
                          " Got %s instead." % (Scorer.SCORE_KEY, results))
-    this_score = results[Scorer.SCORE_KEY]
-    if not isinstance(this_score, numbers.Number):
->>>>>>> c9d45a34
+    if not isinstance(test_score, numbers.Number):
         raise ValueError("scoring must return a number, got %s (%s)"
                          " instead." % (str(test_score), type(test_score)))
 
@@ -332,12 +303,7 @@
                               logger.short_format_time(time() -
                                                        start_time))
         print("[GridSearchCV] %s %s" % ((64 - len(end_msg)) * '.', end_msg))
-<<<<<<< HEAD
-    return (test_score, training_score, training_time, predict_time,
-            clf_params, _num_samples(X_test))
-=======
     return clf_params, results
->>>>>>> c9d45a34
 
 
 def _check_param_grid(param_grid):
@@ -444,6 +410,27 @@
         if hasattr(self.best_estimator_, 'predict_proba'):
             self.predict_proba = self.best_estimator_.predict_proba
 
+    def _aggregate_scores(self, scores, n_samples):
+        """Take 2d arrays of scores and samples and calculate weighted means/sums of each row"""
+        if self.iid:
+            scores = scores * n_samples
+            scores = scores.sum(axis=1) / n_samples.sum(axis=1)
+        else:
+            scores = scores.sum(axis=1)
+        return scores
+
+    def _merge_result_dicts(self, result_dicts):
+        """
+        From a result dict for each fold, produce a single dict with an array
+        for each key.
+        For example [[{'score': 1}, {'score': 2}], [{'score': 3}, {'score': 4}]]
+                 -> {'score': np.array([[1, 2], [3, 4]])}"""
+        # assume keys are same throughout
+        result_keys = list(result_dicts[0][0].iterkeys()) 
+        return {key: np.asarray([[fold_results[key] for fold_results in point]
+                                 for point in result_dicts])
+                for key in result_keys}
+
     def _fit(self, X, y, parameter_iterator, **params):
         """Actual fitting,  performing the search over parameters."""
         estimator = self.estimator
@@ -492,73 +479,23 @@
                     compute_training_score=self.compute_training_score,
                     **self.fit_params) for clf_params in
                 parameter_iterator for train, test in cv)
-        # type and list for storing results
-        CVScoreTuple = namedtuple('CVScoreTuple',
-                                  ('parameters', 'mean_validation_score',
-                                   'cv_validation_scores',
-                                   'mean_training_score', 'training_time',
-                                   'prediction_time'))
-        cv_scores = []
-        # Out is a list of triplet: score, estimator, n_test_samples
+
         n_param_points = len(list(parameter_iterator))
         n_fits = len(out)
         n_folds = n_fits // n_param_points
 
-<<<<<<< HEAD
-        for start in range(0, n_fits, n_folds):
-            n_test_samples = 0
-            mean_validation_score, mean_training_score = 0, 0
-            # lists for accumulating statistics over fold
-            test_points, training_times, prediction_times = [], [], []
-            for (test_score, training_score, training_time, prediction_time,
-                    clf_params, this_n_test_samples) in out[start:start +
-                                                            n_folds]:
-                test_points.append(test_score)
-                training_times.append(training_time)
-                prediction_times.append(prediction_time)
-                if self.iid:
-                    test_score *= this_n_test_samples
-                    # assumes n_train + n_test = len(X)
-                mean_validation_score += test_score
-
-                if self.compute_training_score:
-                    if self.iid:
-                        training_score *= n_samples - this_n_test_samples
-                    mean_training_score += training_score
-
-                n_test_samples += this_n_test_samples
-
-            if self.iid:
-                mean_validation_score /= float(n_test_samples)
-
-            if self.compute_training_score:
-                if self.iid:
-                    # again, we assume n_train + n_test = len(X)
-                    mean_training_score /= (n_folds * n_samples
-                                            - float(n_test_samples))
-            else:
-                mean_training_score = None
-
-            cv_scores.append(CVScoreTuple(
-                clf_params, mean_validation_score,
-                test_points, mean_training_score,
-                np.mean(training_times), np.mean(prediction_times)))
-=======
-        results = [
+        cv_results = self._merge_result_dicts([
             [fold_results for clf_params, fold_results in out[start:start + n_folds]]
             for start in range(0, n_fits, n_folds)
-        ]
-        result_keys = list(results[0][0].iterkeys()) # assume keys are same throughout
-        merged_results = {key: np.array([[fold_results[key] for fold_results in point] for point in results])
-                for key in result_keys}
-
-        scores = merged_results[Scorer.SCORE_KEY]
-        if self.iid:
-            scores = scores * merged_results['n_test_samples']
-            scores = scores.sum(axis=1) / merged_results['n_test_samples'].sum(axis=1)
-        else:
-            scores = scores.sum(axis=1)
->>>>>>> c9d45a34
+        ])
+
+        grid_results = {'parameters': list(parameter_iterator)}
+        grid_results['test_score'] = self._aggregate_scores(
+                cv_results['test_score'], cv_results['test_n_samples'])
+        if self.compute_training_score:
+            grid_results['train_score'] = self._aggregate_scores(
+                    cv_results['train_score'],
+                    n_samples - cv_results['test_n_samples'])
 
         # Note: we do not use max(out) to make ties deterministic even if
         # comparison on estimator instances is not deterministic
@@ -572,26 +509,23 @@
         else:
             best_score = np.inf
 
-<<<<<<< HEAD
-        for point in cv_scores:
-            score = point.mean_validation_score
-=======
-        for score, params in zip(scores, parameter_iterator):
->>>>>>> c9d45a34
+        for i, score in enumerate(grid_results['test_score']):
             if ((score > best_score and greater_is_better)
                     or (score < best_score
                         and not greater_is_better)):
                 best_score = score
-                best_params = point.parameters
-
-        self.best_params_ = best_params
+                best_index = i
+
+        self.best_index_ = best_index
+        self.best_params_ = grid_results['parameters'][best_index]
         self.best_score_ = best_score
-        self.cv_scores_ = cv_scores
+        self.fold_results_ = cv_results
+        self.grid_results_ = grid_results
 
         if self.refit:
             # fit the best estimator using the entire dataset
             # clone first to work around broken estimators
-            best_estimator = clone(base_clf).set_params(**best_params)
+            best_estimator = clone(base_clf).set_params(**self.best_params_)
             if y is not None:
                 best_estimator.fit(X, y, **self.fit_params)
             else:
@@ -599,13 +533,6 @@
             self.best_estimator_ = best_estimator
             self._set_methods()
 
-<<<<<<< HEAD
-=======
-        # Store the computed scores
-        self.cv_params_ = list(parameter_iterator)
-        self.cv_scores_ = scores
-        self.cv_folds_ = merged_results
->>>>>>> c9d45a34
         return self
 
 
@@ -695,29 +622,40 @@
 
     Attributes
     ----------
-    `cv_scores_` : list of named tuples
-        Contains scores for all parameter combinations in param_grid.
-        Each entry corresponds to one parameter setting.
-        Each named tuple has the attributes:
-
-            * ``parameters``, a dict of parameter settings
-            * ``mean_validation_score``, the mean score over the
+    `grid_results_` : dict of string -> array or list
+        Each value is an array or list with elements for each parameter
+        combination in ``param_grid``. Elements for the following keys are:
+
+            * ``parameters``, dict of parameter settings
+            * ``test_score``, the mean score over the
               cross-validation folds
-            * ``cv_validation_scores``, the list of scores for each fold
-            * ``mean_training_score``, the mean of the training score
-             over cross-validation folds. Only available if
-             ``compute_training_score=True``.
-            * ``training_time``, the mean training time in seconds.
-            * ``prediction_time``, the mean prediction time over the test set
-              in seconds.
+            * ``train_score``, the mean training score over the
+              cross-validation folds, if ``compute_training_score``
+
+    `fold_results_` : dict of string -> array
+        Each value is an array whose first two dimensions correspond to
+        parameter combinations and cross-validation folds, respectively.
+        Elements for the following keys are:
+
+            * ``test_time``, the elapsed prediction and scoring time
+            * ``train_time``, the elapsed training time
+            * ``test_score``, the score for this fold
+            * ``train_score``, the training score for this fold
+            * ``test_n_samples``, the number of samples in testing
+            * ``test_*``, other score information stored by the Scorer
+            * ``train_*``, other training score information stored by the Scorer
 
     `best_estimator_` : estimator
-        Estimator that was choosen by grid search, i.e. estimator
+        Estimator that was chosen by grid search, i.e. estimator
         which gave highest score (or smallest loss if specified)
-        on the left out data.
+        on the left out data. Available only if refit=True.
 
     `best_score_` : float
         score of best_estimator on the left out data.
+
+    `best_index_` : int
+        The index of the best parameter setting into ``grid_results_`` and
+        ``fold_results_`` data.
 
     `best_params_` : dict
         Parameter setting that gave the best results on the hold out data.
@@ -760,8 +698,8 @@
     @property
     def grid_scores_(self):
         warnings.warn("grid_scores_ is deprecated and will be removed in 0.15."
-                      " Use estimator_scores_ instead.", DeprecationWarning)
-        return self.cv_scores_
+                      " Use grid_results_ and fold_results_ instead.", DeprecationWarning)
+        return self.grid_results_['test_score']
 
     def fit(self, X, y=None, **params):
         """Run fit with all sets of parameters.
@@ -877,29 +815,40 @@
 
     Attributes
     ----------
-    `cv_scores_` : list of named tuples
-        Contains scores for all parameter combinations in param_grid.
-        Each entry corresponds to one parameter setting.
-        Each named tuple has the attributes:
-
-            * ``parameters``, a dict of parameter settings
-            * ``mean_validation_score``, the mean score over the
+    `grid_results_` : dict of string -> array or list
+        Each value is an array or list with elements for each parameter
+        combination in ``param_grid``. Elements for the following keys are:
+
+            * ``parameters``, dict of parameter settings
+            * ``test_score``, the mean score over the
               cross-validation folds
-            * ``cv_validation_scores``, the list of scores for each fold
-            * ``mean_training_score``, the mean of the training score
-             over cross-validation folds. Only available if
-             ``compute_training_score=True``.
-            * ``training_time``, the mean training time in seconds.
-            * ``prediction_time``, the mean prediction time over the test set
-              in seconds.
+            * ``train_score``, the mean training score over the
+              cross-validation folds, if ``compute_training_score``
+
+    `fold_results_` : dict of string -> array
+        Each value is an array whose first two dimensions correspond to
+        parameter combinations and cross-validation folds, respectively.
+        Elements for the following keys are:
+
+            * ``test_time``, the elapsed prediction and scoring time
+            * ``train_time``, the elapsed training time
+            * ``test_score``, the score for this fold
+            * ``train_score``, the training score for this fold
+            * ``test_n_samples``, the number of samples in testing
+            * ``test_*``, other score information stored by the Scorer
+            * ``train_*``, other training score information stored by the Scorer
 
     `best_estimator_` : estimator
-        Estimator that was choosen by search, i.e. estimator
+        Estimator that was chosen by grid search, i.e. estimator
         which gave highest score (or smallest loss if specified)
-        on the left out data.
+        on the left out data. Available only if refit=True.
 
     `best_score_` : float
-        Score of best_estimator on the left out data.
+        score of best_estimator on the left out data.
+
+    `best_index_` : int
+        The index of the best parameter setting into ``grid_results_`` and
+        ``fold_results_`` data.
 
     `best_params_` : dict
         Parameter setting that gave the best results on the hold out data.

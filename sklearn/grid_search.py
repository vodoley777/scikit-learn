"""
The :mod:`sklearn.grid_search` includes utilities to fine-tune the parameters
of an estimator.
"""
from __future__ import print_function

# Author: Alexandre Gramfort <alexandre.gramfort@inria.fr>,
#         Gael Varoquaux <gael.varoquaux@normalesup.org>
#         Andreas Mueller <amueller@ais.uni-bonn.de>
#         Olivier Grisel <olivier.grisel@ensta.org>
# License: BSD 3 clause

from abc import ABCMeta, abstractmethod
from collections import Mapping, namedtuple, Sized
from functools import partial, reduce
from itertools import product
import operator
import warnings

import numpy as np

from .base import BaseEstimator, is_classifier, clone
from .base import MetaEstimatorMixin
from .cross_validation import _check_cv as check_cv
from .cross_validation import _fit_and_score
from .externals.joblib import Parallel, delayed
from .externals import six
from .utils import check_random_state
from .utils.random import sample_without_replacement
from .utils.validation import _num_samples, indexable
from .utils.metaestimators import if_delegate_has_method
from .metrics.scorer import check_scoring


__all__ = ['GridSearchCV', 'ParameterGrid', 'fit_grid_point',
           'ParameterSampler', 'RandomizedSearchCV']


class ParameterGrid(object):
    """Grid of parameters with a discrete number of values for each.

    Can be used to iterate over parameter value combinations with the
    Python built-in function iter.

    Parameters
    ----------
    param_grid : dict of string to sequence, or sequence of such
        The parameter grid to explore, as a dictionary mapping estimator
        parameters to sequences of allowed values.

        An empty dict signifies default parameters.

        A sequence of dicts signifies a sequence of grids to search, and is
        useful to avoid exploring parameter combinations that make no sense
        or have no effect. See the examples below.

    Examples
    --------
    >>> from sklearn.grid_search import ParameterGrid
    >>> param_grid = {'a': [1, 2], 'b': [True, False]}
    >>> list(ParameterGrid(param_grid)) == (
    ...    [{'a': 1, 'b': True}, {'a': 1, 'b': False},
    ...     {'a': 2, 'b': True}, {'a': 2, 'b': False}])
    True

    >>> grid = [{'kernel': ['linear']}, {'kernel': ['rbf'], 'gamma': [1, 10]}]
    >>> list(ParameterGrid(grid)) == [{'kernel': 'linear'},
    ...                               {'kernel': 'rbf', 'gamma': 1},
    ...                               {'kernel': 'rbf', 'gamma': 10}]
    True

    See also
    --------
    :class:`GridSearchCV`:
        uses ``ParameterGrid`` to perform a full parallelized parameter search.
    """

    def __init__(self, param_grid):
        if isinstance(param_grid, Mapping):
            # wrap dictionary in a singleton list to support either dict
            # or list of dicts
            param_grid = [param_grid]
        self.param_grid = param_grid

    def __iter__(self):
        """Iterate over the points in the grid.

        Returns
        -------
        params : iterator over dict of string to any
            Yields dictionaries mapping each estimator parameter to one of its
            allowed values.
        """
        for p in self.param_grid:
            # Always sort the keys of a dictionary, for reproducibility
            items = sorted(p.items())
            if not items:
                yield {}
            else:
                keys, values = zip(*items)
                for v in product(*values):
                    params = dict(zip(keys, v))
                    yield params

    def __len__(self):
        """Number of points on the grid."""
        # Product function that can handle iterables (np.product can't).
        product = partial(reduce, operator.mul)
        return sum(product(len(v) for v in p.values()) if p else 1
                   for p in self.param_grid)


class ParameterSampler(object):
    """Generator on parameters sampled from given distributions.

    Non-deterministic iterable over random candidate combinations for hyper-
    parameter search. If all parameters are presented as a list,
    sampling without replacement is performed. If at least one parameter
    is given as a distribution, sampling with replacement is used.
    It is highly recommended to use continuous distributions for continuous
    parameters.

    Note that as of SciPy 0.12, the ``scipy.stats.distributions`` do not accept
    a custom RNG instance and always use the singleton RNG from
    ``numpy.random``. Hence setting ``random_state`` will not guarantee a
    deterministic iteration whenever ``scipy.stats`` distributions are used to
    define the parameter search space.

    Parameters
    ----------
    param_distributions : dict
        Dictionary where the keys are parameters and values
        are distributions from which a parameter is to be sampled.
        Distributions either have to provide a ``rvs`` function
        to sample from them, or can be given as a list of values,
        where a uniform distribution is assumed.

    n_iter : integer
        Number of parameter settings that are produced.

    random_state : int or RandomState
        Pseudo random number generator state used for random uniform sampling
        from lists of possible values instead of scipy.stats distributions.

    Returns
    -------
    params : dict of string to any
        **Yields** dictionaries mapping each estimator parameter to
        as sampled value.

    Examples
    --------
    >>> from sklearn.grid_search import ParameterSampler
    >>> from scipy.stats.distributions import expon
    >>> import numpy as np
    >>> np.random.seed(0)
    >>> param_grid = {'a':[1, 2], 'b': expon()}
    >>> param_list = list(ParameterSampler(param_grid, n_iter=4))
    >>> rounded_list = [dict((k, round(v, 6)) for (k, v) in d.items())
    ...                 for d in param_list]
    >>> rounded_list == [{'b': 0.89856, 'a': 1},
    ...                  {'b': 0.923223, 'a': 1},
    ...                  {'b': 1.878964, 'a': 2},
    ...                  {'b': 1.038159, 'a': 2}]
    True
    """
    def __init__(self, param_distributions, n_iter, random_state=None):
        self.param_distributions = param_distributions
        self.n_iter = n_iter
        self.random_state = random_state

    def __iter__(self):
        samples = []
        # check if all distributions are given as lists
        # in this case we want to sample without replacement
        all_lists = np.all([not hasattr(v, "rvs")
                            for v in self.param_distributions.values()])
        rnd = check_random_state(self.random_state)

        if all_lists:
            # get complete grid and yield from it
            param_grid = list(ParameterGrid(self.param_distributions))
            grid_size = len(param_grid)

            if grid_size < self.n_iter:
                raise ValueError(
                    "The total space of parameters %d is smaller "
                    "than n_iter=%d." % (grid_size, self.n_iter)
                    + " For exhaustive searches, use GridSearchCV.")
            for i in sample_without_replacement(grid_size, self.n_iter,
                                                random_state=rnd):
                yield param_grid[i]

        else:
            # Always sort the keys of a dictionary, for reproducibility
            items = sorted(self.param_distributions.items())
            while len(samples) < self.n_iter:
                params = dict()
                for k, v in items:
                    if hasattr(v, "rvs"):
                        params[k] = v.rvs()
                    else:
                        params[k] = v[rnd.randint(len(v))]
                samples.append(params)
                yield params

    def __len__(self):
        """Number of points that will be sampled."""
        return self.n_iter


def fit_grid_point(X, y, estimator, parameters, train, test, scorer,
                   verbose, error_score='raise', **fit_params):
    """Run fit on one set of parameters.

    Parameters
    ----------
    X : array-like, sparse matrix or list
        Input data.

    y : array-like or None
        Targets for input data.

    estimator : estimator object
        This estimator will be cloned and then fitted.

    parameters : dict
        Parameters to be set on estimator for this grid point.

    train : ndarray, dtype int or bool
        Boolean mask or indices for training set.

    test : ndarray, dtype int or bool
        Boolean mask or indices for test set.

    scorer : callable or None.
        If provided must be a scorer callable object / function with signature
        ``scorer(estimator, X, y)``.

    verbose : int
        Verbosity level.

    **fit_params : kwargs
        Additional parameter passed to the fit function of the estimator.

    error_score : 'raise' (default) or numeric
        Value to assign to the score if an error occurs in estimator fitting.
        If set to 'raise', the error is raised. If a numeric value is given,
        FitFailedWarning is raised. This parameter does not affect the refit
        step, which will always raise the error.

    Returns
    -------
    score : float
        Score of this parameter setting on given training / test split.

    parameters : dict
        The parameters that have been evaluated.

    n_samples_test : int
        Number of test samples in this split.
    """
    score, n_samples_test, _ = _fit_and_score(estimator, X, y, scorer, train,
                                              test, verbose, parameters,
                                              fit_params, error_score)
    return score, parameters, n_samples_test


def _check_param_grid(param_grid):
    if hasattr(param_grid, 'items'):
        param_grid = [param_grid]

    for p in param_grid:
        for v in p.values():
            if isinstance(v, np.ndarray) and v.ndim > 1:
                raise ValueError("Parameter array should be one-dimensional.")

            check = [isinstance(v, k) for k in (list, tuple, np.ndarray)]
            if True not in check:
                raise ValueError("Parameter values should be a list.")

            if len(v) == 0:
                raise ValueError("Parameter values should be a non-empty "
                                 "list.")


class _CVScoreTuple (namedtuple('_CVScoreTuple',
                                ('parameters',
                                 'mean_validation_score',
                                 'cv_validation_scores'))):
    # A raw namedtuple is very memory efficient as it packs the attributes
    # in a struct to get rid of the __dict__ of attributes in particular it
    # does not copy the string for the keys on each instance.
    # By deriving a namedtuple class just to introduce the __repr__ method we
    # would also reintroduce the __dict__ on the instance. By telling the
    # Python interpreter that this subclass uses static __slots__ instead of
    # dynamic attributes. Furthermore we don't need any additional slot in the
    # subclass so we set __slots__ to the empty tuple.
    __slots__ = ()

    def __repr__(self):
        """Simple custom repr to summarize the main info"""
        return "mean: {0:.5f}, std: {1:.5f}, params: {2}".format(
            self.mean_validation_score,
            np.std(self.cv_validation_scores),
            self.parameters)


class ChangedBehaviorWarning(UserWarning):
    pass


class BaseSearchCV(six.with_metaclass(ABCMeta, BaseEstimator,
                                      MetaEstimatorMixin)):
    """Base class for hyper parameter search with cross-validation."""

    @abstractmethod
    def __init__(self, estimator, scoring=None,
                 fit_params=None, n_jobs=1, iid=True,
                 refit=True, cv=None, verbose=0, pre_dispatch='2*n_jobs',
                 error_score='raise'):

        self.scoring = scoring
        self.estimator = estimator
        self.n_jobs = n_jobs
        self.fit_params = fit_params if fit_params is not None else {}
        self.iid = iid
        self.refit = refit
        self.cv = cv
        self.verbose = verbose
        self.pre_dispatch = pre_dispatch
        self.error_score = error_score
<<<<<<< HEAD
=======

    @property
    def _estimator_type(self):
        return self.estimator._estimator_type
>>>>>>> acc1ac27

    def score(self, X, y=None):
        """Returns the score on the given data, if the estimator has been refit

        This uses the score defined by ``scoring`` where provided, and the
        ``best_estimator_.score`` method otherwise.

        Parameters
        ----------
        X : array-like, shape = [n_samples, n_features]
            Input data, where n_samples is the number of samples and
            n_features is the number of features.

        y : array-like, shape = [n_samples] or [n_samples, n_output], optional
            Target relative to X for classification or regression;
            None for unsupervised learning.

        Returns
        -------
        score : float

        Notes
        -----
         * The long-standing behavior of this method changed in version 0.16.
         * It no longer uses the metric provided by ``estimator.score`` if the
           ``scoring`` parameter was set when fitting.

        """
        if self.scorer_ is None:
            raise ValueError("No score function explicitly defined, "
                             "and the estimator doesn't provide one %s"
                             % self.best_estimator_)
        if self.scoring is not None and hasattr(self.best_estimator_, 'score'):
            warnings.warn("The long-standing behavior to use the estimator's "
                          "score function in {0}.score has changed. The "
                          "scoring parameter is now used."
                          "".format(self.__class__.__name__),
                          ChangedBehaviorWarning)
        return self.scorer_(self.best_estimator_, X, y)

    @if_delegate_has_method(delegate='estimator')
    def predict(self, X):
        """Call predict on the estimator with the best found parameters.

        Only available if ``refit=True`` and the underlying estimator supports
        ``predict``.

        Parameters
        -----------
        X : indexable, length n_samples
            Must fulfill the input assumptions of the
            underlying estimator.

        """
        return self.best_estimator_.predict(X)

    @if_delegate_has_method(delegate='estimator')
    def predict_proba(self, X):
        """Call predict_proba on the estimator with the best found parameters.

        Only available if ``refit=True`` and the underlying estimator supports
        ``predict_proba``.

        Parameters
        -----------
        X : indexable, length n_samples
            Must fulfill the input assumptions of the
            underlying estimator.

        """
        return self.best_estimator_.predict_proba(X)

    @if_delegate_has_method(delegate='estimator')
    def predict_log_proba(self, X):
        """Call predict_log_proba on the estimator with the best found parameters.

        Only available if ``refit=True`` and the underlying estimator supports
        ``predict_log_proba``.

        Parameters
        -----------
        X : indexable, length n_samples
            Must fulfill the input assumptions of the
            underlying estimator.

        """
        return self.best_estimator_.predict_log_proba(X)

    @if_delegate_has_method(delegate='estimator')
    def decision_function(self, X):
        """Call decision_function on the estimator with the best found parameters.

        Only available if ``refit=True`` and the underlying estimator supports
        ``decision_function``.

        Parameters
        -----------
        X : indexable, length n_samples
            Must fulfill the input assumptions of the
            underlying estimator.

        """
        return self.best_estimator_.decision_function(X)

    @if_delegate_has_method(delegate='estimator')
    def transform(self, X):
        """Call transform on the estimator with the best found parameters.

        Only available if the underlying estimator supports ``transform`` and
        ``refit=True``.

        Parameters
        -----------
        X : indexable, length n_samples
            Must fulfill the input assumptions of the
            underlying estimator.

        """
        return self.best_estimator_.transform(X)

    @if_delegate_has_method(delegate='estimator')
    def inverse_transform(self, Xt):
        """Call inverse_transform on the estimator with the best found parameters.

        Only available if the underlying estimator implements ``inverse_transform`` and
        ``refit=True``.

        Parameters
        -----------
        Xt : indexable, length n_samples
            Must fulfill the input assumptions of the
            underlying estimator.

        """
        return self.best_estimator_.transform(Xt)

    def _fit(self, X, y, parameter_iterable):
        """Actual fitting,  performing the search over parameters."""

        estimator = self.estimator
        cv = self.cv
        self.scorer_ = check_scoring(self.estimator, scoring=self.scoring)

        n_samples = _num_samples(X)
        X, y = indexable(X, y)

        if y is not None:
            if len(y) != n_samples:
                raise ValueError('Target variable (y) has a different number '
                                 'of samples (%i) than data (X: %i samples)'
                                 % (len(y), n_samples))
        cv = check_cv(cv, X, y, classifier=is_classifier(estimator))

        if self.verbose > 0:
            if isinstance(parameter_iterable, Sized):
                n_candidates = len(parameter_iterable)
                print("Fitting {0} folds for each of {1} candidates, totalling"
                      " {2} fits".format(len(cv), n_candidates,
                                         n_candidates * len(cv)))

        base_estimator = clone(self.estimator)

        pre_dispatch = self.pre_dispatch

        out = Parallel(
            n_jobs=self.n_jobs, verbose=self.verbose,
            pre_dispatch=pre_dispatch
        )(
            delayed(_fit_and_score)(clone(base_estimator), X, y, self.scorer_,
                                    train, test, self.verbose, parameters,
                                    self.fit_params, return_parameters=True,
                                    error_score=self.error_score)
                for parameters in parameter_iterable
                for train, test in cv)

        # Out is a list of triplet: score, estimator, n_test_samples
        n_fits = len(out)
        n_folds = len(cv)

        scores = list()
        grid_scores = list()
        for grid_start in range(0, n_fits, n_folds):
            n_test_samples = 0
            score = 0
            all_scores = []
            for this_score, this_n_test_samples, _, parameters in \
                    out[grid_start:grid_start + n_folds]:
                all_scores.append(this_score)
                if self.iid:
                    this_score *= this_n_test_samples
                    n_test_samples += this_n_test_samples
                score += this_score
            if self.iid:
                score /= float(n_test_samples)
            else:
                score /= float(n_folds)
            scores.append((score, parameters))
            # TODO: shall we also store the test_fold_sizes?
            grid_scores.append(_CVScoreTuple(
                parameters,
                score,
                np.array(all_scores)))
        # Store the computed scores
        self.grid_scores_ = grid_scores

        # Find the best parameters by comparing on the mean validation score:
        # note that `sorted` is deterministic in the way it breaks ties
        best = sorted(grid_scores, key=lambda x: x.mean_validation_score,
                      reverse=True)[0]
        self.best_params_ = best.parameters
        self.best_score_ = best.mean_validation_score

        if self.refit:
            # fit the best estimator using the entire dataset
            # clone first to work around broken estimators
            best_estimator = clone(base_estimator).set_params(
                **best.parameters)
            if y is not None:
                best_estimator.fit(X, y, **self.fit_params)
            else:
                best_estimator.fit(X, **self.fit_params)
            self.best_estimator_ = best_estimator
        return self


class GridSearchCV(BaseSearchCV):
    """Exhaustive search over specified parameter values for an estimator.

    Important members are fit, predict.

    GridSearchCV implements a "fit" method and a "predict" method like
    any classifier except that the parameters of the classifier
    used to predict is optimized by cross-validation.

    Parameters
    ----------
    estimator : object type that implements the "fit" and "predict" methods
        A object of that type is instantiated for each grid point.

    param_grid : dict or list of dictionaries
        Dictionary with parameters names (string) as keys and lists of
        parameter settings to try as values, or a list of such
        dictionaries, in which case the grids spanned by each dictionary
        in the list are explored. This enables searching over any sequence
        of parameter settings.

    scoring : string, callable or None, optional, default: None
        A string (see model evaluation documentation) or
        a scorer callable object / function with signature
        ``scorer(estimator, X, y)``.

    fit_params : dict, optional
        Parameters to pass to the fit method.

    n_jobs : int, default 1
        Number of jobs to run in parallel.

    pre_dispatch : int, or string, optional
        Controls the number of jobs that get dispatched during parallel
        execution. Reducing this number can be useful to avoid an
        explosion of memory consumption when more jobs get dispatched
        than CPUs can process. This parameter can be:

            - None, in which case all the jobs are immediately
              created and spawned. Use this for lightweight and
              fast-running jobs, to avoid delays due to on-demand
              spawning of the jobs

            - An int, giving the exact number of total jobs that are
              spawned

            - A string, giving an expression as a function of n_jobs,
              as in '2*n_jobs'

    iid : boolean, default=True
        If True, the data is assumed to be identically distributed across
        the folds, and the loss minimized is the total loss per sample,
        and not the mean loss across the folds.

    cv : integer or cross-validation generator, default=3
        If an integer is passed, it is the number of folds.
        Specific cross-validation objects can be passed, see
        sklearn.cross_validation module for the list of possible objects

    refit : boolean, default=True
        Refit the best estimator with the entire dataset.
        If "False", it is impossible to make predictions using
        this GridSearchCV instance after fitting.

    verbose : integer
        Controls the verbosity: the higher, the more messages.

    error_score : 'raise' (default) or numeric
        Value to assign to the score if an error occurs in estimator fitting.
        If set to 'raise', the error is raised. If a numeric value is given,
        FitFailedWarning is raised. This parameter does not affect the refit
        step, which will always raise the error.


    Examples
    --------
    >>> from sklearn import svm, grid_search, datasets
    >>> iris = datasets.load_iris()
    >>> parameters = {'kernel':('linear', 'rbf'), 'C':[1, 10]}
    >>> svr = svm.SVC()
    >>> clf = grid_search.GridSearchCV(svr, parameters)
    >>> clf.fit(iris.data, iris.target)
    ...                             # doctest: +NORMALIZE_WHITESPACE +ELLIPSIS
    GridSearchCV(cv=None, error_score=...,
           estimator=SVC(C=1.0, cache_size=..., class_weight=..., coef0=...,
                         degree=..., gamma=..., kernel='rbf', max_iter=-1,
                         probability=False, random_state=None, shrinking=True,
                         tol=..., verbose=False),
           fit_params={}, iid=..., n_jobs=1,
           param_grid=..., pre_dispatch=..., refit=...,
           scoring=..., verbose=...)


    Attributes
    ----------
    grid_scores_ : list of named tuples
        Contains scores for all parameter combinations in param_grid.
        Each entry corresponds to one parameter setting.
        Each named tuple has the attributes:

            * ``parameters``, a dict of parameter settings
            * ``mean_validation_score``, the mean score over the
              cross-validation folds
            * ``cv_validation_scores``, the list of scores for each fold

    best_estimator_ : estimator
        Estimator that was chosen by the search, i.e. estimator
        which gave highest score (or smallest loss if specified)
        on the left out data. Not available if refit=False.

    best_score_ : float
        Score of best_estimator on the left out data.

    best_params_ : dict
        Parameter setting that gave the best results on the hold out data.

    scorer_ : function
        Scorer function used on the held out data to choose the best
        parameters for the model.

    Notes
    ------
    The parameters selected are those that maximize the score of the left out
    data, unless an explicit score is passed in which case it is used instead.

    If `n_jobs` was set to a value higher than one, the data is copied for each
    point in the grid (and not `n_jobs` times). This is done for efficiency
    reasons if individual jobs take very little time, but may raise errors if
    the dataset is large and not enough memory is available.  A workaround in
    this case is to set `pre_dispatch`. Then, the memory is copied only
    `pre_dispatch` many times. A reasonable value for `pre_dispatch` is `2 *
    n_jobs`.

    See Also
    ---------
    :class:`ParameterGrid`:
        generates all the combinations of a an hyperparameter grid.

    :func:`sklearn.cross_validation.train_test_split`:
        utility function to split the data into a development set usable
        for fitting a GridSearchCV instance and an evaluation set for
        its final evaluation.

    :func:`sklearn.metrics.make_scorer`:
        Make a scorer from a performance metric or loss function.

    """

    def __init__(self, estimator, param_grid, scoring=None, loss_func=None,
                 score_func=None, fit_params=None, n_jobs=1, iid=True,
                 refit=True, cv=None, verbose=0, pre_dispatch='2*n_jobs',
                 error_score='raise'):

        super(GridSearchCV, self).__init__(
            estimator, scoring, fit_params, n_jobs, iid,
            refit, cv, verbose, pre_dispatch, error_score)
        self.param_grid = param_grid
        _check_param_grid(param_grid)

    def fit(self, X, y=None):
        """Run fit with all sets of parameters.

        Parameters
        ----------

        X : array-like, shape = [n_samples, n_features]
            Training vector, where n_samples is the number of samples and
            n_features is the number of features.

        y : array-like, shape = [n_samples] or [n_samples, n_output], optional
            Target relative to X for classification or regression;
            None for unsupervised learning.

        """
        return self._fit(X, y, ParameterGrid(self.param_grid))


class RandomizedSearchCV(BaseSearchCV):
    """Randomized search on hyper parameters.

    RandomizedSearchCV implements a "fit" method and a "predict" method like
    any classifier except that the parameters of the classifier
    used to predict is optimized by cross-validation.

    In contrast to GridSearchCV, not all parameter values are tried out, but
    rather a fixed number of parameter settings is sampled from the specified
    distributions. The number of parameter settings that are tried is
    given by n_iter.

    If all parameters are presented as a list,
    sampling without replacement is performed. If at least one parameter
    is given as a distribution, sampling with replacement is used.
    It is highly recommended to use continuous distributions for continuous
    parameters.

    Parameters
    ----------
    estimator : object type that implements the "fit" and "predict" methods
        A object of that type is instantiated for each parameter setting.

    param_distributions : dict
        Dictionary with parameters names (string) as keys and distributions
        or lists of parameters to try. Distributions must provide a ``rvs``
        method for sampling (such as those from scipy.stats.distributions).
        If a list is given, it is sampled uniformly.

    n_iter : int, default=10
        Number of parameter settings that are sampled. n_iter trades
        off runtime vs quality of the solution.

    scoring : string, callable or None, optional, default: None
        A string (see model evaluation documentation) or
        a scorer callable object / function with signature
        ``scorer(estimator, X, y)``.

    fit_params : dict, optional
        Parameters to pass to the fit method.

    n_jobs : int, default=1
        Number of jobs to run in parallel.

    pre_dispatch : int, or string, optional
        Controls the number of jobs that get dispatched during parallel
        execution. Reducing this number can be useful to avoid an
        explosion of memory consumption when more jobs get dispatched
        than CPUs can process. This parameter can be:

            - None, in which case all the jobs are immediately
              created and spawned. Use this for lightweight and
              fast-running jobs, to avoid delays due to on-demand
              spawning of the jobs

            - An int, giving the exact number of total jobs that are
              spawned

            - A string, giving an expression as a function of n_jobs,
              as in '2*n_jobs'

    iid : boolean, default=True
        If True, the data is assumed to be identically distributed across
        the folds, and the loss minimized is the total loss per sample,
        and not the mean loss across the folds.

    cv : integer or cross-validation generator, optional
        If an integer is passed, it is the number of folds (default 3).
        Specific cross-validation objects can be passed, see
        sklearn.cross_validation module for the list of possible objects

    refit : boolean, default=True
        Refit the best estimator with the entire dataset.
        If "False", it is impossible to make predictions using
        this RandomizedSearchCV instance after fitting.

    verbose : integer
        Controls the verbosity: the higher, the more messages.

    error_score : 'raise' (default) or numeric
        Value to assign to the score if an error occurs in estimator fitting.
        If set to 'raise', the error is raised. If a numeric value is given,
        FitFailedWarning is raised. This parameter does not affect the refit
        step, which will always raise the error.


    Attributes
    ----------
    grid_scores_ : list of named tuples
        Contains scores for all parameter combinations in param_grid.
        Each entry corresponds to one parameter setting.
        Each named tuple has the attributes:

            * ``parameters``, a dict of parameter settings
            * ``mean_validation_score``, the mean score over the
              cross-validation folds
            * ``cv_validation_scores``, the list of scores for each fold

    best_estimator_ : estimator
        Estimator that was chosen by the search, i.e. estimator
        which gave highest score (or smallest loss if specified)
        on the left out data. Not available if refit=False.

    best_score_ : float
        Score of best_estimator on the left out data.

    best_params_ : dict
        Parameter setting that gave the best results on the hold out data.

    Notes
    -----
    The parameters selected are those that maximize the score of the held-out
    data, according to the scoring parameter.

    If `n_jobs` was set to a value higher than one, the data is copied for each
    parameter setting(and not `n_jobs` times). This is done for efficiency
    reasons if individual jobs take very little time, but may raise errors if
    the dataset is large and not enough memory is available.  A workaround in
    this case is to set `pre_dispatch`. Then, the memory is copied only
    `pre_dispatch` many times. A reasonable value for `pre_dispatch` is `2 *
    n_jobs`.

    See Also
    --------
    :class:`GridSearchCV`:
        Does exhaustive search over a grid of parameters.

    :class:`ParameterSampler`:
        A generator over parameter settins, constructed from
        param_distributions.

    """

    def __init__(self, estimator, param_distributions, n_iter=10, scoring=None,
                 fit_params=None, n_jobs=1, iid=True, refit=True, cv=None,
                 verbose=0, pre_dispatch='2*n_jobs', random_state=None,
                 error_score='raise'):

        self.param_distributions = param_distributions
        self.n_iter = n_iter
        self.random_state = random_state
        super(RandomizedSearchCV, self).__init__(
            estimator=estimator, scoring=scoring, fit_params=fit_params,
            n_jobs=n_jobs, iid=iid, refit=refit, cv=cv, verbose=verbose,
            pre_dispatch=pre_dispatch, error_score=error_score)

    def fit(self, X, y=None):
        """Run fit on the estimator with randomly drawn parameters.

        Parameters
        ----------
        X : array-like, shape = [n_samples, n_features]
            Training vector, where n_samples in the number of samples and
            n_features is the number of features.

        y : array-like, shape = [n_samples] or [n_samples, n_output], optional
            Target relative to X for classification or regression;
            None for unsupervised learning.

        """
        sampled_params = ParameterSampler(self.param_distributions,
                                          self.n_iter,
                                          random_state=self.random_state)
        return self._fit(X, y, sampled_params)<|MERGE_RESOLUTION|>--- conflicted
+++ resolved
@@ -330,13 +330,10 @@
         self.verbose = verbose
         self.pre_dispatch = pre_dispatch
         self.error_score = error_score
-<<<<<<< HEAD
-=======
 
     @property
     def _estimator_type(self):
         return self.estimator._estimator_type
->>>>>>> acc1ac27
 
     def score(self, X, y=None):
         """Returns the score on the given data, if the estimator has been refit

"""Global configuration state and functions for management
"""
import os
from contextlib import contextmanager as contextmanager
import threading

_global_config = {
    "assume_finite": bool(os.environ.get("SKLEARN_ASSUME_FINITE", False)),
    "working_memory": int(os.environ.get("SKLEARN_WORKING_MEMORY", 1024)),
    "print_changed_only": True,
    "display": "text",
}
_threadlocal = threading.local()


def _get_threadlocal_config():
    """Get a threadlocal **mutable** configuration. If the configuration
    does not exist, copy the default global configuration."""
    if not hasattr(_threadlocal, "global_config"):
        _threadlocal.global_config = _global_config.copy()
    return _threadlocal.global_config


def get_config():
    """Retrieve current values for configuration set by :func:`set_config`

    Returns
    -------
    config : dict
        Keys are parameter names that can be passed to :func:`set_config`.

    See Also
    --------
    config_context : Context manager for global scikit-learn configuration.
    set_config : Set global scikit-learn configuration.
    """
    # Return a copy of the threadlocal configuration so that users will
    # not be able to modify the configuration with the returned dict.
    return _get_threadlocal_config().copy()


def set_config(
    assume_finite=None, working_memory=None, print_changed_only=None, display=None
):
    """Set global scikit-learn configuration

    .. versionadded:: 0.19

    Parameters
    ----------
    assume_finite : bool, default=None
        If True, validation for finiteness will be skipped,
        saving time, but leading to potential crashes. If
        False, validation for finiteness will be performed,
        avoiding error.  Global default: False.

        .. versionadded:: 0.19

    working_memory : int, default=None
        If set, scikit-learn will attempt to limit the size of temporary arrays
        to this number of MiB (per job when parallelised), often saving both
        computation time and memory on expensive operations that can be
        performed in chunks. Global default: 1024.

        .. versionadded:: 0.20

    print_changed_only : bool, default=None
        If True, only the parameters that were set to non-default
        values will be printed when printing an estimator. For example,
        ``print(SVC())`` while True will only print 'SVC()' while the default
        behaviour would be to print 'SVC(C=1.0, cache_size=200, ...)' with
        all the non-changed parameters.

        .. versionadded:: 0.21

    display : {'text', 'diagram'}, default=None
        If 'diagram', estimators will be displayed as a diagram in a Jupyter
        lab or notebook context. If 'text', estimators will be displayed as
        text. Default is 'text'.

        .. versionadded:: 0.23

    See Also
    --------
    config_context : Context manager for global scikit-learn configuration.
    get_config : Retrieve current values of the global configuration.
    """
    local_config = _get_threadlocal_config()

    if assume_finite is not None:
        local_config["assume_finite"] = assume_finite
    if working_memory is not None:
        local_config["working_memory"] = working_memory
    if print_changed_only is not None:
        local_config["print_changed_only"] = print_changed_only
    if display is not None:
        local_config["display"] = display


@contextmanager
def config_context(
    *, assume_finite=None, working_memory=None, print_changed_only=None, display=None
):
    """Context manager for global scikit-learn configuration.

    Parameters
    ----------
    assume_finite : bool, default=None
        If True, validation for finiteness will be skipped,
        saving time, but leading to potential crashes. If
        False, validation for finiteness will be performed,
        avoiding error. If None, the existing value won't change.
        The default value is False.

    working_memory : int, default=None
        If set, scikit-learn will attempt to limit the size of temporary arrays
        to this number of MiB (per job when parallelised), often saving both
        computation time and memory on expensive operations that can be
        performed in chunks. If None, the existing value won't change.
        The default value is 1024.

    print_changed_only : bool, default=None
        If True, only the parameters that were set to non-default
        values will be printed when printing an estimator. For example,
        ``print(SVC())`` while True will only print 'SVC()', but would print
        'SVC(C=1.0, cache_size=200, ...)' with all the non-changed parameters
        when False. If None, the existing value won't change.
        The default value is True.

        .. versionchanged:: 0.23
           Default changed from False to True.

    display : {'text', 'diagram'}, default=None
        If 'diagram', estimators will be displayed as a diagram in a Jupyter
        lab or notebook context. If 'text', estimators will be displayed as
        text. If None, the existing value won't change.
        The default value is 'text'.

        .. versionadded:: 0.23

    Yields
    ------
    None.

    See Also
    --------
    set_config : Set global scikit-learn configuration.
    get_config : Retrieve current values of the global configuration.

    Notes
    -----
    All settings, not just those presently modified, will be returned to
    their previous values when the context manager is exited.

    Examples
    --------
    >>> import sklearn
    >>> from sklearn.utils.validation import assert_all_finite
    >>> with sklearn.config_context(assume_finite=True):
    ...     assert_all_finite([float('nan')])
    >>> with sklearn.config_context(assume_finite=True):
    ...     with sklearn.config_context(assume_finite=False):
    ...         assert_all_finite([float('nan')])
    Traceback (most recent call last):
    ...
<<<<<<< HEAD
    ValueError: Input contains NaN, ...
=======
    ValueError: Input contains NaN...

    See Also
    --------
    set_config : Set global scikit-learn configuration.
    get_config : Retrieve current values of the global configuration.
>>>>>>> 2571cb29
    """
    old_config = get_config()
    set_config(
        assume_finite=assume_finite,
        working_memory=working_memory,
        print_changed_only=print_changed_only,
        display=display,
    )

    try:
        yield
    finally:
        set_config(**old_config)<|MERGE_RESOLUTION|>--- conflicted
+++ resolved
@@ -163,16 +163,12 @@
     ...         assert_all_finite([float('nan')])
     Traceback (most recent call last):
     ...
-<<<<<<< HEAD
-    ValueError: Input contains NaN, ...
-=======
-    ValueError: Input contains NaN...
+    ValueError: Input contains NaN.
 
     See Also
     --------
     set_config : Set global scikit-learn configuration.
     get_config : Retrieve current values of the global configuration.
->>>>>>> 2571cb29
     """
     old_config = get_config()
     set_config(

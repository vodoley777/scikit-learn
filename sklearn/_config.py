--- conflicted
+++ resolved
@@ -15,11 +15,8 @@
     "enable_cython_pairwise_dist": True,
     "array_api_dispatch": False,
     "transform_output": "default",
-<<<<<<< HEAD
     "enable_metadata_routing": False,
-=======
     "skip_parameter_validation": False,
->>>>>>> 4ccf41be
 }
 _threadlocal = threading.local()
 
@@ -59,11 +56,8 @@
     enable_cython_pairwise_dist=None,
     array_api_dispatch=None,
     transform_output=None,
-<<<<<<< HEAD
     enable_metadata_routing=None,
-=======
     skip_parameter_validation=None,
->>>>>>> 4ccf41be
 ):
     """Set global scikit-learn configuration
 
@@ -144,7 +138,6 @@
 
         .. versionadded:: 1.2
 
-<<<<<<< HEAD
     enable_metadata_routing : bool, default=None
         Enable metadata routing. By default this feature is disabled.
 
@@ -154,7 +147,9 @@
         - `True`: Metadata routing is enabled
         - `False`: Metadata routing is disabled, use the old syntax.
         - `None`: Configuration is unchanged
-=======
+
+        .. versionadded:: 1.3
+
     skip_parameter_validation : bool, default=None
         If `True`, disable the validation of the hyper-parameters' types and values in
         the fit method of estimators and for arguments passed to public helper
@@ -163,7 +158,6 @@
 
         Note that for data parameters, such as `X` and `y`, only type validation is
         skipped but validation with `check_array` will continue to run.
->>>>>>> 4ccf41be
 
         .. versionadded:: 1.3
 
@@ -193,13 +187,10 @@
         local_config["array_api_dispatch"] = array_api_dispatch
     if transform_output is not None:
         local_config["transform_output"] = transform_output
-<<<<<<< HEAD
     if enable_metadata_routing is not None:
         local_config["enable_metadata_routing"] = enable_metadata_routing
-=======
     if skip_parameter_validation is not None:
         local_config["skip_parameter_validation"] = skip_parameter_validation
->>>>>>> 4ccf41be
 
 
 @contextmanager
@@ -213,11 +204,8 @@
     enable_cython_pairwise_dist=None,
     array_api_dispatch=None,
     transform_output=None,
-<<<<<<< HEAD
     enable_metadata_routing=None,
-=======
     skip_parameter_validation=None,
->>>>>>> 4ccf41be
 ):
     """Context manager for global scikit-learn configuration.
 
@@ -297,7 +285,6 @@
 
         .. versionadded:: 1.2
 
-<<<<<<< HEAD
     enable_metadata_routing : bool, default=None
         Enable metadata routing. By default this feature is disabled.
 
@@ -307,7 +294,9 @@
         - `True`: Metadata routing is enabled
         - `False`: Metadata routing is disabled, use the old syntax.
         - `None`: Configuration is unchanged
-=======
+
+        .. versionadded:: 1.3
+
     skip_parameter_validation : bool, default=None
         If `True`, disable the validation of the hyper-parameters' types and values in
         the fit method of estimators and for arguments passed to public helper
@@ -316,7 +305,6 @@
 
         Note that for data parameters, such as `X` and `y`, only type validation is
         skipped but validation with `check_array` will continue to run.
->>>>>>> 4ccf41be
 
         .. versionadded:: 1.3
 
@@ -357,11 +345,8 @@
         enable_cython_pairwise_dist=enable_cython_pairwise_dist,
         array_api_dispatch=array_api_dispatch,
         transform_output=transform_output,
-<<<<<<< HEAD
         enable_metadata_routing=enable_metadata_routing,
-=======
         skip_parameter_validation=skip_parameter_validation,
->>>>>>> 4ccf41be
     )
 
     try:

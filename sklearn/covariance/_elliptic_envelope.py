--- conflicted
+++ resolved
@@ -67,9 +67,8 @@
         such a way we obtain the expected number of outliers (samples with
         decision function < 0) in training.
 
-<<<<<<< HEAD
         .. versionadded:: 0.20
-=======
+
     raw_location_ : ndarray of shape (n_features,)
         The raw robust estimated location before correction and re-weighting.
 
@@ -84,7 +83,6 @@
     dist_ : ndarray of shape (n_samples,)
         Mahalanobis distances of the training set (on which :meth:`fit` is
         called) observations.
->>>>>>> 1cdf6089
 
     Examples
     --------

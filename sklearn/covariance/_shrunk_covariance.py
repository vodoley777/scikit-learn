"""
Covariance estimators using shrinkage.

Shrinkage corresponds to regularising `cov` using a convex combination:
shrunk_cov = (1-shrinkage)*cov + shrinkage*structured_estimate.

"""

# Author: Alexandre Gramfort <alexandre.gramfort@inria.fr>
#         Gael Varoquaux <gael.varoquaux@normalesup.org>
#         Virgile Fritsch <virgile.fritsch@inria.fr>
#
# License: BSD 3 clause

# avoid division truncation
import warnings
import numpy as np

from . import empirical_covariance, EmpiricalCovariance
from ..utils import check_array
from ..utils.validation import _deprecate_positional_args


# ShrunkCovariance estimator

def shrunk_covariance(emp_cov, shrinkage=0.1):
    """Calculates a covariance matrix shrunk on the diagonal

    Read more in the :ref:`User Guide <shrunk_covariance>`.

    Parameters
    ----------
    emp_cov : array-like of shape (n_features, n_features)
        Covariance matrix to be shrunk

    shrinkage : float, default=0.1
        Coefficient in the convex combination used for the computation
        of the shrunk estimate. Range is [0, 1].

    Returns
    -------
    shrunk_cov : ndarray of shape (n_features, n_features)
        Shrunk covariance.

    Notes
    -----
    The regularized (shrunk) covariance is given by:

    (1 - shrinkage) * cov + shrinkage * mu * np.identity(n_features)

    where mu = trace(cov) / n_features
    """
    emp_cov = check_array(emp_cov)
    n_features = emp_cov.shape[0]

    mu = np.trace(emp_cov) / n_features
    shrunk_cov = (1. - shrinkage) * emp_cov
    shrunk_cov.flat[::n_features + 1] += shrinkage * mu

    return shrunk_cov


class ShrunkCovariance(EmpiricalCovariance):
    """Covariance estimator with shrinkage

    Read more in the :ref:`User Guide <shrunk_covariance>`.

    Parameters
    ----------
    store_precision : bool, default=True
        Specify if the estimated precision is stored

    assume_centered : bool, default=False
        If True, data will not be centered before computation.
        Useful when working with data whose mean is almost, but not exactly
        zero.
        If False, data will be centered before computation.

    shrinkage : float, default=0.1
        Coefficient in the convex combination used for the computation
        of the shrunk estimate. Range is [0, 1].

    Attributes
    ----------
    covariance_ : ndarray of shape (n_features, n_features)
        Estimated covariance matrix

    location_ : ndarray of shape (n_features,)
        Estimated location, i.e. the estimated mean.

    precision_ : ndarray of shape (n_features, n_features)
        Estimated pseudo inverse matrix.
        (stored only if store_precision is True)

    Examples
    --------
    >>> import numpy as np
    >>> from sklearn.covariance import ShrunkCovariance
    >>> from sklearn.datasets import make_gaussian_quantiles
    >>> real_cov = np.array([[.8, .3],
    ...                      [.3, .4]])
    >>> rng = np.random.RandomState(0)
    >>> X = rng.multivariate_normal(mean=[0, 0],
    ...                                   cov=real_cov,
    ...                                   size=500)
    >>> cov = ShrunkCovariance().fit(X)
    >>> cov.covariance_
    array([[0.7387..., 0.2536...],
           [0.2536..., 0.4110...]])
    >>> cov.location_
    array([0.0622..., 0.0193...])

    Notes
    -----
    The regularized covariance is given by:

    (1 - shrinkage) * cov + shrinkage * mu * np.identity(n_features)

    where mu = trace(cov) / n_features
    """
    @_deprecate_positional_args
    def __init__(self, *, store_precision=True, assume_centered=False,
                 shrinkage=0.1):
        super().__init__(store_precision=store_precision,
                         assume_centered=assume_centered)
        self.shrinkage = shrinkage

    def fit(self, X, y=None):
        """Fit the shrunk covariance model according to the given training data
        and parameters.

        Parameters
        ----------
        X : array-like of shape (n_samples, n_features)
            Training data, where n_samples is the number of samples
            and n_features is the number of features.

<<<<<<< HEAD
        y : Ignored
            not used, present for API consistence purpose.
=======
        y: Ignored
            Not used, present for API consistency by convention.
>>>>>>> 6b4f8243

        Returns
        -------
        self : object
        """
        X = self._validate_data(X)
        # Not calling the parent object to fit, to avoid a potential
        # matrix inversion when setting the precision
        if self.assume_centered:
            self.location_ = np.zeros(X.shape[1])
        else:
            self.location_ = X.mean(0)
        covariance = empirical_covariance(
            X, assume_centered=self.assume_centered)
        covariance = shrunk_covariance(covariance, self.shrinkage)
        self._set_covariance(covariance)

        return self


# Ledoit-Wolf estimator

def ledoit_wolf_shrinkage(X, assume_centered=False, block_size=1000):
    """Estimates the shrunk Ledoit-Wolf covariance matrix.

    Read more in the :ref:`User Guide <shrunk_covariance>`.

    Parameters
    ----------
    X : array-like of shape (n_samples, n_features)
        Data from which to compute the Ledoit-Wolf shrunk covariance shrinkage.

    assume_centered : bool, default=False
        If True, data will not be centered before computation.
        Useful to work with data whose mean is significantly equal to
        zero but is not exactly zero.
        If False, data will be centered before computation.

    block_size : int, default=1000
        Size of blocks into which the covariance matrix will be split.

    Returns
    -------
    shrinkage : float
        Coefficient in the convex combination used for the computation
        of the shrunk estimate.

    Notes
    -----
    The regularized (shrunk) covariance is:

    (1 - shrinkage) * cov + shrinkage * mu * np.identity(n_features)

    where mu = trace(cov) / n_features
    """
    X = np.asarray(X)
    # for only one feature, the result is the same whatever the shrinkage
    if len(X.shape) == 2 and X.shape[1] == 1:
        return 0.
    if X.ndim == 1:
        X = np.reshape(X, (1, -1))

    if X.shape[0] == 1:
        warnings.warn("Only one sample available. "
                      "You may want to reshape your data array")
    n_samples, n_features = X.shape

    # optionally center data
    if not assume_centered:
        X = X - X.mean(0)

    # A non-blocked version of the computation is present in the tests
    # in tests/test_covariance.py

    # number of blocks to split the covariance matrix into
    n_splits = int(n_features / block_size)
    X2 = X ** 2
    emp_cov_trace = np.sum(X2, axis=0) / n_samples
    mu = np.sum(emp_cov_trace) / n_features
    beta_ = 0.  # sum of the coefficients of <X2.T, X2>
    delta_ = 0.  # sum of the *squared* coefficients of <X.T, X>
    # starting block computation
    for i in range(n_splits):
        for j in range(n_splits):
            rows = slice(block_size * i, block_size * (i + 1))
            cols = slice(block_size * j, block_size * (j + 1))
            beta_ += np.sum(np.dot(X2.T[rows], X2[:, cols]))
            delta_ += np.sum(np.dot(X.T[rows], X[:, cols]) ** 2)
        rows = slice(block_size * i, block_size * (i + 1))
        beta_ += np.sum(np.dot(X2.T[rows], X2[:, block_size * n_splits:]))
        delta_ += np.sum(
            np.dot(X.T[rows], X[:, block_size * n_splits:]) ** 2)
    for j in range(n_splits):
        cols = slice(block_size * j, block_size * (j + 1))
        beta_ += np.sum(np.dot(X2.T[block_size * n_splits:], X2[:, cols]))
        delta_ += np.sum(
            np.dot(X.T[block_size * n_splits:], X[:, cols]) ** 2)
    delta_ += np.sum(np.dot(X.T[block_size * n_splits:],
                            X[:, block_size * n_splits:]) ** 2)
    delta_ /= n_samples ** 2
    beta_ += np.sum(np.dot(X2.T[block_size * n_splits:],
                           X2[:, block_size * n_splits:]))
    # use delta_ to compute beta
    beta = 1. / (n_features * n_samples) * (beta_ / n_samples - delta_)
    # delta is the sum of the squared coefficients of (<X.T,X> - mu*Id) / p
    delta = delta_ - 2. * mu * emp_cov_trace.sum() + n_features * mu ** 2
    delta /= n_features
    # get final beta as the min between beta and delta
    # We do this to prevent shrinking more than "1", which whould invert
    # the value of covariances
    beta = min(beta, delta)
    # finally get shrinkage
    shrinkage = 0 if beta == 0 else beta / delta
    return shrinkage


@_deprecate_positional_args
def ledoit_wolf(X, *, assume_centered=False, block_size=1000):
    """Estimates the shrunk Ledoit-Wolf covariance matrix.

    Read more in the :ref:`User Guide <shrunk_covariance>`.

    Parameters
    ----------
    X : array-like of shape (n_samples, n_features)
        Data from which to compute the covariance estimate

    assume_centered : bool, default=False
        If True, data will not be centered before computation.
        Useful to work with data whose mean is significantly equal to
        zero but is not exactly zero.
        If False, data will be centered before computation.

    block_size : int, default=1000
        Size of blocks into which the covariance matrix will be split.
        This is purely a memory optimization and does not affect results.

    Returns
    -------
    shrunk_cov : ndarray of shape (n_features, n_features)
        Shrunk covariance.

    shrinkage : float
        Coefficient in the convex combination used for the computation
        of the shrunk estimate.

    Notes
    -----
    The regularized (shrunk) covariance is:

    (1 - shrinkage) * cov + shrinkage * mu * np.identity(n_features)

    where mu = trace(cov) / n_features
    """
    X = np.asarray(X)
    # for only one feature, the result is the same whatever the shrinkage
    if len(X.shape) == 2 and X.shape[1] == 1:
        if not assume_centered:
            X = X - X.mean()
        return np.atleast_2d((X ** 2).mean()), 0.
    if X.ndim == 1:
        X = np.reshape(X, (1, -1))
        warnings.warn("Only one sample available. "
                      "You may want to reshape your data array")
        n_features = X.size
    else:
        _, n_features = X.shape

    # get Ledoit-Wolf shrinkage
    shrinkage = ledoit_wolf_shrinkage(
        X, assume_centered=assume_centered, block_size=block_size)
    emp_cov = empirical_covariance(X, assume_centered=assume_centered)
    mu = np.sum(np.trace(emp_cov)) / n_features
    shrunk_cov = (1. - shrinkage) * emp_cov
    shrunk_cov.flat[::n_features + 1] += shrinkage * mu

    return shrunk_cov, shrinkage


class LedoitWolf(EmpiricalCovariance):
    """LedoitWolf Estimator

    Ledoit-Wolf is a particular form of shrinkage, where the shrinkage
    coefficient is computed using O. Ledoit and M. Wolf's formula as
    described in "A Well-Conditioned Estimator for Large-Dimensional
    Covariance Matrices", Ledoit and Wolf, Journal of Multivariate
    Analysis, Volume 88, Issue 2, February 2004, pages 365-411.

    Read more in the :ref:`User Guide <shrunk_covariance>`.

    Parameters
    ----------
    store_precision : bool, default=True
        Specify if the estimated precision is stored.

    assume_centered : bool, default=False
        If True, data will not be centered before computation.
        Useful when working with data whose mean is almost, but not exactly
        zero.
        If False (default), data will be centered before computation.

    block_size : int, default=1000
        Size of blocks into which the covariance matrix will be split
        during its Ledoit-Wolf estimation. This is purely a memory
        optimization and does not affect results.

    Attributes
    ----------
    covariance_ : ndarray of shape (n_features, n_features)
        Estimated covariance matrix.

    location_ : ndarray of shape (n_features,)
        Estimated location, i.e. the estimated mean.

    precision_ : ndarray of shape (n_features, n_features)
        Estimated pseudo inverse matrix.
        (stored only if store_precision is True)

    shrinkage_ : float
        Coefficient in the convex combination used for the computation
        of the shrunk estimate. Range is [0, 1].

    Examples
    --------
    >>> import numpy as np
    >>> from sklearn.covariance import LedoitWolf
    >>> real_cov = np.array([[.4, .2],
    ...                      [.2, .8]])
    >>> np.random.seed(0)
    >>> X = np.random.multivariate_normal(mean=[0, 0],
    ...                                   cov=real_cov,
    ...                                   size=50)
    >>> cov = LedoitWolf().fit(X)
    >>> cov.covariance_
    array([[0.4406..., 0.1616...],
           [0.1616..., 0.8022...]])
    >>> cov.location_
    array([ 0.0595... , -0.0075...])

    Notes
    -----
    The regularised covariance is:

    (1 - shrinkage) * cov + shrinkage * mu * np.identity(n_features)

    where mu = trace(cov) / n_features
    and shrinkage is given by the Ledoit and Wolf formula (see References)

    References
    ----------
    "A Well-Conditioned Estimator for Large-Dimensional Covariance Matrices",
    Ledoit and Wolf, Journal of Multivariate Analysis, Volume 88, Issue 2,
    February 2004, pages 365-411.
    """
    @_deprecate_positional_args
    def __init__(self, *, store_precision=True, assume_centered=False,
                 block_size=1000):
        super().__init__(store_precision=store_precision,
                         assume_centered=assume_centered)
        self.block_size = block_size

    def fit(self, X, y=None):
        """Fit the Ledoit-Wolf shrunk covariance model according to the given
        training data and parameters.

        Parameters
        ----------
        X : array-like of shape (n_samples, n_features)
            Training data, where `n_samples` is the number of samples
            and `n_features` is the number of features.
        y : Ignored
            Not used, present for API consistency by convention.

        Returns
        -------
        self : object
        """
        # Not calling the parent object to fit, to avoid computing the
        # covariance matrix (and potentially the precision)
        X = self._validate_data(X)
        if self.assume_centered:
            self.location_ = np.zeros(X.shape[1])
        else:
            self.location_ = X.mean(0)
        covariance, shrinkage = ledoit_wolf(X - self.location_,
                                            assume_centered=True,
                                            block_size=self.block_size)
        self.shrinkage_ = shrinkage
        self._set_covariance(covariance)

        return self


# OAS estimator
@_deprecate_positional_args
def oas(X, *, assume_centered=False):
    """Estimate covariance with the Oracle Approximating Shrinkage algorithm.

    Parameters
    ----------
    X : array-like of shape (n_samples, n_features)
        Data from which to compute the covariance estimate.

    assume_centered : bool, default=False
      If True, data will not be centered before computation.
      Useful to work with data whose mean is significantly equal to
      zero but is not exactly zero.
      If False, data will be centered before computation.

    Returns
    -------
    shrunk_cov : array-like of shape (n_features, n_features)
        Shrunk covariance.

    shrinkage : float
        Coefficient in the convex combination used for the computation
        of the shrunk estimate.

    Notes
    -----
    The regularised (shrunk) covariance is:

    (1 - shrinkage) * cov + shrinkage * mu * np.identity(n_features)

    where mu = trace(cov) / n_features

    The formula we used to implement the OAS is slightly modified compared
    to the one given in the article. See :class:`OAS` for more details.
    """
    X = np.asarray(X)
    # for only one feature, the result is the same whatever the shrinkage
    if len(X.shape) == 2 and X.shape[1] == 1:
        if not assume_centered:
            X = X - X.mean()
        return np.atleast_2d((X ** 2).mean()), 0.
    if X.ndim == 1:
        X = np.reshape(X, (1, -1))
        warnings.warn("Only one sample available. "
                      "You may want to reshape your data array")
        n_samples = 1
        n_features = X.size
    else:
        n_samples, n_features = X.shape

    emp_cov = empirical_covariance(X, assume_centered=assume_centered)
    mu = np.trace(emp_cov) / n_features

    # formula from Chen et al.'s **implementation**
    alpha = np.mean(emp_cov ** 2)
    num = alpha + mu ** 2
    den = (n_samples + 1.) * (alpha - (mu ** 2) / n_features)

    shrinkage = 1. if den == 0 else min(num / den, 1.)
    shrunk_cov = (1. - shrinkage) * emp_cov
    shrunk_cov.flat[::n_features + 1] += shrinkage * mu

    return shrunk_cov, shrinkage


class OAS(EmpiricalCovariance):
    """Oracle Approximating Shrinkage Estimator

    Read more in the :ref:`User Guide <shrunk_covariance>`.

    OAS is a particular form of shrinkage described in
    "Shrinkage Algorithms for MMSE Covariance Estimation"
    Chen et al., IEEE Trans. on Sign. Proc., Volume 58, Issue 10, October 2010.

    The formula used here does not correspond to the one given in the
    article. In the original article, formula (23) states that 2/p is
    multiplied by Trace(cov*cov) in both the numerator and denominator, but
    this operation is omitted because for a large p, the value of 2/p is
    so small that it doesn't affect the value of the estimator.

    Parameters
    ----------
    store_precision : bool, default=True
        Specify if the estimated precision is stored.

    assume_centered : bool, default=False
        If True, data will not be centered before computation.
        Useful when working with data whose mean is almost, but not exactly
        zero.
        If False (default), data will be centered before computation.

    Attributes
    ----------
    covariance_ : ndarray of shape (n_features, n_features)
        Estimated covariance matrix.

    location_ : ndarray of shape (n_features,)
        Estimated location, i.e. the estimated mean.

    precision_ : ndarray of shape (n_features, n_features)
        Estimated pseudo inverse matrix.
        (stored only if store_precision is True)

    shrinkage_ : float
      coefficient in the convex combination used for the computation
      of the shrunk estimate. Range is [0, 1].

    Examples
    --------
    >>> import numpy as np
    >>> from sklearn.covariance import OAS
    >>> from sklearn.datasets import make_gaussian_quantiles
    >>> real_cov = np.array([[.8, .3],
    ...                      [.3, .4]])
    >>> rng = np.random.RandomState(0)
    >>> X = rng.multivariate_normal(mean=[0, 0],
    ...                             cov=real_cov,
    ...                             size=500)
    >>> oas = OAS().fit(X)
    >>> oas.covariance_
    array([[0.7533..., 0.2763...],
           [0.2763..., 0.3964...]])
    >>> oas.precision_
    array([[ 1.7833..., -1.2431... ],
           [-1.2431...,  3.3889...]])
    >>> oas.shrinkage_
    0.0195...

    Notes
    -----
    The regularised covariance is:

    (1 - shrinkage) * cov + shrinkage * mu * np.identity(n_features)

    where mu = trace(cov) / n_features
    and shrinkage is given by the OAS formula (see References)

    References
    ----------
    "Shrinkage Algorithms for MMSE Covariance Estimation"
    Chen et al., IEEE Trans. on Sign. Proc., Volume 58, Issue 10, October 2010.
    """

    def fit(self, X, y=None):
        """Fit the Oracle Approximating Shrinkage covariance model
        according to the given training data and parameters.

        Parameters
        ----------
        X : array-like of shape (n_samples, n_features)
            Training data, where `n_samples` is the number of samples
            and `n_features` is the number of features.
        y : Ignored
            Not used, present for API consistency by convention.

        Returns
        -------
        self : object
        """
        X = self._validate_data(X)
        # Not calling the parent object to fit, to avoid computing the
        # covariance matrix (and potentially the precision)
        if self.assume_centered:
            self.location_ = np.zeros(X.shape[1])
        else:
            self.location_ = X.mean(0)

        covariance, shrinkage = oas(X - self.location_, assume_centered=True)
        self.shrinkage_ = shrinkage
        self._set_covariance(covariance)

        return self<|MERGE_RESOLUTION|>--- conflicted
+++ resolved
@@ -135,13 +135,8 @@
             Training data, where n_samples is the number of samples
             and n_features is the number of features.
 
-<<<<<<< HEAD
         y : Ignored
-            not used, present for API consistence purpose.
-=======
-        y: Ignored
             Not used, present for API consistency by convention.
->>>>>>> 6b4f8243
 
         Returns
         -------

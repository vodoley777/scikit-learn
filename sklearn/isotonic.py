# Authors: Fabian Pedregosa <fabian@fseoane.net>
#          Alexandre Gramfort <alexandre.gramfort@inria.fr>
#          Nelle Varoquaux <nelle.varoquaux@gmail.com>
# License: BSD 3 clause

import numpy as np
from scipy import interpolate
from scipy.stats import spearmanr
import warnings
import math

from .base import BaseEstimator, TransformerMixin, RegressorMixin
from .utils import check_array, check_consistent_length
from .utils.validation import _check_sample_weight, _deprecate_positional_args
from ._isotonic import _inplace_contiguous_isotonic_regression, _make_unique


__all__ = ['check_increasing', 'isotonic_regression',
           'IsotonicRegression']


def check_increasing(x, y):
    """Determine whether y is monotonically correlated with x.

    y is found increasing or decreasing with respect to x based on a Spearman
    correlation test.

    Parameters
    ----------
    x : array-like of shape (n_samples,)
            Training data.

    y : array-like of shape (n_samples,)
        Training target.

    Returns
    -------
    increasing_bool : boolean
        Whether the relationship is increasing or decreasing.

    Notes
    -----
    The Spearman correlation coefficient is estimated from the data, and the
    sign of the resulting estimate is used as the result.

    In the event that the 95% confidence interval based on Fisher transform
    spans zero, a warning is raised.

    References
    ----------
    Fisher transformation. Wikipedia.
    https://en.wikipedia.org/wiki/Fisher_transformation
    """

    # Calculate Spearman rho estimate and set return accordingly.
    rho, _ = spearmanr(x, y)
    increasing_bool = rho >= 0

    # Run Fisher transform to get the rho CI, but handle rho=+/-1
    if rho not in [-1.0, 1.0] and len(x) > 3:
        F = 0.5 * math.log((1. + rho) / (1. - rho))
        F_se = 1 / math.sqrt(len(x) - 3)

        # Use a 95% CI, i.e., +/-1.96 S.E.
        # https://en.wikipedia.org/wiki/Fisher_transformation
        rho_0 = math.tanh(F - 1.96 * F_se)
        rho_1 = math.tanh(F + 1.96 * F_se)

        # Warn if the CI spans zero.
        if np.sign(rho_0) != np.sign(rho_1):
            warnings.warn("Confidence interval of the Spearman "
                          "correlation coefficient spans zero. "
                          "Determination of ``increasing`` may be "
                          "suspect.")

    return increasing_bool


@_deprecate_positional_args
def isotonic_regression(y, *, sample_weight=None, y_min=None, y_max=None,
                        increasing=True):
    """Solve the isotonic regression model.

    Read more in the :ref:`User Guide <isotonic>`.

    Parameters
    ----------
    y : array-like of shape (n_samples,)
        The data.

    sample_weight : array-like of shape (n_samples,), default=None
        Weights on each point of the regression.
        If None, weight is set to 1 (equal weights).

    y_min : float, default=None
        Lower bound on the lowest predicted value (the minimum value may
        still be higher). If not set, defaults to -inf.

    y_max : float, default=None
        Upper bound on the highest predicted value (the maximum may still be
        lower). If not set, defaults to +inf.

    increasing : bool, default=True
        Whether to compute ``y_`` is increasing (if set to True) or decreasing
        (if set to False)

    Returns
    -------
    y_ : list of floats
        Isotonic fit of y.

    References
    ----------
    "Active set algorithms for isotonic regression; A unifying framework"
    by Michael J. Best and Nilotpal Chakravarti, section 3.
    """
    order = np.s_[:] if increasing else np.s_[::-1]
    y = check_array(y, ensure_2d=False, dtype=[np.float64, np.float32])
    y = np.array(y[order], dtype=y.dtype)
    sample_weight = _check_sample_weight(sample_weight, y, dtype=y.dtype)
    sample_weight = np.ascontiguousarray(sample_weight[order])

    _inplace_contiguous_isotonic_regression(y, sample_weight)
    if y_min is not None or y_max is not None:
        # Older versions of np.clip don't accept None as a bound, so use np.inf
        if y_min is None:
            y_min = -np.inf
        if y_max is None:
            y_max = np.inf
        np.clip(y, y_min, y_max, y)
    return y[order]


class IsotonicRegression(RegressorMixin, TransformerMixin, BaseEstimator):
    """Isotonic regression model.

    Read more in the :ref:`User Guide <isotonic>`.

    .. versionadded:: 0.13

    Parameters
    ----------
    y_min : float, default=None
        Lower bound on the lowest predicted value (the minimum value may
        still be higher). If not set, defaults to -inf.

    y_max : float, default=None
        Upper bound on the highest predicted value (the maximum may still be
        lower). If not set, defaults to +inf.

    increasing : bool or 'auto', default=True
        Determines whether the predictions should be constrained to increase
        or decrease with `X`. 'auto' will decide based on the Spearman
        correlation estimate's sign.

    out_of_bounds : {'nan', 'clip', 'raise'}, default='nan'
        Handles how `X` values outside of the training domain are handled
        during prediction.

<<<<<<< HEAD
    strict : bool, default=False
        Determines whether to make monotonicity constraints strict.
        When set to `True`, points outside the training domain will be
        extrapolated, unless `out_of_bounds="clip"`.

=======
        - 'nan', predictions will be NaN.
        - 'clip', predictions will be set to the value corresponding to
          the nearest train interval endpoint.
        - 'raise', a `ValueError` is raised.
>>>>>>> f0e9d298

    Attributes
    ----------
    X_min_ : float
        Minimum value of input array `X_` for left bound.

    X_max_ : float
        Maximum value of input array `X_` for right bound.

    X_thresholds_ : ndarray of shape (n_thresholds,)
        Unique ascending `X` values used to interpolate
        the y = f(X) monotonic function.

        .. versionadded:: 0.24

    y_thresholds_ : ndarray of shape (n_thresholds,)
        De-duplicated `y` values suitable to interpolate the y = f(X)
        monotonic function.

        .. versionadded:: 0.24

    f_ : function
        The stepwise interpolating function that covers the input domain ``X``.

    increasing_ : bool
        Inferred value for ``increasing``.

    Notes
    -----
    Ties are broken using the secondary method from Leeuw, 1977.

    References
    ----------
    Isotonic Median Regression: A Linear Programming Approach
    Nilotpal Chakravarti
    Mathematics of Operations Research
    Vol. 14, No. 2 (May, 1989), pp. 303-308

    Isotone Optimization in R : Pool-Adjacent-Violators
    Algorithm (PAVA) and Active Set Methods
    Leeuw, Hornik, Mair
    Journal of Statistical Software 2009

    Correctness of Kruskal's algorithms for monotone regression with ties
    Leeuw, Psychometrica, 1977

    Examples
    --------
    >>> from sklearn.datasets import make_regression
    >>> from sklearn.isotonic import IsotonicRegression
    >>> X, y = make_regression(n_samples=10, n_features=1, random_state=41)
    >>> iso_reg = IsotonicRegression().fit(X, y)
    >>> iso_reg.predict([.1, .2])
    array([1.8628..., 3.7256...])
    """
    @_deprecate_positional_args
    def __init__(self, *, y_min=None, y_max=None, increasing=True,
                 out_of_bounds='nan', strict=False):
        self.y_min = y_min
        self.y_max = y_max
        self.increasing = increasing
        self.out_of_bounds = out_of_bounds
        self.strict = strict

    def _check_input_data_shape(self, X):
        if not (X.ndim == 1 or (X.ndim == 2 and X.shape[1] == 1)):
            msg = "Isotonic regression input X should be a 1d array or " \
                  "2d array with 1 feature"
            raise ValueError(msg)

    def _build_f(self, X, y):
        """Build the f_ interp1d function."""

        # Handle the out_of_bounds argument by setting bounds_error
        if self.out_of_bounds not in ["raise", "nan", "clip"]:
            raise ValueError("The argument ``out_of_bounds`` must be in "
                             "'nan', 'clip', 'raise'; got {0}"
                             .format(self.out_of_bounds))

        bounds_error = self.out_of_bounds == "raise"
        if len(y) == 1:
            # single y, constant prediction
            self.f_ = lambda x: y.repeat(x.shape)
        else:
            if self.strict:
                self.f_ = interpolate.interp1d(X, y, kind='linear',
                                               bounds_error=bounds_error,
                                               fill_value='extrapolate')
            else:
                self.f_ = interpolate.interp1d(X, y, kind='linear',
                                               bounds_error=bounds_error)

    def _build_y(self, X, y, sample_weight, trim_duplicates=True):
        """Build the y_ IsotonicRegression."""
        self._check_input_data_shape(X)
        X = X.reshape(-1)  # use 1d view

        # Determine increasing if auto-determination requested
        if self.increasing == 'auto':
            self.increasing_ = check_increasing(X, y)
        else:
            self.increasing_ = self.increasing

        # If sample_weights is passed, removed zero-weight values and clean
        # order
        sample_weight = _check_sample_weight(sample_weight, X, dtype=X.dtype)
        mask = sample_weight > 0
        X, y, sample_weight = X[mask], y[mask], sample_weight[mask]

        order = np.lexsort((y, X))
        X, y, sample_weight = [array[order] for array in [X, y, sample_weight]]
        unique_X, unique_y, unique_sample_weight = _make_unique(
            X, y, sample_weight)

        X = unique_X
        y = isotonic_regression(unique_y, sample_weight=unique_sample_weight,
                                y_min=self.y_min, y_max=self.y_max,
                                increasing=self.increasing_)

        # Handle the left and right bounds on X
        self.X_min_, self.X_max_ = np.min(X), np.max(X)

        if self.strict:
            keep_data = np.ones(len(y), dtype=bool)
            keep_data[1:] = np.not_equal(y[1:], y[:-1])
            if np.count_nonzero(keep_data) == 1:
                raise ValueError("Strict monotonicity cannot be enforced.")
            else:
                return X[keep_data], y[keep_data]

        if trim_duplicates:
            # Remove unnecessary points for faster prediction
            keep_data = np.ones((len(y),), dtype=bool)
            # Aside from the 1st and last point, remove points whose y values
            # are equal to both the point before and the point after it.
            keep_data[1:-1] = np.logical_or(
                np.not_equal(y[1:-1], y[:-2]),
                np.not_equal(y[1:-1], y[2:])
            )
            return X[keep_data], y[keep_data]
        else:
            # The ability to turn off trim_duplicates is only used to it make
            # easier to unit test that removing duplicates in y does not have
            # any impact the resulting interpolation function (besides
            # prediction speed).
            return X, y

    def fit(self, X, y, sample_weight=None):
        """Fit the model using X, y as training data.

        Parameters
        ----------
        X : array-like of shape (n_samples,) or (n_samples, 1)
            Training data.

            .. versionchanged:: 0.24
               Also accepts 2d array with 1 feature.

        y : array-like of shape (n_samples,)
            Training target.

        sample_weight : array-like of shape (n_samples,), default=None
            Weights. If set to None, all weights will be set to 1 (equal
            weights).

        Returns
        -------
        self : object
            Returns an instance of self.

        Notes
        -----
        X is stored for future use, as :meth:`transform` needs X to interpolate
        new input data.
        """
        check_params = dict(accept_sparse=False, ensure_2d=False)
        X = check_array(X, dtype=[np.float64, np.float32], **check_params)
        y = check_array(y, dtype=X.dtype, **check_params)
        check_consistent_length(X, y, sample_weight)

        # Transform y by running the isotonic regression algorithm and
        # transform X accordingly.
        X, y = self._build_y(X, y, sample_weight)

        # It is necessary to store the non-redundant part of the training set
        # on the model to make it possible to support model persistence via
        # the pickle module as the object built by scipy.interp1d is not
        # picklable directly.
        self.X_thresholds_, self.y_thresholds_ = X, y

        # Build the interpolation function
        self._build_f(X, y)
        return self

    def transform(self, T):
        """Transform new data by linear interpolation

        Parameters
        ----------
        T : array-like of shape (n_samples,) or (n_samples, 1)
            Data to transform.

            .. versionchanged:: 0.24
               Also accepts 2d array with 1 feature.

        Returns
        -------
        y_pred : ndarray of shape (n_samples,)
            The transformed data
        """

        if hasattr(self, 'X_thresholds_'):
            dtype = self.X_thresholds_.dtype
        else:
            dtype = np.float64

        T = check_array(T, dtype=dtype, ensure_2d=False)

        self._check_input_data_shape(T)
        T = T.reshape(-1)  # use 1d view

        # Handle the out_of_bounds argument by clipping if needed
        if self.out_of_bounds not in ["raise", "nan", "clip"]:
            raise ValueError("The argument ``out_of_bounds`` must be in "
                             "'nan', 'clip', 'raise'; got {0}"
                             .format(self.out_of_bounds))

        if self.out_of_bounds == "clip":
            T = np.clip(T, self.X_min_, self.X_max_)

        res = self.f_(T)

        # on scipy 0.17, interp1d up-casts to float64, so we cast back
        res = res.astype(T.dtype)

        return res

    def predict(self, T):
        """Predict new data by linear interpolation.

        Parameters
        ----------
        T : array-like of shape (n_samples,) or (n_samples, 1)
            Data to transform.

        Returns
        -------
        y_pred : ndarray of shape (n_samples,)
            Transformed data.
        """
        return self.transform(T)

    def __getstate__(self):
        """Pickle-protocol - return state of the estimator. """
        state = super().__getstate__()
        # remove interpolation method
        state.pop('f_', None)
        return state

    def __setstate__(self, state):
        """Pickle-protocol - set state of the estimator.

        We need to rebuild the interpolation function.
        """
        super().__setstate__(state)
        if hasattr(self, 'X_thresholds_') and hasattr(self, 'y_thresholds_'):
            self._build_f(self.X_thresholds_, self.y_thresholds_)

    def _more_tags(self):
        return {'X_types': ['1darray']}<|MERGE_RESOLUTION|>--- conflicted
+++ resolved
@@ -157,18 +157,15 @@
         Handles how `X` values outside of the training domain are handled
         during prediction.
 
-<<<<<<< HEAD
+        - 'nan', predictions will be NaN.
+        - 'clip', predictions will be set to the value corresponding to
+          the nearest train interval endpoint.
+        - 'raise', a `ValueError` is raised.
+
     strict : bool, default=False
         Determines whether to make monotonicity constraints strict.
         When set to `True`, points outside the training domain will be
         extrapolated, unless `out_of_bounds="clip"`.
-
-=======
-        - 'nan', predictions will be NaN.
-        - 'clip', predictions will be set to the value corresponding to
-          the nearest train interval endpoint.
-        - 'raise', a `ValueError` is raised.
->>>>>>> f0e9d298
 
     Attributes
     ----------

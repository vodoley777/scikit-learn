# Authors: Fabian Pedregosa <fabian@fseoane.net>
#          Alexandre Gramfort <alexandre.gramfort@inria.fr>
#          Nelle Varoquaux <nelle.varoquaux@gmail.com>
# License: BSD 3 clause

import numpy as np
from scipy import interpolate
from scipy.stats import spearmanr
from .base import BaseEstimator, TransformerMixin, RegressorMixin
from .utils import check_array, check_consistent_length
from ._isotonic import _inplace_contiguous_isotonic_regression, _make_unique
import warnings
import math


__all__ = ['check_increasing', 'isotonic_regression',
           'IsotonicRegression']


def check_increasing(x, y):
    """Determine whether y is monotonically correlated with x.

    y is found increasing or decreasing with respect to x based on a Spearman
    correlation test.

    Parameters
    ----------
    x : array-like of shape (n_samples,)
            Training data.

    y : array-like of shape (n_samples,)
        Training target.

    Returns
    -------
    increasing_bool : boolean
        Whether the relationship is increasing or decreasing.

    Notes
    -----
    The Spearman correlation coefficient is estimated from the data, and the
    sign of the resulting estimate is used as the result.

    In the event that the 95% confidence interval based on Fisher transform
    spans zero, a warning is raised.

    References
    ----------
    Fisher transformation. Wikipedia.
    https://en.wikipedia.org/wiki/Fisher_transformation
    """

    # Calculate Spearman rho estimate and set return accordingly.
    rho, _ = spearmanr(x, y)
    increasing_bool = rho >= 0

    # Run Fisher transform to get the rho CI, but handle rho=+/-1
    if rho not in [-1.0, 1.0] and len(x) > 3:
        F = 0.5 * math.log((1. + rho) / (1. - rho))
        F_se = 1 / math.sqrt(len(x) - 3)

        # Use a 95% CI, i.e., +/-1.96 S.E.
        # https://en.wikipedia.org/wiki/Fisher_transformation
        rho_0 = math.tanh(F - 1.96 * F_se)
        rho_1 = math.tanh(F + 1.96 * F_se)

        # Warn if the CI spans zero.
        if np.sign(rho_0) != np.sign(rho_1):
            warnings.warn("Confidence interval of the Spearman "
                          "correlation coefficient spans zero. "
                          "Determination of ``increasing`` may be "
                          "suspect.")

    return increasing_bool


def isotonic_regression(y, sample_weight=None, y_min=None, y_max=None,
                        increasing=True):
    """Solve the isotonic regression model.

    Read more in the :ref:`User Guide <isotonic>`.

    Parameters
    ----------
    y : array-like of shape (n_samples,)
        The data.

    sample_weight : array-like of shape (n_samples,), default=None
        Weights on each point of the regression.
        If None, weight is set to 1 (equal weights).

    y_min : optional, default: None
        If not None, set the lowest value of the fit to y_min.

    y_max : optional, default: None
        If not None, set the highest value of the fit to y_max.

    increasing : boolean, optional, default: True
        Whether to compute ``y_`` is increasing (if set to True) or decreasing
        (if set to False)

    Returns
    -------
    y_ : list of floats
        Isotonic fit of y.

    References
    ----------
    "Active set algorithms for isotonic regression; A unifying framework"
    by Michael J. Best and Nilotpal Chakravarti, section 3.
    """
    order = np.s_[:] if increasing else np.s_[::-1]
    y = check_array(y, ensure_2d=False, dtype=[np.float64, np.float32])
    y = np.array(y[order], dtype=y.dtype)
    if sample_weight is None:
        sample_weight = np.ones(len(y), dtype=y.dtype)
    else:
        sample_weight = np.array(sample_weight[order], dtype=y.dtype)

    _inplace_contiguous_isotonic_regression(y, sample_weight)
    if y_min is not None or y_max is not None:
        # Older versions of np.clip don't accept None as a bound, so use np.inf
        if y_min is None:
            y_min = -np.inf
        if y_max is None:
            y_max = np.inf
        np.clip(y, y_min, y_max, y)
    return y[order]


class IsotonicRegression(RegressorMixin, TransformerMixin, BaseEstimator):
    """Isotonic regression model.

    Read more in the :ref:`User Guide <isotonic>`.

    .. versionadded:: 0.13

    Parameters
    ----------
    y_min : float, default=None
<<<<<<< HEAD
        Lower bound on the lowest predicted value (the minimum value may
        still be higher). Defaults to -inf.

    y_max : float, default=None
        Upper bound on the highest predicted value (the maximum may still be
        lower). Defaults to +inf.

    increasing : bool or 'auto', default= True
        Determines whether the predictions should be constrained to increase
        or decrease with `X`. 'auto' will decide based on the Spearman
        correlation estimate's sign.

    out_of_bounds : string, default="nan"
        The ``out_of_bounds`` parameter handles how `X` values outside of the
        training domain are handled.  When set to "nan", predictions
        will be NaN.  When set to "clip", predictions will be
=======
        If not None, set the lowest value of the fit to y_min.

    y_max : float, default=None
        If not None, set the highest value of the fit to y_max.

    increasing : bool or string, default=True
        If boolean, whether or not to fit the isotonic regression with y
        increasing or decreasing.

        The string value "auto" determines whether y should
        increase or decrease based on the Spearman correlation estimate's
        sign.

    out_of_bounds : str, default="nan"
        The ``out_of_bounds`` parameter handles how x-values outside of the
        training domain are handled.  When set to "nan", predicted y-values
        will be NaN.  When set to "clip", predicted y-values will be
>>>>>>> a429bd57
        set to the value corresponding to the nearest train interval endpoint.
        When set to "raise" a `ValueError` is raised.


    Attributes
    ----------
    X_min_ : float
        Minimum value of input array `X_` for left bound.

    X_max_ : float
        Maximum value of input array `X_` for right bound.

    f_ : function
        The stepwise interpolating function that covers the input domain ``X``.

    Notes
    -----
    Ties are broken using the secondary method from Leeuw, 1977.

    References
    ----------
    Isotonic Median Regression: A Linear Programming Approach
    Nilotpal Chakravarti
    Mathematics of Operations Research
    Vol. 14, No. 2 (May, 1989), pp. 303-308

    Isotone Optimization in R : Pool-Adjacent-Violators
    Algorithm (PAVA) and Active Set Methods
    Leeuw, Hornik, Mair
    Journal of Statistical Software 2009

    Correctness of Kruskal's algorithms for monotone regression with ties
    Leeuw, Psychometrica, 1977

    Examples
    --------
    >>> from sklearn.datasets import make_regression
    >>> from sklearn.isotonic import IsotonicRegression
    >>> X, y = make_regression(n_samples=10, n_features=1, random_state=41)
    >>> iso_reg = IsotonicRegression().fit(X.flatten(), y)
    >>> iso_reg.predict([.1, .2])
    array([1.8628..., 3.7256...])
    """
    def __init__(self, y_min=None, y_max=None, increasing=True,
                 out_of_bounds='nan'):
        self.y_min = y_min
        self.y_max = y_max
        self.increasing = increasing
        self.out_of_bounds = out_of_bounds

    def _check_fit_data(self, X, y, sample_weight=None):
        if len(X.shape) != 1:
            raise ValueError("X should be a 1d array")

    def _build_f(self, X, y):
        """Build the f_ interp1d function."""

        # Handle the out_of_bounds argument by setting bounds_error
        if self.out_of_bounds not in ["raise", "nan", "clip"]:
            raise ValueError("The argument ``out_of_bounds`` must be in "
                             "'nan', 'clip', 'raise'; got {0}"
                             .format(self.out_of_bounds))

        bounds_error = self.out_of_bounds == "raise"
        if len(y) == 1:
            # single y, constant prediction
            self.f_ = lambda x: y.repeat(x.shape)
        else:
            self.f_ = interpolate.interp1d(X, y, kind='linear',
                                           bounds_error=bounds_error)

    def _build_y(self, X, y, sample_weight, trim_duplicates=True):
        """Build the y_ IsotonicRegression."""
        self._check_fit_data(X, y, sample_weight)

        # Determine increasing if auto-determination requested
        if self.increasing == 'auto':
            self.increasing_ = check_increasing(X, y)
        else:
            self.increasing_ = self.increasing

        # If sample_weights is passed, removed zero-weight values and clean
        # order
        if sample_weight is not None:
            sample_weight = check_array(sample_weight, ensure_2d=False,
                                        dtype=X.dtype)
            mask = sample_weight > 0
            X, y, sample_weight = X[mask], y[mask], sample_weight[mask]
        else:
            sample_weight = np.ones(len(y), dtype=X.dtype)

        order = np.lexsort((y, X))
        X, y, sample_weight = [array[order] for array in [X, y, sample_weight]]
        unique_X, unique_y, unique_sample_weight = _make_unique(
            X, y, sample_weight)

        # Store _X_ and _y_ to maintain backward compat during the deprecation
        # period of X_ and y_
        self._X_ = X = unique_X
        self._y_ = y = isotonic_regression(unique_y, unique_sample_weight,
                                           self.y_min, self.y_max,
                                           increasing=self.increasing_)

        # Handle the left and right bounds on X
        self.X_min_, self.X_max_ = np.min(X), np.max(X)

        if trim_duplicates:
            # Remove unnecessary points for faster prediction
            keep_data = np.ones((len(y),), dtype=bool)
            # Aside from the 1st and last point, remove points whose y values
            # are equal to both the point before and the point after it.
            keep_data[1:-1] = np.logical_or(
                np.not_equal(y[1:-1], y[:-2]),
                np.not_equal(y[1:-1], y[2:])
            )
            return X[keep_data], y[keep_data]
        else:
            # The ability to turn off trim_duplicates is only used to it make
            # easier to unit test that removing duplicates in y does not have
            # any impact the resulting interpolation function (besides
            # prediction speed).
            return X, y

    def fit(self, X, y, sample_weight=None):
        """Fit the model using X, y as training data.

        Parameters
        ----------
        X : array-like of shape (n_samples,)
            Training data.

        y : array-like of shape (n_samples,)
            Training target.

        sample_weight : array-like of shape (n_samples,), default=None
            Weights. If set to None, all weights will be set to 1 (equal
            weights).

        Returns
        -------
        self : object
            Returns an instance of self.

        Notes
        -----
        X is stored for future use, as :meth:`transform` needs X to interpolate
        new input data.
        """
        check_params = dict(accept_sparse=False, ensure_2d=False)
        X = check_array(X, dtype=[np.float64, np.float32], **check_params)
        y = check_array(y, dtype=X.dtype, **check_params)
        check_consistent_length(X, y, sample_weight)

        # Transform y by running the isotonic regression algorithm and
        # transform X accordingly.
        X, y = self._build_y(X, y, sample_weight)

        # It is necessary to store the non-redundant part of the training set
        # on the model to make it possible to support model persistence via
        # the pickle module as the object built by scipy.interp1d is not
        # picklable directly.
        self._necessary_X_, self._necessary_y_ = X, y

        # Build the interpolation function
        self._build_f(X, y)
        return self

    def transform(self, T):
        """Transform new data by linear interpolation

        Parameters
        ----------
        T : array-like of shape (n_samples,)
            Data to transform.

        Returns
        -------
        T_ : array, shape=(n_samples,)
            The transformed data
        """

        if hasattr(self, '_necessary_X_'):
            dtype = self._necessary_X_.dtype
        else:
            dtype = np.float64

        T = check_array(T, dtype=dtype, ensure_2d=False)

        if len(T.shape) != 1:
            raise ValueError("Isotonic regression input should be a 1d array")

        # Handle the out_of_bounds argument by clipping if needed
        if self.out_of_bounds not in ["raise", "nan", "clip"]:
            raise ValueError("The argument ``out_of_bounds`` must be in "
                             "'nan', 'clip', 'raise'; got {0}"
                             .format(self.out_of_bounds))

        if self.out_of_bounds == "clip":
            T = np.clip(T, self.X_min_, self.X_max_)

        res = self.f_(T)

        # on scipy 0.17, interp1d up-casts to float64, so we cast back
        res = res.astype(T.dtype)

        return res

    def predict(self, T):
        """Predict new data by linear interpolation.

        Parameters
        ----------
        T : array-like of shape (n_samples,)
            Data to transform.

        Returns
        -------
        T_ : array, shape=(n_samples,)
            Transformed data.
        """
        return self.transform(T)

    def __getstate__(self):
        """Pickle-protocol - return state of the estimator. """
        state = super().__getstate__()
        # remove interpolation method
        state.pop('f_', None)
        return state

    def __setstate__(self, state):
        """Pickle-protocol - set state of the estimator.

        We need to rebuild the interpolation function.
        """
        super().__setstate__(state)
        if hasattr(self, '_necessary_X_') and hasattr(self, '_necessary_y_'):
            self._build_f(self._necessary_X_, self._necessary_y_)

    def _more_tags(self):
        return {'X_types': ['1darray']}<|MERGE_RESOLUTION|>--- conflicted
+++ resolved
@@ -138,7 +138,6 @@
     Parameters
     ----------
     y_min : float, default=None
-<<<<<<< HEAD
         Lower bound on the lowest predicted value (the minimum value may
         still be higher). Defaults to -inf.
 
@@ -151,29 +150,10 @@
         or decrease with `X`. 'auto' will decide based on the Spearman
         correlation estimate's sign.
 
-    out_of_bounds : string, default="nan"
+    out_of_bounds : str, default="nan"
         The ``out_of_bounds`` parameter handles how `X` values outside of the
         training domain are handled.  When set to "nan", predictions
         will be NaN.  When set to "clip", predictions will be
-=======
-        If not None, set the lowest value of the fit to y_min.
-
-    y_max : float, default=None
-        If not None, set the highest value of the fit to y_max.
-
-    increasing : bool or string, default=True
-        If boolean, whether or not to fit the isotonic regression with y
-        increasing or decreasing.
-
-        The string value "auto" determines whether y should
-        increase or decrease based on the Spearman correlation estimate's
-        sign.
-
-    out_of_bounds : str, default="nan"
-        The ``out_of_bounds`` parameter handles how x-values outside of the
-        training domain are handled.  When set to "nan", predicted y-values
-        will be NaN.  When set to "clip", predicted y-values will be
->>>>>>> a429bd57
         set to the value corresponding to the nearest train interval endpoint.
         When set to "raise" a `ValueError` is raised.
 

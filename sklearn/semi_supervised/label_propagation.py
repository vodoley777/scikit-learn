# coding=utf8
"""
Label propagation in the context of this module refers to a set of
semi-supervised classification algorithms. At a high level, these algorithms
work by forming a fully-connected graph between all points given and solving
for the steady-state distribution of labels at each point.

These algorithms perform very well in practice. The cost of running can be very
expensive, at approximately O(N^3) where N is the number of (labeled and
unlabeled) points. The theory (why they perform so well) is motivated by
intuitions from random walk algorithms and geometric relationships in the data.
For more information see the references below.

Model Features
--------------
Label clamping:
  The algorithm tries to learn distributions of labels over the dataset given
  label assignments over an initial subset. In one variant, the algorithm does
  not allow for any errors in the initial assignment (hard-clamping) while
  in another variant, the algorithm allows for some wiggle room for the initial
  assignments, allowing them to change by a fraction alpha in each iteration
  (soft-clamping).

Kernel:
  A function which projects a vector into some higher dimensional space. This
  implementation supports RBF and KNN kernels. Using the RBF kernel generates
  a dense matrix of size O(N^2). KNN kernel will generate a sparse matrix of
  size O(k*N) which will run much faster. See the documentation for SVMs for
  more info on kernels.

Examples
--------
>>> import numpy as np
>>> from sklearn import datasets
>>> from sklearn.semi_supervised import LabelPropagation
>>> label_prop_model = LabelPropagation()
>>> iris = datasets.load_iris()
>>> rng = np.random.RandomState(42)
>>> random_unlabeled_points = rng.rand(len(iris.target)) < 0.3
>>> labels = np.copy(iris.target)
>>> labels[random_unlabeled_points] = -1
>>> label_prop_model.fit(iris.data, labels)
... # doctest: +NORMALIZE_WHITESPACE +ELLIPSIS
LabelPropagation(...)

Notes
-----
References:
[1] Yoshua Bengio, Olivier Delalleau, Nicolas Le Roux. In Semi-Supervised
Learning (2006), pp. 193-216

[2] Olivier Delalleau, Yoshua Bengio, Nicolas Le Roux. Efficient
Non-Parametric Function Induction in Semi-Supervised Learning. AISTAT 2005
"""

# Authors: Clay Woolam <clay@woolam.org>
#          Utkarsh Upadhyay <mail@musicallyut.in>
# License: BSD
from abc import ABCMeta, abstractmethod

import warnings
import numpy as np
from scipy import sparse
from scipy.sparse import csgraph

from ..base import BaseEstimator, ClassifierMixin
from ..metrics.pairwise import rbf_kernel
from ..neighbors.unsupervised import NearestNeighbors
from ..utils.extmath import safe_sparse_dot
from ..utils.multiclass import check_classification_targets
from ..utils.validation import check_X_y, check_is_fitted, check_array
from ..exceptions import ConvergenceWarning


class BaseLabelPropagation(BaseEstimator, ClassifierMixin, metaclass=ABCMeta):
    """Base class for label propagation module.

    Parameters
    ----------
    kernel : {'knn', 'rbf', callable}
        String identifier for kernel function to use or the kernel function
        itself. Only 'rbf' and 'knn' strings are valid inputs. The function
        passed should take two inputs, each of shape [n_samples, n_features],
        and return a [n_samples, n_samples] shaped weight matrix

    gamma : float
        Parameter for rbf kernel

    n_neighbors : integer > 0
        Parameter for knn kernel

    alpha : float
        Clamping factor

    max_iter : integer
        Change maximum number of iterations allowed

    tol : float
        Convergence tolerance: threshold to consider the system at steady
        state

   n_jobs : int or None, optional (default=None)
        The number of parallel jobs to run.
        ``None`` means 1 unless in a :obj:`joblib.parallel_backend` context.
        ``-1`` means using all processors. See :term:`Glossary <n_jobs>`
        for more details.
    """

    def __init__(self, kernel='rbf', gamma=20, n_neighbors=7,
                 alpha=1, max_iter=30, tol=1e-3, n_jobs=None):

        self.max_iter = max_iter
        self.tol = tol

        # kernel parameters
        self.kernel = kernel
        self.gamma = gamma
        self.n_neighbors = n_neighbors

        # clamping factor
        self.alpha = alpha

        self.n_jobs = n_jobs

    def _get_kernel(self, X, y=None):
        if self.kernel == "rbf":
            if y is None:
                return rbf_kernel(X, X, gamma=self.gamma)
            else:
                return rbf_kernel(X, y, gamma=self.gamma)
        elif self.kernel == "knn":
            if self.nn_fit is None:
                self.nn_fit = NearestNeighbors(self.n_neighbors,
                                               n_jobs=self.n_jobs).fit(X)
            if y is None:
                return self.nn_fit.kneighbors_graph(self.nn_fit._fit_X,
                                                    self.n_neighbors,
                                                    mode='connectivity')
            else:
                return self.nn_fit.kneighbors(y, return_distance=False)
        elif callable(self.kernel):
            if y is None:
                return self.kernel(X, X)
            else:
                return self.kernel(X, y)
        else:
            raise ValueError("%s is not a valid kernel. Only rbf and knn"
                             " or an explicit function "
                             " are supported at this time." % self.kernel)

    @abstractmethod
    def _build_graph(self):
        raise NotImplementedError("Graph construction must be implemented"
                                  " to fit a label propagation model.")

    def predict(self, X):
        """Performs inductive inference across the model.

        Parameters
        ----------
        X : array_like, shape = [n_samples, n_features]

        Returns
        -------
        y : array_like, shape = [n_samples]
            Predictions for input data
        """
        probas = self.predict_proba(X)
        return self.classes_[np.argmax(probas, axis=1)].ravel()

    def predict_proba(self, X):
        """Predict probability for each possible outcome.

        Compute the probability estimates for each single sample in X
        and each possible outcome seen during training (categorical
        distribution).

        Parameters
        ----------
        X : array_like, shape = [n_samples, n_features]

        Returns
        -------
        probabilities : array, shape = [n_samples, n_classes]
            Normalized probability distributions across
            class labels
        """
        check_is_fitted(self, 'X_')

        X_2d = check_array(X, accept_sparse=['csc', 'csr', 'coo', 'dok',
                                             'bsr', 'lil', 'dia'])
        weight_matrices = self._get_kernel(self.X_, X_2d)
        if self.kernel == 'knn':
            probabilities = np.array([
                np.sum(self.label_distributions_[weight_matrix], axis=0)
                for weight_matrix in weight_matrices])
        else:
            weight_matrices = weight_matrices.T
            probabilities = np.dot(weight_matrices, self.label_distributions_)
        normalizer = np.atleast_2d(np.sum(probabilities, axis=1)).T
        probabilities /= normalizer
        return probabilities

    def fit(self, X, y):
        """Fit a semi-supervised label propagation model based

        All the input data is provided matrix X (labeled and unlabeled)
        and corresponding label matrix y with a dedicated marker value for
        unlabeled samples.

        Parameters
        ----------
        X : array-like, shape = [n_samples, n_features]
            A {n_samples by n_samples} size matrix will be created from this

        y : array_like, shape = [n_samples]
            n_labeled_samples (unlabeled points are marked as -1)
            All unlabeled samples will be transductively assigned labels

        Returns
        -------
        self : returns an instance of self.
        """
        X, y = check_X_y(X, y)
        self.X_ = X
        check_classification_targets(y)

        # actual graph construction (implementations should override this)
        graph_matrix = self._build_graph()

        # label construction
        # construct a categorical distribution for classification only
        classes = np.unique(y)
        classes = (classes[classes != -1])
        self.classes_ = classes

        n_samples, n_classes = len(y), len(classes)

        alpha = self.alpha
        if self._variant == 'spreading' and \
                (alpha is None or alpha <= 0.0 or alpha >= 1.0):
            raise ValueError('alpha=%s is invalid: it must be inside '
                             'the open interval (0, 1)' % alpha)
        y = np.asarray(y)
        unlabeled = y == -1

        # initialize distributions
        self.label_distributions_ = np.zeros((n_samples, n_classes))
        for label in classes:
            self.label_distributions_[y == label, classes == label] = 1

        y_static = np.copy(self.label_distributions_)
        if self._variant == 'propagation':
            # LabelPropagation
            y_static[unlabeled] = 0
        else:
            # LabelSpreading
            y_static *= 1 - alpha

        l_previous = np.zeros((self.X_.shape[0], n_classes))

        unlabeled = unlabeled[:, np.newaxis]
        if sparse.isspmatrix(graph_matrix):
            graph_matrix = graph_matrix.tocsr()

        for self.n_iter_ in range(self.max_iter):
            if np.abs(self.label_distributions_ - l_previous).sum() < self.tol:
                break

            l_previous = self.label_distributions_
            self.label_distributions_ = safe_sparse_dot(
                graph_matrix, self.label_distributions_)

            if self._variant == 'propagation':
                normalizer = np.sum(
                    self.label_distributions_, axis=1)[:, np.newaxis]
                self.label_distributions_ /= normalizer
                self.label_distributions_ = np.where(unlabeled,
                                                     self.label_distributions_,
                                                     y_static)
            else:
                # clamp
                self.label_distributions_ = np.multiply(
                    alpha, self.label_distributions_) + y_static
        else:
            warnings.warn(
                'max_iter=%d was reached without convergence.' % self.max_iter,
                category=ConvergenceWarning
            )
            self.n_iter_ += 1

        normalizer = np.sum(self.label_distributions_, axis=1)[:, np.newaxis]
        self.label_distributions_ /= normalizer

        # set the transduction item
        transduction = self.classes_[np.argmax(self.label_distributions_,
                                               axis=1)]
        self.transduction_ = transduction.ravel()
        return self


class LabelPropagation(BaseLabelPropagation):
    """Label Propagation classifier

    Read more in the :ref:`User Guide <label_propagation>`.

    Parameters
    ----------
    kernel : {'knn', 'rbf', callable}
        String identifier for kernel function to use or the kernel function
        itself. Only 'rbf' and 'knn' strings are valid inputs. The function
        passed should take two inputs, each of shape [n_samples, n_features],
        and return a [n_samples, n_samples] shaped weight matrix.

    gamma : float
        Parameter for rbf kernel

    n_neighbors : integer > 0
        Parameter for knn kernel

    max_iter : integer
        Change maximum number of iterations allowed

    tol : float
        Convergence tolerance: threshold to consider the system at steady
        state

    n_jobs : int or None, optional (default=None)
        The number of parallel jobs to run.
        ``None`` means 1 unless in a :obj:`joblib.parallel_backend` context.
        ``-1`` means using all processors. See :term:`Glossary <n_jobs>`
        for more details.

    Attributes
    ----------
    X_ : array, shape = [n_samples, n_features]
        Input array.

    classes_ : array, shape = [n_classes]
        The distinct labels used in classifying instances.

    label_distributions_ : array, shape = [n_samples, n_classes]
        Categorical distribution for each item.

    transduction_ : array, shape = [n_samples]
        Label assigned to each item via the transduction.

    n_iter_ : int
        Number of iterations run.

    Examples
    --------
    >>> import numpy as np
    >>> from sklearn import datasets
    >>> from sklearn.semi_supervised import LabelPropagation
    >>> label_prop_model = LabelPropagation()
    >>> iris = datasets.load_iris()
    >>> rng = np.random.RandomState(42)
    >>> random_unlabeled_points = rng.rand(len(iris.target)) < 0.3
    >>> labels = np.copy(iris.target)
    >>> labels[random_unlabeled_points] = -1
    >>> label_prop_model.fit(iris.data, labels)
    ... # doctest: +NORMALIZE_WHITESPACE +ELLIPSIS
    LabelPropagation(...)

    References
    ----------
    Xiaojin Zhu and Zoubin Ghahramani. Learning from labeled and unlabeled data
    with label propagation. Technical Report CMU-CALD-02-107, Carnegie Mellon
    University, 2002 http://pages.cs.wisc.edu/~jerryzhu/pub/CMU-CALD-02-107.pdf

    See Also
    --------
    LabelSpreading : Alternate label propagation strategy more robust to noise
    """

    _variant = 'propagation'

    def __init__(self, kernel='rbf', gamma=20, n_neighbors=7,
                 max_iter=1000, tol=1e-3, n_jobs=None):
<<<<<<< HEAD
        super().__init__(
            kernel=kernel, gamma=gamma, n_neighbors=n_neighbors,
            max_iter=max_iter, tol=tol, n_jobs=n_jobs, alpha=None)
=======
        super().__init__(kernel=kernel, gamma=gamma,
                         n_neighbors=n_neighbors, max_iter=max_iter,
                         tol=tol, n_jobs=n_jobs, alpha=None)
>>>>>>> ff46f6e5

    def _build_graph(self):
        """Matrix representing a fully connected graph between each sample

        This basic implementation creates a non-stochastic affinity matrix, so
        class distributions will exceed 1 (normalization may be desired).
        """
        if self.kernel == 'knn':
            self.nn_fit = None
        affinity_matrix = self._get_kernel(self.X_)
        normalizer = affinity_matrix.sum(axis=0)
        if sparse.isspmatrix(affinity_matrix):
            affinity_matrix.data /= np.diag(np.array(normalizer))
        else:
            affinity_matrix /= normalizer[:, np.newaxis]
        return affinity_matrix

    def fit(self, X, y):
        return super().fit(X, y)


class LabelSpreading(BaseLabelPropagation):
    """LabelSpreading model for semi-supervised learning

    This model is similar to the basic Label Propagation algorithm,
    but uses affinity matrix based on the normalized graph Laplacian
    and soft clamping across the labels.

    Read more in the :ref:`User Guide <label_propagation>`.

    Parameters
    ----------
    kernel : {'knn', 'rbf', callable}
        String identifier for kernel function to use or the kernel function
        itself. Only 'rbf' and 'knn' strings are valid inputs. The function
        passed should take two inputs, each of shape [n_samples, n_features],
        and return a [n_samples, n_samples] shaped weight matrix

    gamma : float
      parameter for rbf kernel

    n_neighbors : integer > 0
      parameter for knn kernel

    alpha : float
      Clamping factor. A value in [0, 1] that specifies the relative amount
      that an instance should adopt the information from its neighbors as
      opposed to its initial label.
      alpha=0 means keeping the initial label information; alpha=1 means
      replacing all initial information.

    max_iter : integer
      maximum number of iterations allowed

    tol : float
      Convergence tolerance: threshold to consider the system at steady
      state

    n_jobs : int or None, optional (default=None)
        The number of parallel jobs to run.
        ``None`` means 1 unless in a :obj:`joblib.parallel_backend` context.
        ``-1`` means using all processors. See :term:`Glossary <n_jobs>`
        for more details.

    Attributes
    ----------
    X_ : array, shape = [n_samples, n_features]
        Input array.

    classes_ : array, shape = [n_classes]
        The distinct labels used in classifying instances.

    label_distributions_ : array, shape = [n_samples, n_classes]
        Categorical distribution for each item.

    transduction_ : array, shape = [n_samples]
        Label assigned to each item via the transduction.

    n_iter_ : int
        Number of iterations run.

    Examples
    --------
    >>> import numpy as np
    >>> from sklearn import datasets
    >>> from sklearn.semi_supervised import LabelSpreading
    >>> label_prop_model = LabelSpreading()
    >>> iris = datasets.load_iris()
    >>> rng = np.random.RandomState(42)
    >>> random_unlabeled_points = rng.rand(len(iris.target)) < 0.3
    >>> labels = np.copy(iris.target)
    >>> labels[random_unlabeled_points] = -1
    >>> label_prop_model.fit(iris.data, labels)
    ... # doctest: +NORMALIZE_WHITESPACE +ELLIPSIS
    LabelSpreading(...)

    References
    ----------
    Dengyong Zhou, Olivier Bousquet, Thomas Navin Lal, Jason Weston,
    Bernhard Schoelkopf. Learning with local and global consistency (2004)
    http://citeseer.ist.psu.edu/viewdoc/summary?doi=10.1.1.115.3219

    See Also
    --------
    LabelPropagation : Unregularized graph based semi-supervised learning
    """

    _variant = 'spreading'

    def __init__(self, kernel='rbf', gamma=20, n_neighbors=7, alpha=0.2,
                 max_iter=30, tol=1e-3, n_jobs=None):

        # this one has different base parameters
        super().__init__(kernel=kernel, gamma=gamma,
<<<<<<< HEAD
                                             n_neighbors=n_neighbors,
                                             alpha=alpha, max_iter=max_iter,
                                             tol=tol,
                                             n_jobs=n_jobs)
=======
                         n_neighbors=n_neighbors, alpha=alpha,
                         max_iter=max_iter, tol=tol, n_jobs=n_jobs)
>>>>>>> ff46f6e5

    def _build_graph(self):
        """Graph matrix for Label Spreading computes the graph laplacian"""
        # compute affinity matrix (or gram matrix)
        if self.kernel == 'knn':
            self.nn_fit = None
        n_samples = self.X_.shape[0]
        affinity_matrix = self._get_kernel(self.X_)
        laplacian = csgraph.laplacian(affinity_matrix, normed=True)
        laplacian = -laplacian
        if sparse.isspmatrix(laplacian):
            diag_mask = (laplacian.row == laplacian.col)
            laplacian.data[diag_mask] = 0.0
        else:
            laplacian.flat[::n_samples + 1] = 0.0  # set diag to 0.0
        return laplacian<|MERGE_RESOLUTION|>--- conflicted
+++ resolved
@@ -378,15 +378,9 @@
 
     def __init__(self, kernel='rbf', gamma=20, n_neighbors=7,
                  max_iter=1000, tol=1e-3, n_jobs=None):
-<<<<<<< HEAD
-        super().__init__(
-            kernel=kernel, gamma=gamma, n_neighbors=n_neighbors,
-            max_iter=max_iter, tol=tol, n_jobs=n_jobs, alpha=None)
-=======
         super().__init__(kernel=kernel, gamma=gamma,
                          n_neighbors=n_neighbors, max_iter=max_iter,
                          tol=tol, n_jobs=n_jobs, alpha=None)
->>>>>>> ff46f6e5
 
     def _build_graph(self):
         """Matrix representing a fully connected graph between each sample
@@ -501,15 +495,8 @@
 
         # this one has different base parameters
         super().__init__(kernel=kernel, gamma=gamma,
-<<<<<<< HEAD
-                                             n_neighbors=n_neighbors,
-                                             alpha=alpha, max_iter=max_iter,
-                                             tol=tol,
-                                             n_jobs=n_jobs)
-=======
                          n_neighbors=n_neighbors, alpha=alpha,
                          max_iter=max_iter, tol=tol, n_jobs=n_jobs)
->>>>>>> ff46f6e5
 
     def _build_graph(self):
         """Graph matrix for Label Spreading computes the graph laplacian"""

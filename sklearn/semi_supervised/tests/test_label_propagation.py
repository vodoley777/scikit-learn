--- conflicted
+++ resolved
@@ -15,13 +15,14 @@
 from numpy.testing import assert_array_equal
 from sklearn.utils._testing import _convert_container
 
-<<<<<<< HEAD
-ESTIMATOR_CLS = [label_propagation.LabelPropagation,
-                 label_propagation.LabelSpreading]
-
-
-PARAMETERS = [{'kernel': 'rbf'}, {'kernel': 'knn', 'n_neighbors': 2},
-              {'kernel': lambda x, y: rbf_kernel(x, y, gamma=20)}]
+ESTIMATOR_CLS = [label_propagation.LabelPropagation, label_propagation.LabelSpreading]
+
+
+PARAMETERS = [
+    {"kernel": "rbf"},
+    {"kernel": "knn", "n_neighbors": 2},
+    {"kernel": lambda x, y: rbf_kernel(x, y, gamma=20)},
+]
 
 
 CONSTRUCTOR_TYPES = ("array", "sparse_csr", "sparse_csc")
@@ -40,7 +41,8 @@
 def test_fit_transduction(constructor_type, estimators):
     for estimator in estimators:
         samples = _convert_container(
-            [[1., 0.], [0., 2.], [1., 3.]], constructor_type)
+            [[1.0, 0.0], [0.0, 2.0], [1.0, 3.0]], constructor_type
+        )
         labels = [0, 1, -1]
         clf = estimator.fit(samples, labels)
         assert clf.transduction_[2] == 1
@@ -50,104 +52,46 @@
 def test_distribution(constructor_type, estimators):
     for estimator in estimators:
         samples = _convert_container(
-            [[1., 0.], [0., 1.], [1., 1.]], constructor_type)
-        labels = [0, 1, -1]
-        clf = estimator.fit(samples, labels)
-        if estimator.kernel != 'knn':
+            [[1.0, 0.0], [0.0, 1.0], [1.0, 1.0]], constructor_type
+        )
+        labels = [0, 1, -1]
+        clf = estimator.fit(samples, labels)
+        if estimator.kernel != "knn":
             # unstable test; changes in k-NN ordering break it
-            assert_array_almost_equal(np.asarray(clf.label_distributions_[2]),
-                                      np.array([.5, .5]), 2)
-
-
-@pytest.mark.parametrize("constructor_type", CONSTRUCTOR_TYPES)
-def test_predict(constructor_type, estimators):
-    for estimator in estimators:
-        samples = _convert_container(
-            [[1., 0.], [0., 2.], [1., 3.]], constructor_type)
-        labels = [0, 1, -1]
-        clf = estimator.fit(samples, labels)
-        assert_array_equal(clf.predict([[0.5, 2.5]]), np.array([1]))
-
-
-@pytest.mark.parametrize("constructor_type", CONSTRUCTOR_TYPES)
-def test_predict_proba(constructor_type, estimators):
-    for estimator in estimators:
-        samples = _convert_container(
-            [[1., 0.], [0., 1.], [1., 2.5]], constructor_type)
-        labels = [0, 1, -1]
-        clf = estimator.fit(samples, labels)
-        assert_array_almost_equal(clf.predict_proba([[1., 1.]]),
-                                np.array([[0.5, 0.5]]))
-=======
-ESTIMATORS = [
-    (label_propagation.LabelPropagation, {"kernel": "rbf"}),
-    (label_propagation.LabelPropagation, {"kernel": "knn", "n_neighbors": 2}),
-    (
-        label_propagation.LabelPropagation,
-        {"kernel": lambda x, y: rbf_kernel(x, y, gamma=20)},
-    ),
-    (label_propagation.LabelSpreading, {"kernel": "rbf"}),
-    (label_propagation.LabelSpreading, {"kernel": "knn", "n_neighbors": 2}),
-    (
-        label_propagation.LabelSpreading,
-        {"kernel": lambda x, y: rbf_kernel(x, y, gamma=20)},
-    ),
-]
-
-
-def test_fit_transduction():
-    samples = [[1.0, 0.0], [0.0, 2.0], [1.0, 3.0]]
-    labels = [0, 1, -1]
-    for estimator, parameters in ESTIMATORS:
-        clf = estimator(**parameters).fit(samples, labels)
-        assert clf.transduction_[2] == 1
-
-
-def test_distribution():
-    samples = [[1.0, 0.0], [0.0, 1.0], [1.0, 1.0]]
-    labels = [0, 1, -1]
-    for estimator, parameters in ESTIMATORS:
-        clf = estimator(**parameters).fit(samples, labels)
-        if parameters["kernel"] == "knn":
-            continue  # unstable test; changes in k-NN ordering break it
-            assert_array_almost_equal(
-                clf.predict_proba([[1.0, 0.0]]), np.array([[1.0, 0.0]]), 2
-            )
-        else:
             assert_array_almost_equal(
                 np.asarray(clf.label_distributions_[2]), np.array([0.5, 0.5]), 2
             )
 
 
-def test_predict():
-    samples = [[1.0, 0.0], [0.0, 2.0], [1.0, 3.0]]
-    labels = [0, 1, -1]
-    for estimator, parameters in ESTIMATORS:
-        clf = estimator(**parameters).fit(samples, labels)
+@pytest.mark.parametrize("constructor_type", CONSTRUCTOR_TYPES)
+def test_predict(constructor_type, estimators):
+    for estimator in estimators:
+        samples = _convert_container(
+            [[1.0, 0.0], [0.0, 2.0], [1.0, 3.0]], constructor_type
+        )
+        labels = [0, 1, -1]
+        clf = estimator.fit(samples, labels)
         assert_array_equal(clf.predict([[0.5, 2.5]]), np.array([1]))
 
 
-def test_predict_proba():
-    samples = [[1.0, 0.0], [0.0, 1.0], [1.0, 2.5]]
-    labels = [0, 1, -1]
-    for estimator, parameters in ESTIMATORS:
-        clf = estimator(**parameters).fit(samples, labels)
+@pytest.mark.parametrize("constructor_type", CONSTRUCTOR_TYPES)
+def test_predict_proba(constructor_type, estimators):
+    for estimator in estimators:
+        samples = _convert_container(
+            [[1.0, 0.0], [0.0, 1.0], [1.0, 2.5]], constructor_type
+        )
+        labels = [0, 1, -1]
+        clf = estimator.fit(samples, labels)
         assert_array_almost_equal(
             clf.predict_proba([[1.0, 1.0]]), np.array([[0.5, 0.5]])
         )
->>>>>>> 4035b63f
 
 
 @pytest.mark.parametrize("constructor_type", CONSTRUCTOR_TYPES)
 def test_label_spreading_closed_form(constructor_type):
     n_classes = 2
-<<<<<<< HEAD
-    X, y = make_classification(n_classes=n_classes, n_samples=200,
-                               random_state=0)
-    X = _convert_container(X, constructor_type)
-=======
     X, y = make_classification(n_classes=n_classes, n_samples=200, random_state=0)
->>>>>>> 4035b63f
+    X = _convert_container(X, constructor_type)
     y[::3] = -1
     clf = label_propagation.LabelSpreading().fit(X, y)
     # adopting notation from Zhou et al (2004):
@@ -166,13 +110,8 @@
 @pytest.mark.parametrize("constructor_type", CONSTRUCTOR_TYPES)
 def test_label_propagation_closed_form(constructor_type):
     n_classes = 2
-<<<<<<< HEAD
-    X, y = make_classification(n_classes=n_classes, n_samples=200,
-                               random_state=0)
-    X = _convert_container(X, constructor_type)
-=======
     X, y = make_classification(n_classes=n_classes, n_samples=200, random_state=0)
->>>>>>> 4035b63f
+    X = _convert_container(X, constructor_type)
     y[::3] = -1
     Y = np.zeros((len(y), n_classes + 1))
     Y[np.arange(len(y)), y] = 1
@@ -183,15 +122,8 @@
     clf.fit(X, y)
     # adopting notation from Zhu et al 2002
     T_bar = clf._build_graph()
-<<<<<<< HEAD
-    Tuu = T_bar[tuple(np.meshgrid(unlabelled_idx, unlabelled_idx,
-                                  indexing='ij'))]
-    Tul = T_bar[tuple(np.meshgrid(unlabelled_idx, labelled_idx,
-                                  indexing='ij'))]
-=======
     Tuu = T_bar[tuple(np.meshgrid(unlabelled_idx, unlabelled_idx, indexing="ij"))]
     Tul = T_bar[tuple(np.meshgrid(unlabelled_idx, labelled_idx, indexing="ij"))]
->>>>>>> 4035b63f
     Y = Y[:, :-1]
     Y_l = Y[labelled_idx, :]
     Y_u = np.dot(np.dot(np.linalg.inv(np.eye(Tuu.shape[0]) - Tuu), Tul), Y_l)
@@ -206,13 +138,8 @@
 @pytest.mark.parametrize("constructor_type", CONSTRUCTOR_TYPES)
 def test_valid_alpha(constructor_type):
     n_classes = 2
-<<<<<<< HEAD
-    X, y = make_classification(n_classes=n_classes, n_samples=200,
-                               random_state=0)
-    X = _convert_container(X, constructor_type)
-=======
     X, y = make_classification(n_classes=n_classes, n_samples=200, random_state=0)
->>>>>>> 4035b63f
+    X = _convert_container(X, constructor_type)
     for alpha in [-0.1, 0, 1, 1.1, None]:
         with pytest.raises(ValueError):
             label_propagation.LabelSpreading(alpha=alpha).fit(X, y)
@@ -221,11 +148,7 @@
 @pytest.mark.parametrize("constructor_type", CONSTRUCTOR_TYPES)
 def test_convergence_speed(constructor_type):
     # This is a non-regression test for #5774
-<<<<<<< HEAD
-    X = _convert_container([[1., 0.], [0., 1.], [1., 2.5]], constructor_type)
-=======
-    X = np.array([[1.0, 0.0], [0.0, 1.0], [1.0, 2.5]])
->>>>>>> 4035b63f
+    X = _convert_container([[1.0, 0.0], [0.0, 1.0], [1.0, 2.5]], constructor_type)
     y = np.array([0, 1, -1])
     mdl = label_propagation.LabelSpreading(kernel="rbf", max_iter=5000)
     mdl.fit(X, y)
@@ -238,11 +161,7 @@
 @pytest.mark.parametrize("constructor_type", CONSTRUCTOR_TYPES)
 def test_convergence_warning(constructor_type):
     # This is a non-regression test for #5774
-<<<<<<< HEAD
-    X = _convert_container([[1., 0.], [0., 1.], [1., 2.5]], constructor_type)
-=======
-    X = np.array([[1.0, 0.0], [0.0, 1.0], [1.0, 2.5]])
->>>>>>> 4035b63f
+    X = _convert_container([[1.0, 0.0], [0.0, 1.0], [1.0, 2.5]], constructor_type)
     y = np.array([0, 1, -1])
     mdl = label_propagation.LabelSpreading(kernel="rbf", max_iter=1)
     warn_msg = "max_iter=1 was reached without convergence."
@@ -267,29 +186,16 @@
     assert len(record) == 0
 
 
-<<<<<<< HEAD
 @pytest.mark.parametrize("constructor_type", CONSTRUCTOR_TYPES)
 @pytest.mark.parametrize("LabelPropagationCls", ESTIMATOR_CLS)
-def test_label_propagation_non_zero_normalizer(
-    LabelPropagationCls, constructor_type
-):
-=======
-@pytest.mark.parametrize(
-    "LabelPropagationCls",
-    [label_propagation.LabelSpreading, label_propagation.LabelPropagation],
-)
-def test_label_propagation_non_zero_normalizer(LabelPropagationCls):
->>>>>>> 4035b63f
+def test_label_propagation_non_zero_normalizer(LabelPropagationCls, constructor_type):
     # check that we don't divide by zero in case of null normalizer
     # non-regression test for
     # https://github.com/scikit-learn/scikit-learn/pull/15946
     # https://github.com/scikit-learn/scikit-learn/issues/9292
-<<<<<<< HEAD
-    X = _convert_container([[100., 100.], [100., 100.], [
-                    0., 0.], [0., 0.]], constructor_type)
-=======
-    X = np.array([[100.0, 100.0], [100.0, 100.0], [0.0, 0.0], [0.0, 0.0]])
->>>>>>> 4035b63f
+    X = _convert_container(
+        [[100.0, 100.0], [100.0, 100.0], [0.0, 0.0], [0.0, 0.0]], constructor_type
+    )
     y = np.array([0, 1, -1, -1])
     mdl = LabelPropagationCls(kernel="knn", max_iter=100, n_neighbors=1)
     with pytest.warns(None) as record:
@@ -314,19 +220,6 @@
     n_classes = 4
     n_samples = 500
     n_test = 10
-<<<<<<< HEAD
-    X, y = make_classification(n_classes=n_classes,
-                               n_samples=n_samples,
-                               n_features=20,
-                               n_informative=20,
-                               n_redundant=0,
-                               n_repeated=0,
-                               random_state=0)
-    X = _convert_container(X, constructor_type)
-    X_train, X_test, y_train, y_test = train_test_split(X, y,
-                                                        test_size=n_test,
-                                                        random_state=0)
-=======
     X, y = make_classification(
         n_classes=n_classes,
         n_samples=n_samples,
@@ -336,11 +229,10 @@
         n_repeated=0,
         random_state=0,
     )
-
+    X = _convert_container(X, constructor_type)
     X_train, X_test, y_train, y_test = train_test_split(
         X, y, test_size=n_test, random_state=0
     )
->>>>>>> 4035b63f
 
     model = label_propagation.LabelSpreading(kernel=topk_rbf)
     model.fit(X_train, y_train)

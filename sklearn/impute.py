--- conflicted
+++ resolved
@@ -19,10 +19,7 @@
 
 from .base import BaseEstimator, TransformerMixin
 from .base import clone
-<<<<<<< HEAD
-=======
 from .exceptions import ConvergenceWarning
->>>>>>> b8d1226d
 from .preprocessing import normalize
 from .utils import check_array, check_random_state, safe_indexing
 from .utils.sparsefuncs import _get_median
@@ -34,11 +31,7 @@
 
 ImputerTriplet = namedtuple('ImputerTriplet', ['feat_idx',
                                                'neighbor_feat_idx',
-<<<<<<< HEAD
-                                               'predictor'])
-=======
                                                'estimator'])
->>>>>>> b8d1226d
 
 __all__ = [
     'MissingIndicator',
@@ -440,19 +433,47 @@
 
     Parameters
     ----------
-<<<<<<< HEAD
-=======
     estimator : estimator object, default=BayesianRidge()
         The estimator to use at each step of the round-robin imputation.
         If ``sample_posterior`` is True, the estimator must support
         ``return_std`` in its ``predict`` method.
 
->>>>>>> b8d1226d
     missing_values : int, np.nan, optional (default=np.nan)
         The placeholder for the missing values. All occurrences of
         ``missing_values`` will be imputed.
 
-<<<<<<< HEAD
+    sample_posterior : boolean, default=False
+        Whether to sample from the (Gaussian) predictive posterior of the
+        fitted estimator for each imputation. Estimator must support
+        ``return_std`` in its ``predict`` method if set to ``True``. Set to
+        ``True`` if using ``IterativeImputer`` for multiple imputations.
+
+    max_iter : int, optional (default=10)
+        Maximum number of imputation rounds to perform before returning the
+        imputations computed during the final round. A round is a single
+        imputation of each feature with missing values. The stopping criterion
+        is met once `abs(max(X_t - X_{t-1}))/abs(max(X[known_vals]))` < tol,
+        where `X_t` is `X` at iteration `t. Note that early stopping is only
+        applied if ``sample_posterior=False``.
+
+    tol : float, optional (default=1e-3)
+        Tolerance of the stopping condition.
+
+    n_nearest_features : int, optional (default=None)
+        Number of other features to use to estimate the missing values of
+        each feature column. Nearness between features is measured using
+        the absolute correlation coefficient between each feature pair (after
+        initial imputation). To ensure coverage of features throughout the
+        imputation process, the neighbor features are not necessarily nearest,
+        but are drawn with probability proportional to correlation for each
+        imputed target feature. Can provide significant speed-up when the
+        number of features is huge. If ``None``, all features will be used.
+
+    initial_strategy : str, optional (default="mean")
+        Which strategy to use to initialize the missing values. Same as the
+        ``strategy`` parameter in :class:`sklearn.impute.SimpleImputer`
+        Valid values: {"mean", "median", "most_frequent", or "constant"}.
+
     imputation_order : str, optional (default="ascending")
         The order in which the features will be imputed. Possible values:
 
@@ -467,73 +488,6 @@
         "random"
             A random order for each round.
 
-    n_iter : int, optional (default=10)
-        Number of imputation rounds to perform before returning the imputations
-        computed during the final round. A round is a single imputation of each
-        feature with missing values.
-
-    predictor : estimator object, default=BayesianRidge()
-        The predictor to use at each step of the round-robin imputation.
-        If ``sample_posterior`` is True, the predictor must support
-        ``return_std`` in its ``predict`` method.
-
-    sample_posterior : boolean, default=False
-        Whether to sample from the (Gaussian) predictive posterior of the
-        fitted predictor for each imputation. Predictor must support
-        ``return_std`` in its ``predict`` method if set to ``True``. Set to
-        ``True`` if using ``IterativeImputer`` for multiple imputations.
-
-=======
-    sample_posterior : boolean, default=False
-        Whether to sample from the (Gaussian) predictive posterior of the
-        fitted estimator for each imputation. Estimator must support
-        ``return_std`` in its ``predict`` method if set to ``True``. Set to
-        ``True`` if using ``IterativeImputer`` for multiple imputations.
-
-    max_iter : int, optional (default=10)
-        Maximum number of imputation rounds to perform before returning the
-        imputations computed during the final round. A round is a single
-        imputation of each feature with missing values. The stopping criterion
-        is met once `abs(max(X_t - X_{t-1}))/abs(max(X[known_vals]))` < tol,
-        where `X_t` is `X` at iteration `t. Note that early stopping is only
-        applied if ``sample_posterior=False``.
-
-    tol : float, optional (default=1e-3)
-        Tolerance of the stopping condition.
-
->>>>>>> b8d1226d
-    n_nearest_features : int, optional (default=None)
-        Number of other features to use to estimate the missing values of
-        each feature column. Nearness between features is measured using
-        the absolute correlation coefficient between each feature pair (after
-        initial imputation). To ensure coverage of features throughout the
-        imputation process, the neighbor features are not necessarily nearest,
-        but are drawn with probability proportional to correlation for each
-        imputed target feature. Can provide significant speed-up when the
-        number of features is huge. If ``None``, all features will be used.
-
-    initial_strategy : str, optional (default="mean")
-        Which strategy to use to initialize the missing values. Same as the
-        ``strategy`` parameter in :class:`sklearn.impute.SimpleImputer`
-        Valid values: {"mean", "median", "most_frequent", or "constant"}.
-
-<<<<<<< HEAD
-=======
-    imputation_order : str, optional (default="ascending")
-        The order in which the features will be imputed. Possible values:
-
-        "ascending"
-            From features with fewest missing values to most.
-        "descending"
-            From features with most missing values to fewest.
-        "roman"
-            Left to right.
-        "arabic"
-            Right to left.
-        "random"
-            A random order for each round.
-
->>>>>>> b8d1226d
     min_value : float, optional (default=None)
         Minimum possible imputed value. Default of ``None`` will set minimum
         to negative infinity.
@@ -549,11 +503,7 @@
 
     random_state : int, RandomState instance or None, optional (default=None)
         The seed of the pseudo random number generator to use. Randomizes
-<<<<<<< HEAD
-        selection of predictor features if n_nearest_features is not None, the
-=======
         selection of estimator features if n_nearest_features is not None, the
->>>>>>> b8d1226d
         ``imputation_order`` if ``random``, and the sampling from posterior if
         ``sample_posterior`` is True. Use an integer for determinism.
         See :term:`the Glossary <random_state>`.
@@ -564,13 +514,6 @@
         Imputer used to initialize the missing values.
 
     imputation_sequence_ : list of tuples
-<<<<<<< HEAD
-        Each tuple has ``(feat_idx, neighbor_feat_idx, predictor)``, where
-        ``feat_idx`` is the current feature to be imputed,
-        ``neighbor_feat_idx`` is the array of other features used to impute the
-        current feature, and ``predictor`` is the trained predictor used for
-        the imputation. Length is ``self.n_features_with_missing_ * n_iter``.
-=======
         Each tuple has ``(feat_idx, neighbor_feat_idx, estimator)``, where
         ``feat_idx`` is the current feature to be imputed,
         ``neighbor_feat_idx`` is the array of other features used to impute the
@@ -581,7 +524,6 @@
     n_iter_ : int
         Number of iteration rounds that occurred. Will be less than
         ``self.max_iter`` if early stopping criterion was reached.
->>>>>>> b8d1226d
 
     n_features_with_missing_ : int
         Number of features with missing values.
@@ -592,11 +534,7 @@
 
     Notes
     -----
-<<<<<<< HEAD
-    To support imputation in inductive mode we store each feature's predictor
-=======
     To support imputation in inductive mode we store each feature's estimator
->>>>>>> b8d1226d
     during the ``fit`` phase, and predict without refitting (in order) during
     the ``transform`` phase.
 
@@ -621,15 +559,6 @@
     """
 
     def __init__(self,
-<<<<<<< HEAD
-                 missing_values=np.nan,
-                 imputation_order='ascending',
-                 n_iter=10,
-                 predictor=None,
-                 sample_posterior=False,
-                 n_nearest_features=None,
-                 initial_strategy="mean",
-=======
                  estimator=None,
                  missing_values=np.nan,
                  sample_posterior=False,
@@ -638,21 +567,11 @@
                  n_nearest_features=None,
                  initial_strategy="mean",
                  imputation_order='ascending',
->>>>>>> b8d1226d
                  min_value=None,
                  max_value=None,
                  verbose=0,
                  random_state=None):
 
-<<<<<<< HEAD
-        self.missing_values = missing_values
-        self.imputation_order = imputation_order
-        self.n_iter = n_iter
-        self.predictor = predictor
-        self.sample_posterior = sample_posterior
-        self.n_nearest_features = n_nearest_features
-        self.initial_strategy = initial_strategy
-=======
         self.estimator = estimator
         self.missing_values = missing_values
         self.sample_posterior = sample_posterior
@@ -661,7 +580,6 @@
         self.n_nearest_features = n_nearest_features
         self.initial_strategy = initial_strategy
         self.imputation_order = imputation_order
->>>>>>> b8d1226d
         self.min_value = min_value
         self.max_value = max_value
         self.verbose = verbose
@@ -672,20 +590,12 @@
                             mask_missing_values,
                             feat_idx,
                             neighbor_feat_idx,
-<<<<<<< HEAD
-                            predictor=None,
-=======
                             estimator=None,
->>>>>>> b8d1226d
                             fit_mode=True):
         """Impute a single feature from the others provided.
 
         This function predicts the missing values of one of the features using
-<<<<<<< HEAD
-        the current estimates of all the other features. The ``predictor`` must
-=======
         the current estimates of all the other features. The ``estimator`` must
->>>>>>> b8d1226d
         support ``return_std=True`` in its ``predict`` method for this function
         to work.
 
@@ -703,16 +613,6 @@
         neighbor_feat_idx : ndarray
             Indices of the features to be used in imputing ``feat_idx``.
 
-<<<<<<< HEAD
-        predictor : object
-            The predictor to use at this step of the round-robin imputation.
-            If ``sample_posterior`` is True, the predictor must support
-            ``return_std`` in its ``predict`` method.
-            If None, it will be cloned from self._predictor.
-
-        fit_mode : boolean, default=True
-            Whether to fit and predict with the predictor or just predict.
-=======
         estimator : object
             The estimator to use at this step of the round-robin imputation.
             If ``sample_posterior`` is True, the estimator must support
@@ -721,20 +621,14 @@
 
         fit_mode : boolean, default=True
             Whether to fit and predict with the estimator or just predict.
->>>>>>> b8d1226d
 
         Returns
         -------
         X_filled : ndarray
             Input data with ``X_filled[missing_row_mask, feat_idx]`` updated.
 
-<<<<<<< HEAD
-        predictor : predictor with sklearn API
-            The fitted predictor used to impute
-=======
         estimator : estimator with sklearn API
             The fitted estimator used to impute
->>>>>>> b8d1226d
             ``X_filled[missing_row_mask, feat_idx]``.
         """
 
@@ -742,16 +636,6 @@
         # (should not happen at fit time because feat_ids would be excluded)
         missing_row_mask = mask_missing_values[:, feat_idx]
         if not np.any(missing_row_mask):
-<<<<<<< HEAD
-            return X_filled, predictor
-
-        if predictor is None and fit_mode is False:
-            raise ValueError("If fit_mode is False, then an already-fitted "
-                             "predictor should be passed in.")
-
-        if predictor is None:
-            predictor = clone(self._predictor)
-=======
             return X_filled, estimator
 
         if estimator is None and fit_mode is False:
@@ -760,31 +644,18 @@
 
         if estimator is None:
             estimator = clone(self._estimator)
->>>>>>> b8d1226d
 
         if fit_mode:
             X_train = safe_indexing(X_filled[:, neighbor_feat_idx],
                                     ~missing_row_mask)
             y_train = safe_indexing(X_filled[:, feat_idx],
                                     ~missing_row_mask)
-<<<<<<< HEAD
-            predictor.fit(X_train, y_train)
-=======
             estimator.fit(X_train, y_train)
->>>>>>> b8d1226d
 
         # get posterior samples
         X_test = safe_indexing(X_filled[:, neighbor_feat_idx],
                                missing_row_mask)
         if self.sample_posterior:
-<<<<<<< HEAD
-            mus, sigmas = predictor.predict(X_test, return_std=True)
-            good_sigmas = sigmas > 0
-            imputed_values = np.zeros(mus.shape, dtype=X_filled.dtype)
-            imputed_values[~good_sigmas] = mus[~good_sigmas]
-            mus = mus[good_sigmas]
-            sigmas = sigmas[good_sigmas]
-=======
             mus, sigmas = estimator.predict(X_test, return_std=True)
             imputed_values = np.zeros(mus.shape, dtype=X_filled.dtype)
             # two types of problems: (1) non-positive sigmas, (2) mus outside
@@ -799,17 +670,12 @@
             inrange_mask = positive_sigmas & ~mus_too_low & ~mus_too_high
             mus = mus[inrange_mask]
             sigmas = sigmas[inrange_mask]
->>>>>>> b8d1226d
             a = (self._min_value - mus) / sigmas
             b = (self._max_value - mus) / sigmas
 
             if scipy.__version__ < LooseVersion('0.18'):
                 # bug with vector-valued `a` in old scipy
-<<<<<<< HEAD
-                imputed_values[good_sigmas] = [
-=======
                 imputed_values[inrange_mask] = [
->>>>>>> b8d1226d
                     stats.truncnorm(a=a_, b=b_,
                                     loc=loc_, scale=scale_).rvs(
                                         random_state=self.random_state_)
@@ -818,28 +684,17 @@
             else:
                 truncated_normal = stats.truncnorm(a=a, b=b,
                                                    loc=mus, scale=sigmas)
-<<<<<<< HEAD
-                imputed_values[good_sigmas] = truncated_normal.rvs(
-                    random_state=self.random_state_)
-        else:
-            imputed_values = predictor.predict(X_test)
-=======
                 imputed_values[inrange_mask] = truncated_normal.rvs(
                     random_state=self.random_state_)
         else:
             imputed_values = estimator.predict(X_test)
->>>>>>> b8d1226d
             imputed_values = np.clip(imputed_values,
                                      self._min_value,
                                      self._max_value)
 
         # update the feature
         X_filled[missing_row_mask, feat_idx] = imputed_values
-<<<<<<< HEAD
-        return X_filled, predictor
-=======
         return X_filled, estimator
->>>>>>> b8d1226d
 
     def _get_neighbor_feat_idx(self,
                                n_features,
@@ -1026,21 +881,6 @@
         self.random_state_ = getattr(self, "random_state_",
                                      check_random_state(self.random_state))
 
-<<<<<<< HEAD
-        if self.n_iter < 0:
-            raise ValueError(
-                "'n_iter' should be a positive integer. Got {} instead."
-                .format(self.n_iter))
-
-        if self.predictor is None:
-            from .linear_model import BayesianRidge
-            self._predictor = BayesianRidge()
-        else:
-            self._predictor = clone(self.predictor)
-
-        if hasattr(self._predictor, 'random_state'):
-            self._predictor.random_state = self.random_state_
-=======
         if self.max_iter < 0:
             raise ValueError(
                 "'max_iter' should be a positive integer. Got {} instead."
@@ -1062,7 +902,6 @@
 
         if hasattr(self._estimator, 'random_state'):
             self._estimator.random_state = self.random_state_
->>>>>>> b8d1226d
 
         self._min_value = -np.inf if self.min_value is None else self.min_value
         self._max_value = np.inf if self.max_value is None else self.max_value
@@ -1070,12 +909,8 @@
         self.initial_imputer_ = None
         X, Xt, mask_missing_values = self._initial_imputation(X)
 
-<<<<<<< HEAD
-        if self.n_iter == 0:
-=======
         if self.max_iter == 0 or np.all(mask_missing_values):
             self.n_iter_ = 0
->>>>>>> b8d1226d
             return Xt
 
         # order in which to impute
@@ -1087,25 +922,15 @@
 
         abs_corr_mat = self._get_abs_corr_mat(Xt)
 
-<<<<<<< HEAD
-        # impute data
         n_samples, n_features = Xt.shape
-        self.imputation_sequence_ = []
-=======
-        n_samples, n_features = Xt.shape
->>>>>>> b8d1226d
         if self.verbose > 0:
             print("[IterativeImputer] Completing matrix with shape %s"
                   % (X.shape,))
         start_t = time()
-<<<<<<< HEAD
-        for i_rnd in range(self.n_iter):
-=======
         if not self.sample_posterior:
             Xt_previous = Xt.copy()
             normalized_tol = self.tol * np.max(np.abs(X[~mask_missing_values]))
         for self.n_iter_ in range(1, self.max_iter + 1):
->>>>>>> b8d1226d
             if self.imputation_order == 'random':
                 ordered_idx = self._get_ordered_idx(mask_missing_values)
 
@@ -1113,21 +938,6 @@
                 neighbor_feat_idx = self._get_neighbor_feat_idx(n_features,
                                                                 feat_idx,
                                                                 abs_corr_mat)
-<<<<<<< HEAD
-                Xt, predictor = self._impute_one_feature(
-                    Xt, mask_missing_values, feat_idx, neighbor_feat_idx,
-                    predictor=None, fit_mode=True)
-                predictor_triplet = ImputerTriplet(feat_idx,
-                                                   neighbor_feat_idx,
-                                                   predictor)
-                self.imputation_sequence_.append(predictor_triplet)
-
-            if self.verbose > 0:
-                print('[IterativeImputer] Ending imputation round '
-                      '%d/%d, elapsed time %0.2f'
-                      % (i_rnd + 1, self.n_iter, time() - start_t))
-
-=======
                 Xt, estimator = self._impute_one_feature(
                     Xt, mask_missing_values, feat_idx, neighbor_feat_idx,
                     estimator=None, fit_mode=True)
@@ -1154,7 +964,6 @@
             if not self.sample_posterior:
                 warnings.warn("[IterativeImputer] Early stopping criterion not"
                               " reached.", ConvergenceWarning)
->>>>>>> b8d1226d
         Xt[~mask_missing_values] = X[~mask_missing_values]
         return Xt
 
@@ -1178,31 +987,15 @@
 
         X, Xt, mask_missing_values = self._initial_imputation(X)
 
-<<<<<<< HEAD
-        if self.n_iter == 0:
-            return Xt
-
-        imputations_per_round = len(self.imputation_sequence_) // self.n_iter
-=======
         if self.n_iter_ == 0 or np.all(mask_missing_values):
             return Xt
 
         imputations_per_round = len(self.imputation_sequence_) // self.n_iter_
->>>>>>> b8d1226d
         i_rnd = 0
         if self.verbose > 0:
             print("[IterativeImputer] Completing matrix with shape %s"
                   % (X.shape,))
         start_t = time()
-<<<<<<< HEAD
-        for it, predictor_triplet in enumerate(self.imputation_sequence_):
-            Xt, _ = self._impute_one_feature(
-                Xt,
-                mask_missing_values,
-                predictor_triplet.feat_idx,
-                predictor_triplet.neighbor_feat_idx,
-                predictor=predictor_triplet.predictor,
-=======
         for it, estimator_triplet in enumerate(self.imputation_sequence_):
             Xt, _ = self._impute_one_feature(
                 Xt,
@@ -1210,18 +1003,13 @@
                 estimator_triplet.feat_idx,
                 estimator_triplet.neighbor_feat_idx,
                 estimator=estimator_triplet.estimator,
->>>>>>> b8d1226d
                 fit_mode=False
             )
             if not (it + 1) % imputations_per_round:
                 if self.verbose > 1:
                     print('[IterativeImputer] Ending imputation round '
                           '%d/%d, elapsed time %0.2f'
-<<<<<<< HEAD
-                          % (i_rnd + 1, self.n_iter, time() - start_t))
-=======
                           % (i_rnd + 1, self.n_iter_, time() - start_t))
->>>>>>> b8d1226d
                 i_rnd += 1
 
         Xt[~mask_missing_values] = X[~mask_missing_values]

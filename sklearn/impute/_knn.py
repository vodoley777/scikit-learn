--- conflicted
+++ resolved
@@ -178,15 +178,10 @@
             raise ValueError(
                 "Expected n_neighbors > 0. Got {}".format(self.n_neighbors))
 
-<<<<<<< HEAD
         X = self._validate_X(X, accept_sparse=False, dtype=FLOAT_DTYPES,
                              force_all_finite=force_all_finite,
                              copy=self.copy)
-=======
-        X = check_array(X, accept_sparse=False, dtype=FLOAT_DTYPES,
-                        force_all_finite=force_all_finite, copy=self.copy)
         super()._fit_indicator(X)
->>>>>>> 19479d7a
 
         _check_weights(self.weights)
         self._fit_X = X

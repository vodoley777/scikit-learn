--- conflicted
+++ resolved
@@ -116,19 +116,15 @@
            [8. , 8. , 7. ]])
     """
 
-<<<<<<< HEAD
-    _parameter_constraints = {
-=======
     _parameter_constraints: dict = {
->>>>>>> 02ebf9e6
         **_BaseImputer._parameter_constraints,
         "n_neighbors": [Interval(Integral, 1, None, closed="left")],
         "weights": [
             StrOptions({"uniform", "distance"}),
-            callable,  # type: ignore
-            Hidden(None),  # type: ignore
+            callable,
+            Hidden(None),
         ],
-        "metric": [StrOptions(set(_NAN_METRICS)), callable],  # type: ignore
+        "metric": [StrOptions(set(_NAN_METRICS)), callable],
         "copy": ["boolean"],
     }
 

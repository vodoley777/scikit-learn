from time import time
from collections import namedtuple
from numbers import Integral, Real
import warnings

from scipy import stats
import numpy as np

from ..base import clone
from ..exceptions import ConvergenceWarning
from ..preprocessing import normalize
from ..utils import check_array, check_random_state, _safe_indexing, is_scalar_nan
from ..utils.validation import FLOAT_DTYPES, check_is_fitted
from ..utils.validation import _check_feature_names_in
from ..utils._mask import _get_mask
from ..utils._param_validation import HasMethods, Interval, StrOptions

from ._base import _BaseImputer
from ._base import SimpleImputer
from ._base import _check_inputs_dtype


_ImputerTriplet = namedtuple(
    "_ImputerTriplet", ["feat_idx", "neighbor_feat_idx", "estimator"]
)


class IterativeImputer(_BaseImputer):
    """Multivariate imputer that estimates each feature from all the others.

    A strategy for imputing missing values by modeling each feature with
    missing values as a function of other features in a round-robin fashion.

    Read more in the :ref:`User Guide <iterative_imputer>`.

    .. versionadded:: 0.21

    .. note::

      This estimator is still **experimental** for now: the predictions
      and the API might change without any deprecation cycle. To use it,
      you need to explicitly import `enable_iterative_imputer`::

        >>> # explicitly require this experimental feature
        >>> from sklearn.experimental import enable_iterative_imputer  # noqa
        >>> # now you can import normally from sklearn.impute
        >>> from sklearn.impute import IterativeImputer

    Parameters
    ----------
    estimator : estimator object, default=BayesianRidge()
        The estimator to use at each step of the round-robin imputation.
        If `sample_posterior=True`, the estimator must support
        `return_std` in its `predict` method.

    missing_values : int or np.nan, default=np.nan
        The placeholder for the missing values. All occurrences of
        `missing_values` will be imputed. For pandas' dataframes with
        nullable integer dtypes with missing values, `missing_values`
        should be set to `np.nan`, since `pd.NA` will be converted to `np.nan`.

    sample_posterior : bool, default=False
        Whether to sample from the (Gaussian) predictive posterior of the
        fitted estimator for each imputation. Estimator must support
        `return_std` in its `predict` method if set to `True`. Set to
        `True` if using `IterativeImputer` for multiple imputations.

    max_iter : int, default=10
        Maximum number of imputation rounds to perform before returning the
        imputations computed during the final round. A round is a single
        imputation of each feature with missing values. The stopping criterion
        is met once `max(abs(X_t - X_{t-1}))/max(abs(X[known_vals])) < tol`,
        where `X_t` is `X` at iteration `t`. Note that early stopping is only
        applied if `sample_posterior=False`.

    tol : float, default=1e-3
        Tolerance of the stopping condition.

    n_nearest_features : int, default=None
        Number of other features to use to estimate the missing values of
        each feature column. Nearness between features is measured using
        the absolute correlation coefficient between each feature pair (after
        initial imputation). To ensure coverage of features throughout the
        imputation process, the neighbor features are not necessarily nearest,
        but are drawn with probability proportional to correlation for each
        imputed target feature. Can provide significant speed-up when the
        number of features is huge. If `None`, all features will be used.

    initial_strategy : {'mean', 'median', 'most_frequent', 'constant'}, \
            default='mean'
        Which strategy to use to initialize the missing values. Same as the
        `strategy` parameter in :class:`~sklearn.impute.SimpleImputer`.

    imputation_order : {'ascending', 'descending', 'roman', 'arabic', \
            'random'}, default='ascending'
        The order in which the features will be imputed. Possible values:

        - `'ascending'`: From features with fewest missing values to most.
        - `'descending'`: From features with most missing values to fewest.
        - `'roman'`: Left to right.
        - `'arabic'`: Right to left.
        - `'random'`: A random order for each round.

    skip_complete : bool, default=False
        If `True` then features with missing values during :meth:`transform`
        which did not have any missing values during :meth:`fit` will be
        imputed with the initial imputation method only. Set to `True` if you
        have many features with no missing values at both :meth:`fit` and
        :meth:`transform` time to save compute.

    min_value : float or array-like of shape (n_features,), default=-np.inf
        Minimum possible imputed value. Broadcast to shape `(n_features,)` if
        scalar. If array-like, expects shape `(n_features,)`, one min value for
        each feature. The default is `-np.inf`.

        .. versionchanged:: 0.23
           Added support for array-like.

    max_value : float or array-like of shape (n_features,), default=np.inf
        Maximum possible imputed value. Broadcast to shape `(n_features,)` if
        scalar. If array-like, expects shape `(n_features,)`, one max value for
        each feature. The default is `np.inf`.

        .. versionchanged:: 0.23
           Added support for array-like.

    verbose : int, default=0
        Verbosity flag, controls the debug messages that are issued
        as functions are evaluated. The higher, the more verbose. Can be 0, 1,
        or 2.

    random_state : int, RandomState instance or None, default=None
        The seed of the pseudo random number generator to use. Randomizes
        selection of estimator features if `n_nearest_features` is not `None`,
        the `imputation_order` if `random`, and the sampling from posterior if
        `sample_posterior=True`. Use an integer for determinism.
        See :term:`the Glossary <random_state>`.

    add_indicator : bool, default=False
        If `True`, a :class:`MissingIndicator` transform will stack onto output
        of the imputer's transform. This allows a predictive estimator
        to account for missingness despite imputation. If a feature has no
        missing values at fit/train time, the feature won't appear on
        the missing indicator even if there are missing values at
        transform/test time.

    keep_missing_features : bool, default=False
        If true, features whose all values are missing during fit/train time
        are not removed during transform/test time.

    Attributes
    ----------
    initial_imputer_ : object of type :class:`~sklearn.impute.SimpleImputer`
        Imputer used to initialize the missing values.

    imputation_sequence_ : list of tuples
        Each tuple has `(feat_idx, neighbor_feat_idx, estimator)`, where
        `feat_idx` is the current feature to be imputed,
        `neighbor_feat_idx` is the array of other features used to impute the
        current feature, and `estimator` is the trained estimator used for
        the imputation. Length is `self.n_features_with_missing_ *
        self.n_iter_`.

    n_iter_ : int
        Number of iteration rounds that occurred. Will be less than
        `self.max_iter` if early stopping criterion was reached.

    n_features_in_ : int
        Number of features seen during :term:`fit`.

        .. versionadded:: 0.24

    feature_names_in_ : ndarray of shape (`n_features_in_`,)
        Names of features seen during :term:`fit`. Defined only when `X`
        has feature names that are all strings.

        .. versionadded:: 1.0

    n_features_with_missing_ : int
        Number of features with missing values.

    indicator_ : :class:`~sklearn.impute.MissingIndicator`
        Indicator used to add binary indicators for missing values.
        `None` if `add_indicator=False`.

    random_state_ : RandomState instance
        RandomState instance that is generated either from a seed, the random
        number generator or by `np.random`.

    is_missing_feature_ : array of shape (n_features,)
        Whether each feature has non-missing values during fit/train time.

    See Also
    --------
    SimpleImputer : Univariate imputer for completing missing values
        with simple strategies.
    KNNImputer : Multivariate imputer that estimates missing features using
        nearest samples.

    Notes
    -----
    To support imputation in inductive mode we store each feature's estimator
    during the :meth:`fit` phase, and predict without refitting (in order)
    during the :meth:`transform` phase.

    Features which contain all missing values at :meth:`fit` are discarded upon
    :meth:`transform`.

    Using defaults, the imputer scales in :math:`\\mathcal{O}(knp^3\\min(n,p))`
    where :math:`k` = `max_iter`, :math:`n` the number of samples and
    :math:`p` the number of features. It thus becomes prohibitively costly when
    the number of features increases. Setting
    `n_nearest_features << n_features`, `skip_complete=True` or increasing `tol`
    can help to reduce its computational cost.

    Depending on the nature of missing values, simple imputers can be
    preferable in a prediction context.

    References
    ----------
    .. [1] `Stef van Buuren, Karin Groothuis-Oudshoorn (2011). "mice:
        Multivariate Imputation by Chained Equations in R". Journal of
        Statistical Software 45: 1-67.
        <https://www.jstatsoft.org/article/view/v045i03>`_

    .. [2] `S. F. Buck, (1960). "A Method of Estimation of Missing Values in
        Multivariate Data Suitable for use with an Electronic Computer".
        Journal of the Royal Statistical Society 22(2): 302-306.
        <https://www.jstor.org/stable/2984099>`_

    Examples
    --------
    >>> import numpy as np
    >>> from sklearn.experimental import enable_iterative_imputer
    >>> from sklearn.impute import IterativeImputer
    >>> imp_mean = IterativeImputer(random_state=0)
    >>> imp_mean.fit([[7, 2, 3], [4, np.nan, 6], [10, 5, 9]])
    IterativeImputer(random_state=0)
    >>> X = [[np.nan, 2, 3], [4, np.nan, 6], [10, np.nan, 9]]
    >>> imp_mean.transform(X)
    array([[ 6.9584...,  2.       ,  3.        ],
           [ 4.       ,  2.6000...,  6.        ],
           [10.       ,  4.9999...,  9.        ]])
    """
<<<<<<< HEAD
    def __init__(self,
                 estimator=None, *,
                 missing_values=np.nan,
                 sample_posterior=False,
                 max_iter=10,
                 tol=1e-3,
                 n_nearest_features=None,
                 initial_strategy="mean",
                 imputation_order='ascending',
                 skip_complete=False,
                 min_value=-np.inf,
                 max_value=np.inf,
                 verbose=0,
                 random_state=None,
                 add_indicator=False,
                 keep_missing_features=False):
        super().__init__(
            missing_values=missing_values,
            add_indicator=add_indicator,
            keep_missing_features=keep_missing_features
        )
=======

    _parameter_constraints: dict = {
        **_BaseImputer._parameter_constraints,
        "estimator": [None, HasMethods(["fit", "predict"])],
        "sample_posterior": ["boolean"],
        "max_iter": [Interval(Integral, 0, None, closed="left")],
        "tol": [Interval(Real, 0, None, closed="left")],
        "n_nearest_features": [None, Interval(Integral, 1, None, closed="left")],
        "initial_strategy": [
            StrOptions({"mean", "median", "most_frequent", "constant"})
        ],
        "imputation_order": [
            StrOptions({"ascending", "descending", "roman", "arabic", "random"})
        ],
        "skip_complete": ["boolean"],
        "min_value": [None, Interval(Real, None, None, closed="both"), "array-like"],
        "max_value": [None, Interval(Real, None, None, closed="both"), "array-like"],
        "verbose": ["verbose"],
        "random_state": ["random_state"],
    }

    def __init__(
        self,
        estimator=None,
        *,
        missing_values=np.nan,
        sample_posterior=False,
        max_iter=10,
        tol=1e-3,
        n_nearest_features=None,
        initial_strategy="mean",
        imputation_order="ascending",
        skip_complete=False,
        min_value=-np.inf,
        max_value=np.inf,
        verbose=0,
        random_state=None,
        add_indicator=False,
    ):
        super().__init__(missing_values=missing_values, add_indicator=add_indicator)
>>>>>>> 53234c5b

        self.estimator = estimator
        self.sample_posterior = sample_posterior
        self.max_iter = max_iter
        self.tol = tol
        self.n_nearest_features = n_nearest_features
        self.initial_strategy = initial_strategy
        self.imputation_order = imputation_order
        self.skip_complete = skip_complete
        self.min_value = min_value
        self.max_value = max_value
        self.verbose = verbose
        self.random_state = random_state

    def _impute_one_feature(
        self,
        X_filled,
        mask_missing_values,
        feat_idx,
        neighbor_feat_idx,
        estimator=None,
        fit_mode=True,
    ):
        """Impute a single feature from the others provided.

        This function predicts the missing values of one of the features using
        the current estimates of all the other features. The `estimator` must
        support `return_std=True` in its `predict` method for this function
        to work.

        Parameters
        ----------
        X_filled : ndarray
            Input data with the most recent imputations.

        mask_missing_values : ndarray
            Input data's missing indicator matrix.

        feat_idx : int
            Index of the feature currently being imputed.

        neighbor_feat_idx : ndarray
            Indices of the features to be used in imputing `feat_idx`.

        estimator : object
            The estimator to use at this step of the round-robin imputation.
            If `sample_posterior=True`, the estimator must support
            `return_std` in its `predict` method.
            If None, it will be cloned from self._estimator.

        fit_mode : boolean, default=True
            Whether to fit and predict with the estimator or just predict.

        Returns
        -------
        X_filled : ndarray
            Input data with `X_filled[missing_row_mask, feat_idx]` updated.

        estimator : estimator with sklearn API
            The fitted estimator used to impute
            `X_filled[missing_row_mask, feat_idx]`.
        """
        if estimator is None and fit_mode is False:
            raise ValueError(
                "If fit_mode is False, then an already-fitted "
                "estimator should be passed in."
            )

        if estimator is None:
            estimator = clone(self._estimator)

        missing_row_mask = mask_missing_values[:, feat_idx]
        if fit_mode:
            X_train = _safe_indexing(X_filled[:, neighbor_feat_idx], ~missing_row_mask)
            y_train = _safe_indexing(X_filled[:, feat_idx], ~missing_row_mask)
            estimator.fit(X_train, y_train)

        # if no missing values, don't predict
        if np.sum(missing_row_mask) == 0:
            return X_filled, estimator

        # get posterior samples if there is at least one missing value
        X_test = _safe_indexing(X_filled[:, neighbor_feat_idx], missing_row_mask)
        if self.sample_posterior:
            mus, sigmas = estimator.predict(X_test, return_std=True)
            imputed_values = np.zeros(mus.shape, dtype=X_filled.dtype)
            # two types of problems: (1) non-positive sigmas
            # (2) mus outside legal range of min_value and max_value
            # (results in inf sample)
            positive_sigmas = sigmas > 0
            imputed_values[~positive_sigmas] = mus[~positive_sigmas]
            mus_too_low = mus < self._min_value[feat_idx]
            imputed_values[mus_too_low] = self._min_value[feat_idx]
            mus_too_high = mus > self._max_value[feat_idx]
            imputed_values[mus_too_high] = self._max_value[feat_idx]
            # the rest can be sampled without statistical issues
            inrange_mask = positive_sigmas & ~mus_too_low & ~mus_too_high
            mus = mus[inrange_mask]
            sigmas = sigmas[inrange_mask]
            a = (self._min_value[feat_idx] - mus) / sigmas
            b = (self._max_value[feat_idx] - mus) / sigmas

            truncated_normal = stats.truncnorm(a=a, b=b, loc=mus, scale=sigmas)
            imputed_values[inrange_mask] = truncated_normal.rvs(
                random_state=self.random_state_
            )
        else:
            imputed_values = estimator.predict(X_test)
            imputed_values = np.clip(
                imputed_values, self._min_value[feat_idx], self._max_value[feat_idx]
            )

        # update the feature
        X_filled[missing_row_mask, feat_idx] = imputed_values
        return X_filled, estimator

    def _get_neighbor_feat_idx(self, n_features, feat_idx, abs_corr_mat):
        """Get a list of other features to predict `feat_idx`.

        If `self.n_nearest_features` is less than or equal to the total
        number of features, then use a probability proportional to the absolute
        correlation between `feat_idx` and each other feature to randomly
        choose a subsample of the other features (without replacement).

        Parameters
        ----------
        n_features : int
            Number of features in `X`.

        feat_idx : int
            Index of the feature currently being imputed.

        abs_corr_mat : ndarray, shape (n_features, n_features)
            Absolute correlation matrix of `X`. The diagonal has been zeroed
            out and each feature has been normalized to sum to 1. Can be None.

        Returns
        -------
        neighbor_feat_idx : array-like
            The features to use to impute `feat_idx`.
        """
        if self.n_nearest_features is not None and self.n_nearest_features < n_features:
            p = abs_corr_mat[:, feat_idx]
            neighbor_feat_idx = self.random_state_.choice(
                np.arange(n_features), self.n_nearest_features, replace=False, p=p
            )
        else:
            inds_left = np.arange(feat_idx)
            inds_right = np.arange(feat_idx + 1, n_features)
            neighbor_feat_idx = np.concatenate((inds_left, inds_right))
        return neighbor_feat_idx

    def _get_ordered_idx(self, mask_missing_values):
        """Decide in what order we will update the features.

        As a homage to the MICE R package, we will have 4 main options of
        how to order the updates, and use a random order if anything else
        is specified.

        Also, this function skips features which have no missing values.

        Parameters
        ----------
        mask_missing_values : array-like, shape (n_samples, n_features)
            Input data's missing indicator matrix, where `n_samples` is the
            number of samples and `n_features` is the number of features.

        Returns
        -------
        ordered_idx : ndarray, shape (n_features,)
            The order in which to impute the features.
        """
        frac_of_missing_values = mask_missing_values.mean(axis=0)
        if self.skip_complete:
            missing_values_idx = np.flatnonzero(frac_of_missing_values)
        else:
            missing_values_idx = np.arange(np.shape(frac_of_missing_values)[0])
        if self.imputation_order == "roman":
            ordered_idx = missing_values_idx
        elif self.imputation_order == "arabic":
            ordered_idx = missing_values_idx[::-1]
        elif self.imputation_order == "ascending":
            n = len(frac_of_missing_values) - len(missing_values_idx)
            ordered_idx = np.argsort(frac_of_missing_values, kind="mergesort")[n:]
        elif self.imputation_order == "descending":
            n = len(frac_of_missing_values) - len(missing_values_idx)
            ordered_idx = np.argsort(frac_of_missing_values, kind="mergesort")[n:][::-1]
        elif self.imputation_order == "random":
            ordered_idx = missing_values_idx
            self.random_state_.shuffle(ordered_idx)
        return ordered_idx

    def _get_abs_corr_mat(self, X_filled, tolerance=1e-6):
        """Get absolute correlation matrix between features.

        Parameters
        ----------
        X_filled : ndarray, shape (n_samples, n_features)
            Input data with the most recent imputations.

        tolerance : float, default=1e-6
            `abs_corr_mat` can have nans, which will be replaced
            with `tolerance`.

        Returns
        -------
        abs_corr_mat : ndarray, shape (n_features, n_features)
            Absolute correlation matrix of `X` at the beginning of the
            current round. The diagonal has been zeroed out and each feature's
            absolute correlations with all others have been normalized to sum
            to 1.
        """
        n_features = X_filled.shape[1]
        if self.n_nearest_features is None or self.n_nearest_features >= n_features:
            return None
        with np.errstate(invalid="ignore"):
            # if a feature in the neighborhood has only a single value
            # (e.g., categorical feature), the std. dev. will be null and
            # np.corrcoef will raise a warning due to a division by zero
            abs_corr_mat = np.abs(np.corrcoef(X_filled.T))
        # np.corrcoef is not defined for features with zero std
        abs_corr_mat[np.isnan(abs_corr_mat)] = tolerance
        # ensures exploration, i.e. at least some probability of sampling
        np.clip(abs_corr_mat, tolerance, None, out=abs_corr_mat)
        # features are not their own neighbors
        np.fill_diagonal(abs_corr_mat, 0)
        # needs to sum to 1 for np.random.choice sampling
        abs_corr_mat = normalize(abs_corr_mat, norm="l1", axis=0, copy=False)
        return abs_corr_mat

    def _initial_imputation(self, X, in_fit=False):
        """Perform initial imputation for input `X`.

        Parameters
        ----------
        X : ndarray, shape (n_samples, n_features)
            Input data, where `n_samples` is the number of samples and
            `n_features` is the number of features.

        in_fit : bool, default=False
            Whether function is called in :meth:`fit`.

        Returns
        -------
<<<<<<< HEAD
        X_filled : ndarray, shape (n_samples, n_features)
            Input data with the most recent imputations.

        Xt_valid : ndarray, shape (n_samples, n_features)
            Input data, where "n_samples" is the number of samples and
            "n_features" is the number of features, masked by non-missing
            features.

        X_filled_valid : ndarray, shape (n_samples, n_features)
            Input data with the most recent imputations, masked by non-missing
            features.

        mask_missing_values_valid : ndarray, shape (n_samples, n_features)
            Input data's missing indicator matrix, where "n_samples" is the
            number of samples and "n_features" is the number of features,
            masked by non-missing features.
=======
        Xt : ndarray, shape (n_samples, n_features)
            Input data, where `n_samples` is the number of samples and
            `n_features` is the number of features.

        X_filled : ndarray, shape (n_samples, n_features)
            Input data with the most recent imputations.

        mask_missing_values : ndarray, shape (n_samples, n_features)
            Input data's missing indicator matrix, where `n_samples` is the
            number of samples and `n_features` is the number of features.
>>>>>>> 53234c5b

        X_missing_mask : ndarray, shape (n_samples, n_features)
            Input data's mask matrix indicating missing datapoints, where
            `n_samples` is the number of samples and `n_features` is the
            number of features.
        """
        if is_scalar_nan(self.missing_values):
            force_all_finite = "allow-nan"
        else:
            force_all_finite = True

        X = self._validate_data(
            X,
            dtype=FLOAT_DTYPES,
            order="F",
            reset=in_fit,
            force_all_finite=force_all_finite,
        )
        _check_inputs_dtype(X, self.missing_values)

        X_missing_mask = _get_mask(X, self.missing_values)
        mask_missing_values = X_missing_mask.copy()
        if in_fit:
            self.initial_imputer_ = SimpleImputer(
<<<<<<< HEAD
                missing_values=self.missing_values,
                strategy=self.initial_strategy,
                keep_missing_features=self.keep_missing_features
=======
                missing_values=self.missing_values, strategy=self.initial_strategy
>>>>>>> 53234c5b
            )
            X_filled = self.initial_imputer_.fit_transform(X)
            self.is_missing_feature_ = ~np.flatnonzero(
                np.logical_not(
                    np.isnan(self.initial_imputer_.statistics_))
                & ~X_missing_mask.all(axis=0))
        else:
            X_filled = self.initial_imputer_.transform(X)

<<<<<<< HEAD
        valid_mask = ~self.is_missing_feature_
        Xt_valid = X[:, valid_mask]
        X_filled_valid = (
            X_filled[:, valid_mask]
            if self.keep_missing_features
            else X_filled)
        mask_missing_values_valid = mask_missing_values[:, valid_mask]
=======
        valid_mask = np.flatnonzero(
            np.logical_not(np.isnan(self.initial_imputer_.statistics_))
        )
        Xt = X[:, valid_mask]
        mask_missing_values = mask_missing_values[:, valid_mask]
>>>>>>> 53234c5b

        return (
            X_filled, Xt_valid, X_filled_valid, valid_mask,
            mask_missing_values_valid, X_missing_mask)

    @staticmethod
    def _validate_limit(limit, limit_type, n_features):
        """Validate the limits (min/max) of the feature values.

        Converts scalar min/max limits to vectors of shape `(n_features,)`.

        Parameters
        ----------
        limit: scalar or array-like
            The user-specified limit (i.e, min_value or max_value).
        limit_type: {'max', 'min'}
            Type of limit to validate.
        n_features: int
            Number of features in the dataset.

        Returns
        -------
        limit: ndarray, shape(n_features,)
            Array of limits, one for each feature.
        """
        limit_bound = np.inf if limit_type == "max" else -np.inf
        limit = limit_bound if limit is None else limit
        if np.isscalar(limit):
            limit = np.full(n_features, limit)
        limit = check_array(limit, force_all_finite=False, copy=False, ensure_2d=False)
        if not limit.shape[0] == n_features:
            raise ValueError(
                f"'{limit_type}_value' should be of "
                f"shape ({n_features},) when an array-like "
                f"is provided. Got {limit.shape}, instead."
            )
        return limit

    def fit_transform(self, X, y=None):
        """Fit the imputer on `X` and return the transformed `X`.

        Parameters
        ----------
        X : array-like, shape (n_samples, n_features)
            Input data, where `n_samples` is the number of samples and
            `n_features` is the number of features.

        y : Ignored
            Not used, present for API consistency by convention.

        Returns
        -------
        Xt : array-like, shape (n_samples, n_features)
            The imputed input data.
        """
        self._validate_params()
        self.random_state_ = getattr(
            self, "random_state_", check_random_state(self.random_state)
        )

        if self.estimator is None:
            from ..linear_model import BayesianRidge

            self._estimator = BayesianRidge()
        else:
            self._estimator = clone(self.estimator)

        self.imputation_sequence_ = []

        self.initial_imputer_ = None

<<<<<<< HEAD
        Xc, X, Xt, valid_mask, mask_missing_values, complete_mask = (
            self._initial_imputation(X, in_fit=True))
=======
        X, Xt, mask_missing_values, complete_mask = self._initial_imputation(
            X, in_fit=True
        )
>>>>>>> 53234c5b

        super()._fit_indicator(complete_mask)
        X_indicator = super()._transform_indicator(complete_mask)

        if self.max_iter == 0 or np.all(mask_missing_values):
            self.n_iter_ = 0
            if self.keep_missing_features:
                Xc[:, valid_mask] = Xt
            else:
                Xc = Xt
            return super()._concatenate_indicator(Xc, X_indicator)

        # Edge case: a single feature. We return the initial ...
        if Xt.shape[1] == 1:
            self.n_iter_ = 0
            if self.keep_missing_features:
                Xc[:, valid_mask] = Xt
            else:
                Xc = Xt
            return super()._concatenate_indicator(Xc, X_indicator)

        self._min_value = self._validate_limit(self.min_value, "min", X.shape[1])
        self._max_value = self._validate_limit(self.max_value, "max", X.shape[1])

        if not np.all(np.greater(self._max_value, self._min_value)):
            raise ValueError("One (or more) features have min_value >= max_value.")

        # order in which to impute
        # note this is probably too slow for large feature data (d > 100000)
        # and a better way would be good.
        # see: https://goo.gl/KyCNwj and subsequent comments
        ordered_idx = self._get_ordered_idx(mask_missing_values)
        self.n_features_with_missing_ = len(ordered_idx)

        abs_corr_mat = self._get_abs_corr_mat(Xt)

        n_samples, n_features = Xt.shape
        if self.verbose > 0:
            print("[IterativeImputer] Completing matrix with shape %s" % (X.shape,))
        start_t = time()
        if not self.sample_posterior:
            Xt_previous = Xt.copy()
            normalized_tol = self.tol * np.max(np.abs(X[~mask_missing_values]))
        for self.n_iter_ in range(1, self.max_iter + 1):
            if self.imputation_order == "random":
                ordered_idx = self._get_ordered_idx(mask_missing_values)

            for feat_idx in ordered_idx:
                neighbor_feat_idx = self._get_neighbor_feat_idx(
                    n_features, feat_idx, abs_corr_mat
                )
                Xt, estimator = self._impute_one_feature(
                    Xt,
                    mask_missing_values,
                    feat_idx,
                    neighbor_feat_idx,
                    estimator=None,
                    fit_mode=True,
                )
                estimator_triplet = _ImputerTriplet(
                    feat_idx, neighbor_feat_idx, estimator
                )
                self.imputation_sequence_.append(estimator_triplet)

            if self.verbose > 1:
                print(
                    "[IterativeImputer] Ending imputation round "
                    "%d/%d, elapsed time %0.2f"
                    % (self.n_iter_, self.max_iter, time() - start_t)
                )

            if not self.sample_posterior:
                inf_norm = np.linalg.norm(Xt - Xt_previous, ord=np.inf, axis=None)
                if self.verbose > 0:
                    print(
                        "[IterativeImputer] Change: {}, scaled tolerance: {} ".format(
                            inf_norm, normalized_tol
                        )
                    )
                if inf_norm < normalized_tol:
                    if self.verbose > 0:
                        print("[IterativeImputer] Early stopping criterion reached.")
                    break
                Xt_previous = Xt.copy()
        else:
            if not self.sample_posterior:
<<<<<<< HEAD
                warnings.warn("[IterativeImputer] Early stopping criterion not"
                              " reached.", ConvergenceWarning)

=======
                warnings.warn(
                    "[IterativeImputer] Early stopping criterion not reached.",
                    ConvergenceWarning,
                )
>>>>>>> 53234c5b
        Xt[~mask_missing_values] = X[~mask_missing_values]
        if self.keep_missing_features:
            Xc[:, valid_mask] = Xt
        else:
            Xc = Xt
        return super()._concatenate_indicator(Xc, X_indicator)

    def transform(self, X):
        """Impute all missing values in `X`.

        Note that this is stochastic, and that if `random_state` is not fixed,
        repeated calls, or permuted input, results will differ.

        Parameters
        ----------
        X : array-like of shape (n_samples, n_features)
            The input data to complete.

        Returns
        -------
        Xt : array-like, shape (n_samples, n_features)
             The imputed input data.
        """
        check_is_fitted(self)

        Xc, X, Xt, valid_mask, mask_missing_values, complete_mask = (
            self._initial_imputation(X, in_fit=False))

        X_indicator = super()._transform_indicator(complete_mask)

        if self.n_iter_ == 0 or np.all(mask_missing_values):
            if self.keep_missing_features:
                Xc[:, valid_mask] = Xt
            else:
                Xc = Xt
            return super()._concatenate_indicator(Xc, X_indicator)

        imputations_per_round = len(self.imputation_sequence_) // self.n_iter_
        i_rnd = 0
        if self.verbose > 0:
            print("[IterativeImputer] Completing matrix with shape %s" % (X.shape,))
        start_t = time()
        for it, estimator_triplet in enumerate(self.imputation_sequence_):
            Xt, _ = self._impute_one_feature(
                Xt,
                mask_missing_values,
                estimator_triplet.feat_idx,
                estimator_triplet.neighbor_feat_idx,
                estimator=estimator_triplet.estimator,
                fit_mode=False,
            )
            if not (it + 1) % imputations_per_round:
                if self.verbose > 1:
                    print(
                        "[IterativeImputer] Ending imputation round "
                        "%d/%d, elapsed time %0.2f"
                        % (i_rnd + 1, self.n_iter_, time() - start_t)
                    )
                i_rnd += 1

        Xt[~mask_missing_values] = X[~mask_missing_values]
        if self.keep_missing_features:
            Xc[:, valid_mask] = Xt
        else:
            Xc = Xt
        return super()._concatenate_indicator(Xc, X_indicator)

    def fit(self, X, y=None):
        """Fit the imputer on `X` and return self.

        Parameters
        ----------
        X : array-like, shape (n_samples, n_features)
            Input data, where `n_samples` is the number of samples and
            `n_features` is the number of features.

        y : Ignored
            Not used, present for API consistency by convention.

        Returns
        -------
        self : object
            Fitted estimator.
        """
        self.fit_transform(X)
        return self

    def get_feature_names_out(self, input_features=None):
        """Get output feature names for transformation.

        Parameters
        ----------
        input_features : array-like of str or None, default=None
            Input features.

            - If `input_features` is `None`, then `feature_names_in_` is
              used as feature names in. If `feature_names_in_` is not defined,
              then the following input feature names are generated:
              `["x0", "x1", ..., "x(n_features_in_ - 1)"]`.
            - If `input_features` is an array-like, then `input_features` must
              match `feature_names_in_` if `feature_names_in_` is defined.

        Returns
        -------
        feature_names_out : ndarray of str objects
            Transformed feature names.
        """
        input_features = _check_feature_names_in(self, input_features)
        names = self.initial_imputer_.get_feature_names_out(input_features)
        return self._concatenate_indicator_feature_names_out(names, input_features)<|MERGE_RESOLUTION|>--- conflicted
+++ resolved
@@ -242,29 +242,6 @@
            [ 4.       ,  2.6000...,  6.        ],
            [10.       ,  4.9999...,  9.        ]])
     """
-<<<<<<< HEAD
-    def __init__(self,
-                 estimator=None, *,
-                 missing_values=np.nan,
-                 sample_posterior=False,
-                 max_iter=10,
-                 tol=1e-3,
-                 n_nearest_features=None,
-                 initial_strategy="mean",
-                 imputation_order='ascending',
-                 skip_complete=False,
-                 min_value=-np.inf,
-                 max_value=np.inf,
-                 verbose=0,
-                 random_state=None,
-                 add_indicator=False,
-                 keep_missing_features=False):
-        super().__init__(
-            missing_values=missing_values,
-            add_indicator=add_indicator,
-            keep_missing_features=keep_missing_features
-        )
-=======
 
     _parameter_constraints: dict = {
         **_BaseImputer._parameter_constraints,
@@ -303,9 +280,13 @@
         verbose=0,
         random_state=None,
         add_indicator=False,
+        keep_missing_features=False,
     ):
-        super().__init__(missing_values=missing_values, add_indicator=add_indicator)
->>>>>>> 53234c5b
+        super().__init__(
+            missing_values=missing_values,
+            add_indicator=add_indicator,
+            keep_missing_features=keep_missing_features,
+        )
 
         self.estimator = estimator
         self.sample_posterior = sample_posterior
@@ -541,7 +522,7 @@
 
         Parameters
         ----------
-        X : ndarray, shape (n_samples, n_features)
+        X : ndarray of shape (n_samples, n_features)
             Input data, where `n_samples` is the number of samples and
             `n_features` is the number of features.
 
@@ -550,35 +531,22 @@
 
         Returns
         -------
-<<<<<<< HEAD
-        X_filled : ndarray, shape (n_samples, n_features)
+        X_filled : ndarray of shape (n_samples, n_features)
             Input data with the most recent imputations.
 
-        Xt_valid : ndarray, shape (n_samples, n_features)
-            Input data, where "n_samples" is the number of samples and
-            "n_features" is the number of features, masked by non-missing
+        Xt_valid : ndarray of shape (n_samples, n_features)
+            Input data, where `n_samples` is the number of samples and
+            `n_features` is the number of features, masked by non-missing
             features.
 
-        X_filled_valid : ndarray, shape (n_samples, n_features)
+        X_filled_valid : ndarray of shape (n_samples, n_features)
             Input data with the most recent imputations, masked by non-missing
             features.
 
-        mask_missing_values_valid : ndarray, shape (n_samples, n_features)
-            Input data's missing indicator matrix, where "n_samples" is the
-            number of samples and "n_features" is the number of features,
+        mask_missing_values_valid : ndarray of shape (n_samples, n_features)
+            Input data's missing indicator matrix, where `n_samples` is the
+            number of samples and `n_features` is the number of features,
             masked by non-missing features.
-=======
-        Xt : ndarray, shape (n_samples, n_features)
-            Input data, where `n_samples` is the number of samples and
-            `n_features` is the number of features.
-
-        X_filled : ndarray, shape (n_samples, n_features)
-            Input data with the most recent imputations.
-
-        mask_missing_values : ndarray, shape (n_samples, n_features)
-            Input data's missing indicator matrix, where `n_samples` is the
-            number of samples and `n_features` is the number of features.
->>>>>>> 53234c5b
 
         X_missing_mask : ndarray, shape (n_samples, n_features)
             Input data's mask matrix indicating missing datapoints, where
@@ -603,41 +571,33 @@
         mask_missing_values = X_missing_mask.copy()
         if in_fit:
             self.initial_imputer_ = SimpleImputer(
-<<<<<<< HEAD
                 missing_values=self.missing_values,
                 strategy=self.initial_strategy,
-                keep_missing_features=self.keep_missing_features
-=======
-                missing_values=self.missing_values, strategy=self.initial_strategy
->>>>>>> 53234c5b
+                keep_missing_features=self.keep_missing_features,
             )
             X_filled = self.initial_imputer_.fit_transform(X)
             self.is_missing_feature_ = ~np.flatnonzero(
-                np.logical_not(
-                    np.isnan(self.initial_imputer_.statistics_))
-                & ~X_missing_mask.all(axis=0))
+                np.logical_not(np.isnan(self.initial_imputer_.statistics_))
+                & ~X_missing_mask.all(axis=0)
+            )
         else:
             X_filled = self.initial_imputer_.transform(X)
 
-<<<<<<< HEAD
         valid_mask = ~self.is_missing_feature_
         Xt_valid = X[:, valid_mask]
         X_filled_valid = (
-            X_filled[:, valid_mask]
-            if self.keep_missing_features
-            else X_filled)
+            X_filled[:, valid_mask] if self.keep_missing_features else X_filled
+        )
         mask_missing_values_valid = mask_missing_values[:, valid_mask]
-=======
-        valid_mask = np.flatnonzero(
-            np.logical_not(np.isnan(self.initial_imputer_.statistics_))
+
+        return (
+            X_filled,
+            Xt_valid,
+            X_filled_valid,
+            valid_mask,
+            mask_missing_values_valid,
+            X_missing_mask,
         )
-        Xt = X[:, valid_mask]
-        mask_missing_values = mask_missing_values[:, valid_mask]
->>>>>>> 53234c5b
-
-        return (
-            X_filled, Xt_valid, X_filled_valid, valid_mask,
-            mask_missing_values_valid, X_missing_mask)
 
     @staticmethod
     def _validate_limit(limit, limit_type, n_features):
@@ -705,14 +665,14 @@
 
         self.initial_imputer_ = None
 
-<<<<<<< HEAD
-        Xc, X, Xt, valid_mask, mask_missing_values, complete_mask = (
-            self._initial_imputation(X, in_fit=True))
-=======
-        X, Xt, mask_missing_values, complete_mask = self._initial_imputation(
-            X, in_fit=True
-        )
->>>>>>> 53234c5b
+        (
+            Xc,
+            X,
+            Xt,
+            valid_mask,
+            mask_missing_values,
+            complete_mask,
+        ) = self._initial_imputation(X, in_fit=True)
 
         super()._fit_indicator(complete_mask)
         X_indicator = super()._transform_indicator(complete_mask)
@@ -799,16 +759,10 @@
                 Xt_previous = Xt.copy()
         else:
             if not self.sample_posterior:
-<<<<<<< HEAD
-                warnings.warn("[IterativeImputer] Early stopping criterion not"
-                              " reached.", ConvergenceWarning)
-
-=======
                 warnings.warn(
                     "[IterativeImputer] Early stopping criterion not reached.",
                     ConvergenceWarning,
                 )
->>>>>>> 53234c5b
         Xt[~mask_missing_values] = X[~mask_missing_values]
         if self.keep_missing_features:
             Xc[:, valid_mask] = Xt
@@ -834,8 +788,14 @@
         """
         check_is_fitted(self)
 
-        Xc, X, Xt, valid_mask, mask_missing_values, complete_mask = (
-            self._initial_imputation(X, in_fit=False))
+        (
+            Xc,
+            X,
+            Xt,
+            valid_mask,
+            mask_missing_values,
+            complete_mask,
+        ) = self._initial_imputation(X, in_fit=False)
 
         X_indicator = super()._transform_indicator(complete_mask)
 

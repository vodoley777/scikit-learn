--- conflicted
+++ resolved
@@ -616,12 +616,9 @@
             raise ValueError("'sparse' has to be a boolean or 'auto'. "
                              "Got {!r} instead.".format(self.sparse))
 
-<<<<<<< HEAD
-        self.features_ = self._get_missing_features_info(X)[1]
-        self.n_features_out = len(self.features_)
-=======
         missing_features_info = self._get_missing_features_info(X)
         self.features_ = missing_features_info[1]
+        self.n_features_out = len(self.features_)
 
         return missing_features_info[0]
 
@@ -641,7 +638,6 @@
         """
         self._fit(X, y)
 
->>>>>>> 89fb41a3
         return self
 
     def transform(self, X):

# Authors: Alexandre Gramfort <alexandre.gramfort@inria.fr>
#          Vincent Michel <vincent.michel@inria.fr>
#          Gilles Louppe <g.louppe@gmail.com>
#
# License: BSD 3 clause

"""Recursive feature elimination for feature ranking"""

import numpy as np
import numbers
from joblib import Parallel, effective_n_jobs


from ..utils.metaestimators import if_delegate_has_method
from ..utils.metaestimators import _safe_split
from ..utils._tags import _safe_tags
from ..utils.validation import check_is_fitted
from ..utils.fixes import delayed
from ..utils import metadata_request_factory
from ..base import BaseEstimator
from ..base import MetaEstimatorMixin
from ..base import clone
from ..base import is_classifier
from ..model_selection import check_cv
from ..model_selection._validation import _score
from ..model_selection._search import CVMetadataRequester
from ..metrics import check_scoring
from ._base import SelectorMixin
from ._base import _get_feature_importances


def _rfe_single_fit(rfe, estimator, X, y, train, test, scorer, score_params):
    """
    Return the score for a fit across one fold.
    """
    X_train, y_train = _safe_split(estimator, X, y, train)
    X_test, y_test = _safe_split(estimator, X, y, test, train)
    return rfe._fit(
        X_train,
        y_train,
        lambda estimator, features: _score(
            estimator, X_test[:, features], y_test, scorer, score_params=score_params
        ),
    ).scores_


class RFE(SelectorMixin, MetaEstimatorMixin, BaseEstimator):
    """Feature ranking with recursive feature elimination.

    Given an external estimator that assigns weights to features (e.g., the
    coefficients of a linear model), the goal of recursive feature elimination
    (RFE) is to select features by recursively considering smaller and smaller
    sets of features. First, the estimator is trained on the initial set of
    features and the importance of each feature is obtained either through
    any specific attribute or callable.
    Then, the least important features are pruned from current set of features.
    That procedure is recursively repeated on the pruned set until the desired
    number of features to select is eventually reached.

    Read more in the :ref:`User Guide <rfe>`.

    Parameters
    ----------
    estimator : ``Estimator`` instance
        A supervised learning estimator with a ``fit`` method that provides
        information about feature importance
        (e.g. `coef_`, `feature_importances_`).

    n_features_to_select : int or float, default=None
        The number of features to select. If `None`, half of the features are
        selected. If integer, the parameter is the absolute number of features
        to select. If float between 0 and 1, it is the fraction of features to
        select.

        .. versionchanged:: 0.24
           Added float values for fractions.

    step : int or float, default=1
        If greater than or equal to 1, then ``step`` corresponds to the
        (integer) number of features to remove at each iteration.
        If within (0.0, 1.0), then ``step`` corresponds to the percentage
        (rounded down) of features to remove at each iteration.

    verbose : int, default=0
        Controls verbosity of output.

    importance_getter : str or callable, default='auto'
        If 'auto', uses the feature importance either through a `coef_`
        or `feature_importances_` attributes of estimator.

        Also accepts a string that specifies an attribute name/path
        for extracting feature importance (implemented with `attrgetter`).
        For example, give `regressor_.coef_` in case of
        :class:`~sklearn.compose.TransformedTargetRegressor`  or
        `named_steps.clf.feature_importances_` in case of
        class:`~sklearn.pipeline.Pipeline` with its last step named `clf`.

        If `callable`, overrides the default feature importance getter.
        The callable is passed with the fitted estimator and it should
        return importance for each feature.

        .. versionadded:: 0.24

    Attributes
    ----------
    classes_ : ndarray of shape (n_classes,)
        The classes labels. Only available when `estimator` is a classifier.

    estimator_ : ``Estimator`` instance
        The fitted estimator used to select features.

    n_features_ : int
        The number of selected features.

    n_features_in_ : int
        Number of features seen during :term:`fit`. Only defined if the
        underlying estimator exposes such an attribute when fit.

        .. versionadded:: 0.24

    ranking_ : ndarray of shape (n_features,)
        The feature ranking, such that ``ranking_[i]`` corresponds to the
        ranking position of the i-th feature. Selected (i.e., estimated
        best) features are assigned rank 1.

    support_ : ndarray of shape (n_features,)
        The mask of selected features.

    Examples
    --------
    The following example shows how to retrieve the 5 most informative
    features in the Friedman #1 dataset.

    >>> from sklearn.datasets import make_friedman1
    >>> from sklearn.feature_selection import RFE
    >>> from sklearn.svm import SVR
    >>> X, y = make_friedman1(n_samples=50, n_features=10, random_state=0)
    >>> estimator = SVR(kernel="linear")
    >>> selector = RFE(estimator, n_features_to_select=5, step=1)
    >>> selector = selector.fit(X, y)
    >>> selector.support_
    array([ True,  True,  True,  True,  True, False, False, False, False,
           False])
    >>> selector.ranking_
    array([1, 1, 1, 1, 1, 6, 4, 3, 2, 5])

    Notes
    -----
    Allows NaN/Inf in the input if the underlying estimator does as well.

    See Also
    --------
    RFECV : Recursive feature elimination with built-in cross-validated
        selection of the best number of features.
    SelectFromModel : Feature selection based on thresholds of importance
        weights.
    SequentialFeatureSelector : Sequential cross-validation based feature
        selection. Does not rely on importance weights.

    References
    ----------

    .. [1] Guyon, I., Weston, J., Barnhill, S., & Vapnik, V., "Gene selection
           for cancer classification using support vector machines",
           Mach. Learn., 46(1-3), 389--422, 2002.
    """

    def __init__(
        self,
        estimator,
        *,
        n_features_to_select=None,
        step=1,
        verbose=0,
        importance_getter="auto",
    ):
        self.estimator = estimator
        self.n_features_to_select = n_features_to_select
        self.step = step
        self.importance_getter = importance_getter
        self.verbose = verbose

    @property
    def _estimator_type(self):
        return self.estimator._estimator_type

    @property
    def classes_(self):
        """Classes labels available when `estimator` is a classifier.

        Returns
        -------
        ndarray of shape (n_classes,)
        """
        return self.estimator_.classes_

    def fit(self, X, y, **fit_params):
        """Fit the RFE model and then the underlying estimator on the selected features.

        Parameters
        ----------
        X : {array-like, sparse matrix} of shape (n_samples, n_features)
            The training input samples.

        y : array-like of shape (n_samples,)
            The target values.

<<<<<<< HEAD
        **fit_params : dict, default=None
            Parameters to be passed to the underlying estimator's fit.
=======
        Returns
        -------
        self : object
            Fitted estimator.
>>>>>>> f2a6e109
        """
        return self._fit(X, y, **fit_params)

    def _fit(self, X, y, step_score=None, **fit_params):
        # Parameter step_score controls the calculation of self.scores_
        # step_score is not exposed to users
        # and is used when implementing RFECV
        # self.scores_ will not be calculated when calling _fit through fit

        tags = self._get_tags()
        X, y = self._validate_data(
            X,
            y,
            accept_sparse="csc",
            ensure_min_features=2,
            force_all_finite=not tags.get("allow_nan", True),
            multi_output=True,
        )
        error_msg = (
            "n_features_to_select must be either None, a "
            "positive integer representing the absolute "
            "number of features or a float in (0.0, 1.0] "
            "representing a percentage of features to "
            f"select. Got {self.n_features_to_select}"
        )

        # Initialization
        n_features = X.shape[1]
        if self.n_features_to_select is None:
            n_features_to_select = n_features // 2
        elif self.n_features_to_select < 0:
            raise ValueError(error_msg)
        elif isinstance(self.n_features_to_select, numbers.Integral):  # int
            n_features_to_select = self.n_features_to_select
        elif self.n_features_to_select > 1.0:  # float > 1
            raise ValueError(error_msg)
        else:  # float
            n_features_to_select = int(n_features * self.n_features_to_select)

        if 0.0 < self.step < 1.0:
            step = int(max(1, self.step * n_features))
        else:
            step = int(self.step)
        if step <= 0:
            raise ValueError("Step must be >0")

        support_ = np.ones(n_features, dtype=bool)
        ranking_ = np.ones(n_features, dtype=int)

        if step_score:
            self.scores_ = []

        metadata_request_factory(self).fit.validate_metadata(
            ignore_extras=False, kwargs=fit_params
        )
        # Elimination
        while np.sum(support_) > n_features_to_select:
            # Remaining features
            features = np.arange(n_features)[support_]

            # Rank the remaining features
            estimator = clone(self.estimator)
            if self.verbose > 0:
                print("Fitting estimator with %d features." % np.sum(support_))

            estimator.fit(X[:, features], y, **fit_params)

            # Get importance and rank them
            importances = _get_feature_importances(
                estimator,
                self.importance_getter,
                transform_func="square",
            )
            ranks = np.argsort(importances)

            # for sparse case ranks is matrix
            ranks = np.ravel(ranks)

            # Eliminate the worse features
            threshold = min(step, np.sum(support_) - n_features_to_select)

            # Compute step score on the previous selection iteration
            # because 'estimator' must use features
            # that have not been eliminated yet
            if step_score:
                self.scores_.append(step_score(estimator, features))
            support_[features[ranks][:threshold]] = False
            ranking_[np.logical_not(support_)] += 1

        # Set final attributes
        features = np.arange(n_features)[support_]
        self.estimator_ = clone(self.estimator)
        self.estimator_.fit(X[:, features], y, **fit_params)

        # Compute step score when only n_features_to_select features left
        if step_score:
            self.scores_.append(step_score(self.estimator_, features))
        self.n_features_ = support_.sum()
        self.support_ = support_
        self.ranking_ = ranking_

        return self

    @if_delegate_has_method(delegate="estimator")
    def predict(self, X):
        """Reduce X to the selected features and then predict using the underlying estimator.

        Parameters
        ----------
        X : array of shape [n_samples, n_features]
            The input samples.

        Returns
        -------
        y : array of shape [n_samples]
            The predicted target values.
        """
        check_is_fitted(self)
        return self.estimator_.predict(self.transform(X))

    @if_delegate_has_method(delegate="estimator")
    def score(self, X, y, **kwargs):
        """Reduce X to the selected features and return the score of the underlying estimator.

        Parameters
        ----------
        X : array of shape [n_samples, n_features]
            The input samples.

        y : array of shape [n_samples]
            The target values.

        Returns
        -------
        score : float
            Score of the underlying base estimator computed with the selected
            features returned by `rfe.transform(X)` and `y`.
        """
        check_is_fitted(self)
        metadata_request_factory(self.estimator_).score.validate_metadata(
            ignore_extras=False, kwargs=kwargs
        )
        return self.estimator_.score(self.transform(X), y, **kwargs)

    def _get_support_mask(self):
        check_is_fitted(self)
        return self.support_

    @if_delegate_has_method(delegate="estimator")
    def decision_function(self, X):
        """Compute the decision function of ``X``.

        Parameters
        ----------
        X : {array-like or sparse matrix} of shape (n_samples, n_features)
            The input samples. Internally, it will be converted to
            ``dtype=np.float32`` and if a sparse matrix is provided
            to a sparse ``csr_matrix``.

        Returns
        -------
        score : array, shape = [n_samples, n_classes] or [n_samples]
            The decision function of the input samples. The order of the
            classes corresponds to that in the attribute :term:`classes_`.
            Regression and binary classification produce an array of shape
            [n_samples].
        """
        check_is_fitted(self)
        return self.estimator_.decision_function(self.transform(X))

    @if_delegate_has_method(delegate="estimator")
    def predict_proba(self, X):
        """Predict class probabilities for X.

        Parameters
        ----------
        X : {array-like or sparse matrix} of shape (n_samples, n_features)
            The input samples. Internally, it will be converted to
            ``dtype=np.float32`` and if a sparse matrix is provided
            to a sparse ``csr_matrix``.

        Returns
        -------
        p : array of shape (n_samples, n_classes)
            The class probabilities of the input samples. The order of the
            classes corresponds to that in the attribute :term:`classes_`.
        """
        check_is_fitted(self)
        return self.estimator_.predict_proba(self.transform(X))

    @if_delegate_has_method(delegate="estimator")
    def predict_log_proba(self, X):
        """Predict class log-probabilities for X.

        Parameters
        ----------
        X : array of shape [n_samples, n_features]
            The input samples.

        Returns
        -------
        p : array of shape (n_samples, n_classes)
            The class log-probabilities of the input samples. The order of the
            classes corresponds to that in the attribute :term:`classes_`.
        """
        check_is_fitted(self)
        return self.estimator_.predict_log_proba(self.transform(X))

    def _more_tags(self):
        return {
            "poor_score": True,
            "allow_nan": _safe_tags(self.estimator, key="allow_nan"),
            "requires_y": True,
        }

    def get_metadata_request(self):
        """Get requested data properties.

        Returns
        -------
        request : dict
            A dict of dict of str->value. The key to the first dict is the name
            of the method, and the key to the second dict is the name of the
            argument requested by the method.
        """
        return self.estimator.get_metadata_request()


<<<<<<< HEAD
class RFECV(CVMetadataRequester, RFE):
    """Feature ranking with recursive feature elimination and cross-validated
    selection of the best number of features.
=======
class RFECV(RFE):
    """Recursive feature elimination with cross-validation to select the number of features.
>>>>>>> f2a6e109

    See glossary entry for :term:`cross-validation estimator`.

    Read more in the :ref:`User Guide <rfe>`.

    Parameters
    ----------
    estimator : ``Estimator`` instance
        A supervised learning estimator with a ``fit`` method that provides
        information about feature importance either through a ``coef_``
        attribute or through a ``feature_importances_`` attribute.

    step : int or float, default=1
        If greater than or equal to 1, then ``step`` corresponds to the
        (integer) number of features to remove at each iteration.
        If within (0.0, 1.0), then ``step`` corresponds to the percentage
        (rounded down) of features to remove at each iteration.
        Note that the last iteration may remove fewer than ``step`` features in
        order to reach ``min_features_to_select``.

    min_features_to_select : int, default=1
        The minimum number of features to be selected. This number of features
        will always be scored, even if the difference between the original
        feature count and ``min_features_to_select`` isn't divisible by
        ``step``.

        .. versionadded:: 0.20

    cv : int, cross-validation generator or an iterable, default=None
        Determines the cross-validation splitting strategy.
        Possible inputs for cv are:

        - None, to use the default 5-fold cross-validation,
        - integer, to specify the number of folds.
        - :term:`CV splitter`,
        - An iterable yielding (train, test) splits as arrays of indices.

        For integer/None inputs, if ``y`` is binary or multiclass,
        :class:`~sklearn.model_selection.StratifiedKFold` is used. If the
        estimator is a classifier or if ``y`` is neither binary nor multiclass,
        :class:`~sklearn.model_selection.KFold` is used.

        Refer :ref:`User Guide <cross_validation>` for the various
        cross-validation strategies that can be used here.

        .. versionchanged:: 0.22
            ``cv`` default value of None changed from 3-fold to 5-fold.

    scoring : str, callable or None, default=None
        A string (see model evaluation documentation) or
        a scorer callable object / function with signature
        ``scorer(estimator, X, y)``.

    verbose : int, default=0
        Controls verbosity of output.

    n_jobs : int or None, default=None
        Number of cores to run in parallel while fitting across folds.
        ``None`` means 1 unless in a :obj:`joblib.parallel_backend` context.
        ``-1`` means using all processors. See :term:`Glossary <n_jobs>`
        for more details.

        .. versionadded:: 0.18

    importance_getter : str or callable, default='auto'
        If 'auto', uses the feature importance either through a `coef_`
        or `feature_importances_` attributes of estimator.

        Also accepts a string that specifies an attribute name/path
        for extracting feature importance.
        For example, give `regressor_.coef_` in case of
        :class:`~sklearn.compose.TransformedTargetRegressor`  or
        `named_steps.clf.feature_importances_` in case of
        :class:`~sklearn.pipeline.Pipeline` with its last step named `clf`.

        If `callable`, overrides the default feature importance getter.
        The callable is passed with the fitted estimator and it should
        return importance for each feature.

        .. versionadded:: 0.24

    Attributes
    ----------
    classes_ : ndarray of shape (n_classes,)
        The classes labels. Only available when `estimator` is a classifier.

    estimator_ : ``Estimator`` instance
        The fitted estimator used to select features.

    grid_scores_ : ndarray of shape (n_subsets_of_features,)
        The cross-validation scores such that
        ``grid_scores_[i]`` corresponds to
        the CV score of the i-th subset of features.

    n_features_ : int
        The number of selected features with cross-validation.

    n_features_in_ : int
        Number of features seen during :term:`fit`. Only defined if the
        underlying estimator exposes such an attribute when fit.

        .. versionadded:: 0.24

    ranking_ : narray of shape (n_features,)
        The feature ranking, such that `ranking_[i]`
        corresponds to the ranking
        position of the i-th feature.
        Selected (i.e., estimated best)
        features are assigned rank 1.

    support_ : ndarray of shape (n_features,)
        The mask of selected features.

    See Also
    --------
    RFE : Recursive feature elimination.

    Notes
    -----
    The size of ``grid_scores_`` is equal to
    ``ceil((n_features - min_features_to_select) / step) + 1``,
    where step is the number of features removed at each iteration.

    Allows NaN/Inf in the input if the underlying estimator does as well.

    References
    ----------

    .. [1] Guyon, I., Weston, J., Barnhill, S., & Vapnik, V., "Gene selection
           for cancer classification using support vector machines",
           Mach. Learn., 46(1-3), 389--422, 2002.

    Examples
    --------
    The following example shows how to retrieve the a-priori not known 5
    informative features in the Friedman #1 dataset.

    >>> from sklearn.datasets import make_friedman1
    >>> from sklearn.feature_selection import RFECV
    >>> from sklearn.svm import SVR
    >>> X, y = make_friedman1(n_samples=50, n_features=10, random_state=0)
    >>> estimator = SVR(kernel="linear")
    >>> selector = RFECV(estimator, step=1, cv=5)
    >>> selector = selector.fit(X, y)
    >>> selector.support_
    array([ True,  True,  True,  True,  True, False, False, False, False,
           False])
    >>> selector.ranking_
    array([1, 1, 1, 1, 1, 6, 4, 3, 2, 5])
    """

    def __init__(
        self,
        estimator,
        *,
        step=1,
        min_features_to_select=1,
        cv=None,
        scoring=None,
        verbose=0,
        n_jobs=None,
        importance_getter="auto",
    ):
        self.estimator = estimator
        self.step = step
        self.importance_getter = importance_getter
        self.cv = cv
        self.scoring = scoring
        self.verbose = verbose
        self.n_jobs = n_jobs
        self.min_features_to_select = min_features_to_select

    def fit(self, X, y, groups=None, **kwargs):
        """Fit the RFE model and automatically tune the number of selected features.

        Parameters
        ----------
        X : {array-like, sparse matrix} of shape (n_samples, n_features)
            Training vector, where `n_samples` is the number of samples and
            `n_features` is the total number of features.

        y : array-like of shape (n_samples,)
            Target values (integers for classification, real numbers for
            regression).

        groups : array-like of shape (n_samples,) or None, default=None
            Group labels for the samples used while splitting the dataset into
            train/test set. Only used in conjunction with a "Group" :term:`cv`
            instance (e.g., :class:`~sklearn.model_selection.GroupKFold`).

            .. versionadded:: 0.20

<<<<<<< HEAD
        **kwargs : dict
            Extra parameteres passed to the underlying scorer.

            .. versionadded: 1.1
=======
        Returns
        -------
        self : object
            Fitted estimator.
>>>>>>> f2a6e109
        """
        tags = self._get_tags()
        X, y = self._validate_data(
            X,
            y,
            accept_sparse="csr",
            ensure_min_features=2,
            force_all_finite=not tags.get("allow_nan", True),
            multi_output=True,
        )
        metadata_request_factory(self).fit.validate_metadata(
            ignore_extras=False, kwargs=kwargs
        )
        score_params = metadata_request_factory(self).score.get_method_input(
            ignore_extras=True, kwargs=kwargs
        )
        # Initialization
        cv_params = metadata_request_factory(self.cv).split.get_method_input(
            ignore_extras=True, kwargs=kwargs
        )
        cv = check_cv(self.cv, y, classifier=is_classifier(self.estimator), **cv_params)
        scorer = check_scoring(self.estimator, scoring=self.scoring)
        n_features = X.shape[1]

        if 0.0 < self.step < 1.0:
            step = int(max(1, self.step * n_features))
        else:
            step = int(self.step)
        if step <= 0:
            raise ValueError("Step must be >0")

        # Build an RFE object, which will evaluate and score each possible
        # feature count, down to self.min_features_to_select
        rfe = RFE(
            estimator=self.estimator,
            n_features_to_select=self.min_features_to_select,
            importance_getter=self.importance_getter,
            step=self.step,
            verbose=self.verbose,
        )

        # Determine the number of subsets of features by fitting across
        # the train folds and choosing the "features_to_select" parameter
        # that gives the least averaged error across all folds.

        # Note that joblib raises a non-picklable error for bound methods
        # even if n_jobs is set to 1 with the default multiprocessing
        # backend.
        # This branching is done so that to
        # make sure that user code that sets n_jobs to 1
        # and provides bound methods as scorers is not broken with the
        # addition of n_jobs parameter in version 0.18.

        if effective_n_jobs(self.n_jobs) == 1:
            parallel, func = list, _rfe_single_fit
        else:
            parallel = Parallel(n_jobs=self.n_jobs)
            func = delayed(_rfe_single_fit)

        scores = parallel(
            func(
                rfe,
                self.estimator,
                X,
                y,
                train,
                test,
                scorer,
                score_params=score_params,
            )
            for train, test in cv.split(X, y, groups)
        )

        scores = np.sum(scores, axis=0)
        scores_rev = scores[::-1]
        argmax_idx = len(scores) - np.argmax(scores_rev) - 1
        n_features_to_select = max(
            n_features - (argmax_idx * step), self.min_features_to_select
        )

        # Re-execute an elimination with best_k over the whole set
        rfe = RFE(
            estimator=self.estimator,
            n_features_to_select=n_features_to_select,
            step=self.step,
            importance_getter=self.importance_getter,
            verbose=self.verbose,
        )

        rfe.fit(X, y)

        # Set final attributes
        self.support_ = rfe.support_
        self.n_features_ = rfe.n_features_
        self.ranking_ = rfe.ranking_
        self.estimator_ = clone(self.estimator)
        self.estimator_.fit(self.transform(X), y)

        # Fixing a normalization error, n is equal to get_n_splits(X, y) - 1
        # here, the scores are normalized by get_n_splits(X, y)
        self.grid_scores_ = scores[::-1] / cv.get_n_splits(X, y, groups)
        return self<|MERGE_RESOLUTION|>--- conflicted
+++ resolved
@@ -205,15 +205,13 @@
         y : array-like of shape (n_samples,)
             The target values.
 
-<<<<<<< HEAD
         **fit_params : dict, default=None
             Parameters to be passed to the underlying estimator's fit.
-=======
+
         Returns
         -------
         self : object
             Fitted estimator.
->>>>>>> f2a6e109
         """
         return self._fit(X, y, **fit_params)
 
@@ -442,14 +440,8 @@
         return self.estimator.get_metadata_request()
 
 
-<<<<<<< HEAD
 class RFECV(CVMetadataRequester, RFE):
-    """Feature ranking with recursive feature elimination and cross-validated
-    selection of the best number of features.
-=======
-class RFECV(RFE):
     """Recursive feature elimination with cross-validation to select the number of features.
->>>>>>> f2a6e109
 
     See glossary entry for :term:`cross-validation estimator`.
 
@@ -642,17 +634,15 @@
 
             .. versionadded:: 0.20
 
-<<<<<<< HEAD
         **kwargs : dict
             Extra parameteres passed to the underlying scorer.
 
             .. versionadded: 1.1
-=======
+
         Returns
         -------
         self : object
             Fitted estimator.
->>>>>>> f2a6e109
         """
         tags = self._get_tags()
         X, y = self._validate_data(

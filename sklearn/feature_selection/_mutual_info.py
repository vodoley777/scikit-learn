# Author: Nikolay Mayorov <n59_ru@hotmail.com>
# License: 3-clause BSD

from numbers import Integral

import numpy as np
from numbers import Integral
from scipy.sparse import issparse
from scipy.special import digamma

from ..metrics.cluster import mutual_info_score
from ..neighbors import KDTree, NearestNeighbors
from ..preprocessing import scale
from ..utils import check_random_state
from ..utils._param_validation import Interval, StrOptions, validate_params
from ..utils.multiclass import check_classification_targets
<<<<<<< HEAD
from ..utils._param_validation import Interval, StrOptions, validate_params
=======
from ..utils.validation import check_array, check_X_y
>>>>>>> 2ab1d81e


def _compute_mi_cc(x, y, n_neighbors):
    """Compute mutual information between two continuous variables.

    Parameters
    ----------
    x, y : ndarray, shape (n_samples,)
        Samples of two continuous random variables, must have an identical
        shape.

    n_neighbors : int
        Number of nearest neighbors to search for each point, see [1]_.

    Returns
    -------
    mi : float
        Estimated mutual information. If it turned out to be negative it is
        replace by 0.

    Notes
    -----
    True mutual information can't be negative. If its estimate by a numerical
    method is negative, it means (providing the method is adequate) that the
    mutual information is close to 0 and replacing it by 0 is a reasonable
    strategy.

    References
    ----------
    .. [1] A. Kraskov, H. Stogbauer and P. Grassberger, "Estimating mutual
           information". Phys. Rev. E 69, 2004.
    """
    n_samples = x.size

    x = x.reshape((-1, 1))
    y = y.reshape((-1, 1))
    xy = np.hstack((x, y))

    # Here we rely on NearestNeighbors to select the fastest algorithm.
    nn = NearestNeighbors(metric="chebyshev", n_neighbors=n_neighbors)

    nn.fit(xy)
    radius = nn.kneighbors()[0]
    radius = np.nextafter(radius[:, -1], 0)

    # KDTree is explicitly fit to allow for the querying of number of
    # neighbors within a specified radius
    kd = KDTree(x, metric="chebyshev")
    nx = kd.query_radius(x, radius, count_only=True, return_distance=False)
    nx = np.array(nx) - 1.0

    kd = KDTree(y, metric="chebyshev")
    ny = kd.query_radius(y, radius, count_only=True, return_distance=False)
    ny = np.array(ny) - 1.0

    mi = (
        digamma(n_samples)
        + digamma(n_neighbors)
        - np.mean(digamma(nx + 1))
        - np.mean(digamma(ny + 1))
    )

    return max(0, mi)


def _compute_mi_cd(c, d, n_neighbors):
    """Compute mutual information between continuous and discrete variables.

    Parameters
    ----------
    c : ndarray, shape (n_samples,)
        Samples of a continuous random variable.

    d : ndarray, shape (n_samples,)
        Samples of a discrete random variable.

    n_neighbors : int
        Number of nearest neighbors to search for each point, see [1]_.

    Returns
    -------
    mi : float
        Estimated mutual information. If it turned out to be negative it is
        replace by 0.

    Notes
    -----
    True mutual information can't be negative. If its estimate by a numerical
    method is negative, it means (providing the method is adequate) that the
    mutual information is close to 0 and replacing it by 0 is a reasonable
    strategy.

    References
    ----------
    .. [1] B. C. Ross "Mutual Information between Discrete and Continuous
       Data Sets". PLoS ONE 9(2), 2014.
    """
    n_samples = c.shape[0]
    c = c.reshape((-1, 1))

    radius = np.empty(n_samples)
    label_counts = np.empty(n_samples)
    k_all = np.empty(n_samples)
    nn = NearestNeighbors()
    for label in np.unique(d):
        mask = d == label
        count = np.sum(mask)
        if count > 1:
            k = min(n_neighbors, count - 1)
            nn.set_params(n_neighbors=k)
            nn.fit(c[mask])
            r = nn.kneighbors()[0]
            radius[mask] = np.nextafter(r[:, -1], 0)
            k_all[mask] = k
        label_counts[mask] = count

    # Ignore points with unique labels.
    mask = label_counts > 1
    n_samples = np.sum(mask)
    label_counts = label_counts[mask]
    k_all = k_all[mask]
    c = c[mask]
    radius = radius[mask]

    kd = KDTree(c)
    m_all = kd.query_radius(c, radius, count_only=True, return_distance=False)
    m_all = np.array(m_all)

    mi = (
        digamma(n_samples)
        + np.mean(digamma(k_all))
        - np.mean(digamma(label_counts))
        - np.mean(digamma(m_all))
    )

    return max(0, mi)


def _compute_mi(x, y, x_discrete, y_discrete, n_neighbors=3):
    """Compute mutual information between two variables.

    This is a simple wrapper which selects a proper function to call based on
    whether `x` and `y` are discrete or not.
    """
    if x_discrete and y_discrete:
        return mutual_info_score(x, y)
    elif x_discrete and not y_discrete:
        return _compute_mi_cd(y, x, n_neighbors)
    elif not x_discrete and y_discrete:
        return _compute_mi_cd(x, y, n_neighbors)
    else:
        return _compute_mi_cc(x, y, n_neighbors)


def _iterate_columns(X, columns=None):
    """Iterate over columns of a matrix.

    Parameters
    ----------
    X : ndarray or csc_matrix, shape (n_samples, n_features)
        Matrix over which to iterate.

    columns : iterable or None, default=None
        Indices of columns to iterate over. If None, iterate over all columns.

    Yields
    ------
    x : ndarray, shape (n_samples,)
        Columns of `X` in dense format.
    """
    if columns is None:
        columns = range(X.shape[1])

    if issparse(X):
        for i in columns:
            x = np.zeros(X.shape[0])
            start_ptr, end_ptr = X.indptr[i], X.indptr[i + 1]
            x[X.indices[start_ptr:end_ptr]] = X.data[start_ptr:end_ptr]
            yield x
    else:
        for i in columns:
            yield X[:, i]


def _estimate_mi(
    X,
    y,
    discrete_features="auto",
    discrete_target=False,
    n_neighbors=3,
    copy=True,
    random_state=None,
):
    """Estimate mutual information between the features and the target.

    Parameters
    ----------
    X : array-like or sparse matrix, shape (n_samples, n_features)
        Feature matrix.

    y : array-like of shape (n_samples,)
        Target vector.

    discrete_features : {'auto', bool, array-like}, default='auto'
        If bool, then determines whether to consider all features discrete
        or continuous. If array, then it should be either a boolean mask
        with shape (n_features,) or array with indices of discrete features.
        If 'auto', it is assigned to False for dense `X` and to True for
        sparse `X`.

    discrete_target : bool, default=False
        Whether to consider `y` as a discrete variable.

    n_neighbors : int, default=3
        Number of neighbors to use for MI estimation for continuous variables,
        see [1]_ and [2]_. Higher values reduce variance of the estimation, but
        could introduce a bias.

    copy : bool, default=True
        Whether to make a copy of the given data. If set to False, the initial
        data will be overwritten.

    random_state : int, RandomState instance or None, default=None
        Determines random number generation for adding small noise to
        continuous variables in order to remove repeated values.
        Pass an int for reproducible results across multiple function calls.
        See :term:`Glossary <random_state>`.

    Returns
    -------
    mi : ndarray, shape (n_features,)
        Estimated mutual information between each feature and the target.
        A negative value will be replaced by 0.

    References
    ----------
    .. [1] A. Kraskov, H. Stogbauer and P. Grassberger, "Estimating mutual
           information". Phys. Rev. E 69, 2004.
    .. [2] B. C. Ross "Mutual Information between Discrete and Continuous
           Data Sets". PLoS ONE 9(2), 2014.
    """
    X, y = check_X_y(X, y, accept_sparse="csc", y_numeric=not discrete_target)
    n_samples, n_features = X.shape

    if isinstance(discrete_features, (str, bool)):
        if isinstance(discrete_features, str):
            if discrete_features == "auto":
                discrete_features = issparse(X)
            else:
                raise ValueError("Invalid string value for discrete_features.")
        discrete_mask = np.empty(n_features, dtype=bool)
        discrete_mask.fill(discrete_features)
    else:
        discrete_features = check_array(discrete_features, ensure_2d=False)
        if discrete_features.dtype != "bool":
            discrete_mask = np.zeros(n_features, dtype=bool)
            discrete_mask[discrete_features] = True
        else:
            discrete_mask = discrete_features

    continuous_mask = ~discrete_mask
    if np.any(continuous_mask) and issparse(X):
        raise ValueError("Sparse matrix `X` can't have continuous features.")

    rng = check_random_state(random_state)
    if np.any(continuous_mask):
        X = X.astype(np.float64, copy=copy)
        X[:, continuous_mask] = scale(
            X[:, continuous_mask], with_mean=False, copy=False
        )

        # Add small noise to continuous features as advised in Kraskov et. al.
        means = np.maximum(1, np.mean(np.abs(X[:, continuous_mask]), axis=0))
        X[:, continuous_mask] += (
            1e-10
            * means
            * rng.standard_normal(size=(n_samples, np.sum(continuous_mask)))
        )

    if not discrete_target:
        y = scale(y, with_mean=False)
        y += (
            1e-10
            * np.maximum(1, np.mean(np.abs(y)))
            * rng.standard_normal(size=n_samples)
        )

    mi = [
        _compute_mi(x, y, discrete_feature, discrete_target, n_neighbors)
        for x, discrete_feature in zip(_iterate_columns(X), discrete_mask)
    ]

    return np.array(mi)


@validate_params(
    {
        "X": ["array-like", "sparse matrix"],
        "y": ["array-like"],
        "discrete_features": [StrOptions({"auto"}), "boolean", "array-like"],
        "n_neighbors": [Interval(Integral, 1, None, closed="left")],
        "copy": ["boolean"],
        "random_state": ["random_state"],
<<<<<<< HEAD
    }
=======
    },
    prefer_skip_nested_validation=True,
>>>>>>> 2ab1d81e
)
def mutual_info_regression(
    X, y, *, discrete_features="auto", n_neighbors=3, copy=True, random_state=None
):
    """Estimate mutual information for a continuous target variable.

    Mutual information (MI) [1]_ between two random variables is a non-negative
    value, which measures the dependency between the variables. It is equal
    to zero if and only if two random variables are independent, and higher
    values mean higher dependency.

    The function relies on nonparametric methods based on entropy estimation
    from k-nearest neighbors distances as described in [2]_ and [3]_. Both
    methods are based on the idea originally proposed in [4]_.

    It can be used for univariate features selection, read more in the
    :ref:`User Guide <univariate_feature_selection>`.

    Parameters
    ----------
    X : array-like or sparse matrix, shape (n_samples, n_features)
        Feature matrix.

    y : array-like of shape (n_samples,)
        Target vector.

    discrete_features : {'auto', bool, array-like}, default='auto'
        If bool, then determines whether to consider all features discrete
        or continuous. If array, then it should be either a boolean mask
        with shape (n_features,) or array with indices of discrete features.
        If 'auto', it is assigned to False for dense `X` and to True for
        sparse `X`.

    n_neighbors : int, default=3
        Number of neighbors to use for MI estimation for continuous variables,
        see [2]_ and [3]_. Higher values reduce variance of the estimation, but
        could introduce a bias.

    copy : bool, default=True
        Whether to make a copy of the given data. If set to False, the initial
        data will be overwritten.

    random_state : int, RandomState instance or None, default=None
        Determines random number generation for adding small noise to
        continuous variables in order to remove repeated values.
        Pass an int for reproducible results across multiple function calls.
        See :term:`Glossary <random_state>`.

    Returns
    -------
    mi : ndarray, shape (n_features,)
        Estimated mutual information between each feature and the target.

    Notes
    -----
    1. The term "discrete features" is used instead of naming them
       "categorical", because it describes the essence more accurately.
       For example, pixel intensities of an image are discrete features
       (but hardly categorical) and you will get better results if mark them
       as such. Also note, that treating a continuous variable as discrete and
       vice versa will usually give incorrect results, so be attentive about
       that.
    2. True mutual information can't be negative. If its estimate turns out
       to be negative, it is replaced by zero.

    References
    ----------
    .. [1] `Mutual Information
           <https://en.wikipedia.org/wiki/Mutual_information>`_
           on Wikipedia.
    .. [2] A. Kraskov, H. Stogbauer and P. Grassberger, "Estimating mutual
           information". Phys. Rev. E 69, 2004.
    .. [3] B. C. Ross "Mutual Information between Discrete and Continuous
           Data Sets". PLoS ONE 9(2), 2014.
    .. [4] L. F. Kozachenko, N. N. Leonenko, "Sample Estimate of the Entropy
           of a Random Vector", Probl. Peredachi Inf., 23:2 (1987), 9-16
    """
    return _estimate_mi(X, y, discrete_features, False, n_neighbors, copy, random_state)


@validate_params(
    {
        "X": ["array-like", "sparse matrix"],
        "y": ["array-like"],
        "discrete_features": [StrOptions({"auto"}), "boolean", "array-like"],
        "n_neighbors": [Interval(Integral, 1, None, closed="left")],
        "copy": ["boolean"],
        "random_state": ["random_state"],
<<<<<<< HEAD
    }
=======
    },
    prefer_skip_nested_validation=True,
>>>>>>> 2ab1d81e
)
def mutual_info_classif(
    X, y, *, discrete_features="auto", n_neighbors=3, copy=True, random_state=None
):
    """Estimate mutual information for a discrete target variable.

    Mutual information (MI) [1]_ between two random variables is a non-negative
    value, which measures the dependency between the variables. It is equal
    to zero if and only if two random variables are independent, and higher
    values mean higher dependency.

    The function relies on nonparametric methods based on entropy estimation
    from k-nearest neighbors distances as described in [2]_ and [3]_. Both
    methods are based on the idea originally proposed in [4]_.

    It can be used for univariate features selection, read more in the
    :ref:`User Guide <univariate_feature_selection>`.

    Parameters
    ----------
    X : {array-like, sparse matrix} of shape (n_samples, n_features)
        Feature matrix.

    y : array-like of shape (n_samples,)
        Target vector.

    discrete_features : 'auto', bool or array-like, default='auto'
        If bool, then determines whether to consider all features discrete
        or continuous. If array, then it should be either a boolean mask
        with shape (n_features,) or array with indices of discrete features.
        If 'auto', it is assigned to False for dense `X` and to True for
        sparse `X`.

    n_neighbors : int, default=3
        Number of neighbors to use for MI estimation for continuous variables,
        see [2]_ and [3]_. Higher values reduce variance of the estimation, but
        could introduce a bias.

    copy : bool, default=True
        Whether to make a copy of the given data. If set to False, the initial
        data will be overwritten.

    random_state : int, RandomState instance or None, default=None
        Determines random number generation for adding small noise to
        continuous variables in order to remove repeated values.
        Pass an int for reproducible results across multiple function calls.
        See :term:`Glossary <random_state>`.

    Returns
    -------
    mi : ndarray, shape (n_features,)
        Estimated mutual information between each feature and the target.

    Notes
    -----
    1. The term "discrete features" is used instead of naming them
       "categorical", because it describes the essence more accurately.
       For example, pixel intensities of an image are discrete features
       (but hardly categorical) and you will get better results if mark them
       as such. Also note, that treating a continuous variable as discrete and
       vice versa will usually give incorrect results, so be attentive about
       that.
    2. True mutual information can't be negative. If its estimate turns out
       to be negative, it is replaced by zero.

    References
    ----------
    .. [1] `Mutual Information
           <https://en.wikipedia.org/wiki/Mutual_information>`_
           on Wikipedia.
    .. [2] A. Kraskov, H. Stogbauer and P. Grassberger, "Estimating mutual
           information". Phys. Rev. E 69, 2004.
    .. [3] B. C. Ross "Mutual Information between Discrete and Continuous
           Data Sets". PLoS ONE 9(2), 2014.
    .. [4] L. F. Kozachenko, N. N. Leonenko, "Sample Estimate of the Entropy
           of a Random Vector:, Probl. Peredachi Inf., 23:2 (1987), 9-16
    """
    check_classification_targets(y)
    return _estimate_mi(X, y, discrete_features, True, n_neighbors, copy, random_state)<|MERGE_RESOLUTION|>--- conflicted
+++ resolved
@@ -14,11 +14,7 @@
 from ..utils import check_random_state
 from ..utils._param_validation import Interval, StrOptions, validate_params
 from ..utils.multiclass import check_classification_targets
-<<<<<<< HEAD
-from ..utils._param_validation import Interval, StrOptions, validate_params
-=======
 from ..utils.validation import check_array, check_X_y
->>>>>>> 2ab1d81e
 
 
 def _compute_mi_cc(x, y, n_neighbors):
@@ -322,12 +318,8 @@
         "n_neighbors": [Interval(Integral, 1, None, closed="left")],
         "copy": ["boolean"],
         "random_state": ["random_state"],
-<<<<<<< HEAD
-    }
-=======
     },
     prefer_skip_nested_validation=True,
->>>>>>> 2ab1d81e
 )
 def mutual_info_regression(
     X, y, *, discrete_features="auto", n_neighbors=3, copy=True, random_state=None
@@ -416,12 +408,8 @@
         "n_neighbors": [Interval(Integral, 1, None, closed="left")],
         "copy": ["boolean"],
         "random_state": ["random_state"],
-<<<<<<< HEAD
-    }
-=======
     },
     prefer_skip_nested_validation=True,
->>>>>>> 2ab1d81e
 )
 def mutual_info_classif(
     X, y, *, discrete_features="auto", n_neighbors=3, copy=True, random_state=None

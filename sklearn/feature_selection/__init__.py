--- conflicted
+++ resolved
@@ -4,48 +4,6 @@
 recursive feature elimination algorithm.
 """
 
-<<<<<<< HEAD
-from .univariate_selection import chi2
-from .univariate_selection import info_gain
-from .univariate_selection import info_gain_ratio
-from .univariate_selection import f_classif
-from .univariate_selection import f_oneway
-from .univariate_selection import f_regression
-from .univariate_selection import SelectPercentile
-from .univariate_selection import SelectKBest
-from .univariate_selection import SelectFpr
-from .univariate_selection import SelectFdr
-from .univariate_selection import SelectFwe
-from .univariate_selection import GenericUnivariateSelect
-from .mutual_info_ import mutual_info_classif
-from .mutual_info_ import mutual_info_regression
-
-from .variance_threshold import VarianceThreshold
-
-from .rfe import RFE
-from .rfe import RFECV
-
-from .from_model import SelectFromModel
-
-__all__ = ['GenericUnivariateSelect',
-           'RFE',
-           'RFECV',
-           'SelectFdr',
-           'SelectFpr',
-           'SelectFwe',
-           'SelectKBest',
-           'SelectPercentile',
-           'VarianceThreshold',
-           'chi2',
-           'info_gain',
-           'info_gain_ratio',
-           'f_classif',
-           'f_oneway',
-           'f_regression',
-           'mutual_info_classif',
-           'mutual_info_regression',
-           'SelectFromModel']
-=======
 from ._base import SelectorMixin
 from ._from_model import SelectFromModel
 from ._mutual_info import mutual_info_classif, mutual_info_regression
@@ -62,6 +20,8 @@
     f_classif,
     f_oneway,
     f_regression,
+    info_gain,
+    info_gain_ratio,
     r_regression,
 )
 from ._variance_threshold import VarianceThreshold
@@ -79,6 +39,8 @@
     "SelectPercentile",
     "VarianceThreshold",
     "chi2",
+    "info_gain",
+    "info_gain_ratio",
     "f_classif",
     "f_oneway",
     "f_regression",
@@ -86,5 +48,4 @@
     "mutual_info_classif",
     "mutual_info_regression",
     "SelectorMixin",
-]
->>>>>>> 171e1246
+]
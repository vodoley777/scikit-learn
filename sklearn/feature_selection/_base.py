# -*- coding: utf-8 -*-
"""Generic feature selection mixin"""

# Authors: G. Varoquaux, A. Gramfort, L. Buitinck, J. Nothman
# License: BSD 3 clause

from abc import ABCMeta, abstractmethod
from warnings import warn
from operator import attrgetter

import numpy as np
from scipy.sparse import issparse, csc_matrix

from ..base import TransformerMixin
<<<<<<< HEAD
from ..utils import check_array, safe_mask
from ..utils._data_adapter import _DataAdapter
=======
from ..utils import check_array
from ..utils import safe_mask
from ..utils import safe_sqr
>>>>>>> 2771b0cc


class SelectorMixin(TransformerMixin, metaclass=ABCMeta):
    """
    Transformer mixin that performs feature selection given a support mask

    This mixin provides a feature selector implementation with `transform` and
    `inverse_transform` functionality given an implementation of
    `_get_support_mask`.
    """

    def get_support(self, indices=False):
        """
        Get a mask, or integer index, of the features selected

        Parameters
        ----------
        indices : bool, default=False
            If True, the return value will be an array of integers, rather
            than a boolean mask.

        Returns
        -------
        support : array
            An index that selects the retained features from a feature vector.
            If `indices` is False, this is a boolean array of shape
            [# input features], in which an element is True iff its
            corresponding feature is selected for retention. If `indices` is
            True, this is an integer array of shape [# output features] whose
            values are indices into the input feature vector.
        """
        mask = self._get_support_mask()
        return mask if not indices else np.where(mask)[0]

    @abstractmethod
    def _get_support_mask(self):
        """
        Get the boolean mask indicating which features are selected

        Returns
        -------
        support : boolean array of shape [# input features]
            An element is True iff its corresponding feature is selected for
            retention.
        """

    def transform(self, X):
        """Reduce X to the selected features.

        Parameters
        ----------
        X : array of shape [n_samples, n_features]
            The input samples.

        Returns
        -------
        X_r : array of shape [n_samples, n_selected_features]
            The input samples with only the selected features.
        """
        data_wrap = _DataAdapter().fit_get_transformer(X)
        tags = self._get_tags()
        X = check_array(X, dtype=None, accept_sparse='csr',
                        force_all_finite=not tags.get('allow_nan', True))
        mask = self.get_support()
        if not mask.any():
            warn("No features were selected: either the data is"
                 " too noisy or the selection test too strict.",
                 UserWarning)
            return np.empty(0).reshape((X.shape[0], 0))
        if len(mask) != X.shape[1]:
            raise ValueError("X has a different shape than during fitting.")

        _safe_mask = safe_mask(X, mask)

        def get_feature_names_out(feature_names_in):
            return feature_names_in[_safe_mask]

        out = X[:, _safe_mask]
        return data_wrap.transform(out, get_feature_names_out)

    def inverse_transform(self, X):
        """
        Reverse the transformation operation

        Parameters
        ----------
        X : array of shape [n_samples, n_selected_features]
            The input samples.

        Returns
        -------
        X_r : array of shape [n_samples, n_original_features]
            `X` with columns of zeros inserted where features would have
            been removed by :meth:`transform`.
        """
        if issparse(X):
            X = X.tocsc()
            # insert additional entries in indptr:
            # e.g. if transform changed indptr from [0 2 6 7] to [0 2 3]
            # col_nonzeros here will be [2 0 1] so indptr becomes [0 2 2 3]
            it = self.inverse_transform(np.diff(X.indptr).reshape(1, -1))
            col_nonzeros = it.ravel()
            indptr = np.concatenate([[0], np.cumsum(col_nonzeros)])
            Xt = csc_matrix((X.data, X.indices, indptr),
                            shape=(X.shape[0], len(indptr) - 1), dtype=X.dtype)
            return Xt

        support = self.get_support()
        X = check_array(X, dtype=None)
        if support.sum() != X.shape[1]:
            raise ValueError("X has a different shape than during fitting.")

        if X.ndim == 1:
            X = X[None, :]
        Xt = np.zeros((X.shape[0], support.size), dtype=X.dtype)
        Xt[:, support] = X
        return Xt


def _get_feature_importances(estimator, getter, transform_func=None,
                             norm_order=1):
    """
    Retrieve and aggregate (ndim > 1)  the feature importances
    from an estimator. Also optionally applies transformation.

    Parameters
    ----------
    estimator : estimator
        A scikit-learn estimator from which we want to get the feature
        importances.

    getter : "auto", str or callable
        An attribute or a callable to get the feature importance. If `"auto"`,
        `estimator` is expected to expose `coef_` or `feature_importances`.

    transform_func : {"norm", "square"}, default=None
        The transform to apply to the feature importances. By default (`None`)
        no transformation is applied.

    norm_order : int, default=1
        The norm order to apply when `transform_func="norm"`. Only applied
        when `importances.ndim > 1`.

    Returns
    -------
    importances : ndarray of shape (n_features,)
        The features importances, optionally transformed.
    """
    if isinstance(getter, str):
        if getter == 'auto':
            if hasattr(estimator, 'coef_'):
                getter = attrgetter('coef_')
            elif hasattr(estimator, 'feature_importances_'):
                getter = attrgetter('feature_importances_')
            else:
                raise ValueError(
                    f"when `importance_getter=='auto'`, the underlying "
                    f"estimator {estimator.__class__.__name__} should have "
                    f"`coef_` or `feature_importances_` attribute. Either "
                    f"pass a fitted estimator to feature selector or call fit "
                    f"before calling transform."
                )
        else:
            getter = attrgetter(getter)
    elif not callable(getter):
        raise ValueError(
            '`importance_getter` has to be a string or `callable`'
        )
    importances = getter(estimator)

    if transform_func is None:
        return importances
    elif transform_func == "norm":
        if importances.ndim == 1:
            importances = np.abs(importances)
        else:
            importances = np.linalg.norm(importances, axis=0,
                                         ord=norm_order)
    elif transform_func == "square":
        if importances.ndim == 1:
            importances = safe_sqr(importances)
        else:
            importances = safe_sqr(importances).sum(axis=0)
    else:
        raise ValueError("Valid values for `transform_func` are " +
                         "None, 'norm' and 'square'. Those two " +
                         "transformation are only supported now")

    return importances<|MERGE_RESOLUTION|>--- conflicted
+++ resolved
@@ -12,14 +12,10 @@
 from scipy.sparse import issparse, csc_matrix
 
 from ..base import TransformerMixin
-<<<<<<< HEAD
-from ..utils import check_array, safe_mask
-from ..utils._data_adapter import _DataAdapter
-=======
 from ..utils import check_array
 from ..utils import safe_mask
 from ..utils import safe_sqr
->>>>>>> 2771b0cc
+from ..utils._data_adapter import _DataAdapter
 
 
 class SelectorMixin(TransformerMixin, metaclass=ABCMeta):

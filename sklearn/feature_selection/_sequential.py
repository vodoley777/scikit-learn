--- conflicted
+++ resolved
@@ -156,21 +156,6 @@
         self.cv = cv
         self.n_jobs = n_jobs
 
-<<<<<<< HEAD
-=======
-        if self.n_features_to_select == "warn":
-            # for backwards compability
-            warnings.warn(
-                "Leaving `n_features_to_select` to "
-                "None is deprecated in 1.0 and will become 'auto' "
-                "in 1.2. To keep the same behaviour as with None "
-                "(i.e. select half of the features) and avoid "
-                "this warning, you should manually set "
-                "`n_features_to_select='auto'` and set `tol=None`.",
-                FutureWarning,
-            )
-
->>>>>>> 71b2699b
     def fit(self, X, y):
         """Learn the features to select.
 

"""
Sequential feature selection
"""
import numbers

import numpy as np

from ._base import SelectorMixin
from ..base import BaseEstimator, MetaEstimatorMixin, clone
from ..utils._tags import _safe_tags
from ..utils.validation import check_is_fitted
from ..model_selection import cross_val_score


class SequentialFeatureSelector(SelectorMixin, MetaEstimatorMixin, BaseEstimator):
    """Transformer that performs Sequential Feature Selection.

    This Sequential Feature Selector adds (forward selection) or
    removes (backward selection) features to form a feature subset in a
    greedy fashion. At each stage, this estimator chooses the best feature to
    add or remove based on the cross-validation score of an estimator. In
    the case of unsupervised learning, this Sequential Feature Selector
    looks only at the features (X), not the desired outputs (y).

    Read more in the :ref:`User Guide <sequential_feature_selection>`.

    .. versionadded:: 0.24

    Parameters
    ----------
    estimator : estimator instance
        An unfitted estimator.

    n_features_to_select : int or float, default=None
        The number of features to select. If `None`, half of the features are
        selected. If integer, the parameter is the absolute number of features
        to select. If float between 0 and 1, it is the fraction of features to
        select.

    direction : {'forward', 'backward'}, default='forward'
        Whether to perform forward selection or backward selection.

    scoring : str, callable, list/tuple or dict, default=None
        A single str (see :ref:`scoring_parameter`) or a callable
        (see :ref:`scoring`) to evaluate the predictions on the test set.

        NOTE that when using custom scorers, each scorer should return a single
        value. Metric functions returning a list/array of values can be wrapped
        into multiple scorers that return one value each.

        If None, the estimator's score method is used.

    cv : int, cross-validation generator or an iterable, default=None
        Determines the cross-validation splitting strategy.
        Possible inputs for cv are:

        - None, to use the default 5-fold cross validation,
        - integer, to specify the number of folds in a `(Stratified)KFold`,
        - :term:`CV splitter`,
        - An iterable yielding (train, test) splits as arrays of indices.

        For integer/None inputs, if the estimator is a classifier and ``y`` is
        either binary or multiclass, :class:`StratifiedKFold` is used. In all
        other cases, :class:`KFold` is used. These splitters are instantiated
        with `shuffle=False` so the splits will be the same across calls.

        Refer :ref:`User Guide <cross_validation>` for the various
        cross-validation strategies that can be used here.

    n_jobs : int, default=None
        Number of jobs to run in parallel. When evaluating a new feature to
        add or remove, the cross-validation procedure is parallel over the
        folds.
        ``None`` means 1 unless in a :obj:`joblib.parallel_backend` context.
        ``-1`` means using all processors. See :term:`Glossary <n_jobs>`
        for more details.

    Attributes
    ----------
    n_features_in_ : int
        Number of features seen during :term:`fit`. Only defined if the
        underlying estimator exposes such an attribute when fit.

        .. versionadded:: 0.24

    n_features_to_select_ : int
        The number of features that were selected.

    support_ : ndarray of shape (n_features,), dtype=bool
        The mask of selected features.

    See Also
    --------
    RFE : Recursive feature elimination based on importance weights.
    RFECV : Recursive feature elimination based on importance weights, with
        automatic selection of the number of features.
    SelectFromModel : Feature selection based on thresholds of importance
        weights.

    Examples
    --------
    >>> from sklearn.feature_selection import SequentialFeatureSelector
    >>> from sklearn.neighbors import KNeighborsClassifier
    >>> from sklearn.datasets import load_iris
    >>> X, y = load_iris(return_X_y=True)
    >>> knn = KNeighborsClassifier(n_neighbors=3)
    >>> sfs = SequentialFeatureSelector(knn, n_features_to_select=3)
    >>> sfs.fit(X, y)
    SequentialFeatureSelector(estimator=KNeighborsClassifier(n_neighbors=3),
                              n_features_to_select=3)
    >>> sfs.get_support()
    array([ True, False,  True,  True])
    >>> sfs.transform(X).shape
    (150, 3)
    """

    def __init__(
        self,
        estimator,
        *,
        n_features_to_select=None,
        direction="forward",
        scoring=None,
        cv=5,
        n_jobs=None,
    ):

        self.estimator = estimator
        self.n_features_to_select = n_features_to_select
        self.direction = direction
        self.scoring = scoring
        self.cv = cv
        self.n_jobs = n_jobs

    def fit(self, X, y=None):
        """Learn the features to select.

        Parameters
        ----------
        X : array-like of shape (n_samples, n_features)
            Training vectors.
        y : array-like of shape (n_samples,), default=None
            Target values. This parameter may be ignored for
            unsupervised learning.

        Returns
        -------
        self : object
        """
        tags = self._get_tags()
<<<<<<< HEAD
        X = self._validate_data(
            X, accept_sparse="csc",
            ensure_min_features=2,
            force_all_finite=not tags.get("allow_nan", True),
=======
        X, y = self._validate_data(
            X,
            y,
            accept_sparse="csc",
            ensure_min_features=2,
            force_all_finite=not tags.get("allow_nan", True),
            multi_output=True,
>>>>>>> 44c40b35
        )
        n_features = X.shape[1]

        error_msg = (
            "n_features_to_select must be either None, an "
            "integer in [1, n_features - 1] "
            "representing the absolute "
            "number of features, or a float in (0, 1] "
            "representing a percentage of features to "
            f"select. Got {self.n_features_to_select}"
        )
        if self.n_features_to_select is None:
            self.n_features_to_select_ = n_features // 2
        elif isinstance(self.n_features_to_select, numbers.Integral):
            if not 0 < self.n_features_to_select < n_features:
                raise ValueError(error_msg)
            self.n_features_to_select_ = self.n_features_to_select
        elif isinstance(self.n_features_to_select, numbers.Real):
            if not 0 < self.n_features_to_select <= 1:
                raise ValueError(error_msg)
            self.n_features_to_select_ = int(n_features * self.n_features_to_select)
        else:
            raise ValueError(error_msg)

        if self.direction not in ("forward", "backward"):
            raise ValueError(
                "direction must be either 'forward' or 'backward'. "
                f"Got {self.direction}."
            )

        cloned_estimator = clone(self.estimator)

        # the current mask corresponds to the set of features:
        # - that we have already *selected* if we do forward selection
        # - that we have already *excluded* if we do backward selection
        current_mask = np.zeros(shape=n_features, dtype=bool)
        n_iterations = (
            self.n_features_to_select_
            if self.direction == "forward"
            else n_features - self.n_features_to_select_
        )
        for _ in range(n_iterations):
            new_feature_idx = self._get_best_new_feature(
                cloned_estimator, X, y, current_mask
            )
            current_mask[new_feature_idx] = True

        if self.direction == "backward":
            current_mask = ~current_mask
        self.support_ = current_mask

        return self

    def _get_best_new_feature(self, estimator, X, y, current_mask):
        # Return the best new feature to add to the current_mask, i.e. return
        # the best new feature to add (resp. remove) when doing forward
        # selection (resp. backward selection)
        candidate_feature_indices = np.flatnonzero(~current_mask)
        scores = {}
        for feature_idx in candidate_feature_indices:
            candidate_mask = current_mask.copy()
            candidate_mask[feature_idx] = True
            if self.direction == "backward":
                candidate_mask = ~candidate_mask
            X_new = X[:, candidate_mask]
            scores[feature_idx] = cross_val_score(
                estimator,
                X_new,
                y,
                cv=self.cv,
                scoring=self.scoring,
                n_jobs=self.n_jobs,
            ).mean()
        return max(scores, key=lambda feature_idx: scores[feature_idx])

    def _get_support_mask(self):
        check_is_fitted(self)
        return self.support_

    def _more_tags(self):
        return {
            "allow_nan": _safe_tags(self.estimator, key="allow_nan"),
            "requires_y": True,
        }<|MERGE_RESOLUTION|>--- conflicted
+++ resolved
@@ -148,20 +148,11 @@
         self : object
         """
         tags = self._get_tags()
-<<<<<<< HEAD
         X = self._validate_data(
-            X, accept_sparse="csc",
-            ensure_min_features=2,
-            force_all_finite=not tags.get("allow_nan", True),
-=======
-        X, y = self._validate_data(
             X,
-            y,
             accept_sparse="csc",
             ensure_min_features=2,
             force_all_finite=not tags.get("allow_nan", True),
-            multi_output=True,
->>>>>>> 44c40b35
         )
         n_features = X.shape[1]
 

# Authors: Gilles Louppe, Mathieu Blondel, Maheshakya Wijewardena
# License: BSD 3 clause

from copy import deepcopy

import numpy as np
from numbers import Integral, Real

from ._base import SelectorMixin
from ._base import _get_feature_importances
from ..base import BaseEstimator, clone, MetaEstimatorMixin
from ..utils._tags import _safe_tags
from ..utils.validation import check_is_fitted, check_scalar, _num_features
from ..utils._param_validation import HasMethods, Interval, Options

from ..exceptions import NotFittedError
from ..utils.metaestimators import available_if


def _calculate_threshold(estimator, importances, threshold):
    """Interpret the threshold value"""

    if threshold is None:
        # determine default from estimator
        est_name = estimator.__class__.__name__
        is_l1_penalized = hasattr(estimator, "penalty") and estimator.penalty == "l1"
        is_lasso = "Lasso" in est_name
        is_elasticnet_l1_penalized = "ElasticNet" in est_name and (
            (hasattr(estimator, "l1_ratio_") and np.isclose(estimator.l1_ratio_, 1.0))
            or (hasattr(estimator, "l1_ratio") and np.isclose(estimator.l1_ratio, 1.0))
        )
        if is_l1_penalized or is_lasso or is_elasticnet_l1_penalized:
            # the natural default threshold is 0 when l1 penalty was used
            threshold = 1e-5
        else:
            threshold = "mean"

    if isinstance(threshold, str):
        if "*" in threshold:
            scale, reference = threshold.split("*")
            scale = float(scale.strip())
            reference = reference.strip()

            if reference == "median":
                reference = np.median(importances)
            elif reference == "mean":
                reference = np.mean(importances)
            else:
                raise ValueError("Unknown reference: " + reference)

            threshold = scale * reference

        elif threshold == "median":
            threshold = np.median(importances)

        elif threshold == "mean":
            threshold = np.mean(importances)

        else:
            raise ValueError(
                "Expected threshold='mean' or threshold='median' got %s" % threshold
            )

    else:
        threshold = float(threshold)

    return threshold


def _estimator_has(attr):
    """Check if we can delegate a method to the underlying estimator.

    First, we check the fitted estimator if available, otherwise we
    check the unfitted estimator.
    """
    return lambda self: (
        hasattr(self.estimator_, attr)
        if hasattr(self, "estimator_")
        else hasattr(self.estimator, attr)
    )


class SelectFromModel(MetaEstimatorMixin, SelectorMixin, BaseEstimator):
    """Meta-transformer for selecting features based on importance weights.

    .. versionadded:: 0.17

    Read more in the :ref:`User Guide <select_from_model>`.

    Parameters
    ----------
    estimator : object
        The base estimator from which the transformer is built.
        This can be both a fitted (if ``prefit`` is set to True)
        or a non-fitted estimator. The estimator should have a
        ``feature_importances_`` or ``coef_`` attribute after fitting.
        Otherwise, the ``importance_getter`` parameter should be used.

    threshold : str or float, default=None
        The threshold value to use for feature selection. Features whose
        absolute importance value is greater or equal are kept while the others
        are discarded. If "median" (resp. "mean"), then the ``threshold`` value
        is the median (resp. the mean) of the feature importances. A scaling
        factor (e.g., "1.25*mean") may also be used. If None and if the
        estimator has a parameter penalty set to l1, either explicitly
        or implicitly (e.g, Lasso), the threshold used is 1e-5.
        Otherwise, "mean" is used by default.

    prefit : bool, default=False
        Whether a prefit model is expected to be passed into the constructor
        directly or not.
        If `True`, `estimator` must be a fitted estimator.
        If `False`, `estimator` is fitted and updated by calling
        `fit` and `partial_fit`, respectively.

    norm_order : non-zero int, inf, -inf, default=1
        Order of the norm used to filter the vectors of coefficients below
        ``threshold`` in the case where the ``coef_`` attribute of the
        estimator is of dimension 2.

    max_features : int, callable, default=None
        The maximum number of features to select.

        - If an integer, then it specifies the maximum number of features to
          allow.
        - If a callable, then it specifies how to calculate the maximum number of
<<<<<<< HEAD
          features allowed by using the output of `max_feaures(X)`.
=======
          features allowed by using the output of `max_features(X)`.
>>>>>>> 0a481167
        - If `None`, then all features are kept.

        To only select based on ``max_features``, set ``threshold=-np.inf``.

        .. versionadded:: 0.20
        .. versionchanged:: 1.1
           `max_features` accepts a callable.

    importance_getter : str or callable, default='auto'
        If 'auto', uses the feature importance either through a ``coef_``
        attribute or ``feature_importances_`` attribute of estimator.

        Also accepts a string that specifies an attribute name/path
        for extracting feature importance (implemented with `attrgetter`).
        For example, give `regressor_.coef_` in case of
        :class:`~sklearn.compose.TransformedTargetRegressor`  or
        `named_steps.clf.feature_importances_` in case of
        :class:`~sklearn.pipeline.Pipeline` with its last step named `clf`.

        If `callable`, overrides the default feature importance getter.
        The callable is passed with the fitted estimator and it should
        return importance for each feature.

        .. versionadded:: 0.24

    Attributes
    ----------
    estimator_ : estimator
        The base estimator from which the transformer is built. This attribute
        exist only when `fit` has been called.

        - If `prefit=True`, it is a deep copy of `estimator`.
        - If `prefit=False`, it is a clone of `estimator` and fit on the data
          passed to `fit` or `partial_fit`.

    n_features_in_ : int
        Number of features seen during :term:`fit`. Only defined if the
        underlying estimator exposes such an attribute when fit.

        .. versionadded:: 0.24

    max_features_ : int
        Maximum number of features calculated during :term:`fit`. Only defined
        if the ``max_features`` is not `None`.

        - If `max_features` is an `int`, then `max_features_ = max_features`.
        - If `max_features` is a callable, then `max_features_ = max_features(X)`.

        .. versionadded:: 1.1

    feature_names_in_ : ndarray of shape (`n_features_in_`,)
        Names of features seen during :term:`fit`. Defined only when `X`
        has feature names that are all strings.

        .. versionadded:: 1.0

    threshold_ : float
        The threshold value used for feature selection.

    See Also
    --------
    RFE : Recursive feature elimination based on importance weights.
    RFECV : Recursive feature elimination with built-in cross-validated
        selection of the best number of features.
    SequentialFeatureSelector : Sequential cross-validation based feature
        selection. Does not rely on importance weights.

    Notes
    -----
    Allows NaN/Inf in the input if the underlying estimator does as well.

    Examples
    --------
    >>> from sklearn.feature_selection import SelectFromModel
    >>> from sklearn.linear_model import LogisticRegression
    >>> X = [[ 0.87, -1.34,  0.31 ],
    ...      [-2.79, -0.02, -0.85 ],
    ...      [-1.34, -0.48, -2.55 ],
    ...      [ 1.92,  1.48,  0.65 ]]
    >>> y = [0, 1, 0, 1]
    >>> selector = SelectFromModel(estimator=LogisticRegression()).fit(X, y)
    >>> selector.estimator_.coef_
    array([[-0.3252302 ,  0.83462377,  0.49750423]])
    >>> selector.threshold_
    0.55245...
    >>> selector.get_support()
    array([False,  True, False])
    >>> selector.transform(X)
    array([[-1.34],
           [-0.02],
           [-0.48],
           [ 1.48]])

    Using a callable to create a selector that can use no more than half
    of the input features.

    >>> def half_callable(X):
    ...     return round(len(X[0]) / 2)
    >>> half_selector = SelectFromModel(estimator=LogisticRegression(),
    ...                                 max_features=half_callable)
    >>> _ = half_selector.fit(X, y)
    >>> half_selector.max_features_
    2
    """

    _parameter_constraints: dict = {
        "estimator": [HasMethods("fit")],
        "threshold": [Interval(Real, None, None, closed="both"), str, None],
        "prefit": ["boolean"],
        "norm_order": [
            Interval(Integral, None, -1, closed="right"),
            Interval(Integral, 1, None, closed="left"),
            Options(Real, {np.inf, -np.inf}),
        ],
        "max_features": [Interval(Integral, 0, None, closed="left"), callable, None],
        "importance_getter": [str, callable],
    }

    def __init__(
        self,
        estimator,
        *,
        threshold=None,
        prefit=False,
        norm_order=1,
        max_features=None,
        importance_getter="auto",
    ):
        self.estimator = estimator
        self.threshold = threshold
        self.prefit = prefit
        self.importance_getter = importance_getter
        self.norm_order = norm_order
        self.max_features = max_features

    def _get_support_mask(self):
        estimator = getattr(self, "estimator_", self.estimator)
        max_features = getattr(self, "max_features_", self.max_features)

        if self.prefit:
            try:
                check_is_fitted(self.estimator)
            except NotFittedError as exc:
                raise NotFittedError(
                    "When `prefit=True`, `estimator` is expected to be a fitted "
                    "estimator."
                ) from exc
        if callable(max_features):
            # This branch is executed when `transform` is called directly and thus
            # `max_features_` is not set and we fallback using `self.max_features`
            # that is not validated
            raise NotFittedError(
                "When `prefit=True` and `max_features` is a callable, call `fit` "
                "before calling `transform`."
            )
<<<<<<< HEAD
        elif max_features is not None and not isinstance(
            max_features, numbers.Integral
        ):
=======
        elif max_features is not None and not isinstance(max_features, Integral):
>>>>>>> 0a481167
            raise ValueError(
                f"`max_features` must be an integer. Got `max_features={max_features}` "
                "instead."
            )

        scores = _get_feature_importances(
            estimator=estimator,
            getter=self.importance_getter,
            transform_func="norm",
            norm_order=self.norm_order,
        )
        threshold = _calculate_threshold(estimator, scores, self.threshold)
        if self.max_features is not None:
            mask = np.zeros_like(scores, dtype=bool)
            candidate_indices = np.argsort(-scores, kind="mergesort")[:max_features]
            mask[candidate_indices] = True
        else:
            mask = np.ones_like(scores, dtype=bool)
        mask[scores < threshold] = False
        return mask

    def _check_max_features(self, X):
        if self.max_features is not None:
            n_features = _num_features(X)

            if callable(self.max_features):
                max_features = self.max_features(X)
            else:  # int
                max_features = self.max_features

            check_scalar(
                max_features,
                "max_features",
                Integral,
                min_val=0,
                max_val=n_features,
            )
            self.max_features_ = max_features

    def fit(self, X, y=None, **fit_params):
        """Fit the SelectFromModel meta-transformer.

        Parameters
        ----------
        X : array-like of shape (n_samples, n_features)
            The training input samples.

        y : array-like of shape (n_samples,), default=None
            The target values (integers that correspond to classes in
            classification, real numbers in regression).

        **fit_params : dict
            Other estimator specific parameters.

        Returns
        -------
        self : object
            Fitted estimator.
        """
        self._validate_params()
        self._check_max_features(X)

        if self.prefit:
            try:
                check_is_fitted(self.estimator)
            except NotFittedError as exc:
                raise NotFittedError(
                    "When `prefit=True`, `estimator` is expected to be a fitted "
                    "estimator."
                ) from exc
            self.estimator_ = deepcopy(self.estimator)
        else:
            self.estimator_ = clone(self.estimator)
            self.estimator_.fit(X, y, **fit_params)

        if hasattr(self.estimator_, "feature_names_in_"):
            self.feature_names_in_ = self.estimator_.feature_names_in_
        else:
            self._check_feature_names(X, reset=True)

        return self

    @property
    def threshold_(self):
        """Threshold value used for feature selection."""
        scores = _get_feature_importances(
            estimator=self.estimator_,
            getter=self.importance_getter,
            transform_func="norm",
            norm_order=self.norm_order,
        )
        return _calculate_threshold(self.estimator, scores, self.threshold)

    @available_if(_estimator_has("partial_fit"))
    def partial_fit(self, X, y=None, **fit_params):
        """Fit the SelectFromModel meta-transformer only once.

        Parameters
        ----------
        X : array-like of shape (n_samples, n_features)
            The training input samples.

        y : array-like of shape (n_samples,), default=None
            The target values (integers that correspond to classes in
            classification, real numbers in regression).

        **fit_params : dict
            Other estimator specific parameters.

        Returns
        -------
        self : object
            Fitted estimator.
        """
        first_call = not hasattr(self, "estimator_")

        if first_call:
            self._validate_params()
            self._check_max_features(X)

        if self.prefit:
<<<<<<< HEAD
            if not hasattr(self, "estimator_"):
=======
            if first_call:
>>>>>>> 0a481167
                try:
                    check_is_fitted(self.estimator)
                except NotFittedError as exc:
                    raise NotFittedError(
                        "When `prefit=True`, `estimator` is expected to be a fitted "
                        "estimator."
                    ) from exc
                self.estimator_ = deepcopy(self.estimator)
            return self

<<<<<<< HEAD
        if not hasattr(self, "estimator_"):
=======
        if first_call:
>>>>>>> 0a481167
            self.estimator_ = clone(self.estimator)
        self.estimator_.partial_fit(X, y, **fit_params)

        if hasattr(self.estimator_, "feature_names_in_"):
            self.feature_names_in_ = self.estimator_.feature_names_in_
        else:
            self._check_feature_names(X, reset=first_call)

        return self

    @property
    def n_features_in_(self):
        """Number of features seen during `fit`."""
        # For consistency with other estimators we raise a AttributeError so
        # that hasattr() fails if the estimator isn't fitted.
        try:
            check_is_fitted(self)
        except NotFittedError as nfe:
            raise AttributeError(
                "{} object has no n_features_in_ attribute.".format(
                    self.__class__.__name__
                )
            ) from nfe

        return self.estimator_.n_features_in_

    def _more_tags(self):
        return {"allow_nan": _safe_tags(self.estimator, key="allow_nan")}<|MERGE_RESOLUTION|>--- conflicted
+++ resolved
@@ -124,11 +124,7 @@
         - If an integer, then it specifies the maximum number of features to
           allow.
         - If a callable, then it specifies how to calculate the maximum number of
-<<<<<<< HEAD
-          features allowed by using the output of `max_feaures(X)`.
-=======
           features allowed by using the output of `max_features(X)`.
->>>>>>> 0a481167
         - If `None`, then all features are kept.
 
         To only select based on ``max_features``, set ``threshold=-np.inf``.
@@ -284,13 +280,7 @@
                 "When `prefit=True` and `max_features` is a callable, call `fit` "
                 "before calling `transform`."
             )
-<<<<<<< HEAD
-        elif max_features is not None and not isinstance(
-            max_features, numbers.Integral
-        ):
-=======
         elif max_features is not None and not isinstance(max_features, Integral):
->>>>>>> 0a481167
             raise ValueError(
                 f"`max_features` must be an integer. Got `max_features={max_features}` "
                 "instead."
@@ -412,11 +402,7 @@
             self._check_max_features(X)
 
         if self.prefit:
-<<<<<<< HEAD
-            if not hasattr(self, "estimator_"):
-=======
             if first_call:
->>>>>>> 0a481167
                 try:
                     check_is_fitted(self.estimator)
                 except NotFittedError as exc:
@@ -427,11 +413,7 @@
                 self.estimator_ = deepcopy(self.estimator)
             return self
 
-<<<<<<< HEAD
-        if not hasattr(self, "estimator_"):
-=======
         if first_call:
->>>>>>> 0a481167
             self.estimator_ = clone(self.estimator)
         self.estimator_.partial_fit(X, y, **fit_params)
 

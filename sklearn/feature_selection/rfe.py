--- conflicted
+++ resolved
@@ -415,12 +415,7 @@
 
         rfe = RFE(estimator=self.estimator,
                   n_features_to_select=n_features_to_select,
-<<<<<<< HEAD
                   step=self.step, verbose=self.verbose, stop_at=self.stop_at)
-
-=======
-                  step=self.step, verbose=self.verbose)
->>>>>>> 581e1354
 
         # Determine the number of subsets of features by fitting across
         # the train folds and choosing the "features_to_select" parameter

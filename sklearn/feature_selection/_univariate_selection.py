"""Univariate features selection."""

# Authors: V. Michel, B. Thirion, G. Varoquaux, A. Gramfort, E. Duchesnay.
#          L. Buitinck, A. Joly
# License: BSD 3 clause


import numpy as np
import warnings

from scipy import special, stats
from scipy.sparse import issparse

from ..base import BaseEstimator
from ..preprocessing import LabelBinarizer
from ..utils import as_float_array, check_array, check_X_y, safe_sqr, safe_mask
from ..utils.extmath import safe_sparse_dot, row_norms
from ..utils.validation import check_is_fitted
from ._base import SelectorMixin


def _clean_nans(scores):
    """
    Fixes Issue #1240: NaNs can't be properly compared, so change them to the
    smallest value of scores's dtype. -inf seems to be unreliable.
    """
    # XXX where should this function be called? fit? scoring functions
    # themselves?
    scores = as_float_array(scores, copy=True)
    scores[np.isnan(scores)] = np.finfo(scores.dtype).min
    return scores


######################################################################
# Scoring functions


# The following function is a rewriting of scipy.stats.f_oneway
# Contrary to the scipy.stats.f_oneway implementation it does not
# copy the data while keeping the inputs unchanged.
def f_oneway(*args):
    """Performs a 1-way ANOVA.

    The one-way ANOVA tests the null hypothesis that 2 or more groups have
    the same population mean. The test is applied to samples from two or
    more groups, possibly with differing sizes.

    Read more in the :ref:`User Guide <univariate_feature_selection>`.

    Parameters
    ----------
    *args : {array-like, sparse matrix}
        sample1, sample2... The sample measurements should be given as
        arguments.

    Returns
    -------
    f_statistic : float
        The computed F-value of the test.
    p_value : float
        The associated p-value from the F-distribution.

    Notes
    -----
    The ANOVA test has important assumptions that must be satisfied in order
    for the associated p-value to be valid.

    1. The samples are independent
    2. Each sample is from a normally distributed population
    3. The population standard deviations of the groups are all equal. This
       property is known as homoscedasticity.

    If these assumptions are not true for a given set of data, it may still be
    possible to use the Kruskal-Wallis H-test (`scipy.stats.kruskal`_) although
    with some loss of power.

    The algorithm is from Heiman[2], pp.394-7.

    See ``scipy.stats.f_oneway`` that should give the same results while
    being less efficient.

    References
    ----------

    .. [1] Lowry, Richard.  "Concepts and Applications of Inferential
           Statistics". Chapter 14.
           http://faculty.vassar.edu/lowry/ch14pt1.html

    .. [2] Heiman, G.W.  Research Methods in Statistics. 2002.

    """
    n_classes = len(args)
    args = [as_float_array(a) for a in args]
    n_samples_per_class = np.array([a.shape[0] for a in args])
    n_samples = np.sum(n_samples_per_class)
    ss_alldata = sum(safe_sqr(a).sum(axis=0) for a in args)
    sums_args = [np.asarray(a.sum(axis=0)) for a in args]
    square_of_sums_alldata = sum(sums_args) ** 2
    square_of_sums_args = [s ** 2 for s in sums_args]
    sstot = ss_alldata - square_of_sums_alldata / float(n_samples)
    ssbn = 0.0
    for k, _ in enumerate(args):
        ssbn += square_of_sums_args[k] / n_samples_per_class[k]
    ssbn -= square_of_sums_alldata / float(n_samples)
    sswn = sstot - ssbn
    dfbn = n_classes - 1
    dfwn = n_samples - n_classes
    msb = ssbn / float(dfbn)
    msw = sswn / float(dfwn)
    constant_features_idx = np.where(msw == 0.0)[0]
    if np.nonzero(msb)[0].size != msb.size and constant_features_idx.size:
        warnings.warn("Features %s are constant." % constant_features_idx, UserWarning)
    f = msb / msw
    # flatten matrix to vector in sparse case
    f = np.asarray(f).ravel()
    prob = special.fdtrc(dfbn, dfwn, f)
    return f, prob


def f_classif(X, y):
    """Compute the ANOVA F-value for the provided sample.

    Read more in the :ref:`User Guide <univariate_feature_selection>`.

    Parameters
    ----------
    X : {array-like, sparse matrix} of shape (n_samples, n_features)
        The set of regressors that will be tested sequentially.

    y : ndarray of shape (n_samples,)
        The target vector.

    Returns
    -------
    f_statistic : ndarray of shape (n_features,)
        F-statistic for each feature.

    p_values : ndarray of shape (n_features,)
        P-values associated with the F-statistic.

    See Also
    --------
    chi2 : Chi-squared stats of non-negative features for classification tasks.
    f_regression : F-value between label/feature for regression tasks.
    """
    X, y = check_X_y(X, y, accept_sparse=["csr", "csc", "coo"])
    args = [X[safe_mask(X, y == k)] for k in np.unique(y)]
    return f_oneway(*args)


def _chisquare(f_obs, f_exp):
    """Fast replacement for scipy.stats.chisquare.

    Version from https://github.com/scipy/scipy/pull/2525 with additional
    optimizations.
    """
    f_obs = np.asarray(f_obs, dtype=np.float64)

    k = len(f_obs)
    # Reuse f_obs for chi-squared statistics
    chisq = f_obs
    chisq -= f_exp
    chisq **= 2
    with np.errstate(invalid="ignore"):
        chisq /= f_exp
    chisq = chisq.sum(axis=0)
    return chisq, special.chdtrc(k - 1, chisq)


def chi2(X, y):
    """Compute chi-squared stats between each non-negative feature and class.

    This score can be used to select the n_features features with the
    highest values for the test chi-squared statistic from X, which must
    contain only non-negative features such as booleans or frequencies
    (e.g., term counts in document classification), relative to the classes.

    Recall that the chi-square test measures dependence between stochastic
    variables, so using this function "weeds out" the features that are the
    most likely to be independent of class and therefore irrelevant for
    classification.

    Read more in the :ref:`User Guide <univariate_feature_selection>`.

    Parameters
    ----------
    X : {array-like, sparse matrix} of shape (n_samples, n_features)
        Sample vectors.

    y : array-like of shape (n_samples,)
        Target vector (class labels).

    Returns
    -------
    chi2 : ndarray of shape (n_features,)
        Chi2 statistics for each feature.

    p_values : ndarray of shape (n_features,)
        P-values for each feature.

    Notes
    -----
    Complexity of this algorithm is O(n_classes * n_features).

    See Also
    --------
    f_classif : ANOVA F-value between label/feature for classification tasks.
    f_regression : F-value between label/feature for regression tasks.
    """

    # XXX: we might want to do some of the following in logspace instead for
    # numerical stability.
    X = check_array(X, accept_sparse="csr")
    if np.any((X.data if issparse(X) else X) < 0):
        raise ValueError("Input X must be non-negative.")

    Y = LabelBinarizer().fit_transform(y)
    if Y.shape[1] == 1:
        Y = np.append(1 - Y, Y, axis=1)

    observed = safe_sparse_dot(Y.T, X)  # n_classes * n_features

    feature_count = X.sum(axis=0).reshape(1, -1)
    class_prob = Y.mean(axis=0).reshape(1, -1)
    expected = np.dot(class_prob.T, feature_count)

    return _chisquare(observed, expected)


def r_regression(X, y, *, center=True):
    """Compute Pearson's r for each features and the target.

    Pearson's r is also known as the Pearson correlation coefficient.

    .. versionadded:: 1.0

    Linear model for testing the individual effect of each of many regressors.
    This is a scoring function to be used in a feature selection procedure, not
    a free standing feature selection procedure.

    The cross correlation between each regressor and the target is computed
    as ((X[:, i] - mean(X[:, i])) * (y - mean_y)) / (std(X[:, i]) * std(y)).

    For more on usage see the :ref:`User Guide <univariate_feature_selection>`.

    Parameters
    ----------
    X : {array-like, sparse matrix} of shape (n_samples, n_features)
        The data matrix.

    y : array-like of shape (n_samples,)
        The target vector.

    center : bool, default=True
        Whether or not to center the data matrix `X` and the target vector `y`.
        By default, `X` and `y` will be centered.

    Returns
    -------
    correlation_coefficient : ndarray of shape (n_features,)
        Pearson's R correlation coefficients of features.

    See Also
    --------
    f_regression: Univariate linear regression tests returning f-statistic
        and p-values
    mutual_info_regression: Mutual information for a continuous target.
    f_classif: ANOVA F-value between label/feature for classification tasks.
    chi2: Chi-squared stats of non-negative features for classification tasks.
    """
    X, y = check_X_y(X, y, accept_sparse=["csr", "csc", "coo"], dtype=np.float64)
    n_samples = X.shape[0]

    # Compute centered values
    # Note that E[(x - mean(x))*(y - mean(y))] = E[x*(y - mean(y))], so we
    # need not center X
    if center:
        y = y - np.mean(y)
        if issparse(X):
            X_means = X.mean(axis=0).getA1()
        else:
            X_means = X.mean(axis=0)
        # Compute the scaled standard deviations via moments
        X_norms = np.sqrt(row_norms(X.T, squared=True) - n_samples * X_means ** 2)
    else:
        X_norms = row_norms(X.T)

    correlation_coefficient = safe_sparse_dot(y, X)
    correlation_coefficient /= X_norms
    correlation_coefficient /= np.linalg.norm(y)
    return correlation_coefficient


def f_regression(X, y, *, center=True):
    """Univariate linear regression tests returning F-statistic and p-values.

    Quick linear model for testing the effect of a single regressor,
    sequentially for many regressors.

    This is done in 2 steps:

    1. The cross correlation between each regressor and the target is computed,
       that is, ((X[:, i] - mean(X[:, i])) * (y - mean_y)) / (std(X[:, i]) *
       std(y)) using r_regression function.
    2. It is converted to an F score and then to a p-value.

    :func:`f_regression` is derived from :func:`r_regression` and will rank
    features in the same order if all the features are positively correlated
    with the target.

    Note however that contrary to :func:`f_regression`, :func:`r_regression`
    values lie in [-1, 1] and can thus be negative. :func:`f_regression` is
    therefore recommended as a feature selection criterion to identify
    potentially predictive feature for a downstream classifier, irrespective of
    the sign of the association with the target variable.

    Furthermore :func:`f_regression` returns p-values while
    :func:`r_regression` does not.

    Read more in the :ref:`User Guide <univariate_feature_selection>`.

    Parameters
    ----------
    X : {array-like, sparse matrix} of shape (n_samples, n_features)
        The data matrix.

    y : array-like of shape (n_samples,)
        The target vector.

    center : bool, default=True
        Whether or not to center the data matrix `X` and the target vector `y`.
        By default, `X` and `y` will be centered.

    Returns
    -------
    f_statistic : ndarray of shape (n_features,)
        F-statistic for each feature.

    p_values : ndarray of shape (n_features,)
        P-values associated with the F-statistic.

    See Also
    --------
    r_regression: Pearson's R between label/feature for regression tasks.
    f_classif: ANOVA F-value between label/feature for classification tasks.
    chi2: Chi-squared stats of non-negative features for classification tasks.
    SelectKBest: Select features based on the k highest scores.
    SelectFpr: Select features based on a false positive rate test.
    SelectFdr: Select features based on an estimated false discovery rate.
    SelectFwe: Select features based on family-wise error rate.
    SelectPercentile: Select features based on percentile of the highest
        scores.
    """
    correlation_coefficient = r_regression(X, y, center=center)
    deg_of_freedom = y.size - (2 if center else 1)

    corr_coef_squared = correlation_coefficient ** 2
    f_statistic = corr_coef_squared / (1 - corr_coef_squared) * deg_of_freedom
    p_values = stats.f.sf(f_statistic, 1, deg_of_freedom)
    return f_statistic, p_values


######################################################################
# Base classes


class _BaseFilter(SelectorMixin, BaseEstimator):
    """Initialize the univariate feature selection.

    Parameters
    ----------
    score_func : callable
        Function taking two arrays X and y, and returning a pair of arrays
        (scores, pvalues) or a single array with scores.
    """

    def __init__(self, score_func):
        self.score_func = score_func

    def fit(self, X, y):
        """Run score function on (X, y) and get the appropriate features.

        Parameters
        ----------
        X : array-like of shape (n_samples, n_features)
            The training input samples.

        y : array-like of shape (n_samples,)
            The target values (class labels in classification, real numbers in
            regression).

        Returns
        -------
        self : object
            Returns the instance itself.
        """
        X, y = self._validate_data(
            X, y, accept_sparse=["csr", "csc"], multi_output=True
        )

        if not callable(self.score_func):
            raise TypeError(
                "The score function should be a callable, %s (%s) was passed."
                % (self.score_func, type(self.score_func))
            )

        self._check_params(X, y)
        score_func_ret = self.score_func(X, y)
        if isinstance(score_func_ret, (list, tuple)):
            self.scores_, self.pvalues_ = score_func_ret
            self.pvalues_ = np.asarray(self.pvalues_)
        else:
            self.scores_ = score_func_ret
            self.pvalues_ = None

        self.scores_ = np.asarray(self.scores_)

        return self

    def _check_params(self, X, y):
        pass

    def _more_tags(self):
        return {"requires_y": True}


######################################################################
# Specific filters
######################################################################
class SelectPercentile(_BaseFilter):
    """Select features according to a percentile of the highest scores.

    Read more in the :ref:`User Guide <univariate_feature_selection>`.

    Parameters
    ----------
    score_func : callable, default=f_classif
        Function taking two arrays X and y, and returning a pair of arrays
        (scores, pvalues) or a single array with scores.
        Default is f_classif (see below "See Also"). The default function only
        works with classification tasks.

        .. versionadded:: 0.18

    percentile : int, default=10
        Percent of features to keep.

    Attributes
    ----------
    scores_ : array-like of shape (n_features,)
        Scores of features.

    pvalues_ : array-like of shape (n_features,)
        p-values of feature scores, None if `score_func` returned only scores.

    n_features_in_ : int
        Number of features seen during :term:`fit`.

        .. versionadded:: 0.24

<<<<<<< HEAD
=======
    feature_names_in_ : ndarray of shape (`n_features_in_`,)
        Names of features seen during :term:`fit`. Defined only when `X`
        has feature names that are all strings.

        .. versionadded:: 1.0

    Examples
    --------
    >>> from sklearn.datasets import load_digits
    >>> from sklearn.feature_selection import SelectPercentile, chi2
    >>> X, y = load_digits(return_X_y=True)
    >>> X.shape
    (1797, 64)
    >>> X_new = SelectPercentile(chi2, percentile=10).fit_transform(X, y)
    >>> X_new.shape
    (1797, 7)

    Notes
    -----
    Ties between features with equal scores will be broken in an unspecified
    way.

>>>>>>> 782edfda
    See Also
    --------
    f_classif : ANOVA F-value between label/feature for classification tasks.
    mutual_info_classif : Mutual information for a discrete target.
    chi2 : Chi-squared stats of non-negative features for classification tasks.
    f_regression : F-value between label/feature for regression tasks.
    mutual_info_regression : Mutual information for a continuous target.
    SelectKBest : Select features based on the k highest scores.
    SelectFpr : Select features based on a false positive rate test.
    SelectFdr : Select features based on an estimated false discovery rate.
    SelectFwe : Select features based on family-wise error rate.
    GenericUnivariateSelect : Univariate feature selector with configurable
        mode.

    Notes
    -----
    Ties between features with equal scores will be broken in an unspecified
    way.

    Examples
    --------
    >>> from sklearn.datasets import load_digits
    >>> from sklearn.feature_selection import SelectPercentile, chi2
    >>> X, y = load_digits(return_X_y=True)
    >>> X.shape
    (1797, 64)
    >>> X_new = SelectPercentile(chi2, percentile=10).fit_transform(X, y)
    >>> X_new.shape
    (1797, 7)
    """

    def __init__(self, score_func=f_classif, *, percentile=10):
        super().__init__(score_func=score_func)
        self.percentile = percentile

    def _check_params(self, X, y):
        if not 0 <= self.percentile <= 100:
            raise ValueError(
                "percentile should be >=0, <=100; got %r" % self.percentile
            )

    def _get_support_mask(self):
        check_is_fitted(self)

        # Cater for NaNs
        if self.percentile == 100:
            return np.ones(len(self.scores_), dtype=bool)
        elif self.percentile == 0:
            return np.zeros(len(self.scores_), dtype=bool)

        scores = _clean_nans(self.scores_)
        threshold = np.percentile(scores, 100 - self.percentile)
        mask = scores > threshold
        ties = np.where(scores == threshold)[0]
        if len(ties):
            max_feats = int(len(scores) * self.percentile / 100)
            kept_ties = ties[: max_feats - mask.sum()]
            mask[kept_ties] = True
        return mask


class SelectKBest(_BaseFilter):
    """Select features according to the k highest scores.

    Read more in the :ref:`User Guide <univariate_feature_selection>`.

    Parameters
    ----------
    score_func : callable, default=f_classif
        Function taking two arrays X and y, and returning a pair of arrays
        (scores, pvalues) or a single array with scores.
        Default is f_classif (see below "See Also"). The default function only
        works with classification tasks.

        .. versionadded:: 0.18

    k : int or "all", default=10
        Number of top features to select.
        The "all" option bypasses selection, for use in a parameter search.

    Attributes
    ----------
    scores_ : array-like of shape (n_features,)
        Scores of features.

    pvalues_ : array-like of shape (n_features,)
        p-values of feature scores, None if `score_func` returned only scores.

    n_features_in_ : int
        Number of features seen during :term:`fit`.

        .. versionadded:: 0.24

    feature_names_in_ : ndarray of shape (`n_features_in_`,)
        Names of features seen during :term:`fit`. Defined only when `X`
        has feature names that are all strings.

        .. versionadded:: 1.0

    Examples
    --------
    >>> from sklearn.datasets import load_digits
    >>> from sklearn.feature_selection import SelectKBest, chi2
    >>> X, y = load_digits(return_X_y=True)
    >>> X.shape
    (1797, 64)
    >>> X_new = SelectKBest(chi2, k=20).fit_transform(X, y)
    >>> X_new.shape
    (1797, 20)

    Notes
    -----
    Ties between features with equal scores will be broken in an unspecified
    way.

    See Also
    --------
    f_classif: ANOVA F-value between label/feature for classification tasks.
    mutual_info_classif: Mutual information for a discrete target.
    chi2: Chi-squared stats of non-negative features for classification tasks.
    f_regression: F-value between label/feature for regression tasks.
    mutual_info_regression: Mutual information for a continuous target.
    SelectPercentile: Select features based on percentile of the highest
        scores.
    SelectFpr : Select features based on a false positive rate test.
    SelectFdr : Select features based on an estimated false discovery rate.
    SelectFwe : Select features based on family-wise error rate.
    GenericUnivariateSelect : Univariate feature selector with configurable
        mode.
    """

    def __init__(self, score_func=f_classif, *, k=10):
        super().__init__(score_func=score_func)
        self.k = k

    def _check_params(self, X, y):
        if not (self.k == "all" or 0 <= self.k <= X.shape[1]):
            raise ValueError(
                "k should be >=0, <= n_features = %d; got %r. "
                "Use k='all' to return all features." % (X.shape[1], self.k)
            )

    def _get_support_mask(self):
        check_is_fitted(self)

        if self.k == "all":
            return np.ones(self.scores_.shape, dtype=bool)
        elif self.k == 0:
            return np.zeros(self.scores_.shape, dtype=bool)
        else:
            scores = _clean_nans(self.scores_)
            mask = np.zeros(scores.shape, dtype=bool)

            # Request a stable sort. Mergesort takes more memory (~40MB per
            # megafeature on x86-64).
            mask[np.argsort(scores, kind="mergesort")[-self.k :]] = 1
            return mask


class SelectFpr(_BaseFilter):
    """Filter: Select the pvalues below alpha based on a FPR test.

    FPR test stands for False Positive Rate test. It controls the total
    amount of false detections.

    Read more in the :ref:`User Guide <univariate_feature_selection>`.

    Parameters
    ----------
    score_func : callable, default=f_classif
        Function taking two arrays X and y, and returning a pair of arrays
        (scores, pvalues).
        Default is f_classif (see below "See Also"). The default function only
        works with classification tasks.

    alpha : float, default=5e-2
        The highest p-value for features to be kept.

    Attributes
    ----------
    scores_ : array-like of shape (n_features,)
        Scores of features.

    pvalues_ : array-like of shape (n_features,)
        p-values of feature scores.

    n_features_in_ : int
        Number of features seen during :term:`fit`.

        .. versionadded:: 0.24

    feature_names_in_ : ndarray of shape (`n_features_in_`,)
        Names of features seen during :term:`fit`. Defined only when `X`
        has feature names that are all strings.

        .. versionadded:: 1.0

    Examples
    --------
    >>> from sklearn.datasets import load_breast_cancer
    >>> from sklearn.feature_selection import SelectFpr, chi2
    >>> X, y = load_breast_cancer(return_X_y=True)
    >>> X.shape
    (569, 30)
    >>> X_new = SelectFpr(chi2, alpha=0.01).fit_transform(X, y)
    >>> X_new.shape
    (569, 16)

    See Also
    --------
    f_classif : ANOVA F-value between label/feature for classification tasks.
    chi2 : Chi-squared stats of non-negative features for classification tasks.
    mutual_info_classif: Mutual information for a discrete target.
    f_regression : F-value between label/feature for regression tasks.
    mutual_info_regression : Mutual information for a continuous target.
    SelectPercentile : Select features based on percentile of the highest
        scores.
    SelectKBest : Select features based on the k highest scores.
    SelectFdr : Select features based on an estimated false discovery rate.
    SelectFwe : Select features based on family-wise error rate.
    GenericUnivariateSelect : Univariate feature selector with configurable
        mode.
    """

    def __init__(self, score_func=f_classif, *, alpha=5e-2):
        super().__init__(score_func=score_func)
        self.alpha = alpha

    def _get_support_mask(self):
        check_is_fitted(self)

        return self.pvalues_ < self.alpha


class SelectFdr(_BaseFilter):
    """Filter: Select the p-values for an estimated false discovery rate

    This uses the Benjamini-Hochberg procedure. ``alpha`` is an upper bound
    on the expected false discovery rate.

    Read more in the :ref:`User Guide <univariate_feature_selection>`.

    Parameters
    ----------
    score_func : callable, default=f_classif
        Function taking two arrays X and y, and returning a pair of arrays
        (scores, pvalues).
        Default is f_classif (see below "See Also"). The default function only
        works with classification tasks.

    alpha : float, default=5e-2
        The highest uncorrected p-value for features to keep.

    Examples
    --------
    >>> from sklearn.datasets import load_breast_cancer
    >>> from sklearn.feature_selection import SelectFdr, chi2
    >>> X, y = load_breast_cancer(return_X_y=True)
    >>> X.shape
    (569, 30)
    >>> X_new = SelectFdr(chi2, alpha=0.01).fit_transform(X, y)
    >>> X_new.shape
    (569, 16)

    Attributes
    ----------
    scores_ : array-like of shape (n_features,)
        Scores of features.

    pvalues_ : array-like of shape (n_features,)
        p-values of feature scores.

    n_features_in_ : int
        Number of features seen during :term:`fit`.

        .. versionadded:: 0.24

    feature_names_in_ : ndarray of shape (`n_features_in_`,)
        Names of features seen during :term:`fit`. Defined only when `X`
        has feature names that are all strings.

        .. versionadded:: 1.0

    References
    ----------
    https://en.wikipedia.org/wiki/False_discovery_rate

    See Also
    --------
    f_classif : ANOVA F-value between label/feature for classification tasks.
    mutual_info_classif : Mutual information for a discrete target.
    chi2 : Chi-squared stats of non-negative features for classification tasks.
    f_regression : F-value between label/feature for regression tasks.
    mutual_info_regression : Mutual information for a contnuous target.
    SelectPercentile : Select features based on percentile of the highest
        scores.
    SelectKBest : Select features based on the k highest scores.
    SelectFpr : Select features based on a false positive rate test.
    SelectFwe : Select features based on family-wise error rate.
    GenericUnivariateSelect : Univariate feature selector with configurable
        mode.
    """

    def __init__(self, score_func=f_classif, *, alpha=5e-2):
        super().__init__(score_func=score_func)
        self.alpha = alpha

    def _get_support_mask(self):
        check_is_fitted(self)

        n_features = len(self.pvalues_)
        sv = np.sort(self.pvalues_)
        selected = sv[
            sv <= float(self.alpha) / n_features * np.arange(1, n_features + 1)
        ]
        if selected.size == 0:
            return np.zeros_like(self.pvalues_, dtype=bool)
        return self.pvalues_ <= selected.max()


class SelectFwe(_BaseFilter):
    """Filter: Select the p-values corresponding to Family-wise error rate

    Read more in the :ref:`User Guide <univariate_feature_selection>`.

    Parameters
    ----------
    score_func : callable, default=f_classif
        Function taking two arrays X and y, and returning a pair of arrays
        (scores, pvalues).
        Default is f_classif (see below "See Also"). The default function only
        works with classification tasks.

    alpha : float, default=5e-2
        The highest uncorrected p-value for features to keep.

    Examples
    --------
    >>> from sklearn.datasets import load_breast_cancer
    >>> from sklearn.feature_selection import SelectFwe, chi2
    >>> X, y = load_breast_cancer(return_X_y=True)
    >>> X.shape
    (569, 30)
    >>> X_new = SelectFwe(chi2, alpha=0.01).fit_transform(X, y)
    >>> X_new.shape
    (569, 15)

    Attributes
    ----------
    scores_ : array-like of shape (n_features,)
        Scores of features.

    pvalues_ : array-like of shape (n_features,)
        p-values of feature scores.

    n_features_in_ : int
        Number of features seen during :term:`fit`.

        .. versionadded:: 0.24

    feature_names_in_ : ndarray of shape (`n_features_in_`,)
        Names of features seen during :term:`fit`. Defined only when `X`
        has feature names that are all strings.

        .. versionadded:: 1.0

    See Also
    --------
    f_classif : ANOVA F-value between label/feature for classification tasks.
    chi2 : Chi-squared stats of non-negative features for classification tasks.
    f_regression : F-value between label/feature for regression tasks.
    SelectPercentile : Select features based on percentile of the highest
        scores.
    SelectKBest : Select features based on the k highest scores.
    SelectFpr : Select features based on a false positive rate test.
    SelectFdr : Select features based on an estimated false discovery rate.
    GenericUnivariateSelect : Univariate feature selector with configurable
        mode.
    """

    def __init__(self, score_func=f_classif, *, alpha=5e-2):
        super().__init__(score_func=score_func)
        self.alpha = alpha

    def _get_support_mask(self):
        check_is_fitted(self)

        return self.pvalues_ < self.alpha / len(self.pvalues_)


######################################################################
# Generic filter
######################################################################

# TODO this class should fit on either p-values or scores,
# depending on the mode.
class GenericUnivariateSelect(_BaseFilter):
    """Univariate feature selector with configurable strategy.

    Read more in the :ref:`User Guide <univariate_feature_selection>`.

    Parameters
    ----------
    score_func : callable, default=f_classif
        Function taking two arrays X and y, and returning a pair of arrays
        (scores, pvalues). For modes 'percentile' or 'kbest' it can return
        a single array scores.

    mode : {'percentile', 'k_best', 'fpr', 'fdr', 'fwe'}, default='percentile'
        Feature selection mode.

    param : float or int depending on the feature selection mode, default=1e-5
        Parameter of the corresponding mode.

    Attributes
    ----------
    scores_ : array-like of shape (n_features,)
        Scores of features.

    pvalues_ : array-like of shape (n_features,)
        p-values of feature scores, None if `score_func` returned scores only.

    n_features_in_ : int
        Number of features seen during :term:`fit`.

        .. versionadded:: 0.24

    feature_names_in_ : ndarray of shape (`n_features_in_`,)
        Names of features seen during :term:`fit`. Defined only when `X`
        has feature names that are all strings.

        .. versionadded:: 1.0

    See Also
    --------
    f_classif : ANOVA F-value between label/feature for classification tasks.
    mutual_info_classif : Mutual information for a discrete target.
    chi2 : Chi-squared stats of non-negative features for classification tasks.
    f_regression : F-value between label/feature for regression tasks.
    mutual_info_regression : Mutual information for a continuous target.
    SelectPercentile : Select features based on percentile of the highest
        scores.
    SelectKBest : Select features based on the k highest scores.
    SelectFpr : Select features based on a false positive rate test.
    SelectFdr : Select features based on an estimated false discovery rate.
    SelectFwe : Select features based on family-wise error rate.

    Examples
    --------
    >>> from sklearn.datasets import load_breast_cancer
    >>> from sklearn.feature_selection import GenericUnivariateSelect, chi2
    >>> X, y = load_breast_cancer(return_X_y=True)
    >>> X.shape
    (569, 30)
    >>> transformer = GenericUnivariateSelect(chi2, mode='k_best', param=20)
    >>> X_new = transformer.fit_transform(X, y)
    >>> X_new.shape
    (569, 20)
    """

    _selection_modes: dict = {
        "percentile": SelectPercentile,
        "k_best": SelectKBest,
        "fpr": SelectFpr,
        "fdr": SelectFdr,
        "fwe": SelectFwe,
    }

    def __init__(self, score_func=f_classif, *, mode="percentile", param=1e-5):
        super().__init__(score_func=score_func)
        self.mode = mode
        self.param = param

    def _make_selector(self):
        selector = self._selection_modes[self.mode](score_func=self.score_func)

        # Now perform some acrobatics to set the right named parameter in
        # the selector
        possible_params = selector._get_param_names()
        possible_params.remove("score_func")
        selector.set_params(**{possible_params[0]: self.param})

        return selector

    def _check_params(self, X, y):
        if self.mode not in self._selection_modes:
            raise ValueError(
                "The mode passed should be one of %s, %r, (type %s) was passed."
                % (self._selection_modes.keys(), self.mode, type(self.mode))
            )

        self._make_selector()._check_params(X, y)

    def _get_support_mask(self):
        check_is_fitted(self)

        selector = self._make_selector()
        selector.pvalues_ = self.pvalues_
        selector.scores_ = self.scores_
        return selector._get_support_mask()<|MERGE_RESOLUTION|>--- conflicted
+++ resolved
@@ -458,31 +458,12 @@
 
         .. versionadded:: 0.24
 
-<<<<<<< HEAD
-=======
     feature_names_in_ : ndarray of shape (`n_features_in_`,)
         Names of features seen during :term:`fit`. Defined only when `X`
         has feature names that are all strings.
 
         .. versionadded:: 1.0
 
-    Examples
-    --------
-    >>> from sklearn.datasets import load_digits
-    >>> from sklearn.feature_selection import SelectPercentile, chi2
-    >>> X, y = load_digits(return_X_y=True)
-    >>> X.shape
-    (1797, 64)
-    >>> X_new = SelectPercentile(chi2, percentile=10).fit_transform(X, y)
-    >>> X_new.shape
-    (1797, 7)
-
-    Notes
-    -----
-    Ties between features with equal scores will be broken in an unspecified
-    way.
-
->>>>>>> 782edfda
     See Also
     --------
     f_classif : ANOVA F-value between label/feature for classification tasks.

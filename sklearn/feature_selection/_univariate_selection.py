"""Univariate features selection."""

# Authors: V. Michel, B. Thirion, G. Varoquaux, A. Gramfort, E. Duchesnay.
#          L. Buitinck, A. Joly
# License: BSD 3 clause


import numpy as np
import warnings

from scipy import special, stats
from scipy.sparse import issparse

from ..base import BaseEstimator
from ..preprocessing import LabelBinarizer
from ..utils import (as_float_array, check_array, check_X_y, safe_sqr,
                     safe_mask)
from ..utils.extmath import safe_sparse_dot, row_norms
from ..utils.validation import check_is_fitted
from ..utils.validation import _deprecate_positional_args
from ._base import SelectorMixin


def _clean_nans(scores):
    """
    Fixes Issue #1240: NaNs can't be properly compared, so change them to the
    smallest value of scores's dtype. -inf seems to be unreliable.
    """
    # XXX where should this function be called? fit? scoring functions
    # themselves?
    scores = as_float_array(scores, copy=True)
    scores[np.isnan(scores)] = np.finfo(scores.dtype).min
    return scores


######################################################################
# Scoring functions


# The following function is a rewriting of scipy.stats.f_oneway
# Contrary to the scipy.stats.f_oneway implementation it does not
# copy the data while keeping the inputs unchanged.
def f_oneway(*args):
    """Performs a 1-way ANOVA.

    The one-way ANOVA tests the null hypothesis that 2 or more groups have
    the same population mean. The test is applied to samples from two or
    more groups, possibly with differing sizes.

    Read more in the :ref:`User Guide <univariate_feature_selection>`.

    Parameters
    ----------
    *args : array-like, sparse matrices
        sample1, sample2... The sample measurements should be given as
        arguments.

    Returns
    -------
    F-value : float
        The computed F-value of the test.
    p-value : float
        The associated p-value from the F-distribution.

    Notes
    -----
    The ANOVA test has important assumptions that must be satisfied in order
    for the associated p-value to be valid.

    1. The samples are independent
    2. Each sample is from a normally distributed population
    3. The population standard deviations of the groups are all equal. This
       property is known as homoscedasticity.

    If these assumptions are not true for a given set of data, it may still be
    possible to use the Kruskal-Wallis H-test (`scipy.stats.kruskal`_) although
    with some loss of power.

    The algorithm is from Heiman[2], pp.394-7.

    See ``scipy.stats.f_oneway`` that should give the same results while
    being less efficient.

    References
    ----------

    .. [1] Lowry, Richard.  "Concepts and Applications of Inferential
           Statistics". Chapter 14.
           http://faculty.vassar.edu/lowry/ch14pt1.html

    .. [2] Heiman, G.W.  Research Methods in Statistics. 2002.

    """
    n_classes = len(args)
    args = [as_float_array(a) for a in args]
    n_samples_per_class = np.array([a.shape[0] for a in args])
    n_samples = np.sum(n_samples_per_class)
    ss_alldata = sum(safe_sqr(a).sum(axis=0) for a in args)
    sums_args = [np.asarray(a.sum(axis=0)) for a in args]
    square_of_sums_alldata = sum(sums_args) ** 2
    square_of_sums_args = [s ** 2 for s in sums_args]
    sstot = ss_alldata - square_of_sums_alldata / float(n_samples)
    ssbn = 0.
    for k, _ in enumerate(args):
        ssbn += square_of_sums_args[k] / n_samples_per_class[k]
    ssbn -= square_of_sums_alldata / float(n_samples)
    sswn = sstot - ssbn
    dfbn = n_classes - 1
    dfwn = n_samples - n_classes
    msb = ssbn / float(dfbn)
    msw = sswn / float(dfwn)
    constant_features_idx = np.where(msw == 0.)[0]
    if (np.nonzero(msb)[0].size != msb.size and constant_features_idx.size):
        warnings.warn("Features %s are constant." % constant_features_idx,
                      UserWarning)
    f = msb / msw
    # flatten matrix to vector in sparse case
    f = np.asarray(f).ravel()
    prob = special.fdtrc(dfbn, dfwn, f)
    return f, prob


def f_classif(X, y):
    """Compute the ANOVA F-value for the provided sample.

    Read more in the :ref:`User Guide <univariate_feature_selection>`.

    Parameters
    ----------
    X : {array-like, sparse matrix} shape = [n_samples, n_features]
        The set of regressors that will be tested sequentially.

    y : array of shape(n_samples)
        The data matrix.

    Returns
    -------
    F : array, shape = [n_features,]
        The set of F values.

    pval : array, shape = [n_features,]
        The set of p-values.

    See Also
    --------
    chi2 : Chi-squared stats of non-negative features for classification tasks.
    f_regression : F-value between label/feature for regression tasks.
    """
    X, y = check_X_y(X, y, accept_sparse=['csr', 'csc', 'coo'])
    args = [X[safe_mask(X, y == k)] for k in np.unique(y)]
    return f_oneway(*args)


def _chisquare(f_obs, f_exp):
    """Fast replacement for scipy.stats.chisquare.

    Version from https://github.com/scipy/scipy/pull/2525 with additional
    optimizations.
    """
    f_obs = np.asarray(f_obs, dtype=np.float64)

    k = len(f_obs)
    # Reuse f_obs for chi-squared statistics
    chisq = f_obs
    chisq -= f_exp
    chisq **= 2
    with np.errstate(invalid="ignore"):
        chisq /= f_exp
    chisq = chisq.sum(axis=0)
    return chisq, special.chdtrc(k - 1, chisq)


def chi2(X, y):
    """Compute chi-squared stats between each non-negative feature and class.

    This score can be used to select the n_features features with the
    highest values for the test chi-squared statistic from X, which must
    contain only non-negative features such as booleans or frequencies
    (e.g., term counts in document classification), relative to the classes.

    Recall that the chi-square test measures dependence between stochastic
    variables, so using this function "weeds out" the features that are the
    most likely to be independent of class and therefore irrelevant for
    classification.

    Read more in the :ref:`User Guide <univariate_feature_selection>`.

    Parameters
    ----------
    X : {array-like, sparse matrix} of shape (n_samples, n_features)
        Sample vectors.

    y : array-like of shape (n_samples,)
        Target vector (class labels).

    Returns
    -------
    chi2 : array, shape = (n_features,)
        chi2 statistics of each feature.
    pval : array, shape = (n_features,)
        p-values of each feature.

    Notes
    -----
    Complexity of this algorithm is O(n_classes * n_features).

    See Also
    --------
    f_classif : ANOVA F-value between label/feature for classification tasks.
    f_regression : F-value between label/feature for regression tasks.
    """

    # XXX: we might want to do some of the following in logspace instead for
    # numerical stability.
    X = check_array(X, accept_sparse='csr')
    if np.any((X.data if issparse(X) else X) < 0):
        raise ValueError("Input X must be non-negative.")

    Y = LabelBinarizer().fit_transform(y)
    if Y.shape[1] == 1:
        Y = np.append(1 - Y, Y, axis=1)

    observed = safe_sparse_dot(Y.T, X)          # n_classes * n_features

    feature_count = X.sum(axis=0).reshape(1, -1)
    class_prob = Y.mean(axis=0).reshape(1, -1)
    expected = np.dot(class_prob.T, feature_count)

    return _chisquare(observed, expected)


@_deprecate_positional_args
def r_regression(X, y, *, center=True):
    """Univariate linear regression tests returning Pearson R.

    Linear model for testing the individual effect of each of many regressors.
    This is a scoring function to be used in a feature selection procedure, not
    a free standing feature selection procedure.

    The cross correlation between each regressor and the target is computed,
    that is, ((X[:, i] - mean(X[:, i])) * (y - mean_y)) / (std(X[:, i]) *
       std(y)).

    For more on usage see the :ref:`User Guide <univariate_feature_selection>`.

    Parameters
    ----------
    X : {array-like, sparse matrix}  shape = (n_samples, n_features)
        The set of regressors that will be tested sequentially.

    y : array of shape(n_samples).
        The data matrix

    center : bool, default=True
        If true, X and y will be centered.

    Returns
    -------
    corr : array, shape=(n_features,)
        Pearson R correlation coefficients of features.

    See Also
    --------
<<<<<<< HEAD
    f_regression: Univariate linear regression tests returning f-statistic
        and p-values
    mutual_info_regression: Mutual information for a continuous target.
    f_classif: ANOVA F-value between label/feature for classification tasks.
    chi2: Chi-squared stats of non-negative features for classification tasks.
    SelectKBest: Select features based on the k highest scores.
    SelectFpr: Select features based on a false positive rate test.
    SelectFdr: Select features based on an estimated false discovery rate.
    SelectFwe: Select features based on family-wise error rate.
    SelectPercentile: Select features based on percentile of the highest
=======
    mutual_info_regression : Mutual information for a continuous target.
    f_classif : ANOVA F-value between label/feature for classification tasks.
    chi2 : Chi-squared stats of non-negative features for classification tasks.
    SelectKBest : Select features based on the k highest scores.
    SelectFpr : Select features based on a false positive rate test.
    SelectFdr : Select features based on an estimated false discovery rate.
    SelectFwe : Select features based on family-wise error rate.
    SelectPercentile : Select features based on percentile of the highest
>>>>>>> 5403e9fd
        scores.
    """
    X, y = check_X_y(X, y, accept_sparse=['csr', 'csc', 'coo'],
                     dtype=np.float64)
    n_samples = X.shape[0]

    # compute centered values
    # note that E[(x - mean(x))*(y - mean(y))] = E[x*(y - mean(y))], so we
    # need not center X
    if center:
        y = y - np.mean(y)
        if issparse(X):
            X_means = X.mean(axis=0).getA1()
        else:
            X_means = X.mean(axis=0)
        # compute the scaled standard deviations via moments
        X_norms = np.sqrt(row_norms(X.T, squared=True) -
                          n_samples * X_means ** 2)
    else:
        X_norms = row_norms(X.T)

    # compute the correlation
    corr = safe_sparse_dot(y, X)
    corr /= X_norms
    corr /= np.linalg.norm(y)
    return corr

@_deprecate_positional_args
def f_regression(X, y, *, center=True):
    """Univariate linear regression tests returning F-statistic and p-values.

    Quick linear model for testing the effect of a single regressor,
    sequentially for many regressors.

    This is done in 2 steps:

    1. The cross correlation between each regressor and the target is computed,
       that is, ((X[:, i] - mean(X[:, i])) * (y - mean_y)) / (std(X[:, i]) *
       std(y)) using r_regression function.
    2. It is converted to an F score and then to a p-value.

    Read more in the :ref:`User Guide <univariate_feature_selection>`.

    Parameters
    ----------
    X : {array-like, sparse matrix}  shape = (n_samples, n_features)
        The set of regressors that will be tested sequentially.

    y : array of shape(n_samples).
        The data matrix

    center : True, bool,
        If true, X and y will be centered.

    Returns
    -------
    F : array, shape=(n_features,)
        F values of features.

    pval : array, shape=(n_features,)
        p-values of F-scores.

    See also
    --------
    r_regression: Univariate linear regression tests returning Pearson R.
    f_classif: ANOVA F-value between label/feature for classification tasks.
    chi2: Chi-squared stats of non-negative features for classification tasks.
    """

    # compute the correlation
    corr = r_regression(X, y, center=center)
    degrees_of_freedom = y.size - (2 if center else 1)
    # convert to p-value
    F = corr ** 2 / (1 - corr ** 2) * degrees_of_freedom
    pv = stats.f.sf(F, 1, degrees_of_freedom)
    return F, pv


def abs_r_regression(X, y, center=True):
    """Absolute value of Pearson R from univariate linear regressions.

    This convenience wrapper is to be used with SelectKBest and other models
    that require a statistic which is increases with significance of
    association.

    See also
    --------
    r_regression: Univariate linear regression tests returning Pearson R.
    """
    # compute the correlation
    corr = r_regression(X, y, center=center)
    return abs(corr)

######################################################################
# Base classes

class _BaseFilter(SelectorMixin, BaseEstimator):
    """Initialize the univariate feature selection.

    Parameters
    ----------
    score_func : callable
        Function taking two arrays X and y, and returning a pair of arrays
        (scores, pvalues) or a single array with scores.
    """

    def __init__(self, score_func):
        self.score_func = score_func

    def fit(self, X, y):
        """Run score function on (X, y) and get the appropriate features.

        Parameters
        ----------
        X : array-like of shape (n_samples, n_features)
            The training input samples.

        y : array-like of shape (n_samples,)
            The target values (class labels in classification, real numbers in
            regression).

        Returns
        -------
        self : object
        """
        X, y = self._validate_data(X, y, accept_sparse=['csr', 'csc'],
                                   multi_output=True)

        if not callable(self.score_func):
            raise TypeError("The score function should be a callable, %s (%s) "
                            "was passed."
                            % (self.score_func, type(self.score_func)))

        self._check_params(X, y)
        score_func_ret = self.score_func(X, y)
        if isinstance(score_func_ret, (list, tuple)):
            self.scores_, self.pvalues_ = score_func_ret
            self.pvalues_ = np.asarray(self.pvalues_)
        else:
            self.scores_ = score_func_ret
            self.pvalues_ = None

        self.scores_ = np.asarray(self.scores_)

        return self

    def _check_params(self, X, y):
        pass

    def _more_tags(self):
        return {'requires_y': True}


######################################################################
# Specific filters
######################################################################
class SelectPercentile(_BaseFilter):
    """Select features according to a percentile of the highest scores.

    Read more in the :ref:`User Guide <univariate_feature_selection>`.

    Parameters
    ----------
    score_func : callable, default=f_classif
        Function taking two arrays X and y, and returning a pair of arrays
        (scores, pvalues) or a single array with scores.
        Default is f_classif (see below "See Also"). The default function only
        works with classification tasks.

        .. versionadded:: 0.18

    percentile : int, default=10
        Percent of features to keep.

    Attributes
    ----------
    scores_ : array-like of shape (n_features,)
        Scores of features.

    pvalues_ : array-like of shape (n_features,)
        p-values of feature scores, None if `score_func` returned only scores.

    Examples
    --------
    >>> from sklearn.datasets import load_digits
    >>> from sklearn.feature_selection import SelectPercentile, chi2
    >>> X, y = load_digits(return_X_y=True)
    >>> X.shape
    (1797, 64)
    >>> X_new = SelectPercentile(chi2, percentile=10).fit_transform(X, y)
    >>> X_new.shape
    (1797, 7)

    Notes
    -----
    Ties between features with equal scores will be broken in an unspecified
    way.

    See Also
    --------
    f_classif : ANOVA F-value between label/feature for classification tasks.
    mutual_info_classif : Mutual information for a discrete target.
    chi2 : Chi-squared stats of non-negative features for classification tasks.
    f_regression : F-value between label/feature for regression tasks.
    mutual_info_regression : Mutual information for a continuous target.
    SelectKBest : Select features based on the k highest scores.
    SelectFpr : Select features based on a false positive rate test.
    SelectFdr : Select features based on an estimated false discovery rate.
    SelectFwe : Select features based on family-wise error rate.
    GenericUnivariateSelect : Univariate feature selector with configurable
        mode.
    """
    @_deprecate_positional_args
    def __init__(self, score_func=f_classif, *, percentile=10):
        super().__init__(score_func=score_func)
        self.percentile = percentile

    def _check_params(self, X, y):
        if not 0 <= self.percentile <= 100:
            raise ValueError("percentile should be >=0, <=100; got %r"
                             % self.percentile)

    def _get_support_mask(self):
        check_is_fitted(self)

        # Cater for NaNs
        if self.percentile == 100:
            return np.ones(len(self.scores_), dtype=bool)
        elif self.percentile == 0:
            return np.zeros(len(self.scores_), dtype=bool)

        scores = _clean_nans(self.scores_)
        threshold = np.percentile(scores, 100 - self.percentile)
        mask = scores > threshold
        ties = np.where(scores == threshold)[0]
        if len(ties):
            max_feats = int(len(scores) * self.percentile / 100)
            kept_ties = ties[:max_feats - mask.sum()]
            mask[kept_ties] = True
        return mask


class SelectKBest(_BaseFilter):
    """Select features according to the k highest scores.

    Read more in the :ref:`User Guide <univariate_feature_selection>`.

    Parameters
    ----------
    score_func : callable, default=f_classif
        Function taking two arrays X and y, and returning a pair of arrays
        (scores, pvalues) or a single array with scores.
        Default is f_classif (see below "See Also"). The default function only
        works with classification tasks.

        .. versionadded:: 0.18

    k : int or "all", default=10
        Number of top features to select.
        The "all" option bypasses selection, for use in a parameter search.

    Attributes
    ----------
    scores_ : array-like of shape (n_features,)
        Scores of features.

    pvalues_ : array-like of shape (n_features,)
        p-values of feature scores, None if `score_func` returned only scores.

    Examples
    --------
    >>> from sklearn.datasets import load_digits
    >>> from sklearn.feature_selection import SelectKBest, chi2
    >>> X, y = load_digits(return_X_y=True)
    >>> X.shape
    (1797, 64)
    >>> X_new = SelectKBest(chi2, k=20).fit_transform(X, y)
    >>> X_new.shape
    (1797, 20)

    Notes
    -----
    Ties between features with equal scores will be broken in an unspecified
    way.

    See Also
    --------
<<<<<<< HEAD
    f_classif: ANOVA F-value between label/feature for classification tasks.
    mutual_info_classif: Mutual information for a discrete target.
    chi2: Chi-squared stats of non-negative features for classification tasks.
    abs_r_regression: absolute value of Pearson R between label/feature for
        regression tasks.
    f_regression: F-value between label/feature for regression tasks.
    mutual_info_regression: Mutual information for a continuous target.
    SelectPercentile: Select features based on percentile of the highest
=======
    f_classif : ANOVA F-value between label/feature for classification tasks.
    mutual_info_classif : Mutual information for a discrete target.
    chi2 : Chi-squared stats of non-negative features for classification tasks.
    f_regression : F-value between label/feature for regression tasks.
    mutual_info_regression : Mutual information for a continuous target.
    SelectPercentile : Select features based on percentile of the highest
>>>>>>> 5403e9fd
        scores.
    SelectFpr : Select features based on a false positive rate test.
    SelectFdr : Select features based on an estimated false discovery rate.
    SelectFwe : Select features based on family-wise error rate.
    GenericUnivariateSelect : Univariate feature selector with configurable
        mode.
    """
    @_deprecate_positional_args
    def __init__(self, score_func=f_classif, *, k=10):
        super().__init__(score_func=score_func)
        self.k = k

    def _check_params(self, X, y):
        if not (self.k == "all" or 0 <= self.k <= X.shape[1]):
            raise ValueError("k should be >=0, <= n_features = %d; got %r. "
                             "Use k='all' to return all features."
                             % (X.shape[1], self.k))

    def _get_support_mask(self):
        check_is_fitted(self)

        if self.k == 'all':
            return np.ones(self.scores_.shape, dtype=bool)
        elif self.k == 0:
            return np.zeros(self.scores_.shape, dtype=bool)
        else:
            scores = _clean_nans(self.scores_)
            mask = np.zeros(scores.shape, dtype=bool)

            # Request a stable sort. Mergesort takes more memory (~40MB per
            # megafeature on x86-64).
            mask[np.argsort(scores, kind="mergesort")[-self.k:]] = 1
            return mask


class SelectFpr(_BaseFilter):
    """Filter: Select the pvalues below alpha based on a FPR test.

    FPR test stands for False Positive Rate test. It controls the total
    amount of false detections.

    Read more in the :ref:`User Guide <univariate_feature_selection>`.

    Parameters
    ----------
    score_func : callable, default=f_classif
        Function taking two arrays X and y, and returning a pair of arrays
        (scores, pvalues).
        Default is f_classif (see below "See Also"). The default function only
        works with classification tasks.

    alpha : float, default=5e-2
        The highest p-value for features to be kept.

    Attributes
    ----------
    scores_ : array-like of shape (n_features,)
        Scores of features.

    pvalues_ : array-like of shape (n_features,)
        p-values of feature scores.

    Examples
    --------
    >>> from sklearn.datasets import load_breast_cancer
    >>> from sklearn.feature_selection import SelectFpr, chi2
    >>> X, y = load_breast_cancer(return_X_y=True)
    >>> X.shape
    (569, 30)
    >>> X_new = SelectFpr(chi2, alpha=0.01).fit_transform(X, y)
    >>> X_new.shape
    (569, 16)

    See Also
    --------
    f_classif : ANOVA F-value between label/feature for classification tasks.
    chi2 : Chi-squared stats of non-negative features for classification tasks.
    mutual_info_classif: Mutual information for a discrete target.
    f_regression : F-value between label/feature for regression tasks.
    mutual_info_regression : Mutual information for a continuous target.
    SelectPercentile : Select features based on percentile of the highest
        scores.
    SelectKBest : Select features based on the k highest scores.
    SelectFdr : Select features based on an estimated false discovery rate.
    SelectFwe : Select features based on family-wise error rate.
    GenericUnivariateSelect : Univariate feature selector with configurable
        mode.
    """
    @_deprecate_positional_args
    def __init__(self, score_func=f_classif, *, alpha=5e-2):
        super().__init__(score_func=score_func)
        self.alpha = alpha

    def _get_support_mask(self):
        check_is_fitted(self)

        return self.pvalues_ < self.alpha


class SelectFdr(_BaseFilter):
    """Filter: Select the p-values for an estimated false discovery rate

    This uses the Benjamini-Hochberg procedure. ``alpha`` is an upper bound
    on the expected false discovery rate.

    Read more in the :ref:`User Guide <univariate_feature_selection>`.

    Parameters
    ----------
    score_func : callable, default=f_classif
        Function taking two arrays X and y, and returning a pair of arrays
        (scores, pvalues).
        Default is f_classif (see below "See Also"). The default function only
        works with classification tasks.

    alpha : float, default=5e-2
        The highest uncorrected p-value for features to keep.

    Examples
    --------
    >>> from sklearn.datasets import load_breast_cancer
    >>> from sklearn.feature_selection import SelectFdr, chi2
    >>> X, y = load_breast_cancer(return_X_y=True)
    >>> X.shape
    (569, 30)
    >>> X_new = SelectFdr(chi2, alpha=0.01).fit_transform(X, y)
    >>> X_new.shape
    (569, 16)

    Attributes
    ----------
    scores_ : array-like of shape (n_features,)
        Scores of features.

    pvalues_ : array-like of shape (n_features,)
        p-values of feature scores.

    References
    ----------
    https://en.wikipedia.org/wiki/False_discovery_rate

    See Also
    --------
    f_classif : ANOVA F-value between label/feature for classification tasks.
    mutual_info_classif : Mutual information for a discrete target.
    chi2 : Chi-squared stats of non-negative features for classification tasks.
    f_regression : F-value between label/feature for regression tasks.
    mutual_info_regression : Mutual information for a contnuous target.
    SelectPercentile : Select features based on percentile of the highest
        scores.
    SelectKBest : Select features based on the k highest scores.
    SelectFpr : Select features based on a false positive rate test.
    SelectFwe : Select features based on family-wise error rate.
    GenericUnivariateSelect : Univariate feature selector with configurable
        mode.
    """
    @_deprecate_positional_args
    def __init__(self, score_func=f_classif, *, alpha=5e-2):
        super().__init__(score_func=score_func)
        self.alpha = alpha

    def _get_support_mask(self):
        check_is_fitted(self)

        n_features = len(self.pvalues_)
        sv = np.sort(self.pvalues_)
        selected = sv[sv <= float(self.alpha) / n_features *
                      np.arange(1, n_features + 1)]
        if selected.size == 0:
            return np.zeros_like(self.pvalues_, dtype=bool)
        return self.pvalues_ <= selected.max()


class SelectFwe(_BaseFilter):
    """Filter: Select the p-values corresponding to Family-wise error rate

    Read more in the :ref:`User Guide <univariate_feature_selection>`.

    Parameters
    ----------
    score_func : callable, default=f_classif
        Function taking two arrays X and y, and returning a pair of arrays
        (scores, pvalues).
        Default is f_classif (see below "See Also"). The default function only
        works with classification tasks.

    alpha : float, default=5e-2
        The highest uncorrected p-value for features to keep.

    Examples
    --------
    >>> from sklearn.datasets import load_breast_cancer
    >>> from sklearn.feature_selection import SelectFwe, chi2
    >>> X, y = load_breast_cancer(return_X_y=True)
    >>> X.shape
    (569, 30)
    >>> X_new = SelectFwe(chi2, alpha=0.01).fit_transform(X, y)
    >>> X_new.shape
    (569, 15)

    Attributes
    ----------
    scores_ : array-like of shape (n_features,)
        Scores of features.

    pvalues_ : array-like of shape (n_features,)
        p-values of feature scores.

    See Also
    --------
    f_classif : ANOVA F-value between label/feature for classification tasks.
    chi2 : Chi-squared stats of non-negative features for classification tasks.
    f_regression : F-value between label/feature for regression tasks.
    SelectPercentile : Select features based on percentile of the highest
        scores.
    SelectKBest : Select features based on the k highest scores.
    SelectFpr : Select features based on a false positive rate test.
    SelectFdr : Select features based on an estimated false discovery rate.
    GenericUnivariateSelect : Univariate feature selector with configurable
        mode.
    """
    @_deprecate_positional_args
    def __init__(self, score_func=f_classif, *, alpha=5e-2):
        super().__init__(score_func=score_func)
        self.alpha = alpha

    def _get_support_mask(self):
        check_is_fitted(self)

        return (self.pvalues_ < self.alpha / len(self.pvalues_))


######################################################################
# Generic filter
######################################################################

# TODO this class should fit on either p-values or scores,
# depending on the mode.
class GenericUnivariateSelect(_BaseFilter):
    """Univariate feature selector with configurable strategy.

    Read more in the :ref:`User Guide <univariate_feature_selection>`.

    Parameters
    ----------
    score_func : callable, default=f_classif
        Function taking two arrays X and y, and returning a pair of arrays
        (scores, pvalues). For modes 'percentile' or 'kbest' it can return
        a single array scores.

    mode : {'percentile', 'k_best', 'fpr', 'fdr', 'fwe'}, default='percentile'
        Feature selection mode.

    param : float or int depending on the feature selection mode, default=1e-5
        Parameter of the corresponding mode.

    Attributes
    ----------
    scores_ : array-like of shape (n_features,)
        Scores of features.

    pvalues_ : array-like of shape (n_features,)
        p-values of feature scores, None if `score_func` returned scores only.

    Examples
    --------
    >>> from sklearn.datasets import load_breast_cancer
    >>> from sklearn.feature_selection import GenericUnivariateSelect, chi2
    >>> X, y = load_breast_cancer(return_X_y=True)
    >>> X.shape
    (569, 30)
    >>> transformer = GenericUnivariateSelect(chi2, mode='k_best', param=20)
    >>> X_new = transformer.fit_transform(X, y)
    >>> X_new.shape
    (569, 20)

    See Also
    --------
    f_classif : ANOVA F-value between label/feature for classification tasks.
    mutual_info_classif : Mutual information for a discrete target.
    chi2 : Chi-squared stats of non-negative features for classification tasks.
    f_regression : F-value between label/feature for regression tasks.
    mutual_info_regression : Mutual information for a continuous target.
    SelectPercentile : Select features based on percentile of the highest
        scores.
    SelectKBest : Select features based on the k highest scores.
    SelectFpr : Select features based on a false positive rate test.
    SelectFdr : Select features based on an estimated false discovery rate.
    SelectFwe : Select features based on family-wise error rate.
    """

    _selection_modes = {'percentile': SelectPercentile,
                        'k_best': SelectKBest,
                        'fpr': SelectFpr,
                        'fdr': SelectFdr,
                        'fwe': SelectFwe}

    @_deprecate_positional_args
    def __init__(self, score_func=f_classif, *, mode='percentile', param=1e-5):
        super().__init__(score_func=score_func)
        self.mode = mode
        self.param = param

    def _make_selector(self):
        selector = self._selection_modes[self.mode](score_func=self.score_func)

        # Now perform some acrobatics to set the right named parameter in
        # the selector
        possible_params = selector._get_param_names()
        possible_params.remove('score_func')
        selector.set_params(**{possible_params[0]: self.param})

        return selector

    def _check_params(self, X, y):
        if self.mode not in self._selection_modes:
            raise ValueError("The mode passed should be one of %s, %r,"
                             " (type %s) was passed."
                             % (self._selection_modes.keys(), self.mode,
                                type(self.mode)))

        self._make_selector()._check_params(X, y)

    def _get_support_mask(self):
        check_is_fitted(self)

        selector = self._make_selector()
        selector.pvalues_ = self.pvalues_
        selector.scores_ = self.scores_
        return selector._get_support_mask()<|MERGE_RESOLUTION|>--- conflicted
+++ resolved
@@ -261,7 +261,6 @@
 
     See Also
     --------
-<<<<<<< HEAD
     f_regression: Univariate linear regression tests returning f-statistic
         and p-values
     mutual_info_regression: Mutual information for a continuous target.
@@ -272,16 +271,6 @@
     SelectFdr: Select features based on an estimated false discovery rate.
     SelectFwe: Select features based on family-wise error rate.
     SelectPercentile: Select features based on percentile of the highest
-=======
-    mutual_info_regression : Mutual information for a continuous target.
-    f_classif : ANOVA F-value between label/feature for classification tasks.
-    chi2 : Chi-squared stats of non-negative features for classification tasks.
-    SelectKBest : Select features based on the k highest scores.
-    SelectFpr : Select features based on a false positive rate test.
-    SelectFdr : Select features based on an estimated false discovery rate.
-    SelectFwe : Select features based on family-wise error rate.
-    SelectPercentile : Select features based on percentile of the highest
->>>>>>> 5403e9fd
         scores.
     """
     X, y = check_X_y(X, y, accept_sparse=['csr', 'csc', 'coo'],
@@ -309,6 +298,7 @@
     corr /= np.linalg.norm(y)
     return corr
 
+
 @_deprecate_positional_args
 def f_regression(X, y, *, center=True):
     """Univariate linear regression tests returning F-statistic and p-values.
@@ -569,7 +559,6 @@
 
     See Also
     --------
-<<<<<<< HEAD
     f_classif: ANOVA F-value between label/feature for classification tasks.
     mutual_info_classif: Mutual information for a discrete target.
     chi2: Chi-squared stats of non-negative features for classification tasks.
@@ -578,14 +567,6 @@
     f_regression: F-value between label/feature for regression tasks.
     mutual_info_regression: Mutual information for a continuous target.
     SelectPercentile: Select features based on percentile of the highest
-=======
-    f_classif : ANOVA F-value between label/feature for classification tasks.
-    mutual_info_classif : Mutual information for a discrete target.
-    chi2 : Chi-squared stats of non-negative features for classification tasks.
-    f_regression : F-value between label/feature for regression tasks.
-    mutual_info_regression : Mutual information for a continuous target.
-    SelectPercentile : Select features based on percentile of the highest
->>>>>>> 5403e9fd
         scores.
     SelectFpr : Select features based on a false positive rate test.
     SelectFdr : Select features based on an estimated false discovery rate.

--- conflicted
+++ resolved
@@ -379,7 +379,6 @@
     assert est_groups.n_features_ > 0
 
 
-<<<<<<< HEAD
 @pytest.mark.parametrize('importance_getter',
                          [attrgetter('regressor_.coef_'),
                           'regressor_.coef_'])
@@ -428,7 +427,6 @@
                   RFECV(log_estimator,
                         importance_getter=[0]).fit,
                   X, y)
-=======
 @pytest.mark.parametrize("cv", [
     None,
     5
@@ -448,5 +446,4 @@
     else:
         rfe = RFE(estimator=clf)
     rfe.fit(X, y)
-    rfe.transform(X)
->>>>>>> 9e08b142
+    rfe.transform(X)
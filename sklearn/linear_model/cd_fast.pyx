# Author: Alexandre Gramfort <alexandre.gramfort@inria.fr>
#         Fabian Pedregosa <fabian.pedregosa@inria.fr>
#         Olivier Grisel <olivier.grisel@ensta.org>
#         Alexis Mignon <alexis.mignon@gmail.com>
#         Manoj Kumar <manojkumarsivaraj334@gmail.com>
#
# License: BSD 3 clause

from libc.math cimport fabs
cimport numpy as np
import numpy as np
import numpy.linalg as linalg

cimport cython
from cpython cimport bool
from cython cimport floating
import warnings

ctypedef np.float64_t DOUBLE
ctypedef np.uint32_t UINT32_t
ctypedef floating (*DOT)(int N, floating *X, int incX, floating *Y,
                         int incY) nogil
ctypedef void (*AXPY)(int N, floating alpha, floating *X, int incX,
                      floating *Y, int incY) nogil
ctypedef floating (*ASUM)(int N, floating *X, int incX) nogil

np.import_array()

# The following two functions are shamelessly copied from the tree code.

cdef enum:
    # Max value for our rand_r replacement (near the bottom).
    # We don't use RAND_MAX because it's different across platforms and
    # particularly tiny on Windows/MSVC.
    RAND_R_MAX = 0x7FFFFFFF


cdef inline UINT32_t our_rand_r(UINT32_t* seed) nogil:
    seed[0] ^= <UINT32_t>(seed[0] << 13)
    seed[0] ^= <UINT32_t>(seed[0] >> 17)
    seed[0] ^= <UINT32_t>(seed[0] << 5)

    return seed[0] % (<UINT32_t>RAND_R_MAX + 1)


cdef inline UINT32_t rand_int(UINT32_t end, UINT32_t* random_state) nogil:
    """Generate a random integer in [0; end)."""
    return our_rand_r(random_state) % end


cdef inline floating fmax(floating x, floating y) nogil:
    if x > y:
        return x
    return y


cdef inline floating fsign(floating f) nogil:
    if f == 0:
        return 0
    elif f > 0:
        return 1.0
    else:
        return -1.0


cdef floating abs_max(int n, floating* a) nogil:
    """np.max(np.abs(a))"""
    cdef int i
    cdef floating m = fabs(a[0])
    cdef floating d
    for i in range(1, n):
        d = fabs(a[i])
        if d > m:
            m = d
    return m


cdef floating max(int n, floating* a) nogil:
    """np.max(a)"""
    cdef int i
    cdef floating m = a[0]
    cdef floating d
    for i in range(1, n):
        d = a[i]
        if d > m:
            m = d
    return m


cdef floating diff_abs_max(int n, floating* a, floating* b) nogil:
    """np.max(np.abs(a - b))"""
    cdef int i
    cdef floating m = fabs(a[0] - b[0])
    cdef floating d
    for i in range(1, n):
        d = fabs(a[i] - b[i])
        if d > m:
            m = d
    return m


cdef extern from "cblas.h":
    enum CBLAS_ORDER:
        CblasRowMajor=101
        CblasColMajor=102
    enum CBLAS_TRANSPOSE:
        CblasNoTrans=111
        CblasTrans=112
        CblasConjTrans=113
        AtlasConj=114

    void daxpy "cblas_daxpy"(int N, double alpha, double *X, int incX,
                             double *Y, int incY) nogil
    void saxpy "cblas_saxpy"(int N, float alpha, float *X, int incX,
                             float *Y, int incY) nogil
    double ddot "cblas_ddot"(int N, double *X, int incX, double *Y, int incY
                             ) nogil
    float sdot "cblas_sdot"(int N, float *X, int incX, float *Y,
                            int incY) nogil
    double dasum "cblas_dasum"(int N, double *X, int incX) nogil
    float sasum "cblas_sasum"(int N, float *X, int incX) nogil
    void dger "cblas_dger"(CBLAS_ORDER Order, int M, int N, double alpha,
                           double *X, int incX, double *Y, int incY,
                           double *A, int lda) nogil
    void dgemv "cblas_dgemv"(CBLAS_ORDER Order, CBLAS_TRANSPOSE TransA,
                             int M, int N, double alpha, double *A, int lda,
                             double *X, int incX, double beta,
                             double *Y, int incY) nogil
    double dnrm2 "cblas_dnrm2"(int N, double *X, int incX) nogil
    void dcopy "cblas_dcopy"(int N, double *X, int incX, double *Y,
                             int incY) nogil
    void dscal "cblas_dscal"(int N, double alpha, double *X, int incX) nogil


@cython.boundscheck(False)
@cython.wraparound(False)
@cython.cdivision(True)
<<<<<<< HEAD
def enet_coordinate_descent(np.ndarray[DOUBLE, ndim=1] w,
                            double alpha, double beta,
                            np.ndarray[DOUBLE, ndim=1] l1_weights,
                            np.ndarray[DOUBLE, ndim=2, mode='fortran'] X,
                            np.ndarray[DOUBLE, ndim=1, mode='c'] y,
                            int max_iter, double tol,
=======
def enet_coordinate_descent(np.ndarray[floating, ndim=1] w,
                            floating alpha, floating beta,
                            np.ndarray[floating, ndim=2, mode='fortran'] X,
                            np.ndarray[floating, ndim=1, mode='c'] y,
                            int max_iter, floating tol,
>>>>>>> 34968d4c
                            object rng, bint random=0, bint positive=0):
    """Cython version of the coordinate descent algorithm
        for Elastic-Net regression

        We minimize

        (1/2) * norm(y - X w, 2)^2 + alpha norm(w, 1) + (beta/2) norm(w, 2)^2

    """

    # fused types version of BLAS functions
    cdef DOT dot
    cdef AXPY axpy
    cdef ASUM asum

    if floating is float:
        dtype = np.float32
        dot = sdot
        axpy = saxpy
        asum = sasum
    else:
        dtype = np.float64
        dot = ddot
        axpy = daxpy
        asum = dasum

    # get the data information into easy vars
    cdef unsigned int n_samples = X.shape[0]
    cdef unsigned int n_features = X.shape[1]

    # get the number of tasks indirectly, using strides
    cdef unsigned int n_tasks = y.strides[0] / sizeof(floating)

    # compute norms of the columns of X
    cdef np.ndarray[floating, ndim=1] norm_cols_X = (X**2).sum(axis=0)

    # initial value of the residuals
    cdef np.ndarray[floating, ndim=1] R = np.empty(n_samples, dtype=dtype)
    cdef np.ndarray[floating, ndim=1] XtA = np.empty(n_features, dtype=dtype)

    cdef floating tmp
    cdef floating w_ii
    cdef floating d_w_max
    cdef floating w_max
    cdef floating d_w_ii
    cdef floating gap = tol + 1.0
    cdef floating d_w_tol = tol
    cdef floating dual_norm_XtA
    cdef floating R_norm2
    cdef floating w_norm2
    cdef floating l1_norm
    cdef floating const
    cdef floating A_norm2
    cdef unsigned int ii
    cdef unsigned int i
    cdef unsigned int n_iter = 0
    cdef unsigned int f_iter
    cdef UINT32_t rand_r_state_seed = rng.randint(0, RAND_R_MAX)
    cdef UINT32_t* rand_r_state = &rand_r_state_seed
    cdef double w_alpha = alpha
    cdef unsigned int use_l1_weight = l1_weights.size > 1

    cdef floating *X_data = <floating*> X.data
    cdef floating *y_data = <floating*> y.data
    cdef floating *w_data = <floating*> w.data
    cdef floating *R_data = <floating*> R.data
    cdef floating *XtA_data = <floating*> XtA.data

    if alpha == 0:
        warnings.warn("Coordinate descent with alpha=0 may lead to unexpected"
            " results and is discouraged.")

    with nogil:
        # R = y - np.dot(X, w)
        for i in range(n_samples):
            R[i] = y[i] - dot(n_features, &X_data[i], n_samples, w_data, 1)

        # tol *= np.dot(y, y)
        tol *= dot(n_samples, y_data, n_tasks, y_data, n_tasks)

        for n_iter in range(max_iter):
            w_max = 0.0
            d_w_max = 0.0
            for f_iter in range(n_features):  # Loop over coordinates
                if use_l1_weight:
                    w_alpha = l1_weights[f_iter]

                if random:
                    ii = rand_int(n_features, rand_r_state)
                else:
                    ii = f_iter

                if norm_cols_X[ii] == 0.0:
                    continue

                w_ii = w[ii]  # Store previous value

                if w_ii != 0.0:
                    # R += w_ii * X[:,ii]
                    axpy(n_samples, w_ii, &X_data[ii * n_samples], 1,
                         R_data, 1)

                # tmp = (X[:,ii]*R).sum()
                tmp = dot(n_samples, &X_data[ii * n_samples], 1, R_data, 1)

                if positive and tmp < 0:
                    w[ii] = 0.0
                else:
                    w[ii] = (fsign(tmp) * fmax(fabs(tmp) - w_alpha, 0)
                             / (norm_cols_X[ii] + beta))

                if w[ii] != 0.0:
                    # R -=  w[ii] * X[:,ii] # Update residual
                    axpy(n_samples, -w[ii], &X_data[ii * n_samples], 1,
                         R_data, 1)

                # update the maximum absolute coefficient update
                d_w_ii = fabs(w[ii] - w_ii)
                if d_w_ii > d_w_max:
                    d_w_max = d_w_ii

                if fabs(w[ii]) > w_max:
                    w_max = fabs(w[ii])

            if (w_max == 0.0 or
                d_w_max / w_max < d_w_tol or
                n_iter == max_iter - 1):
                # the biggest coordinate update of this iteration was smaller
                # than the tolerance: check the duality gap as ultimate
                # stopping criterion

                # XtA = np.dot(X.T, R) - beta * w
                for i in range(n_features):
                    XtA[i] = dot(n_samples, &X_data[i * n_samples],
                                 1, R_data, 1) - beta * w[i]

                if positive:
                    dual_norm_XtA = max(n_features, XtA_data)
                else:
                    dual_norm_XtA = abs_max(n_features, XtA_data)

                # R_norm2 = np.dot(R, R)
                R_norm2 = dot(n_samples, R_data, 1, R_data, 1)

                # w_norm2 = np.dot(w, w)
                w_norm2 = dot(n_features, w_data, 1, w_data, 1)

                if (dual_norm_XtA > w_alpha):
                    const = w_alpha / dual_norm_XtA
                    A_norm2 = R_norm2 * (const ** 2)
                    gap = 0.5 * (R_norm2 + A_norm2)
                else:
                    const = 1.0
                    gap = R_norm2

                l1_norm = asum(n_features, w_data, 1)

                # np.dot(R.T, y)
<<<<<<< HEAD
                gap += (w_alpha * l1_norm - const * ddot(
                            n_samples,
                            <DOUBLE*>R.data, 1,
                            <DOUBLE*>y.data, n_tasks)
=======
                gap += (alpha * l1_norm
                        - const * dot(n_samples, R_data, 1, y_data, n_tasks)
>>>>>>> 34968d4c
                        + 0.5 * beta * (1 + const ** 2) * (w_norm2))

                if gap < tol:
                    # return if we reached desired tolerance
                    break
    return w, gap, tol, n_iter + 1


@cython.boundscheck(False)
@cython.wraparound(False)
@cython.cdivision(True)
def sparse_enet_coordinate_descent(floating [:] w,
                            floating alpha, floating beta,
                            np.ndarray[floating, ndim=1, mode='c'] X_data,
                            np.ndarray[int, ndim=1, mode='c'] X_indices,
                            np.ndarray[int, ndim=1, mode='c'] X_indptr,
                            np.ndarray[floating, ndim=1] y,
                            floating[:] X_mean, int max_iter,
                            floating tol, object rng, bint random=0,
                            bint positive=0):
    """Cython version of the coordinate descent algorithm for Elastic-Net

    We minimize:

        (1/2) * norm(y - X w, 2)^2 + alpha norm(w, 1) + (beta/2) * norm(w, 2)^2

    """

    # get the data information into easy vars
    cdef unsigned int n_samples = y.shape[0]
    cdef unsigned int n_features = w.shape[0]

    # compute norms of the columns of X
    cdef unsigned int ii
    cdef floating[:] norm_cols_X

    cdef unsigned int startptr = X_indptr[0]
    cdef unsigned int endptr

    # get the number of tasks indirectly, using strides
    cdef unsigned int n_tasks

    # initial value of the residuals
    cdef floating[:] R = y.copy()

    cdef floating[:] X_T_R
    cdef floating[:] XtA

    # fused types version of BLAS functions
    cdef DOT dot
    cdef ASUM asum

    if floating is float:
        dtype = np.float32
        n_tasks = y.strides[0] / sizeof(float)
        dot = sdot
        asum = sasum
    else:
        dtype = np.float64
        n_tasks = y.strides[0] / sizeof(DOUBLE)
        dot = ddot
        asum = dasum

    norm_cols_X = np.zeros(n_features, dtype=dtype)
    X_T_R = np.zeros(n_features, dtype=dtype)
    XtA = np.zeros(n_features, dtype=dtype)

    cdef floating tmp
    cdef floating w_ii
    cdef floating d_w_max
    cdef floating w_max
    cdef floating d_w_ii
    cdef floating X_mean_ii
    cdef floating R_sum = 0.0
    cdef floating R_norm2
    cdef floating w_norm2
    cdef floating A_norm2
    cdef floating l1_norm
    cdef floating normalize_sum
    cdef floating gap = tol + 1.0
    cdef floating d_w_tol = tol
    cdef floating dual_norm_XtA
    cdef unsigned int jj
    cdef unsigned int n_iter = 0
    cdef unsigned int f_iter
    cdef UINT32_t rand_r_state_seed = rng.randint(0, RAND_R_MAX)
    cdef UINT32_t* rand_r_state = &rand_r_state_seed
    cdef bint center = False

    with nogil:
        # center = (X_mean != 0).any()
        for ii in range(n_features):
            if X_mean[ii]:
                center = True
                break

        for ii in range(n_features):
            X_mean_ii = X_mean[ii]
            endptr = X_indptr[ii + 1]
            normalize_sum = 0.0
            w_ii = w[ii]

            for jj in range(startptr, endptr):
                normalize_sum += (X_data[jj] - X_mean_ii) ** 2
                R[X_indices[jj]] -= X_data[jj] * w_ii
            norm_cols_X[ii] = normalize_sum + \
                (n_samples - endptr + startptr) * X_mean_ii ** 2

            if center:
                for jj in range(n_samples):
                    R[jj] += X_mean_ii * w_ii
            startptr = endptr

        # tol *= np.dot(y, y)
        tol *= dot(n_samples, &y[0], 1, &y[0], 1)

        for n_iter in range(max_iter):

            w_max = 0.0
            d_w_max = 0.0

            for f_iter in range(n_features):  # Loop over coordinates
                if random:
                    ii = rand_int(n_features, rand_r_state)
                else:
                    ii = f_iter

                if norm_cols_X[ii] == 0.0:
                    continue

                startptr = X_indptr[ii]
                endptr = X_indptr[ii + 1]
                w_ii = w[ii]  # Store previous value
                X_mean_ii = X_mean[ii]

                if w_ii != 0.0:
                    # R += w_ii * X[:,ii]
                    for jj in range(startptr, endptr):
                        R[X_indices[jj]] += X_data[jj] * w_ii
                    if center:
                        for jj in range(n_samples):
                            R[jj] -= X_mean_ii * w_ii

                # tmp = (X[:,ii] * R).sum()
                tmp = 0.0
                for jj in range(startptr, endptr):
                    tmp += R[X_indices[jj]] * X_data[jj]

                if center:
                    R_sum = 0.0
                    for jj in range(n_samples):
                        R_sum += R[jj]
                    tmp -= R_sum * X_mean_ii

                if positive and tmp < 0.0:
                    w[ii] = 0.0
                else:
                    w[ii] = fsign(tmp) * fmax(fabs(tmp) - alpha, 0) \
                            / (norm_cols_X[ii] + beta)

                if w[ii] != 0.0:
                    # R -=  w[ii] * X[:,ii] # Update residual
                    for jj in range(startptr, endptr):
                        R[X_indices[jj]] -= X_data[jj] * w[ii]

                    if center:
                        for jj in range(n_samples):
                            R[jj] += X_mean_ii * w[ii]

                # update the maximum absolute coefficient update
                d_w_ii = fabs(w[ii] - w_ii)
                if d_w_ii > d_w_max:
                    d_w_max = d_w_ii

                if w[ii] > w_max:
                    w_max = w[ii]
            if w_max == 0.0 or d_w_max / w_max < d_w_tol or n_iter == max_iter - 1:
                # the biggest coordinate update of this iteration was smaller than
                # the tolerance: check the duality gap as ultimate stopping
                # criterion

                # sparse X.T / dense R dot product
                if center:
                    R_sum = 0.0
                    for jj in range(n_samples):
                        R_sum += R[jj]

                for ii in range(n_features):
                    X_T_R[ii] = 0.0
                    for jj in range(X_indptr[ii], X_indptr[ii + 1]):
                        X_T_R[ii] += X_data[jj] * R[X_indices[jj]]

                    if center:
                        X_T_R[ii] -= X_mean[ii] * R_sum
                    XtA[ii] = X_T_R[ii] - beta * w[ii]

                if positive:
                    dual_norm_XtA = max(n_features, &XtA[0])
                else:
                    dual_norm_XtA = abs_max(n_features, &XtA[0])

                # R_norm2 = np.dot(R, R)
                R_norm2 = dot(n_samples, &R[0], 1, &R[0], 1)

                # w_norm2 = np.dot(w, w)
                w_norm2 = dot(n_features, &w[0], 1, &w[0], 1)
                if (dual_norm_XtA > alpha):
                    const = alpha / dual_norm_XtA
                    A_norm2 = R_norm2 * const**2
                    gap = 0.5 * (R_norm2 + A_norm2)
                else:
                    const = 1.0
                    gap = R_norm2

                l1_norm = asum(n_features, &w[0], 1)

                gap += (alpha * l1_norm - const * dot(
                            n_samples,
                            &R[0], 1,
                            &y[0], n_tasks
                            )
                        + 0.5 * beta * (1 + const ** 2) * w_norm2)

                if gap < tol:
                    # return if we reached desired tolerance
                    break

    return w, gap, tol, n_iter + 1


@cython.boundscheck(False)
@cython.wraparound(False)
@cython.cdivision(True)
<<<<<<< HEAD
def enet_coordinate_descent_gram(double[:] w, double alpha, double beta,
                                 np.ndarray[DOUBLE, ndim=1] l1_weights,
                                 np.ndarray[double, ndim=2, mode='c'] Q,
                                 np.ndarray[double, ndim=1, mode='c'] q,
                                 np.ndarray[double, ndim=1] y,
                                 int max_iter, double tol, object rng,
=======
def enet_coordinate_descent_gram(floating[:] w, floating alpha, floating beta,
                                 np.ndarray[floating, ndim=2, mode='c'] Q,
                                 np.ndarray[floating, ndim=1, mode='c'] q,
                                 np.ndarray[floating, ndim=1] y,
                                 int max_iter, floating tol, object rng,
>>>>>>> 34968d4c
                                 bint random=0, bint positive=0):
    """Cython version of the coordinate descent algorithm
        for Elastic-Net regression

        We minimize

        (1/2) * w^T Q w - q^T w + alpha norm(w, 1) + (beta/2) * norm(w, 2)^2

        which amount to the Elastic-Net problem when:
        Q = X^T X (Gram matrix)
        q = X^T y
    """

    # fused types version of BLAS functions
    cdef DOT dot
    cdef AXPY axpy
    cdef ASUM asum

    if floating is float:
        dtype = np.float32
        dot = sdot
        axpy = saxpy
        asum = sasum
    else:
        dtype = np.float64
        dot = ddot
        axpy = daxpy
        asum = dasum

    # get the data information into easy vars
    cdef unsigned int n_samples = y.shape[0]
    cdef unsigned int n_features = Q.shape[0]

    # initial value "Q w" which will be kept of up to date in the iterations
    cdef floating[:] H = np.dot(Q, w)

    cdef floating[:] XtA = np.zeros(n_features, dtype=dtype)
    cdef floating tmp
    cdef floating w_ii
    cdef floating d_w_max
    cdef floating w_max
    cdef floating d_w_ii
    cdef floating q_dot_w
    cdef floating w_norm2
    cdef floating gap = tol + 1.0
    cdef floating d_w_tol = tol
    cdef floating dual_norm_XtA
    cdef unsigned int ii
    cdef unsigned int n_iter = 0
    cdef unsigned int f_iter
    cdef UINT32_t rand_r_state_seed = rng.randint(0, RAND_R_MAX)
    cdef UINT32_t* rand_r_state = &rand_r_state_seed
    cdef double w_alpha = alpha
    cdef unsigned int use_l1_weight = l1_weights.size > 1

    cdef floating y_norm2 = np.dot(y, y)
    cdef floating* w_ptr = <floating*>&w[0]
    cdef floating* Q_ptr = &Q[0, 0]
    cdef floating* q_ptr = <floating*>q.data
    cdef floating* H_ptr = &H[0]
    cdef floating* XtA_ptr = &XtA[0]
    tol = tol * y_norm2

    if alpha == 0:
        warnings.warn("Coordinate descent with alpha=0 may lead to unexpected"
            " results and is discouraged.")

    with nogil:
        for n_iter in range(max_iter):
            w_max = 0.0
            d_w_max = 0.0
            for f_iter in range(n_features):  # Loop over coordinates
                if use_l1_weight:
                    w_alpha = l1_weights[f_iter]

                if random:
                    ii = rand_int(n_features, rand_r_state)
                else:
                    ii = f_iter

                if Q[ii, ii] == 0.0:
                    continue

                w_ii = w[ii]  # Store previous value

                if w_ii != 0.0:
                    # H -= w_ii * Q[ii]
                    axpy(n_features, -w_ii, Q_ptr + ii * n_features, 1,
                         H_ptr, 1)

                tmp = q[ii] - H[ii]

                if positive and tmp < 0:
                    w[ii] = 0.0
                else:
                    w[ii] = fsign(tmp) * fmax(fabs(tmp) - w_alpha, 0) \
                        / (Q[ii, ii] + beta)

                if w[ii] != 0.0:
                    # H +=  w[ii] * Q[ii] # Update H = X.T X w
                    axpy(n_features, w[ii], Q_ptr + ii * n_features, 1,
                         H_ptr, 1)

                # update the maximum absolute coefficient update
                d_w_ii = fabs(w[ii] - w_ii)
                if d_w_ii > d_w_max:
                    d_w_max = d_w_ii

                if fabs(w[ii]) > w_max:
                    w_max = fabs(w[ii])

            if w_max == 0.0 or d_w_max / w_max < d_w_tol or n_iter == max_iter - 1:
                # the biggest coordinate update of this iteration was smaller than
                # the tolerance: check the duality gap as ultimate stopping
                # criterion

                # q_dot_w = np.dot(w, q)
                q_dot_w = dot(n_features, w_ptr, 1, q_ptr, 1)

                for ii in range(n_features):
                    XtA[ii] = q[ii] - H[ii] - beta * w[ii]
                if positive:
                    dual_norm_XtA = max(n_features, XtA_ptr)
                else:
                    dual_norm_XtA = abs_max(n_features, XtA_ptr)

                # temp = np.sum(w * H)
                tmp = 0.0
                for ii in range(n_features):
                    tmp += w[ii] * H[ii]
                R_norm2 = y_norm2 + tmp - 2.0 * q_dot_w

                # w_norm2 = np.dot(w, w)
                w_norm2 = dot(n_features, &w[0], 1, &w[0], 1)

                if (dual_norm_XtA > w_alpha):
                    const = w_alpha / dual_norm_XtA
                    A_norm2 = R_norm2 * (const ** 2)
                    gap = 0.5 * (R_norm2 + A_norm2)
                else:
                    const = 1.0
                    gap = R_norm2

                # The call to dasum is equivalent to the L1 norm of w
<<<<<<< HEAD
                gap += (w_alpha * dasum(n_features, &w[0], 1) -
=======
                gap += (alpha * asum(n_features, &w[0], 1) -
>>>>>>> 34968d4c
                        const * y_norm2 +  const * q_dot_w +
                        0.5 * beta * (1 + const ** 2) * w_norm2)

                if gap < tol:
                    # return if we reached desired tolerance
                    break

    return np.asarray(w), gap, tol, n_iter + 1


@cython.boundscheck(False)
@cython.wraparound(False)
@cython.cdivision(True)
def enet_coordinate_descent_multi_task(double[::1, :] W, double l1_reg,
                                       double l2_reg,
                                       np.ndarray[double, ndim=2, mode='fortran'] X,
                                       np.ndarray[double, ndim=2] Y,
                                       int max_iter, double tol, object rng,
                                       bint random=0):
    """Cython version of the coordinate descent algorithm
        for Elastic-Net mult-task regression

        We minimize

        (1/2) * norm(y - X w, 2)^2 + l1_reg ||w||_21 + (1/2) * l2_reg norm(w, 2)^2

    """
    # get the data information into easy vars
    cdef unsigned int n_samples = X.shape[0]
    cdef unsigned int n_features = X.shape[1]
    cdef unsigned int n_tasks = Y.shape[1]

    # to store XtA
    cdef double[:, ::1] XtA = np.zeros((n_features, n_tasks))
    cdef double XtA_axis1norm
    cdef double dual_norm_XtA

    # initial value of the residuals
    cdef double[:, ::1] R = np.zeros((n_samples, n_tasks))

    cdef double[:] norm_cols_X = np.zeros(n_features)
    cdef double[::1] tmp = np.zeros(n_tasks, dtype=np.float)
    cdef double[:] w_ii = np.zeros(n_tasks, dtype=np.float)
    cdef double d_w_max
    cdef double w_max
    cdef double d_w_ii
    cdef double nn
    cdef double W_ii_abs_max
    cdef double gap = tol + 1.0
    cdef double d_w_tol = tol
    cdef double ry_sum
    cdef double l21_norm
    cdef unsigned int ii
    cdef unsigned int jj
    cdef unsigned int n_iter = 0
    cdef unsigned int f_iter
    cdef UINT32_t rand_r_state_seed = rng.randint(0, RAND_R_MAX)
    cdef UINT32_t* rand_r_state = &rand_r_state_seed

    cdef double* X_ptr = &X[0, 0]
    cdef double* W_ptr = &W[0, 0]
    cdef double* Y_ptr = &Y[0, 0]
    cdef double* wii_ptr = &w_ii[0]

    if l1_reg == 0:
        warnings.warn("Coordinate descent with l1_reg=0 may lead to unexpected"
            " results and is discouraged.")

    with nogil:
        # norm_cols_X = (np.asarray(X) ** 2).sum(axis=0)
        for ii in range(n_features):
            for jj in range(n_samples):
                norm_cols_X[ii] += X[jj, ii] ** 2

        # R = Y - np.dot(X, W.T)
        for ii in range(n_samples):
            for jj in range(n_tasks):
                R[ii, jj] = Y[ii, jj] - (
                    ddot(n_features, X_ptr + ii, n_samples, W_ptr + jj, n_tasks)
                    )

        # tol = tol * linalg.norm(Y, ord='fro') ** 2
        tol = tol * dnrm2(n_samples * n_tasks, Y_ptr, 1) ** 2

        for n_iter in range(max_iter):
            w_max = 0.0
            d_w_max = 0.0
            for f_iter in range(n_features):  # Loop over coordinates
                if random:
                    ii = rand_int(n_features, rand_r_state)
                else:
                    ii = f_iter

                if norm_cols_X[ii] == 0.0:
                    continue

                # w_ii = W[:, ii] # Store previous value
                dcopy(n_tasks, W_ptr + ii * n_tasks, 1, wii_ptr, 1)

                # if np.sum(w_ii ** 2) != 0.0:  # can do better
                if dnrm2(n_tasks, wii_ptr, 1) != 0.0:
                    # R += np.dot(X[:, ii][:, None], w_ii[None, :]) # rank 1 update
                    dger(CblasRowMajor, n_samples, n_tasks, 1.0,
                         X_ptr + ii * n_samples, 1,
                         wii_ptr, 1, &R[0, 0], n_tasks)

                # tmp = np.dot(X[:, ii][None, :], R).ravel()
                dgemv(CblasRowMajor, CblasTrans,
                      n_samples, n_tasks, 1.0, &R[0, 0], n_tasks,
                      X_ptr + ii * n_samples, 1, 0.0, &tmp[0], 1)

                # nn = sqrt(np.sum(tmp ** 2))
                nn = dnrm2(n_tasks, &tmp[0], 1)

                # W[:, ii] = tmp * fmax(1. - l1_reg / nn, 0) / (norm_cols_X[ii] + l2_reg)
                dcopy(n_tasks, &tmp[0], 1, W_ptr + ii * n_tasks, 1)
                dscal(n_tasks, fmax(1. - l1_reg / nn, 0) / (norm_cols_X[ii] + l2_reg),
                          W_ptr + ii * n_tasks, 1)

                # if np.sum(W[:, ii] ** 2) != 0.0:  # can do better
                if dnrm2(n_tasks, W_ptr + ii * n_tasks, 1) != 0.0:
                    # R -= np.dot(X[:, ii][:, None], W[:, ii][None, :])
                    # Update residual : rank 1 update
                    dger(CblasRowMajor, n_samples, n_tasks, -1.0,
                         X_ptr + ii * n_samples, 1, W_ptr + ii * n_tasks, 1,
                         &R[0, 0], n_tasks)

                # update the maximum absolute coefficient update
                d_w_ii = diff_abs_max(n_tasks, W_ptr + ii * n_tasks, wii_ptr)

                if d_w_ii > d_w_max:
                    d_w_max = d_w_ii

                W_ii_abs_max = abs_max(n_tasks, W_ptr + ii * n_tasks)
                if W_ii_abs_max > w_max:
                    w_max = W_ii_abs_max

            if w_max == 0.0 or d_w_max / w_max < d_w_tol or n_iter == max_iter - 1:
                # the biggest coordinate update of this iteration was smaller than
                # the tolerance: check the duality gap as ultimate stopping
                # criterion

                # XtA = np.dot(X.T, R) - l2_reg * W.T
                for ii in range(n_features):
                    for jj in range(n_tasks):
                        XtA[ii, jj] = ddot(
                            n_samples, X_ptr + ii * n_samples, 1,
                            &R[0, 0] + jj, n_tasks
                            ) - l2_reg * W[jj, ii]

                # dual_norm_XtA = np.max(np.sqrt(np.sum(XtA ** 2, axis=1)))
                dual_norm_XtA = 0.0
                for ii in range(n_features):
                    # np.sqrt(np.sum(XtA ** 2, axis=1))
                    XtA_axis1norm = dnrm2(n_tasks, &XtA[0, 0] + ii * n_tasks, 1)
                    if XtA_axis1norm > dual_norm_XtA:
                        dual_norm_XtA = XtA_axis1norm

                # TODO: use squared L2 norm directly
                # R_norm = linalg.norm(R, ord='fro')
                # w_norm = linalg.norm(W, ord='fro')
                R_norm = dnrm2(n_samples * n_tasks, &R[0, 0], 1)
                w_norm = dnrm2(n_features * n_tasks, W_ptr, 1)
                if (dual_norm_XtA > l1_reg):
                    const =  l1_reg / dual_norm_XtA
                    A_norm = R_norm * const
                    gap = 0.5 * (R_norm ** 2 + A_norm ** 2)
                else:
                    const = 1.0
                    gap = R_norm ** 2

                # ry_sum = np.sum(R * y)
                ry_sum = 0.0
                for ii in range(n_samples):
                    for jj in range(n_tasks):
                        ry_sum += R[ii, jj] * Y[ii, jj]

                # l21_norm = np.sqrt(np.sum(W ** 2, axis=0)).sum()
                l21_norm = 0.0
                for ii in range(n_features):
                    # np.sqrt(np.sum(W ** 2, axis=0))
                    l21_norm += dnrm2(n_tasks, W_ptr + n_tasks * ii, 1)

                gap += l1_reg * l21_norm - const * ry_sum + \
                     0.5 * l2_reg * (1 + const ** 2) * (w_norm ** 2)

                if gap < tol:
                    # return if we reached desired tolerance
                    break

    return np.asarray(W), gap, tol, n_iter + 1<|MERGE_RESOLUTION|>--- conflicted
+++ resolved
@@ -135,20 +135,12 @@
 @cython.boundscheck(False)
 @cython.wraparound(False)
 @cython.cdivision(True)
-<<<<<<< HEAD
-def enet_coordinate_descent(np.ndarray[DOUBLE, ndim=1] w,
-                            double alpha, double beta,
-                            np.ndarray[DOUBLE, ndim=1] l1_weights,
-                            np.ndarray[DOUBLE, ndim=2, mode='fortran'] X,
-                            np.ndarray[DOUBLE, ndim=1, mode='c'] y,
-                            int max_iter, double tol,
-=======
 def enet_coordinate_descent(np.ndarray[floating, ndim=1] w,
                             floating alpha, floating beta,
+                            np.ndarray[floating, ndim=1] l1_weights,
                             np.ndarray[floating, ndim=2, mode='fortran'] X,
                             np.ndarray[floating, ndim=1, mode='c'] y,
                             int max_iter, floating tol,
->>>>>>> 34968d4c
                             object rng, bint random=0, bint positive=0):
     """Cython version of the coordinate descent algorithm
         for Elastic-Net regression
@@ -307,15 +299,8 @@
                 l1_norm = asum(n_features, w_data, 1)
 
                 # np.dot(R.T, y)
-<<<<<<< HEAD
-                gap += (w_alpha * l1_norm - const * ddot(
-                            n_samples,
-                            <DOUBLE*>R.data, 1,
-                            <DOUBLE*>y.data, n_tasks)
-=======
-                gap += (alpha * l1_norm
+                gap += (w_alpha * l1_norm
                         - const * dot(n_samples, R_data, 1, y_data, n_tasks)
->>>>>>> 34968d4c
                         + 0.5 * beta * (1 + const ** 2) * (w_norm2))
 
                 if gap < tol:
@@ -549,20 +534,12 @@
 @cython.boundscheck(False)
 @cython.wraparound(False)
 @cython.cdivision(True)
-<<<<<<< HEAD
-def enet_coordinate_descent_gram(double[:] w, double alpha, double beta,
-                                 np.ndarray[DOUBLE, ndim=1] l1_weights,
-                                 np.ndarray[double, ndim=2, mode='c'] Q,
-                                 np.ndarray[double, ndim=1, mode='c'] q,
-                                 np.ndarray[double, ndim=1] y,
-                                 int max_iter, double tol, object rng,
-=======
 def enet_coordinate_descent_gram(floating[:] w, floating alpha, floating beta,
+								 np.ndarray[floating, ndim=1] l1_weights,
                                  np.ndarray[floating, ndim=2, mode='c'] Q,
                                  np.ndarray[floating, ndim=1, mode='c'] q,
                                  np.ndarray[floating, ndim=1] y,
                                  int max_iter, floating tol, object rng,
->>>>>>> 34968d4c
                                  bint random=0, bint positive=0):
     """Cython version of the coordinate descent algorithm
         for Elastic-Net regression
@@ -707,11 +684,7 @@
                     gap = R_norm2
 
                 # The call to dasum is equivalent to the L1 norm of w
-<<<<<<< HEAD
-                gap += (w_alpha * dasum(n_features, &w[0], 1) -
-=======
-                gap += (alpha * asum(n_features, &w[0], 1) -
->>>>>>> 34968d4c
+                gap += (w_alpha * asum(n_features, &w[0], 1) -
                         const * y_norm2 +  const * q_dot_w +
                         0.5 * beta * (1 + const ** 2) * w_norm2)
 

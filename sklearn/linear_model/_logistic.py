--- conflicted
+++ resolved
@@ -26,12 +26,7 @@
 from ..utils import check_random_state
 from ..utils.extmath import (log_logistic, safe_sparse_dot, softmax,
                              squared_norm)
-<<<<<<< HEAD
 from ..utils.extmath import row_norms, _weighted_mean_std
-from ..utils.fixes import logsumexp
-=======
-from ..utils.extmath import row_norms
->>>>>>> dccaf4c8
 from ..utils.optimize import _newton_cg, _check_optimize_result
 from ..utils.validation import check_is_fitted, _check_sample_weight
 from ..utils.validation import _deprecate_positional_args
@@ -550,181 +545,6 @@
     return multi_class
 
 
-<<<<<<< HEAD
-@deprecated('logistic_regression_path was deprecated in version 0.21 and '
-            'will be removed in version 0.23.0')
-def logistic_regression_path(X, y, pos_class=None, Cs=10, fit_intercept=True,
-                             max_iter=100, tol=1e-4, verbose=0,
-                             solver='lbfgs', coef=None,
-                             class_weight=None, dual=False, penalty='l2',
-                             intercept_scaling=1., multi_class='auto',
-                             random_state=None, check_input=True,
-                             max_squared_sum=None, sample_weight=None,
-                             l1_ratio=None):
-    """Compute a Logistic Regression model for a list of regularization
-    parameters.
-
-    This is an implementation that uses the result of the previous model
-    to speed up computations along the set of solutions, making it faster
-    than sequentially calling LogisticRegression for the different parameters.
-    Note that there will be no speedup with liblinear solver, since it does
-    not handle warm-starting.
-
-    .. deprecated:: 0.21
-        ``logistic_regression_path`` was deprecated in version 0.21 and will
-        be removed in 0.23.
-
-    Read more in the :ref:`User Guide <logistic_regression>`.
-
-    Parameters
-    ----------
-    X : array-like or sparse matrix, shape (n_samples, n_features)
-        Input data.
-
-    y : array-like, shape (n_samples,) or (n_samples, n_targets)
-        Input data, target values.
-
-    pos_class : int, None
-        The class with respect to which we perform a one-vs-all fit.
-        If None, then it is assumed that the given problem is binary.
-
-    Cs : int | array-like, shape (n_cs,)
-        List of values for the regularization parameter or integer specifying
-        the number of regularization parameters that should be used. In this
-        case, the parameters will be chosen in a logarithmic scale between
-        1e-4 and 1e4.
-
-    fit_intercept : bool
-        Whether to fit an intercept for the model. In this case the shape of
-        the returned array is (n_cs, n_features + 1).
-
-    max_iter : int
-        Maximum number of iterations for the solver.
-
-    tol : float
-        Stopping criterion. For the newton-cg and lbfgs solvers, the iteration
-        will stop when ``max{|g_i | i = 1, ..., n} <= tol``
-        where ``g_i`` is the i-th component of the gradient.
-
-    verbose : int
-        For the liblinear and lbfgs solvers set verbose to any positive
-        number for verbosity.
-
-    solver : {'lbfgs', 'newton-cg', 'liblinear', 'sag', 'saga'}
-        Numerical solver to use.
-
-    coef : array-like, shape (n_features,), default None
-        Initialization value for coefficients of logistic regression.
-        Useless for liblinear solver.
-
-    class_weight : dict or 'balanced', optional
-        Weights associated with classes in the form ``{class_label: weight}``.
-        If not given, all classes are supposed to have weight one.
-
-        The "balanced" mode uses the values of y to automatically adjust
-        weights inversely proportional to class frequencies in the input data
-        as ``n_samples / (n_classes * np.bincount(y))``.
-
-        Note that these weights will be multiplied with sample_weight (passed
-        through the fit method) if sample_weight is specified.
-
-    dual : bool
-        Dual or primal formulation. Dual formulation is only implemented for
-        l2 penalty with liblinear solver. Prefer dual=False when
-        n_samples > n_features.
-
-    penalty : str, 'l1', 'l2', or 'elasticnet'
-        Used to specify the norm used in the penalization. The 'newton-cg',
-        'sag' and 'lbfgs' solvers support only l2 penalties. 'elasticnet' is
-        only supported by the 'saga' solver.
-
-    intercept_scaling : float, default 1.
-        Useful only when the solver 'liblinear' is used
-        and self.fit_intercept is set to True. In this case, x becomes
-        [x, self.intercept_scaling],
-        i.e. a "synthetic" feature with constant value equal to
-        intercept_scaling is appended to the instance vector.
-        The intercept becomes ``intercept_scaling * synthetic_feature_weight``.
-
-        Note! the synthetic feature weight is subject to l1/l2 regularization
-        as all other features.
-        To lessen the effect of regularization on synthetic feature weight
-        (and therefore on the intercept) intercept_scaling has to be increased.
-
-    multi_class : {'ovr', 'multinomial', 'auto'}, default='auto'
-        If the option chosen is 'ovr', then a binary problem is fit for each
-        label. For 'multinomial' the loss minimised is the multinomial loss fit
-        across the entire probability distribution, *even when the data is
-        binary*. 'multinomial' is unavailable when solver='liblinear'.
-        'auto' selects 'ovr' if the data is binary, or if solver='liblinear',
-        and otherwise selects 'multinomial'.
-
-        .. versionadded:: 0.18
-           Stochastic Average Gradient descent solver for 'multinomial' case.
-        .. versionchanged:: 0.22
-            Default changed from 'ovr' to 'auto' in 0.22.
-
-    random_state : int, RandomState instance or None, optional, default None
-        The seed of the pseudo random number generator to use when shuffling
-        the data.  If int, random_state is the seed used by the random number
-        generator; If RandomState instance, random_state is the random number
-        generator; If None, the random number generator is the RandomState
-        instance used by `np.random`. Used when ``solver`` == 'sag' or
-        'liblinear'.
-
-    check_input : bool, default True
-        If False, the input arrays X and y will not be checked.
-
-    max_squared_sum : float, default None
-        Maximum squared sum of X over samples. Used only in SAG solver.
-        If None, it will be computed, going through all the samples.
-        The value should be precomputed to speed up cross validation.
-
-    sample_weight : array-like, shape(n_samples,) optional
-        Array of weights that are assigned to individual samples.
-        If not provided, then each sample is given unit weight.
-
-    l1_ratio : float or None, optional (default=None)
-        The Elastic-Net mixing parameter, with ``0 <= l1_ratio <= 1``. Only
-        used if ``penalty='elasticnet'``. Setting ``l1_ratio=0`` is equivalent
-        to using ``penalty='l2'``, while setting ``l1_ratio=1`` is equivalent
-        to using ``penalty='l1'``. For ``0 < l1_ratio <1``, the penalty is a
-        combination of L1 and L2.
-
-    Returns
-    -------
-    coefs : ndarray, shape (n_cs, n_features) or (n_cs, n_features + 1)
-        List of coefficients for the Logistic Regression model. If
-        fit_intercept is set to True then the second dimension will be
-        n_features + 1, where the last item represents the intercept. For
-        ``multiclass='multinomial'``, the shape is (n_classes, n_cs,
-        n_features) or (n_classes, n_cs, n_features + 1).
-
-    Cs : ndarray
-        Grid of Cs used for cross-validation.
-
-    n_iter : array, shape (n_cs,)
-        Actual number of iteration for each Cs.
-
-    Notes
-    -----
-    You might get slightly different results with the solver liblinear than
-    with the others since this uses LIBLINEAR which penalizes the intercept.
-
-    .. versionchanged:: 0.19
-        The "copy" parameter was removed.
-    """
-
-    return _logistic_regression_path(
-        X, y, pos_class=None, Cs=10, fit_intercept=True, max_iter=100,
-        tol=1e-4, verbose=0, solver='lbfgs', coef=None, class_weight=None,
-        dual=False, penalty='l2', intercept_scaling=1., multi_class='auto',
-        random_state=None, check_input=True, max_squared_sum=None,
-        sample_weight=None, l1_ratio=None)[:3]
-
-
-=======
->>>>>>> dccaf4c8
 def _logistic_regression_path(X, y, pos_class=None, Cs=10, fit_intercept=True,
                               max_iter=100, tol=1e-4, verbose=0,
                               solver='lbfgs', coef=None,
@@ -1064,8 +884,9 @@
                 args=(X_pre, target, 1. / C, sample_weight, X_scale, X_offset),
                 options={"iprint": iprint, "gtol": tol, "maxiter": max_iter}
             )
-<<<<<<< HEAD
-            n_iter_i = _check_optimize_result(solver, opt_res, max_iter)
+            n_iter_i = _check_optimize_result(
+                solver, opt_res, max_iter,
+                extra_warning_msg=_LOGISTIC_SOLVER_CONVERGENCE_MSG)
             w0, loss_value = opt_res.x, opt_res.fun
             if precondition and multi_class != 'multinomial':
                 # adjust weight scale for rescaling
@@ -1073,12 +894,6 @@
                 # adjust intercept for mean subtraction
                 if fit_intercept:
                     w0[-1] = w0[-1] - np.inner(w0[:-1], X_mean)
-=======
-            n_iter_i = _check_optimize_result(
-                solver, opt_res, max_iter,
-                extra_warning_msg=_LOGISTIC_SOLVER_CONVERGENCE_MSG)
-            w0, loss = opt_res.x, opt_res.fun
->>>>>>> dccaf4c8
         elif solver == 'newton-cg':
             args = (X, target, 1. / C, sample_weight)
             w0, n_iter_i = _newton_cg(hess, func, grad, w0, args=args,
@@ -1517,14 +1332,10 @@
         corresponds to outcome 1 (True) and `-intercept_` corresponds to
         outcome 0 (False).
 
-<<<<<<< HEAD
     objective_value_ : float
         Objective function value (penalized loss). Lower is better.
 
-    n_iter_ : array, shape (n_classes,) or (1, )
-=======
     n_iter_ : ndarray of shape (n_classes,) or (1, )
->>>>>>> dccaf4c8
         Actual number of iterations for all classes. If binary or multinomial,
         it returns only 1 element. For liblinear solver, only the maximum
         number of iteration across all classes is given.

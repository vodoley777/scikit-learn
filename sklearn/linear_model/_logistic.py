--- conflicted
+++ resolved
@@ -22,6 +22,7 @@
 
 from .._loss.loss import HalfBinomialLoss, HalfMultinomialLoss
 from ..base import _fit_context
+from ..callback._base import _eval_callbacks_on_fit_iter_end
 from ..metrics import get_scorer
 from ..model_selection import check_cv
 from ..preprocessing import LabelBinarizer, LabelEncoder
@@ -43,14 +44,6 @@
     process_routing,
 )
 from ..utils.multiclass import check_classification_targets
-<<<<<<< HEAD
-from ..utils.parallel import delayed, Parallel
-from ..utils._param_validation import StrOptions, Interval
-from ..model_selection import check_cv
-from ..metrics import get_scorer
-from ..callback._base import _eval_callbacks_on_fit_iter_end
-
-=======
 from ..utils.optimize import _check_optimize_result, _newton_cg
 from ..utils.parallel import Parallel, delayed
 from ..utils.validation import (
@@ -62,7 +55,6 @@
 from ._glm.glm import NewtonCholeskySolver
 from ._linear_loss import LinearModelLoss
 from ._sag import sag_solver
->>>>>>> caeb09e8
 
 _LOGISTIC_SOLVER_CONVERGENCE_MSG = (
     "Please also refer to the documentation for alternative solver options:\n"
@@ -482,13 +474,6 @@
                 method="L-BFGS-B",
                 jac=True,
                 args=(X, target, sample_weight, l2_reg_strength, n_threads),
-<<<<<<< HEAD
-                options={"iprint": iprint, "gtol": tol, "maxiter": max_iter},
-                callback=lambda xk: _eval_callbacks_on_fit_iter_end(
-                    estimator=estimator,
-                    node=next(children) if children is not None else None,
-                ),
-=======
                 options={
                     "maxiter": max_iter,
                     "maxls": 50,  # default is 20
@@ -496,7 +481,10 @@
                     "gtol": tol,
                     "ftol": 64 * np.finfo(float).eps,
                 },
->>>>>>> caeb09e8
+                callback=lambda xk: _eval_callbacks_on_fit_iter_end(
+                    estimator=estimator,
+                    node=next(children) if children is not None else None,
+                ),
             )
             n_iter_i = _check_optimize_result(
                 solver,

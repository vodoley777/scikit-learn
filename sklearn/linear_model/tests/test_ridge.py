import warnings
from itertools import product

import numpy as np
import pytest
from scipy import linalg

from sklearn import datasets
from sklearn.datasets import (
    make_classification,
    make_low_rank_matrix,
    make_multilabel_classification,
    make_regression,
)
from sklearn.exceptions import ConvergenceWarning
from sklearn.linear_model import (
    LinearRegression,
    Ridge,
    RidgeClassifier,
    RidgeClassifierCV,
    RidgeCV,
    ridge_regression,
)
from sklearn.linear_model._ridge import (
    _check_gcv_mode,
    _RidgeGCV,
    _solve_cholesky,
    _solve_cholesky_kernel,
    _solve_lbfgs,
    _solve_svd,
    _X_CenterStackOp,
)
from sklearn.metrics import get_scorer, make_scorer, mean_squared_error
from sklearn.model_selection import (
    GridSearchCV,
    GroupKFold,
    KFold,
    LeaveOneOut,
    cross_val_predict,
)
from sklearn.preprocessing import minmax_scale
<<<<<<< HEAD
from sklearn.tests.metadata_routing_common import ConsumingTransformer
from sklearn.tests.test_metadata_routing import SimplePipeline
from sklearn.utils import _IS_32BIT, check_random_state
=======
from sklearn.utils import check_random_state
>>>>>>> d1d1596f
from sklearn.utils._testing import (
    assert_allclose,
    assert_almost_equal,
    assert_array_almost_equal,
    assert_array_equal,
    ignore_warnings,
)
from sklearn.utils.fixes import (
    _IS_32BIT,
    COO_CONTAINERS,
    CSC_CONTAINERS,
    CSR_CONTAINERS,
    DOK_CONTAINERS,
    LIL_CONTAINERS,
)

SOLVERS = ["svd", "sparse_cg", "cholesky", "lsqr", "sag", "saga"]
SPARSE_SOLVERS_WITH_INTERCEPT = ("sparse_cg", "sag")
SPARSE_SOLVERS_WITHOUT_INTERCEPT = ("sparse_cg", "cholesky", "lsqr", "sag", "saga")

diabetes = datasets.load_diabetes()
X_diabetes, y_diabetes = diabetes.data, diabetes.target
ind = np.arange(X_diabetes.shape[0])
rng = np.random.RandomState(0)
rng.shuffle(ind)
ind = ind[:200]
X_diabetes, y_diabetes = X_diabetes[ind], y_diabetes[ind]

iris = datasets.load_iris()
X_iris, y_iris = iris.data, iris.target


def _accuracy_callable(y_test, y_pred, **kwargs):
    return np.mean(y_test == y_pred)


def _mean_squared_error_callable(y_test, y_pred):
    return ((y_test - y_pred) ** 2).mean()


@pytest.fixture(params=["long", "wide"])
def ols_ridge_dataset(global_random_seed, request):
    """Dataset with OLS and Ridge solutions, well conditioned X.

    The construction is based on the SVD decomposition of X = U S V'.

    Parameters
    ----------
    type : {"long", "wide"}
        If "long", then n_samples > n_features.
        If "wide", then n_features > n_samples.

    For "wide", we return the minimum norm solution w = X' (XX')^-1 y:

        min ||w||_2 subject to X w = y

    Returns
    -------
    X : ndarray
        Last column of 1, i.e. intercept.
    y : ndarray
    coef_ols : ndarray of shape
        Minimum norm OLS solutions, i.e. min ||X w - y||_2_2 (with minimum ||w||_2 in
        case of ambiguity)
        Last coefficient is intercept.
    coef_ridge : ndarray of shape (5,)
        Ridge solution with alpha=1, i.e. min ||X w - y||_2_2 + ||w||_2^2.
        Last coefficient is intercept.
    """
    # Make larger dim more than double as big as the smaller one.
    # This helps when constructing singular matrices like (X, X).
    if request.param == "long":
        n_samples, n_features = 12, 4
    else:
        n_samples, n_features = 4, 12
    k = min(n_samples, n_features)
    rng = np.random.RandomState(global_random_seed)
    X = make_low_rank_matrix(
        n_samples=n_samples, n_features=n_features, effective_rank=k, random_state=rng
    )
    X[:, -1] = 1  # last columns acts as intercept
    U, s, Vt = linalg.svd(X)
    assert np.all(s > 1e-3)  # to be sure
    U1, U2 = U[:, :k], U[:, k:]
    Vt1, _ = Vt[:k, :], Vt[k:, :]

    if request.param == "long":
        # Add a term that vanishes in the product X'y
        coef_ols = rng.uniform(low=-10, high=10, size=n_features)
        y = X @ coef_ols
        y += U2 @ rng.normal(size=n_samples - n_features) ** 2
    else:
        y = rng.uniform(low=-10, high=10, size=n_samples)
        # w = X'(XX')^-1 y = V s^-1 U' y
        coef_ols = Vt1.T @ np.diag(1 / s) @ U1.T @ y

    # Add penalty alpha * ||coef||_2^2 for alpha=1 and solve via normal equations.
    # Note that the problem is well conditioned such that we get accurate results.
    alpha = 1
    d = alpha * np.identity(n_features)
    d[-1, -1] = 0  # intercept gets no penalty
    coef_ridge = linalg.solve(X.T @ X + d, X.T @ y)

    # To be sure
    R_OLS = y - X @ coef_ols
    R_Ridge = y - X @ coef_ridge
    assert np.linalg.norm(R_OLS) < np.linalg.norm(R_Ridge)

    return X, y, coef_ols, coef_ridge


@pytest.mark.parametrize("solver", SOLVERS)
@pytest.mark.parametrize("fit_intercept", [True, False])
def test_ridge_regression(solver, fit_intercept, ols_ridge_dataset, global_random_seed):
    """Test that Ridge converges for all solvers to correct solution.

    We work with a simple constructed data set with known solution.
    """
    X, y, _, coef = ols_ridge_dataset
    alpha = 1.0  # because ols_ridge_dataset uses this.
    params = dict(
        alpha=alpha,
        fit_intercept=True,
        solver=solver,
        tol=1e-15 if solver in ("sag", "saga") else 1e-10,
        random_state=global_random_seed,
    )

    # Calculate residuals and R2.
    res_null = y - np.mean(y)
    res_Ridge = y - X @ coef
    R2_Ridge = 1 - np.sum(res_Ridge**2) / np.sum(res_null**2)

    model = Ridge(**params)
    X = X[:, :-1]  # remove intercept
    if fit_intercept:
        intercept = coef[-1]
    else:
        X = X - X.mean(axis=0)
        y = y - y.mean()
        intercept = 0
    model.fit(X, y)
    coef = coef[:-1]

    assert model.intercept_ == pytest.approx(intercept)
    assert_allclose(model.coef_, coef)
    assert model.score(X, y) == pytest.approx(R2_Ridge)

    # Same with sample_weight.
    model = Ridge(**params).fit(X, y, sample_weight=np.ones(X.shape[0]))
    assert model.intercept_ == pytest.approx(intercept)
    assert_allclose(model.coef_, coef)
    assert model.score(X, y) == pytest.approx(R2_Ridge)


@pytest.mark.parametrize("solver", SOLVERS)
@pytest.mark.parametrize("fit_intercept", [True, False])
def test_ridge_regression_hstacked_X(
    solver, fit_intercept, ols_ridge_dataset, global_random_seed
):
    """Test that Ridge converges for all solvers to correct solution on hstacked data.

    We work with a simple constructed data set with known solution.
    Fit on [X] with alpha is the same as fit on [X, X]/2 with alpha/2.
    For long X, [X, X] is a singular matrix.
    """
    X, y, _, coef = ols_ridge_dataset
    n_samples, n_features = X.shape
    alpha = 1.0  # because ols_ridge_dataset uses this.

    model = Ridge(
        alpha=alpha / 2,
        fit_intercept=fit_intercept,
        solver=solver,
        tol=1e-15 if solver in ("sag", "saga") else 1e-10,
        random_state=global_random_seed,
    )
    X = X[:, :-1]  # remove intercept
    X = 0.5 * np.concatenate((X, X), axis=1)
    assert np.linalg.matrix_rank(X) <= min(n_samples, n_features - 1)
    if fit_intercept:
        intercept = coef[-1]
    else:
        X = X - X.mean(axis=0)
        y = y - y.mean()
        intercept = 0
    model.fit(X, y)
    coef = coef[:-1]

    assert model.intercept_ == pytest.approx(intercept)
    # coefficients are not all on the same magnitude, adding a small atol to
    # make this test less brittle
    assert_allclose(model.coef_, np.r_[coef, coef], atol=1e-8)


@pytest.mark.parametrize("solver", SOLVERS)
@pytest.mark.parametrize("fit_intercept", [True, False])
def test_ridge_regression_vstacked_X(
    solver, fit_intercept, ols_ridge_dataset, global_random_seed
):
    """Test that Ridge converges for all solvers to correct solution on vstacked data.

    We work with a simple constructed data set with known solution.
    Fit on [X] with alpha is the same as fit on [X], [y]
                                                [X], [y] with 2 * alpha.
    For wide X, [X', X'] is a singular matrix.
    """
    X, y, _, coef = ols_ridge_dataset
    n_samples, n_features = X.shape
    alpha = 1.0  # because ols_ridge_dataset uses this.

    model = Ridge(
        alpha=2 * alpha,
        fit_intercept=fit_intercept,
        solver=solver,
        tol=1e-15 if solver in ("sag", "saga") else 1e-10,
        random_state=global_random_seed,
    )
    X = X[:, :-1]  # remove intercept
    X = np.concatenate((X, X), axis=0)
    assert np.linalg.matrix_rank(X) <= min(n_samples, n_features)
    y = np.r_[y, y]
    if fit_intercept:
        intercept = coef[-1]
    else:
        X = X - X.mean(axis=0)
        y = y - y.mean()
        intercept = 0
    model.fit(X, y)
    coef = coef[:-1]

    assert model.intercept_ == pytest.approx(intercept)
    # coefficients are not all on the same magnitude, adding a small atol to
    # make this test less brittle
    assert_allclose(model.coef_, coef, atol=1e-8)


@pytest.mark.parametrize("solver", SOLVERS)
@pytest.mark.parametrize("fit_intercept", [True, False])
def test_ridge_regression_unpenalized(
    solver, fit_intercept, ols_ridge_dataset, global_random_seed
):
    """Test that unpenalized Ridge = OLS converges for all solvers to correct solution.

    We work with a simple constructed data set with known solution.
    Note: This checks the minimum norm solution for wide X, i.e.
    n_samples < n_features:
        min ||w||_2 subject to X w = y
    """
    X, y, coef, _ = ols_ridge_dataset
    n_samples, n_features = X.shape
    alpha = 0  # OLS
    params = dict(
        alpha=alpha,
        fit_intercept=fit_intercept,
        solver=solver,
        tol=1e-15 if solver in ("sag", "saga") else 1e-10,
        random_state=global_random_seed,
    )

    model = Ridge(**params)
    # Note that cholesky might give a warning: "Singular matrix in solving dual
    # problem. Using least-squares solution instead."
    if fit_intercept:
        X = X[:, :-1]  # remove intercept
        intercept = coef[-1]
        coef = coef[:-1]
    else:
        intercept = 0
    model.fit(X, y)

    # FIXME: `assert_allclose(model.coef_, coef)` should work for all cases but fails
    # for the wide/fat case with n_features > n_samples. The current Ridge solvers do
    # NOT return the minimum norm solution with fit_intercept=True.
    if n_samples > n_features or not fit_intercept:
        assert model.intercept_ == pytest.approx(intercept)
        assert_allclose(model.coef_, coef)
    else:
        # As it is an underdetermined problem, residuals = 0. This shows that we get
        # a solution to X w = y ....
        assert_allclose(model.predict(X), y)
        assert_allclose(X @ coef + intercept, y)
        # But it is not the minimum norm solution. (This should be equal.)
        assert np.linalg.norm(np.r_[model.intercept_, model.coef_]) > np.linalg.norm(
            np.r_[intercept, coef]
        )

        pytest.xfail(reason="Ridge does not provide the minimum norm solution.")
        assert model.intercept_ == pytest.approx(intercept)
        assert_allclose(model.coef_, coef)


@pytest.mark.parametrize("solver", SOLVERS)
@pytest.mark.parametrize("fit_intercept", [True, False])
def test_ridge_regression_unpenalized_hstacked_X(
    solver, fit_intercept, ols_ridge_dataset, global_random_seed
):
    """Test that unpenalized Ridge = OLS converges for all solvers to correct solution.

    We work with a simple constructed data set with known solution.
    OLS fit on [X] is the same as fit on [X, X]/2.
    For long X, [X, X] is a singular matrix and we check against the minimum norm
    solution:
        min ||w||_2 subject to min ||X w - y||_2
    """
    X, y, coef, _ = ols_ridge_dataset
    n_samples, n_features = X.shape
    alpha = 0  # OLS

    model = Ridge(
        alpha=alpha,
        fit_intercept=fit_intercept,
        solver=solver,
        tol=1e-15 if solver in ("sag", "saga") else 1e-10,
        random_state=global_random_seed,
    )
    if fit_intercept:
        X = X[:, :-1]  # remove intercept
        intercept = coef[-1]
        coef = coef[:-1]
    else:
        intercept = 0
    X = 0.5 * np.concatenate((X, X), axis=1)
    assert np.linalg.matrix_rank(X) <= min(n_samples, n_features)
    model.fit(X, y)

    if n_samples > n_features or not fit_intercept:
        assert model.intercept_ == pytest.approx(intercept)
        if solver == "cholesky":
            # Cholesky is a bad choice for singular X.
            pytest.skip()
        assert_allclose(model.coef_, np.r_[coef, coef])
    else:
        # FIXME: Same as in test_ridge_regression_unpenalized.
        # As it is an underdetermined problem, residuals = 0. This shows that we get
        # a solution to X w = y ....
        assert_allclose(model.predict(X), y)
        # But it is not the minimum norm solution. (This should be equal.)
        assert np.linalg.norm(np.r_[model.intercept_, model.coef_]) > np.linalg.norm(
            np.r_[intercept, coef, coef]
        )

        pytest.xfail(reason="Ridge does not provide the minimum norm solution.")
        assert model.intercept_ == pytest.approx(intercept)
        assert_allclose(model.coef_, np.r_[coef, coef])


@pytest.mark.parametrize("solver", SOLVERS)
@pytest.mark.parametrize("fit_intercept", [True, False])
def test_ridge_regression_unpenalized_vstacked_X(
    solver, fit_intercept, ols_ridge_dataset, global_random_seed
):
    """Test that unpenalized Ridge = OLS converges for all solvers to correct solution.

    We work with a simple constructed data set with known solution.
    OLS fit on [X] is the same as fit on [X], [y]
                                         [X], [y].
    For wide X, [X', X'] is a singular matrix and we check against the minimum norm
    solution:
        min ||w||_2 subject to X w = y
    """
    X, y, coef, _ = ols_ridge_dataset
    n_samples, n_features = X.shape
    alpha = 0  # OLS

    model = Ridge(
        alpha=alpha,
        fit_intercept=fit_intercept,
        solver=solver,
        tol=1e-15 if solver in ("sag", "saga") else 1e-10,
        random_state=global_random_seed,
    )

    if fit_intercept:
        X = X[:, :-1]  # remove intercept
        intercept = coef[-1]
        coef = coef[:-1]
    else:
        intercept = 0
    X = np.concatenate((X, X), axis=0)
    assert np.linalg.matrix_rank(X) <= min(n_samples, n_features)
    y = np.r_[y, y]
    model.fit(X, y)

    if n_samples > n_features or not fit_intercept:
        assert model.intercept_ == pytest.approx(intercept)
        assert_allclose(model.coef_, coef)
    else:
        # FIXME: Same as in test_ridge_regression_unpenalized.
        # As it is an underdetermined problem, residuals = 0. This shows that we get
        # a solution to X w = y ....
        assert_allclose(model.predict(X), y)
        # But it is not the minimum norm solution. (This should be equal.)
        assert np.linalg.norm(np.r_[model.intercept_, model.coef_]) > np.linalg.norm(
            np.r_[intercept, coef]
        )

        pytest.xfail(reason="Ridge does not provide the minimum norm solution.")
        assert model.intercept_ == pytest.approx(intercept)
        assert_allclose(model.coef_, coef)


@pytest.mark.parametrize("solver", SOLVERS)
@pytest.mark.parametrize("fit_intercept", [True, False])
@pytest.mark.parametrize("sparse_container", [None] + CSR_CONTAINERS)
@pytest.mark.parametrize("alpha", [1.0, 1e-2])
def test_ridge_regression_sample_weights(
    solver,
    fit_intercept,
    sparse_container,
    alpha,
    ols_ridge_dataset,
    global_random_seed,
):
    """Test that Ridge with sample weights gives correct results.

    We use the following trick:
        ||y - Xw||_2 = (z - Aw)' W (z - Aw)
    for z=[y, y], A' = [X', X'] (vstacked), and W[:n/2] + W[n/2:] = 1, W=diag(W)
    """
    if sparse_container is not None:
        if fit_intercept and solver not in SPARSE_SOLVERS_WITH_INTERCEPT:
            pytest.skip()
        elif not fit_intercept and solver not in SPARSE_SOLVERS_WITHOUT_INTERCEPT:
            pytest.skip()
    X, y, _, coef = ols_ridge_dataset
    n_samples, n_features = X.shape
    sw = rng.uniform(low=0, high=1, size=n_samples)

    model = Ridge(
        alpha=alpha,
        fit_intercept=fit_intercept,
        solver=solver,
        tol=1e-15 if solver in ["sag", "saga"] else 1e-10,
        max_iter=100_000,
        random_state=global_random_seed,
    )
    X = X[:, :-1]  # remove intercept
    X = np.concatenate((X, X), axis=0)
    y = np.r_[y, y]
    sw = np.r_[sw, 1 - sw] * alpha
    if fit_intercept:
        intercept = coef[-1]
    else:
        X = X - X.mean(axis=0)
        y = y - y.mean()
        intercept = 0
    if sparse_container is not None:
        X = sparse_container(X)
    model.fit(X, y, sample_weight=sw)
    coef = coef[:-1]

    assert model.intercept_ == pytest.approx(intercept)
    assert_allclose(model.coef_, coef)


def test_primal_dual_relationship():
    y = y_diabetes.reshape(-1, 1)
    coef = _solve_cholesky(X_diabetes, y, alpha=[1e-2])
    K = np.dot(X_diabetes, X_diabetes.T)
    dual_coef = _solve_cholesky_kernel(K, y, alpha=[1e-2])
    coef2 = np.dot(X_diabetes.T, dual_coef).T
    assert_array_almost_equal(coef, coef2)


def test_ridge_regression_convergence_fail():
    rng = np.random.RandomState(0)
    y = rng.randn(5)
    X = rng.randn(5, 10)
    warning_message = r"sparse_cg did not converge after" r" [0-9]+ iterations."
    with pytest.warns(ConvergenceWarning, match=warning_message):
        ridge_regression(
            X, y, alpha=1.0, solver="sparse_cg", tol=0.0, max_iter=None, verbose=1
        )


def test_ridge_shapes_type():
    # Test shape of coef_ and intercept_
    rng = np.random.RandomState(0)
    n_samples, n_features = 5, 10
    X = rng.randn(n_samples, n_features)
    y = rng.randn(n_samples)
    Y1 = y[:, np.newaxis]
    Y = np.c_[y, 1 + y]

    ridge = Ridge()

    ridge.fit(X, y)
    assert ridge.coef_.shape == (n_features,)
    assert ridge.intercept_.shape == ()
    assert isinstance(ridge.coef_, np.ndarray)
    assert isinstance(ridge.intercept_, float)

    ridge.fit(X, Y1)
    assert ridge.coef_.shape == (1, n_features)
    assert ridge.intercept_.shape == (1,)
    assert isinstance(ridge.coef_, np.ndarray)
    assert isinstance(ridge.intercept_, np.ndarray)

    ridge.fit(X, Y)
    assert ridge.coef_.shape == (2, n_features)
    assert ridge.intercept_.shape == (2,)
    assert isinstance(ridge.coef_, np.ndarray)
    assert isinstance(ridge.intercept_, np.ndarray)


def test_ridge_intercept():
    # Test intercept with multiple targets GH issue #708
    rng = np.random.RandomState(0)
    n_samples, n_features = 5, 10
    X = rng.randn(n_samples, n_features)
    y = rng.randn(n_samples)
    Y = np.c_[y, 1.0 + y]

    ridge = Ridge()

    ridge.fit(X, y)
    intercept = ridge.intercept_

    ridge.fit(X, Y)
    assert_almost_equal(ridge.intercept_[0], intercept)
    assert_almost_equal(ridge.intercept_[1], intercept + 1.0)


def test_ridge_vs_lstsq():
    # On alpha=0., Ridge and OLS yield the same solution.

    rng = np.random.RandomState(0)
    # we need more samples than features
    n_samples, n_features = 5, 4
    y = rng.randn(n_samples)
    X = rng.randn(n_samples, n_features)

    ridge = Ridge(alpha=0.0, fit_intercept=False)
    ols = LinearRegression(fit_intercept=False)

    ridge.fit(X, y)
    ols.fit(X, y)
    assert_almost_equal(ridge.coef_, ols.coef_)

    ridge.fit(X, y)
    ols.fit(X, y)
    assert_almost_equal(ridge.coef_, ols.coef_)


def test_ridge_individual_penalties():
    # Tests the ridge object using individual penalties

    rng = np.random.RandomState(42)

    n_samples, n_features, n_targets = 20, 10, 5
    X = rng.randn(n_samples, n_features)
    y = rng.randn(n_samples, n_targets)

    penalties = np.arange(n_targets)

    coef_cholesky = np.array(
        [
            Ridge(alpha=alpha, solver="cholesky").fit(X, target).coef_
            for alpha, target in zip(penalties, y.T)
        ]
    )

    coefs_indiv_pen = [
        Ridge(alpha=penalties, solver=solver, tol=1e-12).fit(X, y).coef_
        for solver in ["svd", "sparse_cg", "lsqr", "cholesky", "sag", "saga"]
    ]
    for coef_indiv_pen in coefs_indiv_pen:
        assert_array_almost_equal(coef_cholesky, coef_indiv_pen)

    # Test error is raised when number of targets and penalties do not match.
    ridge = Ridge(alpha=penalties[:-1])
    err_msg = "Number of targets and number of penalties do not correspond: 4 != 5"
    with pytest.raises(ValueError, match=err_msg):
        ridge.fit(X, y)


@pytest.mark.parametrize("n_col", [(), (1,), (3,)])
@pytest.mark.parametrize("csr_container", CSR_CONTAINERS)
def test_X_CenterStackOp(n_col, csr_container):
    rng = np.random.RandomState(0)
    X = rng.randn(11, 8)
    X_m = rng.randn(8)
    sqrt_sw = rng.randn(len(X))
    Y = rng.randn(11, *n_col)
    A = rng.randn(9, *n_col)
    operator = _X_CenterStackOp(csr_container(X), X_m, sqrt_sw)
    reference_operator = np.hstack([X - sqrt_sw[:, None] * X_m, sqrt_sw[:, None]])
    assert_allclose(reference_operator.dot(A), operator.dot(A))
    assert_allclose(reference_operator.T.dot(Y), operator.T.dot(Y))


@pytest.mark.parametrize("shape", [(10, 1), (13, 9), (3, 7), (2, 2), (20, 20)])
@pytest.mark.parametrize("uniform_weights", [True, False])
@pytest.mark.parametrize("csr_container", CSR_CONTAINERS)
def test_compute_gram(shape, uniform_weights, csr_container):
    rng = np.random.RandomState(0)
    X = rng.randn(*shape)
    if uniform_weights:
        sw = np.ones(X.shape[0])
    else:
        sw = rng.chisquare(1, shape[0])
    sqrt_sw = np.sqrt(sw)
    X_mean = np.average(X, axis=0, weights=sw)
    X_centered = (X - X_mean) * sqrt_sw[:, None]
    true_gram = X_centered.dot(X_centered.T)
    X_sparse = csr_container(X * sqrt_sw[:, None])
    gcv = _RidgeGCV(fit_intercept=True)
    computed_gram, computed_mean = gcv._compute_gram(X_sparse, sqrt_sw)
    assert_allclose(X_mean, computed_mean)
    assert_allclose(true_gram, computed_gram)


@pytest.mark.parametrize("shape", [(10, 1), (13, 9), (3, 7), (2, 2), (20, 20)])
@pytest.mark.parametrize("uniform_weights", [True, False])
@pytest.mark.parametrize("csr_container", CSR_CONTAINERS)
def test_compute_covariance(shape, uniform_weights, csr_container):
    rng = np.random.RandomState(0)
    X = rng.randn(*shape)
    if uniform_weights:
        sw = np.ones(X.shape[0])
    else:
        sw = rng.chisquare(1, shape[0])
    sqrt_sw = np.sqrt(sw)
    X_mean = np.average(X, axis=0, weights=sw)
    X_centered = (X - X_mean) * sqrt_sw[:, None]
    true_covariance = X_centered.T.dot(X_centered)
    X_sparse = csr_container(X * sqrt_sw[:, None])
    gcv = _RidgeGCV(fit_intercept=True)
    computed_cov, computed_mean = gcv._compute_covariance(X_sparse, sqrt_sw)
    assert_allclose(X_mean, computed_mean)
    assert_allclose(true_covariance, computed_cov)


def _make_sparse_offset_regression(
    n_samples=100,
    n_features=100,
    proportion_nonzero=0.5,
    n_informative=10,
    n_targets=1,
    bias=13.0,
    X_offset=30.0,
    noise=30.0,
    shuffle=True,
    coef=False,
    positive=False,
    random_state=None,
):
    X, y, c = make_regression(
        n_samples=n_samples,
        n_features=n_features,
        n_informative=n_informative,
        n_targets=n_targets,
        bias=bias,
        noise=noise,
        shuffle=shuffle,
        coef=True,
        random_state=random_state,
    )
    if n_features == 1:
        c = np.asarray([c])
    X += X_offset
    mask = (
        np.random.RandomState(random_state).binomial(1, proportion_nonzero, X.shape) > 0
    )
    removed_X = X.copy()
    X[~mask] = 0.0
    removed_X[mask] = 0.0
    y -= removed_X.dot(c)
    if positive:
        y += X.dot(np.abs(c) + 1 - c)
        c = np.abs(c) + 1
    if n_features == 1:
        c = c[0]
    if coef:
        return X, y, c
    return X, y


@pytest.mark.parametrize(
    "solver, sparse_container",
    (
        (solver, sparse_container)
        for (solver, sparse_container) in product(
            ["cholesky", "sag", "sparse_cg", "lsqr", "saga", "ridgecv"],
            [None] + CSR_CONTAINERS,
        )
        if sparse_container is None or solver in ["sparse_cg", "ridgecv"]
    ),
)
@pytest.mark.parametrize(
    "n_samples,dtype,proportion_nonzero",
    [(20, "float32", 0.1), (40, "float32", 1.0), (20, "float64", 0.2)],
)
@pytest.mark.parametrize("seed", np.arange(3))
def test_solver_consistency(
    solver, proportion_nonzero, n_samples, dtype, sparse_container, seed
):
    alpha = 1.0
    noise = 50.0 if proportion_nonzero > 0.9 else 500.0
    X, y = _make_sparse_offset_regression(
        bias=10,
        n_features=30,
        proportion_nonzero=proportion_nonzero,
        noise=noise,
        random_state=seed,
        n_samples=n_samples,
    )

    # Manually scale the data to avoid pathological cases. We use
    # minmax_scale to deal with the sparse case without breaking
    # the sparsity pattern.
    X = minmax_scale(X)

    svd_ridge = Ridge(solver="svd", alpha=alpha).fit(X, y)
    X = X.astype(dtype, copy=False)
    y = y.astype(dtype, copy=False)
    if sparse_container is not None:
        X = sparse_container(X)
    if solver == "ridgecv":
        ridge = RidgeCV(alphas=[alpha])
    else:
        ridge = Ridge(solver=solver, tol=1e-10, alpha=alpha)
    ridge.fit(X, y)
    assert_allclose(ridge.coef_, svd_ridge.coef_, atol=1e-3, rtol=1e-3)
    assert_allclose(ridge.intercept_, svd_ridge.intercept_, atol=1e-3, rtol=1e-3)


@pytest.mark.parametrize("gcv_mode", ["svd", "eigen"])
@pytest.mark.parametrize("X_container", [np.asarray] + CSR_CONTAINERS)
@pytest.mark.parametrize("X_shape", [(11, 8), (11, 20)])
@pytest.mark.parametrize("fit_intercept", [True, False])
@pytest.mark.parametrize(
    "y_shape, noise",
    [
        ((11,), 1.0),
        ((11, 1), 30.0),
        ((11, 3), 150.0),
    ],
)
def test_ridge_gcv_vs_ridge_loo_cv(
    gcv_mode, X_container, X_shape, y_shape, fit_intercept, noise
):
    n_samples, n_features = X_shape
    n_targets = y_shape[-1] if len(y_shape) == 2 else 1
    X, y = _make_sparse_offset_regression(
        n_samples=n_samples,
        n_features=n_features,
        n_targets=n_targets,
        random_state=0,
        shuffle=False,
        noise=noise,
        n_informative=5,
    )
    y = y.reshape(y_shape)

    alphas = [1e-3, 0.1, 1.0, 10.0, 1e3]
    loo_ridge = RidgeCV(
        cv=n_samples,
        fit_intercept=fit_intercept,
        alphas=alphas,
        scoring="neg_mean_squared_error",
    )
    gcv_ridge = RidgeCV(
        gcv_mode=gcv_mode,
        fit_intercept=fit_intercept,
        alphas=alphas,
    )

    loo_ridge.fit(X, y)

    X_gcv = X_container(X)
    gcv_ridge.fit(X_gcv, y)

    assert gcv_ridge.alpha_ == pytest.approx(loo_ridge.alpha_)
    assert_allclose(gcv_ridge.coef_, loo_ridge.coef_, rtol=1e-3)
    assert_allclose(gcv_ridge.intercept_, loo_ridge.intercept_, rtol=1e-3)


def test_ridge_loo_cv_asym_scoring():
    # checking on asymmetric scoring
    scoring = "explained_variance"
    n_samples, n_features = 10, 5
    n_targets = 1
    X, y = _make_sparse_offset_regression(
        n_samples=n_samples,
        n_features=n_features,
        n_targets=n_targets,
        random_state=0,
        shuffle=False,
        noise=1,
        n_informative=5,
    )

    alphas = [1e-3, 0.1, 1.0, 10.0, 1e3]
    loo_ridge = RidgeCV(
        cv=n_samples, fit_intercept=True, alphas=alphas, scoring=scoring
    )

    gcv_ridge = RidgeCV(fit_intercept=True, alphas=alphas, scoring=scoring)

    loo_ridge.fit(X, y)
    gcv_ridge.fit(X, y)

    assert gcv_ridge.alpha_ == pytest.approx(loo_ridge.alpha_)
    assert_allclose(gcv_ridge.coef_, loo_ridge.coef_, rtol=1e-3)
    assert_allclose(gcv_ridge.intercept_, loo_ridge.intercept_, rtol=1e-3)


@pytest.mark.parametrize("gcv_mode", ["svd", "eigen"])
@pytest.mark.parametrize("X_container", [np.asarray] + CSR_CONTAINERS)
@pytest.mark.parametrize("n_features", [8, 20])
@pytest.mark.parametrize(
    "y_shape, fit_intercept, noise",
    [
        ((11,), True, 1.0),
        ((11, 1), True, 20.0),
        ((11, 3), True, 150.0),
        ((11, 3), False, 30.0),
    ],
)
def test_ridge_gcv_sample_weights(
    gcv_mode, X_container, fit_intercept, n_features, y_shape, noise
):
    alphas = [1e-3, 0.1, 1.0, 10.0, 1e3]
    rng = np.random.RandomState(0)
    n_targets = y_shape[-1] if len(y_shape) == 2 else 1
    X, y = _make_sparse_offset_regression(
        n_samples=11,
        n_features=n_features,
        n_targets=n_targets,
        random_state=0,
        shuffle=False,
        noise=noise,
    )
    y = y.reshape(y_shape)

    sample_weight = 3 * rng.randn(len(X))
    sample_weight = (sample_weight - sample_weight.min() + 1).astype(int)
    indices = np.repeat(np.arange(X.shape[0]), sample_weight)
    sample_weight = sample_weight.astype(float)
    X_tiled, y_tiled = X[indices], y[indices]

    cv = GroupKFold(n_splits=X.shape[0])
    splits = cv.split(X_tiled, y_tiled, groups=indices)
    kfold = RidgeCV(
        alphas=alphas,
        cv=splits,
        scoring="neg_mean_squared_error",
        fit_intercept=fit_intercept,
    )
    kfold.fit(X_tiled, y_tiled)

    ridge_reg = Ridge(alpha=kfold.alpha_, fit_intercept=fit_intercept)
    splits = cv.split(X_tiled, y_tiled, groups=indices)
    predictions = cross_val_predict(ridge_reg, X_tiled, y_tiled, cv=splits)
    kfold_errors = (y_tiled - predictions) ** 2
    kfold_errors = [
        np.sum(kfold_errors[indices == i], axis=0) for i in np.arange(X.shape[0])
    ]
    kfold_errors = np.asarray(kfold_errors)

    X_gcv = X_container(X)
    gcv_ridge = RidgeCV(
        alphas=alphas,
        store_cv_values=True,
        gcv_mode=gcv_mode,
        fit_intercept=fit_intercept,
    )
    gcv_ridge.fit(X_gcv, y, sample_weight=sample_weight)
    if len(y_shape) == 2:
        gcv_errors = gcv_ridge.cv_values_[:, :, alphas.index(kfold.alpha_)]
    else:
        gcv_errors = gcv_ridge.cv_values_[:, alphas.index(kfold.alpha_)]

    assert kfold.alpha_ == pytest.approx(gcv_ridge.alpha_)
    assert_allclose(gcv_errors, kfold_errors, rtol=1e-3)
    assert_allclose(gcv_ridge.coef_, kfold.coef_, rtol=1e-3)
    assert_allclose(gcv_ridge.intercept_, kfold.intercept_, rtol=1e-3)


@pytest.mark.parametrize("sparse_container", [None] + CSR_CONTAINERS)
@pytest.mark.parametrize(
    "mode, mode_n_greater_than_p, mode_p_greater_than_n",
    [
        (None, "svd", "eigen"),
        ("auto", "svd", "eigen"),
        ("eigen", "eigen", "eigen"),
        ("svd", "svd", "svd"),
    ],
)
def test_check_gcv_mode_choice(
    sparse_container, mode, mode_n_greater_than_p, mode_p_greater_than_n
):
    X, _ = make_regression(n_samples=5, n_features=2)
    if sparse_container is not None:
        X = sparse_container(X)
    assert _check_gcv_mode(X, mode) == mode_n_greater_than_p
    assert _check_gcv_mode(X.T, mode) == mode_p_greater_than_n


def _test_ridge_loo(sparse_container):
    # test that can work with both dense or sparse matrices
    n_samples = X_diabetes.shape[0]

    ret = []

    if sparse_container is None:
        X, fit_intercept = X_diabetes, True
    else:
        X, fit_intercept = sparse_container(X_diabetes), False
    ridge_gcv = _RidgeGCV(fit_intercept=fit_intercept)

    # check best alpha
    ridge_gcv.fit(X, y_diabetes)
    alpha_ = ridge_gcv.alpha_
    ret.append(alpha_)

    # check that we get same best alpha with custom loss_func
    f = ignore_warnings
    scoring = make_scorer(mean_squared_error, greater_is_better=False)
    ridge_gcv2 = RidgeCV(fit_intercept=False, scoring=scoring)
    f(ridge_gcv2.fit)(X, y_diabetes)
    assert ridge_gcv2.alpha_ == pytest.approx(alpha_)

    # check that we get same best alpha with custom score_func
    def func(x, y):
        return -mean_squared_error(x, y)

    scoring = make_scorer(func)
    ridge_gcv3 = RidgeCV(fit_intercept=False, scoring=scoring)
    f(ridge_gcv3.fit)(X, y_diabetes)
    assert ridge_gcv3.alpha_ == pytest.approx(alpha_)

    # check that we get same best alpha with a scorer
    scorer = get_scorer("neg_mean_squared_error")
    ridge_gcv4 = RidgeCV(fit_intercept=False, scoring=scorer)
    ridge_gcv4.fit(X, y_diabetes)
    assert ridge_gcv4.alpha_ == pytest.approx(alpha_)

    # check that we get same best alpha with sample weights
    if sparse_container is None:
        ridge_gcv.fit(X, y_diabetes, sample_weight=np.ones(n_samples))
        assert ridge_gcv.alpha_ == pytest.approx(alpha_)

    # simulate several responses
    Y = np.vstack((y_diabetes, y_diabetes)).T

    ridge_gcv.fit(X, Y)
    Y_pred = ridge_gcv.predict(X)
    ridge_gcv.fit(X, y_diabetes)
    y_pred = ridge_gcv.predict(X)

    assert_allclose(np.vstack((y_pred, y_pred)).T, Y_pred, rtol=1e-5)

    return ret


def _test_ridge_cv(sparse_container):
    X = X_diabetes if sparse_container is None else sparse_container(X_diabetes)
    ridge_cv = RidgeCV()
    ridge_cv.fit(X, y_diabetes)
    ridge_cv.predict(X)

    assert len(ridge_cv.coef_.shape) == 1
    assert type(ridge_cv.intercept_) == np.float64

    cv = KFold(5)
    ridge_cv.set_params(cv=cv)
    ridge_cv.fit(X, y_diabetes)
    ridge_cv.predict(X)

    assert len(ridge_cv.coef_.shape) == 1
    assert type(ridge_cv.intercept_) == np.float64


@pytest.mark.parametrize(
    "ridge, make_dataset",
    [
        (RidgeCV(store_cv_values=False), make_regression),
        (RidgeClassifierCV(store_cv_values=False), make_classification),
    ],
)
def test_ridge_gcv_cv_values_not_stored(ridge, make_dataset):
    # Check that `cv_values_` is not stored when store_cv_values is False
    X, y = make_dataset(n_samples=6, random_state=42)
    ridge.fit(X, y)
    assert not hasattr(ridge, "cv_values_")


@pytest.mark.parametrize(
    "ridge, make_dataset",
    [(RidgeCV(), make_regression), (RidgeClassifierCV(), make_classification)],
)
@pytest.mark.parametrize("cv", [None, 3])
def test_ridge_best_score(ridge, make_dataset, cv):
    # check that the best_score_ is store
    X, y = make_dataset(n_samples=6, random_state=42)
    ridge.set_params(store_cv_values=False, cv=cv)
    ridge.fit(X, y)
    assert hasattr(ridge, "best_score_")
    assert isinstance(ridge.best_score_, float)


def test_ridge_cv_individual_penalties():
    # Tests the ridge_cv object optimizing individual penalties for each target

    rng = np.random.RandomState(42)

    # Create random dataset with multiple targets. Each target should have
    # a different optimal alpha.
    n_samples, n_features, n_targets = 20, 5, 3
    y = rng.randn(n_samples, n_targets)
    X = (
        np.dot(y[:, [0]], np.ones((1, n_features)))
        + np.dot(y[:, [1]], 0.05 * np.ones((1, n_features)))
        + np.dot(y[:, [2]], 0.001 * np.ones((1, n_features)))
        + rng.randn(n_samples, n_features)
    )

    alphas = (1, 100, 1000)

    # Find optimal alpha for each target
    optimal_alphas = [RidgeCV(alphas=alphas).fit(X, target).alpha_ for target in y.T]

    # Find optimal alphas for all targets simultaneously
    ridge_cv = RidgeCV(alphas=alphas, alpha_per_target=True).fit(X, y)
    assert_array_equal(optimal_alphas, ridge_cv.alpha_)

    # The resulting regression weights should incorporate the different
    # alpha values.
    assert_array_almost_equal(
        Ridge(alpha=ridge_cv.alpha_).fit(X, y).coef_, ridge_cv.coef_
    )

    # Test shape of alpha_ and cv_values_
    ridge_cv = RidgeCV(alphas=alphas, alpha_per_target=True, store_cv_values=True).fit(
        X, y
    )
    assert ridge_cv.alpha_.shape == (n_targets,)
    assert ridge_cv.best_score_.shape == (n_targets,)
    assert ridge_cv.cv_values_.shape == (n_samples, len(alphas), n_targets)

    # Test edge case of there being only one alpha value
    ridge_cv = RidgeCV(alphas=1, alpha_per_target=True, store_cv_values=True).fit(X, y)
    assert ridge_cv.alpha_.shape == (n_targets,)
    assert ridge_cv.best_score_.shape == (n_targets,)
    assert ridge_cv.cv_values_.shape == (n_samples, n_targets, 1)

    # Test edge case of there being only one target
    ridge_cv = RidgeCV(alphas=alphas, alpha_per_target=True, store_cv_values=True).fit(
        X, y[:, 0]
    )
    assert np.isscalar(ridge_cv.alpha_)
    assert np.isscalar(ridge_cv.best_score_)
    assert ridge_cv.cv_values_.shape == (n_samples, len(alphas))

    # Try with a custom scoring function
    ridge_cv = RidgeCV(alphas=alphas, alpha_per_target=True, scoring="r2").fit(X, y)
    assert_array_equal(optimal_alphas, ridge_cv.alpha_)
    assert_array_almost_equal(
        Ridge(alpha=ridge_cv.alpha_).fit(X, y).coef_, ridge_cv.coef_
    )

    # Using a custom CV object should throw an error in combination with
    # alpha_per_target=True
    ridge_cv = RidgeCV(alphas=alphas, cv=LeaveOneOut(), alpha_per_target=True)
    msg = "cv!=None and alpha_per_target=True are incompatible"
    with pytest.raises(ValueError, match=msg):
        ridge_cv.fit(X, y)
    ridge_cv = RidgeCV(alphas=alphas, cv=6, alpha_per_target=True)
    with pytest.raises(ValueError, match=msg):
        ridge_cv.fit(X, y)


def _test_ridge_diabetes(sparse_container):
    X = X_diabetes if sparse_container is None else sparse_container(X_diabetes)
    ridge = Ridge(fit_intercept=False)
    ridge.fit(X, y_diabetes)
    return np.round(ridge.score(X, y_diabetes), 5)


def _test_multi_ridge_diabetes(sparse_container):
    # simulate several responses
    X = X_diabetes if sparse_container is None else sparse_container(X_diabetes)
    Y = np.vstack((y_diabetes, y_diabetes)).T
    n_features = X_diabetes.shape[1]

    ridge = Ridge(fit_intercept=False)
    ridge.fit(X, Y)
    assert ridge.coef_.shape == (2, n_features)
    Y_pred = ridge.predict(X)
    ridge.fit(X, y_diabetes)
    y_pred = ridge.predict(X)
    assert_array_almost_equal(np.vstack((y_pred, y_pred)).T, Y_pred, decimal=3)


def _test_ridge_classifiers(sparse_container):
    n_classes = np.unique(y_iris).shape[0]
    n_features = X_iris.shape[1]
    X = X_iris if sparse_container is None else sparse_container(X_iris)

    for reg in (RidgeClassifier(), RidgeClassifierCV()):
        reg.fit(X, y_iris)
        assert reg.coef_.shape == (n_classes, n_features)
        y_pred = reg.predict(X)
        assert np.mean(y_iris == y_pred) > 0.79

    cv = KFold(5)
    reg = RidgeClassifierCV(cv=cv)
    reg.fit(X, y_iris)
    y_pred = reg.predict(X)
    assert np.mean(y_iris == y_pred) >= 0.8


@pytest.mark.parametrize("scoring", [None, "accuracy", _accuracy_callable])
@pytest.mark.parametrize("cv", [None, KFold(5)])
@pytest.mark.parametrize("sparse_container", [None] + CSR_CONTAINERS)
def test_ridge_classifier_with_scoring(sparse_container, scoring, cv):
    # non-regression test for #14672
    # check that RidgeClassifierCV works with all sort of scoring and
    # cross-validation
    X = X_iris if sparse_container is None else sparse_container(X_iris)
    scoring_ = make_scorer(scoring) if callable(scoring) else scoring
    clf = RidgeClassifierCV(scoring=scoring_, cv=cv)
    # Smoke test to check that fit/predict does not raise error
    clf.fit(X, y_iris).predict(X)


@pytest.mark.parametrize("cv", [None, KFold(5)])
@pytest.mark.parametrize("sparse_container", [None] + CSR_CONTAINERS)
def test_ridge_regression_custom_scoring(sparse_container, cv):
    # check that custom scoring is working as expected
    # check the tie breaking strategy (keep the first alpha tried)

    def _dummy_score(y_test, y_pred, **kwargs):
        return 0.42

    X = X_iris if sparse_container is None else sparse_container(X_iris)
    alphas = np.logspace(-2, 2, num=5)
    clf = RidgeClassifierCV(alphas=alphas, scoring=make_scorer(_dummy_score), cv=cv)
    clf.fit(X, y_iris)
    assert clf.best_score_ == pytest.approx(0.42)
    # In case of tie score, the first alphas will be kept
    assert clf.alpha_ == pytest.approx(alphas[0])


def _test_tolerance(sparse_container):
    X = X_diabetes if sparse_container is None else sparse_container(X_diabetes)

    ridge = Ridge(tol=1e-5, fit_intercept=False)
    ridge.fit(X, y_diabetes)
    score = ridge.score(X, y_diabetes)

    ridge2 = Ridge(tol=1e-3, fit_intercept=False)
    ridge2.fit(X, y_diabetes)
    score2 = ridge2.score(X, y_diabetes)

    assert score >= score2


@pytest.mark.parametrize(
    "test_func",
    (
        _test_ridge_loo,
        _test_ridge_cv,
        _test_ridge_diabetes,
        _test_multi_ridge_diabetes,
        _test_ridge_classifiers,
        _test_tolerance,
    ),
)
@pytest.mark.parametrize("csr_container", CSR_CONTAINERS)
def test_dense_sparse(test_func, csr_container):
    # test dense matrix
    ret_dense = test_func(None)
    # test sparse matrix
    ret_sparse = test_func(csr_container)
    # test that the outputs are the same
    if ret_dense is not None and ret_sparse is not None:
        assert_array_almost_equal(ret_dense, ret_sparse, decimal=3)


def test_class_weights():
    # Test class weights.
    X = np.array([[-1.0, -1.0], [-1.0, 0], [-0.8, -1.0], [1.0, 1.0], [1.0, 0.0]])
    y = [1, 1, 1, -1, -1]

    reg = RidgeClassifier(class_weight=None)
    reg.fit(X, y)
    assert_array_equal(reg.predict([[0.2, -1.0]]), np.array([1]))

    # we give a small weights to class 1
    reg = RidgeClassifier(class_weight={1: 0.001})
    reg.fit(X, y)

    # now the hyperplane should rotate clock-wise and
    # the prediction on this point should shift
    assert_array_equal(reg.predict([[0.2, -1.0]]), np.array([-1]))

    # check if class_weight = 'balanced' can handle negative labels.
    reg = RidgeClassifier(class_weight="balanced")
    reg.fit(X, y)
    assert_array_equal(reg.predict([[0.2, -1.0]]), np.array([1]))

    # class_weight = 'balanced', and class_weight = None should return
    # same values when y has equal number of all labels
    X = np.array([[-1.0, -1.0], [-1.0, 0], [-0.8, -1.0], [1.0, 1.0]])
    y = [1, 1, -1, -1]
    reg = RidgeClassifier(class_weight=None)
    reg.fit(X, y)
    rega = RidgeClassifier(class_weight="balanced")
    rega.fit(X, y)
    assert len(rega.classes_) == 2
    assert_array_almost_equal(reg.coef_, rega.coef_)
    assert_array_almost_equal(reg.intercept_, rega.intercept_)


@pytest.mark.parametrize("reg", (RidgeClassifier, RidgeClassifierCV))
def test_class_weight_vs_sample_weight(reg):
    """Check class_weights resemble sample_weights behavior."""

    # Iris is balanced, so no effect expected for using 'balanced' weights
    reg1 = reg()
    reg1.fit(iris.data, iris.target)
    reg2 = reg(class_weight="balanced")
    reg2.fit(iris.data, iris.target)
    assert_almost_equal(reg1.coef_, reg2.coef_)

    # Inflate importance of class 1, check against user-defined weights
    sample_weight = np.ones(iris.target.shape)
    sample_weight[iris.target == 1] *= 100
    class_weight = {0: 1.0, 1: 100.0, 2: 1.0}
    reg1 = reg()
    reg1.fit(iris.data, iris.target, sample_weight)
    reg2 = reg(class_weight=class_weight)
    reg2.fit(iris.data, iris.target)
    assert_almost_equal(reg1.coef_, reg2.coef_)

    # Check that sample_weight and class_weight are multiplicative
    reg1 = reg()
    reg1.fit(iris.data, iris.target, sample_weight**2)
    reg2 = reg(class_weight=class_weight)
    reg2.fit(iris.data, iris.target, sample_weight)
    assert_almost_equal(reg1.coef_, reg2.coef_)


def test_class_weights_cv():
    # Test class weights for cross validated ridge classifier.
    X = np.array([[-1.0, -1.0], [-1.0, 0], [-0.8, -1.0], [1.0, 1.0], [1.0, 0.0]])
    y = [1, 1, 1, -1, -1]

    reg = RidgeClassifierCV(class_weight=None, alphas=[0.01, 0.1, 1])
    reg.fit(X, y)

    # we give a small weights to class 1
    reg = RidgeClassifierCV(class_weight={1: 0.001}, alphas=[0.01, 0.1, 1, 10])
    reg.fit(X, y)

    assert_array_equal(reg.predict([[-0.2, 2]]), np.array([-1]))


@pytest.mark.parametrize(
    "scoring", [None, "neg_mean_squared_error", _mean_squared_error_callable]
)
def test_ridgecv_store_cv_values(scoring):
    rng = np.random.RandomState(42)

    n_samples = 8
    n_features = 5
    x = rng.randn(n_samples, n_features)
    alphas = [1e-1, 1e0, 1e1]
    n_alphas = len(alphas)

    scoring_ = make_scorer(scoring) if callable(scoring) else scoring

    r = RidgeCV(alphas=alphas, cv=None, store_cv_values=True, scoring=scoring_)

    # with len(y.shape) == 1
    y = rng.randn(n_samples)
    r.fit(x, y)
    assert r.cv_values_.shape == (n_samples, n_alphas)

    # with len(y.shape) == 2
    n_targets = 3
    y = rng.randn(n_samples, n_targets)
    r.fit(x, y)
    assert r.cv_values_.shape == (n_samples, n_targets, n_alphas)

    r = RidgeCV(cv=3, store_cv_values=True, scoring=scoring)
    with pytest.raises(ValueError, match="cv!=None and store_cv_values"):
        r.fit(x, y)


@pytest.mark.parametrize("scoring", [None, "accuracy", _accuracy_callable])
def test_ridge_classifier_cv_store_cv_values(scoring):
    x = np.array([[-1.0, -1.0], [-1.0, 0], [-0.8, -1.0], [1.0, 1.0], [1.0, 0.0]])
    y = np.array([1, 1, 1, -1, -1])

    n_samples = x.shape[0]
    alphas = [1e-1, 1e0, 1e1]
    n_alphas = len(alphas)

    scoring_ = make_scorer(scoring) if callable(scoring) else scoring

    r = RidgeClassifierCV(
        alphas=alphas, cv=None, store_cv_values=True, scoring=scoring_
    )

    # with len(y.shape) == 1
    n_targets = 1
    r.fit(x, y)
    assert r.cv_values_.shape == (n_samples, n_targets, n_alphas)

    # with len(y.shape) == 2
    y = np.array(
        [[1, 1, 1, -1, -1], [1, -1, 1, -1, 1], [-1, -1, 1, -1, -1]]
    ).transpose()
    n_targets = y.shape[1]
    r.fit(x, y)
    assert r.cv_values_.shape == (n_samples, n_targets, n_alphas)


@pytest.mark.parametrize("Estimator", [RidgeCV, RidgeClassifierCV])
def test_ridgecv_alphas_conversion(Estimator):
    rng = np.random.RandomState(0)
    alphas = (0.1, 1.0, 10.0)

    n_samples, n_features = 5, 5
    if Estimator is RidgeCV:
        y = rng.randn(n_samples)
    else:
        y = rng.randint(0, 2, n_samples)
    X = rng.randn(n_samples, n_features)

    ridge_est = Estimator(alphas=alphas)
    assert (
        ridge_est.alphas is alphas
    ), f"`alphas` was mutated in `{Estimator.__name__}.__init__`"

    ridge_est.fit(X, y)
    assert_array_equal(ridge_est.alphas, np.asarray(alphas))


@pytest.mark.parametrize("cv", [None, 3])
@pytest.mark.parametrize("Estimator", [RidgeCV, RidgeClassifierCV])
def test_ridgecv_alphas_zero(cv, Estimator):
    """Check alpha=0.0 raises error only when `cv=None`."""
    rng = np.random.RandomState(0)
    alphas = (0.0, 1.0, 10.0)

    n_samples, n_features = 5, 5
    if Estimator is RidgeCV:
        y = rng.randn(n_samples)
    else:
        y = rng.randint(0, 2, n_samples)
    X = rng.randn(n_samples, n_features)

    ridge_est = Estimator(alphas=alphas, cv=cv)
    if cv is None:
        with pytest.raises(ValueError, match=r"alphas\[0\] == 0.0, must be > 0.0."):
            ridge_est.fit(X, y)
    else:
        ridge_est.fit(X, y)


def test_ridgecv_sample_weight():
    rng = np.random.RandomState(0)
    alphas = (0.1, 1.0, 10.0)

    # There are different algorithms for n_samples > n_features
    # and the opposite, so test them both.
    for n_samples, n_features in ((6, 5), (5, 10)):
        y = rng.randn(n_samples)
        X = rng.randn(n_samples, n_features)
        sample_weight = 1.0 + rng.rand(n_samples)

        cv = KFold(5)
        ridgecv = RidgeCV(alphas=alphas, cv=cv)
        ridgecv.fit(X, y, sample_weight=sample_weight)

        # Check using GridSearchCV directly
        parameters = {"alpha": alphas}
        gs = GridSearchCV(Ridge(), parameters, cv=cv)
        gs.fit(X, y, sample_weight=sample_weight)

        assert ridgecv.alpha_ == gs.best_estimator_.alpha
        assert_array_almost_equal(ridgecv.coef_, gs.best_estimator_.coef_)


def test_raises_value_error_if_sample_weights_greater_than_1d():
    # Sample weights must be either scalar or 1D

    n_sampless = [2, 3]
    n_featuress = [3, 2]

    rng = np.random.RandomState(42)

    for n_samples, n_features in zip(n_sampless, n_featuress):
        X = rng.randn(n_samples, n_features)
        y = rng.randn(n_samples)
        sample_weights_OK = rng.randn(n_samples) ** 2 + 1
        sample_weights_OK_1 = 1.0
        sample_weights_OK_2 = 2.0
        sample_weights_not_OK = sample_weights_OK[:, np.newaxis]
        sample_weights_not_OK_2 = sample_weights_OK[np.newaxis, :]

        ridge = Ridge(alpha=1)

        # make sure the "OK" sample weights actually work
        ridge.fit(X, y, sample_weights_OK)
        ridge.fit(X, y, sample_weights_OK_1)
        ridge.fit(X, y, sample_weights_OK_2)

        def fit_ridge_not_ok():
            ridge.fit(X, y, sample_weights_not_OK)

        def fit_ridge_not_ok_2():
            ridge.fit(X, y, sample_weights_not_OK_2)

        err_msg = "Sample weights must be 1D array or scalar"
        with pytest.raises(ValueError, match=err_msg):
            fit_ridge_not_ok()

        err_msg = "Sample weights must be 1D array or scalar"
        with pytest.raises(ValueError, match=err_msg):
            fit_ridge_not_ok_2()


@pytest.mark.parametrize("n_samples,n_features", [[2, 3], [3, 2]])
@pytest.mark.parametrize(
    "sparse_container",
    COO_CONTAINERS + CSC_CONTAINERS + CSR_CONTAINERS + DOK_CONTAINERS + LIL_CONTAINERS,
)
def test_sparse_design_with_sample_weights(n_samples, n_features, sparse_container):
    # Sample weights must work with sparse matrices
    rng = np.random.RandomState(42)

    sparse_ridge = Ridge(alpha=1.0, fit_intercept=False)
    dense_ridge = Ridge(alpha=1.0, fit_intercept=False)

    X = rng.randn(n_samples, n_features)
    y = rng.randn(n_samples)
    sample_weights = rng.randn(n_samples) ** 2 + 1
    X_sparse = sparse_container(X)
    sparse_ridge.fit(X_sparse, y, sample_weight=sample_weights)
    dense_ridge.fit(X, y, sample_weight=sample_weights)

    assert_array_almost_equal(sparse_ridge.coef_, dense_ridge.coef_, decimal=6)


def test_ridgecv_int_alphas():
    X = np.array([[-1.0, -1.0], [-1.0, 0], [-0.8, -1.0], [1.0, 1.0], [1.0, 0.0]])
    y = [1, 1, 1, -1, -1]

    # Integers
    ridge = RidgeCV(alphas=(1, 10, 100))
    ridge.fit(X, y)


@pytest.mark.parametrize("Estimator", [RidgeCV, RidgeClassifierCV])
@pytest.mark.parametrize(
    "params, err_type, err_msg",
    [
        ({"alphas": (1, -1, -100)}, ValueError, r"alphas\[1\] == -1, must be > 0.0"),
        (
            {"alphas": (-0.1, -1.0, -10.0)},
            ValueError,
            r"alphas\[0\] == -0.1, must be > 0.0",
        ),
        (
            {"alphas": (1, 1.0, "1")},
            TypeError,
            r"alphas\[2\] must be an instance of float, not str",
        ),
    ],
)
def test_ridgecv_alphas_validation(Estimator, params, err_type, err_msg):
    """Check the `alphas` validation in RidgeCV and RidgeClassifierCV."""

    n_samples, n_features = 5, 5
    X = rng.randn(n_samples, n_features)
    y = rng.randint(0, 2, n_samples)

    with pytest.raises(err_type, match=err_msg):
        Estimator(**params).fit(X, y)


@pytest.mark.parametrize("Estimator", [RidgeCV, RidgeClassifierCV])
def test_ridgecv_alphas_scalar(Estimator):
    """Check the case when `alphas` is a scalar.
    This case was supported in the past when `alphas` where converted
    into array in `__init__`.
    We add this test to ensure backward compatibility.
    """

    n_samples, n_features = 5, 5
    X = rng.randn(n_samples, n_features)
    if Estimator is RidgeCV:
        y = rng.randn(n_samples)
    else:
        y = rng.randint(0, 2, n_samples)

    Estimator(alphas=1).fit(X, y)


def test_sparse_cg_max_iter():
    reg = Ridge(solver="sparse_cg", max_iter=1)
    reg.fit(X_diabetes, y_diabetes)
    assert reg.coef_.shape[0] == X_diabetes.shape[1]


@ignore_warnings
def test_n_iter():
    # Test that self.n_iter_ is correct.
    n_targets = 2
    X, y = X_diabetes, y_diabetes
    y_n = np.tile(y, (n_targets, 1)).T

    for max_iter in range(1, 4):
        for solver in ("sag", "saga", "lsqr"):
            reg = Ridge(solver=solver, max_iter=max_iter, tol=1e-12)
            reg.fit(X, y_n)
            assert_array_equal(reg.n_iter_, np.tile(max_iter, n_targets))

    for solver in ("sparse_cg", "svd", "cholesky"):
        reg = Ridge(solver=solver, max_iter=1, tol=1e-1)
        reg.fit(X, y_n)
        assert reg.n_iter_ is None


@pytest.mark.parametrize("solver", ["lsqr", "sparse_cg", "lbfgs", "auto"])
@pytest.mark.parametrize("with_sample_weight", [True, False])
@pytest.mark.parametrize("csr_container", CSR_CONTAINERS)
def test_ridge_fit_intercept_sparse(
    solver, with_sample_weight, global_random_seed, csr_container
):
    """Check that ridge finds the same coefs and intercept on dense and sparse input
    in the presence of sample weights.

    For now only sparse_cg and lbfgs can correctly fit an intercept
    with sparse X with default tol and max_iter.
    'sag' is tested separately in test_ridge_fit_intercept_sparse_sag because it
    requires more iterations and should raise a warning if default max_iter is used.
    Other solvers raise an exception, as checked in
    test_ridge_fit_intercept_sparse_error
    """
    positive = solver == "lbfgs"
    X, y = _make_sparse_offset_regression(
        n_features=20, random_state=global_random_seed, positive=positive
    )

    sample_weight = None
    if with_sample_weight:
        rng = np.random.RandomState(global_random_seed)
        sample_weight = 1.0 + rng.uniform(size=X.shape[0])

    # "auto" should switch to "sparse_cg" when X is sparse
    # so the reference we use for both ("auto" and "sparse_cg") is
    # Ridge(solver="sparse_cg"), fitted using the dense representation (note
    # that "sparse_cg" can fit sparse or dense data)
    dense_solver = "sparse_cg" if solver == "auto" else solver
    dense_ridge = Ridge(solver=dense_solver, tol=1e-12, positive=positive)
    sparse_ridge = Ridge(solver=solver, tol=1e-12, positive=positive)

    dense_ridge.fit(X, y, sample_weight=sample_weight)
    sparse_ridge.fit(csr_container(X), y, sample_weight=sample_weight)

    assert_allclose(dense_ridge.intercept_, sparse_ridge.intercept_)
    assert_allclose(dense_ridge.coef_, sparse_ridge.coef_, rtol=5e-7)


@pytest.mark.parametrize("solver", ["saga", "svd", "cholesky"])
@pytest.mark.parametrize("csr_container", CSR_CONTAINERS)
def test_ridge_fit_intercept_sparse_error(solver, csr_container):
    X, y = _make_sparse_offset_regression(n_features=20, random_state=0)
    X_csr = csr_container(X)
    sparse_ridge = Ridge(solver=solver)
    err_msg = "solver='{}' does not support".format(solver)
    with pytest.raises(ValueError, match=err_msg):
        sparse_ridge.fit(X_csr, y)


@pytest.mark.parametrize("with_sample_weight", [True, False])
@pytest.mark.parametrize("csr_container", CSR_CONTAINERS)
def test_ridge_fit_intercept_sparse_sag(
    with_sample_weight, global_random_seed, csr_container
):
    X, y = _make_sparse_offset_regression(
        n_features=5, n_samples=20, random_state=global_random_seed, X_offset=5.0
    )
    if with_sample_weight:
        rng = np.random.RandomState(global_random_seed)
        sample_weight = 1.0 + rng.uniform(size=X.shape[0])
    else:
        sample_weight = None
    X_csr = csr_container(X)

    params = dict(
        alpha=1.0, solver="sag", fit_intercept=True, tol=1e-10, max_iter=100000
    )
    dense_ridge = Ridge(**params)
    sparse_ridge = Ridge(**params)
    dense_ridge.fit(X, y, sample_weight=sample_weight)
    with warnings.catch_warnings():
        warnings.simplefilter("error", UserWarning)
        sparse_ridge.fit(X_csr, y, sample_weight=sample_weight)
    assert_allclose(dense_ridge.intercept_, sparse_ridge.intercept_, rtol=1e-4)
    assert_allclose(dense_ridge.coef_, sparse_ridge.coef_, rtol=1e-4)
    with pytest.warns(UserWarning, match='"sag" solver requires.*'):
        Ridge(solver="sag", fit_intercept=True, tol=1e-3, max_iter=None).fit(X_csr, y)


@pytest.mark.parametrize("return_intercept", [False, True])
@pytest.mark.parametrize("sample_weight", [None, np.ones(1000)])
@pytest.mark.parametrize("container", [np.array] + CSR_CONTAINERS)
@pytest.mark.parametrize(
    "solver", ["auto", "sparse_cg", "cholesky", "lsqr", "sag", "saga", "lbfgs"]
)
def test_ridge_regression_check_arguments_validity(
    return_intercept, sample_weight, container, solver
):
    """check if all combinations of arguments give valid estimations"""

    # test excludes 'svd' solver because it raises exception for sparse inputs

    rng = check_random_state(42)
    X = rng.rand(1000, 3)
    true_coefs = [1, 2, 0.1]
    y = np.dot(X, true_coefs)
    true_intercept = 0.0
    if return_intercept:
        true_intercept = 10000.0
    y += true_intercept
    X_testing = container(X)

    alpha, tol = 1e-3, 1e-6
    atol = 1e-3 if _IS_32BIT else 1e-4

    positive = solver == "lbfgs"

    if solver not in ["sag", "auto"] and return_intercept:
        with pytest.raises(ValueError, match="In Ridge, only 'sag' solver"):
            ridge_regression(
                X_testing,
                y,
                alpha=alpha,
                solver=solver,
                sample_weight=sample_weight,
                return_intercept=return_intercept,
                positive=positive,
                tol=tol,
            )
        return

    out = ridge_regression(
        X_testing,
        y,
        alpha=alpha,
        solver=solver,
        sample_weight=sample_weight,
        positive=positive,
        return_intercept=return_intercept,
        tol=tol,
    )

    if return_intercept:
        coef, intercept = out
        assert_allclose(coef, true_coefs, rtol=0, atol=atol)
        assert_allclose(intercept, true_intercept, rtol=0, atol=atol)
    else:
        assert_allclose(out, true_coefs, rtol=0, atol=atol)


@pytest.mark.parametrize(
    "solver", ["svd", "sparse_cg", "cholesky", "lsqr", "sag", "saga", "lbfgs"]
)
def test_dtype_match(solver):
    rng = np.random.RandomState(0)
    alpha = 1.0
    positive = solver == "lbfgs"

    n_samples, n_features = 6, 5
    X_64 = rng.randn(n_samples, n_features)
    y_64 = rng.randn(n_samples)
    X_32 = X_64.astype(np.float32)
    y_32 = y_64.astype(np.float32)

    tol = 2 * np.finfo(np.float32).resolution
    # Check type consistency 32bits
    ridge_32 = Ridge(
        alpha=alpha, solver=solver, max_iter=500, tol=tol, positive=positive
    )
    ridge_32.fit(X_32, y_32)
    coef_32 = ridge_32.coef_

    # Check type consistency 64 bits
    ridge_64 = Ridge(
        alpha=alpha, solver=solver, max_iter=500, tol=tol, positive=positive
    )
    ridge_64.fit(X_64, y_64)
    coef_64 = ridge_64.coef_

    # Do the actual checks at once for easier debug
    assert coef_32.dtype == X_32.dtype
    assert coef_64.dtype == X_64.dtype
    assert ridge_32.predict(X_32).dtype == X_32.dtype
    assert ridge_64.predict(X_64).dtype == X_64.dtype
    assert_allclose(ridge_32.coef_, ridge_64.coef_, rtol=1e-4, atol=5e-4)


def test_dtype_match_cholesky():
    # Test different alphas in cholesky solver to ensure full coverage.
    # This test is separated from test_dtype_match for clarity.
    rng = np.random.RandomState(0)
    alpha = np.array([1.0, 0.5])

    n_samples, n_features, n_target = 6, 7, 2
    X_64 = rng.randn(n_samples, n_features)
    y_64 = rng.randn(n_samples, n_target)
    X_32 = X_64.astype(np.float32)
    y_32 = y_64.astype(np.float32)

    # Check type consistency 32bits
    ridge_32 = Ridge(alpha=alpha, solver="cholesky")
    ridge_32.fit(X_32, y_32)
    coef_32 = ridge_32.coef_

    # Check type consistency 64 bits
    ridge_64 = Ridge(alpha=alpha, solver="cholesky")
    ridge_64.fit(X_64, y_64)
    coef_64 = ridge_64.coef_

    # Do all the checks at once, like this is easier to debug
    assert coef_32.dtype == X_32.dtype
    assert coef_64.dtype == X_64.dtype
    assert ridge_32.predict(X_32).dtype == X_32.dtype
    assert ridge_64.predict(X_64).dtype == X_64.dtype
    assert_almost_equal(ridge_32.coef_, ridge_64.coef_, decimal=5)


@pytest.mark.parametrize(
    "solver", ["svd", "cholesky", "lsqr", "sparse_cg", "sag", "saga", "lbfgs"]
)
@pytest.mark.parametrize("seed", range(1))
def test_ridge_regression_dtype_stability(solver, seed):
    random_state = np.random.RandomState(seed)
    n_samples, n_features = 6, 5
    X = random_state.randn(n_samples, n_features)
    coef = random_state.randn(n_features)
    y = np.dot(X, coef) + 0.01 * random_state.randn(n_samples)
    alpha = 1.0
    positive = solver == "lbfgs"
    results = dict()
    # XXX: Sparse CG seems to be far less numerically stable than the
    # others, maybe we should not enable float32 for this one.
    atol = 1e-3 if solver == "sparse_cg" else 1e-5
    for current_dtype in (np.float32, np.float64):
        results[current_dtype] = ridge_regression(
            X.astype(current_dtype),
            y.astype(current_dtype),
            alpha=alpha,
            solver=solver,
            random_state=random_state,
            sample_weight=None,
            positive=positive,
            max_iter=500,
            tol=1e-10,
            return_n_iter=False,
            return_intercept=False,
        )

    assert results[np.float32].dtype == np.float32
    assert results[np.float64].dtype == np.float64
    assert_allclose(results[np.float32], results[np.float64], atol=atol)


def test_ridge_sag_with_X_fortran():
    # check that Fortran array are converted when using SAG solver
    X, y = make_regression(random_state=42)
    # for the order of X and y to not be C-ordered arrays
    X = np.asfortranarray(X)
    X = X[::2, :]
    y = y[::2]
    Ridge(solver="sag").fit(X, y)


@pytest.mark.parametrize(
    "Classifier, params",
    [
        (RidgeClassifier, {}),
        (RidgeClassifierCV, {"cv": None}),
        (RidgeClassifierCV, {"cv": 3}),
    ],
)
def test_ridgeclassifier_multilabel(Classifier, params):
    """Check that multilabel classification is supported and give meaningful
    results."""
    X, y = make_multilabel_classification(n_classes=1, random_state=0)
    y = y.reshape(-1, 1)
    Y = np.concatenate([y, y], axis=1)
    clf = Classifier(**params).fit(X, Y)
    Y_pred = clf.predict(X)

    assert Y_pred.shape == Y.shape
    assert_array_equal(Y_pred[:, 0], Y_pred[:, 1])
    Ridge(solver="sag").fit(X, y)


@pytest.mark.parametrize("solver", ["auto", "lbfgs"])
@pytest.mark.parametrize("fit_intercept", [True, False])
@pytest.mark.parametrize("alpha", [1e-3, 1e-2, 0.1, 1.0])
def test_ridge_positive_regression_test(solver, fit_intercept, alpha):
    """Test that positive Ridge finds true positive coefficients."""
    X = np.array([[1, 2], [3, 4], [5, 6], [7, 8]])
    coef = np.array([1, -10])
    if fit_intercept:
        intercept = 20
        y = X.dot(coef) + intercept
    else:
        y = X.dot(coef)

    model = Ridge(
        alpha=alpha, positive=True, solver=solver, fit_intercept=fit_intercept
    )
    model.fit(X, y)
    assert np.all(model.coef_ >= 0)


@pytest.mark.parametrize("fit_intercept", [True, False])
@pytest.mark.parametrize("alpha", [1e-3, 1e-2, 0.1, 1.0])
def test_ridge_ground_truth_positive_test(fit_intercept, alpha):
    """Test that Ridge w/wo positive converges to the same solution.

    Ridge with positive=True and positive=False must give the same
    when the ground truth coefs are all positive.
    """
    rng = np.random.RandomState(42)
    X = rng.randn(300, 100)
    coef = rng.uniform(0.1, 1.0, size=X.shape[1])
    if fit_intercept:
        intercept = 1
        y = X @ coef + intercept
    else:
        y = X @ coef
    y += rng.normal(size=X.shape[0]) * 0.01

    results = []
    for positive in [True, False]:
        model = Ridge(
            alpha=alpha, positive=positive, fit_intercept=fit_intercept, tol=1e-10
        )
        results.append(model.fit(X, y).coef_)
    assert_allclose(*results, atol=1e-6, rtol=0)


@pytest.mark.parametrize(
    "solver", ["svd", "cholesky", "lsqr", "sparse_cg", "sag", "saga"]
)
def test_ridge_positive_error_test(solver):
    """Test input validation for positive argument in Ridge."""
    alpha = 0.1
    X = np.array([[1, 2], [3, 4]])
    coef = np.array([1, -1])
    y = X @ coef

    model = Ridge(alpha=alpha, positive=True, solver=solver, fit_intercept=False)
    with pytest.raises(ValueError, match="does not support positive"):
        model.fit(X, y)

    with pytest.raises(ValueError, match="only 'lbfgs' solver can be used"):
        _, _ = ridge_regression(
            X, y, alpha, positive=True, solver=solver, return_intercept=False
        )


@pytest.mark.parametrize("alpha", [1e-3, 1e-2, 0.1, 1.0])
def test_positive_ridge_loss(alpha):
    """Check ridge loss consistency when positive argument is enabled."""
    X, y = make_regression(n_samples=300, n_features=300, random_state=42)
    alpha = 0.10
    n_checks = 100

    def ridge_loss(model, random_state=None, noise_scale=1e-8):
        intercept = model.intercept_
        if random_state is not None:
            rng = np.random.RandomState(random_state)
            coef = model.coef_ + rng.uniform(0, noise_scale, size=model.coef_.shape)
        else:
            coef = model.coef_

        return 0.5 * np.sum((y - X @ coef - intercept) ** 2) + 0.5 * alpha * np.sum(
            coef**2
        )

    model = Ridge(alpha=alpha).fit(X, y)
    model_positive = Ridge(alpha=alpha, positive=True).fit(X, y)

    # Check 1:
    #   Loss for solution found by Ridge(positive=False)
    #   is lower than that for solution found by Ridge(positive=True)
    loss = ridge_loss(model)
    loss_positive = ridge_loss(model_positive)
    assert loss <= loss_positive

    # Check 2:
    #   Loss for solution found by Ridge(positive=True)
    #   is lower than that for small random positive perturbation
    #   of the positive solution.
    for random_state in range(n_checks):
        loss_perturbed = ridge_loss(model_positive, random_state=random_state)
        assert loss_positive <= loss_perturbed


@pytest.mark.parametrize("alpha", [1e-3, 1e-2, 0.1, 1.0])
def test_lbfgs_solver_consistency(alpha):
    """Test that LBGFS gets almost the same coef of svd when positive=False."""
    X, y = make_regression(n_samples=300, n_features=300, random_state=42)
    y = np.expand_dims(y, 1)
    alpha = np.asarray([alpha])
    config = {
        "positive": False,
        "tol": 1e-16,
        "max_iter": 500000,
    }

    coef_lbfgs = _solve_lbfgs(X, y, alpha, **config)
    coef_cholesky = _solve_svd(X, y, alpha)
    assert_allclose(coef_lbfgs, coef_cholesky, atol=1e-4, rtol=0)


def test_lbfgs_solver_error():
    """Test that LBFGS solver raises ConvergenceWarning."""
    X = np.array([[1, -1], [1, 1]])
    y = np.array([-1e10, 1e10])

    model = Ridge(
        alpha=0.01,
        solver="lbfgs",
        fit_intercept=False,
        tol=1e-12,
        positive=True,
        max_iter=1,
    )
    with pytest.warns(ConvergenceWarning, match="lbfgs solver did not converge"):
        model.fit(X, y)


@pytest.mark.parametrize("fit_intercept", [False, True])
@pytest.mark.parametrize("sparse_container", [None] + CSR_CONTAINERS)
@pytest.mark.parametrize("data", ["tall", "wide"])
@pytest.mark.parametrize("solver", SOLVERS + ["lbfgs"])
def test_ridge_sample_weight_consistency(
    fit_intercept, sparse_container, data, solver, global_random_seed
):
    """Test that the impact of sample_weight is consistent.

    Note that this test is stricter than the common test
    check_sample_weights_invariance alone.
    """
    # filter out solver that do not support sparse input
    if sparse_container is not None:
        if solver == "svd" or (solver in ("cholesky", "saga") and fit_intercept):
            pytest.skip("unsupported configuration")

    # XXX: this test is quite sensitive to the seed used to generate the data:
    # ideally we would like the test to pass for any global_random_seed but this is not
    # the case at the moment.
    rng = np.random.RandomState(42)
    n_samples = 12
    if data == "tall":
        n_features = n_samples // 2
    else:
        n_features = n_samples * 2

    X = rng.rand(n_samples, n_features)
    y = rng.rand(n_samples)
    if sparse_container is not None:
        X = sparse_container(X)
    params = dict(
        fit_intercept=fit_intercept,
        alpha=1.0,
        solver=solver,
        positive=(solver == "lbfgs"),
        random_state=global_random_seed,  # for sag/saga
        tol=1e-12,
    )

    # 1) sample_weight=np.ones(..) should be equivalent to sample_weight=None
    # same check as check_sample_weights_invariance(name, reg, kind="ones"), but we also
    # test with sparse input.
    reg = Ridge(**params).fit(X, y, sample_weight=None)
    coef = reg.coef_.copy()
    if fit_intercept:
        intercept = reg.intercept_
    sample_weight = np.ones_like(y)
    reg.fit(X, y, sample_weight=sample_weight)
    assert_allclose(reg.coef_, coef, rtol=1e-6)
    if fit_intercept:
        assert_allclose(reg.intercept_, intercept)

    # 2) setting elements of sample_weight to 0 is equivalent to removing these samples
    # same check as check_sample_weights_invariance(name, reg, kind="zeros"), but we
    # also test with sparse input
    sample_weight = rng.uniform(low=0.01, high=2, size=X.shape[0])
    sample_weight[-5:] = 0
    y[-5:] *= 1000  # to make excluding those samples important
    reg.fit(X, y, sample_weight=sample_weight)
    coef = reg.coef_.copy()
    if fit_intercept:
        intercept = reg.intercept_
    reg.fit(X[:-5, :], y[:-5], sample_weight=sample_weight[:-5])
    assert_allclose(reg.coef_, coef, rtol=1e-6)
    if fit_intercept:
        assert_allclose(reg.intercept_, intercept)

    # 3) scaling of sample_weight should have no effect
    # Note: For models with penalty, scaling the penalty term might work.
    reg2 = Ridge(**params).set_params(alpha=np.pi * params["alpha"])
    reg2.fit(X, y, sample_weight=np.pi * sample_weight)
    if solver in ("sag", "saga") and not fit_intercept:
        pytest.xfail(f"Solver {solver} does fail test for scaling of sample_weight.")
    assert_allclose(reg2.coef_, coef, rtol=1e-6)
    if fit_intercept:
        assert_allclose(reg2.intercept_, intercept)

    # 4) check that multiplying sample_weight by 2 is equivalent
    # to repeating corresponding samples twice
    if sparse_container is not None:
        X = X.toarray()
    X2 = np.concatenate([X, X[: n_samples // 2]], axis=0)
    y2 = np.concatenate([y, y[: n_samples // 2]])
    sample_weight_1 = sample_weight.copy()
    sample_weight_1[: n_samples // 2] *= 2
    sample_weight_2 = np.concatenate(
        [sample_weight, sample_weight[: n_samples // 2]], axis=0
    )
    if sparse_container is not None:
        X = sparse_container(X)
        X2 = sparse_container(X2)
    reg1 = Ridge(**params).fit(X, y, sample_weight=sample_weight_1)
    reg2 = Ridge(**params).fit(X2, y2, sample_weight=sample_weight_2)
    assert_allclose(reg1.coef_, reg2.coef_)
    if fit_intercept:
        assert_allclose(reg1.intercept_, reg2.intercept_)


# Metadata Routing Tests
# ======================


@pytest.mark.usefixtures("enable_slep006")
@pytest.mark.parametrize("metaestimator", [RidgeCV, RidgeClassifierCV])
def test_metadata_routing_with_default_scoring(metaestimator):
    """Test that `RidgeCV` or `RidgeClassifierCV` with default `scoring`
    argument (`None`), don't enter into `RecursionError` when metadata is routed.
    """
    X = np.array([[0, 1], [2, 2], [4, 6], [9, 0], [2, 4]])
    y = [1, 2, 3, 4, 5]

    pipe = SimplePipeline(
        [
            ConsumingTransformer()
            .set_fit_request(sample_weight=True)
            .set_transform_request(sample_weight=True),
            ConsumingTransformer()
            .set_fit_request(sample_weight=True)
            .set_transform_request(sample_weight=True),
            metaestimator().set_fit_request(sample_weight=True),
        ]
    )

    params = {"sample_weight": [1, 1, 1, 1, 1]}

    pipe.fit(X, y, **params)


# End of Metadata Routing Tests
# =============================<|MERGE_RESOLUTION|>--- conflicted
+++ resolved
@@ -39,13 +39,9 @@
     cross_val_predict,
 )
 from sklearn.preprocessing import minmax_scale
-<<<<<<< HEAD
 from sklearn.tests.metadata_routing_common import ConsumingTransformer
 from sklearn.tests.test_metadata_routing import SimplePipeline
 from sklearn.utils import _IS_32BIT, check_random_state
-=======
-from sklearn.utils import check_random_state
->>>>>>> d1d1596f
 from sklearn.utils._testing import (
     assert_allclose,
     assert_almost_equal,

--- conflicted
+++ resolved
@@ -34,17 +34,10 @@
 from sklearn.model_selection import GridSearchCV
 from sklearn.model_selection import KFold
 
-<<<<<<< HEAD
 from sklearn.utils import check_random_state
 from sklearn.datasets import make_multilabel_classification
-<<<<<<< HEAD
+
 from sklearn.grid_search import GridSearchCV
-
-=======
-=======
-from sklearn.grid_search import GridSearchCV
->>>>>>> add a comparison between RidgeCV and GridSearchCV
->>>>>>> 20019662
 
 diabetes = datasets.load_diabetes()
 X_diabetes, y_diabetes = diabetes.data, diabetes.target
@@ -800,7 +793,6 @@
 
 
 def test_best_score_():
-<<<<<<< HEAD
     reg = RidgeCV(fit_intercept=False, cv=5,
                    scoring='mean_absolute_error')
     reg.fit(X_diabetes, y_diabetes) 
@@ -817,23 +809,4 @@
     reg1.fit(X_diabetes, y_diabetes)
     reg2.fit(X_diabetes, y_diabetes)
 
-    assert_equal(reg1.alpha_, reg2.best_estimator_.alpha)
-=======
-
-    def fit_and_get_best_score_(reg):
-        reg.fit(X_diabetes,y_diabetes)
-        assert_equal(type(reg.best_score_), np.float64)
-        
-    reg = RidgeCV()
-    reg2 = RidgeCV(scoring='mean_absolute_error')
-    reg3 = RidgeCV(fit_intercept=False, cv=5, scoring='mean_absolute_error')
-    reg4 = RidgeCV(fit_intercept=False, cv=5, scoring='median_absolute_error')
-    reg5 = GridSearchCV(Ridge(fit_intercept=False), {'alpha': reg3.alphas},
-                        fit_params={}, cv=5, scoring='mean_absolute_error')
-    
-    for i in (reg, reg2, reg3, reg4, reg5):
-        fit_and_get_best_score_(i)
-
-    assert_true(reg3.best_score_ is not reg4.best_score_, True)
-    assert_equal(reg3.alpha_, reg5.best_estimator_.alpha)
->>>>>>> 20019662
+    assert_equal(reg1.alpha_, reg2.best_estimator_.alpha)
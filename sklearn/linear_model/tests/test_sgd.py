--- conflicted
+++ resolved
@@ -443,7 +443,6 @@
 
 
 @pytest.mark.parametrize(
-<<<<<<< HEAD
     "SGDEstimator, X, y",
     [
         (
@@ -477,49 +476,6 @@
 
     assert sgd_early_stopped.n_iter_ < sgd_not_early_stopped.n_iter_
     assert sgd_early_stopped.score(X, y) < sgd_not_early_stopped.score(X, y)
-=======
-    "klass", [SGDClassifier, SparseSGDClassifier, SGDRegressor, SparseSGDRegressor]
-)
-def test_validation_set_not_used_for_training(klass):
-    X, Y = iris.data, iris.target
-    validation_fraction = 0.4
-    seed = 42
-    shuffle = False
-    max_iter = 10
-    clf1 = klass(
-        early_stopping=True,
-        random_state=np.random.RandomState(seed),
-        validation_fraction=validation_fraction,
-        learning_rate="constant",
-        eta0=0.01,
-        tol=None,
-        max_iter=max_iter,
-        shuffle=shuffle,
-    )
-    clf1.fit(X, Y)
-    assert clf1.n_iter_ == max_iter
-
-    clf2 = klass(
-        early_stopping=False,
-        random_state=np.random.RandomState(seed),
-        learning_rate="constant",
-        eta0=0.01,
-        tol=None,
-        max_iter=max_iter,
-        shuffle=shuffle,
-    )
-
-    if is_classifier(clf2):
-        cv = StratifiedShuffleSplit(test_size=validation_fraction, random_state=seed)
-    else:
-        cv = ShuffleSplit(test_size=validation_fraction, random_state=seed)
-    idx_train, idx_val = next(cv.split(X, Y))
-    idx_train = np.sort(idx_train)  # remove shuffling
-    clf2.fit(X[idx_train], Y[idx_train])
-    assert clf2.n_iter_ == max_iter
-
-    assert_array_equal(clf1.coef_, clf2.coef_)
->>>>>>> 39f37bb6
 
 
 @pytest.mark.parametrize(

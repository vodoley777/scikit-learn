import itertools
import os
import re
<<<<<<< HEAD
import sys
import warnings
=======
>>>>>>> 4f700c13
import numpy as np
from numpy.testing import assert_allclose, assert_almost_equal
from numpy.testing import assert_array_almost_equal, assert_array_equal
from scipy import sparse

import pytest

from sklearn.base import clone
from sklearn.datasets import load_iris, make_classification
from sklearn.metrics import log_loss
from sklearn.metrics import get_scorer
from sklearn.model_selection import StratifiedKFold
from sklearn.model_selection import GridSearchCV
from sklearn.model_selection import train_test_split
from sklearn.model_selection import cross_val_score
from sklearn.preprocessing import LabelEncoder, StandardScaler
from sklearn.utils import compute_class_weight, _IS_32BIT
from sklearn.utils._testing import ignore_warnings
from sklearn.utils import shuffle
from sklearn.linear_model import SGDClassifier
from sklearn.preprocessing import scale
from sklearn.utils._testing import skip_if_no_parallel

from sklearn.exceptions import ConvergenceWarning
from sklearn.linear_model._logistic import (
    _log_reg_scoring_path,
    _logistic_regression_path,
    LogisticRegression,
    LogisticRegressionCV,
)

X = [[-1, 0], [0, 1], [1, 1]]
X_sp = sparse.csr_matrix(X)
Y1 = [0, 1, 1]
Y2 = [2, 1, 0]
iris = load_iris()


def check_predictions(clf, X, y):
    """Check that the model is able to fit the classification data"""
    n_samples = len(y)
    classes = np.unique(y)
    n_classes = classes.shape[0]

    predicted = clf.fit(X, y).predict(X)
    assert_array_equal(clf.classes_, classes)

    assert predicted.shape == (n_samples,)
    assert_array_equal(predicted, y)

    probabilities = clf.predict_proba(X)
    assert probabilities.shape == (n_samples, n_classes)
    assert_array_almost_equal(probabilities.sum(axis=1), np.ones(n_samples))
    assert_array_equal(probabilities.argmax(axis=1), y)


def test_predict_2_classes():
    # Simple sanity check on a 2 classes dataset
    # Make sure it predicts the correct result on simple datasets.
    check_predictions(LogisticRegression(random_state=0), X, Y1)
    check_predictions(LogisticRegression(random_state=0), X_sp, Y1)

    check_predictions(LogisticRegression(C=100, random_state=0), X, Y1)
    check_predictions(LogisticRegression(C=100, random_state=0), X_sp, Y1)

    check_predictions(LogisticRegression(fit_intercept=False, random_state=0), X, Y1)
    check_predictions(LogisticRegression(fit_intercept=False, random_state=0), X_sp, Y1)


def test_error():
    # Test for appropriate exception on errors
    msg = "Penalty term must be positive"

    with pytest.raises(ValueError, match=msg):
        LogisticRegression(C=-1).fit(X, Y1)

    with pytest.raises(ValueError, match=msg):
        LogisticRegression(C="test").fit(X, Y1)

    msg = "is not a valid scoring value"
    with pytest.raises(ValueError, match=msg):
        LogisticRegressionCV(scoring="bad-scorer", cv=2).fit(X, Y1)

    for LR in [LogisticRegression, LogisticRegressionCV]:
        msg = "Tolerance for stopping criteria must be positive"

        with pytest.raises(ValueError, match=msg):
            LR(tol=-1).fit(X, Y1)

        with pytest.raises(ValueError, match=msg):
            LR(tol="test").fit(X, Y1)

        msg = "Maximum number of iteration must be positive"

        with pytest.raises(ValueError, match=msg):
            LR(max_iter=-1).fit(X, Y1)

        with pytest.raises(ValueError, match=msg):
            LR(max_iter="test").fit(X, Y1)


def test_logistic_cv_mock_scorer():
    class MockScorer:
        def __init__(self):
            self.calls = 0
            self.scores = [0.1, 0.4, 0.8, 0.5]

        def __call__(self, model, X, y, sample_weight=None):
            score = self.scores[self.calls % len(self.scores)]
            self.calls += 1
            return score

    mock_scorer = MockScorer()
    Cs = [1, 2, 3, 4]
    cv = 2

    lr = LogisticRegressionCV(Cs=Cs, scoring=mock_scorer, cv=cv)
    lr.fit(X, Y1)

    # Cs[2] has the highest score (0.8) from MockScorer
    assert lr.C_[0] == Cs[2]

    # scorer called 8 times (cv*len(Cs))
    assert mock_scorer.calls == cv * len(Cs)

    # reset mock_scorer
    mock_scorer.calls = 0
    custom_score = lr.score(X, lr.predict(X))

    assert custom_score == mock_scorer.scores[0]
    assert mock_scorer.calls == 1


@skip_if_no_parallel
def test_lr_liblinear_warning():
    n_samples, n_features = iris.data.shape
    target = iris.target_names[iris.target]

    lr = LogisticRegression(solver="liblinear", n_jobs=2)
    warning_message = (
        "'n_jobs' > 1 does not have any effect when"
        " 'solver' is set to 'liblinear'. Got 'n_jobs'"
        " = 2."
    )
    with pytest.warns(UserWarning, match=warning_message):
        lr.fit(iris.data, target)


def test_predict_3_classes():
    check_predictions(LogisticRegression(C=10), X, Y2)
    check_predictions(LogisticRegression(C=10), X_sp, Y2)


def test_predict_iris():
    # Test logistic regression with the iris dataset
    n_samples, n_features = iris.data.shape

    target = iris.target_names[iris.target]

    # Test that both multinomial and OvR solvers handle
    # multiclass data correctly and give good accuracy
    # score (>0.95) for the training data.
    for clf in [
        LogisticRegression(C=len(iris.data), solver="liblinear", multi_class="ovr"),
        LogisticRegression(C=len(iris.data), solver="lbfgs", multi_class="multinomial"),
        LogisticRegression(
            C=len(iris.data), solver="newton-cg", multi_class="multinomial"
        ),
        LogisticRegression(
            C=len(iris.data), solver="sag", tol=1e-2, multi_class="ovr", random_state=42
        ),
        LogisticRegression(
            C=len(iris.data),
            solver="saga",
            tol=1e-2,
            multi_class="ovr",
            random_state=42,
        ),
    ]:
        clf.fit(iris.data, target)
        assert_array_equal(np.unique(target), clf.classes_)

        pred = clf.predict(iris.data)
        assert np.mean(pred == target) > 0.95

        probabilities = clf.predict_proba(iris.data)
        assert_array_almost_equal(probabilities.sum(axis=1), np.ones(n_samples))

        pred = iris.target_names[probabilities.argmax(axis=1)]
        assert np.mean(pred == target) > 0.95


@pytest.mark.parametrize("solver", ["lbfgs", "newton-cg", "sag", "saga"])
def test_multinomial_validation(solver):
    lr = LogisticRegression(C=-1, solver=solver, multi_class="multinomial")

    with pytest.raises(ValueError):
        lr.fit([[0, 1], [1, 0]], [0, 1])


@pytest.mark.parametrize("LR", [LogisticRegression, LogisticRegressionCV])
def test_check_solver_option(LR):
    X, y = iris.data, iris.target

    msg = (
        r"Logistic Regression supports only solvers in \['liblinear', "
        r"'newton-cg', 'lbfgs', 'sag', 'saga', 'trust-ncg'\], got wrong_name."
    )
    lr = LR(solver="wrong_name", multi_class="ovr")
    with pytest.raises(ValueError, match=msg):
        lr.fit(X, y)

    msg = "multi_class should be 'multinomial', 'ovr' or 'auto'. Got wrong_name"
    lr = LR(solver="newton-cg", multi_class="wrong_name")
    with pytest.raises(ValueError, match=msg):
        lr.fit(X, y)

    # only 'liblinear' solver
    msg = "Solver liblinear does not support a multinomial backend."
    lr = LR(solver="liblinear", multi_class="multinomial")
    with pytest.raises(ValueError, match=msg):
        lr.fit(X, y)

    # all solvers except 'liblinear' and 'saga'
    for solver in ["newton-cg", "lbfgs", "sag"]:
        msg = "Solver %s supports only 'l2' or 'none' penalties," % solver
        lr = LR(solver=solver, penalty="l1", multi_class="ovr")
        with pytest.raises(ValueError, match=msg):
            lr.fit(X, y)
    for solver in ["newton-cg", "lbfgs", "sag", "saga"]:
        msg = "Solver %s supports only dual=False, got dual=True" % solver
        lr = LR(solver=solver, dual=True, multi_class="ovr")
        with pytest.raises(ValueError, match=msg):
            lr.fit(X, y)

    # only saga supports elasticnet. We only test for liblinear because the
    # error is raised before for the other solvers (solver %s supports only l2
    # penalties)
    for solver in ["liblinear"]:
        msg = "Only 'saga' solver supports elasticnet penalty, got solver={}.".format(
            solver
        )
        lr = LR(solver=solver, penalty="elasticnet")
        with pytest.raises(ValueError, match=msg):
            lr.fit(X, y)

    # liblinear does not support penalty='none'
    msg = "penalty='none' is not supported for the liblinear solver"
    lr = LR(penalty="none", solver="liblinear")
    with pytest.raises(ValueError, match=msg):
        lr.fit(X, y)


@pytest.mark.parametrize("solver", ["lbfgs", "newton-cg", "sag", "saga"])
def test_multinomial_binary(solver):
    # Test multinomial LR on a binary problem.
    target = (iris.target > 0).astype(np.intp)
    target = np.array(["setosa", "not-setosa"])[target]

    clf = LogisticRegression(
        solver=solver, multi_class="multinomial", random_state=42, max_iter=2000
    )
    clf.fit(iris.data, target)

    assert clf.coef_.shape == (1, iris.data.shape[1])
    assert clf.intercept_.shape == (1,)
    assert_array_equal(clf.predict(iris.data), target)

    mlr = LogisticRegression(
        solver=solver, multi_class="multinomial", random_state=42, fit_intercept=False
    )
    mlr.fit(iris.data, target)
    pred = clf.classes_[np.argmax(clf.predict_log_proba(iris.data), axis=1)]
    assert np.mean(pred == target) > 0.9


def test_multinomial_binary_probabilities():
    # Test multinomial LR gives expected probabilities based on the
    # decision function, for a binary problem.
    X, y = make_classification()
    clf = LogisticRegression(multi_class="multinomial", solver="saga")
    clf.fit(X, y)

    decision = clf.decision_function(X)
    proba = clf.predict_proba(X)

    expected_proba_class_1 = np.exp(decision) / (np.exp(decision) + np.exp(-decision))
    expected_proba = np.c_[1 - expected_proba_class_1, expected_proba_class_1]

    assert_almost_equal(proba, expected_proba)


def test_sparsify():
    # Test sparsify and densify members.
    n_samples, n_features = iris.data.shape
    target = iris.target_names[iris.target]
    clf = LogisticRegression(random_state=0).fit(iris.data, target)

    pred_d_d = clf.decision_function(iris.data)

    clf.sparsify()
    assert sparse.issparse(clf.coef_)
    pred_s_d = clf.decision_function(iris.data)

    sp_data = sparse.coo_matrix(iris.data)
    pred_s_s = clf.decision_function(sp_data)

    clf.densify()
    pred_d_s = clf.decision_function(sp_data)

    assert_array_almost_equal(pred_d_d, pred_s_d)
    assert_array_almost_equal(pred_d_d, pred_s_s)
    assert_array_almost_equal(pred_d_d, pred_d_s)


def test_inconsistent_input():
    # Test that an exception is raised on inconsistent input
    rng = np.random.RandomState(0)
    X_ = rng.random_sample((5, 10))
    y_ = np.ones(X_.shape[0])
    y_[0] = 0

    clf = LogisticRegression(random_state=0)

    # Wrong dimensions for training data
    y_wrong = y_[:-1]

    with pytest.raises(ValueError):
        clf.fit(X, y_wrong)

    # Wrong dimensions for test data
    with pytest.raises(ValueError):
        clf.fit(X_, y_).predict(rng.random_sample((3, 12)))


def test_write_parameters():
    # Test that we can write to coef_ and intercept_
    clf = LogisticRegression(random_state=0)
    clf.fit(X, Y1)
    clf.coef_[:] = 0
    clf.intercept_[:] = 0
    assert_array_almost_equal(clf.decision_function(X), 0)


def test_nan():
    # Test proper NaN handling.
    # Regression test for Issue #252: fit used to go into an infinite loop.
    Xnan = np.array(X, dtype=np.float64)
    Xnan[0, 1] = np.nan
    logistic = LogisticRegression(random_state=0)

    with pytest.raises(ValueError):
        logistic.fit(Xnan, Y1)


def test_consistency_path():
    # Test that the path algorithm is consistent
    rng = np.random.RandomState(0)
    X = np.concatenate((rng.randn(100, 2) + [1, 1], rng.randn(100, 2)))
    y = [1] * 100 + [-1] * 100
    Cs = np.logspace(0, 4, 10)

    f = ignore_warnings
    # can't test with fit_intercept=True since LIBLINEAR
    # penalizes the intercept
    for solver in ["sag", "saga"]:
        coefs, Cs, _ = f(_logistic_regression_path)(
            X,
            y,
            Cs=Cs,
            fit_intercept=False,
            tol=1e-5,
            solver=solver,
            max_iter=1000,
            multi_class="ovr",
            random_state=0,
        )
        for i, C in enumerate(Cs):
            lr = LogisticRegression(
                C=C,
                fit_intercept=False,
                tol=1e-5,
                solver=solver,
                multi_class="ovr",
                random_state=0,
                max_iter=1000,
            )
            lr.fit(X, y)
            lr_coef = lr.coef_.ravel()
            assert_array_almost_equal(
                lr_coef, coefs[i], decimal=4, err_msg="with solver = %s" % solver
            )

    # test for fit_intercept=True
    for solver in ("lbfgs", "newton-cg", "liblinear", "sag", "saga"):
        Cs = [1e3]
        coefs, Cs, _ = f(_logistic_regression_path)(
            X,
            y,
            Cs=Cs,
            tol=1e-6,
            solver=solver,
            intercept_scaling=10000.0,
            random_state=0,
            multi_class="ovr",
        )
        lr = LogisticRegression(
            C=Cs[0],
            tol=1e-4,
            intercept_scaling=10000.0,
            random_state=0,
            multi_class="ovr",
            solver=solver,
        )
        lr.fit(X, y)
        lr_coef = np.concatenate([lr.coef_.ravel(), lr.intercept_])
        assert_array_almost_equal(
            lr_coef, coefs[0], decimal=4, err_msg="with solver = %s" % solver
        )


def test_logistic_regression_path_convergence_fail():
    rng = np.random.RandomState(0)
    X = np.concatenate((rng.randn(100, 2) + [1, 1], rng.randn(100, 2)))
    y = [1] * 100 + [-1] * 100
    Cs = [1e3]

    # Check that the convergence message points to both a model agnostic
    # advice (scaling the data) and to the logistic regression specific
    # documentation that includes hints on the solver configuration.
    with pytest.warns(ConvergenceWarning) as record:
        _logistic_regression_path(
            X, y, Cs=Cs, tol=0.0, max_iter=1, random_state=0, verbose=0
        )

    assert len(record) == 1
    warn_msg = record[0].message.args[0]
    assert "lbfgs failed to converge" in warn_msg
    assert "Increase the number of iterations" in warn_msg
    assert "scale the data" in warn_msg
    assert "linear_model.html#logistic-regression" in warn_msg


def test_liblinear_dual_random_state():
    # random_state is relevant for liblinear solver only if dual=True
    X, y = make_classification(n_samples=20, random_state=0)
    lr1 = LogisticRegression(
        random_state=0,
        dual=True,
        max_iter=1,
        tol=1e-15,
        solver="liblinear",
        multi_class="ovr",
    )
    lr1.fit(X, y)
    lr2 = LogisticRegression(
        random_state=0,
        dual=True,
        max_iter=1,
        tol=1e-15,
        solver="liblinear",
        multi_class="ovr",
    )
    lr2.fit(X, y)
    lr3 = LogisticRegression(
        random_state=8,
        dual=True,
        max_iter=1,
        tol=1e-15,
        solver="liblinear",
        multi_class="ovr",
    )
    lr3.fit(X, y)

    # same result for same random state
    assert_array_almost_equal(lr1.coef_, lr2.coef_)
    # different results for different random states
    msg = "Arrays are not almost equal to 6 decimals"
    with pytest.raises(AssertionError, match=msg):
        assert_array_almost_equal(lr1.coef_, lr3.coef_)


def test_logistic_cv():
    # test for LogisticRegressionCV object
    n_samples, n_features = 50, 5
    rng = np.random.RandomState(0)
    X_ref = rng.randn(n_samples, n_features)
    y = np.sign(X_ref.dot(5 * rng.randn(n_features)))
    X_ref -= X_ref.mean()
    X_ref /= X_ref.std()
    lr_cv = LogisticRegressionCV(
        Cs=[1.0], fit_intercept=False, solver="liblinear", multi_class="ovr", cv=3
    )
    lr_cv.fit(X_ref, y)
    lr = LogisticRegression(
        C=1.0, fit_intercept=False, solver="liblinear", multi_class="ovr"
    )
    lr.fit(X_ref, y)
    assert_array_almost_equal(lr.coef_, lr_cv.coef_)

    assert_array_equal(lr_cv.coef_.shape, (1, n_features))
    assert_array_equal(lr_cv.classes_, [-1, 1])
    assert len(lr_cv.classes_) == 2

    coefs_paths = np.asarray(list(lr_cv.coefs_paths_.values()))
    assert_array_equal(coefs_paths.shape, (1, 3, 1, n_features))
    assert_array_equal(lr_cv.Cs_.shape, (1,))
    scores = np.asarray(list(lr_cv.scores_.values()))
    assert_array_equal(scores.shape, (1, 3, 1))


@pytest.mark.parametrize(
    "scoring, multiclass_agg_list",
    [
        ("accuracy", [""]),
        ("precision", ["_macro", "_weighted"]),
        # no need to test for micro averaging because it
        # is the same as accuracy for f1, precision,
        # and recall (see https://github.com/
        # scikit-learn/scikit-learn/pull/
        # 11578#discussion_r203250062)
        ("f1", ["_macro", "_weighted"]),
        ("neg_log_loss", [""]),
        ("recall", ["_macro", "_weighted"]),
    ],
)
def test_logistic_cv_multinomial_score(scoring, multiclass_agg_list):
    # test that LogisticRegressionCV uses the right score to compute its
    # cross-validation scores when using a multinomial scoring
    # see https://github.com/scikit-learn/scikit-learn/issues/8720
    X, y = make_classification(
        n_samples=100, random_state=0, n_classes=3, n_informative=6
    )
    train, test = np.arange(80), np.arange(80, 100)
    lr = LogisticRegression(C=1.0, multi_class="multinomial")
    # we use lbfgs to support multinomial
    params = lr.get_params()
    # we store the params to set them further in _log_reg_scoring_path
    for key in ["C", "n_jobs", "warm_start"]:
        del params[key]
    lr.fit(X[train], y[train])
    for averaging in multiclass_agg_list:
        scorer = get_scorer(scoring + averaging)
        assert_array_almost_equal(
            _log_reg_scoring_path(
                X, y, train, test, Cs=[1.0], scoring=scorer, **params
            )[2][0],
            scorer(lr, X[test], y[test]),
        )


def test_multinomial_logistic_regression_string_inputs():
    # Test with string labels for LogisticRegression(CV)
    n_samples, n_features, n_classes = 50, 5, 3
    X_ref, y = make_classification(
        n_samples=n_samples,
        n_features=n_features,
        n_classes=n_classes,
        n_informative=3,
        random_state=0,
    )
    y_str = LabelEncoder().fit(["bar", "baz", "foo"]).inverse_transform(y)
    # For numerical labels, let y values be taken from set (-1, 0, 1)
    y = np.array(y) - 1
    # Test for string labels
    lr = LogisticRegression(multi_class="multinomial")
    lr_cv = LogisticRegressionCV(multi_class="multinomial", Cs=3)
    lr_str = LogisticRegression(multi_class="multinomial")
    lr_cv_str = LogisticRegressionCV(multi_class="multinomial", Cs=3)

    lr.fit(X_ref, y)
    lr_cv.fit(X_ref, y)
    lr_str.fit(X_ref, y_str)
    lr_cv_str.fit(X_ref, y_str)

    assert_array_almost_equal(lr.coef_, lr_str.coef_)
    assert sorted(lr_str.classes_) == ["bar", "baz", "foo"]
    assert_array_almost_equal(lr_cv.coef_, lr_cv_str.coef_)
    assert sorted(lr_str.classes_) == ["bar", "baz", "foo"]
    assert sorted(lr_cv_str.classes_) == ["bar", "baz", "foo"]

    # The predictions should be in original labels
    assert sorted(np.unique(lr_str.predict(X_ref))) == ["bar", "baz", "foo"]
    assert sorted(np.unique(lr_cv_str.predict(X_ref))) == ["bar", "baz", "foo"]

    # Make sure class weights can be given with string labels
    lr_cv_str = LogisticRegression(
        class_weight={"bar": 1, "baz": 2, "foo": 0}, multi_class="multinomial"
    ).fit(X_ref, y_str)
    assert sorted(np.unique(lr_cv_str.predict(X_ref))) == ["bar", "baz"]


def test_logistic_cv_sparse():
    X, y = make_classification(n_samples=50, n_features=5, random_state=0)
    X[X < 1.0] = 0.0
    csr = sparse.csr_matrix(X)

    clf = LogisticRegressionCV()
    clf.fit(X, y)
    clfs = LogisticRegressionCV()
    clfs.fit(csr, y)
    assert_array_almost_equal(clfs.coef_, clf.coef_)
    assert_array_almost_equal(clfs.intercept_, clf.intercept_)
    assert clfs.C_ == clf.C_


def test_ovr_multinomial_iris():
    # Test that OvR and multinomial are correct using the iris dataset.
    train, target = iris.data, iris.target
    n_samples, n_features = train.shape

    # The cv indices from stratified kfold (where stratification is done based
    # on the fine-grained iris classes, i.e, before the classes 0 and 1 are
    # conflated) is used for both clf and clf1
    n_cv = 2
    cv = StratifiedKFold(n_cv)
    precomputed_folds = list(cv.split(train, target))

    # Train clf on the original dataset where classes 0 and 1 are separated
    clf = LogisticRegressionCV(cv=precomputed_folds, multi_class="ovr")
    clf.fit(train, target)

    # Conflate classes 0 and 1 and train clf1 on this modified dataset
    clf1 = LogisticRegressionCV(cv=precomputed_folds, multi_class="ovr")
    target_copy = target.copy()
    target_copy[target_copy == 0] = 1
    clf1.fit(train, target_copy)

    # Ensure that what OvR learns for class2 is same regardless of whether
    # classes 0 and 1 are separated or not
    assert_allclose(clf.scores_[2], clf1.scores_[2])
    assert_allclose(clf.intercept_[2:], clf1.intercept_)
    assert_allclose(clf.coef_[2][np.newaxis, :], clf1.coef_)

    # Test the shape of various attributes.
    assert clf.coef_.shape == (3, n_features)
    assert_array_equal(clf.classes_, [0, 1, 2])
    coefs_paths = np.asarray(list(clf.coefs_paths_.values()))
    assert coefs_paths.shape == (3, n_cv, 10, n_features + 1)
    assert clf.Cs_.shape == (10,)
    scores = np.asarray(list(clf.scores_.values()))
    assert scores.shape == (3, n_cv, 10)

    # Test that for the iris data multinomial gives a better accuracy than OvR
    for solver in ["lbfgs", "newton-cg", "sag", "saga"]:
        max_iter = 500 if solver in ["sag", "saga"] else 15
        clf_multi = LogisticRegressionCV(
            solver=solver,
            multi_class="multinomial",
            max_iter=max_iter,
            random_state=42,
            tol=1e-3 if solver in ["sag", "saga"] else 1e-2,
            cv=2,
        )
        clf_multi.fit(train, target)
        multi_score = clf_multi.score(train, target)
        ovr_score = clf.score(train, target)
        assert multi_score > ovr_score

        # Test attributes of LogisticRegressionCV
        assert clf.coef_.shape == clf_multi.coef_.shape
        assert_array_equal(clf_multi.classes_, [0, 1, 2])
        coefs_paths = np.asarray(list(clf_multi.coefs_paths_.values()))
        assert coefs_paths.shape == (3, n_cv, 10, n_features + 1)
        assert clf_multi.Cs_.shape == (10,)
        scores = np.asarray(list(clf_multi.scores_.values()))
        assert scores.shape == (3, n_cv, 10)


def test_logistic_regression_solvers():
    """Test solvers converge to the same result."""
    X, y = make_classification(n_features=10, n_informative=5, random_state=0)

    params = dict(fit_intercept=False, random_state=42, multi_class="ovr")
    solvers = ("newton-cg", "lbfgs", "liblinear", "sag", "saga")

    regressors = {
        solver: LogisticRegression(solver=solver, **params).fit(X, y)
        for solver in solvers
    }

    for solver_1, solver_2 in itertools.combinations(regressors, r=2):
        assert_array_almost_equal(
            regressors[solver_1].coef_, regressors[solver_2].coef_, decimal=3
        )


def test_logistic_regression_solvers_multiclass():
    """Test solvers converge to the same result for multiclass problems."""
    X, y = make_classification(
        n_samples=20, n_features=20, n_informative=10, n_classes=3, random_state=0
    )
    tol = 1e-7
    params = dict(fit_intercept=False, tol=tol, random_state=42, multi_class="ovr")
    solvers = ("newton-cg", "lbfgs", "liblinear", "sag", "saga")

    # Override max iteration count for specific solvers to allow for
    # proper convergence.
    solver_max_iter = {"sag": 1000, "saga": 10000}

    regressors = {
        solver: LogisticRegression(
            solver=solver, max_iter=solver_max_iter.get(solver, 100), **params
        ).fit(X, y)
        for solver in solvers
    }

    for solver_1, solver_2 in itertools.combinations(regressors, r=2):
        assert_array_almost_equal(
            regressors[solver_1].coef_, regressors[solver_2].coef_, decimal=4
        )


def test_logistic_regressioncv_class_weights():
    for weight in [{0: 0.1, 1: 0.2}, {0: 0.1, 1: 0.2, 2: 0.5}]:
        n_classes = len(weight)
        for class_weight in (weight, "balanced"):
            X, y = make_classification(
                n_samples=30,
                n_features=3,
                n_repeated=0,
                n_informative=3,
                n_redundant=0,
                n_classes=n_classes,
                random_state=0,
            )

            clf_lbf = LogisticRegressionCV(
                solver="lbfgs",
                Cs=1,
                fit_intercept=False,
                multi_class="ovr",
                class_weight=class_weight,
            )
            clf_ncg = LogisticRegressionCV(
                solver="newton-cg",
                Cs=1,
                fit_intercept=False,
                multi_class="ovr",
                class_weight=class_weight,
            )
            clf_lib = LogisticRegressionCV(
                solver="liblinear",
                Cs=1,
                fit_intercept=False,
                multi_class="ovr",
                class_weight=class_weight,
            )
            clf_sag = LogisticRegressionCV(
                solver="sag",
                Cs=1,
                fit_intercept=False,
                multi_class="ovr",
                class_weight=class_weight,
                tol=1e-5,
                max_iter=10000,
                random_state=0,
            )
            clf_saga = LogisticRegressionCV(
                solver="saga",
                Cs=1,
                fit_intercept=False,
                multi_class="ovr",
                class_weight=class_weight,
                tol=1e-5,
                max_iter=10000,
                random_state=0,
            )
            clf_lbf.fit(X, y)
            clf_ncg.fit(X, y)
            clf_lib.fit(X, y)
            clf_sag.fit(X, y)
            clf_saga.fit(X, y)
            assert_array_almost_equal(clf_lib.coef_, clf_lbf.coef_, decimal=4)
            assert_array_almost_equal(clf_ncg.coef_, clf_lbf.coef_, decimal=4)
            assert_array_almost_equal(clf_sag.coef_, clf_lbf.coef_, decimal=4)
            assert_array_almost_equal(clf_saga.coef_, clf_lbf.coef_, decimal=4)


def test_logistic_regression_sample_weights():
    X, y = make_classification(
        n_samples=20, n_features=5, n_informative=3, n_classes=2, random_state=0
    )
    sample_weight = y + 1

    for LR in [LogisticRegression, LogisticRegressionCV]:

        kw = {"random_state": 42, "fit_intercept": False, "multi_class": "ovr"}
        if LR is LogisticRegressionCV:
            kw.update({"Cs": 3, "cv": 3})

        # Test that passing sample_weight as ones is the same as
        # not passing them at all (default None)
        for solver in ["lbfgs", "liblinear"]:
            clf_sw_none = LR(solver=solver, **kw)
            clf_sw_ones = LR(solver=solver, **kw)
            clf_sw_none.fit(X, y)
            clf_sw_ones.fit(X, y, sample_weight=np.ones(y.shape[0]))
            assert_array_almost_equal(clf_sw_none.coef_, clf_sw_ones.coef_, decimal=4)

        # Test that sample weights work the same with the lbfgs,
        # newton-cg, and 'sag' solvers
        clf_sw_lbfgs = LR(**kw)
        clf_sw_lbfgs.fit(X, y, sample_weight=sample_weight)
        clf_sw_n = LR(solver="newton-cg", **kw)
        clf_sw_n.fit(X, y, sample_weight=sample_weight)
        clf_sw_sag = LR(solver="sag", tol=1e-10, **kw)
        # ignore convergence warning due to small dataset
        with ignore_warnings():
            clf_sw_sag.fit(X, y, sample_weight=sample_weight)
        clf_sw_liblinear = LR(solver="liblinear", **kw)
        clf_sw_liblinear.fit(X, y, sample_weight=sample_weight)
        assert_array_almost_equal(clf_sw_lbfgs.coef_, clf_sw_n.coef_, decimal=4)
        assert_array_almost_equal(clf_sw_lbfgs.coef_, clf_sw_sag.coef_, decimal=4)
        assert_array_almost_equal(clf_sw_lbfgs.coef_, clf_sw_liblinear.coef_, decimal=4)

        # Test that passing class_weight as [1,2] is the same as
        # passing class weight = [1,1] but adjusting sample weights
        # to be 2 for all instances of class 2
        for solver in ["lbfgs", "liblinear"]:
            clf_cw_12 = LR(solver=solver, class_weight={0: 1, 1: 2}, **kw)
            clf_cw_12.fit(X, y)
            clf_sw_12 = LR(solver=solver, **kw)
            clf_sw_12.fit(X, y, sample_weight=sample_weight)
            assert_array_almost_equal(clf_cw_12.coef_, clf_sw_12.coef_, decimal=4)

    # Test the above for l1 penalty and l2 penalty with dual=True.
    # since the patched liblinear code is different.
    clf_cw = LogisticRegression(
        solver="liblinear",
        fit_intercept=False,
        class_weight={0: 1, 1: 2},
        penalty="l1",
        tol=1e-5,
        random_state=42,
        multi_class="ovr",
    )
    clf_cw.fit(X, y)
    clf_sw = LogisticRegression(
        solver="liblinear",
        fit_intercept=False,
        penalty="l1",
        tol=1e-5,
        random_state=42,
        multi_class="ovr",
    )
    clf_sw.fit(X, y, sample_weight)
    assert_array_almost_equal(clf_cw.coef_, clf_sw.coef_, decimal=4)

    clf_cw = LogisticRegression(
        solver="liblinear",
        fit_intercept=False,
        class_weight={0: 1, 1: 2},
        penalty="l2",
        dual=True,
        random_state=42,
        multi_class="ovr",
    )
    clf_cw.fit(X, y)
    clf_sw = LogisticRegression(
        solver="liblinear",
        fit_intercept=False,
        penalty="l2",
        dual=True,
        random_state=42,
        multi_class="ovr",
    )
    clf_sw.fit(X, y, sample_weight)
    assert_array_almost_equal(clf_cw.coef_, clf_sw.coef_, decimal=4)


def _compute_class_weight_dictionary(y):
    # helper for returning a dictionary instead of an array
    classes = np.unique(y)
    class_weight = compute_class_weight("balanced", classes=classes, y=y)
    class_weight_dict = dict(zip(classes, class_weight))
    return class_weight_dict


def test_logistic_regression_class_weights():
    # Multinomial case: remove 90% of class 0
    X = iris.data[45:, :]
    y = iris.target[45:]
    solvers = ("lbfgs", "newton-cg")
    class_weight_dict = _compute_class_weight_dictionary(y)

    for solver in solvers:
        clf1 = LogisticRegression(
            solver=solver, multi_class="multinomial", class_weight="balanced"
        )
        clf2 = LogisticRegression(
            solver=solver, multi_class="multinomial", class_weight=class_weight_dict
        )
        clf1.fit(X, y)
        clf2.fit(X, y)
        assert_array_almost_equal(clf1.coef_, clf2.coef_, decimal=4)

    # Binary case: remove 90% of class 0 and 100% of class 2
    X = iris.data[45:100, :]
    y = iris.target[45:100]
    solvers = ("lbfgs", "newton-cg", "liblinear")
    class_weight_dict = _compute_class_weight_dictionary(y)

    for solver in solvers:
        clf1 = LogisticRegression(
            solver=solver, multi_class="ovr", class_weight="balanced"
        )
        clf2 = LogisticRegression(
            solver=solver, multi_class="ovr", class_weight=class_weight_dict
        )
        clf1.fit(X, y)
        clf2.fit(X, y)
        assert_array_almost_equal(clf1.coef_, clf2.coef_, decimal=6)


def test_logistic_regression_multinomial():
    # Tests for the multinomial option in logistic regression

    # Some basic attributes of Logistic Regression
    n_samples, n_features, n_classes = 50, 20, 3
    X, y = make_classification(
        n_samples=n_samples,
        n_features=n_features,
        n_informative=10,
        n_classes=n_classes,
        random_state=0,
    )

    X = StandardScaler(with_mean=False).fit_transform(X)

    # 'lbfgs' is used as a referenced
    solver = "lbfgs"
    ref_i = LogisticRegression(solver=solver, multi_class="multinomial")
    ref_w = LogisticRegression(
        solver=solver, multi_class="multinomial", fit_intercept=False
    )
    ref_i.fit(X, y)
    ref_w.fit(X, y)
    assert ref_i.coef_.shape == (n_classes, n_features)
    assert ref_w.coef_.shape == (n_classes, n_features)
    for solver in ["sag", "saga", "newton-cg"]:
        clf_i = LogisticRegression(
            solver=solver,
            multi_class="multinomial",
            random_state=42,
            max_iter=2000,
            tol=1e-7,
        )
        clf_w = LogisticRegression(
            solver=solver,
            multi_class="multinomial",
            random_state=42,
            max_iter=2000,
            tol=1e-7,
            fit_intercept=False,
        )
        clf_i.fit(X, y)
        clf_w.fit(X, y)
        assert clf_i.coef_.shape == (n_classes, n_features)
        assert clf_w.coef_.shape == (n_classes, n_features)

        # Compare solutions between lbfgs and the other solvers
        assert_allclose(ref_i.coef_, clf_i.coef_, rtol=1e-2)
        assert_allclose(ref_w.coef_, clf_w.coef_, rtol=1e-2)
        assert_allclose(ref_i.intercept_, clf_i.intercept_, rtol=1e-2)

    # Test that the path give almost the same results. However since in this
    # case we take the average of the coefs after fitting across all the
    # folds, it need not be exactly the same.
    for solver in ["lbfgs", "newton-cg", "sag", "saga"]:
        clf_path = LogisticRegressionCV(
            solver=solver, max_iter=2000, tol=1e-6, multi_class="multinomial", Cs=[1.0]
        )
        clf_path.fit(X, y)
        assert_allclose(clf_path.coef_, ref_i.coef_, rtol=2e-2)
        assert_allclose(clf_path.intercept_, ref_i.intercept_, rtol=2e-2)


def test_liblinear_decision_function_zero():
    # Test negative prediction when decision_function values are zero.
    # Liblinear predicts the positive class when decision_function values
    # are zero. This is a test to verify that we do not do the same.
    # See Issue: https://github.com/scikit-learn/scikit-learn/issues/3600
    # and the PR https://github.com/scikit-learn/scikit-learn/pull/3623
    X, y = make_classification(n_samples=5, n_features=5, random_state=0)
    clf = LogisticRegression(fit_intercept=False, solver="liblinear", multi_class="ovr")
    clf.fit(X, y)

    # Dummy data such that the decision function becomes zero.
    X = np.zeros((5, 5))
    assert_array_equal(clf.predict(X), np.zeros(5))


def test_liblinear_logregcv_sparse():
    # Test LogRegCV with solver='liblinear' works for sparse matrices

    X, y = make_classification(n_samples=10, n_features=5, random_state=0)
    clf = LogisticRegressionCV(solver="liblinear", multi_class="ovr")
    clf.fit(sparse.csr_matrix(X), y)


def test_saga_sparse():
    # Test LogRegCV with solver='liblinear' works for sparse matrices

    X, y = make_classification(n_samples=10, n_features=5, random_state=0)
    clf = LogisticRegressionCV(solver="saga")
    clf.fit(sparse.csr_matrix(X), y)


def test_logreg_intercept_scaling():
    # Test that the right error message is thrown when intercept_scaling <= 0

    for i in [-1, 0]:
        clf = LogisticRegression(
            intercept_scaling=i, solver="liblinear", multi_class="ovr"
        )
        msg = (
            "Intercept scaling is %r but needs to be greater than 0."
            " To disable fitting an intercept,"
            " set fit_intercept=False."
            % clf.intercept_scaling
        )
        with pytest.raises(ValueError, match=msg):
            clf.fit(X, Y1)


def test_logreg_intercept_scaling_zero():
    # Test that intercept_scaling is ignored when fit_intercept is False

    clf = LogisticRegression(fit_intercept=False)
    clf.fit(X, Y1)
    assert clf.intercept_ == 0.0


def test_logreg_l1():
    # Because liblinear penalizes the intercept and saga does not, we do not
    # fit the intercept to make it possible to compare the coefficients of
    # the two models at convergence.
    rng = np.random.RandomState(42)
    n_samples = 50
    X, y = make_classification(n_samples=n_samples, n_features=20, random_state=0)
    X_noise = rng.normal(size=(n_samples, 3))
    X_constant = np.ones(shape=(n_samples, 2))
    X = np.concatenate((X, X_noise, X_constant), axis=1)
    lr_liblinear = LogisticRegression(
        penalty="l1",
        C=1.0,
        solver="liblinear",
        fit_intercept=False,
        multi_class="ovr",
        tol=1e-10,
    )
    lr_liblinear.fit(X, y)

    lr_saga = LogisticRegression(
        penalty="l1",
        C=1.0,
        solver="saga",
        fit_intercept=False,
        multi_class="ovr",
        max_iter=1000,
        tol=1e-10,
    )
    lr_saga.fit(X, y)
    assert_array_almost_equal(lr_saga.coef_, lr_liblinear.coef_)

    # Noise and constant features should be regularized to zero by the l1
    # penalty
    assert_array_almost_equal(lr_liblinear.coef_[0, -5:], np.zeros(5))
    assert_array_almost_equal(lr_saga.coef_[0, -5:], np.zeros(5))


def test_logreg_l1_sparse_data():
    # Because liblinear penalizes the intercept and saga does not, we do not
    # fit the intercept to make it possible to compare the coefficients of
    # the two models at convergence.
    rng = np.random.RandomState(42)
    n_samples = 50
    X, y = make_classification(n_samples=n_samples, n_features=20, random_state=0)
    X_noise = rng.normal(scale=0.1, size=(n_samples, 3))
    X_constant = np.zeros(shape=(n_samples, 2))
    X = np.concatenate((X, X_noise, X_constant), axis=1)
    X[X < 1] = 0
    X = sparse.csr_matrix(X)

    lr_liblinear = LogisticRegression(
        penalty="l1",
        C=1.0,
        solver="liblinear",
        fit_intercept=False,
        multi_class="ovr",
        tol=1e-10,
    )
    lr_liblinear.fit(X, y)

    lr_saga = LogisticRegression(
        penalty="l1",
        C=1.0,
        solver="saga",
        fit_intercept=False,
        multi_class="ovr",
        max_iter=1000,
        tol=1e-10,
    )
    lr_saga.fit(X, y)
    assert_array_almost_equal(lr_saga.coef_, lr_liblinear.coef_)
    # Noise and constant features should be regularized to zero by the l1
    # penalty
    assert_array_almost_equal(lr_liblinear.coef_[0, -5:], np.zeros(5))
    assert_array_almost_equal(lr_saga.coef_[0, -5:], np.zeros(5))

    # Check that solving on the sparse and dense data yield the same results
    lr_saga_dense = LogisticRegression(
        penalty="l1",
        C=1.0,
        solver="saga",
        fit_intercept=False,
        multi_class="ovr",
        max_iter=1000,
        tol=1e-10,
    )
    lr_saga_dense.fit(X.toarray(), y)
    assert_array_almost_equal(lr_saga.coef_, lr_saga_dense.coef_)


@pytest.mark.parametrize("random_seed", [42])
@pytest.mark.parametrize("penalty", ["l1", "l2"])
def test_logistic_regression_cv_refit(random_seed, penalty):
    # Test that when refit=True, logistic regression cv with the saga solver
    # converges to the same solution as logistic regression with a fixed
    # regularization parameter.
    # Internally the LogisticRegressionCV model uses a warm start to refit on
    # the full data model with the optimal C found by CV. As the penalized
    # logistic regression loss is convex, we should still recover exactly
    # the same solution as long as the stopping criterion is strict enough (and
    # that there are no exactly duplicated features when penalty='l1').
    X, y = make_classification(n_samples=100, n_features=20, random_state=random_seed)
    common_params = dict(
        solver="saga",
        penalty=penalty,
        random_state=random_seed,
        max_iter=1000,
        tol=1e-12,
    )
    lr_cv = LogisticRegressionCV(Cs=[1.0], refit=True, **common_params)
    lr_cv.fit(X, y)
    lr = LogisticRegression(C=1.0, **common_params)
    lr.fit(X, y)
    assert_array_almost_equal(lr_cv.coef_, lr.coef_)


def test_logreg_predict_proba_multinomial():
    X, y = make_classification(
        n_samples=10, n_features=20, random_state=0, n_classes=3, n_informative=10
    )

    # Predicted probabilities using the true-entropy loss should give a
    # smaller loss than those using the ovr method.
    clf_multi = LogisticRegression(multi_class="multinomial", solver="lbfgs")
    clf_multi.fit(X, y)
    clf_multi_loss = log_loss(y, clf_multi.predict_proba(X))
    clf_ovr = LogisticRegression(multi_class="ovr", solver="lbfgs")
    clf_ovr.fit(X, y)
    clf_ovr_loss = log_loss(y, clf_ovr.predict_proba(X))
    assert clf_ovr_loss > clf_multi_loss

    # Predicted probabilities using the soft-max function should give a
    # smaller loss than those using the logistic function.
    clf_multi_loss = log_loss(y, clf_multi.predict_proba(X))
    clf_wrong_loss = log_loss(y, clf_multi._predict_proba_lr(X))
    assert clf_wrong_loss > clf_multi_loss


@pytest.mark.parametrize("max_iter", np.arange(1, 5))
@pytest.mark.parametrize("multi_class", ["ovr", "multinomial"])
@pytest.mark.parametrize(
    "solver, message",
    [
        (
            "newton-cg",
            "newton-cg failed to converge. Increase the number of iterations.",
        ),
        (
            "liblinear",
            "Liblinear failed to converge, increase the number of iterations.",
        ),
        ("sag", "The max_iter was reached which means the coef_ did not converge"),
        ("saga", "The max_iter was reached which means the coef_ did not converge"),
        ("lbfgs", "lbfgs failed to converge"),
    ],
)
def test_max_iter(max_iter, multi_class, solver, message):
    # Test that the maximum number of iteration is reached
    X, y_bin = iris.data, iris.target.copy()
    y_bin[y_bin == 2] = 0

    if solver == "liblinear" and multi_class == "multinomial":
        pytest.skip("'multinomial' is unavailable when solver='liblinear'")

    lr = LogisticRegression(
        max_iter=max_iter,
        tol=1e-15,
        multi_class=multi_class,
        random_state=0,
        solver=solver,
    )
    with pytest.warns(ConvergenceWarning, match=message):
        lr.fit(X, y_bin)

    assert lr.n_iter_[0] == max_iter


@pytest.mark.parametrize("solver", ["newton-cg", "liblinear", "sag", "saga", "lbfgs"])
def test_n_iter(solver):
    # Test that self.n_iter_ has the correct format.
    X, y = iris.data, iris.target
    n_classes = np.unique(y).shape[0]
    assert n_classes == 3

    # Also generate a binary classification sub-problem.
    y_bin = y.copy()
    y_bin[y_bin == 2] = 0

    n_Cs = 4
    n_cv_fold = 2

    # Binary classification case
    clf = LogisticRegression(tol=1e-2, C=1.0, solver=solver, random_state=42)
    clf.fit(X, y_bin)
    assert clf.n_iter_.shape == (1,)

    clf_cv = LogisticRegressionCV(
        tol=1e-2, solver=solver, Cs=n_Cs, cv=n_cv_fold, random_state=42
    )
    clf_cv.fit(X, y_bin)
    assert clf_cv.n_iter_.shape == (1, n_cv_fold, n_Cs)

    # OvR case
    clf.set_params(multi_class="ovr").fit(X, y)
    assert clf.n_iter_.shape == (n_classes,)

    clf_cv.set_params(multi_class="ovr").fit(X, y)
    assert clf_cv.n_iter_.shape == (n_classes, n_cv_fold, n_Cs)

    # multinomial case
    if solver == "liblinear":
        # This solver only supports one-vs-rest multiclass classification.
        return

    # When using the multinomial objective function, there is a single
    # optimization problem to solve for all classes at once:
    clf.set_params(multi_class="multinomial").fit(X, y)
    assert clf.n_iter_.shape == (1,)

    clf_cv.set_params(multi_class="multinomial").fit(X, y)
    assert clf_cv.n_iter_.shape == (1, n_cv_fold, n_Cs)


@pytest.mark.parametrize("solver", ("newton-cg", "sag", "saga", "lbfgs"))
@pytest.mark.parametrize("warm_start", (True, False))
@pytest.mark.parametrize("fit_intercept", (True, False))
@pytest.mark.parametrize("multi_class", ["ovr", "multinomial"])
def test_warm_start(solver, warm_start, fit_intercept, multi_class):
    # A 1-iteration second fit on same data should give almost same result
    # with warm starting, and quite different result without warm starting.
    # Warm starting does not work with liblinear solver.
    X, y = iris.data, iris.target

    clf = LogisticRegression(
        tol=1e-4,
        multi_class=multi_class,
        warm_start=warm_start,
        solver=solver,
        random_state=42,
        fit_intercept=fit_intercept,
    )
    with ignore_warnings(category=ConvergenceWarning):
        clf.fit(X, y)
        coef_1 = clf.coef_

        clf.max_iter = 1
        clf.fit(X, y)
    cum_diff = np.sum(np.abs(coef_1 - clf.coef_))
    msg = (
        "Warm starting issue with %s solver in %s mode "
        "with fit_intercept=%s and warm_start=%s"
        % (solver, multi_class, str(fit_intercept), str(warm_start))
    )
    if warm_start:
        assert 2.0 > cum_diff, msg
    else:
        assert cum_diff > 2.0, msg


def test_saga_vs_liblinear():
    iris = load_iris()
    X, y = iris.data, iris.target
    X = np.concatenate([X] * 3)
    y = np.concatenate([y] * 3)

    X_bin = X[y <= 1]
    y_bin = y[y <= 1] * 2 - 1

    X_sparse, y_sparse = make_classification(
        n_samples=50, n_features=20, random_state=0
    )
    X_sparse = sparse.csr_matrix(X_sparse)

    for X, y in ((X_bin, y_bin), (X_sparse, y_sparse)):
        for penalty in ["l1", "l2"]:
            n_samples = X.shape[0]
            # alpha=1e-3 is time consuming
            for alpha in np.logspace(-1, 1, 3):
                saga = LogisticRegression(
                    C=1.0 / (n_samples * alpha),
                    solver="saga",
                    multi_class="ovr",
                    max_iter=200,
                    fit_intercept=False,
                    penalty=penalty,
                    random_state=0,
                    tol=1e-24,
                )

                liblinear = LogisticRegression(
                    C=1.0 / (n_samples * alpha),
                    solver="liblinear",
                    multi_class="ovr",
                    max_iter=200,
                    fit_intercept=False,
                    penalty=penalty,
                    random_state=0,
                    tol=1e-24,
                )

                saga.fit(X, y)
                liblinear.fit(X, y)
                # Convergence for alpha=1e-3 is very slow
                assert_array_almost_equal(saga.coef_, liblinear.coef_, 3)


@pytest.mark.parametrize("multi_class", ["ovr", "multinomial"])
@pytest.mark.parametrize("solver", ["newton-cg", "liblinear", "saga"])
@pytest.mark.parametrize("fit_intercept", [False, True])
def test_dtype_match(solver, multi_class, fit_intercept):
    # Test that np.float32 input data is not cast to np.float64 when possible
    # and that the output is approximately the same no matter the input format.

    if solver == "liblinear" and multi_class == "multinomial":
        pytest.skip("liblinear does not support multinomial logistic")

    out32_type = np.float64 if solver == "liblinear" else np.float32

    X_32 = np.array(X).astype(np.float32)
    y_32 = np.array(Y1).astype(np.float32)
    X_64 = np.array(X).astype(np.float64)
    y_64 = np.array(Y1).astype(np.float64)
    X_sparse_32 = sparse.csr_matrix(X, dtype=np.float32)
    X_sparse_64 = sparse.csr_matrix(X, dtype=np.float64)
    solver_tol = 5e-4

    lr_templ = LogisticRegression(
        solver=solver,
        multi_class=multi_class,
        random_state=42,
        tol=solver_tol,
        fit_intercept=fit_intercept,
    )

    # Check 32-bit type consistency
    lr_32 = clone(lr_templ)
    lr_32.fit(X_32, y_32)
    assert lr_32.coef_.dtype == out32_type

    # Check 32-bit type consistency with sparsity
    lr_32_sparse = clone(lr_templ)
    lr_32_sparse.fit(X_sparse_32, y_32)
    assert lr_32_sparse.coef_.dtype == out32_type

    # Check 64-bit type consistency
    lr_64 = clone(lr_templ)
    lr_64.fit(X_64, y_64)
    assert lr_64.coef_.dtype == np.float64

    # Check 64-bit type consistency with sparsity
    lr_64_sparse = clone(lr_templ)
    lr_64_sparse.fit(X_sparse_64, y_64)
    assert lr_64_sparse.coef_.dtype == np.float64

    # solver_tol bounds the norm of the loss gradient
    # dw ~= inv(H)*grad ==> |dw| ~= |inv(H)| * solver_tol, where H - hessian
    #
    # See https://github.com/scikit-learn/scikit-learn/pull/13645
    #
    # with  Z = np.hstack((np.ones((3,1)), np.array(X)))
    # In [8]: np.linalg.norm(np.diag([0,2,2]) + np.linalg.inv((Z.T @ Z)/4))
    # Out[8]: 1.7193336918135917

    # factor of 2 to get the ball diameter
    atol = 2 * 1.72 * solver_tol
    if os.name == "nt" and _IS_32BIT:
        # FIXME
        atol = 1e-2

    # Check accuracy consistency
    assert_allclose(lr_32.coef_, lr_64.coef_.astype(np.float32), atol=atol)

    if solver == "saga" and fit_intercept:
        # FIXME: SAGA on sparse data fits the intercept inaccurately with the
        # default tol and max_iter parameters.
        atol = 1e-1

    assert_allclose(lr_32.coef_, lr_32_sparse.coef_, atol=atol)
    assert_allclose(lr_64.coef_, lr_64_sparse.coef_, atol=atol)


def test_warm_start_converge_LR():
    # Test to see that the logistic regression converges on warm start,
    # with multi_class='multinomial'. Non-regressive test for #10836

    rng = np.random.RandomState(0)
    X = np.concatenate((rng.randn(100, 2) + [1, 1], rng.randn(100, 2)))
    y = np.array([1] * 100 + [-1] * 100)
    lr_no_ws = LogisticRegression(
        multi_class="multinomial", solver="sag", warm_start=False, random_state=0
    )
    lr_ws = LogisticRegression(
        multi_class="multinomial", solver="sag", warm_start=True, random_state=0
    )

    lr_no_ws_loss = log_loss(y, lr_no_ws.fit(X, y).predict_proba(X))
    for i in range(5):
        lr_ws.fit(X, y)
    lr_ws_loss = log_loss(y, lr_ws.predict_proba(X))
    assert_allclose(lr_no_ws_loss, lr_ws_loss, rtol=1e-5)


def test_elastic_net_coeffs():
    # make sure elasticnet penalty gives different coefficients from l1 and l2
    # with saga solver (l1_ratio different from 0 or 1)
    X, y = make_classification(random_state=0)

    C = 2.0
    l1_ratio = 0.5
    coeffs = list()
    for penalty in ("elasticnet", "l1", "l2"):
        lr = LogisticRegression(
            penalty=penalty, C=C, solver="saga", random_state=0, l1_ratio=l1_ratio
        )
        lr.fit(X, y)
        coeffs.append(lr.coef_)

    elastic_net_coeffs, l1_coeffs, l2_coeffs = coeffs
    # make sure coeffs differ by at least .1
    assert not np.allclose(elastic_net_coeffs, l1_coeffs, rtol=0, atol=0.1)
    assert not np.allclose(elastic_net_coeffs, l2_coeffs, rtol=0, atol=0.1)
    assert not np.allclose(l2_coeffs, l1_coeffs, rtol=0, atol=0.1)


@pytest.mark.parametrize("C", [0.001, 0.1, 1, 10, 100, 1000, 1e6])
@pytest.mark.parametrize("penalty, l1_ratio", [("l1", 1), ("l2", 0)])
def test_elastic_net_l1_l2_equivalence(C, penalty, l1_ratio):
    # Make sure elasticnet is equivalent to l1 when l1_ratio=1 and to l2 when
    # l1_ratio=0.
    X, y = make_classification(random_state=0)

    lr_enet = LogisticRegression(
        penalty="elasticnet", C=C, l1_ratio=l1_ratio, solver="saga", random_state=0
    )
    lr_expected = LogisticRegression(
        penalty=penalty, C=C, solver="saga", random_state=0
    )
    lr_enet.fit(X, y)
    lr_expected.fit(X, y)

    assert_array_almost_equal(lr_enet.coef_, lr_expected.coef_)


@pytest.mark.parametrize("C", [0.001, 1, 100, 1e6])
def test_elastic_net_vs_l1_l2(C):
    # Make sure that elasticnet with grid search on l1_ratio gives same or
    # better results than just l1 or just l2.

    X, y = make_classification(500, random_state=0)
    X_train, X_test, y_train, y_test = train_test_split(X, y, random_state=0)

    param_grid = {"l1_ratio": np.linspace(0, 1, 5)}

    enet_clf = LogisticRegression(
        penalty="elasticnet", C=C, solver="saga", random_state=0
    )
    gs = GridSearchCV(enet_clf, param_grid, refit=True)

    l1_clf = LogisticRegression(penalty="l1", C=C, solver="saga", random_state=0)
    l2_clf = LogisticRegression(penalty="l2", C=C, solver="saga", random_state=0)

    for clf in (gs, l1_clf, l2_clf):
        clf.fit(X_train, y_train)

    assert gs.score(X_test, y_test) >= l1_clf.score(X_test, y_test)
    assert gs.score(X_test, y_test) >= l2_clf.score(X_test, y_test)


@pytest.mark.parametrize("C", np.logspace(-3, 2, 4))
@pytest.mark.parametrize("l1_ratio", [0.1, 0.5, 0.9])
def test_LogisticRegression_elastic_net_objective(C, l1_ratio):
    # Check that training with a penalty matching the objective leads
    # to a lower objective.
    # Here we train a logistic regression with l2 (a) and elasticnet (b)
    # penalties, and compute the elasticnet objective. That of a should be
    # greater than that of b (both objectives are convex).
    X, y = make_classification(
        n_samples=1000,
        n_classes=2,
        n_features=20,
        n_informative=10,
        n_redundant=0,
        n_repeated=0,
        random_state=0,
    )
    X = scale(X)

    lr_enet = LogisticRegression(
        penalty="elasticnet",
        solver="saga",
        random_state=0,
        C=C,
        l1_ratio=l1_ratio,
        fit_intercept=False,
    )
    lr_l2 = LogisticRegression(
        penalty="l2", solver="saga", random_state=0, C=C, fit_intercept=False
    )
    lr_enet.fit(X, y)
    lr_l2.fit(X, y)

    def enet_objective(lr):
        coef = lr.coef_.ravel()
        obj = C * log_loss(y, lr.predict_proba(X))
        obj += l1_ratio * np.sum(np.abs(coef))
        obj += (1.0 - l1_ratio) * 0.5 * np.dot(coef, coef)
        return obj

    assert enet_objective(lr_enet) < enet_objective(lr_l2)


@pytest.mark.parametrize("multi_class", ("ovr", "multinomial"))
def test_LogisticRegressionCV_GridSearchCV_elastic_net(multi_class):
    # make sure LogisticRegressionCV gives same best params (l1 and C) as
    # GridSearchCV when penalty is elasticnet

    if multi_class == "ovr":
        # This is actually binary classification, ovr multiclass is treated in
        # test_LogisticRegressionCV_GridSearchCV_elastic_net_ovr
        X, y = make_classification(random_state=0)
    else:
        X, y = make_classification(
            n_samples=100, n_classes=3, n_informative=3, random_state=0
        )

    cv = StratifiedKFold(5)

    l1_ratios = np.linspace(0, 1, 3)
    Cs = np.logspace(-4, 4, 3)

    lrcv = LogisticRegressionCV(
        penalty="elasticnet",
        Cs=Cs,
        solver="saga",
        cv=cv,
        l1_ratios=l1_ratios,
        random_state=0,
        multi_class=multi_class,
    )
    lrcv.fit(X, y)

    param_grid = {"C": Cs, "l1_ratio": l1_ratios}
    lr = LogisticRegression(
        penalty="elasticnet", solver="saga", random_state=0, multi_class=multi_class
    )
    gs = GridSearchCV(lr, param_grid, cv=cv)
    gs.fit(X, y)

    assert gs.best_params_["l1_ratio"] == lrcv.l1_ratio_[0]
    assert gs.best_params_["C"] == lrcv.C_[0]


def test_LogisticRegressionCV_GridSearchCV_elastic_net_ovr():
    # make sure LogisticRegressionCV gives same best params (l1 and C) as
    # GridSearchCV when penalty is elasticnet and multiclass is ovr. We can't
    # compare best_params like in the previous test because
    # LogisticRegressionCV with multi_class='ovr' will have one C and one
    # l1_param for each class, while LogisticRegression will share the
    # parameters over the *n_classes* classifiers.

    X, y = make_classification(
        n_samples=100, n_classes=3, n_informative=3, random_state=0
    )
    X_train, X_test, y_train, y_test = train_test_split(X, y, random_state=0)
    cv = StratifiedKFold(5)

    l1_ratios = np.linspace(0, 1, 3)
    Cs = np.logspace(-4, 4, 3)

    lrcv = LogisticRegressionCV(
        penalty="elasticnet",
        Cs=Cs,
        solver="saga",
        cv=cv,
        l1_ratios=l1_ratios,
        random_state=0,
        multi_class="ovr",
    )
    lrcv.fit(X_train, y_train)

    param_grid = {"C": Cs, "l1_ratio": l1_ratios}
    lr = LogisticRegression(
        penalty="elasticnet", solver="saga", random_state=0, multi_class="ovr"
    )
    gs = GridSearchCV(lr, param_grid, cv=cv)
    gs.fit(X_train, y_train)

    # Check that predictions are 80% the same
    assert (lrcv.predict(X_train) == gs.predict(X_train)).mean() >= 0.8
    assert (lrcv.predict(X_test) == gs.predict(X_test)).mean() >= 0.8


@pytest.mark.parametrize("penalty", ("l2", "elasticnet"))
@pytest.mark.parametrize("multi_class", ("ovr", "multinomial", "auto"))
def test_LogisticRegressionCV_no_refit(penalty, multi_class):
    # Test LogisticRegressionCV attribute shapes when refit is False

    n_classes = 3
    n_features = 20
    X, y = make_classification(
        n_samples=200,
        n_classes=n_classes,
        n_informative=n_classes,
        n_features=n_features,
        random_state=0,
    )

    Cs = np.logspace(-4, 4, 3)
    if penalty == "elasticnet":
        l1_ratios = np.linspace(0, 1, 2)
    else:
        l1_ratios = None

    lrcv = LogisticRegressionCV(
        penalty=penalty,
        Cs=Cs,
        solver="saga",
        l1_ratios=l1_ratios,
        random_state=0,
        multi_class=multi_class,
        refit=False,
    )
    lrcv.fit(X, y)
    assert lrcv.C_.shape == (n_classes,)
    assert lrcv.l1_ratio_.shape == (n_classes,)
    assert lrcv.coef_.shape == (n_classes, n_features)


def test_LogisticRegressionCV_elasticnet_attribute_shapes():
    # Make sure the shapes of scores_ and coefs_paths_ attributes are correct
    # when using elasticnet (added one dimension for l1_ratios)

    n_classes = 3
    n_features = 20
    X, y = make_classification(
        n_samples=200,
        n_classes=n_classes,
        n_informative=n_classes,
        n_features=n_features,
        random_state=0,
    )

    Cs = np.logspace(-4, 4, 3)
    l1_ratios = np.linspace(0, 1, 2)

    n_folds = 2
    lrcv = LogisticRegressionCV(
        penalty="elasticnet",
        Cs=Cs,
        solver="saga",
        cv=n_folds,
        l1_ratios=l1_ratios,
        multi_class="ovr",
        random_state=0,
    )
    lrcv.fit(X, y)
    coefs_paths = np.asarray(list(lrcv.coefs_paths_.values()))
    assert coefs_paths.shape == (
        n_classes,
        n_folds,
        Cs.size,
        l1_ratios.size,
        n_features + 1,
    )
    scores = np.asarray(list(lrcv.scores_.values()))
    assert scores.shape == (n_classes, n_folds, Cs.size, l1_ratios.size)

    assert lrcv.n_iter_.shape == (n_classes, n_folds, Cs.size, l1_ratios.size)


@pytest.mark.parametrize("l1_ratio", (-1, 2, None, "something_wrong"))
def test_l1_ratio_param(l1_ratio):

    msg = r"l1_ratio must be between 0 and 1; got \(l1_ratio=%r\)" % l1_ratio
    with pytest.raises(ValueError, match=msg):
        LogisticRegression(penalty="elasticnet", solver="saga", l1_ratio=l1_ratio).fit(
            X, Y1
        )

    if l1_ratio is not None:
        msg = (
            r"l1_ratio parameter is only used when penalty is"
            r" 'elasticnet'\. Got \(penalty=l1\)"
        )
        with pytest.warns(UserWarning, match=msg):
            LogisticRegression(penalty="l1", solver="saga", l1_ratio=l1_ratio).fit(
                X, Y1
            )


@pytest.mark.parametrize("l1_ratios", ([], [0.5, 2], None, "something_wrong"))
def test_l1_ratios_param(l1_ratios):

    msg = (
        "l1_ratios must be a list of numbers between 0 and 1; got (l1_ratios=%r)"
        % l1_ratios
    )

    with pytest.raises(ValueError, match=re.escape(msg)):
        LogisticRegressionCV(
            penalty="elasticnet", solver="saga", l1_ratios=l1_ratios, cv=2
        ).fit(X, Y1)

    if l1_ratios is not None:
        msg = (
            r"l1_ratios parameter is only used when penalty"
            r" is 'elasticnet'. Got \(penalty=l1\)"
        )
        function = LogisticRegressionCV(
            penalty="l1", solver="saga", l1_ratios=l1_ratios, cv=2
        ).fit
        with pytest.warns(UserWarning, match=msg):
            function(X, Y1)


@pytest.mark.parametrize("C", np.logspace(-3, 2, 4))
@pytest.mark.parametrize("l1_ratio", [0.1, 0.5, 0.9])
def test_elastic_net_versus_sgd(C, l1_ratio):
    # Compare elasticnet penalty in LogisticRegression() and SGD(loss='log')
    n_samples = 500
    X, y = make_classification(
        n_samples=n_samples,
        n_classes=2,
        n_features=5,
        n_informative=5,
        n_redundant=0,
        n_repeated=0,
        random_state=1,
    )
    X = scale(X)

    sgd = SGDClassifier(
        penalty="elasticnet",
        random_state=1,
        fit_intercept=False,
        tol=-np.inf,
        max_iter=2000,
        l1_ratio=l1_ratio,
        alpha=1.0 / C / n_samples,
        loss="log_loss",
    )
    log = LogisticRegression(
        penalty="elasticnet",
        random_state=1,
        fit_intercept=False,
        tol=1e-5,
        max_iter=1000,
        l1_ratio=l1_ratio,
        C=C,
        solver="saga",
    )

    sgd.fit(X, y)
    log.fit(X, y)
    assert_array_almost_equal(sgd.coef_, log.coef_, decimal=1)


def test_logistic_regression_path_coefs_multinomial():
    # Make sure that the returned coefs by logistic_regression_path when
    # multi_class='multinomial' don't override each other (used to be a
    # bug).
    X, y = make_classification(
        n_samples=200,
        n_classes=3,
        n_informative=2,
        n_redundant=0,
        n_clusters_per_class=1,
        random_state=0,
        n_features=2,
    )
    Cs = [0.00001, 1, 10000]
    coefs, _, _ = _logistic_regression_path(
        X,
        y,
        penalty="l1",
        Cs=Cs,
        solver="saga",
        random_state=0,
        multi_class="multinomial",
    )

    with pytest.raises(AssertionError):
        assert_array_almost_equal(coefs[0], coefs[1], decimal=1)
    with pytest.raises(AssertionError):
        assert_array_almost_equal(coefs[0], coefs[2], decimal=1)
    with pytest.raises(AssertionError):
        assert_array_almost_equal(coefs[1], coefs[2], decimal=1)


@pytest.mark.parametrize(
    "est",
    [
        LogisticRegression(random_state=0, max_iter=500),
        LogisticRegressionCV(random_state=0, cv=3, Cs=3, tol=1e-3, max_iter=500),
    ],
    ids=lambda x: x.__class__.__name__,
)
@pytest.mark.parametrize(
    "solver", ["liblinear", "lbfgs", "newton-cg", "sag", "saga", "trust-ncg"]
)
def test_logistic_regression_multi_class_auto(est, solver):
    # check multi_class='auto' => multi_class='ovr' iff binary y or liblinear

    def fit(X, y, **kw):
        return clone(est).set_params(**kw).fit(X, y)

    scaled_data = scale(iris.data)
    X = scaled_data[::10]
    X2 = scaled_data[1::10]
    y_multi = iris.target[::10]
    y_bin = y_multi == 0
    est_auto_bin = fit(X, y_bin, multi_class="auto", solver=solver)
    est_ovr_bin = fit(X, y_bin, multi_class="ovr", solver=solver)
    assert_allclose(est_auto_bin.coef_, est_ovr_bin.coef_)
    assert_allclose(est_auto_bin.predict_proba(X2), est_ovr_bin.predict_proba(X2))

    est_auto_multi = fit(X, y_multi, multi_class="auto", solver=solver)
    if solver == "liblinear":
        est_ovr_multi = fit(X, y_multi, multi_class="ovr", solver=solver)
        assert_allclose(est_auto_multi.coef_, est_ovr_multi.coef_)
        assert_allclose(
            est_auto_multi.predict_proba(X2), est_ovr_multi.predict_proba(X2)
        )
    else:
        est_multi_multi = fit(X, y_multi, multi_class="multinomial", solver=solver)
        if sys.platform == "darwin" and solver in ["lbfgs", "trust-ncg"]:
            pytest.xfail(
                "Issue #11924: LogisticRegressionCV("
                f'solver="{solver}", multi_class="multinomial") '
                "is nondeterministic on MacOS."
            )
        assert_allclose(est_auto_multi.coef_, est_multi_multi.coef_)
        assert_allclose(
            est_auto_multi.predict_proba(X2), est_multi_multi.predict_proba(X2)
        )

        # Make sure multi_class='ovr' is distinct from ='multinomial'
        assert not np.allclose(
            est_auto_bin.coef_,
            fit(X, y_bin, multi_class="multinomial", solver=solver).coef_,
        )
        assert not np.allclose(
            est_auto_bin.coef_,
            fit(X, y_multi, multi_class="multinomial", solver=solver).coef_,
        )


@pytest.mark.parametrize("solver", ("lbfgs", "newton-cg", "sag", "saga"))
def test_penalty_none(solver):
    # - Make sure warning is raised if penalty='none' and C is set to a
    #   non-default value.
    # - Make sure setting penalty='none' is equivalent to setting C=np.inf with
    #   l2 penalty.
    X, y = make_classification(n_samples=1000, random_state=0)

    msg = "Setting penalty='none' will ignore the C"
    lr = LogisticRegression(penalty="none", solver=solver, C=4)
    with pytest.warns(UserWarning, match=msg):
        lr.fit(X, y)

    lr_none = LogisticRegression(penalty="none", solver=solver, random_state=0)
    lr_l2_C_inf = LogisticRegression(
        penalty="l2", C=np.inf, solver=solver, random_state=0
    )
    pred_none = lr_none.fit(X, y).predict(X)
    pred_l2_C_inf = lr_l2_C_inf.fit(X, y).predict(X)
    assert_array_equal(pred_none, pred_l2_C_inf)

    lr = LogisticRegressionCV(penalty="none")
    err_msg = "penalty='none' is not useful and not supported by LogisticRegressionCV"
    with pytest.raises(ValueError, match=err_msg):
        lr.fit(X, y)


@pytest.mark.parametrize(
    "params",
    [
        {"penalty": "l1", "dual": False, "tol": 1e-12, "max_iter": 1000},
        {"penalty": "l2", "dual": True, "tol": 1e-12, "max_iter": 1000},
        {"penalty": "l2", "dual": False, "tol": 1e-12, "max_iter": 1000},
    ],
)
def test_logisticregression_liblinear_sample_weight(params):
    # check that we support sample_weight with liblinear in all possible cases:
    # l1-primal, l2-primal, l2-dual
    X = np.array(
        [
            [1, 3],
            [1, 3],
            [1, 3],
            [1, 3],
            [2, 1],
            [2, 1],
            [2, 1],
            [2, 1],
            [3, 3],
            [3, 3],
            [3, 3],
            [3, 3],
            [4, 1],
            [4, 1],
            [4, 1],
            [4, 1],
        ],
        dtype=np.dtype("float"),
    )
    y = np.array(
        [1, 1, 1, 1, 2, 2, 2, 2, 1, 1, 1, 1, 2, 2, 2, 2], dtype=np.dtype("int")
    )

    X2 = np.vstack([X, X])
    y2 = np.hstack([y, 3 - y])
    sample_weight = np.ones(shape=len(y) * 2)
    sample_weight[len(y) :] = 0
    X2, y2, sample_weight = shuffle(X2, y2, sample_weight, random_state=0)

    base_clf = LogisticRegression(solver="liblinear", random_state=42)
    base_clf.set_params(**params)
    clf_no_weight = clone(base_clf).fit(X, y)
    clf_with_weight = clone(base_clf).fit(X2, y2, sample_weight=sample_weight)

    for method in ("predict", "predict_proba", "decision_function"):
        X_clf_no_weight = getattr(clf_no_weight, method)(X)
        X_clf_with_weight = getattr(clf_with_weight, method)(X)
        assert_allclose(X_clf_no_weight, X_clf_with_weight)


def test_scores_attribute_layout_elasticnet():
    # Non regression test for issue #14955.
    # when penalty is elastic net the scores_ attribute has shape
    # (n_classes, n_Cs, n_l1_ratios)
    # We here make sure that the second dimension indeed corresponds to Cs and
    # the third dimension corresponds to l1_ratios.

    X, y = make_classification(n_samples=1000, random_state=0)
    cv = StratifiedKFold(n_splits=5)

    l1_ratios = [0.1, 0.9]
    Cs = [0.1, 1, 10]

    lrcv = LogisticRegressionCV(
        penalty="elasticnet",
        solver="saga",
        l1_ratios=l1_ratios,
        Cs=Cs,
        cv=cv,
        random_state=0,
    )
    lrcv.fit(X, y)

    avg_scores_lrcv = lrcv.scores_[1].mean(axis=0)  # average over folds

    for i, C in enumerate(Cs):
        for j, l1_ratio in enumerate(l1_ratios):

            lr = LogisticRegression(
                penalty="elasticnet",
                solver="saga",
                C=C,
                l1_ratio=l1_ratio,
                random_state=0,
            )

            avg_score_lr = cross_val_score(lr, X, y, cv=cv).mean()
            assert avg_scores_lrcv[i, j] == pytest.approx(avg_score_lr)


@pytest.mark.parametrize("fit_intercept", [False, True])
def test_multinomial_identifiability_on_iris(fit_intercept):
    """Test that the multinomial classification is identifiable.

    A multinomial with c classes can be modeled with
    probability_k = exp(X@coef_k) / sum(exp(X@coef_l), l=1..c) for k=1..c.
    This is not identifiable, unless one chooses a further constraint.
    According to [1], the maximum of the L2 penalized likelihood automatically
    satisfies the symmetric constraint:
    sum(coef_k, k=1..c) = 0

    Further details can be found in [2].

    Reference
    ---------
    .. [1] :doi:`Zhu, Ji and Trevor J. Hastie. "Classification of gene microarrays by
           penalized logistic regression". Biostatistics 5 3 (2004): 427-43.
           <10.1093/biostatistics/kxg046>`

    .. [2] :arxiv:`Noah Simon and Jerome Friedman and Trevor Hastie. (2013)
           "A Blockwise Descent Algorithm for Group-penalized Multiresponse and
           Multinomial Regression". <1311.6529>`
    """
    # Test logistic regression with the iris dataset
    n_samples, n_features = iris.data.shape
    target = iris.target_names[iris.target]

    clf = LogisticRegression(
        C=len(iris.data),
        solver="lbfgs",
        max_iter=300,
        multi_class="multinomial",
        fit_intercept=fit_intercept,
    )
    clf.fit(iris.data, target)

    # axis=0 is sum over classes
    assert_allclose(clf.coef_.sum(axis=0), 0, atol=1e-10)
    if fit_intercept:
        clf.intercept_.sum(axis=0) == pytest.approx(0, abs=1e-15)


@pytest.mark.parametrize("multi_class", ["ovr", "multinomial", "auto"])
@pytest.mark.parametrize("class_weight", [{0: 1.0, 1: 10.0, 2: 1.0}, "balanced"])
def test_sample_weight_not_modified(multi_class, class_weight):
    X, y = load_iris(return_X_y=True)
    n_features = len(X)
    W = np.ones(n_features)
    W[: n_features // 2] = 2

    expected = W.copy()

    clf = LogisticRegression(
        random_state=0, class_weight=class_weight, max_iter=200, multi_class=multi_class
    )
    clf.fit(X, y, sample_weight=W)
    assert_allclose(expected, W)


@pytest.mark.parametrize("solver", ["liblinear", "lbfgs", "newton-cg", "sag", "saga"])
def test_large_sparse_matrix(solver):
    # Solvers either accept large sparse matrices, or raise helpful error.
    # Non-regression test for pull-request #21093.

    # generate sparse matrix with int64 indices
    X = sparse.rand(20, 10, format="csr")
    for attr in ["indices", "indptr"]:
        setattr(X, attr, getattr(X, attr).astype("int64"))
    y = np.random.randint(2, size=X.shape[0])

    if solver in ["liblinear", "sag", "saga"]:
        msg = "Only sparse matrices with 32-bit integer indices"
        with pytest.raises(ValueError, match=msg):
            LogisticRegression(solver=solver).fit(X, y)
    else:
        LogisticRegression(solver=solver).fit(X, y)<|MERGE_RESOLUTION|>--- conflicted
+++ resolved
@@ -1,11 +1,7 @@
 import itertools
 import os
 import re
-<<<<<<< HEAD
 import sys
-import warnings
-=======
->>>>>>> 4f700c13
 import numpy as np
 from numpy.testing import assert_allclose, assert_almost_equal
 from numpy.testing import assert_array_almost_equal, assert_array_equal

# Authors: Olivier Grisel <olivier.grisel@ensta.org>
#          Alexandre Gramfort <alexandre.gramfort@inria.fr>
# License: BSD 3 clause

import numpy as np
import pytest
from scipy import interpolate, sparse
from copy import deepcopy
import joblib

from sklearn.base import is_classifier
from sklearn.base import clone
from sklearn.datasets import load_diabetes
from sklearn.datasets import make_regression
from sklearn.model_selection import train_test_split
from sklearn.pipeline import make_pipeline
from sklearn.pipeline import Pipeline
from sklearn.preprocessing import StandardScaler
from sklearn.exceptions import ConvergenceWarning
from sklearn.utils._testing import assert_allclose
from sklearn.utils._testing import assert_almost_equal
from sklearn.utils._testing import assert_array_almost_equal
from sklearn.utils._testing import assert_array_equal
from sklearn.utils._testing import ignore_warnings
from sklearn.utils._testing import _convert_container

from sklearn.utils._testing import TempMemmap
from sklearn.utils.fixes import parse_version
from sklearn.utils.sparsefuncs import mean_variance_axis

from sklearn.linear_model import (
    ARDRegression,
    BayesianRidge,
    ElasticNet,
    ElasticNetCV,
    enet_path,
    Lars,
    lars_path,
    Lasso,
    LassoCV,
    LassoLars,
    LassoLarsCV,
    LassoLarsIC,
    lasso_path,
    LinearRegression,
    MultiTaskElasticNet,
    MultiTaskElasticNetCV,
    MultiTaskLasso,
    MultiTaskLassoCV,
    OrthogonalMatchingPursuit,
    Ridge,
    RidgeClassifier,
    RidgeClassifierCV,
    RidgeCV,
)

from sklearn.linear_model._coordinate_descent import _set_order
from sklearn.utils import check_array


@pytest.mark.parametrize('l1_ratio', (-1, 2, None, 10, 'something_wrong'))
def test_l1_ratio_param_invalid(l1_ratio):
    # Check that correct error is raised when l1_ratio in ElasticNet
    # is outside the correct range
    X = np.array([[-1.], [0.], [1.]])
    Y = [-1, 0, 1]       # just a straight line

    msg = "l1_ratio must be between 0 and 1; got l1_ratio="
    clf = ElasticNet(alpha=0.1, l1_ratio=l1_ratio)
    with pytest.raises(ValueError, match=msg):
        clf.fit(X, Y)


@pytest.mark.parametrize('order', ['C', 'F'])
@pytest.mark.parametrize('input_order', ['C', 'F'])
def test_set_order_dense(order, input_order):
    """Check that _set_order returns arrays with promised order."""
    X = np.array([[0], [0], [0]], order=input_order)
    y = np.array([0, 0, 0], order=input_order)
    X2, y2 = _set_order(X, y, order=order)
    if order == 'C':
        assert X2.flags['C_CONTIGUOUS']
        assert y2.flags['C_CONTIGUOUS']
    elif order == 'F':
        assert X2.flags['F_CONTIGUOUS']
        assert y2.flags['F_CONTIGUOUS']

    if order == input_order:
        assert X is X2
        assert y is y2


@pytest.mark.parametrize('order', ['C', 'F'])
@pytest.mark.parametrize('input_order', ['C', 'F'])
def test_set_order_sparse(order, input_order):
    """Check that _set_order returns sparse matrices in promised format."""
    X = sparse.coo_matrix(np.array([[0], [0], [0]]))
    y = sparse.coo_matrix(np.array([0, 0, 0]))
    sparse_format = "csc" if input_order == "F" else "csr"
    X = X.asformat(sparse_format)
    y = X.asformat(sparse_format)
    X2, y2 = _set_order(X, y, order=order)
    if order == 'C':
        assert sparse.isspmatrix_csr(X2)
        assert sparse.isspmatrix_csr(y2)
    elif order == 'F':
        assert sparse.isspmatrix_csc(X2)
        assert sparse.isspmatrix_csc(y2)


def test_lasso_zero():
    # Check that the lasso can handle zero data without crashing
    X = [[0], [0], [0]]
    y = [0, 0, 0]
    clf = Lasso(alpha=0.1).fit(X, y)
    pred = clf.predict([[1], [2], [3]])
    assert_array_almost_equal(clf.coef_, [0])
    assert_array_almost_equal(pred, [0, 0, 0])
    assert_almost_equal(clf.dual_gap_, 0)


def test_lasso_toy():
    # Test Lasso on a toy example for various values of alpha.
    # When validating this against glmnet notice that glmnet divides it
    # against nobs.

    X = [[-1], [0], [1]]
    Y = [-1, 0, 1]       # just a straight line
    T = [[2], [3], [4]]  # test sample

    clf = Lasso(alpha=1e-8)
    clf.fit(X, Y)
    pred = clf.predict(T)
    assert_array_almost_equal(clf.coef_, [1])
    assert_array_almost_equal(pred, [2, 3, 4])
    assert_almost_equal(clf.dual_gap_, 0)

    clf = Lasso(alpha=0.1)
    clf.fit(X, Y)
    pred = clf.predict(T)
    assert_array_almost_equal(clf.coef_, [.85])
    assert_array_almost_equal(pred, [1.7, 2.55, 3.4])
    assert_almost_equal(clf.dual_gap_, 0)

    clf = Lasso(alpha=0.5)
    clf.fit(X, Y)
    pred = clf.predict(T)
    assert_array_almost_equal(clf.coef_, [.25])
    assert_array_almost_equal(pred, [0.5, 0.75, 1.])
    assert_almost_equal(clf.dual_gap_, 0)

    clf = Lasso(alpha=1)
    clf.fit(X, Y)
    pred = clf.predict(T)
    assert_array_almost_equal(clf.coef_, [.0])
    assert_array_almost_equal(pred, [0, 0, 0])
    assert_almost_equal(clf.dual_gap_, 0)


def test_enet_toy():
    # Test ElasticNet for various parameters of alpha and l1_ratio.
    # Actually, the parameters alpha = 0 should not be allowed. However,
    # we test it as a border case.
    # ElasticNet is tested with and without precomputed Gram matrix

    X = np.array([[-1.], [0.], [1.]])
    Y = [-1, 0, 1]       # just a straight line
    T = [[2.], [3.], [4.]]  # test sample

    # this should be the same as lasso
    clf = ElasticNet(alpha=1e-8, l1_ratio=1.0)
    clf.fit(X, Y)
    pred = clf.predict(T)
    assert_array_almost_equal(clf.coef_, [1])
    assert_array_almost_equal(pred, [2, 3, 4])
    assert_almost_equal(clf.dual_gap_, 0)

    clf = ElasticNet(alpha=0.5, l1_ratio=0.3, max_iter=100,
                     precompute=False)
    clf.fit(X, Y)
    pred = clf.predict(T)
    assert_array_almost_equal(clf.coef_, [0.50819], decimal=3)
    assert_array_almost_equal(pred, [1.0163, 1.5245, 2.0327], decimal=3)
    assert_almost_equal(clf.dual_gap_, 0)

    clf.set_params(max_iter=100, precompute=True)
    clf.fit(X, Y)  # with Gram
    pred = clf.predict(T)
    assert_array_almost_equal(clf.coef_, [0.50819], decimal=3)
    assert_array_almost_equal(pred, [1.0163, 1.5245, 2.0327], decimal=3)
    assert_almost_equal(clf.dual_gap_, 0)

    clf.set_params(max_iter=100, precompute=np.dot(X.T, X))
    clf.fit(X, Y)  # with Gram
    pred = clf.predict(T)
    assert_array_almost_equal(clf.coef_, [0.50819], decimal=3)
    assert_array_almost_equal(pred, [1.0163, 1.5245, 2.0327], decimal=3)
    assert_almost_equal(clf.dual_gap_, 0)

    clf = ElasticNet(alpha=0.5, l1_ratio=0.5)
    clf.fit(X, Y)
    pred = clf.predict(T)
    assert_array_almost_equal(clf.coef_, [0.45454], 3)
    assert_array_almost_equal(pred, [0.9090, 1.3636, 1.8181], 3)
    assert_almost_equal(clf.dual_gap_, 0)


def test_lasso_dual_gap():
    """
    Check that Lasso.dual_gap_ matches its objective formulation, with the
    datafit normalized by n_samples
    """
    X, y, _, _ = build_dataset(n_samples=10, n_features=30)
    n_samples = len(y)
    alpha = 0.01 * np.max(np.abs(X.T @ y)) / n_samples
    clf = Lasso(alpha=alpha, fit_intercept=False).fit(X, y)
    w = clf.coef_
    R = y - X @ w
    primal = 0.5 * np.mean(R ** 2) + clf.alpha * np.sum(np.abs(w))
    # dual pt: R / n_samples, dual constraint: norm(X.T @ theta, inf) <= alpha
    R /= np.max(np.abs(X.T @ R) / (n_samples * alpha))
    dual = 0.5 * (np.mean(y ** 2) - np.mean((y - R) ** 2))
    assert_allclose(clf.dual_gap_, primal - dual)


def build_dataset(n_samples=50, n_features=200, n_informative_features=10,
                  n_targets=1):
    """
    build an ill-posed linear regression problem with many noisy features and
    comparatively few samples
    """
    random_state = np.random.RandomState(0)
    if n_targets > 1:
        w = random_state.randn(n_features, n_targets)
    else:
        w = random_state.randn(n_features)
    w[n_informative_features:] = 0.0
    X = random_state.randn(n_samples, n_features)
    y = np.dot(X, w)
    X_test = random_state.randn(n_samples, n_features)
    y_test = np.dot(X_test, w)
    return X, y, X_test, y_test


def test_lasso_cv():
    X, y, X_test, y_test = build_dataset()
    max_iter = 150
    clf = LassoCV(n_alphas=10, eps=1e-3, max_iter=max_iter, cv=3).fit(X, y)
    assert_almost_equal(clf.alpha_, 0.056, 2)

    clf = LassoCV(n_alphas=10, eps=1e-3, max_iter=max_iter, precompute=True,
                  cv=3)
    clf.fit(X, y)
    assert_almost_equal(clf.alpha_, 0.056, 2)

    # Check that the lars and the coordinate descent implementation
    # select a similar alpha
    lars = LassoLarsCV(normalize=False, max_iter=30, cv=3).fit(X, y)
    # for this we check that they don't fall in the grid of
    # clf.alphas further than 1
    assert np.abs(np.searchsorted(clf.alphas_[::-1], lars.alpha_) -
                  np.searchsorted(clf.alphas_[::-1], clf.alpha_)) <= 1
    # check that they also give a similar MSE
    mse_lars = interpolate.interp1d(lars.cv_alphas_, lars.mse_path_.T)
    np.testing.assert_approx_equal(mse_lars(clf.alphas_[5]).mean(),
                                   clf.mse_path_[5].mean(), significant=2)

    # test set
    assert clf.score(X_test, y_test) > 0.99


def test_lasso_cv_with_some_model_selection():
    from sklearn.model_selection import ShuffleSplit
    from sklearn import datasets

    diabetes = datasets.load_diabetes()
    X = diabetes.data
    y = diabetes.target

    pipe = make_pipeline(
        StandardScaler(),
        LassoCV(cv=ShuffleSplit(random_state=0))
    )
    pipe.fit(X, y)


def test_lasso_cv_positive_constraint():
    X, y, X_test, y_test = build_dataset()
    max_iter = 500

    # Ensure the unconstrained fit has a negative coefficient
    clf_unconstrained = LassoCV(n_alphas=3, eps=1e-1, max_iter=max_iter, cv=2,
                                n_jobs=1)
    clf_unconstrained.fit(X, y)
    assert min(clf_unconstrained.coef_) < 0

    # On same data, constrained fit has non-negative coefficients
    clf_constrained = LassoCV(n_alphas=3, eps=1e-1, max_iter=max_iter,
                              positive=True, cv=2, n_jobs=1)
    clf_constrained.fit(X, y)
    assert min(clf_constrained.coef_) >= 0


def _scale_alpha_inplace(estimator, n_samples):
    """Rescale the parameter alpha from when the estimator is evoked with
    normalize set to True to when it is evoked in a Pipeline with normalize set
    to False and with a StandardScaler.
    """
    if (('alpha' not in estimator.get_params()) and
            ('alphas' not in estimator.get_params())):
        return

    if isinstance(estimator, (RidgeCV, RidgeClassifierCV)):
        alphas = estimator.alphas * n_samples
        return estimator.set_params(alphas=alphas)
    if isinstance(estimator, (Lasso, LassoLars, MultiTaskLasso)):
        alpha = estimator.alpha * np.sqrt(n_samples)
    if isinstance(estimator, (Ridge, RidgeClassifier)):
        alpha = estimator.alpha * n_samples
    if isinstance(estimator, (ElasticNet, MultiTaskElasticNet)):
        if estimator.l1_ratio == 1:
            alpha = estimator.alpha * np.sqrt(n_samples)
        elif estimator.l1_ratio == 0:
            alpha = estimator.alpha * n_samples
        else:
            # To avoid silent errors in case of refactoring
            raise NotImplementedError

    estimator.set_params(alpha=alpha)


# FIXME: 'normalize' to be removed in 1.2 for all the models excluding:
# OrthogonalMatchingPursuit, Lars, LassoLars, LarsCV, LassoLarsCV
# for which it is to be removed in 1.4
@pytest.mark.filterwarnings("ignore:'normalize' was deprecated")
@pytest.mark.parametrize(
    "LinearModel, params",
    [(Lasso, {"tol": 1e-16, "alpha": 0.1}),
     (LassoLars, {"alpha": 0.1}),
     (RidgeClassifier, {"solver": 'sparse_cg', "alpha": 0.1}),
     (ElasticNet, {"tol": 1e-16, 'l1_ratio': 1, "alpha": 0.1}),
     (ElasticNet, {"tol": 1e-16, 'l1_ratio': 0, "alpha": 0.1}),
     (Ridge, {"solver": 'sparse_cg', 'tol': 1e-12, "alpha": 0.1}),
     (BayesianRidge, {}),
     (ARDRegression, {}),
     (OrthogonalMatchingPursuit, {}),
     (MultiTaskElasticNet, {"tol": 1e-16, 'l1_ratio': 1, "alpha": 0.1}),
     (MultiTaskElasticNet, {"tol": 1e-16, 'l1_ratio': 0, "alpha": 0.1}),
     (MultiTaskLasso, {"tol": 1e-16, "alpha": 0.1}),
     (Lars, {}),
     (LinearRegression, {}),
     (LassoLarsIC, {}),
     (RidgeCV, {"alphas": [0.1, 0.4]}),
     (RidgeClassifierCV, {"alphas": [0.1, 0.4]})]
)
def test_model_pipeline_same_as_normalize_true(LinearModel, params):
    # Test that linear models (LinearModel) set with normalize set to True are
    # doing the same as the same linear model preceeded by StandardScaler
    # in the pipeline and with normalize set to False

    # normalize is True
    model_normalize = LinearModel(normalize=True, fit_intercept=True, **params)

    pipeline = make_pipeline(
        StandardScaler(),
        LinearModel(normalize=False, fit_intercept=True, **params)
    )

    is_multitask = model_normalize._get_tags()["multioutput_only"]

    # prepare the data
    n_samples, n_features = 100, 2
    rng = np.random.RandomState(0)
    w = rng.randn(n_features)
    X = rng.randn(n_samples, n_features)
    X += 20  # make features non-zero mean
    y = X.dot(w)

    # make classes out of regression
    if is_classifier(model_normalize):
        y[y > np.mean(y)] = -1
        y[y > 0] = 1
    if is_multitask:
        y = np.stack((y, y), axis=1)

    X_train, X_test, y_train, y_test = train_test_split(X, y, random_state=42)

    _scale_alpha_inplace(pipeline[1], X_train.shape[0])

    model_normalize.fit(X_train, y_train)
    y_pred_normalize = model_normalize.predict(X_test)

    pipeline.fit(X_train, y_train)
    y_pred_standardize = pipeline.predict(X_test)

    assert_allclose(
        model_normalize.coef_ * pipeline[0].scale_, pipeline[1].coef_)
    assert pipeline[1].intercept_ == pytest.approx(y_train.mean())
    assert (model_normalize.intercept_ ==
            pytest.approx(y_train.mean() -
                          model_normalize.coef_.dot(X_train.mean(0))))
    assert_allclose(y_pred_normalize, y_pred_standardize)


# FIXME: 'normalize' to be removed in 1.2
@pytest.mark.filterwarnings("ignore:'normalize' was deprecated")
@pytest.mark.parametrize(
    "estimator, params",
    [
         (Lasso, {"tol": 1e-16, "alpha": 0.1}),
         (RidgeClassifier, {"solver": 'sparse_cg', "alpha": 0.1}),
         (ElasticNet, {"tol": 1e-16, 'l1_ratio': 1, "alpha": 0.1}),
         (ElasticNet, {"tol": 1e-16, 'l1_ratio': 0, "alpha": 0.1}),
         (Ridge, {"solver": 'sparse_cg', 'tol': 1e-12, "alpha": 0.1}),
         (LinearRegression, {}),
         (RidgeCV, {"alphas": [0.1, 0.4]}),
         (RidgeClassifierCV, {"alphas": [0.1, 0.4]})
     ]
)
@pytest.mark.parametrize(
    "is_sparse, with_mean", [
        (False, True),
        (False, False),
        (True, False)
        # No need to test sparse and with_mean=True
    ]
)
def test_linear_model_sample_weights_normalize_in_pipeline(
        is_sparse, with_mean, estimator, params
):
    # Test that the results for running linear model with sample_weight
    # and with normalize set to True gives similar results as the same linear
    # model with normalize set to False in a pipeline with
    # a StandardScaler and sample_weight.
    model_name = estimator.__name__

    if model_name in ['Lasso', 'ElasticNet'] and is_sparse:
        pytest.skip(f'{model_name} does not support sample_weight with sparse')

    rng = np.random.RandomState(0)
    X, y = make_regression(n_samples=20, n_features=5, noise=1e-2,
                           random_state=rng)

    if is_classifier(estimator):
        y = np.sign(y)

    # make sure the data is not centered to make the problem more
    # difficult + add 0s for the sparse case
    X[X < 0] = 0

    X_train, X_test, y_train, y_test = train_test_split(X, y, test_size=0.5,
                                                        random_state=rng)
    if is_sparse:
        X_train = sparse.csr_matrix(X_train)
        X_test = _convert_container(X_train, 'sparse')

    sample_weight = rng.rand(X_train.shape[0])

    # linear estimator with built-in feature normalization
    reg_with_normalize = estimator(normalize=True, fit_intercept=True,
                                   **params)
    reg_with_normalize.fit(X_train, y_train, sample_weight=sample_weight)

    # linear estimator in a pipeline with a StandardScaler, normalize=False
    linear_regressor = estimator(normalize=False, fit_intercept=True, **params)

    # rescale alpha
    _scale_alpha_inplace(linear_regressor, sample_weight.sum())
    reg_with_scaler = Pipeline([
        ("scaler", StandardScaler(with_mean=with_mean)),
        ("linear_regressor", linear_regressor)
    ])

    fit_params = {
        "scaler__sample_weight":  sample_weight,
        "linear_regressor__sample_weight": sample_weight,
    }

    reg_with_scaler.fit(X_train, y_train, **fit_params)

    # Check that the 2 regressions models are exactly equivalent in the
    # sense that they predict exactly the same outcome.
    y_pred_normalize = reg_with_normalize.predict(X_test)
    y_pred_scaler = reg_with_scaler.predict(X_test)
    assert_allclose(y_pred_normalize, y_pred_scaler)

    # Check intercept computation when normalize is True
    y_train_mean = np.average(y_train, weights=sample_weight)
    if is_sparse:
        X_train_mean, _ = mean_variance_axis(X_train, axis=0,
                                             weights=sample_weight)
    else:
        X_train_mean = np.average(X_train, weights=sample_weight, axis=0)
    assert (reg_with_normalize.intercept_ ==
            pytest.approx(y_train_mean -
                          reg_with_normalize.coef_.dot(X_train_mean)))


# FIXME: 'normalize' to be removed in 1.2
@pytest.mark.filterwarnings("ignore:'normalize' was deprecated")
@pytest.mark.parametrize(
    "LinearModel, params",
    [(Lasso, {"tol": 1e-16, "alpha": 0.1}),
     (LassoCV, {"tol": 1e-16}),
     (ElasticNetCV, {}),
     (RidgeClassifier, {"solver": 'sparse_cg', "alpha": 0.1}),
     (ElasticNet, {"tol": 1e-16, 'l1_ratio': 1, "alpha": 0.01}),
     (ElasticNet, {"tol": 1e-16, 'l1_ratio': 0, "alpha": 0.01}),
     (Ridge, {"solver": 'sparse_cg', 'tol': 1e-12, "alpha": 0.1}),
     (LinearRegression, {}),
     (RidgeCV, {}),
     (RidgeClassifierCV, {})]
 )
def test_model_pipeline_same_dense_and_sparse(LinearModel, params):
    # Test that linear model preceeded by StandardScaler in the pipeline and
    # with normalize set to False gives the same y_pred and the same .coef_
    # given X sparse or dense

    model_dense = make_pipeline(
        StandardScaler(with_mean=False),
        LinearModel(normalize=False, **params)
    )

    model_sparse = make_pipeline(
        StandardScaler(with_mean=False),
        LinearModel(normalize=False, **params)
    )

    # prepare the data
    rng = np.random.RandomState(0)
    n_samples = 200
    n_features = 2
    X = rng.randn(n_samples, n_features)
    X[X < 0.1] = 0.

    X_sparse = sparse.csr_matrix(X)
    y = rng.rand(n_samples)

    if is_classifier(model_dense):
        y = np.sign(y)

    model_dense.fit(X, y)
    model_sparse.fit(X_sparse, y)

    assert_allclose(model_sparse[1].coef_, model_dense[1].coef_)
    y_pred_dense = model_dense.predict(X)
    y_pred_sparse = model_sparse.predict(X_sparse)
    assert_allclose(y_pred_dense, y_pred_sparse)

    assert_allclose(model_dense[1].intercept_, model_sparse[1].intercept_)


def test_lasso_path_return_models_vs_new_return_gives_same_coefficients():
    # Test that lasso_path with lars_path style output gives the
    # same result

    # Some toy data
    X = np.array([[1, 2, 3.1], [2.3, 5.4, 4.3]]).T
    y = np.array([1, 2, 3.1])
    alphas = [5., 1., .5]

    # Use lars_path and lasso_path(new output) with 1D linear interpolation
    # to compute the same path
    alphas_lars, _, coef_path_lars = lars_path(X, y, method='lasso')
    coef_path_cont_lars = interpolate.interp1d(alphas_lars[::-1],
                                               coef_path_lars[:, ::-1])
    alphas_lasso2, coef_path_lasso2, _ = lasso_path(X, y, alphas=alphas,
                                                    return_models=False)
    coef_path_cont_lasso = interpolate.interp1d(alphas_lasso2[::-1],
                                                coef_path_lasso2[:, ::-1])

    assert_array_almost_equal(
        coef_path_cont_lasso(alphas), coef_path_cont_lars(alphas),
        decimal=1)


def test_enet_path():
    # We use a large number of samples and of informative features so that
    # the l1_ratio selected is more toward ridge than lasso
    X, y, X_test, y_test = build_dataset(n_samples=200, n_features=100,
                                         n_informative_features=100)
    max_iter = 150

    # Here we have a small number of iterations, and thus the
    # ElasticNet might not converge. This is to speed up tests
    clf = ElasticNetCV(alphas=[0.01, 0.05, 0.1], eps=2e-3,
                       l1_ratio=[0.5, 0.7], cv=3,
                       max_iter=max_iter)
    ignore_warnings(clf.fit)(X, y)
    # Well-conditioned settings, we should have selected our
    # smallest penalty
    assert_almost_equal(clf.alpha_, min(clf.alphas_))
    # Non-sparse ground truth: we should have selected an elastic-net
    # that is closer to ridge than to lasso
    assert clf.l1_ratio_ == min(clf.l1_ratio)

    clf = ElasticNetCV(alphas=[0.01, 0.05, 0.1], eps=2e-3,
                       l1_ratio=[0.5, 0.7], cv=3,
                       max_iter=max_iter, precompute=True)
    ignore_warnings(clf.fit)(X, y)

    # Well-conditioned settings, we should have selected our
    # smallest penalty
    assert_almost_equal(clf.alpha_, min(clf.alphas_))
    # Non-sparse ground truth: we should have selected an elastic-net
    # that is closer to ridge than to lasso
    assert clf.l1_ratio_ == min(clf.l1_ratio)

    # We are in well-conditioned settings with low noise: we should
    # have a good test-set performance
    assert clf.score(X_test, y_test) > 0.99

    # Multi-output/target case
    X, y, X_test, y_test = build_dataset(n_features=10, n_targets=3)
    clf = MultiTaskElasticNetCV(n_alphas=5, eps=2e-3, l1_ratio=[0.5, 0.7],
                                cv=3, max_iter=max_iter)
    ignore_warnings(clf.fit)(X, y)
    # We are in well-conditioned settings with low noise: we should
    # have a good test-set performance
    assert clf.score(X_test, y_test) > 0.99
    assert clf.coef_.shape == (3, 10)

    # Mono-output should have same cross-validated alpha_ and l1_ratio_
    # in both cases.
    X, y, _, _ = build_dataset(n_features=10)
    clf1 = ElasticNetCV(n_alphas=5, eps=2e-3, l1_ratio=[0.5, 0.7])
    clf1.fit(X, y)
    clf2 = MultiTaskElasticNetCV(n_alphas=5, eps=2e-3, l1_ratio=[0.5, 0.7])
    clf2.fit(X, y[:, np.newaxis])
    assert_almost_equal(clf1.l1_ratio_, clf2.l1_ratio_)
    assert_almost_equal(clf1.alpha_, clf2.alpha_)


def test_path_parameters():
    X, y, _, _ = build_dataset()
    max_iter = 100

    clf = ElasticNetCV(n_alphas=50, eps=1e-3, max_iter=max_iter,
                       l1_ratio=0.5, tol=1e-3)
    clf.fit(X, y)  # new params
    assert_almost_equal(0.5, clf.l1_ratio)
    assert 50 == clf.n_alphas
    assert 50 == len(clf.alphas_)


def test_warm_start():
    X, y, _, _ = build_dataset()
    clf = ElasticNet(alpha=0.1, max_iter=5, warm_start=True)
    ignore_warnings(clf.fit)(X, y)
    ignore_warnings(clf.fit)(X, y)  # do a second round with 5 iterations

    clf2 = ElasticNet(alpha=0.1, max_iter=10)
    ignore_warnings(clf2.fit)(X, y)
    assert_array_almost_equal(clf2.coef_, clf.coef_)


def test_lasso_alpha_warning():
    X = [[-1], [0], [1]]
    Y = [-1, 0, 1]       # just a straight line

    clf = Lasso(alpha=0)
    warning_message = (
        "With alpha=0, this algorithm does not "
        "converge well. You are advised to use the "
        "LinearRegression estimator"
    )
    with pytest.warns(UserWarning, match=warning_message):
        clf.fit(X, Y)


def test_lasso_positive_constraint():
    X = [[-1], [0], [1]]
    y = [1, 0, -1]       # just a straight line with negative slope

    lasso = Lasso(alpha=0.1, positive=True)
    lasso.fit(X, y)
    assert min(lasso.coef_) >= 0

    lasso = Lasso(alpha=0.1, precompute=True, positive=True)
    lasso.fit(X, y)
    assert min(lasso.coef_) >= 0


def test_enet_positive_constraint():
    X = [[-1], [0], [1]]
    y = [1, 0, -1]       # just a straight line with negative slope

    enet = ElasticNet(alpha=0.1, positive=True)
    enet.fit(X, y)
    assert min(enet.coef_) >= 0


def test_enet_cv_positive_constraint():
    X, y, X_test, y_test = build_dataset()
    max_iter = 500

    # Ensure the unconstrained fit has a negative coefficient
    enetcv_unconstrained = ElasticNetCV(n_alphas=3, eps=1e-1,
                                        max_iter=max_iter,
                                        cv=2, n_jobs=1)
    enetcv_unconstrained.fit(X, y)
    assert min(enetcv_unconstrained.coef_) < 0

    # On same data, constrained fit has non-negative coefficients
    enetcv_constrained = ElasticNetCV(n_alphas=3, eps=1e-1, max_iter=max_iter,
                                      cv=2, positive=True, n_jobs=1)
    enetcv_constrained.fit(X, y)
    assert min(enetcv_constrained.coef_) >= 0


def test_uniform_targets():
    enet = ElasticNetCV(n_alphas=3)
    m_enet = MultiTaskElasticNetCV(n_alphas=3)
    lasso = LassoCV(n_alphas=3)
    m_lasso = MultiTaskLassoCV(n_alphas=3)

    models_single_task = (enet, lasso)
    models_multi_task = (m_enet, m_lasso)

    rng = np.random.RandomState(0)

    X_train = rng.random_sample(size=(10, 3))
    X_test = rng.random_sample(size=(10, 3))

    y1 = np.empty(10)
    y2 = np.empty((10, 2))

    for model in models_single_task:
        for y_values in (0, 5):
            y1.fill(y_values)
            assert_array_equal(model.fit(X_train, y1).predict(X_test), y1)
            assert_array_equal(model.alphas_, [np.finfo(float).resolution]*3)

    for model in models_multi_task:
        for y_values in (0, 5):
            y2[:, 0].fill(y_values)
            y2[:, 1].fill(2 * y_values)
            assert_array_equal(model.fit(X_train, y2).predict(X_test), y2)
            assert_array_equal(model.alphas_, [np.finfo(float).resolution]*3)


def test_multi_task_lasso_and_enet():
    X, y, X_test, y_test = build_dataset()
    Y = np.c_[y, y]
    # Y_test = np.c_[y_test, y_test]
    clf = MultiTaskLasso(alpha=1, tol=1e-8).fit(X, Y)
    assert 0 < clf.dual_gap_ < 1e-5
    assert_array_almost_equal(clf.coef_[0], clf.coef_[1])

    clf = MultiTaskElasticNet(alpha=1, tol=1e-8).fit(X, Y)
    assert 0 < clf.dual_gap_ < 1e-5
    assert_array_almost_equal(clf.coef_[0], clf.coef_[1])

    clf = MultiTaskElasticNet(alpha=1.0, tol=1e-8, max_iter=1)
    warning_message = (
        "Objective did not converge. You might want to "
        "increase the number of iterations."
    )
    with pytest.warns(ConvergenceWarning, match=warning_message):
        clf.fit(X, Y)


def test_lasso_readonly_data():
    X = np.array([[-1], [0], [1]])
    Y = np.array([-1, 0, 1])   # just a straight line
    T = np.array([[2], [3], [4]])  # test sample
    with TempMemmap((X, Y)) as (X, Y):
        clf = Lasso(alpha=0.5)
        clf.fit(X, Y)
        pred = clf.predict(T)
        assert_array_almost_equal(clf.coef_, [.25])
        assert_array_almost_equal(pred, [0.5, 0.75, 1.])
        assert_almost_equal(clf.dual_gap_, 0)


def test_multi_task_lasso_readonly_data():
    X, y, X_test, y_test = build_dataset()
    Y = np.c_[y, y]
    with TempMemmap((X, Y)) as (X, Y):
        Y = np.c_[y, y]
        clf = MultiTaskLasso(alpha=1, tol=1e-8).fit(X, Y)
        assert 0 < clf.dual_gap_ < 1e-5
        assert_array_almost_equal(clf.coef_[0], clf.coef_[1])


def test_enet_multitarget():
    n_targets = 3
    X, y, _, _ = build_dataset(n_samples=10, n_features=8,
                               n_informative_features=10, n_targets=n_targets)
    estimator = ElasticNet(alpha=0.01)
    estimator.fit(X, y)
    coef, intercept, dual_gap = (estimator.coef_, estimator.intercept_,
                                 estimator.dual_gap_)

    for k in range(n_targets):
        estimator.fit(X, y[:, k])
        assert_array_almost_equal(coef[k, :], estimator.coef_)
        assert_array_almost_equal(intercept[k], estimator.intercept_)
        assert_array_almost_equal(dual_gap[k], estimator.dual_gap_)


def test_multioutput_enetcv_error():
    rng = np.random.RandomState(0)
    X = rng.randn(10, 2)
    y = rng.randn(10, 2)
    clf = ElasticNetCV()
    with pytest.raises(ValueError):
        clf.fit(X, y)


def test_multitask_enet_and_lasso_cv():
    X, y, _, _ = build_dataset(n_features=50, n_targets=3)
    clf = MultiTaskElasticNetCV(cv=3).fit(X, y)
    assert_almost_equal(clf.alpha_, 0.00556, 3)
    clf = MultiTaskLassoCV(cv=3).fit(X, y)
    assert_almost_equal(clf.alpha_, 0.00278, 3)

    X, y, _, _ = build_dataset(n_targets=3)
    clf = MultiTaskElasticNetCV(n_alphas=10, eps=1e-3, max_iter=100,
                                l1_ratio=[0.3, 0.5], tol=1e-3, cv=3)
    clf.fit(X, y)
    assert 0.5 == clf.l1_ratio_
    assert (3, X.shape[1]) == clf.coef_.shape
    assert (3, ) == clf.intercept_.shape
    assert (2, 10, 3) == clf.mse_path_.shape
    assert (2, 10) == clf.alphas_.shape

    X, y, _, _ = build_dataset(n_targets=3)
    clf = MultiTaskLassoCV(n_alphas=10, eps=1e-3, max_iter=100, tol=1e-3, cv=3)
    clf.fit(X, y)
    assert (3, X.shape[1]) == clf.coef_.shape
    assert (3, ) == clf.intercept_.shape
    assert (10, 3) == clf.mse_path_.shape
    assert 10 == len(clf.alphas_)


def test_1d_multioutput_enet_and_multitask_enet_cv():
    X, y, _, _ = build_dataset(n_features=10)
    y = y[:, np.newaxis]
    clf = ElasticNetCV(n_alphas=5, eps=2e-3, l1_ratio=[0.5, 0.7])
    clf.fit(X, y[:, 0])
    clf1 = MultiTaskElasticNetCV(n_alphas=5, eps=2e-3, l1_ratio=[0.5, 0.7])
    clf1.fit(X, y)
    assert_almost_equal(clf.l1_ratio_, clf1.l1_ratio_)
    assert_almost_equal(clf.alpha_, clf1.alpha_)
    assert_almost_equal(clf.coef_, clf1.coef_[0])
    assert_almost_equal(clf.intercept_, clf1.intercept_[0])


def test_1d_multioutput_lasso_and_multitask_lasso_cv():
    X, y, _, _ = build_dataset(n_features=10)
    y = y[:, np.newaxis]
    clf = LassoCV(n_alphas=5, eps=2e-3)
    clf.fit(X, y[:, 0])
    clf1 = MultiTaskLassoCV(n_alphas=5, eps=2e-3)
    clf1.fit(X, y)
    assert_almost_equal(clf.alpha_, clf1.alpha_)
    assert_almost_equal(clf.coef_, clf1.coef_[0])
    assert_almost_equal(clf.intercept_, clf1.intercept_[0])


def test_sparse_input_dtype_enet_and_lassocv():
    X, y, _, _ = build_dataset(n_features=10)
    clf = ElasticNetCV(n_alphas=5)
    clf.fit(sparse.csr_matrix(X), y)
    clf1 = ElasticNetCV(n_alphas=5)
    clf1.fit(sparse.csr_matrix(X, dtype=np.float32), y)
    assert_almost_equal(clf.alpha_, clf1.alpha_, decimal=6)
    assert_almost_equal(clf.coef_, clf1.coef_, decimal=6)

    clf = LassoCV(n_alphas=5)
    clf.fit(sparse.csr_matrix(X), y)
    clf1 = LassoCV(n_alphas=5)
    clf1.fit(sparse.csr_matrix(X, dtype=np.float32), y)
    assert_almost_equal(clf.alpha_, clf1.alpha_, decimal=6)
    assert_almost_equal(clf.coef_, clf1.coef_, decimal=6)


def test_precompute_invalid_argument():
    X, y, _, _ = build_dataset()
    for clf in [ElasticNetCV(precompute="invalid"),
                LassoCV(precompute="invalid")]:
        err_msg = ".*should be.*True.*False.*auto.* array-like.*Got 'invalid'"
        with pytest.raises(ValueError, match=err_msg):
            clf.fit(X, y)

    # Precompute = 'auto' is not supported for ElasticNet and Lasso
    err_msg = ".*should be.*True.*False.*array-like.*Got 'auto'"
    with pytest.raises(ValueError, match=err_msg):
        ElasticNet(precompute='auto').fit(X, y)

    err_msg = ".*should be.*True.*False.*array-like.*Got 'auto'"
    with pytest.raises(ValueError, match=err_msg):
        Lasso(precompute='auto').fit(X, y)


def test_elasticnet_precompute_incorrect_gram():
    # check that passing an invalid precomputed Gram matrix will raise an
    # error.
    X, y, _, _ = build_dataset()

    rng = np.random.RandomState(0)

    X_centered = X - np.average(X, axis=0)
    garbage = rng.standard_normal(X.shape)
    precompute = np.dot(garbage.T, garbage)

    clf = ElasticNet(alpha=0.01, precompute=precompute)
    msg = "Gram matrix.*did not pass validation.*"
    with pytest.raises(ValueError, match=msg):
        clf.fit(X_centered, y)


def test_elasticnet_precompute_gram_weighted_samples():
    # check the equivalence between passing a precomputed Gram matrix and
    # internal computation using sample weights.
    X, y, _, _ = build_dataset()

    rng = np.random.RandomState(0)
    sample_weight = rng.lognormal(size=y.shape)

    w_norm = sample_weight * (y.shape / np.sum(sample_weight))
    X_c = (X - np.average(X, axis=0, weights=w_norm))
    X_r = X_c * np.sqrt(w_norm)[:, np.newaxis]
    gram = np.dot(X_r.T, X_r)

    clf1 = ElasticNet(alpha=0.01, precompute=gram)
    clf1.fit(X_c, y, sample_weight=sample_weight)

    clf2 = ElasticNet(alpha=0.01, precompute=False)
    clf2.fit(X, y, sample_weight=sample_weight)

    assert_allclose(clf1.coef_, clf2.coef_)


def test_warm_start_convergence():
    X, y, _, _ = build_dataset()
    model = ElasticNet(alpha=1e-3, tol=1e-3).fit(X, y)
    n_iter_reference = model.n_iter_

    # This dataset is not trivial enough for the model to converge in one pass.
    assert n_iter_reference > 2

    # Check that n_iter_ is invariant to multiple calls to fit
    # when warm_start=False, all else being equal.
    model.fit(X, y)
    n_iter_cold_start = model.n_iter_
    assert n_iter_cold_start == n_iter_reference

    # Fit the same model again, using a warm start: the optimizer just performs
    # a single pass before checking that it has already converged
    model.set_params(warm_start=True)
    model.fit(X, y)
    n_iter_warm_start = model.n_iter_
    assert n_iter_warm_start == 1


def test_warm_start_convergence_with_regularizer_decrement():
    X, y = load_diabetes(return_X_y=True)

    # Train a model to converge on a lightly regularized problem
    final_alpha = 1e-5
    low_reg_model = ElasticNet(alpha=final_alpha).fit(X, y)

    # Fitting a new model on a more regularized version of the same problem.
    # Fitting with high regularization is easier it should converge faster
    # in general.
    high_reg_model = ElasticNet(alpha=final_alpha * 10).fit(X, y)
    assert low_reg_model.n_iter_ > high_reg_model.n_iter_

    # Fit the solution to the original, less regularized version of the
    # problem but from the solution of the highly regularized variant of
    # the problem as a better starting point. This should also converge
    # faster than the original model that starts from zero.
    warm_low_reg_model = deepcopy(high_reg_model)
    warm_low_reg_model.set_params(warm_start=True, alpha=final_alpha)
    warm_low_reg_model.fit(X, y)
    assert low_reg_model.n_iter_ > warm_low_reg_model.n_iter_


def test_random_descent():
    # Test that both random and cyclic selection give the same results.
    # Ensure that the test models fully converge and check a wide
    # range of conditions.

    # This uses the coordinate descent algo using the gram trick.
    X, y, _, _ = build_dataset(n_samples=50, n_features=20)
    clf_cyclic = ElasticNet(selection='cyclic', tol=1e-8)
    clf_cyclic.fit(X, y)
    clf_random = ElasticNet(selection='random', tol=1e-8, random_state=42)
    clf_random.fit(X, y)
    assert_array_almost_equal(clf_cyclic.coef_, clf_random.coef_)
    assert_almost_equal(clf_cyclic.intercept_, clf_random.intercept_)

    # This uses the descent algo without the gram trick
    clf_cyclic = ElasticNet(selection='cyclic', tol=1e-8)
    clf_cyclic.fit(X.T, y[:20])
    clf_random = ElasticNet(selection='random', tol=1e-8, random_state=42)
    clf_random.fit(X.T, y[:20])
    assert_array_almost_equal(clf_cyclic.coef_, clf_random.coef_)
    assert_almost_equal(clf_cyclic.intercept_, clf_random.intercept_)

    # Sparse Case
    clf_cyclic = ElasticNet(selection='cyclic', tol=1e-8)
    clf_cyclic.fit(sparse.csr_matrix(X), y)
    clf_random = ElasticNet(selection='random', tol=1e-8, random_state=42)
    clf_random.fit(sparse.csr_matrix(X), y)
    assert_array_almost_equal(clf_cyclic.coef_, clf_random.coef_)
    assert_almost_equal(clf_cyclic.intercept_, clf_random.intercept_)

    # Multioutput case.
    new_y = np.hstack((y[:, np.newaxis], y[:, np.newaxis]))
    clf_cyclic = MultiTaskElasticNet(selection='cyclic', tol=1e-8)
    clf_cyclic.fit(X, new_y)
    clf_random = MultiTaskElasticNet(selection='random', tol=1e-8,
                                     random_state=42)
    clf_random.fit(X, new_y)
    assert_array_almost_equal(clf_cyclic.coef_, clf_random.coef_)
    assert_almost_equal(clf_cyclic.intercept_, clf_random.intercept_)

    # Raise error when selection is not in cyclic or random.
    clf_random = ElasticNet(selection='invalid')
    with pytest.raises(ValueError):
        clf_random.fit(X, y)


def test_enet_path_positive():
    # Test positive parameter

    X, Y, _, _ = build_dataset(n_samples=50, n_features=50, n_targets=2)

    # For mono output
    # Test that the coefs returned by positive=True in enet_path are positive
    for path in [enet_path, lasso_path]:
        pos_path_coef = path(X, Y[:, 0], positive=True)[1]
        assert np.all(pos_path_coef >= 0)

    # For multi output, positive parameter is not allowed
    # Test that an error is raised
    for path in [enet_path, lasso_path]:
        with pytest.raises(ValueError):
            path(X, Y, positive=True)


def test_sparse_dense_descent_paths():
    # Test that dense and sparse input give the same input for descent paths.
    X, y, _, _ = build_dataset(n_samples=50, n_features=20)
    csr = sparse.csr_matrix(X)
    for path in [enet_path, lasso_path]:
        _, coefs, _ = path(X, y, fit_intercept=False)
        _, sparse_coefs, _ = path(csr, y, fit_intercept=False)
        assert_array_almost_equal(coefs, sparse_coefs)


def test_check_input_false():
    X, y, _, _ = build_dataset(n_samples=20, n_features=10)
    X = check_array(X, order='F', dtype='float64')
    y = check_array(X, order='F', dtype='float64')
    clf = ElasticNet(selection='cyclic', tol=1e-8)
    # Check that no error is raised if data is provided in the right format
    clf.fit(X, y, check_input=False)
    # With check_input=False, an exhaustive check is not made on y but its
    # dtype is still cast in _preprocess_data to X's dtype. So the test should
    # pass anyway
    X = check_array(X, order='F', dtype='float32')
    clf.fit(X, y, check_input=False)
    # With no input checking, providing X in C order should result in false
    # computation
    X = check_array(X, order='C', dtype='float64')
    with pytest.raises(ValueError):
        clf.fit(X, y, check_input=False)


@pytest.mark.parametrize("check_input", [True, False])
def test_enet_copy_X_True(check_input):
    X, y, _, _ = build_dataset()
    X = X.copy(order='F')

    original_X = X.copy()
    enet = ElasticNet(copy_X=True)
    enet.fit(X, y, check_input=check_input)

    assert_array_equal(original_X, X)


def test_enet_copy_X_False_check_input_False():
    X, y, _, _ = build_dataset()
    X = X.copy(order='F')

    original_X = X.copy()
    enet = ElasticNet(copy_X=False)
    enet.fit(X, y, check_input=False)

    # No copying, X is overwritten
    assert np.any(np.not_equal(original_X, X))


def test_overrided_gram_matrix():
    X, y, _, _ = build_dataset(n_samples=20, n_features=10)
    Gram = X.T.dot(X)
    clf = ElasticNet(selection='cyclic', tol=1e-8, precompute=Gram)
    warning_message = (
        "Gram matrix was provided but X was centered"
        " to fit intercept, "
        "or X was normalized : recomputing Gram matrix."
    )
    with pytest.warns(UserWarning, match=warning_message):
        clf.fit(X, y)


@pytest.mark.parametrize('model', [ElasticNet, Lasso])
def test_lasso_non_float_y(model):
    X = [[0, 0], [1, 1], [-1, -1]]
    y = [0, 1, 2]
    y_float = [0.0, 1.0, 2.0]

    clf = model(fit_intercept=False)
    clf.fit(X, y)
    clf_float = model(fit_intercept=False)
    clf_float.fit(X, y_float)
    assert_array_equal(clf.coef_, clf_float.coef_)


def test_enet_float_precision():
    # Generate dataset
    X, y, X_test, y_test = build_dataset(n_samples=20, n_features=10)
    # Here we have a small number of iterations, and thus the
    # ElasticNet might not converge. This is to speed up tests

    for normalize in [True, False]:
        for fit_intercept in [True, False]:
            coef = {}
            intercept = {}
            for dtype in [np.float64, np.float32]:
                clf = ElasticNet(alpha=0.5, max_iter=100, precompute=False,
                                 fit_intercept=fit_intercept,
                                 normalize=normalize)

                X = dtype(X)
                y = dtype(y)
                ignore_warnings(clf.fit)(X, y)

                coef[('simple', dtype)] = clf.coef_
                intercept[('simple', dtype)] = clf.intercept_

                assert clf.coef_.dtype == dtype

                # test precompute Gram array
                Gram = X.T.dot(X)
                clf_precompute = ElasticNet(alpha=0.5, max_iter=100,
                                            precompute=Gram,
                                            fit_intercept=fit_intercept,
                                            normalize=normalize)
                ignore_warnings(clf_precompute.fit)(X, y)
                assert_array_almost_equal(clf.coef_, clf_precompute.coef_)
                assert_array_almost_equal(clf.intercept_,
                                          clf_precompute.intercept_)

                # test multi task enet
                multi_y = np.hstack((y[:, np.newaxis], y[:, np.newaxis]))
                clf_multioutput = MultiTaskElasticNet(
                    alpha=0.5, max_iter=100, fit_intercept=fit_intercept,
                    normalize=normalize)
                clf_multioutput.fit(X, multi_y)
                coef[('multi', dtype)] = clf_multioutput.coef_
                intercept[('multi', dtype)] = clf_multioutput.intercept_
                assert clf.coef_.dtype == dtype

            for v in ['simple', 'multi']:
                assert_array_almost_equal(coef[(v, np.float32)],
                                          coef[(v, np.float64)],
                                          decimal=4)
                assert_array_almost_equal(intercept[(v, np.float32)],
                                          intercept[(v, np.float64)],
                                          decimal=4)


def test_enet_l1_ratio():
    # Test that an error message is raised if an estimator that
    # uses _alpha_grid is called with l1_ratio=0
    msg = ("Automatic alpha grid generation is not supported for l1_ratio=0. "
           "Please supply a grid by providing your estimator with the "
           "appropriate `alphas=` argument.")
    X = np.array([[1, 2, 4, 5, 8], [3, 5, 7, 7, 8]]).T
    y = np.array([12, 10, 11, 21, 5])

    with pytest.raises(ValueError, match=msg):
        ElasticNetCV(l1_ratio=0, random_state=42).fit(X, y)

    with pytest.raises(ValueError, match=msg):
        MultiTaskElasticNetCV(l1_ratio=0, random_state=42).fit(X, y[:, None])

    # Test that l1_ratio=0 is allowed if we supply a grid manually
    alphas = [0.1, 10]
    estkwds = {'alphas': alphas, 'random_state': 42}
    est_desired = ElasticNetCV(l1_ratio=0.00001, **estkwds)
    est = ElasticNetCV(l1_ratio=0, **estkwds)
    with ignore_warnings():
        est_desired.fit(X, y)
        est.fit(X, y)
    assert_array_almost_equal(est.coef_, est_desired.coef_, decimal=5)

    est_desired = MultiTaskElasticNetCV(l1_ratio=0.00001, **estkwds)
    est = MultiTaskElasticNetCV(l1_ratio=0, **estkwds)
    with ignore_warnings():
        est.fit(X, y[:, None])
        est_desired.fit(X, y[:, None])
    assert_array_almost_equal(est.coef_, est_desired.coef_, decimal=5)


def test_coef_shape_not_zero():
    est_no_intercept = Lasso(fit_intercept=False)
    est_no_intercept.fit(np.c_[np.ones(3)], np.ones(3))
    assert est_no_intercept.coef_.shape == (1,)


def test_warm_start_multitask_lasso():
    X, y, X_test, y_test = build_dataset()
    Y = np.c_[y, y]
    clf = MultiTaskLasso(alpha=0.1, max_iter=5, warm_start=True)
    ignore_warnings(clf.fit)(X, Y)
    ignore_warnings(clf.fit)(X, Y)  # do a second round with 5 iterations

    clf2 = MultiTaskLasso(alpha=0.1, max_iter=10)
    ignore_warnings(clf2.fit)(X, Y)
    assert_array_almost_equal(clf2.coef_, clf.coef_)


@pytest.mark.parametrize('klass, n_classes, kwargs',
                         [(Lasso, 1, dict(precompute=True)),
                          (Lasso, 1, dict(precompute=False)),
                          (MultiTaskLasso, 2, dict()),
                          (MultiTaskLasso, 2, dict())])
def test_enet_coordinate_descent(klass, n_classes, kwargs):
    """Test that a warning is issued if model does not converge"""
    clf = klass(max_iter=2, **kwargs)
    n_samples = 5
    n_features = 2
    X = np.ones((n_samples, n_features)) * 1e50
    y = np.ones((n_samples, n_classes))
    if klass == Lasso:
        y = y.ravel()
    warning_message = (
        "Objective did not converge. You might want to"
        " increase the number of iterations."
    )
    with pytest.warns(ConvergenceWarning, match=warning_message):
        clf.fit(X, y)


def test_convergence_warnings():
    random_state = np.random.RandomState(0)
    X = random_state.standard_normal((1000, 500))
    y = random_state.standard_normal((1000, 3))

    # check that the model fails to converge (a negative dual gap cannot occur)
    with pytest.warns(ConvergenceWarning):
        MultiTaskElasticNet(max_iter=1, tol=-1).fit(X, y)

    # check that the model converges w/o warnings
    with pytest.warns(None) as record:
        MultiTaskElasticNet().fit(X, y)

    assert not record.list


def test_sparse_input_convergence_warning():
    X, y, _, _ = build_dataset(n_samples=1000, n_features=500)

    with pytest.warns(ConvergenceWarning):
        ElasticNet(max_iter=1, tol=0).fit(
            sparse.csr_matrix(X, dtype=np.float32), y)

    # check that the model converges w/o warnings
    with pytest.warns(None) as record:
        Lasso().fit(sparse.csr_matrix(X, dtype=np.float32), y)

    assert not record.list


@pytest.mark.parametrize("precompute, inner_precompute", [
    (True, True),
    ('auto', False),
    (False, False),
])
def test_lassoCV_does_not_set_precompute(monkeypatch, precompute,
                                         inner_precompute):
    X, y, _, _ = build_dataset()
    calls = 0

    class LassoMock(Lasso):
        def fit(self, X, y):
            super().fit(X, y)
            nonlocal calls
            calls += 1
            assert self.precompute == inner_precompute

    monkeypatch.setattr("sklearn.linear_model._coordinate_descent.Lasso",
                        LassoMock)
    clf = LassoCV(precompute=precompute)
    clf.fit(X, y)
    assert calls > 0


def test_multi_task_lasso_cv_dtype():
    n_samples, n_features = 10, 3
    rng = np.random.RandomState(42)
    X = rng.binomial(1, .5, size=(n_samples, n_features))
    X = X.astype(int)  # make it explicit that X is int
    y = X[:, [0, 0]].copy()
    est = MultiTaskLassoCV(n_alphas=5, fit_intercept=True).fit(X, y)
    assert_array_almost_equal(est.coef_, [[1, 0, 0]] * 2, decimal=3)


@pytest.mark.parametrize('fit_intercept', [True, False])
@pytest.mark.parametrize('alpha', [0.01])
@pytest.mark.parametrize('normalize', [False, True])
@pytest.mark.parametrize('precompute', [False, True])
def test_enet_sample_weight_consistency(fit_intercept, alpha, normalize,
                                        precompute):
    """Test that the impact of sample_weight is consistent."""
    rng = np.random.RandomState(0)
    n_samples, n_features = 10, 5

    X = rng.rand(n_samples, n_features)
    y = rng.rand(n_samples)
    params = dict(alpha=alpha, fit_intercept=fit_intercept,
                  precompute=precompute, tol=1e-6, l1_ratio=0.5)

    reg = ElasticNet(**params).fit(X, y)
    coef = reg.coef_.copy()
    if fit_intercept:
        intercept = reg.intercept_

    # sample_weight=np.ones(..) should be equivalent to sample_weight=None
    sample_weight = np.ones_like(y)
    reg.fit(X, y, sample_weight=sample_weight)
    assert_allclose(reg.coef_, coef, rtol=1e-6)
    if fit_intercept:
        assert_allclose(reg.intercept_, intercept)

    # sample_weight=None should be equivalent to sample_weight = number
    sample_weight = 123.
    reg.fit(X, y, sample_weight=sample_weight)
    assert_allclose(reg.coef_, coef, rtol=1e-6)
    if fit_intercept:
        assert_allclose(reg.intercept_, intercept)

    # scaling of sample_weight should have no effect, cf. np.average()
    sample_weight = 2 * np.ones_like(y)
    reg.fit(X, y, sample_weight=sample_weight)
    assert_allclose(reg.coef_, coef, rtol=1e-6)
    if fit_intercept:
        assert_allclose(reg.intercept_, intercept)

    # setting one element of sample_weight to 0 is equivalent to removing
    # the corresponding sample
    sample_weight = np.ones_like(y)
    sample_weight[-1] = 0
    reg.fit(X, y, sample_weight=sample_weight)
    coef1 = reg.coef_.copy()
    if fit_intercept:
        intercept1 = reg.intercept_
    reg.fit(X[:-1], y[:-1])
    assert_allclose(reg.coef_, coef1, rtol=1e-6)
    if fit_intercept:
        assert_allclose(reg.intercept_, intercept1)

    # check that multiplying sample_weight by 2 is equivalent
    # to repeating corresponding samples twice
    if sparse.issparse(X):
        X = X.toarray()

    X2 = np.concatenate([X, X[:n_samples//2]], axis=0)
    y2 = np.concatenate([y, y[:n_samples//2]])
    sample_weight_1 = np.ones(len(y))
    sample_weight_1[:n_samples//2] = 2

    reg1 = ElasticNet(**params).fit(
            X, y, sample_weight=sample_weight_1
    )

    reg2 = ElasticNet(**params).fit(
            X2, y2, sample_weight=None
    )
    assert_allclose(reg1.coef_, reg2.coef_)


def test_enet_sample_weight_sparse():
    reg = ElasticNet()
    X = sparse.csc_matrix(np.zeros((3, 2)))
    y = np.array([-1, 0, 1])
    sw = np.array([1, 2, 3])
    with pytest.raises(ValueError, match="Sample weights do not.*support "
                                         "sparse matrices"):
        reg.fit(X, y, sample_weight=sw, check_input=True)


@pytest.mark.parametrize("backend", ["loky", "threading"])
@pytest.mark.parametrize("estimator",
                         [ElasticNetCV, MultiTaskElasticNetCV,
                          LassoCV, MultiTaskLassoCV])
def test_linear_models_cv_fit_for_all_backends(backend, estimator):
    # LinearModelsCV.fit performs inplace operations on input data which is
    # memmapped when using loky backend, causing an error due to unexpected
    # behavior of fancy indexing of read-only memmaps (cf. numpy#14132).

    if (parse_version(joblib.__version__) < parse_version('0.12')
            and backend == 'loky'):
        pytest.skip('loky backend does not exist in joblib <0.12')

    # Create a problem sufficiently large to cause memmapping (1MB).
    n_targets = 1 + (estimator in (MultiTaskElasticNetCV, MultiTaskLassoCV))
    X, y = make_regression(20000, 10, n_targets=n_targets)

    with joblib.parallel_backend(backend=backend):
        estimator(n_jobs=2, cv=3).fit(X, y)


@pytest.mark.parametrize("check_input", [True, False])
def test_enet_sample_weight_does_not_overwrite_sample_weight(check_input):
    """Check that ElasticNet does not overwrite sample_weights."""

    rng = np.random.RandomState(0)
    n_samples, n_features = 10, 5

    X = rng.rand(n_samples, n_features)
    y = rng.rand(n_samples)

    sample_weight_1_25 = 1.25 * np.ones_like(y)
    sample_weight = sample_weight_1_25.copy()

    reg = ElasticNet()
    reg.fit(X, y, sample_weight=sample_weight, check_input=check_input)

    assert_array_equal(sample_weight, sample_weight_1_25)


<<<<<<< HEAD
@pytest.mark.parametrize("normalize", [True, False])
def test_enet_ridge_consistency(normalize):
    rng = np.random.RandomState(42)
    X, y = make_regression(
        n_samples=100,
        n_features=300,
        effective_rank=10,
        n_informative=50,
        random_state=rng,
    )
    sw = rng.uniform(low=0.01, high=2, size=X.shape[0])
    # sw = 2 * np.ones(shape=X.shape[0])
    alpha = 1.
    common_params = dict(
        normalize=normalize,
        tol=1e-12,
    )
    ridge = Ridge(alpha=alpha, **common_params).fit(
        X, y, sample_weight=sw
    )
    enet = ElasticNet(alpha=alpha / sw.sum(), l1_ratio=0, **common_params).fit(
        X, y, sample_weight=sw
    )
    assert_allclose(ridge.coef_, enet.coef_)
    assert_allclose(ridge.intercept_, enet.intercept_)


@pytest.mark.parametrize("normalize", [True, False])
@pytest.mark.parametrize(
    "estimator", [
        Lasso(alpha=1.),
        ElasticNet(alpha=1., l1_ratio=0.1),
    ]
)
def test_sample_weight_invariance(normalize, estimator):
=======
# FIXME: 'normalize' to be removed in 1.2
@pytest.mark.filterwarnings("ignore:'normalize' was deprecated")
@pytest.mark.parametrize("ridge_alpha", [1e-1, 1., 1e6])
@pytest.mark.parametrize("normalize", [True, False])
def test_enet_ridge_consistency(normalize, ridge_alpha):
    # Check that ElasticNet(l1_ratio=0) converges to the same solution as Ridge
    # provided that the value of alpha is adapted.
    #
    # XXX: this test does not pass for weaker regularization (lower values of
    # ridge_alpha): it could be either a problem of ElasticNet or Ridge (less
    # likely) and depends on the dataset statistics: lower values for
    # effective_rank are more problematic in particular.

>>>>>>> 3ff1267a
    rng = np.random.RandomState(42)
    X, y = make_regression(
        n_samples=100,
        n_features=300,
<<<<<<< HEAD
        effective_rank=10,
=======
        effective_rank=100,
>>>>>>> 3ff1267a
        n_informative=50,
        random_state=rng,
    )
    sw = rng.uniform(low=0.01, high=2, size=X.shape[0])
<<<<<<< HEAD
    # sw = 2 * np.ones(shape=X.shape[0])
    params = dict(
        normalize=normalize,
        tol=1e-12,
    )

    # Check that setting some weights to 0 is equivalent to trimming the
    # samples:
    cutoff = X.shape[0] // 3
    sw_with_null = sw.copy()
    sw_with_null[:cutoff] = 0.
    X_trimmed, y_trimmed = X[cutoff:, :], y[cutoff:]
    sw_trimmed = sw[cutoff:]

    reg_trimmed = clone(estimator).set_params(**params).fit(
        X_trimmed, y_trimmed, sample_weight=sw_trimmed)
    reg_null_weighted = clone(estimator).set_params(**params).fit(
        X, y, sample_weight=sw_with_null)
    np.testing.assert_allclose(
        reg_null_weighted.coef_,
        reg_trimmed.coef_,
    )
    np.testing.assert_allclose(
        reg_null_weighted.intercept_,
        reg_trimmed.intercept_,
    )

    # Check that duplicating the training dataset is equivalent to multiplying
    # the weights by 2:
    X_dup = np.concatenate([X, X], axis=0)
    y_dup = np.concatenate([y, y], axis=0)
    sw_dup = np.concatenate([sw, sw], axis=0)

    reg_2sw = clone(estimator).set_params(**params).fit(
        X, y, sample_weight=2 * sw)
    reg_dup = clone(estimator).set_params(**params).fit(
        X_dup, y_dup, sample_weight=sw_dup)

    np.testing.assert_allclose(
        reg_2sw.coef_,
        reg_dup.coef_,
    )
    np.testing.assert_allclose(
        reg_2sw.intercept_,
        reg_dup.intercept_,
    )
=======

    ridge = Ridge(
        alpha=ridge_alpha,
        normalize=normalize,
    ).fit(X, y, sample_weight=sw)

    enet = ElasticNet(
        alpha=ridge_alpha / sw.sum(),
        normalize=normalize,
        l1_ratio=0.,
        max_iter=1000,
    )
    # Even when the ElasticNet model has actually converged, the duality gap
    # convergence criterion is never met when l1_ratio is 0 and for any value
    # of the `tol` parameter. The convergence message should point the user to
    # Ridge instead:
    expected_msg = (
        r"Objective did not converge\. .* "
        r"Linear regression models with null weight for the "
        r"l1 regularization term are more efficiently fitted "
        r"using one of the solvers implemented in "
        r"sklearn\.linear_model\.Ridge/RidgeCV instead\."
    )
    with pytest.warns(ConvergenceWarning, match=expected_msg):
        enet.fit(X, y, sample_weight=sw)

    assert_allclose(ridge.coef_, enet.coef_)
    assert_allclose(ridge.intercept_, enet.intercept_)
>>>>>>> 3ff1267a
<|MERGE_RESOLUTION|>--- conflicted
+++ resolved
@@ -1436,7 +1436,6 @@
     assert_array_equal(sample_weight, sample_weight_1_25)
 
 
-<<<<<<< HEAD
 @pytest.mark.parametrize("normalize", [True, False])
 def test_enet_ridge_consistency(normalize):
     rng = np.random.RandomState(42)
@@ -1472,35 +1471,15 @@
     ]
 )
 def test_sample_weight_invariance(normalize, estimator):
-=======
-# FIXME: 'normalize' to be removed in 1.2
-@pytest.mark.filterwarnings("ignore:'normalize' was deprecated")
-@pytest.mark.parametrize("ridge_alpha", [1e-1, 1., 1e6])
-@pytest.mark.parametrize("normalize", [True, False])
-def test_enet_ridge_consistency(normalize, ridge_alpha):
-    # Check that ElasticNet(l1_ratio=0) converges to the same solution as Ridge
-    # provided that the value of alpha is adapted.
-    #
-    # XXX: this test does not pass for weaker regularization (lower values of
-    # ridge_alpha): it could be either a problem of ElasticNet or Ridge (less
-    # likely) and depends on the dataset statistics: lower values for
-    # effective_rank are more problematic in particular.
-
->>>>>>> 3ff1267a
     rng = np.random.RandomState(42)
     X, y = make_regression(
         n_samples=100,
         n_features=300,
-<<<<<<< HEAD
         effective_rank=10,
-=======
-        effective_rank=100,
->>>>>>> 3ff1267a
         n_informative=50,
         random_state=rng,
     )
     sw = rng.uniform(low=0.01, high=2, size=X.shape[0])
-<<<<<<< HEAD
     # sw = 2 * np.ones(shape=X.shape[0])
     params = dict(
         normalize=normalize,
@@ -1546,34 +1525,4 @@
     np.testing.assert_allclose(
         reg_2sw.intercept_,
         reg_dup.intercept_,
-    )
-=======
-
-    ridge = Ridge(
-        alpha=ridge_alpha,
-        normalize=normalize,
-    ).fit(X, y, sample_weight=sw)
-
-    enet = ElasticNet(
-        alpha=ridge_alpha / sw.sum(),
-        normalize=normalize,
-        l1_ratio=0.,
-        max_iter=1000,
-    )
-    # Even when the ElasticNet model has actually converged, the duality gap
-    # convergence criterion is never met when l1_ratio is 0 and for any value
-    # of the `tol` parameter. The convergence message should point the user to
-    # Ridge instead:
-    expected_msg = (
-        r"Objective did not converge\. .* "
-        r"Linear regression models with null weight for the "
-        r"l1 regularization term are more efficiently fitted "
-        r"using one of the solvers implemented in "
-        r"sklearn\.linear_model\.Ridge/RidgeCV instead\."
-    )
-    with pytest.warns(ConvergenceWarning, match=expected_msg):
-        enet.fit(X, y, sample_weight=sw)
-
-    assert_allclose(ridge.coef_, enet.coef_)
-    assert_allclose(ridge.intercept_, enet.intercept_)
->>>>>>> 3ff1267a
+    )
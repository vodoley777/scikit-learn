--- conflicted
+++ resolved
@@ -181,29 +181,17 @@
 
 def test_lasso_cv_positive_constraint():
     X, y, X_test, y_test = build_dataset()
-<<<<<<< HEAD
-    max_iter = 1000
-
-    # Ensure the unconstrained fit has a negative coefficient
-    clf_unconstrained  = LassoCV(n_alphas=10, eps=1e-3, max_iter=max_iter)
-=======
     max_iter = 500
 
     # Ensure the unconstrained fit has a negative coefficient
     clf_unconstrained  = LassoCV(n_alphas=3, eps=1e-1, max_iter=max_iter, cv=2,
                                  n_jobs=1)
->>>>>>> fdad6d5d
     clf_unconstrained.fit(X, y)
     assert_true(min(clf_unconstrained.coef_) < 0)
 
     # On same data, constrained fit has non-negative coefficients
-<<<<<<< HEAD
-    clf_constrained  = LassoCV(n_alphas=10, eps=1e-3, max_iter=max_iter,
-                               positive=True)
-=======
     clf_constrained  = LassoCV(n_alphas=3, eps=1e-1, max_iter=max_iter,
                                positive=True, cv=2, n_jobs=1)
->>>>>>> fdad6d5d
     clf_constrained.fit(X, y)
     assert_true(min(clf_constrained.coef_) >= 0)
 
@@ -331,28 +319,17 @@
 
 def test_enet_cv_positive_constraint():
     X, y, X_test, y_test = build_dataset()
-<<<<<<< HEAD
-    max_iter = 1500
-
-    # Ensure the unconstrained fit has a negative coefficient
-    enetcv_unconstrained = ElasticNetCV(max_iter=max_iter)
-=======
     max_iter = 500
 
     # Ensure the unconstrained fit has a negative coefficient
     enetcv_unconstrained = ElasticNetCV(n_alphas=3, eps=1e-1, max_iter=max_iter,
                                         cv=2, n_jobs=1)
->>>>>>> fdad6d5d
     enetcv_unconstrained.fit(X, y)
     assert_true(min(enetcv_unconstrained.coef_) < 0)
 
     # On same data, constrained fit has non-negative coefficients
-<<<<<<< HEAD
-    enetcv_constrained = ElasticNetCV(max_iter=max_iter, positive=True)
-=======
     enetcv_constrained = ElasticNetCV(n_alphas=3, eps=1e-1, max_iter=max_iter,
                                       cv=2, positive=True, n_jobs=1)
->>>>>>> fdad6d5d
     enetcv_constrained.fit(X, y)
     assert_true(min(enetcv_constrained.coef_) >= 0)
 

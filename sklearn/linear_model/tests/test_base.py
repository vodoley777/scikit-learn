# Author: Alexandre Gramfort <alexandre.gramfort@inria.fr>
#         Fabian Pedregosa <fabian.pedregosa@inria.fr>
#
# License: BSD 3 clause

import pytest

from distutils.version import LooseVersion

import numpy as np
from scipy import sparse
from scipy import linalg

from sklearn.utils._testing import assert_array_almost_equal
from sklearn.utils._testing import assert_array_equal
from sklearn.utils._testing import assert_almost_equal
from sklearn.utils._testing import assert_allclose

<<<<<<< HEAD
from sklearn.utils.testing import assert_array_almost_equal
from sklearn.utils.testing import assert_almost_equal
from sklearn.utils.testing import assert_equal
from sklearn.utils.testing import assert_raises


from sklearn.linear_model.base import LinearRegression
from sklearn.linear_model.base import _preprocess_data
from sklearn.linear_model.base import _rescale_data
=======
from sklearn.linear_model import LinearRegression
from sklearn.linear_model._base import _preprocess_data
from sklearn.linear_model._base import _rescale_data
from sklearn.linear_model._base import make_dataset
>>>>>>> 650dea48
from sklearn.utils import check_random_state
from sklearn.datasets import make_sparse_uncorrelated
from sklearn.datasets import make_regression
from sklearn.datasets import load_iris

rng = np.random.RandomState(0)
rtol = 1e-6


def test_linear_regression():
    # Test LinearRegression on a simple dataset.
    # a simple dataset
    X = [[1], [2]]
    Y = [1, 2]

    reg = LinearRegression()
    reg.fit(X, Y)

    assert_array_almost_equal(reg.coef_, [1])
    assert_array_almost_equal(reg.intercept_, [0])
    assert_array_almost_equal(reg.predict(X), [1, 2])

    # test it also for degenerate input
    X = [[1]]
    Y = [0]

    reg = LinearRegression()
    reg.fit(X, Y)
    assert_array_almost_equal(reg.coef_, [0])
    assert_array_almost_equal(reg.intercept_, [0])
    assert_array_almost_equal(reg.predict(X), [0])


def test_linear_regression_sample_weights():
    # TODO: loop over sparse data as well

    rng = np.random.RandomState(0)

    # It would not work with under-determined systems
    for n_samples, n_features in ((6, 5), ):

        y = rng.randn(n_samples)
        X = rng.randn(n_samples, n_features)
        sample_weight = 1.0 + rng.rand(n_samples)

        for intercept in (True, False):

            # LinearRegression with explicit sample_weight
            reg = LinearRegression(fit_intercept=intercept)
            reg.fit(X, y, sample_weight=sample_weight)
            coefs1 = reg.coef_
            inter1 = reg.intercept_

            assert reg.coef_.shape == (X.shape[1], )  # sanity checks
            assert reg.score(X, y) > 0.5

            # Closed form of the weighted least square
            # theta = (X^T W X)^(-1) * X^T W y
            W = np.diag(sample_weight)
            if intercept is False:
                X_aug = X
            else:
                dummy_column = np.ones(shape=(n_samples, 1))
                X_aug = np.concatenate((dummy_column, X), axis=1)

            coefs2 = linalg.solve(X_aug.T.dot(W).dot(X_aug),
                                  X_aug.T.dot(W).dot(y))

            if intercept is False:
                assert_array_almost_equal(coefs1, coefs2)
            else:
                assert_array_almost_equal(coefs1, coefs2[1:])
                assert_almost_equal(inter1, coefs2[0])


def test_raises_value_error_if_positive_and_sparse():
    # X, y must not be sparse if positive == True
    X = sparse.eye(10)
    y = np.ones(10)

    reg = LinearRegression(positive=True)

    assert_raises(TypeError, reg.fit, X, y)


def test_raises_value_error_if_sample_weights_greater_than_1d():
    # Sample weights must be either scalar or 1D

    n_sampless = [2, 3]
    n_featuress = [3, 2]

    for n_samples, n_features in zip(n_sampless, n_featuress):
        X = rng.randn(n_samples, n_features)
        y = rng.randn(n_samples)
        sample_weights_OK = rng.randn(n_samples) ** 2 + 1
        sample_weights_OK_1 = 1.
        sample_weights_OK_2 = 2.

        reg = LinearRegression()

        # make sure the "OK" sample weights actually work
        reg.fit(X, y, sample_weights_OK)
        reg.fit(X, y, sample_weights_OK_1)
        reg.fit(X, y, sample_weights_OK_2)


def test_fit_intercept():
    # Test assertions on betas shape.
    X2 = np.array([[0.38349978, 0.61650022],
                   [0.58853682, 0.41146318]])
    X3 = np.array([[0.27677969, 0.70693172, 0.01628859],
                   [0.08385139, 0.20692515, 0.70922346]])
    y = np.array([1, 1])

    lr2_without_intercept = LinearRegression(fit_intercept=False).fit(X2, y)
    lr2_with_intercept = LinearRegression().fit(X2, y)

    lr3_without_intercept = LinearRegression(fit_intercept=False).fit(X3, y)
    lr3_with_intercept = LinearRegression().fit(X3, y)

    assert (lr2_with_intercept.coef_.shape ==
            lr2_without_intercept.coef_.shape)
    assert (lr3_with_intercept.coef_.shape ==
            lr3_without_intercept.coef_.shape)
    assert (lr2_without_intercept.coef_.ndim ==
            lr3_without_intercept.coef_.ndim)


def test_linear_regression_sparse(random_state=0):
    # Test that linear regression also works with sparse data
    random_state = check_random_state(random_state)
    for i in range(10):
        n = 100
        X = sparse.eye(n, n)
        beta = random_state.rand(n)
        y = X * beta[:, np.newaxis]

        ols = LinearRegression()
        ols.fit(X, y.ravel())
        assert_array_almost_equal(beta, ols.coef_ + ols.intercept_)

        assert_array_almost_equal(ols.predict(X) - y.ravel(), 0)


@pytest.mark.parametrize('normalize', [True, False])
@pytest.mark.parametrize('fit_intercept', [True, False])
def test_linear_regression_sparse_equal_dense(normalize, fit_intercept):
    # Test that linear regression agrees between sparse and dense
    rng = check_random_state(0)
    n_samples = 200
    n_features = 2
    X = rng.randn(n_samples, n_features)
    X[X < 0.1] = 0.
    Xcsr = sparse.csr_matrix(X)
    y = rng.rand(n_samples)
    params = dict(normalize=normalize, fit_intercept=fit_intercept)
    clf_dense = LinearRegression(**params)
    clf_sparse = LinearRegression(**params)
    clf_dense.fit(X, y)
    clf_sparse.fit(Xcsr, y)
    assert clf_dense.intercept_ == pytest.approx(clf_sparse.intercept_)
    assert_allclose(clf_dense.coef_, clf_sparse.coef_)


def test_linear_regression_multiple_outcome(random_state=0):
    # Test multiple-outcome linear regressions
    X, y = make_regression(random_state=random_state)

    Y = np.vstack((y, y)).T
    n_features = X.shape[1]

    reg = LinearRegression()
    reg.fit((X), Y)
    assert reg.coef_.shape == (2, n_features)
    Y_pred = reg.predict(X)
    reg.fit(X, y)
    y_pred = reg.predict(X)
    assert_array_almost_equal(np.vstack((y_pred, y_pred)).T, Y_pred, decimal=3)


def test_linear_regression_sparse_multiple_outcome(random_state=0):
    # Test multiple-outcome linear regressions with sparse data
    random_state = check_random_state(random_state)
    X, y = make_sparse_uncorrelated(random_state=random_state)
    X = sparse.coo_matrix(X)
    Y = np.vstack((y, y)).T
    n_features = X.shape[1]

    ols = LinearRegression()
    ols.fit(X, Y)
    assert ols.coef_.shape == (2, n_features)
    Y_pred = ols.predict(X)
    ols.fit(X, y.ravel())
    y_pred = ols.predict(X)
    assert_array_almost_equal(np.vstack((y_pred, y_pred)).T, Y_pred, decimal=3)


<<<<<<< HEAD
def test_linear_regression_positive():
    # Test nonnegative LinearRegression on a simple dataset.
    # a simple dataset
    X = [[1], [2]]
    Y = [1, 2]

    reg = LinearRegression(positive=True)
    reg.fit(X, Y)

    assert_array_almost_equal(reg.coef_, [1])
    assert_array_almost_equal(reg.intercept_, [0])
    assert_array_almost_equal(reg.predict(X), [1, 2])

    # test it also for degenerate input
    X = [[1]]
    Y = [0]

    reg = LinearRegression(positive=True)
    reg.fit(X, Y)
    assert_array_almost_equal(reg.coef_, [0])
    assert_array_almost_equal(reg.intercept_, [0])
    assert_array_almost_equal(reg.predict(X), [0])


def test_linear_regression_positive_multiple_outcome(random_state=0):
    # Test multiple-outcome nonnegative linear regressions
    random_state = check_random_state(random_state)
    X, y = make_sparse_uncorrelated(random_state=random_state)
    Y = np.vstack((y, y)).T
    n_features = X.shape[1]

    ols = LinearRegression(positive=True)
    ols.fit(X, Y)
    assert ols.coef_.shape == (2, n_features)
    Y_pred = ols.predict(X)
    ols.fit(X, y.ravel())
    y_pred = ols.predict(X)
    assert_array_almost_equal(np.vstack((y_pred, y_pred)).T, Y_pred, decimal=3)
=======
def test_linear_regression_pd_sparse_dataframe_warning():
    pd = pytest.importorskip('pandas')
    # restrict the pd versions < '0.24.0' as they have a bug in is_sparse func
    if LooseVersion(pd.__version__) < '0.24.0':
        pytest.skip("pandas 0.24+ required.")

    # Warning is raised only when some of the columns is sparse
    df = pd.DataFrame({'0': np.random.randn(10)})
    for col in range(1, 4):
        arr = np.random.randn(10)
        arr[:8] = 0
        # all columns but the first column is sparse
        if col != 0:
            arr = pd.arrays.SparseArray(arr, fill_value=0)
        df[str(col)] = arr

    msg = "pandas.DataFrame with sparse columns found."
    with pytest.warns(UserWarning, match=msg):
        reg = LinearRegression()
        reg.fit(df.iloc[:, 0:2], df.iloc[:, 3])

    # does not warn when the whole dataframe is sparse
    df['0'] = pd.arrays.SparseArray(df['0'], fill_value=0)
    assert hasattr(df, "sparse")

    with pytest.warns(None) as record:
        reg.fit(df.iloc[:, 0:2], df.iloc[:, 3])
    assert not record
>>>>>>> 650dea48


def test_preprocess_data():
    n_samples = 200
    n_features = 2
    X = rng.rand(n_samples, n_features)
    y = rng.rand(n_samples)
    expected_X_mean = np.mean(X, axis=0)
    expected_X_norm = np.std(X, axis=0) * np.sqrt(X.shape[0])
    expected_y_mean = np.mean(y, axis=0)

    Xt, yt, X_mean, y_mean, X_norm = \
        _preprocess_data(X, y, fit_intercept=False, normalize=False)
    assert_array_almost_equal(X_mean, np.zeros(n_features))
    assert_array_almost_equal(y_mean, 0)
    assert_array_almost_equal(X_norm, np.ones(n_features))
    assert_array_almost_equal(Xt, X)
    assert_array_almost_equal(yt, y)

    Xt, yt, X_mean, y_mean, X_norm = \
        _preprocess_data(X, y, fit_intercept=True, normalize=False)
    assert_array_almost_equal(X_mean, expected_X_mean)
    assert_array_almost_equal(y_mean, expected_y_mean)
    assert_array_almost_equal(X_norm, np.ones(n_features))
    assert_array_almost_equal(Xt, X - expected_X_mean)
    assert_array_almost_equal(yt, y - expected_y_mean)

    Xt, yt, X_mean, y_mean, X_norm = \
        _preprocess_data(X, y, fit_intercept=True, normalize=True)
    assert_array_almost_equal(X_mean, expected_X_mean)
    assert_array_almost_equal(y_mean, expected_y_mean)
    assert_array_almost_equal(X_norm, expected_X_norm)
    assert_array_almost_equal(Xt, (X - expected_X_mean) / expected_X_norm)
    assert_array_almost_equal(yt, y - expected_y_mean)


def test_preprocess_data_multioutput():
    n_samples = 200
    n_features = 3
    n_outputs = 2
    X = rng.rand(n_samples, n_features)
    y = rng.rand(n_samples, n_outputs)
    expected_y_mean = np.mean(y, axis=0)

    args = [X, sparse.csc_matrix(X)]
    for X in args:
        _, yt, _, y_mean, _ = _preprocess_data(X, y, fit_intercept=False,
                                               normalize=False)
        assert_array_almost_equal(y_mean, np.zeros(n_outputs))
        assert_array_almost_equal(yt, y)

        _, yt, _, y_mean, _ = _preprocess_data(X, y, fit_intercept=True,
                                               normalize=False)
        assert_array_almost_equal(y_mean, expected_y_mean)
        assert_array_almost_equal(yt, y - y_mean)

        _, yt, _, y_mean, _ = _preprocess_data(X, y, fit_intercept=True,
                                               normalize=True)
        assert_array_almost_equal(y_mean, expected_y_mean)
        assert_array_almost_equal(yt, y - y_mean)


def test_preprocess_data_weighted():
    n_samples = 200
    n_features = 2
    X = rng.rand(n_samples, n_features)
    y = rng.rand(n_samples)
    sample_weight = rng.rand(n_samples)
    expected_X_mean = np.average(X, axis=0, weights=sample_weight)
    expected_y_mean = np.average(y, axis=0, weights=sample_weight)

    # XXX: if normalize=True, should we expect a weighted standard deviation?
    #      Currently not weighted, but calculated with respect to weighted mean
    expected_X_norm = (np.sqrt(X.shape[0]) *
                       np.mean((X - expected_X_mean) ** 2, axis=0) ** .5)

    Xt, yt, X_mean, y_mean, X_norm = \
        _preprocess_data(X, y, fit_intercept=True, normalize=False,
                         sample_weight=sample_weight)
    assert_array_almost_equal(X_mean, expected_X_mean)
    assert_array_almost_equal(y_mean, expected_y_mean)
    assert_array_almost_equal(X_norm, np.ones(n_features))
    assert_array_almost_equal(Xt, X - expected_X_mean)
    assert_array_almost_equal(yt, y - expected_y_mean)

    Xt, yt, X_mean, y_mean, X_norm = \
        _preprocess_data(X, y, fit_intercept=True, normalize=True,
                         sample_weight=sample_weight)
    assert_array_almost_equal(X_mean, expected_X_mean)
    assert_array_almost_equal(y_mean, expected_y_mean)
    assert_array_almost_equal(X_norm, expected_X_norm)
    assert_array_almost_equal(Xt, (X - expected_X_mean) / expected_X_norm)
    assert_array_almost_equal(yt, y - expected_y_mean)


def test_sparse_preprocess_data_with_return_mean():
    n_samples = 200
    n_features = 2
    # random_state not supported yet in sparse.rand
    X = sparse.rand(n_samples, n_features, density=.5)  # , random_state=rng
    X = X.tolil()
    y = rng.rand(n_samples)
    XA = X.toarray()
    expected_X_norm = np.std(XA, axis=0) * np.sqrt(X.shape[0])

    Xt, yt, X_mean, y_mean, X_norm = \
        _preprocess_data(X, y, fit_intercept=False, normalize=False,
                         return_mean=True)
    assert_array_almost_equal(X_mean, np.zeros(n_features))
    assert_array_almost_equal(y_mean, 0)
    assert_array_almost_equal(X_norm, np.ones(n_features))
    assert_array_almost_equal(Xt.A, XA)
    assert_array_almost_equal(yt, y)

    Xt, yt, X_mean, y_mean, X_norm = \
        _preprocess_data(X, y, fit_intercept=True, normalize=False,
                         return_mean=True)
    assert_array_almost_equal(X_mean, np.mean(XA, axis=0))
    assert_array_almost_equal(y_mean, np.mean(y, axis=0))
    assert_array_almost_equal(X_norm, np.ones(n_features))
    assert_array_almost_equal(Xt.A, XA)
    assert_array_almost_equal(yt, y - np.mean(y, axis=0))

    Xt, yt, X_mean, y_mean, X_norm = \
        _preprocess_data(X, y, fit_intercept=True, normalize=True,
                         return_mean=True)
    assert_array_almost_equal(X_mean, np.mean(XA, axis=0))
    assert_array_almost_equal(y_mean, np.mean(y, axis=0))
    assert_array_almost_equal(X_norm, expected_X_norm)
    assert_array_almost_equal(Xt.A, XA / expected_X_norm)
    assert_array_almost_equal(yt, y - np.mean(y, axis=0))


def test_csr_preprocess_data():
    # Test output format of _preprocess_data, when input is csr
    X, y = make_regression()
    X[X < 2.5] = 0.0
    csr = sparse.csr_matrix(X)
    csr_, y, _, _, _ = _preprocess_data(csr, y, True)
    assert csr_.getformat() == 'csr'


@pytest.mark.parametrize('is_sparse', (True, False))
@pytest.mark.parametrize('to_copy', (True, False))
def test_preprocess_copy_data_no_checks(is_sparse, to_copy):
    X, y = make_regression()
    X[X < 2.5] = 0.0

    if is_sparse:
        X = sparse.csr_matrix(X)

    X_, y_, _, _, _ = _preprocess_data(X, y, True,
                                       copy=to_copy, check_input=False)

    if to_copy and is_sparse:
        assert not np.may_share_memory(X_.data, X.data)
    elif to_copy:
        assert not np.may_share_memory(X_, X)
    elif is_sparse:
        assert np.may_share_memory(X_.data, X.data)
    else:
        assert np.may_share_memory(X_, X)


def test_dtype_preprocess_data():
    n_samples = 200
    n_features = 2
    X = rng.rand(n_samples, n_features)
    y = rng.rand(n_samples)

    X_32 = np.asarray(X, dtype=np.float32)
    y_32 = np.asarray(y, dtype=np.float32)
    X_64 = np.asarray(X, dtype=np.float64)
    y_64 = np.asarray(y, dtype=np.float64)

    for fit_intercept in [True, False]:
        for normalize in [True, False]:

            Xt_32, yt_32, X_mean_32, y_mean_32, X_norm_32 = _preprocess_data(
                X_32, y_32, fit_intercept=fit_intercept, normalize=normalize,
                return_mean=True)

            Xt_64, yt_64, X_mean_64, y_mean_64, X_norm_64 = _preprocess_data(
                X_64, y_64, fit_intercept=fit_intercept, normalize=normalize,
                return_mean=True)

            Xt_3264, yt_3264, X_mean_3264, y_mean_3264, X_norm_3264 = (
                _preprocess_data(X_32, y_64, fit_intercept=fit_intercept,
                                 normalize=normalize, return_mean=True))

            Xt_6432, yt_6432, X_mean_6432, y_mean_6432, X_norm_6432 = (
                _preprocess_data(X_64, y_32, fit_intercept=fit_intercept,
                                 normalize=normalize, return_mean=True))

            assert Xt_32.dtype == np.float32
            assert yt_32.dtype == np.float32
            assert X_mean_32.dtype == np.float32
            assert y_mean_32.dtype == np.float32
            assert X_norm_32.dtype == np.float32

            assert Xt_64.dtype == np.float64
            assert yt_64.dtype == np.float64
            assert X_mean_64.dtype == np.float64
            assert y_mean_64.dtype == np.float64
            assert X_norm_64.dtype == np.float64

            assert Xt_3264.dtype == np.float32
            assert yt_3264.dtype == np.float32
            assert X_mean_3264.dtype == np.float32
            assert y_mean_3264.dtype == np.float32
            assert X_norm_3264.dtype == np.float32

            assert Xt_6432.dtype == np.float64
            assert yt_6432.dtype == np.float64
            assert X_mean_6432.dtype == np.float64
            assert y_mean_6432.dtype == np.float64
            assert X_norm_6432.dtype == np.float64

            assert X_32.dtype == np.float32
            assert y_32.dtype == np.float32
            assert X_64.dtype == np.float64
            assert y_64.dtype == np.float64

            assert_array_almost_equal(Xt_32, Xt_64)
            assert_array_almost_equal(yt_32, yt_64)
            assert_array_almost_equal(X_mean_32, X_mean_64)
            assert_array_almost_equal(y_mean_32, y_mean_64)
            assert_array_almost_equal(X_norm_32, X_norm_64)


@pytest.mark.parametrize('n_targets', [None, 2])
def test_rescale_data_dense(n_targets):
    n_samples = 200
    n_features = 2

    sample_weight = 1.0 + rng.rand(n_samples)
    X = rng.rand(n_samples, n_features)
    if n_targets is None:
        y = rng.rand(n_samples)
    else:
        y = rng.rand(n_samples, n_targets)
    rescaled_X, rescaled_y = _rescale_data(X, y, sample_weight)
    rescaled_X2 = X * np.sqrt(sample_weight)[:, np.newaxis]
    if n_targets is None:
        rescaled_y2 = y * np.sqrt(sample_weight)
    else:
        rescaled_y2 = y * np.sqrt(sample_weight)[:, np.newaxis]
    assert_array_almost_equal(rescaled_X, rescaled_X2)
    assert_array_almost_equal(rescaled_y, rescaled_y2)


def test_fused_types_make_dataset():
    iris = load_iris()

    X_32 = iris.data.astype(np.float32)
    y_32 = iris.target.astype(np.float32)
    X_csr_32 = sparse.csr_matrix(X_32)
    sample_weight_32 = np.arange(y_32.size, dtype=np.float32)

    X_64 = iris.data.astype(np.float64)
    y_64 = iris.target.astype(np.float64)
    X_csr_64 = sparse.csr_matrix(X_64)
    sample_weight_64 = np.arange(y_64.size, dtype=np.float64)

    # array
    dataset_32, _ = make_dataset(X_32, y_32, sample_weight_32)
    dataset_64, _ = make_dataset(X_64, y_64, sample_weight_64)
    xi_32, yi_32, _, _ = dataset_32._next_py()
    xi_64, yi_64, _, _ = dataset_64._next_py()
    xi_data_32, _, _ = xi_32
    xi_data_64, _, _ = xi_64

    assert xi_data_32.dtype == np.float32
    assert xi_data_64.dtype == np.float64
    assert_allclose(yi_64, yi_32, rtol=rtol)

    # csr
    datasetcsr_32, _ = make_dataset(X_csr_32, y_32, sample_weight_32)
    datasetcsr_64, _ = make_dataset(X_csr_64, y_64, sample_weight_64)
    xicsr_32, yicsr_32, _, _ = datasetcsr_32._next_py()
    xicsr_64, yicsr_64, _, _ = datasetcsr_64._next_py()
    xicsr_data_32, _, _ = xicsr_32
    xicsr_data_64, _, _ = xicsr_64

    assert xicsr_data_32.dtype == np.float32
    assert xicsr_data_64.dtype == np.float64

    assert_allclose(xicsr_data_64, xicsr_data_32, rtol=rtol)
    assert_allclose(yicsr_64, yicsr_32, rtol=rtol)

    assert_array_equal(xi_data_32, xicsr_data_32)
    assert_array_equal(xi_data_64, xicsr_data_64)
    assert_array_equal(yi_32, yicsr_32)
    assert_array_equal(yi_64, yicsr_64)<|MERGE_RESOLUTION|>--- conflicted
+++ resolved
@@ -15,24 +15,12 @@
 from sklearn.utils._testing import assert_array_equal
 from sklearn.utils._testing import assert_almost_equal
 from sklearn.utils._testing import assert_allclose
-
-<<<<<<< HEAD
-from sklearn.utils.testing import assert_array_almost_equal
-from sklearn.utils.testing import assert_almost_equal
-from sklearn.utils.testing import assert_equal
-from sklearn.utils.testing import assert_raises
-
-
-from sklearn.linear_model.base import LinearRegression
-from sklearn.linear_model.base import _preprocess_data
-from sklearn.linear_model.base import _rescale_data
-=======
+from sklearn.utils._testing import assert_raises
+from sklearn.utils import check_random_state
 from sklearn.linear_model import LinearRegression
 from sklearn.linear_model._base import _preprocess_data
 from sklearn.linear_model._base import _rescale_data
 from sklearn.linear_model._base import make_dataset
->>>>>>> 650dea48
-from sklearn.utils import check_random_state
 from sklearn.datasets import make_sparse_uncorrelated
 from sklearn.datasets import make_regression
 from sklearn.datasets import load_iris
@@ -229,7 +217,6 @@
     assert_array_almost_equal(np.vstack((y_pred, y_pred)).T, Y_pred, decimal=3)
 
 
-<<<<<<< HEAD
 def test_linear_regression_positive():
     # Test nonnegative LinearRegression on a simple dataset.
     # a simple dataset
@@ -268,7 +255,8 @@
     ols.fit(X, y.ravel())
     y_pred = ols.predict(X)
     assert_array_almost_equal(np.vstack((y_pred, y_pred)).T, Y_pred, decimal=3)
-=======
+
+
 def test_linear_regression_pd_sparse_dataframe_warning():
     pd = pytest.importorskip('pandas')
     # restrict the pd versions < '0.24.0' as they have a bug in is_sparse func
@@ -297,7 +285,6 @@
     with pytest.warns(None) as record:
         reg.fit(df.iloc[:, 0:2], df.iloc[:, 3])
     assert not record
->>>>>>> 650dea48
 
 
 def test_preprocess_data():

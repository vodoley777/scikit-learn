import warnings

from distutils.version import LooseVersion

import numpy as np
import pytest
from scipy import linalg

from sklearn.model_selection import train_test_split
from sklearn.utils.testing import assert_equal
from sklearn.utils.testing import assert_array_almost_equal
from sklearn.utils.testing import assert_true
from sklearn.utils.testing import assert_false
from sklearn.utils.testing import assert_less
from sklearn.utils.testing import assert_greater
from sklearn.utils.testing import assert_raises
from sklearn.utils.testing import ignore_warnings
from sklearn.utils.testing import assert_warns
from sklearn.utils.testing import TempMemmap
from sklearn.exceptions import ConvergenceWarning
from sklearn import linear_model, datasets
from sklearn.linear_model.least_angle import _lars_path_residues

# TODO: use another dataset that has multiple drops
diabetes = datasets.load_diabetes()
X, y = diabetes.data, diabetes.target
G = np.dot(X.T, X)
Xy = np.dot(X.T, y)
n_samples = y.size
<<<<<<< HEAD
# TODO: use another dataset that has multiple drops
=======
>>>>>>> 3534084a


def test_simple():
    # Principle of Lars is to keep covariances tied and decreasing

    # also test verbose output
    from sklearn.externals.six.moves import cStringIO as StringIO
    import sys
    old_stdout = sys.stdout
    try:
        sys.stdout = StringIO()

        _, _, coef_path_ = linear_model.lars_path(
            X, y, method='lar', verbose=10)

        sys.stdout = old_stdout

        for i, coef_ in enumerate(coef_path_.T):
            res = y - np.dot(X, coef_)
            cov = np.dot(X.T, res)
            C = np.max(abs(cov))
            eps = 1e-3
            ocur = len(cov[C - eps < abs(cov)])
            if i < X.shape[1]:
                assert_true(ocur == i + 1)
            else:
                # no more than max_pred variables can go into the active set
                assert_true(ocur == X.shape[1])
    finally:
        sys.stdout = old_stdout


def test_simple_precomputed():
    # The same, with precomputed Gram matrix

    _, _, coef_path_ = linear_model.lars_path(
        X, y, Gram=G, method='lar')

    for i, coef_ in enumerate(coef_path_.T):
        res = y - np.dot(X, coef_)
        cov = np.dot(X.T, res)
        C = np.max(abs(cov))
        eps = 1e-3
        ocur = len(cov[C - eps < abs(cov)])
        if i < X.shape[1]:
            assert_true(ocur == i + 1)
        else:
            # no more than max_pred variables can go into the active set
            assert_true(ocur == X.shape[1])


def test_simple_precomputed_sufficient_stats():
    # The same, with precomputed Gram matrix
    alphas_, active, coef_path_ = linear_model.lars_path(
        None, None, Xy=Xy, Gram=G, n_samples=n_samples,
        method='lar')

    for i, coef_ in enumerate(coef_path_.T):
        res = y - np.dot(X, coef_)
        cov = np.dot(X.T, res)
        C = np.max(abs(cov))
        eps = 1e-3
        ocur = len(cov[C - eps < abs(cov)])
        if i < X.shape[1]:
            assert_true(ocur == i + 1)
        else:
            # no more than max_pred variables can go into the active set
            assert_true(ocur == X.shape[1])


def test_all_precomputed():
    # Test that lars_path with precomputed Gram and Xy gives the right answer
    for method in ('lar', 'lasso'):
        output = linear_model.lars_path(X, y, method=method)
        output_pre = linear_model.lars_path(X, y, Gram=G, Xy=Xy, method=method)
        for expected, got in zip(output, output_pre):
            assert_array_almost_equal(expected, got)


def test_all_precomputed_sufficient_stats():
    # Test that lars_path with precomputed Gram and Xy gives the right answer
    for method in ('lar', 'lasso'):
        output = linear_model.lars_path(X, y, method=method)
        output_suff = linear_model.lars_path(
            None, None, Gram=G, Xy=Xy, n_samples=n_samples, method=method)
        for expected, got in zip(output, output_suff):
            assert_array_almost_equal(expected, got)


@pytest.mark.filterwarnings('ignore: `rcond` parameter will change')
# numpy deprecation
def test_lars_lstsq():
    # Test that Lars gives least square solution at the end
    # of the path
    X1 = 3 * X  # use un-normalized dataset
    clf = linear_model.LassoLars(alpha=0.)
    clf.fit(X1, y)
    # Avoid FutureWarning about default value change when numpy >= 1.14
    rcond = None if LooseVersion(np.__version__) >= '1.14' else -1
    coef_lstsq = np.linalg.lstsq(X1, y, rcond=rcond)[0]
    assert_array_almost_equal(clf.coef_, coef_lstsq)


@pytest.mark.filterwarnings('ignore:`rcond` parameter will change')
# numpy deprecation
def test_lasso_gives_lstsq_solution():
    # Test that Lars Lasso gives least square solution at the end
    # of the path
    _, _, coef_path_ = linear_model.lars_path(X, y, method='lasso')
    coef_lstsq = np.linalg.lstsq(X, y)[0]
    assert_array_almost_equal(coef_lstsq, coef_path_[:, -1])


@pytest.mark.filterwarnings('ignore:`rcond` parameter will change')
def test_lasso_gives_lstsq_solution_sufficient_stats():
    # Test that Lars Lasso gives least square solution at the end
    # of the path
    alphas_, active, coef_path_ = linear_model.lars_path(
        None, None, Gram=G, Xy=Xy, n_samples=n_samples, method='lasso')
    coef_lstsq = np.linalg.lstsq(X, y)[0]
    assert_array_almost_equal(coef_lstsq, coef_path_[:, -1])


def test_collinearity():
    # Check that lars_path is robust to collinearity in input
    X = np.array([[3., 3., 1.],
                  [2., 2., 0.],
                  [1., 1., 0]])
    y = np.array([1., 0., 0])
    rng = np.random.RandomState(0)

    _, _, coef_path_ = ignore_warnings(linear_model.lars_path)(
        X, y, alpha_min=0.01)
    assert_true(not np.isnan(coef_path_).any())
    residual = np.dot(X, coef_path_[:, -1]) - y
    assert_less((residual ** 2).sum(), 1.)  # just make sure it's bounded

    n_samples = 10
    X = rng.rand(n_samples, 5)
    y = np.zeros(n_samples)
    _, _, coef_path_ = linear_model.lars_path(X, y, Gram='auto', copy_X=False,
                                              copy_Gram=False, alpha_min=0.,
                                              method='lasso', verbose=0,
                                              max_iter=500)
    assert_array_almost_equal(coef_path_, np.zeros_like(coef_path_))


def test_collinearity_sufficient_stats():
    # Check that lars_path is robust to collinearity in input
    X = np.array([[3., 3., 1.],
                  [2., 2., 0.],
                  [1., 1., 0]])
    y = np.array([1., 0., 0])
    G = np.dot(X.T, X)
    Xy = np.dot(X.T, y)
    _, _, coef_path_ = ignore_warnings(linear_model.lars_path)(
        None, None, Xy=Xy, Gram=G, n_samples=y.size, alpha_min=0.01)
    assert_true(not np.isnan(coef_path_).any())
    residual = np.dot(X, coef_path_[:, -1]) - y
    assert_less((residual ** 2).sum(), 1.)  # just make sure it's bounded


def test_no_path():
    # Test that the ``return_path=False`` option returns the correct output
    alphas_, _, coef_path_ = linear_model.lars_path(
        X, y, method='lar')
    alpha_, _, coef = linear_model.lars_path(
        X, y, method='lar', return_path=False)

    assert_array_almost_equal(coef, coef_path_[:, -1])
    assert_true(alpha_ == alphas_[-1])


def test_no_path_sufficient_stats():
    # Test that the ``return_path=False`` option returns the correct output
    alphas_, active_, coef_path_ = linear_model.lars_path(
        X, y, method='lar')
    alpha_, active, coef = linear_model.lars_path(
        None, None, Gram=G, Xy=Xy, n_samples=n_samples, method='lar',
        return_path=False)
    assert_array_almost_equal(coef, coef_path_[:, -1])
    assert_true(alpha_ == alphas_[-1])


def test_no_path_precomputed():
    # Test that the ``return_path=False`` option with Gram remains correct
    alphas_, _, coef_path_ = linear_model.lars_path(
        X, y, method='lar', Gram=G)
    alpha_, _, coef = linear_model.lars_path(
        X, y, method='lar', Gram=G, return_path=False)

    assert_array_almost_equal(coef, coef_path_[:, -1])
    assert_true(alpha_ == alphas_[-1])


def test_no_path_precomputed_sufficient_stats():
    # Test that the ``return_path=False`` option with Gram remains correct

    G = np.dot(diabetes.data.T, diabetes.data)

    alphas_, active_, coef_path_ = linear_model.lars_path(
        None, None, Xy=Xy, Gram=G, n_samples=n_samples, method="lar")
    alpha_, active, coef = linear_model.lars_path(
        None, None, Xy=Xy, Gram=G, n_samples=n_samples, method="lar",
        return_path=False)

    assert_array_almost_equal(coef, coef_path_[:, -1])
    assert_true(alpha_ == alphas_[-1])


def test_no_path_all_precomputed():
    # Test that the ``return_path=False`` option with Gram and Xy remains
    # correct
    X, y = 3 * diabetes.data, diabetes.target
    G = np.dot(X.T, X)
    Xy = np.dot(X.T, y)

    alphas_, _, coef_path_ = linear_model.lars_path(
        X, y, method='lasso', Xy=Xy, Gram=G, alpha_min=0.9)
    alpha_, _, coef = linear_model.lars_path(
        X, y, method='lasso', Gram=G, Xy=Xy, alpha_min=0.9, return_path=False)

    assert_array_almost_equal(coef, coef_path_[:, -1])
    assert_true(alpha_ == alphas_[-1])


def test_no_path_all_precomputed_sufficient_stats():
    # Test that the ``return_path=False`` option with Gram and Xy remains
    # correct
    X, y = 3 * diabetes.data, diabetes.target
    G = np.dot(X.T, X)
    Xy = np.dot(X.T, y)

    alphas_, active_, coef_path_ = linear_model.lars_path(
        None, None, Xy=Xy, Gram=G, n_samples=n_samples, method="lasso",
        alpha_min=0.9)
    alpha_, active, coef = linear_model.lars_path(
         None, None, Xy=Xy, Gram=G, n_samples=n_samples, method="lasso",
         alpha_min=0.9, return_path=False)

    assert_array_almost_equal(coef, coef_path_[:, -1])
    assert_true(alpha_ == alphas_[-1])


@pytest.mark.filterwarnings('ignore: You should specify a value')  # 0.22
@pytest.mark.parametrize('classifier', [linear_model.Lars, linear_model.LarsCV,
                                        linear_model.LassoLarsIC])
def test_lars_precompute(classifier):
    # Check for different values of precompute
    clf = classifier(precompute=G)
    output_1 = ignore_warnings(clf.fit)(X, y).coef_
    for precompute in [True, False, 'auto', None]:
        clf = classifier(precompute=precompute)
        output_2 = clf.fit(X, y).coef_
        assert_array_almost_equal(output_1, output_2, decimal=8)


def test_singular_matrix():
    # Test when input is a singular matrix
    X1 = np.array([[1, 1.], [1., 1.]])
    y1 = np.array([1, 1])
    _, _, coef_path = linear_model.lars_path(X1, y1)
    assert_array_almost_equal(coef_path.T, [[0, 0], [1, 0]])


def test_singular_matrix_sufficient_stats():
    # Test when input is a singular matrix
    X1 = np.array([[1, 1.], [1., 1.]])
    y1 = np.array([1, 1])
    G1 = np.dot(X1.T, X1)
    Xy1 = np.dot(X1.T, y1)
    n_samples1 = y1.size
    alphas, active, coef_path = linear_model.lars_path(
        None, None, Xy=Xy1, Gram=G1, n_samples=n_samples1)
    assert_array_almost_equal(coef_path.T, [[0, 0], [1, 0]])


def test_rank_deficient_design():
    # consistency test that checks that LARS Lasso is handling rank
    # deficient input data (with n_features < rank) in the same way
    # as coordinate descent Lasso
    y = [5, 0, 5]
    for X in (
              [[5, 0],
               [0, 5],
               [10, 10]],
              [[10, 10, 0],
               [1e-32, 0, 0],
               [0, 0, 1]]
             ):
        # To be able to use the coefs to compute the objective function,
        # we need to turn off normalization
        lars = linear_model.LassoLars(.1, normalize=False)
        coef_lars_ = lars.fit(X, y).coef_
        obj_lars = (1. / (2. * 3.)
                    * linalg.norm(y - np.dot(X, coef_lars_)) ** 2
                    + .1 * linalg.norm(coef_lars_, 1))
        coord_descent = linear_model.Lasso(.1, tol=1e-6, normalize=False)
        coef_cd_ = coord_descent.fit(X, y).coef_
        obj_cd = ((1. / (2. * 3.)) * linalg.norm(y - np.dot(X, coef_cd_)) ** 2
                  + .1 * linalg.norm(coef_cd_, 1))
        assert_less(obj_lars, obj_cd * (1. + 1e-8))


def test_lasso_lars_vs_lasso_cd():
    # Test that LassoLars and Lasso using coordinate descent give the
    # same results.
    X = 3 * diabetes.data

    alphas, _, lasso_path = linear_model.lars_path(X, y, method='lasso')
    lasso_cd = linear_model.Lasso(fit_intercept=False, tol=1e-8)
    for c, a in zip(lasso_path.T, alphas):
        if a == 0:
            continue
        lasso_cd.alpha = a
        lasso_cd.fit(X, y)
        error = linalg.norm(c - lasso_cd.coef_)
        assert_less(error, 0.01)

    # similar test, with the classifiers
    for alpha in np.linspace(1e-2, 1 - 1e-2, 20):
        clf1 = linear_model.LassoLars(alpha=alpha, normalize=False).fit(X, y)
        clf2 = linear_model.Lasso(alpha=alpha, tol=1e-8,
                                  normalize=False).fit(X, y)
        err = linalg.norm(clf1.coef_ - clf2.coef_)
        assert_less(err, 1e-3)

    # same test, with normalized data
    X = diabetes.data
    alphas, _, lasso_path = linear_model.lars_path(X, y, method='lasso')
    lasso_cd = linear_model.Lasso(fit_intercept=False, normalize=True,
                                  tol=1e-8)
    for c, a in zip(lasso_path.T, alphas):
        if a == 0:
            continue
        lasso_cd.alpha = a
        lasso_cd.fit(X, y)
        error = linalg.norm(c - lasso_cd.coef_)
        assert_less(error, 0.01)


<<<<<<< HEAD
def test_lasso_lars_vs_lasso_cd_sufficient_stats():
    # Test that LassoLars and Lasso using coordinate descent give the
    # same results.
    X = 3 * diabetes.data
    alphas, _, lasso_path = linear_model.lars_path(
        None, None, Xy=3 * Xy, Gram=9*G, n_samples=n_samples, method='lasso')
    lasso_cd = linear_model.Lasso(fit_intercept=False, tol=1e-8)
    for c, a in zip(lasso_path.T, alphas):
        if a == 0:
            continue
        lasso_cd.alpha = a
        lasso_cd.fit(X, y)
        error = linalg.norm(c - lasso_cd.coef_)
        assert_less(error, 0.01)

    # similar test, with the classifiers
    for alpha in np.linspace(1e-2, 1 - 1e-2, 20):
        clf1 = linear_model.LassoLars(alpha=alpha, normalize=False).fit(X, y)
        clf2 = linear_model.Lasso(alpha=alpha, tol=1e-8,
                                  normalize=False).fit(X, y)
        err = linalg.norm(clf1.coef_ - clf2.coef_)
        assert_less(err, 1e-3)

    # same test, with normalized data
    X = diabetes.data
    alphas, _, lasso_path = linear_model.lars_path(
        None, None, Xy=Xy, Gram=G, n_samples=n_samples, method='lasso')
    lasso_cd = linear_model.Lasso(fit_intercept=False, normalize=True,
                                  tol=1e-8)
    for c, a in zip(lasso_path.T, alphas):
        if a == 0:
            continue
        lasso_cd.alpha = a
        lasso_cd.fit(X, y)
        error = linalg.norm(c - lasso_cd.coef_)
        assert_less(error, 0.01)


def test_lasso_lars_vs_lasso_cd_early_stopping(verbose=False):
=======
def test_lasso_lars_vs_lasso_cd_early_stopping():
>>>>>>> 3534084a
    # Test that LassoLars and Lasso using coordinate descent give the
    # same results when early stopping is used.
    # (test : before, in the middle, and in the last part of the path)
    alphas_min = [10, 0.9, 1e-4]

    for alpha_min in alphas_min:
        alphas, _, lasso_path = linear_model.lars_path(X, y, method='lasso',
                                                       alpha_min=alpha_min)
        lasso_cd = linear_model.Lasso(fit_intercept=False, tol=1e-8)
        lasso_cd.alpha = alphas[-1]
        lasso_cd.fit(X, y)
        error = linalg.norm(lasso_path[:, -1] - lasso_cd.coef_)
        assert_less(error, 0.01)

    # same test, with normalization
    for alpha_min in alphas_min:
        alphas, _, lasso_path = linear_model.lars_path(X, y, method='lasso',
                                                       alpha_min=alpha_min)
        lasso_cd = linear_model.Lasso(fit_intercept=True, normalize=True,
                                      tol=1e-8)
        lasso_cd.alpha = alphas[-1]
        lasso_cd.fit(X, y)
        error = linalg.norm(lasso_path[:, -1] - lasso_cd.coef_)
        assert_less(error, 0.01)


def test_lasso_lars_vs_lasso_cd_early_stopping_sufficient_stats():
    # Test that LassoLars and Lasso using coordinate descent give the
    # same results when early stopping is used.
    # (test : before, in the middle, and in the last part of the path)
    alphas_min = [10, 0.9, 1e-4]
    for alpha_min in alphas_min:
        alphas, _, lasso_path = linear_model.lars_path(
            None, None, Xy=Xy, Gram=G, method='lasso', n_samples=n_samples,
            alpha_min=alpha_min)
        lasso_cd = linear_model.Lasso(fit_intercept=False, tol=1e-8)
        lasso_cd.alpha = alphas[-1]
        lasso_cd.fit(X, y)
        error = linalg.norm(lasso_path[:, -1] - lasso_cd.coef_)
        assert_less(error, 0.01)

    # same test, with normalization
    for alpha_min in alphas_min:
        alphas, _, lasso_path = linear_model.lars_path(
            None, None, Xy=Xy, Gram=G, method='lasso', n_samples=n_samples,
            alpha_min=alpha_min)
        lasso_cd = linear_model.Lasso(fit_intercept=True, normalize=True,
                                      tol=1e-8)
        lasso_cd.alpha = alphas[-1]
        lasso_cd.fit(X, y)
        error = linalg.norm(lasso_path[:, -1] - lasso_cd.coef_)
        assert_less(error, 0.01)


def test_lasso_lars_path_length():
    # Test that the path length of the LassoLars is right
    lasso = linear_model.LassoLars()
    lasso.fit(X, y)
    lasso2 = linear_model.LassoLars(alpha=lasso.alphas_[2])
    lasso2.fit(X, y)
    assert_array_almost_equal(lasso.alphas_[:3], lasso2.alphas_)
    # Also check that the sequence of alphas is always decreasing
    assert_true(np.all(np.diff(lasso.alphas_) < 0))


def test_lasso_lars_vs_lasso_cd_ill_conditioned():
    # Test lasso lars on a very ill-conditioned design, and check that
    # it does not blow up, and stays somewhat close to a solution given
    # by the coordinate descent solver
    # Also test that lasso_path (using lars_path output style) gives
    # the same result as lars_path and previous lasso output style
    # under these conditions.
    rng = np.random.RandomState(42)

    # Generate data
    n, m = 70, 100
    k = 5
    X = rng.randn(n, m)
    w = np.zeros((m, 1))
    i = np.arange(0, m)
    rng.shuffle(i)
    supp = i[:k]
    w[supp] = np.sign(rng.randn(k, 1)) * (rng.rand(k, 1) + 1)
    y = np.dot(X, w)
    sigma = 0.2
    y += sigma * rng.rand(*y.shape)
    y = y.squeeze()
    lars_alphas, _, lars_coef = linear_model.lars_path(X, y, method='lasso')

    _, lasso_coef2, _ = linear_model.lasso_path(X, y,
                                                alphas=lars_alphas,
                                                tol=1e-6,
                                                fit_intercept=False)

    assert_array_almost_equal(lars_coef, lasso_coef2, decimal=1)


def test_lasso_lars_vs_lasso_cd_ill_conditioned_sufficient_stats():
    # Test lasso lars on a very ill-conditioned design, and check that
    # it does not blow up, and stays somewhat close to a solution given
    # by the coordinate descent solver
    # Also test that lasso_path (using lars_path output style) gives
    # the same result as lars_path and previous lasso output style
    # under these conditions.
    rng = np.random.RandomState(42)

    # Generate data
    n, m = 70, 100
    k = 5
    X = rng.randn(n, m)
    w = np.zeros((m, 1))
    i = np.arange(0, m)
    rng.shuffle(i)
    supp = i[:k]
    w[supp] = np.sign(rng.randn(k, 1)) * (rng.rand(k, 1) + 1)
    y = np.dot(X, w)
    sigma = 0.2
    y += sigma * rng.rand(*y.shape)
    y = y.squeeze()
    Xy = np.dot(X.T, y)
    G = np.dot(X.T, X)
    lars_alphas, _, lars_coef = linear_model.lars_path(
        None, None, Xy=Xy, Gram=G, n_samples=n, method='lasso')

    _, lasso_coef2, _ = linear_model.lasso_path(X, y,
                                                alphas=lars_alphas,
                                                tol=1e-6,
                                                fit_intercept=False)

    assert_array_almost_equal(lars_coef, lasso_coef2, decimal=1)


def test_lasso_lars_vs_lasso_cd_ill_conditioned2():
    # Create an ill-conditioned situation in which the LARS has to go
    # far in the path to converge, and check that LARS and coordinate
    # descent give the same answers
    # Note it used to be the case that Lars had to use the drop for good
    # strategy for this but this is no longer the case with the
    # equality_tolerance checks
    X = [[1e20, 1e20, 0],
         [-1e-32, 0, 0],
         [1, 1, 1]]
    y = [10, 10, 1]
    alpha = .0001

    def objective_function(coef):
        return (1. / (2. * len(X)) * linalg.norm(y - np.dot(X, coef)) ** 2
                + alpha * linalg.norm(coef, 1))

    lars = linear_model.LassoLars(alpha=alpha, normalize=False)
    assert_warns(ConvergenceWarning, lars.fit, X, y)
    lars_coef_ = lars.coef_
    lars_obj = objective_function(lars_coef_)

    coord_descent = linear_model.Lasso(alpha=alpha, tol=1e-4, normalize=False)
    cd_coef_ = coord_descent.fit(X, y).coef_
    cd_obj = objective_function(cd_coef_)

    assert_less(lars_obj, cd_obj * (1. + 1e-8))


def test_lars_add_features():
    # assure that at least some features get added if necessary
    # test for 6d2b4c
    # Hilbert matrix
    n = 5
    H = 1. / (np.arange(1, n + 1) + np.arange(n)[:, np.newaxis])
    clf = linear_model.Lars(fit_intercept=False).fit(
        H, np.arange(n))
    assert_true(np.all(np.isfinite(clf.coef_)))


def test_lars_n_nonzero_coefs(verbose=False):
    lars = linear_model.Lars(n_nonzero_coefs=6, verbose=verbose)
    lars.fit(X, y)
    assert_equal(len(lars.coef_.nonzero()[0]), 6)
    # The path should be of length 6 + 1 in a Lars going down to 6
    # non-zero coefs
    assert_equal(len(lars.alphas_), 7)


@ignore_warnings
def test_multitarget():
    # Assure that estimators receiving multidimensional y do the right thing
    Y = np.vstack([y, y ** 2]).T
    n_targets = Y.shape[1]
    estimators = [
        linear_model.LassoLars(),
        linear_model.Lars(),
        # regression test for gh-1615
        linear_model.LassoLars(fit_intercept=False),
        linear_model.Lars(fit_intercept=False),
    ]

    for estimator in estimators:
        estimator.fit(X, Y)
        Y_pred = estimator.predict(X)
        alphas, active, coef, path = (estimator.alphas_, estimator.active_,
                                      estimator.coef_, estimator.coef_path_)
        for k in range(n_targets):
            estimator.fit(X, Y[:, k])
            y_pred = estimator.predict(X)
            assert_array_almost_equal(alphas[k], estimator.alphas_)
            assert_array_almost_equal(active[k], estimator.active_)
            assert_array_almost_equal(coef[k], estimator.coef_)
            assert_array_almost_equal(path[k], estimator.coef_path_)
            assert_array_almost_equal(Y_pred[:, k], y_pred)


@pytest.mark.filterwarnings('ignore: You should specify a value')  # 0.22
def test_lars_cv():
    # Test the LassoLarsCV object by checking that the optimal alpha
    # increases as the number of samples increases.
    # This property is not actually guaranteed in general and is just a
    # property of the given dataset, with the given steps chosen.
    old_alpha = 0
    lars_cv = linear_model.LassoLarsCV()
    for length in (400, 200, 100):
        X = diabetes.data[:length]
        y = diabetes.target[:length]
        lars_cv.fit(X, y)
        np.testing.assert_array_less(old_alpha, lars_cv.alpha_)
        old_alpha = lars_cv.alpha_
    assert_false(hasattr(lars_cv, 'n_nonzero_coefs'))


@pytest.mark.filterwarnings('ignore::FutureWarning')
def test_lars_cv_max_iter():
    with warnings.catch_warnings(record=True) as w:
        rng = np.random.RandomState(42)
        x = rng.randn(len(y))
        X = diabetes.data
        X = np.c_[X, x, x]  # add correlated features
        lars_cv = linear_model.LassoLarsCV(max_iter=5)
        lars_cv.fit(X, y)
    assert_true(len(w) == 0)


def test_lasso_lars_ic():
    # Test the LassoLarsIC object by checking that
    # - some good features are selected.
    # - alpha_bic > alpha_aic
    # - n_nonzero_bic < n_nonzero_aic
    lars_bic = linear_model.LassoLarsIC('bic')
    lars_aic = linear_model.LassoLarsIC('aic')
    rng = np.random.RandomState(42)
    X = diabetes.data
    X = np.c_[X, rng.randn(X.shape[0], 5)]  # add 5 bad features
    lars_bic.fit(X, y)
    lars_aic.fit(X, y)
    nonzero_bic = np.where(lars_bic.coef_)[0]
    nonzero_aic = np.where(lars_aic.coef_)[0]
    assert_greater(lars_bic.alpha_, lars_aic.alpha_)
    assert_less(len(nonzero_bic), len(nonzero_aic))
    assert_less(np.max(nonzero_bic), diabetes.data.shape[1])

    # test error on unknown IC
    lars_broken = linear_model.LassoLarsIC('<unknown>')
    assert_raises(ValueError, lars_broken.fit, X, y)


def test_lars_path_readonly_data():
    # When using automated memory mapping on large input, the
    # fold data is in read-only mode
    # This is a non-regression test for:
    # https://github.com/scikit-learn/scikit-learn/issues/4597
    splitted_data = train_test_split(X, y, random_state=42)
    with TempMemmap(splitted_data) as (X_train, X_test, y_train, y_test):
        # The following should not fail despite copy=False
        _lars_path_residues(X_train, y_train, X_test, y_test, copy=False)


@pytest.mark.filterwarnings('ignore: The default of the `iid`')  # 0.22
def test_lars_path_positive_constraint():
    # this is the main test for the positive parameter on the lars_path method
    # the estimator classes just make use of this function

    # we do the test on the diabetes dataset

    # ensure that we get negative coefficients when positive=False
    # and all positive when positive=True
    # for method 'lar' (default) and lasso

    # Once deprecation of LAR + positive option is done use these:
    # assert_raises(ValueError, linear_model.lars_path, diabetes['data'],
    #               diabetes['target'], method='lar', positive=True)
    with pytest.warns(DeprecationWarning, match='broken'):
        linear_model.lars_path(diabetes['data'], diabetes['target'],
                               return_path=True, method='lar',
                               positive=True)
    method = 'lasso'
    _, _, coefs = \
        linear_model.lars_path(X, y, return_path=True, method=method,
                               positive=False)
    assert_true(coefs.min() < 0)

    _, _, coefs = \
        linear_model.lars_path(X, y, return_path=True, method=method,
                               positive=True)
    assert_true(coefs.min() >= 0)


<<<<<<< HEAD
def test_lars_path_positive_constraint_sufficient_stats():
    # this is the main test for the positive parameter on the lars_path method
    # the estimator classes just make use of this function

    # we do the test on the diabetes dataset

    # ensure that we get negative coefficients when positive=False
    # and all positive when positive=True
    # for method 'lar' (default) and lasso

    # Once deprecation of LAR + positive option is done use these:
    # assert_raises(ValueError, linear_model.lars_path, diabetes['data'],
    #               diabetes['target'], method='lar', positive=True)
    with pytest.warns(DeprecationWarning, match="broken"):
        linear_model.lars_path(diabetes['data'], diabetes['target'],
                               return_path=True, method='lar',
                               positive=True)

    method = 'lasso'
    alpha, active, coefs = \
        linear_model.lars_path(None, None, Xy=Xy, Gram=G, n_samples=n_samples,
                               return_path=True, method=method, positive=False)
    assert_true(coefs.min() < 0)

    alpha, active, coefs = \
        linear_model.lars_path(None, None, Xy=Xy, Gram=G, n_samples=n_samples,
                               return_path=True, method=method, positive=True)
    assert_true(coefs.min() >= 0)


# now we gonna test the positive option for all estimator classes

default_parameter = {'fit_intercept': False}

estimator_parameter_map = {'LassoLars': {'alpha': 0.1},
                           'LassoLarsCV': {},
                           'LassoLarsIC': {}}


=======
>>>>>>> 3534084a
@pytest.mark.filterwarnings('ignore: You should specify a value')  # 0.22
def test_estimatorclasses_positive_constraint():
    # testing the transmissibility for the positive option of all estimator
    # classes in this same function here
    default_parameter = {'fit_intercept': False}

    estimator_parameter_map = {'LassoLars': {'alpha': 0.1},
                               'LassoLarsCV': {},
                               'LassoLarsIC': {}}
    for estname in estimator_parameter_map:
        params = default_parameter.copy()
        params.update(estimator_parameter_map[estname])
        estimator = getattr(linear_model, estname)(positive=False, **params)
        estimator.fit(X, y)
        assert_true(estimator.coef_.min() < 0)
        estimator = getattr(linear_model, estname)(positive=True, **params)
        estimator.fit(X, y)
        assert_true(min(estimator.coef_) >= 0)


def test_lasso_lars_vs_lasso_cd_positive():
    # Test that LassoLars and Lasso using coordinate descent give the
    # same results when using the positive option

    # This test is basically a copy of the above with additional positive
    # option. However for the middle part, the comparison of coefficient values
    # for a range of alphas, we had to make an adaptations. See below.

    # not normalized data
    X = 3 * diabetes.data

    alphas, _, lasso_path = linear_model.lars_path(X, y, method='lasso',
                                                   positive=True)
    lasso_cd = linear_model.Lasso(fit_intercept=False, tol=1e-8, positive=True)
    for c, a in zip(lasso_path.T, alphas):
        if a == 0:
            continue
        lasso_cd.alpha = a
        lasso_cd.fit(X, y)
        error = linalg.norm(c - lasso_cd.coef_)
        assert_less(error, 0.01)

    # The range of alphas chosen for coefficient comparison here is restricted
    # as compared with the above test without the positive option. This is due
    # to the circumstance that the Lars-Lasso algorithm does not converge to
    # the least-squares-solution for small alphas, see 'Least Angle Regression'
    # by Efron et al 2004. The coefficients are typically in congruence up to
    # the smallest alpha reached by the Lars-Lasso algorithm and start to
    # diverge thereafter.  See
    # https://gist.github.com/michigraber/7e7d7c75eca694c7a6ff

    for alpha in np.linspace(6e-1, 1 - 1e-2, 20):
        clf1 = linear_model.LassoLars(fit_intercept=False, alpha=alpha,
                                      normalize=False, positive=True).fit(X, y)
        clf2 = linear_model.Lasso(fit_intercept=False, alpha=alpha, tol=1e-8,
                                  normalize=False, positive=True).fit(X, y)
        err = linalg.norm(clf1.coef_ - clf2.coef_)
        assert_less(err, 1e-3)

    # normalized data
    X = diabetes.data
    alphas, _, lasso_path = linear_model.lars_path(X, y, method='lasso',
                                                   positive=True)
    lasso_cd = linear_model.Lasso(fit_intercept=False, normalize=True,
                                  tol=1e-8, positive=True)
    for c, a in zip(lasso_path.T[:-1], alphas[:-1]):  # don't include alpha=0
        lasso_cd.alpha = a
        lasso_cd.fit(X, y)
        error = linalg.norm(c - lasso_cd.coef_)
        assert_less(error, 0.01)


def test_lasso_lars_vs_lasso_cd_positive_sufficient_stats():
    # Test that LassoLars and Lasso using coordinate descent give the
    # same results when using the positive option

    # This test is basically a copy of the above with additional positive
    # option. However for the middle part, the comparison of coefficient values
    # for a range of alphas, we had to make an adaptations. See below.

    # not normalized data
    X = 3 * diabetes.data

    alphas, _, lasso_path = linear_model.lars_path(
        None, None, Xy=3*Xy, Gram=9*G, n_samples=n_samples, method='lasso',
        positive=True)
    lasso_cd = linear_model.Lasso(fit_intercept=False, tol=1e-8, positive=True)
    for c, a in zip(lasso_path.T, alphas):
        if a == 0:
            continue
        lasso_cd.alpha = a
        lasso_cd.fit(X, y)
        error = linalg.norm(c - lasso_cd.coef_)
        assert_less(error, 0.01)

    # The range of alphas chosen for coefficient comparison here is restricted
    # as compared with the above test without the positive option. This is due
    # to the circumstance that the Lars-Lasso algorithm does not converge to
    # the least-squares-solution for small alphas, see 'Least Angle Regression'
    # by Efron et al 2004. The coefficients are typically in congruence up to
    # the smallest alpha reached by the Lars-Lasso algorithm and start to
    # diverge thereafter.  See
    # https://gist.github.com/michigraber/7e7d7c75eca694c7a6ff

    for alpha in np.linspace(6e-1, 1 - 1e-2, 20):
        clf1 = linear_model.LassoLars(fit_intercept=False, alpha=alpha,
                                      normalize=False, positive=True).fit(X, y)
        clf2 = linear_model.Lasso(fit_intercept=False, alpha=alpha, tol=1e-8,
                                  normalize=False, positive=True).fit(X, y)
        err = linalg.norm(clf1.coef_ - clf2.coef_)
        assert_less(err, 1e-3)

    # normalized data
    X = diabetes.data
    alphas, _, lasso_path = linear_model.lars_path(
        None, None, Xy=Xy, Gram=G, n_samples=n_samples, method='lasso',
        positive=True)
    lasso_cd = linear_model.Lasso(fit_intercept=False, normalize=True,
                                  tol=1e-8, positive=True)
    for c, a in zip(lasso_path.T[:-1], alphas[:-1]):  # don't include alpha=0
        lasso_cd.alpha = a
        lasso_cd.fit(X, y)
        error = linalg.norm(c - lasso_cd.coef_)
        assert_less(error, 0.01)


def test_lasso_lars_vs_R_implementation():
    # Test that sklearn LassoLars implementation agrees with the LassoLars
    # implementation available in R (lars library) under the following
    # scenarios:
    # 1) fit_intercept=False and normalize=False
    # 2) fit_intercept=True and normalize=True

    # Let's generate the data used in the bug report 7778
    y = np.array([-6.45006793, -3.51251449, -8.52445396, 6.12277822,
                  -19.42109366])
    x = np.array([[0.47299829, 0, 0, 0, 0],
                  [0.08239882, 0.85784863, 0, 0, 0],
                  [0.30114139, -0.07501577, 0.80895216, 0, 0],
                  [-0.01460346, -0.1015233, 0.0407278, 0.80338378, 0],
                  [-0.69363927, 0.06754067, 0.18064514, -0.0803561,
                   0.40427291]])

    X = x.T

    ###########################################################################
    # Scenario 1: Let's compare R vs sklearn when fit_intercept=False and
    # normalize=False
    ###########################################################################
    #
    # The R result was obtained using the following code:
    #
    # library(lars)
    # model_lasso_lars = lars(X, t(y), type="lasso", intercept=FALSE,
    #                         trace=TRUE, normalize=FALSE)
    # r = t(model_lasso_lars$beta)
    #

    r = np.array([[0, 0, 0, 0, 0, -79.810362809499026, -83.528788732782829,
                   -83.777653739190711, -83.784156932888934,
                   -84.033390591756657],
                  [0, 0, 0, 0, -0.476624256777266, 0, 0, 0, 0,
                   0.025219751009936],
                  [0, -3.577397088285891, -4.702795355871871,
                   -7.016748621359461, -7.614898471899412, -0.336938391359179,
                   0, 0, 0.001213370600853, 0.048162321585148],
                  [0, 0, 0, 2.231558436628169, 2.723267514525966,
                   2.811549786389614, 2.813766976061531, 2.817462468949557,
                   2.817368178703816, 2.816221090636795],
                  [0, 0, -1.218422599914637, -3.457726183014808,
                   -4.021304522060710, -45.827461592423745,
                   -47.776608869312305,
                   -47.911561610746404, -47.914845922736234,
                   -48.039562334265717]])

    model_lasso_lars = linear_model.LassoLars(alpha=0, fit_intercept=False,
                                              normalize=False)
    model_lasso_lars.fit(X, y)
    skl_betas = model_lasso_lars.coef_path_

    assert_array_almost_equal(r, skl_betas, decimal=12)
    ###########################################################################

    ###########################################################################
    # Scenario 2: Let's compare R vs sklearn when fit_intercept=True and
    # normalize=True
    #
    # Note: When normalize is equal to True, R returns the coefficients in
    # their original units, that is, they are rescaled back, whereas sklearn
    # does not do that, therefore, we need to do this step before comparing
    # their results.
    ###########################################################################
    #
    # The R result was obtained using the following code:
    #
    # library(lars)
    # model_lasso_lars2 = lars(X, t(y), type="lasso", intercept=TRUE,
    #                           trace=TRUE, normalize=TRUE)
    # r2 = t(model_lasso_lars2$beta)

    r2 = np.array([[0, 0, 0, 0, 0],
                   [0, 0, 0, 8.371887668009453, 19.463768371044026],
                   [0, 0, 0, 0, 9.901611055290553],
                   [0, 7.495923132833733, 9.245133544334507,
                    17.389369207545062, 26.971656815643499],
                   [0, 0, -1.569380717440311, -5.924804108067312,
                    -7.996385265061972]])

    model_lasso_lars2 = linear_model.LassoLars(alpha=0, fit_intercept=True,
                                               normalize=True)
    model_lasso_lars2.fit(X, y)
    skl_betas2 = model_lasso_lars2.coef_path_

    # Let's rescale back the coefficients returned by sklearn before comparing
    # against the R result (read the note above)
    temp = X - np.mean(X, axis=0)
    normx = np.sqrt(np.sum(temp ** 2, axis=0))
    skl_betas2 /= normx[:, np.newaxis]

    assert_array_almost_equal(r2, skl_betas2, decimal=12)
    ###########################################################################<|MERGE_RESOLUTION|>--- conflicted
+++ resolved
@@ -27,10 +27,6 @@
 G = np.dot(X.T, X)
 Xy = np.dot(X.T, y)
 n_samples = y.size
-<<<<<<< HEAD
-# TODO: use another dataset that has multiple drops
-=======
->>>>>>> 3534084a
 
 
 def test_simple():
@@ -372,7 +368,6 @@
         assert_less(error, 0.01)
 
 
-<<<<<<< HEAD
 def test_lasso_lars_vs_lasso_cd_sufficient_stats():
     # Test that LassoLars and Lasso using coordinate descent give the
     # same results.
@@ -411,10 +406,7 @@
         assert_less(error, 0.01)
 
 
-def test_lasso_lars_vs_lasso_cd_early_stopping(verbose=False):
-=======
 def test_lasso_lars_vs_lasso_cd_early_stopping():
->>>>>>> 3534084a
     # Test that LassoLars and Lasso using coordinate descent give the
     # same results when early stopping is used.
     # (test : before, in the middle, and in the last part of the path)
@@ -717,7 +709,6 @@
     assert_true(coefs.min() >= 0)
 
 
-<<<<<<< HEAD
 def test_lars_path_positive_constraint_sufficient_stats():
     # this is the main test for the positive parameter on the lars_path method
     # the estimator classes just make use of this function
@@ -757,8 +748,6 @@
                            'LassoLarsIC': {}}
 
 
-=======
->>>>>>> 3534084a
 @pytest.mark.filterwarnings('ignore: You should specify a value')  # 0.22
 def test_estimatorclasses_positive_constraint():
     # testing the transmissibility for the positive option of all estimator

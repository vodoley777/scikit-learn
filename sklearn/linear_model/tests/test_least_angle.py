import warnings

from distutils.version import LooseVersion

import numpy as np
import pytest
from scipy import linalg

from sklearn.model_selection import train_test_split
from sklearn.utils.testing import assert_equal
from sklearn.utils.testing import assert_array_almost_equal
from sklearn.utils.testing import assert_true
from sklearn.utils.testing import assert_false
from sklearn.utils.testing import assert_less
from sklearn.utils.testing import assert_greater
from sklearn.utils.testing import assert_raises
from sklearn.utils.testing import ignore_warnings
from sklearn.utils.testing import assert_warns
from sklearn.utils.testing import TempMemmap
from sklearn.exceptions import ConvergenceWarning
from sklearn import linear_model, datasets
from sklearn.linear_model.least_angle import _lars_path_residues

# TODO: use another dataset that has multiple drops
diabetes = datasets.load_diabetes()
X, y = diabetes.data, diabetes.target
G = np.dot(X.T, X)
Xy = np.dot(X.T, y)
n_samples = y.size


def test_simple():
    # Principle of Lars is to keep covariances tied and decreasing

    # also test verbose output
    from sklearn.externals.six.moves import cStringIO as StringIO
    import sys
    old_stdout = sys.stdout
    try:
        sys.stdout = StringIO()

        _, _, coef_path_ = linear_model.lars_path(
            X, y, method='lar', verbose=10)

        sys.stdout = old_stdout

        for i, coef_ in enumerate(coef_path_.T):
            res = y - np.dot(X, coef_)
            cov = np.dot(X.T, res)
            C = np.max(abs(cov))
            eps = 1e-3
            ocur = len(cov[C - eps < abs(cov)])
            if i < X.shape[1]:
                assert_true(ocur == i + 1)
            else:
                # no more than max_pred variables can go into the active set
                assert_true(ocur == X.shape[1])
    finally:
        sys.stdout = old_stdout


def test_simple_precomputed():
    # The same, with precomputed Gram matrix

    _, _, coef_path_ = linear_model.lars_path(
        X, y, Gram=G, method='lar')

    for i, coef_ in enumerate(coef_path_.T):
        res = y - np.dot(X, coef_)
        cov = np.dot(X.T, res)
        C = np.max(abs(cov))
        eps = 1e-3
        ocur = len(cov[C - eps < abs(cov)])
        if i < X.shape[1]:
            assert_true(ocur == i + 1)
        else:
            # no more than max_pred variables can go into the active set
            assert_true(ocur == X.shape[1])


def test_simple_precomputed_sufficient_stats():
    # The same, with precomputed Gram matrix
    alphas_, active, coef_path_ = linear_model.lars_path(
        None, None, Xy=Xy, Gram=G, n_samples=n_samples,
        method='lar')

    for i, coef_ in enumerate(coef_path_.T):
        res = y - np.dot(X, coef_)
        cov = np.dot(X.T, res)
        C = np.max(abs(cov))
        eps = 1e-3
        ocur = len(cov[C - eps < abs(cov)])
        if i < X.shape[1]:
            assert_true(ocur == i + 1)
        else:
            # no more than max_pred variables can go into the active set
            assert_true(ocur == X.shape[1])


def test_all_precomputed():
    # Test that lars_path with precomputed Gram and Xy gives the right answer
<<<<<<< HEAD
    for method in ('lar', 'lasso'):
=======
    G = np.dot(X.T, X)
    Xy = np.dot(X.T, y)
    for method in 'lar', 'lasso':
>>>>>>> 8a00e225
        output = linear_model.lars_path(X, y, method=method)
        output_pre = linear_model.lars_path(X, y, Gram=G, Xy=Xy, method=method)
        for expected, got in zip(output, output_pre):
            assert_array_almost_equal(expected, got)


def test_all_precomputed_sufficient_stats():
    # Test that lars_path with precomputed Gram and Xy gives the right answer
    for method in ('lar', 'lasso'):
        output = linear_model.lars_path(X, y, method=method)
        output_suff = linear_model.lars_path(
            None, None, Gram=G, Xy=Xy, n_samples=n_samples, method=method)
        for expected, got in zip(output, output_suff):
            assert_array_almost_equal(expected, got)


@pytest.mark.filterwarnings('ignore: `rcond` parameter will change')
# numpy deprecation
def test_lars_lstsq():
    # Test that Lars gives least square solution at the end
    # of the path
    X1 = 3 * X  # use un-normalized dataset
    clf = linear_model.LassoLars(alpha=0.)
    clf.fit(X1, y)
    # Avoid FutureWarning about default value change when numpy >= 1.14
    rcond = None if LooseVersion(np.__version__) >= '1.14' else -1
    coef_lstsq = np.linalg.lstsq(X1, y, rcond=rcond)[0]
    assert_array_almost_equal(clf.coef_, coef_lstsq)


@pytest.mark.filterwarnings('ignore:`rcond` parameter will change')
# numpy deprecation
def test_lasso_gives_lstsq_solution():
    # Test that Lars Lasso gives least square solution at the end
    # of the path
    _, _, coef_path_ = linear_model.lars_path(X, y, method='lasso')
    coef_lstsq = np.linalg.lstsq(X, y)[0]
    assert_array_almost_equal(coef_lstsq, coef_path_[:, -1])


@pytest.mark.filterwarnings('ignore:`rcond` parameter will change')
def test_lasso_gives_lstsq_solution_sufficient_stats():
    # Test that Lars Lasso gives least square solution at the end
    # of the path
    alphas_, active, coef_path_ = linear_model.lars_path(
        None, None, Gram=G, Xy=Xy, n_samples=n_samples, method='lasso')
    coef_lstsq = np.linalg.lstsq(X, y)[0]
    assert_array_almost_equal(coef_lstsq, coef_path_[:, -1])


def test_collinearity():
    # Check that lars_path is robust to collinearity in input
    X = np.array([[3., 3., 1.],
                  [2., 2., 0.],
                  [1., 1., 0]])
    y = np.array([1., 0., 0])
    rng = np.random.RandomState(0)

    _, _, coef_path_ = ignore_warnings(linear_model.lars_path)(
        X, y, alpha_min=0.01)
    assert_true(not np.isnan(coef_path_).any())
    residual = np.dot(X, coef_path_[:, -1]) - y
    assert_less((residual ** 2).sum(), 1.)  # just make sure it's bounded

    n_samples = 10
    X = rng.rand(n_samples, 5)
    y = np.zeros(n_samples)
    _, _, coef_path_ = linear_model.lars_path(X, y, Gram='auto', copy_X=False,
                                              copy_Gram=False, alpha_min=0.,
                                              method='lasso', verbose=0,
                                              max_iter=500)
    assert_array_almost_equal(coef_path_, np.zeros_like(coef_path_))


def test_collinearity_sufficient_stats():
    # Check that lars_path is robust to collinearity in input
    X = np.array([[3., 3., 1.],
                  [2., 2., 0.],
                  [1., 1., 0]])
    y = np.array([1., 0., 0])
    G = np.dot(X.T, X)
    Xy = np.dot(X.T, y)
    _, _, coef_path_ = ignore_warnings(linear_model.lars_path)(
        None, None, Xy=Xy, Gram=G, n_samples=y.size, alpha_min=0.01)
    assert_true(not np.isnan(coef_path_).any())
    residual = np.dot(X, coef_path_[:, -1]) - y
    assert_less((residual ** 2).sum(), 1.)  # just make sure it's bounded


def test_no_path():
    # Test that the ``return_path=False`` option returns the correct output
    alphas_, _, coef_path_ = linear_model.lars_path(
        X, y, method='lar')
    alpha_, _, coef = linear_model.lars_path(
        X, y, method='lar', return_path=False)

    assert_array_almost_equal(coef, coef_path_[:, -1])
    assert_true(alpha_ == alphas_[-1])


def test_no_path_sufficient_stats():
    # Test that the ``return_path=False`` option returns the correct output
    alphas_, active_, coef_path_ = linear_model.lars_path(
        X, y, method='lar')
    alpha_, active, coef = linear_model.lars_path(
        None, None, Gram=G, Xy=Xy, n_samples=n_samples, method='lar',
        return_path=False)
    assert_array_almost_equal(coef, coef_path_[:, -1])
    assert_true(alpha_ == alphas_[-1])


def test_no_path_precomputed():
    # Test that the ``return_path=False`` option with Gram remains correct
    alphas_, _, coef_path_ = linear_model.lars_path(
        X, y, method='lar', Gram=G)
    alpha_, _, coef = linear_model.lars_path(
        X, y, method='lar', Gram=G, return_path=False)

    assert_array_almost_equal(coef, coef_path_[:, -1])
    assert_true(alpha_ == alphas_[-1])


def test_no_path_precomputed_sufficient_stats():
    # Test that the ``return_path=False`` option with Gram remains correct

    G = np.dot(diabetes.data.T, diabetes.data)

    alphas_, active_, coef_path_ = linear_model.lars_path(
        None, None, Xy=Xy, Gram=G, n_samples=n_samples, method="lar")
    alpha_, active, coef = linear_model.lars_path(
        None, None, Xy=Xy, Gram=G, n_samples=n_samples, method="lar",
        return_path=False)

    assert_array_almost_equal(coef, coef_path_[:, -1])
    assert_true(alpha_ == alphas_[-1])


def test_no_path_all_precomputed():
    # Test that the ``return_path=False`` option with Gram and Xy remains
    # correct
    X, y = 3 * diabetes.data, diabetes.target
    G = np.dot(X.T, X)
    Xy = np.dot(X.T, y)

    alphas_, _, coef_path_ = linear_model.lars_path(
        X, y, method='lasso', Xy=Xy, Gram=G, alpha_min=0.9)
    alpha_, _, coef = linear_model.lars_path(
        X, y, method='lasso', Gram=G, Xy=Xy, alpha_min=0.9, return_path=False)

    assert_array_almost_equal(coef, coef_path_[:, -1])
    assert_true(alpha_ == alphas_[-1])


def test_no_path_all_precomputed_sufficient_stats():
    # Test that the ``return_path=False`` option with Gram and Xy remains
    # correct
    X, y = 3 * diabetes.data, diabetes.target
    G = np.dot(X.T, X)
    Xy = np.dot(X.T, y)

    alphas_, active_, coef_path_ = linear_model.lars_path(
        None, None, Xy=Xy, Gram=G, n_samples=n_samples, method="lasso",
        alpha_min=0.9)
    alpha_, active, coef = linear_model.lars_path(
         None, None, Xy=Xy, Gram=G, n_samples=n_samples, method="lasso",
         alpha_min=0.9, return_path=False)

    assert_array_almost_equal(coef, coef_path_[:, -1])
    assert_true(alpha_ == alphas_[-1])


@pytest.mark.filterwarnings('ignore: You should specify a value')  # 0.22
@pytest.mark.parametrize('classifier', [linear_model.Lars, linear_model.LarsCV,
                                        linear_model.LassoLarsIC])
def test_lars_precompute(classifier):
    # Check for different values of precompute
<<<<<<< HEAD
=======
    G = np.dot(X.T, X)

>>>>>>> 8a00e225
    clf = classifier(precompute=G)
    output_1 = ignore_warnings(clf.fit)(X, y).coef_
    for precompute in [True, False, 'auto', None]:
        clf = classifier(precompute=precompute)
        output_2 = clf.fit(X, y).coef_
        assert_array_almost_equal(output_1, output_2, decimal=8)


def test_singular_matrix():
    # Test when input is a singular matrix
    X1 = np.array([[1, 1.], [1., 1.]])
    y1 = np.array([1, 1])
    _, _, coef_path = linear_model.lars_path(X1, y1)
    assert_array_almost_equal(coef_path.T, [[0, 0], [1, 0]])


def test_singular_matrix_sufficient_stats():
    # Test when input is a singular matrix
    X1 = np.array([[1, 1.], [1., 1.]])
    y1 = np.array([1, 1])
    G1 = np.dot(X1.T, X1)
    Xy1 = np.dot(X1.T, y1)
    n_samples1 = y1.size
    alphas, active, coef_path = linear_model.lars_path(
        None, None, Xy=Xy1, Gram=G1, n_samples=n_samples1)
    assert_array_almost_equal(coef_path.T, [[0, 0], [1, 0]])


def test_rank_deficient_design():
    # consistency test that checks that LARS Lasso is handling rank
    # deficient input data (with n_features < rank) in the same way
    # as coordinate descent Lasso
    y = [5, 0, 5]
    for X in (
              [[5, 0],
               [0, 5],
               [10, 10]],
              [[10, 10, 0],
               [1e-32, 0, 0],
               [0, 0, 1]]
             ):
        # To be able to use the coefs to compute the objective function,
        # we need to turn off normalization
        lars = linear_model.LassoLars(.1, normalize=False)
        coef_lars_ = lars.fit(X, y).coef_
        obj_lars = (1. / (2. * 3.)
                    * linalg.norm(y - np.dot(X, coef_lars_)) ** 2
                    + .1 * linalg.norm(coef_lars_, 1))
        coord_descent = linear_model.Lasso(.1, tol=1e-6, normalize=False)
        coef_cd_ = coord_descent.fit(X, y).coef_
        obj_cd = ((1. / (2. * 3.)) * linalg.norm(y - np.dot(X, coef_cd_)) ** 2
                  + .1 * linalg.norm(coef_cd_, 1))
        assert_less(obj_lars, obj_cd * (1. + 1e-8))


def test_lasso_lars_vs_lasso_cd():
    # Test that LassoLars and Lasso using coordinate descent give the
    # same results.
    X = 3 * diabetes.data

    alphas, _, lasso_path = linear_model.lars_path(X, y, method='lasso')
    lasso_cd = linear_model.Lasso(fit_intercept=False, tol=1e-8)
    for c, a in zip(lasso_path.T, alphas):
        if a == 0:
            continue
        lasso_cd.alpha = a
        lasso_cd.fit(X, y)
        error = linalg.norm(c - lasso_cd.coef_)
        assert_less(error, 0.01)

    # similar test, with the classifiers
    for alpha in np.linspace(1e-2, 1 - 1e-2, 20):
        clf1 = linear_model.LassoLars(alpha=alpha, normalize=False).fit(X, y)
        clf2 = linear_model.Lasso(alpha=alpha, tol=1e-8,
                                  normalize=False).fit(X, y)
        err = linalg.norm(clf1.coef_ - clf2.coef_)
        assert_less(err, 1e-3)

    # same test, with normalized data
    X = diabetes.data
    alphas, _, lasso_path = linear_model.lars_path(X, y, method='lasso')
    lasso_cd = linear_model.Lasso(fit_intercept=False, normalize=True,
                                  tol=1e-8)
    for c, a in zip(lasso_path.T, alphas):
        if a == 0:
            continue
        lasso_cd.alpha = a
        lasso_cd.fit(X, y)
        error = linalg.norm(c - lasso_cd.coef_)
        assert_less(error, 0.01)


def test_lasso_lars_vs_lasso_cd_sufficient_stats():
    # Test that LassoLars and Lasso using coordinate descent give the
    # same results.
    X = 3 * diabetes.data
    alphas, _, lasso_path = linear_model.lars_path(
        None, None, Xy=3 * Xy, Gram=9*G, n_samples=n_samples, method='lasso')
    lasso_cd = linear_model.Lasso(fit_intercept=False, tol=1e-8)
    for c, a in zip(lasso_path.T, alphas):
        if a == 0:
            continue
        lasso_cd.alpha = a
        lasso_cd.fit(X, y)
        error = linalg.norm(c - lasso_cd.coef_)
        assert_less(error, 0.01)

    # similar test, with the classifiers
    for alpha in np.linspace(1e-2, 1 - 1e-2, 20):
        clf1 = linear_model.LassoLars(alpha=alpha, normalize=False).fit(X, y)
        clf2 = linear_model.Lasso(alpha=alpha, tol=1e-8,
                                  normalize=False).fit(X, y)
        err = linalg.norm(clf1.coef_ - clf2.coef_)
        assert_less(err, 1e-3)

    # same test, with normalized data
    X = diabetes.data
    alphas, _, lasso_path = linear_model.lars_path(
        None, None, Xy=Xy, Gram=G, n_samples=n_samples, method='lasso')
    lasso_cd = linear_model.Lasso(fit_intercept=False, normalize=True,
                                  tol=1e-8)
    for c, a in zip(lasso_path.T, alphas):
        if a == 0:
            continue
        lasso_cd.alpha = a
        lasso_cd.fit(X, y)
        error = linalg.norm(c - lasso_cd.coef_)
        assert_less(error, 0.01)


def test_lasso_lars_vs_lasso_cd_early_stopping():
    # Test that LassoLars and Lasso using coordinate descent give the
    # same results when early stopping is used.
    # (test : before, in the middle, and in the last part of the path)
    alphas_min = [10, 0.9, 1e-4]

    for alpha_min in alphas_min:
        alphas, _, lasso_path = linear_model.lars_path(X, y, method='lasso',
                                                       alpha_min=alpha_min)
        lasso_cd = linear_model.Lasso(fit_intercept=False, tol=1e-8)
        lasso_cd.alpha = alphas[-1]
        lasso_cd.fit(X, y)
        error = linalg.norm(lasso_path[:, -1] - lasso_cd.coef_)
        assert_less(error, 0.01)

    # same test, with normalization
    for alpha_min in alphas_min:
        alphas, _, lasso_path = linear_model.lars_path(X, y, method='lasso',
                                                       alpha_min=alpha_min)
        lasso_cd = linear_model.Lasso(fit_intercept=True, normalize=True,
                                      tol=1e-8)
        lasso_cd.alpha = alphas[-1]
        lasso_cd.fit(X, y)
        error = linalg.norm(lasso_path[:, -1] - lasso_cd.coef_)
        assert_less(error, 0.01)


def test_lasso_lars_vs_lasso_cd_early_stopping_sufficient_stats():
    # Test that LassoLars and Lasso using coordinate descent give the
    # same results when early stopping is used.
    # (test : before, in the middle, and in the last part of the path)
    alphas_min = [10, 0.9, 1e-4]
    for alpha_min in alphas_min:
        alphas, _, lasso_path = linear_model.lars_path(
            None, None, Xy=Xy, Gram=G, method='lasso', n_samples=n_samples,
            alpha_min=alpha_min)
        lasso_cd = linear_model.Lasso(fit_intercept=False, tol=1e-8)
        lasso_cd.alpha = alphas[-1]
        lasso_cd.fit(X, y)
        error = linalg.norm(lasso_path[:, -1] - lasso_cd.coef_)
        assert_less(error, 0.01)

    # same test, with normalization
    for alpha_min in alphas_min:
        alphas, _, lasso_path = linear_model.lars_path(
            None, None, Xy=Xy, Gram=G, method='lasso', n_samples=n_samples,
            alpha_min=alpha_min)
        lasso_cd = linear_model.Lasso(fit_intercept=True, normalize=True,
                                      tol=1e-8)
        lasso_cd.alpha = alphas[-1]
        lasso_cd.fit(X, y)
        error = linalg.norm(lasso_path[:, -1] - lasso_cd.coef_)
        assert_less(error, 0.01)


def test_lasso_lars_path_length():
    # Test that the path length of the LassoLars is right
    lasso = linear_model.LassoLars()
    lasso.fit(X, y)
    lasso2 = linear_model.LassoLars(alpha=lasso.alphas_[2])
    lasso2.fit(X, y)
    assert_array_almost_equal(lasso.alphas_[:3], lasso2.alphas_)
    # Also check that the sequence of alphas is always decreasing
    assert_true(np.all(np.diff(lasso.alphas_) < 0))


def test_lasso_lars_vs_lasso_cd_ill_conditioned():
    # Test lasso lars on a very ill-conditioned design, and check that
    # it does not blow up, and stays somewhat close to a solution given
    # by the coordinate descent solver
    # Also test that lasso_path (using lars_path output style) gives
    # the same result as lars_path and previous lasso output style
    # under these conditions.
    rng = np.random.RandomState(42)

    # Generate data
    n, m = 70, 100
    k = 5
    X = rng.randn(n, m)
    w = np.zeros((m, 1))
    i = np.arange(0, m)
    rng.shuffle(i)
    supp = i[:k]
    w[supp] = np.sign(rng.randn(k, 1)) * (rng.rand(k, 1) + 1)
    y = np.dot(X, w)
    sigma = 0.2
    y += sigma * rng.rand(*y.shape)
    y = y.squeeze()
    lars_alphas, _, lars_coef = linear_model.lars_path(X, y, method='lasso')

    _, lasso_coef2, _ = linear_model.lasso_path(X, y,
                                                alphas=lars_alphas,
                                                tol=1e-6,
                                                fit_intercept=False)

    assert_array_almost_equal(lars_coef, lasso_coef2, decimal=1)


def test_lasso_lars_vs_lasso_cd_ill_conditioned_sufficient_stats():
    # Test lasso lars on a very ill-conditioned design, and check that
    # it does not blow up, and stays somewhat close to a solution given
    # by the coordinate descent solver
    # Also test that lasso_path (using lars_path output style) gives
    # the same result as lars_path and previous lasso output style
    # under these conditions.
    rng = np.random.RandomState(42)

    # Generate data
    n, m = 70, 100
    k = 5
    X = rng.randn(n, m)
    w = np.zeros((m, 1))
    i = np.arange(0, m)
    rng.shuffle(i)
    supp = i[:k]
    w[supp] = np.sign(rng.randn(k, 1)) * (rng.rand(k, 1) + 1)
    y = np.dot(X, w)
    sigma = 0.2
    y += sigma * rng.rand(*y.shape)
    y = y.squeeze()
    Xy = np.dot(X.T, y)
    G = np.dot(X.T, X)
    lars_alphas, _, lars_coef = linear_model.lars_path(
        None, None, Xy=Xy, Gram=G, n_samples=n, method='lasso')

    _, lasso_coef2, _ = linear_model.lasso_path(X, y,
                                                alphas=lars_alphas,
                                                tol=1e-6,
                                                fit_intercept=False)

    assert_array_almost_equal(lars_coef, lasso_coef2, decimal=1)


def test_lasso_lars_vs_lasso_cd_ill_conditioned2():
    # Create an ill-conditioned situation in which the LARS has to go
    # far in the path to converge, and check that LARS and coordinate
    # descent give the same answers
    # Note it used to be the case that Lars had to use the drop for good
    # strategy for this but this is no longer the case with the
    # equality_tolerance checks
    X = [[1e20, 1e20, 0],
         [-1e-32, 0, 0],
         [1, 1, 1]]
    y = [10, 10, 1]
    alpha = .0001

    def objective_function(coef):
        return (1. / (2. * len(X)) * linalg.norm(y - np.dot(X, coef)) ** 2
                + alpha * linalg.norm(coef, 1))

    lars = linear_model.LassoLars(alpha=alpha, normalize=False)
    assert_warns(ConvergenceWarning, lars.fit, X, y)
    lars_coef_ = lars.coef_
    lars_obj = objective_function(lars_coef_)

    coord_descent = linear_model.Lasso(alpha=alpha, tol=1e-4, normalize=False)
    cd_coef_ = coord_descent.fit(X, y).coef_
    cd_obj = objective_function(cd_coef_)

    assert_less(lars_obj, cd_obj * (1. + 1e-8))


def test_lars_add_features():
    # assure that at least some features get added if necessary
    # test for 6d2b4c
    # Hilbert matrix
    n = 5
    H = 1. / (np.arange(1, n + 1) + np.arange(n)[:, np.newaxis])
    clf = linear_model.Lars(fit_intercept=False).fit(
        H, np.arange(n))
    assert_true(np.all(np.isfinite(clf.coef_)))


def test_lars_n_nonzero_coefs(verbose=False):
    lars = linear_model.Lars(n_nonzero_coefs=6, verbose=verbose)
    lars.fit(X, y)
    assert_equal(len(lars.coef_.nonzero()[0]), 6)
    # The path should be of length 6 + 1 in a Lars going down to 6
    # non-zero coefs
    assert_equal(len(lars.alphas_), 7)


@ignore_warnings
def test_multitarget():
    # Assure that estimators receiving multidimensional y do the right thing
    Y = np.vstack([y, y ** 2]).T
    n_targets = Y.shape[1]
    estimators = [
        linear_model.LassoLars(),
        linear_model.Lars(),
        # regression test for gh-1615
        linear_model.LassoLars(fit_intercept=False),
        linear_model.Lars(fit_intercept=False),
    ]

    for estimator in estimators:
        estimator.fit(X, Y)
        Y_pred = estimator.predict(X)
        alphas, active, coef, path = (estimator.alphas_, estimator.active_,
                                      estimator.coef_, estimator.coef_path_)
        for k in range(n_targets):
            estimator.fit(X, Y[:, k])
            y_pred = estimator.predict(X)
            assert_array_almost_equal(alphas[k], estimator.alphas_)
            assert_array_almost_equal(active[k], estimator.active_)
            assert_array_almost_equal(coef[k], estimator.coef_)
            assert_array_almost_equal(path[k], estimator.coef_path_)
            assert_array_almost_equal(Y_pred[:, k], y_pred)


@pytest.mark.filterwarnings('ignore: You should specify a value')  # 0.22
def test_lars_cv():
    # Test the LassoLarsCV object by checking that the optimal alpha
    # increases as the number of samples increases.
    # This property is not actually guaranteed in general and is just a
    # property of the given dataset, with the given steps chosen.
    old_alpha = 0
    lars_cv = linear_model.LassoLarsCV()
    for length in (400, 200, 100):
        X = diabetes.data[:length]
        y = diabetes.target[:length]
        lars_cv.fit(X, y)
        np.testing.assert_array_less(old_alpha, lars_cv.alpha_)
        old_alpha = lars_cv.alpha_
    assert_false(hasattr(lars_cv, 'n_nonzero_coefs'))


@pytest.mark.filterwarnings('ignore::FutureWarning')
def test_lars_cv_max_iter():
    with warnings.catch_warnings(record=True) as w:
        rng = np.random.RandomState(42)
        x = rng.randn(len(y))
        X = diabetes.data
        X = np.c_[X, x, x]  # add correlated features
        lars_cv = linear_model.LassoLarsCV(max_iter=5)
        lars_cv.fit(X, y)
    assert_true(len(w) == 0)


def test_lasso_lars_ic():
    # Test the LassoLarsIC object by checking that
    # - some good features are selected.
    # - alpha_bic > alpha_aic
    # - n_nonzero_bic < n_nonzero_aic
    lars_bic = linear_model.LassoLarsIC('bic')
    lars_aic = linear_model.LassoLarsIC('aic')
    rng = np.random.RandomState(42)
    X = diabetes.data
    X = np.c_[X, rng.randn(X.shape[0], 5)]  # add 5 bad features
    lars_bic.fit(X, y)
    lars_aic.fit(X, y)
    nonzero_bic = np.where(lars_bic.coef_)[0]
    nonzero_aic = np.where(lars_aic.coef_)[0]
    assert_greater(lars_bic.alpha_, lars_aic.alpha_)
    assert_less(len(nonzero_bic), len(nonzero_aic))
    assert_less(np.max(nonzero_bic), diabetes.data.shape[1])

    # test error on unknown IC
    lars_broken = linear_model.LassoLarsIC('<unknown>')
    assert_raises(ValueError, lars_broken.fit, X, y)


def test_lars_path_readonly_data():
    # When using automated memory mapping on large input, the
    # fold data is in read-only mode
    # This is a non-regression test for:
    # https://github.com/scikit-learn/scikit-learn/issues/4597
    splitted_data = train_test_split(X, y, random_state=42)
    with TempMemmap(splitted_data) as (X_train, X_test, y_train, y_test):
        # The following should not fail despite copy=False
        _lars_path_residues(X_train, y_train, X_test, y_test, copy=False)


@pytest.mark.filterwarnings('ignore: The default of the `iid`')  # 0.22
def test_lars_path_positive_constraint():
    # this is the main test for the positive parameter on the lars_path method
    # the estimator classes just make use of this function

    # we do the test on the diabetes dataset

    # ensure that we get negative coefficients when positive=False
    # and all positive when positive=True
    # for method 'lar' (default) and lasso

    # Once deprecation of LAR + positive option is done use these:
    # assert_raises(ValueError, linear_model.lars_path, diabetes['data'],
    #               diabetes['target'], method='lar', positive=True)
    with pytest.warns(DeprecationWarning, match='broken'):
        linear_model.lars_path(diabetes['data'], diabetes['target'],
                               return_path=True, method='lar',
                               positive=True)
    method = 'lasso'
    _, _, coefs = \
        linear_model.lars_path(X, y, return_path=True, method=method,
                               positive=False)
    assert_true(coefs.min() < 0)

    _, _, coefs = \
        linear_model.lars_path(X, y, return_path=True, method=method,
                               positive=True)
    assert_true(coefs.min() >= 0)


def test_lars_path_positive_constraint_sufficient_stats():
    # this is the main test for the positive parameter on the lars_path method
    # the estimator classes just make use of this function

    # we do the test on the diabetes dataset

    # ensure that we get negative coefficients when positive=False
    # and all positive when positive=True
    # for method 'lar' (default) and lasso

    # Once deprecation of LAR + positive option is done use these:
    # assert_raises(ValueError, linear_model.lars_path, diabetes['data'],
    #               diabetes['target'], method='lar', positive=True)
    with pytest.warns(DeprecationWarning, match="broken"):
        linear_model.lars_path(diabetes['data'], diabetes['target'],
                               return_path=True, method='lar',
                               positive=True)

    method = 'lasso'
    alpha, active, coefs = \
        linear_model.lars_path(None, None, Xy=Xy, Gram=G, n_samples=n_samples,
                               return_path=True, method=method, positive=False)
    assert_true(coefs.min() < 0)

    alpha, active, coefs = \
        linear_model.lars_path(None, None, Xy=Xy, Gram=G, n_samples=n_samples,
                               return_path=True, method=method, positive=True)
    assert_true(coefs.min() >= 0)


# now we gonna test the positive option for all estimator classes

default_parameter = {'fit_intercept': False}

estimator_parameter_map = {'LassoLars': {'alpha': 0.1},
                           'LassoLarsCV': {},
                           'LassoLarsIC': {}}


@pytest.mark.filterwarnings('ignore: You should specify a value')  # 0.22
def test_estimatorclasses_positive_constraint():
    # testing the transmissibility for the positive option of all estimator
    # classes in this same function here
    default_parameter = {'fit_intercept': False}

    estimator_parameter_map = {'LassoLars': {'alpha': 0.1},
                               'LassoLarsCV': {},
                               'LassoLarsIC': {}}
    for estname in estimator_parameter_map:
        params = default_parameter.copy()
        params.update(estimator_parameter_map[estname])
        estimator = getattr(linear_model, estname)(positive=False, **params)
        estimator.fit(X, y)
        assert_true(estimator.coef_.min() < 0)
        estimator = getattr(linear_model, estname)(positive=True, **params)
        estimator.fit(X, y)
        assert_true(min(estimator.coef_) >= 0)


def test_lasso_lars_vs_lasso_cd_positive():
    # Test that LassoLars and Lasso using coordinate descent give the
    # same results when using the positive option

    # This test is basically a copy of the above with additional positive
    # option. However for the middle part, the comparison of coefficient values
    # for a range of alphas, we had to make an adaptations. See below.

    # not normalized data
    X = 3 * diabetes.data

    alphas, _, lasso_path = linear_model.lars_path(X, y, method='lasso',
                                                   positive=True)
    lasso_cd = linear_model.Lasso(fit_intercept=False, tol=1e-8, positive=True)
    for c, a in zip(lasso_path.T, alphas):
        if a == 0:
            continue
        lasso_cd.alpha = a
        lasso_cd.fit(X, y)
        error = linalg.norm(c - lasso_cd.coef_)
        assert_less(error, 0.01)

    # The range of alphas chosen for coefficient comparison here is restricted
    # as compared with the above test without the positive option. This is due
    # to the circumstance that the Lars-Lasso algorithm does not converge to
    # the least-squares-solution for small alphas, see 'Least Angle Regression'
    # by Efron et al 2004. The coefficients are typically in congruence up to
    # the smallest alpha reached by the Lars-Lasso algorithm and start to
    # diverge thereafter.  See
    # https://gist.github.com/michigraber/7e7d7c75eca694c7a6ff

    for alpha in np.linspace(6e-1, 1 - 1e-2, 20):
        clf1 = linear_model.LassoLars(fit_intercept=False, alpha=alpha,
                                      normalize=False, positive=True).fit(X, y)
        clf2 = linear_model.Lasso(fit_intercept=False, alpha=alpha, tol=1e-8,
                                  normalize=False, positive=True).fit(X, y)
        err = linalg.norm(clf1.coef_ - clf2.coef_)
        assert_less(err, 1e-3)

    # normalized data
    X = diabetes.data
    alphas, _, lasso_path = linear_model.lars_path(X, y, method='lasso',
                                                   positive=True)
    lasso_cd = linear_model.Lasso(fit_intercept=False, normalize=True,
                                  tol=1e-8, positive=True)
    for c, a in zip(lasso_path.T[:-1], alphas[:-1]):  # don't include alpha=0
        lasso_cd.alpha = a
        lasso_cd.fit(X, y)
        error = linalg.norm(c - lasso_cd.coef_)
        assert_less(error, 0.01)


def test_lasso_lars_vs_lasso_cd_positive_sufficient_stats():
    # Test that LassoLars and Lasso using coordinate descent give the
    # same results when using the positive option

    # This test is basically a copy of the above with additional positive
    # option. However for the middle part, the comparison of coefficient values
    # for a range of alphas, we had to make an adaptations. See below.

    # not normalized data
    X = 3 * diabetes.data

    alphas, _, lasso_path = linear_model.lars_path(
        None, None, Xy=3*Xy, Gram=9*G, n_samples=n_samples, method='lasso',
        positive=True)
    lasso_cd = linear_model.Lasso(fit_intercept=False, tol=1e-8, positive=True)
    for c, a in zip(lasso_path.T, alphas):
        if a == 0:
            continue
        lasso_cd.alpha = a
        lasso_cd.fit(X, y)
        error = linalg.norm(c - lasso_cd.coef_)
        assert_less(error, 0.01)

    # The range of alphas chosen for coefficient comparison here is restricted
    # as compared with the above test without the positive option. This is due
    # to the circumstance that the Lars-Lasso algorithm does not converge to
    # the least-squares-solution for small alphas, see 'Least Angle Regression'
    # by Efron et al 2004. The coefficients are typically in congruence up to
    # the smallest alpha reached by the Lars-Lasso algorithm and start to
    # diverge thereafter.  See
    # https://gist.github.com/michigraber/7e7d7c75eca694c7a6ff

    for alpha in np.linspace(6e-1, 1 - 1e-2, 20):
        clf1 = linear_model.LassoLars(fit_intercept=False, alpha=alpha,
                                      normalize=False, positive=True).fit(X, y)
        clf2 = linear_model.Lasso(fit_intercept=False, alpha=alpha, tol=1e-8,
                                  normalize=False, positive=True).fit(X, y)
        err = linalg.norm(clf1.coef_ - clf2.coef_)
        assert_less(err, 1e-3)

    # normalized data
    X = diabetes.data
    alphas, _, lasso_path = linear_model.lars_path(
        None, None, Xy=Xy, Gram=G, n_samples=n_samples, method='lasso',
        positive=True)
    lasso_cd = linear_model.Lasso(fit_intercept=False, normalize=True,
                                  tol=1e-8, positive=True)
    for c, a in zip(lasso_path.T[:-1], alphas[:-1]):  # don't include alpha=0
        lasso_cd.alpha = a
        lasso_cd.fit(X, y)
        error = linalg.norm(c - lasso_cd.coef_)
        assert_less(error, 0.01)


def test_lasso_lars_vs_R_implementation():
    # Test that sklearn LassoLars implementation agrees with the LassoLars
    # implementation available in R (lars library) under the following
    # scenarios:
    # 1) fit_intercept=False and normalize=False
    # 2) fit_intercept=True and normalize=True

    # Let's generate the data used in the bug report 7778
    y = np.array([-6.45006793, -3.51251449, -8.52445396, 6.12277822,
                  -19.42109366])
    x = np.array([[0.47299829, 0, 0, 0, 0],
                  [0.08239882, 0.85784863, 0, 0, 0],
                  [0.30114139, -0.07501577, 0.80895216, 0, 0],
                  [-0.01460346, -0.1015233, 0.0407278, 0.80338378, 0],
                  [-0.69363927, 0.06754067, 0.18064514, -0.0803561,
                   0.40427291]])

    X = x.T

    ###########################################################################
    # Scenario 1: Let's compare R vs sklearn when fit_intercept=False and
    # normalize=False
    ###########################################################################
    #
    # The R result was obtained using the following code:
    #
    # library(lars)
    # model_lasso_lars = lars(X, t(y), type="lasso", intercept=FALSE,
    #                         trace=TRUE, normalize=FALSE)
    # r = t(model_lasso_lars$beta)
    #

    r = np.array([[0, 0, 0, 0, 0, -79.810362809499026, -83.528788732782829,
                   -83.777653739190711, -83.784156932888934,
                   -84.033390591756657],
                  [0, 0, 0, 0, -0.476624256777266, 0, 0, 0, 0,
                   0.025219751009936],
                  [0, -3.577397088285891, -4.702795355871871,
                   -7.016748621359461, -7.614898471899412, -0.336938391359179,
                   0, 0, 0.001213370600853, 0.048162321585148],
                  [0, 0, 0, 2.231558436628169, 2.723267514525966,
                   2.811549786389614, 2.813766976061531, 2.817462468949557,
                   2.817368178703816, 2.816221090636795],
                  [0, 0, -1.218422599914637, -3.457726183014808,
                   -4.021304522060710, -45.827461592423745,
                   -47.776608869312305,
                   -47.911561610746404, -47.914845922736234,
                   -48.039562334265717]])

    model_lasso_lars = linear_model.LassoLars(alpha=0, fit_intercept=False,
                                              normalize=False)
    model_lasso_lars.fit(X, y)
    skl_betas = model_lasso_lars.coef_path_

    assert_array_almost_equal(r, skl_betas, decimal=12)
    ###########################################################################

    ###########################################################################
    # Scenario 2: Let's compare R vs sklearn when fit_intercept=True and
    # normalize=True
    #
    # Note: When normalize is equal to True, R returns the coefficients in
    # their original units, that is, they are rescaled back, whereas sklearn
    # does not do that, therefore, we need to do this step before comparing
    # their results.
    ###########################################################################
    #
    # The R result was obtained using the following code:
    #
    # library(lars)
    # model_lasso_lars2 = lars(X, t(y), type="lasso", intercept=TRUE,
    #                           trace=TRUE, normalize=TRUE)
    # r2 = t(model_lasso_lars2$beta)

    r2 = np.array([[0, 0, 0, 0, 0],
                   [0, 0, 0, 8.371887668009453, 19.463768371044026],
                   [0, 0, 0, 0, 9.901611055290553],
                   [0, 7.495923132833733, 9.245133544334507,
                    17.389369207545062, 26.971656815643499],
                   [0, 0, -1.569380717440311, -5.924804108067312,
                    -7.996385265061972]])

    model_lasso_lars2 = linear_model.LassoLars(alpha=0, fit_intercept=True,
                                               normalize=True)
    model_lasso_lars2.fit(X, y)
    skl_betas2 = model_lasso_lars2.coef_path_

    # Let's rescale back the coefficients returned by sklearn before comparing
    # against the R result (read the note above)
    temp = X - np.mean(X, axis=0)
    normx = np.sqrt(np.sum(temp ** 2, axis=0))
    skl_betas2 /= normx[:, np.newaxis]

    assert_array_almost_equal(r2, skl_betas2, decimal=12)
    ###########################################################################<|MERGE_RESOLUTION|>--- conflicted
+++ resolved
@@ -99,13 +99,9 @@
 
 def test_all_precomputed():
     # Test that lars_path with precomputed Gram and Xy gives the right answer
-<<<<<<< HEAD
-    for method in ('lar', 'lasso'):
-=======
     G = np.dot(X.T, X)
     Xy = np.dot(X.T, y)
     for method in 'lar', 'lasso':
->>>>>>> 8a00e225
         output = linear_model.lars_path(X, y, method=method)
         output_pre = linear_model.lars_path(X, y, Gram=G, Xy=Xy, method=method)
         for expected, got in zip(output, output_pre):
@@ -282,11 +278,8 @@
                                         linear_model.LassoLarsIC])
 def test_lars_precompute(classifier):
     # Check for different values of precompute
-<<<<<<< HEAD
-=======
     G = np.dot(X.T, X)
 
->>>>>>> 8a00e225
     clf = classifier(precompute=G)
     output_1 = ignore_warnings(clf.fit)(X, y).coef_
     for precompute in [True, False, 'auto', None]:

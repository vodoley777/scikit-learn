--- conflicted
+++ resolved
@@ -271,18 +271,12 @@
             X_var = X_var.astype(X.dtype, copy=False)
             # Detect constant features on the computed variance, before taking
             # the np.sqrt. Otherwise constant features cannot be detected with
-<<<<<<< HEAD
-            # sample_weights.
-            constant_mask = X_var < 10 * np.finfo(X.dtype).eps
+            # sample weights.
+            constant_mask = _is_constant_feature(X_var, X_offset, X.shape[0])
             if sample_weight is None:
                 X_var *= X.shape[0]
             else:
                 X_var *= sample_weight.sum()
-=======
-            # sample weights.
-            constant_mask = _is_constant_feature(X_var, X_offset, X.shape[0])
-            X_var *= X.shape[0]
->>>>>>> de1262c3
             X_scale = np.sqrt(X_var, out=X_var)
             X_scale[constant_mask] = 1.
             if sp.issparse(X):

"""
Generalized Linear models.
"""

# Author: Alexandre Gramfort <alexandre.gramfort@inria.fr>
# Fabian Pedregosa <fabian.pedregosa@inria.fr>
# Olivier Grisel <olivier.grisel@ensta.org>
#         Vincent Michel <vincent.michel@inria.fr>
#         Peter Prettenhofer <peter.prettenhofer@gmail.com>
#         Mathieu Blondel <mathieu@mblondel.org>
#         Lars Buitinck
#         Maryan Morel <maryan.morel@polytechnique.edu>
#         Giorgio Patrini <giorgio.patrini@anu.edu.au>
# License: BSD 3 clause

from __future__ import division
from abc import ABCMeta, abstractmethod
import numbers
import warnings

import numpy as np
import scipy.sparse as sp
from scipy import linalg
from scipy import optimize
from scipy import sparse

from ..externals import six
from ..utils import Parallel, delayed
from ..base import BaseEstimator, ClassifierMixin, RegressorMixin
from ..utils import check_array, check_X_y
from ..utils.validation import FLOAT_DTYPES
from ..utils import check_random_state
from ..utils.extmath import safe_sparse_dot
from ..utils.sparsefuncs import mean_variance_axis, inplace_column_scale
from ..utils.fixes import sparse_lsqr
from ..utils.seq_dataset import ArrayDataset, CSRDataset
from ..utils.validation import check_is_fitted
from ..exceptions import NotFittedError
from ..preprocessing.data import normalize as f_normalize

# TODO: bayesian_ridge_regression and bayesian_regression_ard
# should be squashed into its respective objects.

SPARSE_INTERCEPT_DECAY = 0.01
# For sparse data intercept updates are scaled by this decay factor to avoid
# intercept oscillation.


def make_dataset(X, y, sample_weight, random_state=None):
    """Create ``Dataset`` abstraction for sparse and dense inputs.

    This also returns the ``intercept_decay`` which is different
    for sparse datasets.

    Parameters
    ----------
    X : array_like, shape (n_samples, n_features)
        Training data

    y : array_like, shape (n_samples, )
        Target values.

    sample_weight : numpy array of shape (n_samples,)
        The weight of each sample

    random_state : int, RandomState instance or None (default)
        Determines random number generation for dataset shuffling and noise.
        Pass an int for reproducible output across multiple function calls.
        See :term:`Glossary <random_state>`.

    Returns
    -------
    dataset
        The ``Dataset`` abstraction
    intercept_decay
        The intercept decay
    """

    rng = check_random_state(random_state)
    # seed should never be 0 in SequentialDataset
    seed = rng.randint(1, np.iinfo(np.int32).max)

    if sp.issparse(X):
        dataset = CSRDataset(X.data, X.indptr, X.indices, y, sample_weight,
                             seed=seed)
        intercept_decay = SPARSE_INTERCEPT_DECAY
    else:
        dataset = ArrayDataset(X, y, sample_weight, seed=seed)
        intercept_decay = 1.0

    return dataset, intercept_decay


def _preprocess_data(X, y, fit_intercept, normalize=False, copy=True,
                     sample_weight=None, return_mean=False):
    """
    Centers data to have mean zero along axis 0. If fit_intercept=False or if
    the X is a sparse matrix, no centering is done, but normalization can still
    be applied. The function returns the statistics necessary to reconstruct
    the input data, which are X_offset, y_offset, X_scale, such that the output

        X = (X - X_offset) / X_scale

    X_scale is the L2 norm of X - X_offset. If sample_weight is not None,
    then the weighted mean of X and y is zero, and not the mean itself. If
    return_mean=True, the mean, eventually weighted, is returned, independently
    of whether X was centered (option used for optimization with sparse data in
    coordinate_descend).

    This is here because nearly all linear models will want their data to be
    centered. This function also systematically makes y consistent with X.dtype
    """

    if isinstance(sample_weight, numbers.Number):
        sample_weight = None

    X = check_array(X, copy=copy, accept_sparse=['csr', 'csc'],
                    dtype=FLOAT_DTYPES)
    y = np.asarray(y, dtype=X.dtype)

    if fit_intercept:
        if sp.issparse(X):
            X_offset, X_var = mean_variance_axis(X, axis=0)
            if not return_mean:
                X_offset[:] = X.dtype.type(0)

            if normalize:

                # TODO: f_normalize could be used here as well but the function
                # inplace_csr_row_normalize_l2 must be changed such that it
                # can return also the norms computed internally

                # transform variance to norm in-place
                X_var *= X.shape[0]
                X_scale = np.sqrt(X_var, X_var)
                del X_var
                X_scale[X_scale == 0] = 1
                inplace_column_scale(X, 1. / X_scale)
            else:
                X_scale = np.ones(X.shape[1], dtype=X.dtype)

        else:
            X_offset = np.average(X, axis=0, weights=sample_weight)
            X -= X_offset
            if normalize:
                X, X_scale = f_normalize(X, axis=0, copy=False,
                                         return_norm=True)
            else:
                X_scale = np.ones(X.shape[1], dtype=X.dtype)
        y_offset = np.average(y, axis=0, weights=sample_weight)
        y = y - y_offset
    else:
        X_offset = np.zeros(X.shape[1], dtype=X.dtype)
        X_scale = np.ones(X.shape[1], dtype=X.dtype)
        if y.ndim == 1:
            y_offset = X.dtype.type(0)
        else:
            y_offset = np.zeros(y.shape[1], dtype=X.dtype)

    return X, y, X_offset, y_offset, X_scale


# TODO: _rescale_data should be factored into _preprocess_data.
# Currently, the fact that sag implements its own way to deal with
# sample_weight makes the refactoring tricky.

def _rescale_data(X, y, sample_weight):
    """Rescale data so as to support sample_weight"""
    n_samples = X.shape[0]
    sample_weight = np.full(n_samples, sample_weight,
                            dtype=np.array(sample_weight).dtype)
    sample_weight = np.sqrt(sample_weight)
    sw_matrix = sparse.dia_matrix((sample_weight, 0),
                                  shape=(n_samples, n_samples))
    X = safe_sparse_dot(sw_matrix, X)
    y = safe_sparse_dot(sw_matrix, y)
    return X, y


class LinearModel(six.with_metaclass(ABCMeta, BaseEstimator)):
    """Base class for Linear Models"""

    @abstractmethod
    def fit(self, X, y):
        """Fit model."""

    def _decision_function(self, X):
        check_is_fitted(self, "coef_")

        X = check_array(X, accept_sparse=['csr', 'csc', 'coo'])
        return safe_sparse_dot(X, self.coef_.T,
                               dense_output=True) + self.intercept_

    def predict(self, X):
        """Predict using the linear model

        Parameters
        ----------
        X : array_like or sparse matrix, shape (n_samples, n_features)
            Samples.

        Returns
        -------
        C : array, shape (n_samples,)
            Returns predicted values.
        """
        return self._decision_function(X)

    _preprocess_data = staticmethod(_preprocess_data)

    def _set_intercept(self, X_offset, y_offset, X_scale):
        """Set the intercept_
        """
        if self.fit_intercept:
            self.coef_ = self.coef_ / X_scale
            self.intercept_ = y_offset - np.dot(X_offset, self.coef_.T)
        else:
            self.intercept_ = 0.


# XXX Should this derive from LinearModel? It should be a mixin, not an ABC.
# Maybe the n_features checking can be moved to LinearModel.
class LinearClassifierMixin(ClassifierMixin):
    """Mixin for linear classifiers.

    Handles prediction for sparse and dense X.
    """

    def decision_function(self, X):
        """Predict confidence scores for samples.

        The confidence score for a sample is the signed distance of that
        sample to the hyperplane.

        Parameters
        ----------
        X : array_like or sparse matrix, shape (n_samples, n_features)
            Samples.

        Returns
        -------
        array, shape=(n_samples,) if n_classes == 2 else (n_samples, n_classes)
            Confidence scores per (sample, class) combination. In the binary
            case, confidence score for self.classes_[1] where >0 means this
            class would be predicted.
        """
        if not hasattr(self, 'coef_') or self.coef_ is None:
            raise NotFittedError("This %(name)s instance is not fitted "
                                 "yet" % {'name': type(self).__name__})

        X = check_array(X, accept_sparse='csr')

        n_features = self.coef_.shape[1]
        if X.shape[1] != n_features:
            raise ValueError("X has %d features per sample; expecting %d"
                             % (X.shape[1], n_features))

        scores = safe_sparse_dot(X, self.coef_.T,
                                 dense_output=True) + self.intercept_
        return scores.ravel() if scores.shape[1] == 1 else scores

    def predict(self, X):
        """Predict class labels for samples in X.

        Parameters
        ----------
        X : array_like or sparse matrix, shape (n_samples, n_features)
            Samples.

        Returns
        -------
        C : array, shape [n_samples]
            Predicted class label per sample.
        """
        scores = self.decision_function(X)
        if len(scores.shape) == 1:
            indices = (scores > 0).astype(np.int)
        else:
            indices = scores.argmax(axis=1)
        return self.classes_[indices]

    def _predict_proba_lr(self, X):
        """Probability estimation for OvR logistic regression.

        Positive class probabilities are computed as
        1. / (1. + np.exp(-self.decision_function(X)));
        multiclass is handled by normalizing that over all classes.
        """
        prob = self.decision_function(X)
        prob *= -1
        np.exp(prob, prob)
        prob += 1
        np.reciprocal(prob, prob)
        if prob.ndim == 1:
            return np.vstack([1 - prob, prob]).T
        else:
            # OvR normalization, like LibLinear's predict_probability
            prob /= prob.sum(axis=1).reshape((prob.shape[0], -1))
            return prob


class SparseCoefMixin(object):
    """Mixin for converting coef_ to and from CSR format.

    L1-regularizing estimators should inherit this.
    """

    def densify(self):
        """Convert coefficient matrix to dense array format.

        Converts the ``coef_`` member (back) to a numpy.ndarray. This is the
        default format of ``coef_`` and is required for fitting, so calling
        this method is only required on models that have previously been
        sparsified; otherwise, it is a no-op.

        Returns
        -------
        self : estimator
        """
        msg = "Estimator, %(name)s, must be fitted before densifying."
        check_is_fitted(self, "coef_", msg=msg)
        if sp.issparse(self.coef_):
            self.coef_ = self.coef_.toarray()
        return self

    def sparsify(self):
        """Convert coefficient matrix to sparse format.

        Converts the ``coef_`` member to a scipy.sparse matrix, which for
        L1-regularized models can be much more memory- and storage-efficient
        than the usual numpy.ndarray representation.

        The ``intercept_`` member is not converted.

        Notes
        -----
        For non-sparse models, i.e. when there are not many zeros in ``coef_``,
        this may actually *increase* memory usage, so use this method with
        care. A rule of thumb is that the number of zero elements, which can
        be computed with ``(coef_ == 0).sum()``, must be more than 50% for this
        to provide significant benefits.

        After calling this method, further fitting with the partial_fit
        method (if any) will not work until you call densify.

        Returns
        -------
        self : estimator
        """
        msg = "Estimator, %(name)s, must be fitted before sparsifying."
        check_is_fitted(self, "coef_", msg=msg)
        self.coef_ = sp.csr_matrix(self.coef_)
        return self


class LinearRegression(LinearModel, RegressorMixin):
    """
    Ordinary least squares Linear Regression.

    Parameters
    ----------
    fit_intercept : boolean, optional, default True
        whether to calculate the intercept for this model. If set
        to False, no intercept will be used in calculations
        (e.g. data is expected to be already centered).

    normalize : boolean, optional, default False
        This parameter is ignored when ``fit_intercept`` is set to False.
        If True, the regressors X will be normalized before regression by
        subtracting the mean and dividing by the l2-norm.
        If you wish to standardize, please use
        :class:`sklearn.preprocessing.StandardScaler` before calling ``fit`` on
        an estimator with ``normalize=False``.

    positive : bool, optional, default False
        When set to ``True``, forces the coefficients to be positive. This
        option is only supported for dense arrays.

    copy_X : boolean, optional, default True
        If True, X will be copied; else, it may be overwritten.

    n_jobs : int, optional, default 1
        The number of jobs to use for the computation.
        If -1 all CPUs are used. This will only provide speedup for
        n_targets > 1 and sufficient large problems.

    Attributes
    ----------
    coef_ : array, shape (n_features, ) or (n_targets, n_features)
        Estimated coefficients for the linear regression problem.
        If multiple targets are passed during the fit (y 2D), this
        is a 2D array of shape (n_targets, n_features), while if only
        one target is passed, this is a 1D array of length n_features.

    intercept_ : array
        Independent term in the linear model.

    Notes
    -----
    From the implementation point of view, this is just plain Ordinary
    Least Squares (scipy.linalg.lstsq) wrapped as a predictor object.

    """

    def __init__(self, fit_intercept=True, normalize=False, copy_X=True,
                 positive=False, n_jobs=1):
        self.fit_intercept = fit_intercept
        self.normalize = normalize
        self.copy_X = copy_X
        self.positive = positive
        self.n_jobs = n_jobs

    def fit(self, X, y, sample_weight=None):
        """
        Fit linear model.

        Parameters
        ----------
<<<<<<< HEAD
        X : numpy array or sparse matrix of shape [n_samples,n_features]
            Training data. If positive parameter is True, X must not be sparse.

        y : numpy array of shape [n_samples, n_targets]
            Target values. Will be cast to X's dtype if necessary.
=======
        X : array-like or sparse matrix, shape (n_samples, n_features)
            Training data

        y : array_like, shape (n_samples, n_targets)
            Target values. Will be cast to X's dtype if necessary
>>>>>>> 0395b326

        sample_weight : numpy array of shape [n_samples]
            Individual weights for each sample

            .. versionadded:: 0.17
               parameter *sample_weight* support to LinearRegression.

        Returns
        -------
        self : returns an instance of self.
        """

        n_jobs_ = self.n_jobs

        # scipy.optimize.nnls expects matrix
        accept_sparse = False if self.positive else ['csr', 'csc', 'coo']
        X, y = check_X_y(X, y, accept_sparse=accept_sparse,
                         y_numeric=True, multi_output=True)

        if sample_weight is not None and np.atleast_1d(sample_weight).ndim > 1:
            raise ValueError("Sample weights must be 1D array or scalar")

        X, y, X_offset, y_offset, X_scale = self._preprocess_data(
            X, y, fit_intercept=self.fit_intercept, normalize=self.normalize,
            copy=self.copy_X, sample_weight=sample_weight)

        if sample_weight is not None:
            # Sample weight can be implemented via a simple rescaling.
            X, y = _rescale_data(X, y, sample_weight)

        if self.positive:
            if y.ndim < 2:
                self.coef_ = optimize.nnls(X, y)[0]
            else:
                # scipy.optimize.nnls cannot handle y with shape (M, K)
                outs = Parallel(n_jobs=n_jobs_)(
                        delayed(optimize.nnls)(X, y[:, j])
                        for j in range(y.shape[1]))
                self.coef_, self._residues = map(np.vstack, zip(*outs))
        elif sp.issparse(X):
            if y.ndim < 2:
                out = sparse_lsqr(X, y)
                self.coef_ = out[0]
                self._residues = out[3]
            else:
                # sparse_lstsq cannot handle y with shape (M, K)
                outs = Parallel(n_jobs=n_jobs_)(
                    delayed(sparse_lsqr)(X, y[:, j].ravel())
                    for j in range(y.shape[1]))
                self.coef_ = np.vstack(out[0] for out in outs)
                self._residues = np.vstack(out[3] for out in outs)
        else:
            self.coef_, self._residues, self.rank_, self.singular_ = \
                linalg.lstsq(X, y)
            self.coef_ = self.coef_.T

        if y.ndim == 1:
            self.coef_ = np.ravel(self.coef_)
        self._set_intercept(X_offset, y_offset, X_scale)
        return self


def _pre_fit(X, y, Xy, precompute, normalize, fit_intercept, copy):
    """Aux function used at beginning of fit in linear models"""
    n_samples, n_features = X.shape

    if sparse.isspmatrix(X):
        # copy is not needed here as X is not modified inplace when X is sparse
        precompute = False
        X, y, X_offset, y_offset, X_scale = _preprocess_data(
            X, y, fit_intercept=fit_intercept, normalize=normalize,
            copy=False, return_mean=True)
    else:
        # copy was done in fit if necessary
        X, y, X_offset, y_offset, X_scale = _preprocess_data(
            X, y, fit_intercept=fit_intercept, normalize=normalize, copy=copy)
    if hasattr(precompute, '__array__') and (
            fit_intercept and not np.allclose(X_offset, np.zeros(n_features)) or
            normalize and not np.allclose(X_scale, np.ones(n_features))):
        warnings.warn("Gram matrix was provided but X was centered"
                      " to fit intercept, "
                      "or X was normalized : recomputing Gram matrix.",
                      UserWarning)
        # recompute Gram
        precompute = 'auto'
        Xy = None

    # precompute if n_samples > n_features
    if isinstance(precompute, six.string_types) and precompute == 'auto':
        precompute = (n_samples > n_features)

    if precompute is True:
        # make sure that the 'precompute' array is contiguous.
        precompute = np.empty(shape=(n_features, n_features), dtype=X.dtype,
                              order='C')
        np.dot(X.T, X, out=precompute)

    if not hasattr(precompute, '__array__'):
        Xy = None  # cannot use Xy if precompute is not Gram

    if hasattr(precompute, '__array__') and Xy is None:
        common_dtype = np.find_common_type([X.dtype, y.dtype], [])
        if y.ndim == 1:
            # Xy is 1d, make sure it is contiguous.
            Xy = np.empty(shape=n_features, dtype=common_dtype, order='C')
            np.dot(X.T, y, out=Xy)
        else:
            # Make sure that Xy is always F contiguous even if X or y are not
            # contiguous: the goal is to make it fast to extract the data for a
            # specific target.
            n_targets = y.shape[1]
            Xy = np.empty(shape=(n_features, n_targets), dtype=common_dtype,
                          order='F')
            np.dot(y.T, X, out=Xy.T)

    return X, y, X_offset, y_offset, X_scale, precompute, Xy<|MERGE_RESOLUTION|>--- conflicted
+++ resolved
@@ -416,19 +416,11 @@
 
         Parameters
         ----------
-<<<<<<< HEAD
-        X : numpy array or sparse matrix of shape [n_samples,n_features]
-            Training data. If positive parameter is True, X must not be sparse.
-
-        y : numpy array of shape [n_samples, n_targets]
-            Target values. Will be cast to X's dtype if necessary.
-=======
         X : array-like or sparse matrix, shape (n_samples, n_features)
             Training data
 
         y : array_like, shape (n_samples, n_targets)
             Target values. Will be cast to X's dtype if necessary
->>>>>>> 0395b326
 
         sample_weight : numpy array of shape [n_samples]
             Individual weights for each sample

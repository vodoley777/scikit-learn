"""
Generalized Linear models.
"""

# Author: Alexandre Gramfort <alexandre.gramfort@inria.fr>
# Fabian Pedregosa <fabian.pedregosa@inria.fr>
# Olivier Grisel <olivier.grisel@ensta.org>
#         Vincent Michel <vincent.michel@inria.fr>
#         Peter Prettenhofer <peter.prettenhofer@gmail.com>
#         Mathieu Blondel <mathieu@mblondel.org>
#         Lars Buitinck
#         Maryan Morel <maryan.morel@polytechnique.edu>
#         Giorgio Patrini <giorgio.patrini@anu.edu.au>
# License: BSD 3 clause

from __future__ import division
from abc import ABCMeta, abstractmethod
import numbers
import warnings

import numpy as np
import scipy.sparse as sp
from scipy import linalg
from scipy import sparse

from ..externals import six
from ..externals.joblib import Parallel, delayed
from ..base import BaseEstimator, ClassifierMixin, RegressorMixin
<<<<<<< HEAD
from ..base import MultiOutputMixin
from ..utils import check_array, check_X_y, deprecated, as_float_array
=======
from ..utils import check_array, check_X_y
>>>>>>> 106bb9e7
from ..utils.validation import FLOAT_DTYPES
from ..utils import check_random_state
from ..utils.extmath import safe_sparse_dot
from ..utils.sparsefuncs import mean_variance_axis, inplace_column_scale
from ..utils.fixes import sparse_lsqr
from ..utils.seq_dataset import ArrayDataset, CSRDataset
from ..utils.validation import check_is_fitted
from ..exceptions import NotFittedError
from ..preprocessing.data import normalize as f_normalize

# TODO: bayesian_ridge_regression and bayesian_regression_ard
# should be squashed into its respective objects.

SPARSE_INTERCEPT_DECAY = 0.01
# For sparse data intercept updates are scaled by this decay factor to avoid
# intercept oscillation.


def make_dataset(X, y, sample_weight, random_state=None):
    """Create ``Dataset`` abstraction for sparse and dense inputs.

    This also returns the ``intercept_decay`` which is different
    for sparse datasets.
    """

    rng = check_random_state(random_state)
    # seed should never be 0 in SequentialDataset
    seed = rng.randint(1, np.iinfo(np.int32).max)

    if sp.issparse(X):
        dataset = CSRDataset(X.data, X.indptr, X.indices, y, sample_weight,
                             seed=seed)
        intercept_decay = SPARSE_INTERCEPT_DECAY
    else:
        dataset = ArrayDataset(X, y, sample_weight, seed=seed)
        intercept_decay = 1.0

    return dataset, intercept_decay


def _preprocess_data(X, y, fit_intercept, normalize=False, copy=True,
                     sample_weight=None, return_mean=False):
    """
    Centers data to have mean zero along axis 0. If fit_intercept=False or if
    the X is a sparse matrix, no centering is done, but normalization can still
    be applied. The function returns the statistics necessary to reconstruct
    the input data, which are X_offset, y_offset, X_scale, such that the output

        X = (X - X_offset) / X_scale

    X_scale is the L2 norm of X - X_offset. If sample_weight is not None,
    then the weighted mean of X and y is zero, and not the mean itself. If
    return_mean=True, the mean, eventually weighted, is returned, independently
    of whether X was centered (option used for optimization with sparse data in
    coordinate_descend).

    This is here because nearly all linear models will want their data to be
    centered. This function also systematically makes y consistent with X.dtype
    """

    if isinstance(sample_weight, numbers.Number):
        sample_weight = None

    X = check_array(X, copy=copy, accept_sparse=['csr', 'csc'],
                    dtype=FLOAT_DTYPES)
    y = np.asarray(y, dtype=X.dtype)

    if fit_intercept:
        if sp.issparse(X):
            X_offset, X_var = mean_variance_axis(X, axis=0)
            if not return_mean:
                X_offset[:] = X.dtype.type(0)

            if normalize:

                # TODO: f_normalize could be used here as well but the function
                # inplace_csr_row_normalize_l2 must be changed such that it
                # can return also the norms computed internally

                # transform variance to norm in-place
                X_var *= X.shape[0]
                X_scale = np.sqrt(X_var, X_var)
                del X_var
                X_scale[X_scale == 0] = 1
                inplace_column_scale(X, 1. / X_scale)
            else:
                X_scale = np.ones(X.shape[1], dtype=X.dtype)

        else:
            X_offset = np.average(X, axis=0, weights=sample_weight)
            X -= X_offset
            if normalize:
                X, X_scale = f_normalize(X, axis=0, copy=False,
                                         return_norm=True)
            else:
                X_scale = np.ones(X.shape[1], dtype=X.dtype)
        y_offset = np.average(y, axis=0, weights=sample_weight)
        y = y - y_offset
    else:
        X_offset = np.zeros(X.shape[1], dtype=X.dtype)
        X_scale = np.ones(X.shape[1], dtype=X.dtype)
        if y.ndim == 1:
            y_offset = X.dtype.type(0)
        else:
            y_offset = np.zeros(y.shape[1], dtype=X.dtype)

    return X, y, X_offset, y_offset, X_scale


# TODO: _rescale_data should be factored into _preprocess_data.
# Currently, the fact that sag implements its own way to deal with
# sample_weight makes the refactoring tricky.

def _rescale_data(X, y, sample_weight):
    """Rescale data so as to support sample_weight"""
    n_samples = X.shape[0]
    sample_weight = sample_weight * np.ones(n_samples)
    sample_weight = np.sqrt(sample_weight)
    sw_matrix = sparse.dia_matrix((sample_weight, 0),
                                  shape=(n_samples, n_samples))
    X = safe_sparse_dot(sw_matrix, X)
    y = safe_sparse_dot(sw_matrix, y)
    return X, y


class LinearModel(six.with_metaclass(ABCMeta, BaseEstimator)):
    """Base class for Linear Models"""

    @abstractmethod
    def fit(self, X, y):
        """Fit model."""

    def _decision_function(self, X):
        check_is_fitted(self, "coef_")

        X = check_array(X, accept_sparse=['csr', 'csc', 'coo'])
        return safe_sparse_dot(X, self.coef_.T,
                               dense_output=True) + self.intercept_

    def predict(self, X):
        """Predict using the linear model

        Parameters
        ----------
        X : {array-like, sparse matrix}, shape = (n_samples, n_features)
            Samples.

        Returns
        -------
        C : array, shape = (n_samples,)
            Returns predicted values.
        """
        return self._decision_function(X)

    _preprocess_data = staticmethod(_preprocess_data)

    def _set_intercept(self, X_offset, y_offset, X_scale):
        """Set the intercept_
        """
        if self.fit_intercept:
            self.coef_ = self.coef_ / X_scale
            self.intercept_ = y_offset - np.dot(X_offset, self.coef_.T)
        else:
            self.intercept_ = 0.


# XXX Should this derive from LinearModel? It should be a mixin, not an ABC.
# Maybe the n_features checking can be moved to LinearModel.
class LinearClassifierMixin(ClassifierMixin):
    """Mixin for linear classifiers.

    Handles prediction for sparse and dense X.
    """

    def decision_function(self, X):
        """Predict confidence scores for samples.

        The confidence score for a sample is the signed distance of that
        sample to the hyperplane.

        Parameters
        ----------
        X : {array-like, sparse matrix}, shape = (n_samples, n_features)
            Samples.

        Returns
        -------
        array, shape=(n_samples,) if n_classes == 2 else (n_samples, n_classes)
            Confidence scores per (sample, class) combination. In the binary
            case, confidence score for self.classes_[1] where >0 means this
            class would be predicted.
        """
        if not hasattr(self, 'coef_') or self.coef_ is None:
            raise NotFittedError("This %(name)s instance is not fitted "
                                 "yet" % {'name': type(self).__name__})

        X = check_array(X, accept_sparse='csr')

        n_features = self.coef_.shape[1]
        if X.shape[1] != n_features:
            raise ValueError("X has %d features per sample; expecting %d"
                             % (X.shape[1], n_features))

        scores = safe_sparse_dot(X, self.coef_.T,
                                 dense_output=True) + self.intercept_
        return scores.ravel() if scores.shape[1] == 1 else scores

    def predict(self, X):
        """Predict class labels for samples in X.

        Parameters
        ----------
        X : {array-like, sparse matrix}, shape = [n_samples, n_features]
            Samples.

        Returns
        -------
        C : array, shape = [n_samples]
            Predicted class label per sample.
        """
        scores = self.decision_function(X)
        if len(scores.shape) == 1:
            indices = (scores > 0).astype(np.int)
        else:
            indices = scores.argmax(axis=1)
        return self.classes_[indices]

    def _predict_proba_lr(self, X):
        """Probability estimation for OvR logistic regression.

        Positive class probabilities are computed as
        1. / (1. + np.exp(-self.decision_function(X)));
        multiclass is handled by normalizing that over all classes.
        """
        prob = self.decision_function(X)
        prob *= -1
        np.exp(prob, prob)
        prob += 1
        np.reciprocal(prob, prob)
        if prob.ndim == 1:
            return np.vstack([1 - prob, prob]).T
        else:
            # OvR normalization, like LibLinear's predict_probability
            prob /= prob.sum(axis=1).reshape((prob.shape[0], -1))
            return prob


class SparseCoefMixin(object):
    """Mixin for converting coef_ to and from CSR format.

    L1-regularizing estimators should inherit this.
    """

    def densify(self):
        """Convert coefficient matrix to dense array format.

        Converts the ``coef_`` member (back) to a numpy.ndarray. This is the
        default format of ``coef_`` and is required for fitting, so calling
        this method is only required on models that have previously been
        sparsified; otherwise, it is a no-op.

        Returns
        -------
        self : estimator
        """
        msg = "Estimator, %(name)s, must be fitted before densifying."
        check_is_fitted(self, "coef_", msg=msg)
        if sp.issparse(self.coef_):
            self.coef_ = self.coef_.toarray()
        return self

    def sparsify(self):
        """Convert coefficient matrix to sparse format.

        Converts the ``coef_`` member to a scipy.sparse matrix, which for
        L1-regularized models can be much more memory- and storage-efficient
        than the usual numpy.ndarray representation.

        The ``intercept_`` member is not converted.

        Notes
        -----
        For non-sparse models, i.e. when there are not many zeros in ``coef_``,
        this may actually *increase* memory usage, so use this method with
        care. A rule of thumb is that the number of zero elements, which can
        be computed with ``(coef_ == 0).sum()``, must be more than 50% for this
        to provide significant benefits.

        After calling this method, further fitting with the partial_fit
        method (if any) will not work until you call densify.

        Returns
        -------
        self : estimator
        """
        msg = "Estimator, %(name)s, must be fitted before sparsifying."
        check_is_fitted(self, "coef_", msg=msg)
        self.coef_ = sp.csr_matrix(self.coef_)
        return self


class LinearRegression(LinearModel, RegressorMixin, MultiOutputMixin):
    """
    Ordinary least squares Linear Regression.

    Parameters
    ----------
    fit_intercept : boolean, optional, default True
        whether to calculate the intercept for this model. If set
        to False, no intercept will be used in calculations
        (e.g. data is expected to be already centered).

    normalize : boolean, optional, default False
        This parameter is ignored when ``fit_intercept`` is set to False.
        If True, the regressors X will be normalized before regression by
        subtracting the mean and dividing by the l2-norm.
        If you wish to standardize, please use
        :class:`sklearn.preprocessing.StandardScaler` before calling ``fit`` on
        an estimator with ``normalize=False``.

    copy_X : boolean, optional, default True
        If True, X will be copied; else, it may be overwritten.

    n_jobs : int, optional, default 1
        The number of jobs to use for the computation.
        If -1 all CPUs are used. This will only provide speedup for
        n_targets > 1 and sufficient large problems.

    Attributes
    ----------
    coef_ : array, shape (n_features, ) or (n_targets, n_features)
        Estimated coefficients for the linear regression problem.
        If multiple targets are passed during the fit (y 2D), this
        is a 2D array of shape (n_targets, n_features), while if only
        one target is passed, this is a 1D array of length n_features.

    intercept_ : array
        Independent term in the linear model.

    Notes
    -----
    From the implementation point of view, this is just plain Ordinary
    Least Squares (scipy.linalg.lstsq) wrapped as a predictor object.

    """

    def __init__(self, fit_intercept=True, normalize=False, copy_X=True,
                 n_jobs=1):
        self.fit_intercept = fit_intercept
        self.normalize = normalize
        self.copy_X = copy_X
        self.n_jobs = n_jobs

    def fit(self, X, y, sample_weight=None):
        """
        Fit linear model.

        Parameters
        ----------
        X : numpy array or sparse matrix of shape [n_samples,n_features]
            Training data

        y : numpy array of shape [n_samples, n_targets]
            Target values. Will be cast to X's dtype if necessary

        sample_weight : numpy array of shape [n_samples]
            Individual weights for each sample

            .. versionadded:: 0.17
               parameter *sample_weight* support to LinearRegression.

        Returns
        -------
        self : returns an instance of self.
        """

        n_jobs_ = self.n_jobs
        X, y = check_X_y(X, y, accept_sparse=['csr', 'csc', 'coo'],
                         y_numeric=True, multi_output=True)

        if sample_weight is not None and np.atleast_1d(sample_weight).ndim > 1:
            raise ValueError("Sample weights must be 1D array or scalar")

        X, y, X_offset, y_offset, X_scale = self._preprocess_data(
            X, y, fit_intercept=self.fit_intercept, normalize=self.normalize,
            copy=self.copy_X, sample_weight=sample_weight)

        if sample_weight is not None:
            # Sample weight can be implemented via a simple rescaling.
            X, y = _rescale_data(X, y, sample_weight)

        if sp.issparse(X):
            if y.ndim < 2:
                out = sparse_lsqr(X, y)
                self.coef_ = out[0]
                self._residues = out[3]
            else:
                # sparse_lstsq cannot handle y with shape (M, K)
                outs = Parallel(n_jobs=n_jobs_)(
                    delayed(sparse_lsqr)(X, y[:, j].ravel())
                    for j in range(y.shape[1]))
                self.coef_ = np.vstack(out[0] for out in outs)
                self._residues = np.vstack(out[3] for out in outs)
        else:
            self.coef_, self._residues, self.rank_, self.singular_ = \
                linalg.lstsq(X, y)
            self.coef_ = self.coef_.T

        if y.ndim == 1:
            self.coef_ = np.ravel(self.coef_)
        self._set_intercept(X_offset, y_offset, X_scale)
        return self


def _pre_fit(X, y, Xy, precompute, normalize, fit_intercept, copy):
    """Aux function used at beginning of fit in linear models"""
    n_samples, n_features = X.shape

    if sparse.isspmatrix(X):
        # copy is not needed here as X is not modified inplace when X is sparse
        precompute = False
        X, y, X_offset, y_offset, X_scale = _preprocess_data(
            X, y, fit_intercept=fit_intercept, normalize=normalize,
            copy=False, return_mean=True)
    else:
        # copy was done in fit if necessary
        X, y, X_offset, y_offset, X_scale = _preprocess_data(
            X, y, fit_intercept=fit_intercept, normalize=normalize, copy=copy)
    if hasattr(precompute, '__array__') and (
            fit_intercept and not np.allclose(X_offset, np.zeros(n_features)) or
            normalize and not np.allclose(X_scale, np.ones(n_features))):
        warnings.warn("Gram matrix was provided but X was centered"
                      " to fit intercept, "
                      "or X was normalized : recomputing Gram matrix.",
                      UserWarning)
        # recompute Gram
        precompute = 'auto'
        Xy = None

    # precompute if n_samples > n_features
    if isinstance(precompute, six.string_types) and precompute == 'auto':
        precompute = (n_samples > n_features)

    if precompute is True:
        # make sure that the 'precompute' array is contiguous.
        precompute = np.empty(shape=(n_features, n_features), dtype=X.dtype,
                              order='C')
        np.dot(X.T, X, out=precompute)

    if not hasattr(precompute, '__array__'):
        Xy = None  # cannot use Xy if precompute is not Gram

    if hasattr(precompute, '__array__') and Xy is None:
        common_dtype = np.find_common_type([X.dtype, y.dtype], [])
        if y.ndim == 1:
            # Xy is 1d, make sure it is contiguous.
            Xy = np.empty(shape=n_features, dtype=common_dtype, order='C')
            np.dot(X.T, y, out=Xy)
        else:
            # Make sure that Xy is always F contiguous even if X or y are not
            # contiguous: the goal is to make it fast to extract the data for a
            # specific target.
            n_targets = y.shape[1]
            Xy = np.empty(shape=(n_features, n_targets), dtype=common_dtype,
                          order='F')
            np.dot(y.T, X, out=Xy.T)

    return X, y, X_offset, y_offset, X_scale, precompute, Xy<|MERGE_RESOLUTION|>--- conflicted
+++ resolved
@@ -26,12 +26,7 @@
 from ..externals import six
 from ..externals.joblib import Parallel, delayed
 from ..base import BaseEstimator, ClassifierMixin, RegressorMixin
-<<<<<<< HEAD
-from ..base import MultiOutputMixin
-from ..utils import check_array, check_X_y, deprecated, as_float_array
-=======
 from ..utils import check_array, check_X_y
->>>>>>> 106bb9e7
 from ..utils.validation import FLOAT_DTYPES
 from ..utils import check_random_state
 from ..utils.extmath import safe_sparse_dot

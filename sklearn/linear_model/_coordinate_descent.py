--- conflicted
+++ resolved
@@ -16,21 +16,10 @@
 from joblib import effective_n_jobs
 from scipy import sparse
 
-<<<<<<< HEAD
-
-from ._base import LinearModel, _pre_fit
-from ..base import RegressorMixin, MultiOutputMixin
-from ._base import _preprocess_data
-from ..utils import check_array, check_scalar
-from ..utils.validation import check_random_state
-from ..utils._param_validation import Interval, StrOptions, validate_params
-from ..model_selection import check_cv
-=======
 from ..base import MultiOutputMixin, RegressorMixin, _fit_context
 from ..model_selection import check_cv
 from ..utils import check_array, check_scalar
-from ..utils._param_validation import Interval, StrOptions
->>>>>>> d5d2364b
+from ..utils._param_validation import Interval, StrOptions, validate_params
 from ..utils.extmath import safe_sparse_dot
 from ..utils.parallel import Parallel, delayed
 from ..utils.validation import (
@@ -185,8 +174,8 @@
     {
         "X": ["array-like", "sparse matrix"],
         "y": ["array-like", "sparse matrix"],
-        "eps": [Interval(Real, 0, None, closed="neither"), None],
-        "n_alphas": [Interval(Integral, 0, None, closed="left"), None],
+        "eps": [Interval(Real, 0, None, closed="neither")],
+        "n_alphas": [Interval(Integral, 0, None, closed="left")],
         "alphas": ["array-like", None],
         "precompute": [StrOptions({"auto"}), "boolean", "array-like"],
         "Xy": ["array-like", None],
@@ -195,7 +184,8 @@
         "verbose": ["verbose"],
         "return_n_iter": ["boolean"],
         "positive": ["boolean"],
-    }
+    },
+    prefer_skip_nested_validation=True,
 )
 def lasso_path(
     X,
@@ -244,11 +234,11 @@
         (n_samples, n_targets)
         Target values.
 
-    eps : float, default=1e-3, None
+    eps : float, default=1e-3
         Length of the path. ``eps=1e-3`` means that
         ``alpha_min / alpha_max = 1e-3``.
 
-    n_alphas : int, default=100, None
+    n_alphas : int, default=100
         Number of alphas along the regularization path.
 
     alphas : ndarray, default=None

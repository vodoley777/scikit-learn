--- conflicted
+++ resolved
@@ -1221,16 +1221,12 @@
     def _is_multitask(self):
         """Bool indicating if class is meant for multidimensional target."""
 
-<<<<<<< HEAD
-    def fit(self, X, y, sample_weight=None):
-=======
     @staticmethod
     @abstractmethod
     def path(X, y, **kwargs):
         """Compute path with coordinate descent."""
 
-    def fit(self, X, y):
->>>>>>> 5c3cb6b0
+    def fit(self, X, y, sample_weight=None):
         """Fit linear model with coordinate descent.
 
         Fit is on grid of alphas and best alpha estimated by cross-validation.

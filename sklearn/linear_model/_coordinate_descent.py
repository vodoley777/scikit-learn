# Author: Alexandre Gramfort <alexandre.gramfort@inria.fr>
#         Fabian Pedregosa <fabian.pedregosa@inria.fr>
#         Olivier Grisel <olivier.grisel@ensta.org>
#         Gael Varoquaux <gael.varoquaux@inria.fr>
#
# License: BSD 3 clause

import sys
import warnings
import numbers
from abc import ABC, abstractmethod

import numpy as np
from scipy import sparse
from joblib import Parallel, effective_n_jobs

from ._base import LinearModel, _pre_fit
from ..base import RegressorMixin, MultiOutputMixin
from ._base import _preprocess_data
from ..utils import check_array
from ..utils.validation import check_random_state
from ..model_selection import check_cv
from ..utils.extmath import safe_sparse_dot
from ..utils.fixes import _astype_copy_false, _joblib_parallel_args
from ..utils.validation import (check_consistent_length, check_is_fitted,
                                _check_sample_weight, column_or_1d,
                                _deprecate_positional_args)
from ..utils.fixes import delayed

# mypy error: Module 'sklearn.linear_model' has no attribute '_cd_fast'
from . import _cd_fast as cd_fast  # type: ignore


def _set_order(X, y, order='C'):
    """Change the order of X and y if necessary.

    Parameters
    ----------
    X : {array-like, sparse matrix} of shape (n_samples, n_features)
        Training data.

    y : ndarray of shape (n_samples,)
        Target values.

    order : {None, 'C', 'F'}
        If 'C', dense arrays are returned as C-ordered, sparse matrices in csr
        format. If 'F', dense arrays are return as F-ordered, sparse matrices
        in csc format.

    Returns
    -------
    X : {array-like, sparse matrix} of shape (n_samples, n_features)
        Training data with guaranteed order.

    y : ndarray of shape (n_samples,)
        Target values with guaranteed order.
    """
    if order not in [None, 'C', 'F']:
        raise ValueError("Unknown value for order. Got {} instead of "
                         "None, 'C' or 'F'.".format(order))
    sparse_X = sparse.issparse(X)
    sparse_y = sparse.issparse(y)
    if order is not None:
        sparse_format = "csc" if order == "F" else "csr"
        if sparse_X:
            # As of scipy 1.1.0, new argument copy=False by default.
            # This is what we want.
            X = X.asformat(sparse_format, **_astype_copy_false(X))
        else:
            X = np.asarray(X, order=order)
        if sparse_y:
            y = y.asformat(sparse_format)
        else:
            y = np.asarray(y, order=order)
    return X, y


###############################################################################
# Paths functions

def _alpha_grid(X, y, Xy=None, l1_ratio=1.0, fit_intercept=True,
                eps=1e-3, n_alphas=100, normalize=False, copy_X=True):
    """ Compute the grid of alpha values for elastic net parameter search

    Parameters
    ----------
    X : {array-like, sparse matrix} of shape (n_samples, n_features)
        Training data. Pass directly as Fortran-contiguous data to avoid
        unnecessary memory duplication

    y : ndarray of shape (n_samples,)
        Target values

    Xy : array-like of shape (n_features,), default=None
        Xy = np.dot(X.T, y) that can be precomputed.

    l1_ratio : float, default=1.0
        The elastic net mixing parameter, with ``0 < l1_ratio <= 1``.
        For ``l1_ratio = 0`` the penalty is an L2 penalty. (currently not
        supported) ``For l1_ratio = 1`` it is an L1 penalty. For
        ``0 < l1_ratio <1``, the penalty is a combination of L1 and L2.

    eps : float, default=1e-3
        Length of the path. ``eps=1e-3`` means that
        ``alpha_min / alpha_max = 1e-3``

    n_alphas : int, default=100
        Number of alphas along the regularization path

    fit_intercept : bool, default=True
        Whether to fit an intercept or not

    normalize : bool, default=False
        This parameter is ignored when ``fit_intercept`` is set to False.
        If True, the regressors X will be normalized before regression by
        subtracting the mean and dividing by the l2-norm.
        If you wish to standardize, please use
        :class:`~sklearn.preprocessing.StandardScaler` before calling ``fit``
        on an estimator with ``normalize=False``.

    copy_X : bool, default=True
        If ``True``, X will be copied; else, it may be overwritten.
    """
    if l1_ratio == 0:
        raise ValueError("Automatic alpha grid generation is not supported for"
                         " l1_ratio=0. Please supply a grid by providing "
                         "your estimator with the appropriate `alphas=` "
                         "argument.")
    n_samples = len(y)

    sparse_center = False
    if Xy is None:
        X_sparse = sparse.isspmatrix(X)
        sparse_center = X_sparse and (fit_intercept or normalize)
        X = check_array(X, accept_sparse='csc',
                        copy=(copy_X and fit_intercept and not X_sparse))
        if not X_sparse:
            # X can be touched inplace thanks to the above line
            X, y, _, _, _ = _preprocess_data(X, y, fit_intercept,
                                             normalize, copy=False)
        Xy = safe_sparse_dot(X.T, y, dense_output=True)

        if sparse_center:
            # Workaround to find alpha_max for sparse matrices.
            # since we should not destroy the sparsity of such matrices.
            _, _, X_offset, _, X_scale = _preprocess_data(X, y, fit_intercept,
                                                          normalize,
                                                          return_mean=True)
            mean_dot = X_offset * np.sum(y)

    if Xy.ndim == 1:
        Xy = Xy[:, np.newaxis]

    if sparse_center:
        if fit_intercept:
            Xy -= mean_dot[:, np.newaxis]
        if normalize:
            Xy /= X_scale[:, np.newaxis]

    alpha_max = (np.sqrt(np.sum(Xy ** 2, axis=1)).max() /
                 (n_samples * l1_ratio))

    if alpha_max <= np.finfo(float).resolution:
        alphas = np.empty(n_alphas)
        alphas.fill(np.finfo(float).resolution)
        return alphas

    return np.logspace(np.log10(alpha_max * eps), np.log10(alpha_max),
                       num=n_alphas)[::-1]


@_deprecate_positional_args
def lasso_path(X, y, *, eps=1e-3, n_alphas=100, alphas=None,
               precompute='auto', Xy=None, copy_X=True, coef_init=None,
               verbose=False, return_n_iter=False, positive=False, **params):
    """Compute Lasso path with coordinate descent.

    The Lasso optimization function varies for mono and multi-outputs.

    For mono-output tasks it is::

        (1 / (2 * n_samples)) * ||y - Xw||^2_2 + alpha * ||w||_1

    For multi-output tasks it is::

        (1 / (2 * n_samples)) * ||Y - XW||^2_Fro + alpha * ||W||_21

    Where::

        ||W||_21 = \\sum_i \\sqrt{\\sum_j w_{ij}^2}

    i.e. the sum of norm of each row.

    Read more in the :ref:`User Guide <lasso>`.

    Parameters
    ----------
    X : {array-like, sparse matrix} of shape (n_samples, n_features)
        Training data. Pass directly as Fortran-contiguous data to avoid
        unnecessary memory duplication. If ``y`` is mono-output then ``X``
        can be sparse.

    y : {array-like, sparse matrix} of shape (n_samples,) or \
        (n_samples, n_targets)
        Target values

    eps : float, default=1e-3
        Length of the path. ``eps=1e-3`` means that
        ``alpha_min / alpha_max = 1e-3``

    n_alphas : int, default=100
        Number of alphas along the regularization path

    alphas : ndarray, default=None
        List of alphas where to compute the models.
        If ``None`` alphas are set automatically

    precompute : 'auto', bool or array-like of shape (n_features, n_features),\
                 default='auto'
        Whether to use a precomputed Gram matrix to speed up
        calculations. If set to ``'auto'`` let us decide. The Gram
        matrix can also be passed as argument.

    Xy : array-like of shape (n_features,) or (n_features, n_targets),\
         default=None
        Xy = np.dot(X.T, y) that can be precomputed. It is useful
        only when the Gram matrix is precomputed.

    copy_X : bool, default=True
        If ``True``, X will be copied; else, it may be overwritten.

    coef_init : ndarray of shape (n_features, ), default=None
        The initial values of the coefficients.

    verbose : bool or int, default=False
        Amount of verbosity.

    return_n_iter : bool, default=False
        whether to return the number of iterations or not.

    positive : bool, default=False
        If set to True, forces coefficients to be positive.
        (Only allowed when ``y.ndim == 1``).

    **params : kwargs
        keyword arguments passed to the coordinate descent solver.

    Returns
    -------
    alphas : ndarray of shape (n_alphas,)
        The alphas along the path where models are computed.

    coefs : ndarray of shape (n_features, n_alphas) or \
            (n_targets, n_features, n_alphas)
        Coefficients along the path.

    dual_gaps : ndarray of shape (n_alphas,)
        The dual gaps at the end of the optimization for each alpha.

    n_iters : list of int
        The number of iterations taken by the coordinate descent optimizer to
        reach the specified tolerance for each alpha.

    Notes
    -----
    For an example, see
    :ref:`examples/linear_model/plot_lasso_coordinate_descent_path.py
    <sphx_glr_auto_examples_linear_model_plot_lasso_coordinate_descent_path.py>`.

    To avoid unnecessary memory duplication the X argument of the fit method
    should be directly passed as a Fortran-contiguous numpy array.

    Note that in certain cases, the Lars solver may be significantly
    faster to implement this functionality. In particular, linear
    interpolation can be used to retrieve model coefficients between the
    values output by lars_path

    Examples
    --------

    Comparing lasso_path and lars_path with interpolation:

    >>> X = np.array([[1, 2, 3.1], [2.3, 5.4, 4.3]]).T
    >>> y = np.array([1, 2, 3.1])
    >>> # Use lasso_path to compute a coefficient path
    >>> _, coef_path, _ = lasso_path(X, y, alphas=[5., 1., .5])
    >>> print(coef_path)
    [[0.         0.         0.46874778]
     [0.2159048  0.4425765  0.23689075]]

    >>> # Now use lars_path and 1D linear interpolation to compute the
    >>> # same path
    >>> from sklearn.linear_model import lars_path
    >>> alphas, active, coef_path_lars = lars_path(X, y, method='lasso')
    >>> from scipy import interpolate
    >>> coef_path_continuous = interpolate.interp1d(alphas[::-1],
    ...                                             coef_path_lars[:, ::-1])
    >>> print(coef_path_continuous([5., 1., .5]))
    [[0.         0.         0.46915237]
     [0.2159048  0.4425765  0.23668876]]

    See Also
    --------
    lars_path
    Lasso
    LassoLars
    LassoCV
    LassoLarsCV
    sklearn.decomposition.sparse_encode
    """
    return enet_path(X, y, l1_ratio=1., eps=eps, n_alphas=n_alphas,
                     alphas=alphas, precompute=precompute, Xy=Xy,
                     copy_X=copy_X, coef_init=coef_init, verbose=verbose,
                     positive=positive, return_n_iter=return_n_iter, **params)


@_deprecate_positional_args
def enet_path(X, y, *, l1_ratio=0.5, eps=1e-3, n_alphas=100, alphas=None,
              precompute='auto', Xy=None, copy_X=True, coef_init=None,
              verbose=False, return_n_iter=False, positive=False,
              check_input=True, **params):
    """Compute elastic net path with coordinate descent.

    The elastic net optimization function varies for mono and multi-outputs.

    For mono-output tasks it is::

        1 / (2 * n_samples) * ||y - Xw||^2_2
        + alpha * l1_ratio * ||w||_1
        + 0.5 * alpha * (1 - l1_ratio) * ||w||^2_2

    For multi-output tasks it is::

        (1 / (2 * n_samples)) * ||Y - XW||^Fro_2
        + alpha * l1_ratio * ||W||_21
        + 0.5 * alpha * (1 - l1_ratio) * ||W||_Fro^2

    Where::

        ||W||_21 = \\sum_i \\sqrt{\\sum_j w_{ij}^2}

    i.e. the sum of norm of each row.

    Read more in the :ref:`User Guide <elastic_net>`.

    Parameters
    ----------
    X : {array-like, sparse matrix} of shape (n_samples, n_features)
        Training data. Pass directly as Fortran-contiguous data to avoid
        unnecessary memory duplication. If ``y`` is mono-output then ``X``
        can be sparse.

    y : {array-like, sparse matrix} of shape (n_samples,) or \
        (n_samples, n_targets)
        Target values.

    l1_ratio : float, default=0.5
        Number between 0 and 1 passed to elastic net (scaling between
        l1 and l2 penalties). ``l1_ratio=1`` corresponds to the Lasso.

    eps : float, default=1e-3
        Length of the path. ``eps=1e-3`` means that
        ``alpha_min / alpha_max = 1e-3``.

    n_alphas : int, default=100
        Number of alphas along the regularization path.

    alphas : ndarray, default=None
        List of alphas where to compute the models.
        If None alphas are set automatically.

    precompute : 'auto', bool or array-like of shape (n_features, n_features),\
                 default='auto'
        Whether to use a precomputed Gram matrix to speed up
        calculations. If set to ``'auto'`` let us decide. The Gram
        matrix can also be passed as argument.

    Xy : array-like of shape (n_features,) or (n_features, n_targets),\
         default=None
        Xy = np.dot(X.T, y) that can be precomputed. It is useful
        only when the Gram matrix is precomputed.

    copy_X : bool, default=True
        If ``True``, X will be copied; else, it may be overwritten.

    coef_init : ndarray of shape (n_features, ), default=None
        The initial values of the coefficients.

    verbose : bool or int, default=False
        Amount of verbosity.

    return_n_iter : bool, default=False
        Whether to return the number of iterations or not.

    positive : bool, default=False
        If set to True, forces coefficients to be positive.
        (Only allowed when ``y.ndim == 1``).

    check_input : bool, default=True
        If set to False, the input validation checks are skipped (including the
        Gram matrix when provided). It is assumed that they are handled
        by the caller.

    **params : kwargs
        Keyword arguments passed to the coordinate descent solver.

    Returns
    -------
    alphas : ndarray of shape (n_alphas,)
        The alphas along the path where models are computed.

    coefs : ndarray of shape (n_features, n_alphas) or \
            (n_targets, n_features, n_alphas)
        Coefficients along the path.

    dual_gaps : ndarray of shape (n_alphas,)
        The dual gaps at the end of the optimization for each alpha.

    n_iters : list of int
        The number of iterations taken by the coordinate descent optimizer to
        reach the specified tolerance for each alpha.
        (Is returned when ``return_n_iter`` is set to True).

    See Also
    --------
    MultiTaskElasticNet
    MultiTaskElasticNetCV
    ElasticNet
    ElasticNetCV

    Notes
    -----
    For an example, see
    :ref:`examples/linear_model/plot_lasso_coordinate_descent_path.py
    <sphx_glr_auto_examples_linear_model_plot_lasso_coordinate_descent_path.py>`.
    """
    # We expect X and y to be already Fortran ordered when bypassing
    # checks
    if check_input:
        X = check_array(X, accept_sparse='csc', dtype=[np.float64, np.float32],
                        order='F', copy=copy_X)
        y = check_array(y, accept_sparse='csc', dtype=X.dtype.type,
                        order='F', copy=False, ensure_2d=False)
        if Xy is not None:
            # Xy should be a 1d contiguous array or a 2D C ordered array
            Xy = check_array(Xy, dtype=X.dtype.type, order='C', copy=False,
                             ensure_2d=False)

    n_samples, n_features = X.shape

    multi_output = False
    if y.ndim != 1:
        multi_output = True
        n_targets = y.shape[1]

    if multi_output and positive:
        raise ValueError('positive=True is not allowed for multi-output'
                         ' (y.ndim != 1)')

    # MultiTaskElasticNet does not support sparse matrices
    if not multi_output and sparse.isspmatrix(X):
        if 'X_offset' in params:
            # As sparse matrices are not actually centered we need this
            # to be passed to the CD solver.
            X_sparse_scaling = params['X_offset'] / params['X_scale']
            X_sparse_scaling = np.asarray(X_sparse_scaling, dtype=X.dtype)
        else:
            X_sparse_scaling = np.zeros(n_features, dtype=X.dtype)

    # X should be normalized and fit already if function is called
    # from ElasticNet.fit
    if check_input:
        X, y, X_offset, y_offset, X_scale, precompute, Xy = \
            _pre_fit(X, y, Xy, precompute, normalize=False,
                     fit_intercept=False, copy=False, check_input=check_input)
    if alphas is None:
        # No need to normalize of fit_intercept: it has been done
        # above
        alphas = _alpha_grid(X, y, Xy=Xy, l1_ratio=l1_ratio,
                             fit_intercept=False, eps=eps, n_alphas=n_alphas,
                             normalize=False, copy_X=False)
    else:
        alphas = np.sort(alphas)[::-1]  # make sure alphas are properly ordered

    n_alphas = len(alphas)
    tol = params.get('tol', 1e-4)
    max_iter = params.get('max_iter', 1000)
    dual_gaps = np.empty(n_alphas)
    n_iters = []

    rng = check_random_state(params.get('random_state', None))
    selection = params.get('selection', 'cyclic')
    if selection not in ['random', 'cyclic']:
        raise ValueError("selection should be either random or cyclic.")
    random = (selection == 'random')

    if not multi_output:
        coefs = np.empty((n_features, n_alphas), dtype=X.dtype)
    else:
        coefs = np.empty((n_targets, n_features, n_alphas),
                         dtype=X.dtype)

    if coef_init is None:
        coef_ = np.zeros(coefs.shape[:-1], dtype=X.dtype, order='F')
    else:
        coef_ = np.asfortranarray(coef_init, dtype=X.dtype)

    for i, alpha in enumerate(alphas):
        l1_reg = alpha * l1_ratio * n_samples
        l2_reg = alpha * (1.0 - l1_ratio) * n_samples
        if not multi_output and sparse.isspmatrix(X):
            model = cd_fast.sparse_enet_coordinate_descent(
                coef_, l1_reg, l2_reg, X.data, X.indices,
                X.indptr, y, X_sparse_scaling,
                max_iter, tol, rng, random, positive)
        elif multi_output:
            model = cd_fast.enet_coordinate_descent_multi_task(
                coef_, l1_reg, l2_reg, X, y, max_iter, tol, rng, random)
        elif isinstance(precompute, np.ndarray):
            # We expect precompute to be already Fortran ordered when bypassing
            # checks
            if check_input:
                precompute = check_array(precompute, dtype=X.dtype.type,
                                         order='C')
            model = cd_fast.enet_coordinate_descent_gram(
                coef_, l1_reg, l2_reg, precompute, Xy, y, max_iter,
                tol, rng, random, positive)
        elif precompute is False:
            model = cd_fast.enet_coordinate_descent(
                coef_, l1_reg, l2_reg, X, y, max_iter, tol, rng, random,
                positive)
        else:
            raise ValueError("Precompute should be one of True, False, "
                             "'auto' or array-like. Got %r" % precompute)
        coef_, dual_gap_, eps_, n_iter_ = model
        coefs[..., i] = coef_
        dual_gaps[i] = dual_gap_
        n_iters.append(n_iter_)

        if verbose:
            if verbose > 2:
                print(model)
            elif verbose > 1:
                print('Path: %03i out of %03i' % (i, n_alphas))
            else:
                sys.stderr.write('.')

    if return_n_iter:
        return alphas, coefs, dual_gaps, n_iters
    return alphas, coefs, dual_gaps


###############################################################################
# ElasticNet model


class ElasticNet(MultiOutputMixin, RegressorMixin, LinearModel):
    """Linear regression with combined L1 and L2 priors as regularizer.

    Minimizes the objective function::

            1 / (2 * n_samples) * ||y - Xw||^2_2
            + alpha * l1_ratio * ||w||_1
            + 0.5 * alpha * (1 - l1_ratio) * ||w||^2_2

    If you are interested in controlling the L1 and L2 penalty
    separately, keep in mind that this is equivalent to::

            a * L1 + b * L2

    where::

            alpha = a + b and l1_ratio = a / (a + b)

    The parameter l1_ratio corresponds to alpha in the glmnet R package while
    alpha corresponds to the lambda parameter in glmnet. Specifically, l1_ratio
    = 1 is the lasso penalty. Currently, l1_ratio <= 0.01 is not reliable,
    unless you supply your own sequence of alpha.

    Read more in the :ref:`User Guide <elastic_net>`.

    Parameters
    ----------
    alpha : float, default=1.0
        Constant that multiplies the penalty terms. Defaults to 1.0.
        See the notes for the exact mathematical meaning of this
        parameter. ``alpha = 0`` is equivalent to an ordinary least square,
        solved by the :class:`LinearRegression` object. For numerical
        reasons, using ``alpha = 0`` with the ``Lasso`` object is not advised.
        Given this, you should use the :class:`LinearRegression` object.

    l1_ratio : float, default=0.5
        The ElasticNet mixing parameter, with ``0 <= l1_ratio <= 1``. For
        ``l1_ratio = 0`` the penalty is an L2 penalty. ``For l1_ratio = 1`` it
        is an L1 penalty.  For ``0 < l1_ratio < 1``, the penalty is a
        combination of L1 and L2.

    fit_intercept : bool, default=True
        Whether the intercept should be estimated or not. If ``False``, the
        data is assumed to be already centered.

    normalize : bool, default=False
        This parameter is ignored when ``fit_intercept`` is set to False.
        If True, the regressors X will be normalized before regression by
        subtracting the mean and dividing by the l2-norm.
        If you wish to standardize, please use
        :class:`~sklearn.preprocessing.StandardScaler` before calling ``fit``
        on an estimator with ``normalize=False``.

    precompute : bool or array-like of shape (n_features, n_features),\
                 default=False
        Whether to use a precomputed Gram matrix to speed up
        calculations. The Gram matrix can also be passed as argument.
        For sparse input this option is always ``True`` to preserve sparsity.

    max_iter : int, default=1000
        The maximum number of iterations.

    copy_X : bool, default=True
        If ``True``, X will be copied; else, it may be overwritten.

    tol : float, default=1e-4
        The tolerance for the optimization: if the updates are
        smaller than ``tol``, the optimization code checks the
        dual gap for optimality and continues until it is smaller
        than ``tol``.

    warm_start : bool, default=False
        When set to ``True``, reuse the solution of the previous call to fit as
        initialization, otherwise, just erase the previous solution.
        See :term:`the Glossary <warm_start>`.

    positive : bool, default=False
        When set to ``True``, forces the coefficients to be positive.

    random_state : int, RandomState instance, default=None
        The seed of the pseudo random number generator that selects a random
        feature to update. Used when ``selection`` == 'random'.
        Pass an int for reproducible output across multiple function calls.
        See :term:`Glossary <random_state>`.

    selection : {'cyclic', 'random'}, default='cyclic'
        If set to 'random', a random coefficient is updated every iteration
        rather than looping over features sequentially by default. This
        (setting to 'random') often leads to significantly faster convergence
        especially when tol is higher than 1e-4.

    Attributes
    ----------
    coef_ : ndarray of shape (n_features,) or (n_targets, n_features)
        Parameter vector (w in the cost function formula).

    sparse_coef_ : sparse matrix of shape (n_features,) or \
<<<<<<< HEAD
            (n_targets, n_features)
        sparse representation of the `coef_`.
=======
            (n_tasks, n_features)
        Sparse representation of the `coef_`.
>>>>>>> 6ca9eab6

    intercept_ : float or ndarray of shape (n_targets,)
        Independent term in decision function.

    n_iter_ : list of int
        Number of iterations run by the coordinate descent solver to reach
        the specified tolerance.

    dual_gap_ : float or ndarray of shape (n_targets,)
        Given param alpha, the dual gaps at the end of the optimization,
        same shape as each observation of y.

    Examples
    --------
    >>> from sklearn.linear_model import ElasticNet
    >>> from sklearn.datasets import make_regression

    >>> X, y = make_regression(n_features=2, random_state=0)
    >>> regr = ElasticNet(random_state=0)
    >>> regr.fit(X, y)
    ElasticNet(random_state=0)
    >>> print(regr.coef_)
    [18.83816048 64.55968825]
    >>> print(regr.intercept_)
    1.451...
    >>> print(regr.predict([[0, 0]]))
    [1.451...]


    Notes
    -----
    To avoid unnecessary memory duplication the X argument of the fit method
    should be directly passed as a Fortran-contiguous numpy array.

    See Also
    --------
    ElasticNetCV : Elastic net model with best model selection by
        cross-validation.
    SGDRegressor: implements elastic net regression with incremental training.
    SGDClassifier: implements logistic regression with elastic net penalty
        (``SGDClassifier(loss="log", penalty="elasticnet")``).
    """
    path = staticmethod(enet_path)

    @_deprecate_positional_args
    def __init__(self, alpha=1.0, *, l1_ratio=0.5, fit_intercept=True,
                 normalize=False, precompute=False, max_iter=1000,
                 copy_X=True, tol=1e-4, warm_start=False, positive=False,
                 random_state=None, selection='cyclic'):
        self.alpha = alpha
        self.l1_ratio = l1_ratio
        self.fit_intercept = fit_intercept
        self.normalize = normalize
        self.precompute = precompute
        self.max_iter = max_iter
        self.copy_X = copy_X
        self.tol = tol
        self.warm_start = warm_start
        self.positive = positive
        self.random_state = random_state
        self.selection = selection

    def fit(self, X, y, sample_weight=None, check_input=True):
        """Fit model with coordinate descent.

        Parameters
        ----------
        X : {ndarray, sparse matrix} of (n_samples, n_features)
            Data.

        y : {ndarray, sparse matrix} of shape (n_samples,) or \
            (n_samples, n_targets)
            Target. Will be cast to X's dtype if necessary.

        sample_weight : float or array-like of shape (n_samples,), default=None
            Sample weight.

            .. versionadded:: 0.23

        check_input : bool, default=True
            Allow to bypass several input checking.
            Don't use this parameter unless you know what you do.

        Returns
        -------
        self : object

        Notes
        -----
        Coordinate descent is an algorithm that considers each column of
        data at a time hence it will automatically convert the X input
        as a Fortran-contiguous numpy array if necessary.

        To avoid memory re-allocation it is advised to allocate the
        initial data in memory directly using that format.
        """

        if self.alpha == 0:
            warnings.warn("With alpha=0, this algorithm does not converge "
                          "well. You are advised to use the LinearRegression "
                          "estimator", stacklevel=2)

        if isinstance(self.precompute, str):
            raise ValueError('precompute should be one of True, False or'
                             ' array-like. Got %r' % self.precompute)

        if (not isinstance(self.l1_ratio, numbers.Number) or
                self.l1_ratio < 0 or self.l1_ratio > 1):
            raise ValueError("l1_ratio must be between 0 and 1; "
                             f"got l1_ratio={self.l1_ratio}")

        # Remember if X is copied
        X_copied = False
        # We expect X and y to be float64 or float32 Fortran ordered arrays
        # when bypassing checks
        if check_input:
            X_copied = self.copy_X and self.fit_intercept
            X, y = self._validate_data(X, y, accept_sparse='csc',
                                       order='F',
                                       dtype=[np.float64, np.float32],
                                       copy=X_copied, multi_output=True,
                                       y_numeric=True)
            y = check_array(y, order='F', copy=False, dtype=X.dtype.type,
                            ensure_2d=False)

        n_samples, n_features = X.shape
        alpha = self.alpha

        if isinstance(sample_weight, numbers.Number):
            sample_weight = None
        if sample_weight is not None:
            if check_input:
                if sparse.issparse(X):
                    raise ValueError("Sample weights do not (yet) support "
                                     "sparse matrices.")
                sample_weight = _check_sample_weight(sample_weight, X,
                                                     dtype=X.dtype)
            # simplify things by rescaling sw to sum up to n_samples
            # => np.average(x, weights=sw) = np.mean(sw * x)
            sample_weight *= (n_samples / np.sum(sample_weight))
            # Objective function is:
            # 1/2 * np.average(squared error, weights=sw) + alpha * penalty
            # but coordinate descent minimizes:
            # 1/2 * sum(squared error) + alpha * penalty
            # enet_path therefore sets alpha = n_samples * alpha
            # With sw, enet_path should set alpha = sum(sw) * alpha
            # Therefore, we rescale alpha = sum(sw) / n_samples * alpha
            # Note: As we rescaled sample_weight to sum up to n_samples,
            #       we don't need this
            # alpha *= np.sum(sample_weight) / n_samples

        # Ensure copying happens only once, don't do it again if done above.
        # X and y will be rescaled if sample_weight is not None, order='F'
        # ensures that the returned X and y are still F-contiguous.
        should_copy = self.copy_X and not X_copied
        X, y, X_offset, y_offset, X_scale, precompute, Xy = \
            _pre_fit(X, y, None, self.precompute, self.normalize,
                     self.fit_intercept, copy=should_copy,
                     check_input=check_input, sample_weight=sample_weight)
        # coordinate descent needs F-ordered arrays and _pre_fit might have
        # called _rescale_data
        if check_input or sample_weight is not None:
            X, y = _set_order(X, y, order='F')
        if y.ndim == 1:
            y = y[:, np.newaxis]
        if Xy is not None and Xy.ndim == 1:
            Xy = Xy[:, np.newaxis]

        n_targets = y.shape[1]

        if self.selection not in ['cyclic', 'random']:
            raise ValueError("selection should be either random or cyclic.")

        if not self.warm_start or not hasattr(self, "coef_"):
            coef_ = np.zeros((n_targets, n_features), dtype=X.dtype,
                             order='F')
        else:
            coef_ = self.coef_
            if coef_.ndim == 1:
                coef_ = coef_[np.newaxis, :]

        dual_gaps_ = np.zeros(n_targets, dtype=X.dtype)
        self.n_iter_ = []

        for k in range(n_targets):
            if Xy is not None:
                this_Xy = Xy[:, k]
            else:
                this_Xy = None
            _, this_coef, this_dual_gap, this_iter = \
                self.path(X, y[:, k],
                          l1_ratio=self.l1_ratio, eps=None,
                          n_alphas=None, alphas=[alpha],
                          precompute=precompute, Xy=this_Xy,
                          fit_intercept=False, normalize=False, copy_X=True,
                          verbose=False, tol=self.tol, positive=self.positive,
                          X_offset=X_offset, X_scale=X_scale,
                          return_n_iter=True, coef_init=coef_[k],
                          max_iter=self.max_iter,
                          random_state=self.random_state,
                          selection=self.selection,
                          check_input=False)
            coef_[k] = this_coef[:, 0]
            dual_gaps_[k] = this_dual_gap[0]
            self.n_iter_.append(this_iter[0])

        if n_targets == 1:
            self.n_iter_ = self.n_iter_[0]
            self.coef_ = coef_[0]
            self.dual_gap_ = dual_gaps_[0]
        else:
            self.coef_ = coef_
            self.dual_gap_ = dual_gaps_

        self._set_intercept(X_offset, y_offset, X_scale)

        # workaround since _set_intercept will cast self.coef_ into X.dtype
        self.coef_ = np.asarray(self.coef_, dtype=X.dtype)

        # return self for chaining fit and predict calls
        return self

    @property
    def sparse_coef_(self):
<<<<<<< HEAD
        """Sparse representation of the fitted ``coef_``."""
=======
        """Sparse representation of the fitted `coef_`."""
>>>>>>> 6ca9eab6
        return sparse.csr_matrix(self.coef_)

    def _decision_function(self, X):
        """Decision function of the linear model.

        Parameters
        ----------
        X : numpy array or scipy.sparse matrix of shape (n_samples, n_features)

        Returns
        -------
        T : ndarray of shape (n_samples,)
            The predicted decision function.
        """
        check_is_fitted(self)
        if sparse.isspmatrix(X):
            return safe_sparse_dot(X, self.coef_.T,
                                   dense_output=True) + self.intercept_
        else:
            return super()._decision_function(X)


###############################################################################
# Lasso model

class Lasso(ElasticNet):
    """Linear Model trained with L1 prior as regularizer (aka the Lasso).

    The optimization objective for Lasso is::

        (1 / (2 * n_samples)) * ||y - Xw||^2_2 + alpha * ||w||_1

    Technically the Lasso model is optimizing the same objective function as
    the Elastic Net with ``l1_ratio=1.0`` (no L2 penalty).

    Read more in the :ref:`User Guide <lasso>`.

    Parameters
    ----------
    alpha : float, default=1.0
        Constant that multiplies the L1 term. Defaults to 1.0.
        ``alpha = 0`` is equivalent to an ordinary least square, solved
        by the :class:`LinearRegression` object. For numerical
        reasons, using ``alpha = 0`` with the ``Lasso`` object is not advised.
        Given this, you should use the :class:`LinearRegression` object.

    fit_intercept : bool, default=True
        Whether to calculate the intercept for this model. If set
        to False, no intercept will be used in calculations
        (i.e. data is expected to be centered).

    normalize : bool, default=False
        This parameter is ignored when ``fit_intercept`` is set to False.
        If True, the regressors X will be normalized before regression by
        subtracting the mean and dividing by the l2-norm.
        If you wish to standardize, please use
        :class:`~sklearn.preprocessing.StandardScaler` before calling ``fit``
        on an estimator with ``normalize=False``.

    precompute : 'auto', bool or array-like of shape (n_features, n_features),\
                 default=False
        Whether to use a precomputed Gram matrix to speed up
        calculations. If set to ``'auto'`` let us decide. The Gram
        matrix can also be passed as argument. For sparse input
        this option is always ``True`` to preserve sparsity.

    copy_X : bool, default=True
        If ``True``, X will be copied; else, it may be overwritten.

    max_iter : int, default=1000
        The maximum number of iterations.

    tol : float, default=1e-4
        The tolerance for the optimization: if the updates are
        smaller than ``tol``, the optimization code checks the
        dual gap for optimality and continues until it is smaller
        than ``tol``.

    warm_start : bool, default=False
        When set to True, reuse the solution of the previous call to fit as
        initialization, otherwise, just erase the previous solution.
        See :term:`the Glossary <warm_start>`.

    positive : bool, default=False
        When set to ``True``, forces the coefficients to be positive.

    random_state : int, RandomState instance, default=None
        The seed of the pseudo random number generator that selects a random
        feature to update. Used when ``selection`` == 'random'.
        Pass an int for reproducible output across multiple function calls.
        See :term:`Glossary <random_state>`.

    selection : {'cyclic', 'random'}, default='cyclic'
        If set to 'random', a random coefficient is updated every iteration
        rather than looping over features sequentially by default. This
        (setting to 'random') often leads to significantly faster convergence
        especially when tol is higher than 1e-4.

    Attributes
    ----------
    coef_ : ndarray of shape (n_features,) or (n_targets, n_features)
        Parameter vector (w in the cost function formula).

    dual_gap_ : float or ndarray of shape (n_targets,)
        Given param alpha, the dual gaps at the end of the optimization,
        same shape as each observation of y.

    sparse_coef_ : sparse matrix of shape (n_features, 1) or \
            (n_targets, n_features)
        Readonly property derived from ``coef_``.

    intercept_ : float or ndarray of shape (n_targets,)
        Independent term in decision function.

    n_iter_ : int or list of int
        Number of iterations run by the coordinate descent solver to reach
        the specified tolerance.

    Examples
    --------
    >>> from sklearn import linear_model
    >>> clf = linear_model.Lasso(alpha=0.1)
    >>> clf.fit([[0,0], [1, 1], [2, 2]], [0, 1, 2])
    Lasso(alpha=0.1)
    >>> print(clf.coef_)
    [0.85 0.  ]
    >>> print(clf.intercept_)
    0.15...

    See Also
    --------
    lars_path
    lasso_path
    LassoLars
    LassoCV
    LassoLarsCV
    sklearn.decomposition.sparse_encode

    Notes
    -----
    The algorithm used to fit the model is coordinate descent.

    To avoid unnecessary memory duplication the X argument of the fit method
    should be directly passed as a Fortran-contiguous numpy array.
    """
    path = staticmethod(enet_path)

    @_deprecate_positional_args
    def __init__(self, alpha=1.0, *, fit_intercept=True, normalize=False,
                 precompute=False, copy_X=True, max_iter=1000,
                 tol=1e-4, warm_start=False, positive=False,
                 random_state=None, selection='cyclic'):
        super().__init__(
            alpha=alpha, l1_ratio=1.0, fit_intercept=fit_intercept,
            normalize=normalize, precompute=precompute, copy_X=copy_X,
            max_iter=max_iter, tol=tol, warm_start=warm_start,
            positive=positive, random_state=random_state,
            selection=selection)


###############################################################################
# Functions for CV with paths functions

<<<<<<< HEAD
def _path_residuals(X, y, sample_weight, train, test, path, path_params,
                    alphas=None, l1_ratio=1, X_order=None, dtype=None):
=======
def _path_residuals(X, y, train, test, path, path_params, alphas=None,
                    l1_ratio=1, X_order=None, dtype=None):
>>>>>>> 6ca9eab6
    """Returns the MSE for the models computed by 'path'.

    Parameters
    ----------
    X : {array-like, sparse matrix} of shape (n_samples, n_features)
        Training data.

    y : array-like of shape (n_samples,) or (n_samples, n_targets)
        Target values.

    sample_weight : None or array-like of shape (n_samples,)
        Sample weight.

    train : list of indices
        The indices of the train set.

    test : list of indices
        The indices of the test set.

    path : callable
        Function returning a list of models on the path. See
        enet_path for an example of signature.

    path_params : dictionary
        Parameters passed to the path function.

    alphas : array-like, default=None
        Array of float that is used for cross-validation. If not
        provided, computed using 'path'.

    l1_ratio : float, default=1
        float between 0 and 1 passed to ElasticNet (scaling between
        l1 and l2 penalties). For ``l1_ratio = 0`` the penalty is an
        L2 penalty. For ``l1_ratio = 1`` it is an L1 penalty. For ``0
        < l1_ratio < 1``, the penalty is a combination of L1 and L2.

    X_order : {'F', 'C'}, default=None
        The order of the arrays expected by the path function to
        avoid memory copies.

    dtype : a numpy dtype, default=None
        The dtype of the arrays expected by the path function to
        avoid memory copies.
    """
    X_train = X[train]
    y_train = y[train]
    X_test = X[test]
    y_test = y[test]
    if sample_weight is None:
        sw_train, sw_test = None, None
    else:
        sw_train = sample_weight[train]
        sw_test = sample_weight[test]
        n_samples = X_train.shape[0]
        # simplify things by rescaling sw_train to sum up to n_samples on
        # training set.
        # => np.average(x, weights=sw) = np.mean(sw * x)
        sw_train *= (n_samples / np.sum(sw_train))
        # Objective function is:
        # 1/2 * np.average(squared error, weights=sw) + alpha * penalty
        # but coordinate descent minimizes:
        # 1/2 * sum(squared error) + alpha * penalty
        # enet_path therefore sets alpha = n_samples * alpha
        # With sw, enet_path should set alpha = sum(sw) * alpha
        # Therefore, we rescale alpha = sum(sw) / n_samples * alpha
        # Note: As we rescaled sample_weight to sum up to n_samples,
        #       we don't need this
        # alpha *= np.sum(sample_weight) / n_samples

    if not sparse.issparse(X):
        for array, array_input in ((X_train, X), (y_train, y),
                                   (X_test, X), (y_test, y)):
            if array.base is not array_input and not array.flags['WRITEABLE']:
                # fancy indexing should create a writable copy but it doesn't
                # for read-only memmaps (cf. numpy#14132).
                array.setflags(write=True)

    fit_intercept = path_params['fit_intercept']
    normalize = path_params['normalize']

    if y.ndim == 1:
        precompute = path_params['precompute']
    else:
        # No Gram variant of multi-task exists right now.
        # Fall back to default enet_multitask
        precompute = False

    X_train, y_train, X_offset, y_offset, X_scale, precompute, Xy = \
        _pre_fit(X_train, y_train, None, precompute, normalize, fit_intercept,
                 copy=False, sample_weight=sw_train)

    path_params = path_params.copy()
    path_params['Xy'] = Xy
    path_params['X_offset'] = X_offset
    path_params['X_scale'] = X_scale
    path_params['precompute'] = precompute
    path_params['copy_X'] = False
    path_params['alphas'] = alphas

    if 'l1_ratio' in path_params:
        path_params['l1_ratio'] = l1_ratio

    # Do the ordering and type casting here, as if it is done in the path,
    # X is copied and a reference is kept here
    X_train = check_array(X_train, accept_sparse='csc', dtype=dtype,
                          order=X_order)
    alphas, coefs, _ = path(X_train, y_train, **path_params)
    del X_train, y_train

    if y.ndim == 1:
        # Doing this so that it becomes coherent with multioutput.
        coefs = coefs[np.newaxis, :, :]
        y_offset = np.atleast_1d(y_offset)
        y_test = y_test[:, np.newaxis]

    if normalize:
        nonzeros = np.flatnonzero(X_scale)
        coefs[:, nonzeros] /= X_scale[nonzeros][:, np.newaxis]

    intercepts = y_offset[:, np.newaxis] - np.dot(X_offset, coefs)
    X_test_coefs = safe_sparse_dot(X_test, coefs)
    residues = X_test_coefs - y_test[:, :, np.newaxis]
    residues += intercepts
    if sample_weight is None:
        this_mse = ((residues ** 2).mean(axis=0))
    else:
        this_mse = np.average(residues ** 2, weights=sw_test, axis=0)

    return this_mse.mean(axis=0)


<<<<<<< HEAD
class LinearModelCV(MultiOutputMixin, LinearModel, ABC):
=======
class LinearModelCV(MultiOutputMixin, LinearModel, metaclass=ABCMeta):
>>>>>>> 6ca9eab6
    """Base class for iterative model fitting along a regularization path."""

    @abstractmethod
    def __init__(self, eps=1e-3, n_alphas=100, alphas=None, fit_intercept=True,
                 normalize=False, precompute='auto', max_iter=1000, tol=1e-4,
                 copy_X=True, cv=None, verbose=False, n_jobs=None,
                 positive=False, random_state=None, selection='cyclic',
                 cv_weighted=False):
        self.eps = eps
        self.n_alphas = n_alphas
        self.alphas = alphas
        self.fit_intercept = fit_intercept
        self.normalize = normalize
        self.precompute = precompute
        self.max_iter = max_iter
        self.tol = tol
        self.copy_X = copy_X
        self.cv = cv
        self.verbose = verbose
        self.n_jobs = n_jobs
        self.positive = positive
        self.random_state = random_state
        self.selection = selection
        self.cv_weighted = cv_weighted

    @abstractmethod
    def _get_estimator(self):
        """Model to be fitted after the best alpha has been determined."""

    @abstractmethod
    def _is_multitask(self):
        """Bool indicating if class is meant for multidimensional target."""

<<<<<<< HEAD
    def fit(self, X, y, sample_weight=None):
=======
    def fit(self, X, y):
>>>>>>> 6ca9eab6
        """Fit linear model with coordinate descent.

        Fit is on grid of alphas and best alpha estimated by cross-validation.

        Parameters
        ----------
        X : {array-like, sparse matrix} of shape (n_samples, n_features)
            Training data. Pass directly as Fortran-contiguous data
            to avoid unnecessary memory duplication. If y is mono-output,
            X can be sparse.

        y : array-like of shape (n_samples,) or (n_samples, n_targets)
<<<<<<< HEAD
            Target values

        sample_weight : float or array-like of shape (n_samples,), default=None
            Sample weight.

        Returns
        -------
        self : object
=======
            Target values.
>>>>>>> 6ca9eab6
        """
        # This makes sure that there is no duplication in memory.
        # Dealing right with copy_X is important in the following:
        # Multiple functions touch X and subsamples of X and can induce a
        # lot of duplication of memory
        copy_X = self.copy_X and self.fit_intercept

        check_y_params = dict(copy=False, dtype=[np.float64, np.float32],
                              ensure_2d=False)
        if isinstance(X, np.ndarray) or sparse.isspmatrix(X):
            # Keep a reference to X
            reference_to_old_X = X
            # Let us not impose fortran ordering so far: it is
            # not useful for the cross-validation loop and will be done
            # by the model fitting itself

            # Need to validate separately here.
            # We can't pass multi_ouput=True because that would allow y to be
            # csr. We also want to allow y to be 64 or 32 but check_X_y only
            # allows to convert for 64.
            check_X_params = dict(accept_sparse='csc',
                                  dtype=[np.float64, np.float32], copy=False)
            X, y = self._validate_data(X, y,
                                       validate_separately=(check_X_params,
                                                            check_y_params))
            if sparse.isspmatrix(X):
                if (hasattr(reference_to_old_X, "data") and
                   not np.may_share_memory(reference_to_old_X.data, X.data)):
                    # X is a sparse matrix and has been copied
                    copy_X = False
            elif not np.may_share_memory(reference_to_old_X, X):
                # X has been copied
                copy_X = False
            del reference_to_old_X
        else:
            # Need to validate separately here.
            # We can't pass multi_ouput=True because that would allow y to be
            # csr. We also want to allow y to be 64 or 32 but check_X_y only
            # allows to convert for 64.
            check_X_params = dict(accept_sparse='csc',
                                  dtype=[np.float64, np.float32], order='F',
                                  copy=copy_X)
            X, y = self._validate_data(X, y,
                                       validate_separately=(check_X_params,
                                                            check_y_params))
            copy_X = False

        check_consistent_length(X, y)

        if not self._is_multitask():
            if y.ndim > 1 and y.shape[1] > 1:
                raise ValueError("For multi-task outputs, use "
                                 "MultiTask%s" % self.__class__.__name__)
            y = column_or_1d(y, warn=True)
        else:
            if sparse.isspmatrix(X):
                raise TypeError("X should be dense but a sparse matrix was"
                                "passed")
            elif y.ndim == 1:
                raise ValueError("For mono-task outputs, use "
                                 "%sCV" % self.__class__.__name__[9:])

        if isinstance(sample_weight, numbers.Number):
            sample_weight = None
        if sample_weight is not None:
            if sparse.issparse(X):
                raise ValueError("Sample weights do not (yet) support "
                                 "sparse matrices.")
            sample_weight = _check_sample_weight(sample_weight, X,
                                                 dtype=X.dtype)

        model = self._get_estimator()

        if self.selection not in ["random", "cyclic"]:
            raise ValueError("selection should be either random or cyclic.")

        # All LinearModelCV parameters except 'cv' are acceptable
        path_params = self.get_params()
        if 'l1_ratio' in path_params:
            l1_ratios = np.atleast_1d(path_params['l1_ratio'])
            # For the first path, we need to set l1_ratio
            path_params['l1_ratio'] = l1_ratios[0]
        else:
            l1_ratios = [1, ]
        path_params.pop('cv', None)
        path_params.pop('n_jobs', None)

        alphas = self.alphas
        n_l1_ratio = len(l1_ratios)
        if alphas is None:
            alphas = [_alpha_grid(X, y, l1_ratio=l1_ratio,
                                  fit_intercept=self.fit_intercept,
                                  eps=self.eps, n_alphas=self.n_alphas,
                                  normalize=self.normalize, copy_X=self.copy_X)
                      for l1_ratio in l1_ratios]
        else:
            # Making sure alphas is properly ordered.
            alphas = np.tile(np.sort(alphas)[::-1], (n_l1_ratio, 1))
        # We want n_alphas to be the number of alphas used for each l1_ratio.
        n_alphas = len(alphas[0])
        path_params.update({'n_alphas': n_alphas})

        path_params['copy_X'] = copy_X
        # We are not computing in parallel, we can modify X
        # inplace in the folds
        if effective_n_jobs(self.n_jobs) > 1:
            path_params['copy_X'] = False

        # init cross-validation generator
        cv = check_cv(self.cv)

        # Compute path for all folds and compute MSE to get the best alpha
        folds = list(cv.split(X, y))
        best_mse = np.inf

        # We do a double for loop folded in one, in order to be able to
        # iterate in parallel on l1_ratio and folds
        jobs = (delayed(_path_residuals)(X, y, sample_weight,
                                         train, test, self.path,
                                         path_params, alphas=this_alphas,
                                         l1_ratio=this_l1_ratio, X_order='F',
                                         dtype=X.dtype.type)
                for this_l1_ratio, this_alphas in zip(l1_ratios, alphas)
                for train, test in folds)
        mse_paths = Parallel(n_jobs=self.n_jobs, verbose=self.verbose,
                             **_joblib_parallel_args(prefer="threads"))(jobs)
        mse_paths = np.reshape(mse_paths, (n_l1_ratio, len(folds), -1))
        if not self.cv_weighted:
            mean_mse = np.mean(mse_paths, axis=1)  # mean over folds
        else:
            if sample_weight is None:
                sw_paths = [len(test) for train, test in folds]
            else:
                sw_paths = [sample_weight[test].sum() for train, test in folds]
            # average over folds
            mean_mse = np.average(mse_paths, axis=1, weights=sw_paths)

        self.mse_path_ = np.squeeze(np.moveaxis(mse_paths, 2, 1))
        for l1_ratio, l1_alphas, mse_alphas in zip(l1_ratios, alphas,
                                                   mean_mse):
            i_best_alpha = np.argmin(mse_alphas)
            this_best_mse = mse_alphas[i_best_alpha]
            if this_best_mse < best_mse:
                best_alpha = l1_alphas[i_best_alpha]
                best_l1_ratio = l1_ratio
                best_mse = this_best_mse

        self.l1_ratio_ = best_l1_ratio
        self.alpha_ = best_alpha
        if self.alphas is None:
            self.alphas_ = np.asarray(alphas)
            if n_l1_ratio == 1:
                self.alphas_ = self.alphas_[0]
        # Remove duplicate alphas in case alphas is provided.
        else:
            self.alphas_ = np.asarray(alphas[0])

        # Refit the model with the parameters selected
        common_params = {name: value
                         for name, value in self.get_params().items()
                         if name in model.get_params()}
        model.set_params(**common_params)
        model.alpha = best_alpha
        model.l1_ratio = best_l1_ratio
        model.copy_X = copy_X
        precompute = getattr(self, "precompute", None)
        if isinstance(precompute, str) and precompute == "auto":
            model.precompute = False
        if sample_weight is None:
            # MultiTaskElasticNetCV does not (yet) support sample_weight, even
            # not sample_weight=None.
            model.fit(X, y)
        else:
            model.fit(X, y, sample_weight=sample_weight)
        if not hasattr(self, 'l1_ratio'):
            del self.l1_ratio_
        self.coef_ = model.coef_
        self.intercept_ = model.intercept_
        self.dual_gap_ = model.dual_gap_
        self.n_iter_ = model.n_iter_
        return self

    def _more_tags(self):
        # Note: check_sample_weights_invariance(kind='ones') should work, but
        # currently we can only mark a whole test as xfail.
        return {
            '_xfail_checks': {
                'check_sample_weights_invariance':
                'zero sample_weight is not equivalent to removing samples',
            }
        }


class LassoCV(RegressorMixin, LinearModelCV):
    """Lasso linear model with iterative fitting along a regularization path.

    See glossary entry for :term:`cross-validation estimator`.

    The best model is selected by cross-validation.

    The optimization objective for Lasso is::

        (1 / (2 * n_samples)) * ||y - Xw||^2_2 + alpha * ||w||_1

    Read more in the :ref:`User Guide <lasso>`.

    Parameters
    ----------
    eps : float, default=1e-3
        Length of the path. ``eps=1e-3`` means that
        ``alpha_min / alpha_max = 1e-3``.

    n_alphas : int, default=100
        Number of alphas along the regularization path.

    alphas : ndarray, default=None
        List of alphas where to compute the models.
        If ``None`` alphas are set automatically.

    fit_intercept : bool, default=True
        Whether to calculate the intercept for this model. If set
        to false, no intercept will be used in calculations
        (i.e. data is expected to be centered).

    normalize : bool, default=False
        This parameter is ignored when ``fit_intercept`` is set to False.
        If True, the regressors X will be normalized before regression by
        subtracting the mean and dividing by the l2-norm.
        If you wish to standardize, please use
        :class:`~sklearn.preprocessing.StandardScaler` before calling ``fit``
        on an estimator with ``normalize=False``.

    precompute : 'auto', bool or array-like of shape (n_features, n_features),\
                 default='auto'
        Whether to use a precomputed Gram matrix to speed up
        calculations. If set to ``'auto'`` let us decide. The Gram
        matrix can also be passed as argument.

    max_iter : int, default=1000
        The maximum number of iterations.

    tol : float, default=1e-4
        The tolerance for the optimization: if the updates are
        smaller than ``tol``, the optimization code checks the
        dual gap for optimality and continues until it is smaller
        than ``tol``.

    copy_X : bool, default=True
        If ``True``, X will be copied; else, it may be overwritten.

    cv : int, cross-validation generator or iterable, default=None
        Determines the cross-validation splitting strategy.
        Possible inputs for cv are:

        - None, to use the default 5-fold cross-validation,
        - int, to specify the number of folds.
        - :term:`CV splitter`,
        - An iterable yielding (train, test) splits as arrays of indices.

        For int/None inputs, :class:`KFold` is used.

        Refer :ref:`User Guide <cross_validation>` for the various
        cross-validation strategies that can be used here.

        .. versionchanged:: 0.22
            ``cv`` default value if None changed from 3-fold to 5-fold.

    verbose : bool or int, default=False
        Amount of verbosity.

    n_jobs : int, default=None
        Number of CPUs to use during the cross validation.
        ``None`` means 1 unless in a :obj:`joblib.parallel_backend` context.
        ``-1`` means using all processors. See :term:`Glossary <n_jobs>`
        for more details.

    positive : bool, default=False
        If positive, restrict regression coefficients to be positive.

    random_state : int, RandomState instance, default=None
        The seed of the pseudo random number generator that selects a random
        feature to update. Used when ``selection`` == 'random'.
        Pass an int for reproducible output across multiple function calls.
        See :term:`Glossary <random_state>`.

    selection : {'cyclic', 'random'}, default='cyclic'
        If set to 'random', a random coefficient is updated every iteration
        rather than looping over features sequentially by default. This
        (setting to 'random') often leads to significantly faster convergence
        especially when tol is higher than 1e-4.

    cv_weighted : bool, default=False
        If `True`, the MSE over test folds is calculated as a weighted average,
        weighted by the sum of `sample_weight` of each test fold. Here,
        `sample_weight=None` acts like `sample_weight=1`, which means the sum
        of weights in the test fold is the number of observations.

    Attributes
    ----------
    alpha_ : float
        The amount of penalization chosen by cross validation.

    coef_ : ndarray of shape (n_features,) or (n_targets, n_features)
        Parameter vector (w in the cost function formula).

    intercept_ : float or ndarray of shape (n_targets,)
        Independent term in decision function.

    mse_path_ : ndarray of shape (n_alphas, n_folds)
        Mean square error for the test set on each fold, varying alpha.

    alphas_ : ndarray of shape (n_alphas,)
        The grid of alphas used for fitting.

    dual_gap_ : float or ndarray of shape (n_targets,)
        The dual gap at the end of the optimization for the optimal alpha
        (``alpha_``).

    n_iter_ : int
        Number of iterations run by the coordinate descent solver to reach
        the specified tolerance for the optimal alpha.

    Examples
    --------
    >>> from sklearn.linear_model import LassoCV
    >>> from sklearn.datasets import make_regression
    >>> X, y = make_regression(noise=4, random_state=0)
    >>> reg = LassoCV(cv=5, random_state=0).fit(X, y)
    >>> reg.score(X, y)
    0.9993...
    >>> reg.predict(X[:1,])
    array([-78.4951...])

    Notes
    -----
    For an example, see
    :ref:`examples/linear_model/plot_lasso_model_selection.py
    <sphx_glr_auto_examples_linear_model_plot_lasso_model_selection.py>`.

    To avoid unnecessary memory duplication the X argument of the fit method
    should be directly passed as a Fortran-contiguous numpy array.

    See Also
    --------
    lars_path
    lasso_path
    LassoLars
    Lasso
    LassoLarsCV
    """
    path = staticmethod(lasso_path)

    @_deprecate_positional_args
    def __init__(self, *, eps=1e-3, n_alphas=100, alphas=None,
                 fit_intercept=True,
                 normalize=False, precompute='auto', max_iter=1000, tol=1e-4,
                 copy_X=True, cv=None, verbose=False, n_jobs=None,
                 positive=False, random_state=None, selection='cyclic',
                 cv_weighted=False):
        super().__init__(
            eps=eps, n_alphas=n_alphas, alphas=alphas,
            fit_intercept=fit_intercept, normalize=normalize,
            precompute=precompute, max_iter=max_iter, tol=tol, copy_X=copy_X,
            cv=cv, verbose=verbose, n_jobs=n_jobs, positive=positive,
            random_state=random_state, selection=selection,
            cv_weighted=cv_weighted)

    def _get_estimator(self):
        return Lasso()

    def _is_multitask(self):
        return False

    def _more_tags(self):
        return {'multioutput': False}


class ElasticNetCV(RegressorMixin, LinearModelCV):
    """Elastic Net model with iterative fitting along a regularization path.

    See glossary entry for :term:`cross-validation estimator`.

    Read more in the :ref:`User Guide <elastic_net>`.

    Parameters
    ----------
    l1_ratio : float or list of float, default=0.5
        float between 0 and 1 passed to ElasticNet (scaling between
        l1 and l2 penalties). For ``l1_ratio = 0``
        the penalty is an L2 penalty. For ``l1_ratio = 1`` it is an L1 penalty.
        For ``0 < l1_ratio < 1``, the penalty is a combination of L1 and L2
        This parameter can be a list, in which case the different
        values are tested by cross-validation and the one giving the best
        prediction score is used. Note that a good choice of list of
        values for l1_ratio is often to put more values close to 1
        (i.e. Lasso) and less close to 0 (i.e. Ridge), as in ``[.1, .5, .7,
        .9, .95, .99, 1]``.

    eps : float, default=1e-3
        Length of the path. ``eps=1e-3`` means that
        ``alpha_min / alpha_max = 1e-3``.

    n_alphas : int, default=100
        Number of alphas along the regularization path, used for each l1_ratio.

    alphas : ndarray, default=None
        List of alphas where to compute the models.
        If None alphas are set automatically.

    fit_intercept : bool, default=True
        Whether to calculate the intercept for this model. If set
        to false, no intercept will be used in calculations
        (i.e. data is expected to be centered).

    normalize : bool, default=False
        This parameter is ignored when ``fit_intercept`` is set to False.
        If True, the regressors X will be normalized before regression by
        subtracting the mean and dividing by the l2-norm.
        If you wish to standardize, please use
        :class:`~sklearn.preprocessing.StandardScaler` before calling ``fit``
        on an estimator with ``normalize=False``.

    precompute : 'auto', bool or array-like of shape (n_features, n_features),\
                 default='auto'
        Whether to use a precomputed Gram matrix to speed up
        calculations. If set to ``'auto'`` let us decide. The Gram
        matrix can also be passed as argument.

    max_iter : int, default=1000
        The maximum number of iterations.

    tol : float, default=1e-4
        The tolerance for the optimization: if the updates are
        smaller than ``tol``, the optimization code checks the
        dual gap for optimality and continues until it is smaller
        than ``tol``.

    cv : int, cross-validation generator or iterable, default=None
        Determines the cross-validation splitting strategy.
        Possible inputs for cv are:

        - None, to use the default 5-fold cross-validation,
        - int, to specify the number of folds.
        - :term:`CV splitter`,
        - An iterable yielding (train, test) splits as arrays of indices.

        For int/None inputs, :class:`KFold` is used.

        Refer :ref:`User Guide <cross_validation>` for the various
        cross-validation strategies that can be used here.

        .. versionchanged:: 0.22
            ``cv`` default value if None changed from 3-fold to 5-fold.

    copy_X : bool, default=True
        If ``True``, X will be copied; else, it may be overwritten.

    verbose : bool or int, default=0
        Amount of verbosity.

    n_jobs : int, default=None
        Number of CPUs to use during the cross validation.
        ``None`` means 1 unless in a :obj:`joblib.parallel_backend` context.
        ``-1`` means using all processors. See :term:`Glossary <n_jobs>`
        for more details.

    positive : bool, default=False
        When set to ``True``, forces the coefficients to be positive.

    random_state : int, RandomState instance, default=None
        The seed of the pseudo random number generator that selects a random
        feature to update. Used when ``selection`` == 'random'.
        Pass an int for reproducible output across multiple function calls.
        See :term:`Glossary <random_state>`.

    selection : {'cyclic', 'random'}, default='cyclic'
        If set to 'random', a random coefficient is updated every iteration
        rather than looping over features sequentially by default. This
        (setting to 'random') often leads to significantly faster convergence
        especially when tol is higher than 1e-4.

    cv_weighted : bool, default=False
        If `True`, the MSE over test folds is calculated as a weighted average,
        weighted by the sum of `sample_weight` of each test fold. Here,
        `sample_weight=None` acts like `sample_weight=1`, which means the sum
        of weights in the test fold is the number of observations.

    Attributes
    ----------
    alpha_ : float
        The amount of penalization chosen by cross validation.

    l1_ratio_ : float
        The compromise between l1 and l2 penalization chosen by
        cross validation.

    coef_ : ndarray of shape (n_features,) or (n_targets, n_features)
        Parameter vector (w in the cost function formula).

    intercept_ : float or ndarray of shape (n_targets, n_features)
        Independent term in the decision function.

    mse_path_ : ndarray of shape (n_l1_ratio, n_alpha, n_folds)
        Mean square error for the test set on each fold, varying l1_ratio and
        alpha.

    alphas_ : ndarray of shape (n_alphas,) or (n_l1_ratio, n_alphas)
        The grid of alphas used for fitting, for each l1_ratio.

    dual_gap_ : float
        The dual gaps at the end of the optimization for the optimal alpha.

    n_iter_ : int
        Number of iterations run by the coordinate descent solver to reach
        the specified tolerance for the optimal alpha.

    Examples
    --------
    >>> from sklearn.linear_model import ElasticNetCV
    >>> from sklearn.datasets import make_regression

    >>> X, y = make_regression(n_features=2, random_state=0)
    >>> regr = ElasticNetCV(cv=5, random_state=0)
    >>> regr.fit(X, y)
    ElasticNetCV(cv=5, random_state=0)
    >>> print(regr.alpha_)
    0.199...
    >>> print(regr.intercept_)
    0.398...
    >>> print(regr.predict([[0, 0]]))
    [0.398...]


    Notes
    -----
    For an example, see
    :ref:`examples/linear_model/plot_lasso_model_selection.py
    <sphx_glr_auto_examples_linear_model_plot_lasso_model_selection.py>`.

    To avoid unnecessary memory duplication the X argument of the fit method
    should be directly passed as a Fortran-contiguous numpy array.

    The parameter l1_ratio corresponds to alpha in the glmnet R package
    while alpha corresponds to the lambda parameter in glmnet.
    More specifically, the optimization objective is::

        1 / (2 * n_samples) * ||y - Xw||^2_2
        + alpha * l1_ratio * ||w||_1
        + 0.5 * alpha * (1 - l1_ratio) * ||w||^2_2

    If you are interested in controlling the L1 and L2 penalty
    separately, keep in mind that this is equivalent to::

        a * L1 + b * L2

    for::

        alpha = a + b and l1_ratio = a / (a + b).

    See Also
    --------
    enet_path
    ElasticNet
    """
    path = staticmethod(enet_path)

    @_deprecate_positional_args
    def __init__(self, *, l1_ratio=0.5, eps=1e-3, n_alphas=100, alphas=None,
                 fit_intercept=True, normalize=False, precompute='auto',
                 max_iter=1000, tol=1e-4, cv=None, copy_X=True,
                 verbose=0, n_jobs=None, positive=False, random_state=None,
                 selection='cyclic', cv_weighted=False):
        self.l1_ratio = l1_ratio
        self.eps = eps
        self.n_alphas = n_alphas
        self.alphas = alphas
        self.fit_intercept = fit_intercept
        self.normalize = normalize
        self.precompute = precompute
        self.max_iter = max_iter
        self.tol = tol
        self.cv = cv
        self.copy_X = copy_X
        self.verbose = verbose
        self.n_jobs = n_jobs
        self.positive = positive
        self.random_state = random_state
        self.selection = selection
        self.cv_weighted = cv_weighted

    def _get_estimator(self):
        return ElasticNet()

    def _is_multitask(self):
        return False

    def _more_tags(self):
        return {'multioutput': False}

###############################################################################
# Multi Task ElasticNet and Lasso models (with joint feature selection)


class MultiTaskElasticNet(Lasso):
    """Multi-task ElasticNet model trained with L1/L2 mixed-norm as
    regularizer.

    The optimization objective for MultiTaskElasticNet is::

        (1 / (2 * n_samples)) * ||Y - XW||_Fro^2
        + alpha * l1_ratio * ||W||_21
        + 0.5 * alpha * (1 - l1_ratio) * ||W||_Fro^2

    Where::

        ||W||_21 = sum_i sqrt(sum_j W_ij ^ 2)

    i.e. the sum of norms of each row.

    Read more in the :ref:`User Guide <multi_task_elastic_net>`.

    Parameters
    ----------
    alpha : float, default=1.0
        Constant that multiplies the L1/L2 term. Defaults to 1.0.

    l1_ratio : float, default=0.5
        The ElasticNet mixing parameter, with 0 < l1_ratio <= 1.
        For l1_ratio = 1 the penalty is an L1/L2 penalty. For l1_ratio = 0 it
        is an L2 penalty.
        For ``0 < l1_ratio < 1``, the penalty is a combination of L1/L2 and L2.

    fit_intercept : bool, default=True
        Whether to calculate the intercept for this model. If set
        to false, no intercept will be used in calculations
        (i.e. data is expected to be centered).

    normalize : bool, default=False
        This parameter is ignored when ``fit_intercept`` is set to False.
        If True, the regressors X will be normalized before regression by
        subtracting the mean and dividing by the l2-norm.
        If you wish to standardize, please use
        :class:`~sklearn.preprocessing.StandardScaler` before calling ``fit``
        on an estimator with ``normalize=False``.

    copy_X : bool, default=True
        If ``True``, X will be copied; else, it may be overwritten.

    max_iter : int, default=1000
        The maximum number of iterations.

    tol : float, default=1e-4
        The tolerance for the optimization: if the updates are
        smaller than ``tol``, the optimization code checks the
        dual gap for optimality and continues until it is smaller
        than ``tol``.

    warm_start : bool, default=False
        When set to ``True``, reuse the solution of the previous call to fit as
        initialization, otherwise, just erase the previous solution.
        See :term:`the Glossary <warm_start>`.

    random_state : int, RandomState instance, default=None
        The seed of the pseudo random number generator that selects a random
        feature to update. Used when ``selection`` == 'random'.
        Pass an int for reproducible output across multiple function calls.
        See :term:`Glossary <random_state>`.

    selection : {'cyclic', 'random'}, default='cyclic'
        If set to 'random', a random coefficient is updated every iteration
        rather than looping over features sequentially by default. This
        (setting to 'random') often leads to significantly faster convergence
        especially when tol is higher than 1e-4.

    Attributes
    ----------
    intercept_ : ndarray of shape (n_targets,)
        Independent term in decision function.

    coef_ : ndarray of shape (n_targets, n_features)
        Parameter vector (W in the cost function formula). If a 1D y is
        passed in at fit (non multi-task usage), ``coef_`` is then a 1D array.
        Note that ``coef_`` stores the transpose of ``W``, ``W.T``.

    n_iter_ : int
        Number of iterations run by the coordinate descent solver to reach
        the specified tolerance.

    dual_gap_ : float
        The dual gaps at the end of the optimization.

    eps_ : float
        The tolerance scaled scaled by the variance of the target `y`.

    sparse_coef_ : sparse matrix of shape (n_features,) or \
<<<<<<< HEAD
            (n_targets, n_features)
        sparse representation of the `coef_`.
=======
            (n_tasks, n_features)
        Sparse representation of the `coef_`.
>>>>>>> 6ca9eab6

    Examples
    --------
    >>> from sklearn import linear_model
    >>> clf = linear_model.MultiTaskElasticNet(alpha=0.1)
    >>> clf.fit([[0,0], [1, 1], [2, 2]], [[0, 0], [1, 1], [2, 2]])
    MultiTaskElasticNet(alpha=0.1)
    >>> print(clf.coef_)
    [[0.45663524 0.45612256]
     [0.45663524 0.45612256]]
    >>> print(clf.intercept_)
    [0.0872422 0.0872422]

    See Also
    --------
    MultiTaskElasticNet : Multi-task L1/L2 ElasticNet with built-in
        cross-validation.
    ElasticNet
    MultiTaskLasso

    Notes
    -----
    The algorithm used to fit the model is coordinate descent.

    To avoid unnecessary memory duplication the X and y arguments of the fit
    method should be directly passed as Fortran-contiguous numpy arrays.
    """
    @_deprecate_positional_args
    def __init__(self, alpha=1.0, *, l1_ratio=0.5, fit_intercept=True,
                 normalize=False, copy_X=True, max_iter=1000, tol=1e-4,
                 warm_start=False, random_state=None, selection='cyclic'):
        self.l1_ratio = l1_ratio
        self.alpha = alpha
        self.fit_intercept = fit_intercept
        self.normalize = normalize
        self.max_iter = max_iter
        self.copy_X = copy_X
        self.tol = tol
        self.warm_start = warm_start
        self.random_state = random_state
        self.selection = selection

    def fit(self, X, y):
        """Fit MultiTaskElasticNet model with coordinate descent.

        Parameters
        ----------
        X : ndarray of shape (n_samples, n_features)
<<<<<<< HEAD
            Data
        y : ndarray of shape (n_samples, n_targets)
            Target. Will be cast to X's dtype if necessary
=======
            Data.
        y : ndarray of shape (n_samples, n_tasks)
            Target. Will be cast to X's dtype if necessary.
>>>>>>> 6ca9eab6

        Returns
        -------
        self : object

        Notes
        -----
        Coordinate descent is an algorithm that considers each column of
        data at a time hence it will automatically convert the X input
        as a Fortran-contiguous numpy array if necessary.

        To avoid memory re-allocation it is advised to allocate the
        initial data in memory directly using that format.
        """
        # Need to validate separately here.
        # We can't pass multi_ouput=True because that would allow y to be csr.
        check_X_params = dict(dtype=[np.float64, np.float32], order='F',
                              copy=self.copy_X and self.fit_intercept)
        check_y_params = dict(ensure_2d=False, order='F')
        X, y = self._validate_data(X, y, validate_separately=(check_X_params,
                                                              check_y_params))
        check_consistent_length(X, y)
        y = y.astype(X.dtype)

        if hasattr(self, 'l1_ratio'):
            model_str = 'ElasticNet'
        else:
            model_str = 'Lasso'
        if y.ndim == 1:
            raise ValueError("For mono-task outputs, use %s" % model_str)

        (n_samples, n_features), n_targets = X.shape, y.shape[1]

        X, y, X_offset, y_offset, X_scale = _preprocess_data(
            X, y, self.fit_intercept, self.normalize, copy=False)

        if not self.warm_start or not hasattr(self, "coef_"):
            self.coef_ = np.zeros((n_targets, n_features), dtype=X.dtype.type,
                                  order='F')

        l1_reg = self.alpha * self.l1_ratio * n_samples
        l2_reg = self.alpha * (1.0 - self.l1_ratio) * n_samples

        self.coef_ = np.asfortranarray(self.coef_)  # coef contiguous in memory

        if self.selection not in ['random', 'cyclic']:
            raise ValueError("selection should be either random or cyclic.")
        random = (self.selection == 'random')

        self.coef_, self.dual_gap_, self.eps_, self.n_iter_ = \
            cd_fast.enet_coordinate_descent_multi_task(
                self.coef_, l1_reg, l2_reg, X, y, self.max_iter, self.tol,
                check_random_state(self.random_state), random)

        self._set_intercept(X_offset, y_offset, X_scale)

        # return self for chaining fit and predict calls
        return self

    def _more_tags(self):
        return {'multioutput_only': True}


class MultiTaskLasso(MultiTaskElasticNet):
    """Multi-task Lasso model trained with L1/L2 mixed-norm as regularizer.

    The optimization objective for Lasso is::

        (1 / (2 * n_samples)) * ||Y - XW||^2_Fro + alpha * ||W||_21

    Where::

        ||W||_21 = \\sum_i \\sqrt{\\sum_j w_{ij}^2}

    i.e. the sum of norm of each row.

    Read more in the :ref:`User Guide <multi_task_lasso>`.

    Parameters
    ----------
    alpha : float, default=1.0
        Constant that multiplies the L1/L2 term. Defaults to 1.0.

    fit_intercept : bool, default=True
        Whether to calculate the intercept for this model. If set
        to false, no intercept will be used in calculations
        (i.e. data is expected to be centered).

    normalize : bool, default=False
        This parameter is ignored when ``fit_intercept`` is set to False.
        If True, the regressors X will be normalized before regression by
        subtracting the mean and dividing by the l2-norm.
        If you wish to standardize, please use
        :class:`~sklearn.preprocessing.StandardScaler` before calling ``fit``
        on an estimator with ``normalize=False``.

    copy_X : bool, default=True
        If ``True``, X will be copied; else, it may be overwritten.

    max_iter : int, default=1000
        The maximum number of iterations.

    tol : float, default=1e-4
        The tolerance for the optimization: if the updates are
        smaller than ``tol``, the optimization code checks the
        dual gap for optimality and continues until it is smaller
        than ``tol``.

    warm_start : bool, default=False
        When set to ``True``, reuse the solution of the previous call to fit as
        initialization, otherwise, just erase the previous solution.
        See :term:`the Glossary <warm_start>`.

    random_state : int, RandomState instance, default=None
        The seed of the pseudo random number generator that selects a random
        feature to update. Used when ``selection`` == 'random'.
        Pass an int for reproducible output across multiple function calls.
        See :term:`Glossary <random_state>`.

    selection : {'cyclic', 'random'}, default='cyclic'
        If set to 'random', a random coefficient is updated every iteration
        rather than looping over features sequentially by default. This
        (setting to 'random') often leads to significantly faster convergence
        especially when tol is higher than 1e-4

    Attributes
    ----------
    coef_ : ndarray of shape (n_targets, n_features)
        Parameter vector (W in the cost function formula).
        Note that ``coef_`` stores the transpose of ``W``, ``W.T``.

<<<<<<< HEAD
    intercept_ : ndarray of shape (n_targets,)
        independent term in decision function.
=======
    intercept_ : ndarray of shape (n_tasks,)
        Independent term in decision function.
>>>>>>> 6ca9eab6

    n_iter_ : int
        Number of iterations run by the coordinate descent solver to reach
        the specified tolerance.

    dual_gap_ : ndarray of shape (n_alphas,)
        The dual gaps at the end of the optimization for each alpha.

    eps_ : float
        The tolerance scaled scaled by the variance of the target `y`.

    sparse_coef_ : sparse matrix of shape (n_features,) or \
<<<<<<< HEAD
            (n_targets, n_features)
        sparse representation of the `coef_`.
=======
            (n_tasks, n_features)
        Sparse representation of the `coef_`.
>>>>>>> 6ca9eab6

    Examples
    --------
    >>> from sklearn import linear_model
    >>> clf = linear_model.MultiTaskLasso(alpha=0.1)
    >>> clf.fit([[0, 1], [1, 2], [2, 4]], [[0, 0], [1, 1], [2, 3]])
    MultiTaskLasso(alpha=0.1)
    >>> print(clf.coef_)
    [[0.         0.60809415]
    [0.         0.94592424]]
    >>> print(clf.intercept_)
    [-0.41888636 -0.87382323]

    See Also
    --------
    MultiTaskLasso : Multi-task L1/L2 Lasso with built-in cross-validation
    Lasso
    MultiTaskElasticNet

    Notes
    -----
    The algorithm used to fit the model is coordinate descent.

    To avoid unnecessary memory duplication the X and y arguments of the fit
    method should be directly passed as Fortran-contiguous numpy arrays.
    """
    @_deprecate_positional_args
    def __init__(self, alpha=1.0, *, fit_intercept=True, normalize=False,
                 copy_X=True, max_iter=1000, tol=1e-4, warm_start=False,
                 random_state=None, selection='cyclic'):
        self.alpha = alpha
        self.fit_intercept = fit_intercept
        self.normalize = normalize
        self.max_iter = max_iter
        self.copy_X = copy_X
        self.tol = tol
        self.warm_start = warm_start
        self.l1_ratio = 1.0
        self.random_state = random_state
        self.selection = selection


class MultiTaskElasticNetCV(RegressorMixin, LinearModelCV):
    """Multi-task L1/L2 ElasticNet with built-in cross-validation.

    See glossary entry for :term:`cross-validation estimator`.

    The optimization objective for MultiTaskElasticNet is::

        (1 / (2 * n_samples)) * ||Y - XW||^Fro_2
        + alpha * l1_ratio * ||W||_21
        + 0.5 * alpha * (1 - l1_ratio) * ||W||_Fro^2

    Where::

        ||W||_21 = \\sum_i \\sqrt{\\sum_j w_{ij}^2}

    i.e. the sum of norm of each row.

    Read more in the :ref:`User Guide <multi_task_elastic_net>`.

    .. versionadded:: 0.15

    Parameters
    ----------
    l1_ratio : float or list of float, default=0.5
        The ElasticNet mixing parameter, with 0 < l1_ratio <= 1.
        For l1_ratio = 1 the penalty is an L1/L2 penalty. For l1_ratio = 0 it
        is an L2 penalty.
        For ``0 < l1_ratio < 1``, the penalty is a combination of L1/L2 and L2.
        This parameter can be a list, in which case the different
        values are tested by cross-validation and the one giving the best
        prediction score is used. Note that a good choice of list of
        values for l1_ratio is often to put more values close to 1
        (i.e. Lasso) and less close to 0 (i.e. Ridge), as in ``[.1, .5, .7,
        .9, .95, .99, 1]``

    eps : float, default=1e-3
        Length of the path. ``eps=1e-3`` means that
        ``alpha_min / alpha_max = 1e-3``.

    n_alphas : int, default=100
        Number of alphas along the regularization path.

    alphas : array-like, default=None
        List of alphas where to compute the models.
        If not provided, set automatically.

    fit_intercept : bool, default=True
        Whether to calculate the intercept for this model. If set
        to false, no intercept will be used in calculations
        (i.e. data is expected to be centered).

    normalize : bool, default=False
        This parameter is ignored when ``fit_intercept`` is set to False.
        If True, the regressors X will be normalized before regression by
        subtracting the mean and dividing by the l2-norm.
        If you wish to standardize, please use
        :class:`~sklearn.preprocessing.StandardScaler` before calling ``fit``
        on an estimator with ``normalize=False``.

    max_iter : int, default=1000
        The maximum number of iterations.

    tol : float, default=1e-4
        The tolerance for the optimization: if the updates are
        smaller than ``tol``, the optimization code checks the
        dual gap for optimality and continues until it is smaller
        than ``tol``.

    cv : int, cross-validation generator or iterable, default=None
        Determines the cross-validation splitting strategy.
        Possible inputs for cv are:

        - None, to use the default 5-fold cross-validation,
        - int, to specify the number of folds.
        - :term:`CV splitter`,
        - An iterable yielding (train, test) splits as arrays of indices.

        For int/None inputs, :class:`KFold` is used.

        Refer :ref:`User Guide <cross_validation>` for the various
        cross-validation strategies that can be used here.

        .. versionchanged:: 0.22
            ``cv`` default value if None changed from 3-fold to 5-fold.

    copy_X : bool, default=True
        If ``True``, X will be copied; else, it may be overwritten.

    verbose : bool or int, default=0
        Amount of verbosity.

    n_jobs : int, default=None
        Number of CPUs to use during the cross validation. Note that this is
        used only if multiple values for l1_ratio are given.
        ``None`` means 1 unless in a :obj:`joblib.parallel_backend` context.
        ``-1`` means using all processors. See :term:`Glossary <n_jobs>`
        for more details.

    random_state : int, RandomState instance, default=None
        The seed of the pseudo random number generator that selects a random
        feature to update. Used when ``selection`` == 'random'.
        Pass an int for reproducible output across multiple function calls.
        See :term:`Glossary <random_state>`.

    selection : {'cyclic', 'random'}, default='cyclic'
        If set to 'random', a random coefficient is updated every iteration
        rather than looping over features sequentially by default. This
        (setting to 'random') often leads to significantly faster convergence
        especially when tol is higher than 1e-4.

    cv_weighted : bool, default=False
        If `True`, the MSE over test folds is calculated as a weighted average,
        weighted by the number of observations in each folds.

    Attributes
    ----------
    intercept_ : ndarray of shape (n_targets,)
        Independent term in decision function.

    coef_ : ndarray of shape (n_targets, n_features)
        Parameter vector (W in the cost function formula).
        Note that ``coef_`` stores the transpose of ``W``, ``W.T``.

    alpha_ : float
        The amount of penalization chosen by cross validation.

    mse_path_ : ndarray of shape (n_alphas, n_folds) or \
                (n_l1_ratio, n_alphas, n_folds)
        Mean square error for the test set on each fold, varying alpha.

    alphas_ : ndarray of shape (n_alphas,) or (n_l1_ratio, n_alphas)
        The grid of alphas used for fitting, for each l1_ratio.

    l1_ratio_ : float
        Best l1_ratio obtained by cross-validation.

    n_iter_ : int
        Number of iterations run by the coordinate descent solver to reach
        the specified tolerance for the optimal alpha.

    dual_gap_ : float
        The dual gap at the end of the optimization for the optimal alpha.

    Examples
    --------
    >>> from sklearn import linear_model
    >>> clf = linear_model.MultiTaskElasticNetCV(cv=3)
    >>> clf.fit([[0,0], [1, 1], [2, 2]],
    ...         [[0, 0], [1, 1], [2, 2]])
    MultiTaskElasticNetCV(cv=3)
    >>> print(clf.coef_)
    [[0.52875032 0.46958558]
     [0.52875032 0.46958558]]
    >>> print(clf.intercept_)
    [0.00166409 0.00166409]

    See Also
    --------
    MultiTaskElasticNet
    ElasticNetCV
    MultiTaskLassoCV

    Notes
    -----
    The algorithm used to fit the model is coordinate descent.

    To avoid unnecessary memory duplication the X and y arguments of the fit
    method should be directly passed as Fortran-contiguous numpy arrays.
    """
    path = staticmethod(enet_path)

    @_deprecate_positional_args
    def __init__(self, *, l1_ratio=0.5, eps=1e-3, n_alphas=100, alphas=None,
                 fit_intercept=True, normalize=False,
                 max_iter=1000, tol=1e-4, cv=None, copy_X=True,
                 verbose=0, n_jobs=None, random_state=None,
                 selection='cyclic', cv_weighted=False):
        self.l1_ratio = l1_ratio
        self.eps = eps
        self.n_alphas = n_alphas
        self.alphas = alphas
        self.fit_intercept = fit_intercept
        self.normalize = normalize
        self.max_iter = max_iter
        self.tol = tol
        self.cv = cv
        self.copy_X = copy_X
        self.verbose = verbose
        self.n_jobs = n_jobs
        self.random_state = random_state
        self.selection = selection
        self.cv_weighted = cv_weighted

    def _get_estimator(self):
        return MultiTaskElasticNet()

    def _is_multitask(self):
        return True

    def _more_tags(self):
        return {'multioutput_only': True}

    # This is necessary as LinearModelCV now supports sample_weight while
    # MultiTaskElasticNet does not (yet).
    def fit(self, X, y):
        """Fit MultiTaskElasticNet model with coordinate descent.

        Fit is on grid of alphas and best alpha estimated by cross-validation.

        Parameters
        ----------
        X : ndarray of shape (n_samples, n_features)
            Data
        y : ndarray of shape (n_samples, n_targets)
            Target. Will be cast to X's dtype if necessary

        Returns
        -------
        self : object
        """
        return super().fit(X, y)


class MultiTaskLassoCV(RegressorMixin, LinearModelCV):
    """Multi-task Lasso model trained with L1/L2 mixed-norm as regularizer.

    See glossary entry for :term:`cross-validation estimator`.

    The optimization objective for MultiTaskLasso is::

        (1 / (2 * n_samples)) * ||Y - XW||^Fro_2 + alpha * ||W||_21

    Where::

        ||W||_21 = \\sum_i \\sqrt{\\sum_j w_{ij}^2}

    i.e. the sum of norm of each row.

    Read more in the :ref:`User Guide <multi_task_lasso>`.

    .. versionadded:: 0.15

    Parameters
    ----------
    eps : float, default=1e-3
        Length of the path. ``eps=1e-3`` means that
        ``alpha_min / alpha_max = 1e-3``.

    n_alphas : int, default=100
        Number of alphas along the regularization path.

    alphas : array-like, default=None
        List of alphas where to compute the models.
        If not provided, set automatically.

    fit_intercept : bool, default=True
        Whether to calculate the intercept for this model. If set
        to false, no intercept will be used in calculations
        (i.e. data is expected to be centered).

    normalize : bool, default=False
        This parameter is ignored when ``fit_intercept`` is set to False.
        If True, the regressors X will be normalized before regression by
        subtracting the mean and dividing by the l2-norm.
        If you wish to standardize, please use
        :class:`~sklearn.preprocessing.StandardScaler` before calling ``fit``
        on an estimator with ``normalize=False``.

    max_iter : int, default=1000
        The maximum number of iterations.

    tol : float, default=1e-4
        The tolerance for the optimization: if the updates are
        smaller than ``tol``, the optimization code checks the
        dual gap for optimality and continues until it is smaller
        than ``tol``.

    copy_X : bool, default=True
        If ``True``, X will be copied; else, it may be overwritten.

    cv : int, cross-validation generator or iterable, default=None
        Determines the cross-validation splitting strategy.
        Possible inputs for cv are:

        - None, to use the default 5-fold cross-validation,
        - int, to specify the number of folds.
        - :term:`CV splitter`,
        - An iterable yielding (train, test) splits as arrays of indices.

        For int/None inputs, :class:`KFold` is used.

        Refer :ref:`User Guide <cross_validation>` for the various
        cross-validation strategies that can be used here.

        .. versionchanged:: 0.22
            ``cv`` default value if None changed from 3-fold to 5-fold.

    verbose : bool or int, default=False
        Amount of verbosity.

    n_jobs : int, default=None
        Number of CPUs to use during the cross validation. Note that this is
        used only if multiple values for l1_ratio are given.
        ``None`` means 1 unless in a :obj:`joblib.parallel_backend` context.
        ``-1`` means using all processors. See :term:`Glossary <n_jobs>`
        for more details.

    random_state : int, RandomState instance, default=None
        The seed of the pseudo random number generator that selects a random
        feature to update. Used when ``selection`` == 'random'.
        Pass an int for reproducible output across multiple function calls.
        See :term:`Glossary <random_state>`.

    selection : {'cyclic', 'random'}, default='cyclic'
        If set to 'random', a random coefficient is updated every iteration
        rather than looping over features sequentially by default. This
        (setting to 'random') often leads to significantly faster convergence
        especially when tol is higher than 1e-4.

    cv_weighted : bool, default=False
        If `True`, the MSE over test folds is calculated as a weighted average,
        weighted by the number of observations in each folds.

    Attributes
    ----------
    intercept_ : ndarray of shape (n_targets,)
        Independent term in decision function.

    coef_ : ndarray of shape (n_targets, n_features)
        Parameter vector (W in the cost function formula).
        Note that ``coef_`` stores the transpose of ``W``, ``W.T``.

    alpha_ : float
        The amount of penalization chosen by cross validation.

    mse_path_ : ndarray of shape (n_alphas, n_folds)
        Mean square error for the test set on each fold, varying alpha.

    alphas_ : ndarray of shape (n_alphas,)
        The grid of alphas used for fitting.

    n_iter_ : int
        Number of iterations run by the coordinate descent solver to reach
        the specified tolerance for the optimal alpha.

    dual_gap_ : float
        The dual gap at the end of the optimization for the optimal alpha.

    Examples
    --------
    >>> from sklearn.linear_model import MultiTaskLassoCV
    >>> from sklearn.datasets import make_regression
    >>> from sklearn.metrics import r2_score
    >>> X, y = make_regression(n_targets=2, noise=4, random_state=0)
    >>> reg = MultiTaskLassoCV(cv=5, random_state=0).fit(X, y)
    >>> r2_score(y, reg.predict(X))
    0.9994...
    >>> reg.alpha_
    0.5713...
    >>> reg.predict(X[:1,])
    array([[153.7971...,  94.9015...]])

    See Also
    --------
    MultiTaskElasticNet
    ElasticNetCV
    MultiTaskElasticNetCV

    Notes
    -----
    The algorithm used to fit the model is coordinate descent.

    To avoid unnecessary memory duplication the X and y arguments of the fit
    method should be directly passed as Fortran-contiguous numpy arrays.
    """
    path = staticmethod(lasso_path)

    @_deprecate_positional_args
    def __init__(self, *, eps=1e-3, n_alphas=100, alphas=None,
                 fit_intercept=True,
                 normalize=False, max_iter=1000, tol=1e-4, copy_X=True,
                 cv=None, verbose=False, n_jobs=None, random_state=None,
                 selection='cyclic', cv_weighted=False):
        super().__init__(
            eps=eps, n_alphas=n_alphas, alphas=alphas,
            fit_intercept=fit_intercept, normalize=normalize,
            max_iter=max_iter, tol=tol, copy_X=copy_X,
            cv=cv, verbose=verbose, n_jobs=n_jobs, random_state=random_state,
            selection=selection, cv_weighted=cv_weighted)

    def _get_estimator(self):
        return MultiTaskLasso()

    def _is_multitask(self):
        return True

    def _more_tags(self):
        return {'multioutput_only': True}

    # This is necessary as LinearModelCV now supports sample_weight while
    # MultiTaskElasticNet does not (yet).
    def fit(self, X, y):
        """Fit MultiTaskLasso model with coordinate descent.

        Fit is on grid of alphas and best alpha estimated by cross-validation.

        Parameters
        ----------
        X : ndarray of shape (n_samples, n_features)
            Data
        y : ndarray of shape (n_samples, n_targets)
            Target. Will be cast to X's dtype if necessary

        Returns
        -------
        self : object
        """
        return super().fit(X, y)<|MERGE_RESOLUTION|>--- conflicted
+++ resolved
@@ -651,13 +651,8 @@
         Parameter vector (w in the cost function formula).
 
     sparse_coef_ : sparse matrix of shape (n_features,) or \
-<<<<<<< HEAD
             (n_targets, n_features)
-        sparse representation of the `coef_`.
-=======
-            (n_tasks, n_features)
         Sparse representation of the `coef_`.
->>>>>>> 6ca9eab6
 
     intercept_ : float or ndarray of shape (n_targets,)
         Independent term in decision function.
@@ -696,8 +691,8 @@
     --------
     ElasticNetCV : Elastic net model with best model selection by
         cross-validation.
-    SGDRegressor: implements elastic net regression with incremental training.
-    SGDClassifier: implements logistic regression with elastic net penalty
+    SGDRegressor : Implements elastic net regression with incremental training.
+    SGDClassifier : Implements logistic regression with elastic net penalty
         (``SGDClassifier(loss="log", penalty="elasticnet")``).
     """
     path = staticmethod(enet_path)
@@ -882,11 +877,7 @@
 
     @property
     def sparse_coef_(self):
-<<<<<<< HEAD
-        """Sparse representation of the fitted ``coef_``."""
-=======
         """Sparse representation of the fitted `coef_`."""
->>>>>>> 6ca9eab6
         return sparse.csr_matrix(self.coef_)
 
     def _decision_function(self, X):
@@ -1050,13 +1041,8 @@
 ###############################################################################
 # Functions for CV with paths functions
 
-<<<<<<< HEAD
 def _path_residuals(X, y, sample_weight, train, test, path, path_params,
                     alphas=None, l1_ratio=1, X_order=None, dtype=None):
-=======
-def _path_residuals(X, y, train, test, path, path_params, alphas=None,
-                    l1_ratio=1, X_order=None, dtype=None):
->>>>>>> 6ca9eab6
     """Returns the MSE for the models computed by 'path'.
 
     Parameters
@@ -1188,11 +1174,7 @@
     return this_mse.mean(axis=0)
 
 
-<<<<<<< HEAD
 class LinearModelCV(MultiOutputMixin, LinearModel, ABC):
-=======
-class LinearModelCV(MultiOutputMixin, LinearModel, metaclass=ABCMeta):
->>>>>>> 6ca9eab6
     """Base class for iterative model fitting along a regularization path."""
 
     @abstractmethod
@@ -1226,11 +1208,7 @@
     def _is_multitask(self):
         """Bool indicating if class is meant for multidimensional target."""
 
-<<<<<<< HEAD
     def fit(self, X, y, sample_weight=None):
-=======
-    def fit(self, X, y):
->>>>>>> 6ca9eab6
         """Fit linear model with coordinate descent.
 
         Fit is on grid of alphas and best alpha estimated by cross-validation.
@@ -1243,8 +1221,7 @@
             X can be sparse.
 
         y : array-like of shape (n_samples,) or (n_samples, n_targets)
-<<<<<<< HEAD
-            Target values
+            Target values.
 
         sample_weight : float or array-like of shape (n_samples,), default=None
             Sample weight.
@@ -1252,9 +1229,6 @@
         Returns
         -------
         self : object
-=======
-            Target values.
->>>>>>> 6ca9eab6
         """
         # This makes sure that there is no duplication in memory.
         # Dealing right with copy_X is important in the following:
@@ -1950,13 +1924,8 @@
         The tolerance scaled scaled by the variance of the target `y`.
 
     sparse_coef_ : sparse matrix of shape (n_features,) or \
-<<<<<<< HEAD
             (n_targets, n_features)
-        sparse representation of the `coef_`.
-=======
-            (n_tasks, n_features)
         Sparse representation of the `coef_`.
->>>>>>> 6ca9eab6
 
     Examples
     --------
@@ -2005,15 +1974,9 @@
         Parameters
         ----------
         X : ndarray of shape (n_samples, n_features)
-<<<<<<< HEAD
-            Data
+            Data.
         y : ndarray of shape (n_samples, n_targets)
-            Target. Will be cast to X's dtype if necessary
-=======
-            Data.
-        y : ndarray of shape (n_samples, n_tasks)
             Target. Will be cast to X's dtype if necessary.
->>>>>>> 6ca9eab6
 
         Returns
         -------
@@ -2145,13 +2108,8 @@
         Parameter vector (W in the cost function formula).
         Note that ``coef_`` stores the transpose of ``W``, ``W.T``.
 
-<<<<<<< HEAD
     intercept_ : ndarray of shape (n_targets,)
-        independent term in decision function.
-=======
-    intercept_ : ndarray of shape (n_tasks,)
         Independent term in decision function.
->>>>>>> 6ca9eab6
 
     n_iter_ : int
         Number of iterations run by the coordinate descent solver to reach
@@ -2164,13 +2122,8 @@
         The tolerance scaled scaled by the variance of the target `y`.
 
     sparse_coef_ : sparse matrix of shape (n_features,) or \
-<<<<<<< HEAD
             (n_targets, n_features)
-        sparse representation of the `coef_`.
-=======
-            (n_tasks, n_features)
         Sparse representation of the `coef_`.
->>>>>>> 6ca9eab6
 
     Examples
     --------

--- conflicted
+++ resolved
@@ -647,18 +647,6 @@
 
         return self
 
-<<<<<<< HEAD
-    def _fit(self, X, y, alpha, C, loss, learning_rate, coef_init=None,
-             intercept_init=None, sample_weight=None,
-             accept_large_sparse=False):
-        self._validate_params()
-        if hasattr(self, "classes_"):
-            self.classes_ = None
-
-        X, y = self._validate_data(X, y, accept_sparse='csr',
-                                   dtype=np.float64, order="C",
-                                   accept_large_sparse=accept_large_sparse)
-=======
     def _fit(
         self,
         X,
@@ -670,11 +658,11 @@
         coef_init=None,
         intercept_init=None,
         sample_weight=None,
+        accept_large_sparse=False,
     ):
         if hasattr(self, "classes_"):
             # delete the attribute otherwise _partial_fit thinks it's not the first call
             delattr(self, "classes_")
->>>>>>> 329adf1d
 
         # labels can be encoded as float, int, or string literals
         # np.unique sorts in asc order; largest class id is positive class
@@ -848,26 +836,6 @@
         self : object
             Returns an instance of self.
         """
-<<<<<<< HEAD
-        self._validate_params(for_partial_fit=True)
-        if self.class_weight in ['balanced']:
-            raise ValueError("class_weight '{0}' is not supported for "
-                             "partial_fit. In order to use 'balanced' weights,"
-                             " use compute_class_weight('{0}', "
-                             "classes=classes, y=y). "
-                             "In place of y you can us a large enough sample "
-                             "of the full training set target to properly "
-                             "estimate the class frequency distributions. "
-                             "Pass the resulting weights as the class_weight "
-                             "parameter.".format(self.class_weight))
-        return self._partial_fit(X, y, alpha=self.alpha, C=1.0, loss=self.loss,
-                                 learning_rate=self.learning_rate, max_iter=1,
-                                 classes=classes, sample_weight=sample_weight,
-                                 coef_init=None, intercept_init=None)
-
-    def fit(self, X, y, coef_init=None, intercept_init=None,
-            sample_weight=None, accept_large_sparse=False):
-=======
         if not hasattr(self, "classes_"):
             self._validate_params()
             self._more_validate_params(for_partial_fit=True)
@@ -899,8 +867,7 @@
             intercept_init=None,
         )
 
-    def fit(self, X, y, coef_init=None, intercept_init=None, sample_weight=None):
->>>>>>> 329adf1d
+    def fit(self, X, y, coef_init=None, intercept_init=None, sample_weight=None, accept_large_sparse=False):
         """Fit linear model with Stochastic Gradient Descent.
 
         Parameters
@@ -932,13 +899,6 @@
         self : object
             Returns an instance of self.
         """
-<<<<<<< HEAD
-        return self._fit(X, y, alpha=self.alpha, C=1.0,
-                         loss=self.loss, learning_rate=self.learning_rate,
-                         coef_init=coef_init, intercept_init=intercept_init,
-                         sample_weight=sample_weight,
-                         accept_large_sparse=accept_large_sparse)
-=======
         self._validate_params()
         self._more_validate_params()
 
@@ -952,9 +912,8 @@
             coef_init=coef_init,
             intercept_init=intercept_init,
             sample_weight=sample_weight,
-        )
->>>>>>> 329adf1d
-
+            accept_large_sparse=accept_large_sparse
+        )
 
 class SGDClassifier(BaseSGDClassifier):
     """Linear classifiers (SVM, logistic regression, etc.) with SGD training.
@@ -1477,17 +1436,6 @@
             power_t=power_t,
             early_stopping=early_stopping,
             validation_fraction=validation_fraction,
-<<<<<<< HEAD
-            n_iter_no_change=n_iter_no_change, warm_start=warm_start,
-            average=average)
-
-    def _partial_fit(self, X, y, alpha, C, loss, learning_rate,
-                     max_iter, sample_weight, coef_init, intercept_init,
-                     accept_large_sparse):
-        X, y = self._validate_data(X, y, accept_sparse="csr", copy=False,
-                                   order='C', dtype=np.float64,
-                                   accept_large_sparse=accept_large_sparse)
-=======
             n_iter_no_change=n_iter_no_change,
             warm_start=warm_start,
             average=average,
@@ -1505,6 +1453,7 @@
         sample_weight,
         coef_init,
         intercept_init,
+        accept_large_sparse,
     ):
         first_call = getattr(self, "coef_", None) is None
         X, y = self._validate_data(
@@ -1516,8 +1465,8 @@
             dtype=np.float64,
             accept_large_sparse=False,
             reset=first_call,
-        )
->>>>>>> 329adf1d
+            accept_large_sparse=accept_large_sparse
+        )
         y = y.astype(np.float64, copy=False)
 
         n_samples, n_features = X.shape
@@ -1566,20 +1515,6 @@
         self : object
             Returns an instance of self.
         """
-<<<<<<< HEAD
-        self._validate_params(for_partial_fit=True)
-        return self._partial_fit(X, y, self.alpha, C=1.0,
-                                 loss=self.loss,
-                                 learning_rate=self.learning_rate, max_iter=1,
-                                 sample_weight=sample_weight, coef_init=None,
-                                 intercept_init=None,
-                                 accept_large_sparse=accept_large_sparse)
-
-    def _fit(self, X, y, alpha, C, loss, learning_rate, coef_init=None,
-             intercept_init=None, sample_weight=None,
-             accept_large_sparse=False):
-        self._validate_params()
-=======
         if not hasattr(self, "coef_"):
             self._validate_params()
             self._more_validate_params(for_partial_fit=True)
@@ -1595,6 +1530,7 @@
             sample_weight=sample_weight,
             coef_init=None,
             intercept_init=None,
+            accept_large_sparse=accept_large_sparse
         )
 
     def _fit(
@@ -1608,8 +1544,8 @@
         coef_init=None,
         intercept_init=None,
         sample_weight=None,
+        accept_large_sparse=False
     ):
->>>>>>> 329adf1d
         if self.warm_start and getattr(self, "coef_", None) is not None:
             if coef_init is None:
                 coef_init = self.coef_
@@ -1622,24 +1558,6 @@
         # Clear iteration count for multiple call to fit.
         self.t_ = 1.0
 
-<<<<<<< HEAD
-        self._partial_fit(X, y, alpha, C, loss, learning_rate,
-                          self.max_iter, sample_weight, coef_init,
-                          intercept_init,
-                          accept_large_sparse=accept_large_sparse)
-
-        if (self.tol is not None and self.tol > -np.inf
-                and self.n_iter_ == self.max_iter):
-            warnings.warn("Maximum number of iteration reached before "
-                          "convergence. Consider increasing max_iter to "
-                          "improve the fit.",
-                          ConvergenceWarning)
-
-        return self
-
-    def fit(self, X, y, coef_init=None, intercept_init=None,
-            sample_weight=None, accept_large_sparse=False):
-=======
         self._partial_fit(
             X,
             y,
@@ -1651,6 +1569,7 @@
             sample_weight,
             coef_init,
             intercept_init,
+            accept_large_sparse=accept_large_sparse
         )
 
         if (
@@ -1667,8 +1586,7 @@
 
         return self
 
-    def fit(self, X, y, coef_init=None, intercept_init=None, sample_weight=None):
->>>>>>> 329adf1d
+    def fit(self, X, y, coef_init=None, intercept_init=None, sample_weight=None, accept_large_sparse=False):
         """Fit linear model with Stochastic Gradient Descent.
 
         Parameters
@@ -1693,14 +1611,6 @@
         self : object
             Fitted `SGDRegressor` estimator.
         """
-<<<<<<< HEAD
-        return self._fit(X, y, alpha=self.alpha, C=1.0,
-                         loss=self.loss, learning_rate=self.learning_rate,
-                         coef_init=coef_init,
-                         intercept_init=intercept_init,
-                         sample_weight=sample_weight,
-                         accept_large_sparse=accept_large_sparse)
-=======
         self._validate_params()
         self._more_validate_params()
 
@@ -1714,8 +1624,8 @@
             coef_init=coef_init,
             intercept_init=intercept_init,
             sample_weight=sample_weight,
-        )
->>>>>>> 329adf1d
+            accept_large_sparse=accept_large_sparse,
+        )
 
     def _decision_function(self, X):
         """Predict using the linear model

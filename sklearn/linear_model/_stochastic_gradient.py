# Authors: Peter Prettenhofer <peter.prettenhofer@gmail.com> (main author)
#          Mathieu Blondel (partial_fit support)
#
# License: BSD 3 clause
"""Classification and regression using Stochastic Gradient Descent (SGD)."""

import numpy as np
import warnings

from abc import ABCMeta, abstractmethod

from joblib import Parallel, delayed

from ..base import clone, is_classifier
from ._base import LinearClassifierMixin, SparseCoefMixin
from ._base import make_dataset
from ..base import BaseEstimator, RegressorMixin
from ..utils import check_array, check_random_state, check_X_y
from ..utils.extmath import safe_sparse_dot
from ..utils.multiclass import _check_partial_fit_first_call
from ..utils.validation import check_is_fitted, _check_sample_weight
from ..utils.validation import _deprecate_positional_args
from ..exceptions import ConvergenceWarning
from ..model_selection import StratifiedShuffleSplit, ShuffleSplit

from ._sgd_fast import _plain_sgd
from ..utils import compute_class_weight
from ._sgd_fast import Hinge
from ._sgd_fast import SquaredHinge
from ._sgd_fast import Log
from ._sgd_fast import ModifiedHuber
from ._sgd_fast import SquaredLoss
from ._sgd_fast import Huber
from ._sgd_fast import EpsilonInsensitive
from ._sgd_fast import SquaredEpsilonInsensitive
from ..utils.fixes import _joblib_parallel_args
from ..utils import deprecated

LEARNING_RATE_TYPES = {"constant": 1, "optimal": 2, "invscaling": 3,
                       "adaptive": 4, "pa1": 5, "pa2": 6}

PENALTY_TYPES = {"none": 0, "l2": 2, "l1": 1, "elasticnet": 3}

DEFAULT_EPSILON = 0.1
# Default value of ``epsilon`` parameter.

MAX_INT = np.iinfo(np.int32).max


class _ValidationScoreCallback:
    """Callback for early stopping based on validation score"""

    def __init__(self, estimator, X_val, y_val, sample_weight_val,
                 classes=None):
        self.estimator = clone(estimator)
        self.estimator.t_ = 1  # to pass check_is_fitted
        if classes is not None:
            self.estimator.classes_ = classes
        self.X_val = X_val
        self.y_val = y_val
        self.sample_weight_val = sample_weight_val

    def __call__(self, coef, intercept):
        est = self.estimator
        est.coef_ = coef.reshape(1, -1)
        est.intercept_ = np.atleast_1d(intercept)
        return est.score(self.X_val, self.y_val, self.sample_weight_val)


class BaseSGD(SparseCoefMixin, BaseEstimator, metaclass=ABCMeta):
    """Base class for SGD classification and regression."""
    @_deprecate_positional_args
    def __init__(self, loss, *, penalty='l2', alpha=0.0001, C=1.0,
                 l1_ratio=0.15, fit_intercept=True, max_iter=1000, tol=1e-3,
                 shuffle=True, verbose=0, epsilon=0.1, random_state=None,
                 learning_rate="optimal", eta0=0.0, power_t=0.5,
                 early_stopping=False, validation_fraction=0.1,
                 n_iter_no_change=5, warm_start=False, average=False):
        self.loss = loss
        self.penalty = penalty
        self.learning_rate = learning_rate
        self.epsilon = epsilon
        self.alpha = alpha
        self.C = C
        self.l1_ratio = l1_ratio
        self.fit_intercept = fit_intercept
        self.shuffle = shuffle
        self.random_state = random_state
        self.verbose = verbose
        self.eta0 = eta0
        self.power_t = power_t
        self.early_stopping = early_stopping
        self.validation_fraction = validation_fraction
        self.n_iter_no_change = n_iter_no_change
        self.warm_start = warm_start
        self.average = average
        self.max_iter = max_iter
        self.tol = tol
        # current tests expect init to do parameter validation
        # but we are not allowed to set attributes
        self._validate_params()

    def set_params(self, **kwargs):
        """Set and validate the parameters of estimator.

        Parameters
        ----------
        **kwargs : dict
            Estimator parameters.

        Returns
        -------
        self : object
            Estimator instance.
        """
        super().set_params(**kwargs)
        self._validate_params()
        return self

    @abstractmethod
    def fit(self, X, y):
        """Fit model."""

    def _validate_params(self, for_partial_fit=False):
        """Validate input params. """
        if not isinstance(self.shuffle, bool):
            raise ValueError("shuffle must be either True or False")
        if not isinstance(self.early_stopping, bool):
            raise ValueError("early_stopping must be either True or False")
        if self.early_stopping and for_partial_fit:
            raise ValueError("early_stopping should be False with partial_fit")
        if self.max_iter is not None and self.max_iter <= 0:
            raise ValueError("max_iter must be > zero. Got %f" % self.max_iter)
        if not (0.0 <= self.l1_ratio <= 1.0):
            raise ValueError("l1_ratio must be in [0, 1]")
        if self.alpha < 0.0:
            raise ValueError("alpha must be >= 0")
        if self.n_iter_no_change < 1:
            raise ValueError("n_iter_no_change must be >= 1")
        if not (0.0 < self.validation_fraction < 1.0):
            raise ValueError("validation_fraction must be in range (0, 1)")
        if self.learning_rate in ("constant", "invscaling", "adaptive"):
            if self.eta0 <= 0.0:
                raise ValueError("eta0 must be > 0")
        if self.learning_rate == "optimal" and self.alpha == 0:
            raise ValueError("alpha must be > 0 since "
                             "learning_rate is 'optimal'. alpha is used "
                             "to compute the optimal learning rate.")

        # raises ValueError if not registered
        self._get_penalty_type(self.penalty)
        self._get_learning_rate_type(self.learning_rate)

        if self.loss not in self.loss_functions:
            raise ValueError("The loss %s is not supported. " % self.loss)

    def _get_loss_function(self, loss):
        """Get concrete ``LossFunction`` object for str ``loss``. """
        try:
            loss_ = self.loss_functions[loss]
            loss_class, args = loss_[0], loss_[1:]
            if loss in ('huber', 'epsilon_insensitive',
                        'squared_epsilon_insensitive'):
                args = (self.epsilon, )
            return loss_class(*args)
        except KeyError:
            raise ValueError("The loss %s is not supported. " % loss)

    def _get_learning_rate_type(self, learning_rate):
        try:
            return LEARNING_RATE_TYPES[learning_rate]
        except KeyError:
            raise ValueError("learning rate %s "
                             "is not supported. " % learning_rate)

    def _get_penalty_type(self, penalty):
        penalty = str(penalty).lower()
        try:
            return PENALTY_TYPES[penalty]
        except KeyError:
            raise ValueError("Penalty %s is not supported. " % penalty)

    def _allocate_parameter_mem(self, n_classes, n_features, coef_init=None,
                                intercept_init=None):
        """Allocate mem for parameters; initialize if provided."""
        if n_classes > 2:
            # allocate coef_ for multi-class
            if coef_init is not None:
                coef_init = np.asarray(coef_init, order="C")
                if coef_init.shape != (n_classes, n_features):
                    raise ValueError("Provided ``coef_`` does not match "
                                     "dataset. ")
                self.coef_ = coef_init
            else:
                self.coef_ = np.zeros((n_classes, n_features),
                                      dtype=np.float64, order="C")

            # allocate intercept_ for multi-class
            if intercept_init is not None:
                intercept_init = np.asarray(intercept_init, order="C")
                if intercept_init.shape != (n_classes, ):
                    raise ValueError("Provided intercept_init "
                                     "does not match dataset.")
                self.intercept_ = intercept_init
            else:
                self.intercept_ = np.zeros(n_classes, dtype=np.float64,
                                           order="C")
        else:
            # allocate coef_ for binary problem
            if coef_init is not None:
                coef_init = np.asarray(coef_init, dtype=np.float64,
                                       order="C")
                coef_init = coef_init.ravel()
                if coef_init.shape != (n_features,):
                    raise ValueError("Provided coef_init does not "
                                     "match dataset.")
                self.coef_ = coef_init
            else:
                self.coef_ = np.zeros(n_features,
                                      dtype=np.float64,
                                      order="C")

            # allocate intercept_ for binary problem
            if intercept_init is not None:
                intercept_init = np.asarray(intercept_init, dtype=np.float64)
                if intercept_init.shape != (1,) and intercept_init.shape != ():
                    raise ValueError("Provided intercept_init "
                                     "does not match dataset.")
                self.intercept_ = intercept_init.reshape(1,)
            else:
                self.intercept_ = np.zeros(1, dtype=np.float64, order="C")

        # initialize average parameters
        if self.average > 0:
            self._standard_coef = self.coef_
            self._standard_intercept = self.intercept_
            self._average_coef = np.zeros(self.coef_.shape,
                                          dtype=np.float64,
                                          order="C")
            self._average_intercept = np.zeros(self._standard_intercept.shape,
                                               dtype=np.float64,
                                               order="C")

    def _make_validation_split(self, y):
        """Split the dataset between training set and validation set.

        Parameters
        ----------
        y : ndarray of shape (n_samples, )
            Target values.

        Returns
        -------
        validation_mask : ndarray of shape (n_samples, )
            Equal to 1 on the validation set, 0 on the training set.
        """
        n_samples = y.shape[0]
        validation_mask = np.zeros(n_samples, dtype=np.uint8)
        if not self.early_stopping:
            # use the full set for training, with an empty validation set
            return validation_mask

        if is_classifier(self):
            splitter_type = StratifiedShuffleSplit
        else:
            splitter_type = ShuffleSplit
        cv = splitter_type(test_size=self.validation_fraction,
                           random_state=self.random_state)
        idx_train, idx_val = next(cv.split(np.zeros(shape=(y.shape[0], 1)), y))
        if idx_train.shape[0] == 0 or idx_val.shape[0] == 0:
            raise ValueError(
                "Splitting %d samples into a train set and a validation set "
                "with validation_fraction=%r led to an empty set (%d and %d "
                "samples). Please either change validation_fraction, increase "
                "number of samples, or disable early_stopping."
                % (n_samples, self.validation_fraction, idx_train.shape[0],
                   idx_val.shape[0]))

        validation_mask[idx_val] = 1
        return validation_mask

    def _make_validation_score_cb(self, validation_mask, X, y, sample_weight,
                                  classes=None):
        if not self.early_stopping:
            return None

        return _ValidationScoreCallback(
            self, X[validation_mask], y[validation_mask],
            sample_weight[validation_mask], classes=classes)

    # mypy error: Decorated property not supported
    @deprecated("Attribute standard_coef_ was deprecated "  # type: ignore
                "in version 0.23 and will be removed in 0.25.")
    @property
    def standard_coef_(self):
        return self._standard_coef

    # mypy error: Decorated property not supported
    @deprecated(  # type: ignore
        "Attribute standard_intercept_ was deprecated "
        "in version 0.23 and will be removed in 0.25."
    )
    @property
    def standard_intercept_(self):
        return self._standard_intercept

    # mypy error: Decorated property not supported
    @deprecated("Attribute average_coef_ was deprecated "  # type: ignore
                "in version 0.23 and will be removed in 0.25.")
    @property
    def average_coef_(self):
        return self._average_coef

    # mypy error: Decorated property not supported
    @deprecated("Attribute average_intercept_ was deprecated "  # type: ignore
                "in version 0.23 and will be removed in 0.25.")
    @property
    def average_intercept_(self):
        return self._average_intercept


def _prepare_fit_binary(est, y, i):
    """Initialization for fit_binary.

    Returns y, coef, intercept, average_coef, average_intercept.
    """
    y_i = np.ones(y.shape, dtype=np.float64, order="C")
    y_i[y != est.classes_[i]] = -1.0
    average_intercept = 0
    average_coef = None

    if len(est.classes_) == 2:
        if not est.average:
            coef = est.coef_.ravel()
            intercept = est.intercept_[0]
        else:
            coef = est._standard_coef.ravel()
            intercept = est._standard_intercept[0]
            average_coef = est._average_coef.ravel()
            average_intercept = est._average_intercept[0]
    else:
        if not est.average:
            coef = est.coef_[i]
            intercept = est.intercept_[i]
        else:
            coef = est._standard_coef[i]
            intercept = est._standard_intercept[i]
            average_coef = est._average_coef[i]
            average_intercept = est._average_intercept[i]

    return y_i, coef, intercept, average_coef, average_intercept


def fit_binary(est, i, X, y, alpha, C, learning_rate, max_iter,
               pos_weight, neg_weight, sample_weight, validation_mask=None,
               random_state=None):
    """Fit a single binary classifier.

    The i'th class is considered the "positive" class.

    Parameters
    ----------
    est : Estimator object
        The estimator to fit

    i : int
        Index of the positive class

    X : numpy array or sparse matrix of shape [n_samples,n_features]
        Training data

    y : numpy array of shape [n_samples, ]
        Target values

    alpha : float
        The regularization parameter

    C : float
        Maximum step size for passive aggressive

    learning_rate : string
        The learning rate. Accepted values are 'constant', 'optimal',
        'invscaling', 'pa1' and 'pa2'.

    max_iter : int
        The maximum number of iterations (epochs)

    pos_weight : float
        The weight of the positive class

    neg_weight : float
        The weight of the negative class

    sample_weight : numpy array of shape [n_samples, ]
        The weight of each sample

    validation_mask : numpy array of shape [n_samples, ], default=None
        Precomputed validation mask in case _fit_binary is called in the
        context of a one-vs-rest reduction.

    random_state : int, RandomState instance, default=None
        If int, random_state is the seed used by the random number generator;
        If RandomState instance, random_state is the random number generator;
        If None, the random number generator is the RandomState instance used
        by `np.random`.
    """
    # if average is not true, average_coef, and average_intercept will be
    # unused
    y_i, coef, intercept, average_coef, average_intercept = \
        _prepare_fit_binary(est, y, i)
    assert y_i.shape[0] == y.shape[0] == sample_weight.shape[0]

    random_state = check_random_state(random_state)
    dataset, intercept_decay = make_dataset(
        X, y_i, sample_weight, random_state=random_state)

    penalty_type = est._get_penalty_type(est.penalty)
    learning_rate_type = est._get_learning_rate_type(learning_rate)

    if validation_mask is None:
        validation_mask = est._make_validation_split(y_i)
    classes = np.array([-1, 1], dtype=y_i.dtype)
    validation_score_cb = est._make_validation_score_cb(
        validation_mask, X, y_i, sample_weight, classes=classes)

    # numpy mtrand expects a C long which is a signed 32 bit integer under
    # Windows
    seed = random_state.randint(MAX_INT)

    tol = est.tol if est.tol is not None else -np.inf

    coef, intercept, average_coef, average_intercept, n_iter_ = _plain_sgd(
        coef, intercept, average_coef, average_intercept, est.loss_function_,
        penalty_type, alpha, C, est.l1_ratio, dataset, validation_mask,
        est.early_stopping, validation_score_cb, int(est.n_iter_no_change),
        max_iter, tol, int(est.fit_intercept), int(est.verbose),
        int(est.shuffle), seed, pos_weight, neg_weight, learning_rate_type,
        est.eta0, est.power_t, est.t_, intercept_decay, est.average)

    if est.average:
        if len(est.classes_) == 2:
            est._average_intercept[0] = average_intercept
        else:
            est._average_intercept[i] = average_intercept

    return coef, intercept, n_iter_


class BaseSGDClassifier(LinearClassifierMixin, BaseSGD, metaclass=ABCMeta):

    loss_functions = {
        "hinge": (Hinge, 1.0),
        "squared_hinge": (SquaredHinge, 1.0),
        "perceptron": (Hinge, 0.0),
        "log": (Log, ),
        "modified_huber": (ModifiedHuber, ),
        "squared_loss": (SquaredLoss, ),
        "huber": (Huber, DEFAULT_EPSILON),
        "epsilon_insensitive": (EpsilonInsensitive, DEFAULT_EPSILON),
        "squared_epsilon_insensitive": (SquaredEpsilonInsensitive,
                                        DEFAULT_EPSILON),
    }

    @abstractmethod
    @_deprecate_positional_args
    def __init__(self, loss="hinge", *, penalty='l2', alpha=0.0001,
                 l1_ratio=0.15, fit_intercept=True, max_iter=1000, tol=1e-3,
                 shuffle=True, verbose=0, epsilon=DEFAULT_EPSILON, n_jobs=None,
                 random_state=None, learning_rate="optimal", eta0=0.0,
                 power_t=0.5, early_stopping=False,
                 validation_fraction=0.1, n_iter_no_change=5,
                 class_weight=None, warm_start=False, average=False):

        super().__init__(
            loss=loss, penalty=penalty, alpha=alpha, l1_ratio=l1_ratio,
            fit_intercept=fit_intercept, max_iter=max_iter, tol=tol,
            shuffle=shuffle, verbose=verbose, epsilon=epsilon,
            random_state=random_state, learning_rate=learning_rate, eta0=eta0,
            power_t=power_t, early_stopping=early_stopping,
            validation_fraction=validation_fraction,
            n_iter_no_change=n_iter_no_change, warm_start=warm_start,
            average=average)
        self.class_weight = class_weight
        self.n_jobs = n_jobs

    def _partial_fit(self, X, y, alpha, C,
                     loss, learning_rate, max_iter,
                     classes, sample_weight,
                     coef_init, intercept_init):
        X, y = check_X_y(X, y, 'csr', dtype=np.float64, order="C",
                         accept_large_sparse=False)

        n_samples, n_features = X.shape

        _check_partial_fit_first_call(self, classes)

        n_classes = self.classes_.shape[0]

        # Allocate datastructures from input arguments
        self._expanded_class_weight = compute_class_weight(self.class_weight,
                                                           self.classes_, y)
        sample_weight = _check_sample_weight(sample_weight, X)

        if getattr(self, "coef_", None) is None or coef_init is not None:
            self._allocate_parameter_mem(n_classes, n_features,
                                         coef_init, intercept_init)
        elif n_features != self.coef_.shape[-1]:
            raise ValueError("Number of features %d does not match previous "
                             "data %d." % (n_features, self.coef_.shape[-1]))

        self.loss_function_ = self._get_loss_function(loss)
        if not hasattr(self, "t_"):
            self.t_ = 1.0

        # delegate to concrete training procedure
        if n_classes > 2:
            self._fit_multiclass(X, y, alpha=alpha, C=C,
                                 learning_rate=learning_rate,
                                 sample_weight=sample_weight,
                                 max_iter=max_iter)
        elif n_classes == 2:
            self._fit_binary(X, y, alpha=alpha, C=C,
                             learning_rate=learning_rate,
                             sample_weight=sample_weight,
                             max_iter=max_iter)
        else:
            raise ValueError(
                "The number of classes has to be greater than one;"
                " got %d class" % n_classes)

        return self

    def _fit(self, X, y, alpha, C, loss, learning_rate, coef_init=None,
             intercept_init=None, sample_weight=None):
        self._validate_params()
        if hasattr(self, "classes_"):
            self.classes_ = None

        X, y = self._validate_data(X, y, accept_sparse='csr',
                                   dtype=np.float64, order="C",
                                   accept_large_sparse=False)

        # labels can be encoded as float, int, or string literals
        # np.unique sorts in asc order; largest class id is positive class
        classes = np.unique(y)

        if self.warm_start and hasattr(self, "coef_"):
            if coef_init is None:
                coef_init = self.coef_
            if intercept_init is None:
                intercept_init = self.intercept_
        else:
            self.coef_ = None
            self.intercept_ = None

        if self.average > 0:
            self._standard_coef = self.coef_
            self._standard_intercept = self.intercept_
            self._average_coef = None
            self._average_intercept = None

        # Clear iteration count for multiple call to fit.
        self.t_ = 1.0

        self._partial_fit(X, y, alpha, C, loss, learning_rate, self.max_iter,
                          classes, sample_weight, coef_init, intercept_init)

        if (self.tol is not None and self.tol > -np.inf
                and self.n_iter_ == self.max_iter):
            warnings.warn("Maximum number of iteration reached before "
                          "convergence. Consider increasing max_iter to "
                          "improve the fit.",
                          ConvergenceWarning)
        return self

    def _fit_binary(self, X, y, alpha, C, sample_weight,
                    learning_rate, max_iter):
        """Fit a binary classifier on X and y. """
        coef, intercept, n_iter_ = fit_binary(self, 1, X, y, alpha, C,
                                              learning_rate, max_iter,
                                              self._expanded_class_weight[1],
                                              self._expanded_class_weight[0],
                                              sample_weight,
                                              random_state=self.random_state)

        self.t_ += n_iter_ * X.shape[0]
        self.n_iter_ = n_iter_

        # need to be 2d
        if self.average > 0:
            if self.average <= self.t_ - 1:
                self.coef_ = self._average_coef.reshape(1, -1)
                self.intercept_ = self._average_intercept
            else:
                self.coef_ = self._standard_coef.reshape(1, -1)
                self._standard_intercept = np.atleast_1d(intercept)
                self.intercept_ = self._standard_intercept
        else:
            self.coef_ = coef.reshape(1, -1)
            # intercept is a float, need to convert it to an array of length 1
            self.intercept_ = np.atleast_1d(intercept)

    def _fit_multiclass(self, X, y, alpha, C, learning_rate,
                        sample_weight, max_iter):
        """Fit a multi-class classifier by combining binary classifiers

        Each binary classifier predicts one class versus all others. This
        strategy is called OvA (One versus All) or OvR (One versus Rest).
        """
        # Precompute the validation split using the multiclass labels
        # to ensure proper balancing of the classes.
        validation_mask = self._make_validation_split(y)

        # Use joblib to fit OvA in parallel.
        # Pick the random seed for each job outside of fit_binary to avoid
        # sharing the estimator random state between threads which could lead
        # to non-deterministic behavior
        random_state = check_random_state(self.random_state)
        seeds = random_state.randint(MAX_INT, size=len(self.classes_))
        result = Parallel(n_jobs=self.n_jobs, verbose=self.verbose,
                          **_joblib_parallel_args(require="sharedmem"))(
            delayed(fit_binary)(self, i, X, y, alpha, C, learning_rate,
                                max_iter, self._expanded_class_weight[i],
                                1., sample_weight,
                                validation_mask=validation_mask,
                                random_state=seed)
            for i, seed in enumerate(seeds))

        # take the maximum of n_iter_ over every binary fit
        n_iter_ = 0.
        for i, (_, intercept, n_iter_i) in enumerate(result):
            self.intercept_[i] = intercept
            n_iter_ = max(n_iter_, n_iter_i)

        self.t_ += n_iter_ * X.shape[0]
        self.n_iter_ = n_iter_

        if self.average > 0:
            if self.average <= self.t_ - 1.0:
                self.coef_ = self._average_coef
                self.intercept_ = self._average_intercept
            else:
                self.coef_ = self._standard_coef
                self._standard_intercept = np.atleast_1d(self.intercept_)
                self.intercept_ = self._standard_intercept

    def partial_fit(self, X, y, classes=None, sample_weight=None):
        """Perform one epoch of stochastic gradient descent on given samples.

        Internally, this method uses ``max_iter = 1``. Therefore, it is not
        guaranteed that a minimum of the cost function is reached after calling
        it once. Matters such as objective convergence and early stopping
        should be handled by the user.

        Parameters
        ----------
        X : {array-like, sparse matrix}, shape (n_samples, n_features)
            Subset of the training data.

        y : ndarray of shape (n_samples,)
            Subset of the target values.

        classes : ndarray of shape (n_classes,), default=None
            Classes across all calls to partial_fit.
            Can be obtained by via `np.unique(y_all)`, where y_all is the
            target vector of the entire dataset.
            This argument is required for the first call to partial_fit
            and can be omitted in the subsequent calls.
            Note that y doesn't need to contain all labels in `classes`.

        sample_weight : array-like, shape (n_samples,), default=None
            Weights applied to individual samples.
            If not provided, uniform weights are assumed.

        Returns
        -------
        self :
            Returns an instance of self.
        """
        self._validate_params(for_partial_fit=True)
        if self.class_weight in ['balanced']:
            raise ValueError("class_weight '{0}' is not supported for "
                             "partial_fit. In order to use 'balanced' weights,"
                             " use compute_class_weight('{0}', classes, y). "
                             "In place of y you can us a large enough sample "
                             "of the full training set target to properly "
                             "estimate the class frequency distributions. "
                             "Pass the resulting weights as the class_weight "
                             "parameter.".format(self.class_weight))
        return self._partial_fit(X, y, alpha=self.alpha, C=1.0, loss=self.loss,
                                 learning_rate=self.learning_rate, max_iter=1,
                                 classes=classes, sample_weight=sample_weight,
                                 coef_init=None, intercept_init=None)

    def fit(self, X, y, coef_init=None, intercept_init=None,
            sample_weight=None):
        """Fit linear model with Stochastic Gradient Descent.

        Parameters
        ----------
        X : {array-like, sparse matrix}, shape (n_samples, n_features)
            Training data.

        y : ndarray of shape (n_samples,)
            Target values.

        coef_init : ndarray of shape (n_classes, n_features), default=None
            The initial coefficients to warm-start the optimization.

        intercept_init : ndarray of shape (n_classes,), default=None
            The initial intercept to warm-start the optimization.

        sample_weight : array-like, shape (n_samples,), default=None
            Weights applied to individual samples.
            If not provided, uniform weights are assumed. These weights will
            be multiplied with class_weight (passed through the
            constructor) if class_weight is specified.

        Returns
        -------
        self :
            Returns an instance of self.
        """
        return self._fit(X, y, alpha=self.alpha, C=1.0,
                         loss=self.loss, learning_rate=self.learning_rate,
                         coef_init=coef_init, intercept_init=intercept_init,
                         sample_weight=sample_weight)


class SGDClassifier(BaseSGDClassifier):
    """Linear classifiers (SVM, logistic regression, etc.) with SGD training.

    This estimator implements regularized linear models with stochastic
    gradient descent (SGD) learning: the gradient of the loss is estimated
    each sample at a time and the model is updated along the way with a
    decreasing strength schedule (aka learning rate). SGD allows minibatch
    (online/out-of-core) learning via the `partial_fit` method.
    For best results using the default learning rate schedule, the data should
    have zero mean and unit variance.

    This implementation works with data represented as dense or sparse arrays
    of floating point values for the features. The model it fits can be
    controlled with the loss parameter; by default, it fits a linear support
    vector machine (SVM).

    The regularizer is a penalty added to the loss function that shrinks model
    parameters towards the zero vector using either the squared euclidean norm
    L2 or the absolute norm L1 or a combination of both (Elastic Net). If the
    parameter update crosses the 0.0 value because of the regularizer, the
    update is truncated to 0.0 to allow for learning sparse models and achieve
    online feature selection.

    Read more in the :ref:`User Guide <sgd>`.

    Parameters
    ----------
    loss : str, default='hinge'
        The loss function to be used. Defaults to 'hinge', which gives a
        linear SVM.

        The possible options are 'hinge', 'log', 'modified_huber',
        'squared_hinge', 'perceptron', or a regression loss: 'squared_loss',
        'huber', 'epsilon_insensitive', or 'squared_epsilon_insensitive'.

        The 'log' loss gives logistic regression, a probabilistic classifier.
        'modified_huber' is another smooth loss that brings tolerance to
        outliers as well as probability estimates.
        'squared_hinge' is like hinge but is quadratically penalized.
        'perceptron' is the linear loss used by the perceptron algorithm.
        The other losses are designed for regression but can be useful in
        classification as well; see
        :class:`~sklearn.linear_model.SGDRegressor` for a description.

        More details about the losses formulas can be found in the
        :ref:`User Guide <sgd_mathematical_formulation>`.

    penalty : {'l2', 'l1', 'elasticnet'}, default='l2'
        The penalty (aka regularization term) to be used. Defaults to 'l2'
        which is the standard regularizer for linear SVM models. 'l1' and
        'elasticnet' might bring sparsity to the model (feature selection)
        not achievable with 'l2'.

    alpha : float, default=0.0001
        Constant that multiplies the regularization term. The higher the
        value, the stronger the regularization.
        Also used to compute the learning rate when set to `learning_rate` is
        set to 'optimal'.

    l1_ratio : float, default=0.15
        The Elastic Net mixing parameter, with 0 <= l1_ratio <= 1.
        l1_ratio=0 corresponds to L2 penalty, l1_ratio=1 to L1.
        Only used if `penalty` is 'elasticnet'.

    fit_intercept : bool, default=True
        Whether the intercept should be estimated or not. If False, the
        data is assumed to be already centered.

    max_iter : int, default=1000
        The maximum number of passes over the training data (aka epochs).
        It only impacts the behavior in the ``fit`` method, and not the
        :meth:`partial_fit` method.

        .. versionadded:: 0.19

    tol : float, default=1e-3
        The stopping criterion. If it is not None, training will stop
        when (loss > best_loss - tol) for ``n_iter_no_change`` consecutive
        epochs.

        .. versionadded:: 0.19

    shuffle : bool, default=True
        Whether or not the training data should be shuffled after each epoch.

    verbose : int, default=0
        The verbosity level.

    epsilon : float, default=0.1
        Epsilon in the epsilon-insensitive loss functions; only if `loss` is
        'huber', 'epsilon_insensitive', or 'squared_epsilon_insensitive'.
        For 'huber', determines the threshold at which it becomes less
        important to get the prediction exactly right.
        For epsilon-insensitive, any differences between the current prediction
        and the correct label are ignored if they are less than this threshold.

    n_jobs : int, default=None
        The number of CPUs to use to do the OVA (One Versus All, for
        multi-class problems) computation.
        ``None`` means 1 unless in a :obj:`joblib.parallel_backend` context.
        ``-1`` means using all processors. See :term:`Glossary <n_jobs>`
        for more details.

    random_state : int, RandomState instance, default=None
        Used for shuffling the data, when ``shuffle`` is set to ``True``.
        Pass an int for reproducible output across multiple function calls.
        See :term:`Glossary <random_state>`.

    learning_rate : str, default='optimal'
        The learning rate schedule:

        - 'constant': `eta = eta0`
        - 'optimal': `eta = 1.0 / (alpha * (t + t0))`
          where t0 is chosen by a heuristic proposed by Leon Bottou.
        - 'invscaling': `eta = eta0 / pow(t, power_t)`
        - 'adaptive': eta = eta0, as long as the training keeps decreasing.
          Each time n_iter_no_change consecutive epochs fail to decrease the
          training loss by tol or fail to increase validation score by tol if
          early_stopping is True, the current learning rate is divided by 5.

            .. versionadded:: 0.20

    eta0 : double, default=0.0
        The initial learning rate for the 'constant', 'invscaling' or
        'adaptive' schedules. The default value is 0.0 as eta0 is not used by
        the default schedule 'optimal'.

    power_t : double, default=0.5
        The exponent for inverse scaling learning rate [default 0.5].

    early_stopping : bool, default=False
        Whether to use early stopping to terminate training when validation
        score is not improving. If set to True, it will automatically set aside
        a stratified fraction of training data as validation and terminate
        training when validation score returned by the `score` method is not
        improving by at least tol for n_iter_no_change consecutive epochs.

        .. versionadded:: 0.20

    validation_fraction : float, default=0.1
        The proportion of training data to set aside as validation set for
        early stopping. Must be between 0 and 1.
        Only used if `early_stopping` is True.

        .. versionadded:: 0.20

    n_iter_no_change : int, default=5
        Number of iterations with no improvement to wait before early stopping.

        .. versionadded:: 0.20

    class_weight : dict, {class_label: weight} or "balanced", default=None
        Preset for the class_weight fit parameter.

        Weights associated with classes. If not given, all classes
        are supposed to have weight one.

        The "balanced" mode uses the values of y to automatically adjust
        weights inversely proportional to class frequencies in the input data
        as ``n_samples / (n_classes * np.bincount(y))``.

    warm_start : bool, default=False
        When set to True, reuse the solution of the previous call to fit as
        initialization, otherwise, just erase the previous solution.
        See :term:`the Glossary <warm_start>`.

        Repeatedly calling fit or partial_fit when warm_start is True can
        result in a different solution than when calling fit a single time
        because of the way the data is shuffled.
        If a dynamic learning rate is used, the learning rate is adapted
        depending on the number of samples already seen. Calling ``fit`` resets
        this counter, while ``partial_fit`` will result in increasing the
        existing counter.

    average : bool or int, default=False
        When set to True, computes the averaged SGD weights accross all
        updates and stores the result in the ``coef_`` attribute. If set to
        an int greater than 1, averaging will begin once the total number of
        samples seen reaches `average`. So ``average=10`` will begin
        averaging after seeing 10 samples.

    Attributes
    ----------
    coef_ : ndarray of shape (1, n_features) if n_classes == 2 else \
            (n_classes, n_features)
        Weights assigned to the features.

    intercept_ : ndarray of shape (1,) if n_classes == 2 else (n_classes,)
        Constants in decision function.

    n_iter_ : int
        The actual number of iterations before reaching the stopping criterion.
        For multiclass fits, it is the maximum over every binary fit.

    loss_function_ : concrete ``LossFunction``

    classes_ : array of shape (n_classes,)

    t_ : int
        Number of weight updates performed during training.
        Same as ``(n_iter_ * n_samples)``.

    See Also
    --------
    sklearn.svm.LinearSVC: Linear support vector classification.
    LogisticRegression: Logistic regression.
    Perceptron: Inherits from SGDClassifier. ``Perceptron()`` is equivalent to
        ``SGDClassifier(loss="perceptron", eta0=1, learning_rate="constant",
        penalty=None)``.

    Examples
    --------
    >>> import numpy as np
    >>> from sklearn.linear_model import SGDClassifier
    >>> from sklearn.preprocessing import StandardScaler
    >>> from sklearn.pipeline import make_pipeline
    >>> X = np.array([[-1, -1], [-2, -1], [1, 1], [2, 1]])
    >>> Y = np.array([1, 1, 2, 2])
    >>> # Always scale the input. The most convenient way is to use a pipeline.
    >>> clf = make_pipeline(StandardScaler(),
    ...                     SGDClassifier(max_iter=1000, tol=1e-3))
    >>> clf.fit(X, Y)
    Pipeline(steps=[('standardscaler', StandardScaler()),
                    ('sgdclassifier', SGDClassifier())])
    >>> print(clf.predict([[-0.8, -1]]))
    [1]
    """
    @_deprecate_positional_args
    def __init__(self, loss="hinge", *, penalty='l2', alpha=0.0001,
                 l1_ratio=0.15,
                 fit_intercept=True, max_iter=1000, tol=1e-3, shuffle=True,
                 verbose=0, epsilon=DEFAULT_EPSILON, n_jobs=None,
                 random_state=None, learning_rate="optimal", eta0=0.0,
                 power_t=0.5, early_stopping=False, validation_fraction=0.1,
                 n_iter_no_change=5, class_weight=None, warm_start=False,
                 average=False):
        super().__init__(
            loss=loss, penalty=penalty, alpha=alpha, l1_ratio=l1_ratio,
            fit_intercept=fit_intercept, max_iter=max_iter, tol=tol,
            shuffle=shuffle, verbose=verbose, epsilon=epsilon, n_jobs=n_jobs,
            random_state=random_state, learning_rate=learning_rate, eta0=eta0,
            power_t=power_t, early_stopping=early_stopping,
            validation_fraction=validation_fraction,
            n_iter_no_change=n_iter_no_change, class_weight=class_weight,
            warm_start=warm_start, average=average)

    def _check_proba(self):
        if self.loss not in ("log", "modified_huber"):
            raise AttributeError("probability estimates are not available for"
                                 " loss=%r" % self.loss)

    @property
    def predict_proba(self):
        """Probability estimates.

        This method is only available for log loss and modified Huber loss.

        Multiclass probability estimates are derived from binary (one-vs.-rest)
        estimates by simple normalization, as recommended by Zadrozny and
        Elkan.

        Binary probability estimates for loss="modified_huber" are given by
        (clip(decision_function(X), -1, 1) + 1) / 2. For other loss functions
        it is necessary to perform proper probability calibration by wrapping
        the classifier with
        :class:`sklearn.calibration.CalibratedClassifierCV` instead.

        Parameters
        ----------
        X : {array-like, sparse matrix}, shape (n_samples, n_features)
            Input data for prediction.

        Returns
        -------
        ndarray of shape (n_samples, n_classes)
            Returns the probability of the sample for each class in the model,
            where classes are ordered as they are in `self.classes_`.

        References
        ----------
        Zadrozny and Elkan, "Transforming classifier scores into multiclass
        probability estimates", SIGKDD'02,
        http://www.research.ibm.com/people/z/zadrozny/kdd2002-Transf.pdf

        The justification for the formula in the loss="modified_huber"
        case is in the appendix B in:
        http://jmlr.csail.mit.edu/papers/volume2/zhang02c/zhang02c.pdf
        """
        self._check_proba()
        return self._predict_proba

    def _predict_proba(self, X):
        check_is_fitted(self)

        if self.loss == "log":
            return self._predict_proba_lr(X)

        elif self.loss == "modified_huber":
            binary = (len(self.classes_) == 2)
            scores = self.decision_function(X)

            if binary:
                prob2 = np.ones((scores.shape[0], 2))
                prob = prob2[:, 1]
            else:
                prob = scores

            np.clip(scores, -1, 1, prob)
            prob += 1.
            prob /= 2.

            if binary:
                prob2[:, 0] -= prob
                prob = prob2
            else:
                # the above might assign zero to all classes, which doesn't
                # normalize neatly; work around this to produce uniform
                # probabilities
                prob_sum = prob.sum(axis=1)
                all_zero = (prob_sum == 0)
                if np.any(all_zero):
                    prob[all_zero, :] = 1
                    prob_sum[all_zero] = len(self.classes_)

                # normalize
                prob /= prob_sum.reshape((prob.shape[0], -1))

            return prob

        else:
            raise NotImplementedError("predict_(log_)proba only supported when"
                                      " loss='log' or loss='modified_huber' "
                                      "(%r given)" % self.loss)

    @property
    def predict_log_proba(self):
        """Log of probability estimates.

        This method is only available for log loss and modified Huber loss.

        When loss="modified_huber", probability estimates may be hard zeros
        and ones, so taking the logarithm is not possible.

        See ``predict_proba`` for details.

        Parameters
        ----------
        X : {array-like, sparse matrix} of shape (n_samples, n_features)
            Input data for prediction.

        Returns
        -------
        T : array-like, shape (n_samples, n_classes)
            Returns the log-probability of the sample for each class in the
            model, where classes are ordered as they are in
            `self.classes_`.
        """
        self._check_proba()
        return self._predict_log_proba

    def _predict_log_proba(self, X):
        return np.log(self.predict_proba(X))


class BaseSGDRegressor(RegressorMixin, BaseSGD):

    loss_functions = {
        "squared_loss": (SquaredLoss, ),
        "huber": (Huber, DEFAULT_EPSILON),
        "epsilon_insensitive": (EpsilonInsensitive, DEFAULT_EPSILON),
        "squared_epsilon_insensitive": (SquaredEpsilonInsensitive,
                                        DEFAULT_EPSILON),
    }

    @abstractmethod
    @_deprecate_positional_args
    def __init__(self, loss="squared_loss", *, penalty="l2", alpha=0.0001,
                 l1_ratio=0.15, fit_intercept=True, max_iter=1000, tol=1e-3,
                 shuffle=True, verbose=0, epsilon=DEFAULT_EPSILON,
                 random_state=None, learning_rate="invscaling", eta0=0.01,
                 power_t=0.25, early_stopping=False, validation_fraction=0.1,
                 n_iter_no_change=5, warm_start=False, average=False):
        super().__init__(
            loss=loss, penalty=penalty, alpha=alpha, l1_ratio=l1_ratio,
            fit_intercept=fit_intercept, max_iter=max_iter, tol=tol,
            shuffle=shuffle, verbose=verbose, epsilon=epsilon,
            random_state=random_state, learning_rate=learning_rate, eta0=eta0,
            power_t=power_t, early_stopping=early_stopping,
            validation_fraction=validation_fraction,
            n_iter_no_change=n_iter_no_change, warm_start=warm_start,
            average=average)

    def _partial_fit(self, X, y, alpha, C, loss, learning_rate,
                     max_iter, sample_weight, coef_init, intercept_init):
        X, y = self._validate_data(X, y, accept_sparse="csr", copy=False,
                                   order='C', dtype=np.float64,
                                   accept_large_sparse=False)
        y = y.astype(np.float64, copy=False)

        n_samples, n_features = X.shape

        sample_weight = _check_sample_weight(sample_weight, X)

        # Allocate datastructures from input arguments
        if getattr(self, "coef_", None) is None:
            self._allocate_parameter_mem(1, n_features, coef_init,
                                         intercept_init)
        elif n_features != self.coef_.shape[-1]:
            raise ValueError("Number of features %d does not match previous "
                             "data %d." % (n_features, self.coef_.shape[-1]))
        if self.average > 0 and getattr(self, "_average_coef", None) is None:
            self._average_coef = np.zeros(n_features,
                                          dtype=np.float64,
                                          order="C")
            self._average_intercept = np.zeros(1, dtype=np.float64, order="C")

        self._fit_regressor(X, y, alpha, C, loss, learning_rate,
                            sample_weight, max_iter)

        return self

    def partial_fit(self, X, y, sample_weight=None):
        """Perform one epoch of stochastic gradient descent on given samples.

        Internally, this method uses ``max_iter = 1``. Therefore, it is not
        guaranteed that a minimum of the cost function is reached after calling
        it once. Matters such as objective convergence and early stopping
        should be handled by the user.

        Parameters
        ----------
        X : {array-like, sparse matrix}, shape (n_samples, n_features)
            Subset of training data

        y : numpy array of shape (n_samples,)
            Subset of target values

        sample_weight : array-like, shape (n_samples,), default=None
            Weights applied to individual samples.
            If not provided, uniform weights are assumed.

        Returns
        -------
        self : returns an instance of self.
        """
        self._validate_params(for_partial_fit=True)
        return self._partial_fit(X, y, self.alpha, C=1.0,
                                 loss=self.loss,
                                 learning_rate=self.learning_rate, max_iter=1,
                                 sample_weight=sample_weight, coef_init=None,
                                 intercept_init=None)

    def _fit(self, X, y, alpha, C, loss, learning_rate, coef_init=None,
             intercept_init=None, sample_weight=None):
        self._validate_params()
        if self.warm_start and getattr(self, "coef_", None) is not None:
            if coef_init is None:
                coef_init = self.coef_
            if intercept_init is None:
                intercept_init = self.intercept_
        else:
            self.coef_ = None
            self.intercept_ = None

        # Clear iteration count for multiple call to fit.
        self.t_ = 1.0

        self._partial_fit(X, y, alpha, C, loss, learning_rate,
                          self.max_iter, sample_weight, coef_init,
                          intercept_init)

        if (self.tol is not None and self.tol > -np.inf
                and self.n_iter_ == self.max_iter):
            warnings.warn("Maximum number of iteration reached before "
                          "convergence. Consider increasing max_iter to "
                          "improve the fit.",
                          ConvergenceWarning)

        return self

    def fit(self, X, y, coef_init=None, intercept_init=None,
            sample_weight=None):
        """Fit linear model with Stochastic Gradient Descent.

        Parameters
        ----------
        X : {array-like, sparse matrix}, shape (n_samples, n_features)
            Training data

        y : ndarray of shape (n_samples,)
            Target values

        coef_init : ndarray of shape (n_features,), default=None
            The initial coefficients to warm-start the optimization.

        intercept_init : ndarray of shape (1,), default=None
            The initial intercept to warm-start the optimization.

        sample_weight : array-like, shape (n_samples,), default=None
            Weights applied to individual samples (1. for unweighted).

        Returns
        -------
        self : returns an instance of self.
        """
        return self._fit(X, y, alpha=self.alpha, C=1.0,
                         loss=self.loss, learning_rate=self.learning_rate,
                         coef_init=coef_init,
                         intercept_init=intercept_init,
                         sample_weight=sample_weight)

    def _decision_function(self, X):
        """Predict using the linear model

        Parameters
        ----------
        X : {array-like, sparse matrix}, shape (n_samples, n_features)

        Returns
        -------
        ndarray of shape (n_samples,)
           Predicted target values per element in X.
        """
        check_is_fitted(self)

        X = check_array(X, accept_sparse='csr')

        scores = safe_sparse_dot(X, self.coef_.T,
                                 dense_output=True) + self.intercept_
        return scores.ravel()

    def predict(self, X):
        """Predict using the linear model

        Parameters
        ----------
        X : {array-like, sparse matrix}, shape (n_samples, n_features)

        Returns
        -------
        ndarray of shape (n_samples,)
           Predicted target values per element in X.
        """
        return self._decision_function(X)

    def _fit_regressor(self, X, y, alpha, C, loss, learning_rate,
                       sample_weight, max_iter):
        dataset, intercept_decay = make_dataset(X, y, sample_weight)

        loss_function = self._get_loss_function(loss)
        penalty_type = self._get_penalty_type(self.penalty)
        learning_rate_type = self._get_learning_rate_type(learning_rate)

        if not hasattr(self, "t_"):
            self.t_ = 1.0

        validation_mask = self._make_validation_split(y)
        validation_score_cb = self._make_validation_score_cb(
            validation_mask, X, y, sample_weight)

        random_state = check_random_state(self.random_state)
        # numpy mtrand expects a C long which is a signed 32 bit integer under
        # Windows
        seed = random_state.randint(0, np.iinfo(np.int32).max)

        tol = self.tol if self.tol is not None else -np.inf

        if self.average:
            coef = self._standard_coef
            intercept = self._standard_intercept
            average_coef = self._average_coef
            average_intercept = self._average_intercept
        else:
            coef = self.coef_
            intercept = self.intercept_
            average_coef = None  # Not used
            average_intercept = [0]  # Not used

        coef, intercept, average_coef, average_intercept, self.n_iter_ = \
            _plain_sgd(coef,
                       intercept[0],
                       average_coef,
                       average_intercept[0],
                       loss_function,
                       penalty_type,
                       alpha, C,
                       self.l1_ratio,
                       dataset,
                       validation_mask, self.early_stopping,
                       validation_score_cb,
                       int(self.n_iter_no_change),
                       max_iter, tol,
                       int(self.fit_intercept),
                       int(self.verbose),
                       int(self.shuffle),
                       seed,
                       1.0, 1.0,
                       learning_rate_type,
                       self.eta0, self.power_t, self.t_,
                       intercept_decay, self.average)

        self.t_ += self.n_iter_ * X.shape[0]

        if self.average > 0:
            self._average_intercept = np.atleast_1d(average_intercept)
            self._standard_intercept = np.atleast_1d(intercept)

            if self.average <= self.t_ - 1.0:
                # made enough updates for averaging to be taken into account
                self.coef_ = average_coef
                self.intercept_ = np.atleast_1d(average_intercept)
            else:
                self.coef_ = coef
                self.intercept_ = np.atleast_1d(intercept)

        else:
            self.intercept_ = np.atleast_1d(intercept)


class SGDRegressor(BaseSGDRegressor):
    """Linear model fitted by minimizing a regularized empirical loss with SGD

    SGD stands for Stochastic Gradient Descent: the gradient of the loss is
    estimated each sample at a time and the model is updated along the way with
    a decreasing strength schedule (aka learning rate).

    The regularizer is a penalty added to the loss function that shrinks model
    parameters towards the zero vector using either the squared euclidean norm
    L2 or the absolute norm L1 or a combination of both (Elastic Net). If the
    parameter update crosses the 0.0 value because of the regularizer, the
    update is truncated to 0.0 to allow for learning sparse models and achieve
    online feature selection.

    This implementation works with data represented as dense numpy arrays of
    floating point values for the features.

    Read more in the :ref:`User Guide <sgd>`.

    Parameters
    ----------
    loss : str, default='squared_loss'
        The loss function to be used. The possible values are 'squared_loss',
        'huber', 'epsilon_insensitive', or 'squared_epsilon_insensitive'

        The 'squared_loss' refers to the ordinary least squares fit.
        'huber' modifies 'squared_loss' to focus less on getting outliers
        correct by switching from squared to linear loss past a distance of
        epsilon. 'epsilon_insensitive' ignores errors less than epsilon and is
        linear past that; this is the loss function used in SVR.
        'squared_epsilon_insensitive' is the same but becomes squared loss past
        a tolerance of epsilon.

        More details about the losses formulas can be found in the
        :ref:`User Guide <sgd_mathematical_formulation>`.

    penalty : {'l2', 'l1', 'elasticnet'}, default='l2'
        The penalty (aka regularization term) to be used. Defaults to 'l2'
        which is the standard regularizer for linear SVM models. 'l1' and
        'elasticnet' might bring sparsity to the model (feature selection)
        not achievable with 'l2'.

    alpha : float, default=0.0001
        Constant that multiplies the regularization term. The higher the
        value, the stronger the regularization.
        Also used to compute the learning rate when set to `learning_rate` is
        set to 'optimal'.

    l1_ratio : float, default=0.15
        The Elastic Net mixing parameter, with 0 <= l1_ratio <= 1.
        l1_ratio=0 corresponds to L2 penalty, l1_ratio=1 to L1.
        Only used if `penalty` is 'elasticnet'.

    fit_intercept : bool, default=True
        Whether the intercept should be estimated or not. If False, the
        data is assumed to be already centered.

    max_iter : int, default=1000
        The maximum number of passes over the training data (aka epochs).
        It only impacts the behavior in the ``fit`` method, and not the
        :meth:`partial_fit` method.

        .. versionadded:: 0.19

    tol : float, default=1e-3
        The stopping criterion. If it is not None, training will stop
        when (loss > best_loss - tol) for ``n_iter_no_change`` consecutive
        epochs.

        .. versionadded:: 0.19

    shuffle : bool, default=True
        Whether or not the training data should be shuffled after each epoch.

    verbose : int, default=0
        The verbosity level.

    epsilon : float, default=0.1
        Epsilon in the epsilon-insensitive loss functions; only if `loss` is
        'huber', 'epsilon_insensitive', or 'squared_epsilon_insensitive'.
        For 'huber', determines the threshold at which it becomes less
        important to get the prediction exactly right.
        For epsilon-insensitive, any differences between the current prediction
        and the correct label are ignored if they are less than this threshold.

    random_state : int, RandomState instance, default=None
        Used for shuffling the data, when ``shuffle`` is set to ``True``.
        Pass an int for reproducible output across multiple function calls.
        See :term:`Glossary <random_state>`.

    learning_rate : string, default='invscaling'
        The learning rate schedule:

        - 'constant': `eta = eta0`
        - 'optimal': `eta = 1.0 / (alpha * (t + t0))`
          where t0 is chosen by a heuristic proposed by Leon Bottou.
        - 'invscaling': `eta = eta0 / pow(t, power_t)`
        - 'adaptive': eta = eta0, as long as the training keeps decreasing.
          Each time n_iter_no_change consecutive epochs fail to decrease the
          training loss by tol or fail to increase validation score by tol if
          early_stopping is True, the current learning rate is divided by 5.

            .. versionadded:: 0.20

    eta0 : double, default=0.01
        The initial learning rate for the 'constant', 'invscaling' or
        'adaptive' schedules. The default value is 0.01.

    power_t : double, default=0.25
        The exponent for inverse scaling learning rate.

    early_stopping : bool, default=False
        Whether to use early stopping to terminate training when validation
        score is not improving. If set to True, it will automatically set aside
        a fraction of training data as validation and terminate
        training when validation score returned by the `score` method is not
        improving by at least `tol` for `n_iter_no_change` consecutive
        epochs.

        .. versionadded:: 0.20

    validation_fraction : float, default=0.1
        The proportion of training data to set aside as validation set for
        early stopping. Must be between 0 and 1.
        Only used if `early_stopping` is True.

        .. versionadded:: 0.20

    n_iter_no_change : int, default=5
        Number of iterations with no improvement to wait before early stopping.

        .. versionadded:: 0.20

    warm_start : bool, default=False
        When set to True, reuse the solution of the previous call to fit as
        initialization, otherwise, just erase the previous solution.
        See :term:`the Glossary <warm_start>`.

        Repeatedly calling fit or partial_fit when warm_start is True can
        result in a different solution than when calling fit a single time
        because of the way the data is shuffled.
        If a dynamic learning rate is used, the learning rate is adapted
        depending on the number of samples already seen. Calling ``fit`` resets
        this counter, while ``partial_fit``  will result in increasing the
        existing counter.

    average : bool or int, default=False
        When set to True, computes the averaged SGD weights accross all
        updates and stores the result in the ``coef_`` attribute. If set to
        an int greater than 1, averaging will begin once the total number of
        samples seen reaches `average`. So ``average=10`` will begin
        averaging after seeing 10 samples.

    Attributes
    ----------
    coef_ : ndarray of shape (n_features,)
        Weights assigned to the features.

    intercept_ : ndarray of shape (1,)
        The intercept term.

    average_coef_ : ndarray of shape (n_features,)
        Averaged weights assigned to the features. Only available
        if ``average=True``.

        .. deprecated:: 0.23
            Attribute ``average_coef_`` was deprecated
            in version 0.23 and will be removed in 0.25.

    average_intercept_ : ndarray of shape (1,)
        The averaged intercept term. Only available if ``average=True``.

        .. deprecated:: 0.23
            Attribute ``average_intercept_`` was deprecated
            in version 0.23 and will be removed in 0.25.

    n_iter_ : int
        The actual number of iterations before reaching the stopping criterion.

    t_ : int
        Number of weight updates performed during training.
        Same as ``(n_iter_ * n_samples)``.

    Examples
    --------
    >>> import numpy as np
    >>> from sklearn.linear_model import SGDRegressor
    >>> from sklearn.pipeline import make_pipeline
    >>> from sklearn.preprocessing import StandardScaler
    >>> n_samples, n_features = 10, 5
    >>> rng = np.random.RandomState(0)
    >>> y = rng.randn(n_samples)
    >>> X = rng.randn(n_samples, n_features)
    >>> # Always scale the input. The most convenient way is to use a pipeline.
    >>> reg = make_pipeline(StandardScaler(),
    ...                     SGDRegressor(max_iter=1000, tol=1e-3))
    >>> reg.fit(X, y)
    Pipeline(steps=[('standardscaler', StandardScaler()),
                    ('sgdregressor', SGDRegressor())])

    See also
    --------
    Ridge, ElasticNet, Lasso, sklearn.svm.SVR

    """
<<<<<<< HEAD

    def __init__(self, loss="squared_loss", penalty="l2", alpha=0.0001,
=======
    @_deprecate_positional_args
    def __init__(self, loss="squared_loss", *, penalty="l2", alpha=0.0001,
>>>>>>> 02309ffb
                 l1_ratio=0.15, fit_intercept=True, max_iter=1000, tol=1e-3,
                 shuffle=True, verbose=0, epsilon=DEFAULT_EPSILON,
                 random_state=None, learning_rate="invscaling", eta0=0.01,
                 power_t=0.25, early_stopping=False, validation_fraction=0.1,
                 n_iter_no_change=5, warm_start=False, average=False):
        super().__init__(
            loss=loss, penalty=penalty, alpha=alpha, l1_ratio=l1_ratio,
            fit_intercept=fit_intercept, max_iter=max_iter, tol=tol,
            shuffle=shuffle, verbose=verbose, epsilon=epsilon,
            random_state=random_state, learning_rate=learning_rate, eta0=eta0,
            power_t=power_t, early_stopping=early_stopping,
            validation_fraction=validation_fraction,
            n_iter_no_change=n_iter_no_change, warm_start=warm_start,
            average=average)<|MERGE_RESOLUTION|>--- conflicted
+++ resolved
@@ -1551,13 +1551,8 @@
     Ridge, ElasticNet, Lasso, sklearn.svm.SVR
 
     """
-<<<<<<< HEAD
-
-    def __init__(self, loss="squared_loss", penalty="l2", alpha=0.0001,
-=======
     @_deprecate_positional_args
     def __init__(self, loss="squared_loss", *, penalty="l2", alpha=0.0001,
->>>>>>> 02309ffb
                  l1_ratio=0.15, fit_intercept=True, max_iter=1000, tol=1e-3,
                  shuffle=True, verbose=0, epsilon=DEFAULT_EPSILON,
                  random_state=None, learning_rate="invscaling", eta0=0.01,

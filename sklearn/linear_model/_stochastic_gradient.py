--- conflicted
+++ resolved
@@ -1382,22 +1382,6 @@
         """
         return np.log(self.predict_proba(X))
 
-<<<<<<< HEAD
-    def __sklearn_tags__(self):
-        tags = super().__sklearn_tags__()
-        # TODO: replace by a statistical test, see meta-issue #16298
-        tags._xfail_checks = {
-            "check_sample_weight_equivalence_on_dense_data": (
-                "sample_weight is not equivalent to removing/repeating samples."
-            ),
-            "check_sample_weight_equivalence_on_sparse_data": (
-                "sample_weight is not equivalent to removing/repeating samples."
-            ),
-        }
-        return tags
-
-=======
->>>>>>> eaf9529b
 
 class BaseSGDRegressor(RegressorMixin, BaseSGD):
     loss_functions = {
@@ -2079,22 +2063,6 @@
             average=average,
         )
 
-<<<<<<< HEAD
-    def __sklearn_tags__(self):
-        tags = super().__sklearn_tags__()
-        # TODO: replace by a statistical test, see meta-issue #16298
-        tags._xfail_checks = {
-            "check_sample_weight_equivalence_on_dense_data": (
-                "sample_weight is not equivalent to removing/repeating samples."
-            ),
-            "check_sample_weight_equivalence_on_sparse_data": (
-                "sample_weight is not equivalent to removing/repeating samples."
-            ),
-        }
-        return tags
-
-=======
->>>>>>> eaf9529b
 
 class SGDOneClassSVM(OutlierMixin, BaseSGD):
     """Solves linear One-Class SVM using Stochastic Gradient Descent.
@@ -2664,21 +2632,4 @@
         """
         y = (self.decision_function(X) >= 0).astype(np.int32)
         y[y == 0] = -1  # for consistency with outlier detectors
-<<<<<<< HEAD
-        return y
-
-    def __sklearn_tags__(self):
-        tags = super().__sklearn_tags__()
-        # TODO: replace by a statistical test, see meta-issue #16298
-        tags._xfail_checks = {
-            "check_sample_weight_equivalence_on_dense_data": (
-                "sample_weight is not equivalent to removing/repeating samples."
-            ),
-            "check_sample_weight_equivalence_on_sparse_data": (
-                "sample_weight is not equivalent to removing/repeating samples."
-            ),
-        }
-        return tags
-=======
-        return y
->>>>>>> eaf9529b
+        return y
--- conflicted
+++ resolved
@@ -802,13 +802,7 @@
         # Algorithms for optimization:
         # Note again that our losses implement 1/2 * deviance.
         if solver == "lbfgs":
-<<<<<<< HEAD
-            func = self._linear_loss.loss_gradient
-=======
             func = linear_loss.loss_gradient
-            l2_reg_strength = self.alpha
-            n_threads = _openmp_effective_n_threads()
->>>>>>> 2303c89f
 
             opt_res = scipy.optimize.minimize(
                 func,
@@ -833,7 +827,7 @@
             }
             sol = sol_dict[solver](
                 coef=coef,
-                linear_loss=self._linear_loss,
+                linear_loss=linear_loss,
                 l2_reg_strength=l2_reg_strength,
                 tol=self.tol,
                 max_iter=self.max_iter,
@@ -845,7 +839,7 @@
         elif issubclass(solver, NewtonSolver):
             sol = solver(
                 coef=coef,
-                linear_loss=self._linear_loss,
+                linear_loss=linear_loss,
                 l2_reg_strength=l2_reg_strength,
                 tol=self.tol,
                 max_iter=self.max_iter,

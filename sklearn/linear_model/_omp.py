"""Orthogonal matching pursuit algorithms
"""

# Author: Vlad Niculae
#
# License: BSD 3 clause

import warnings
from math import sqrt

import numpy as np
from scipy import linalg
from scipy.linalg.lapack import get_lapack_funcs
from joblib import Parallel

from ._base import LinearModel, _pre_fit
from ..base import RegressorMixin, MultiOutputMixin
from ..utils import as_float_array, check_array
from ..utils.fixes import delayed
from ..model_selection import check_cv

premature = (
    "Orthogonal matching pursuit ended prematurely due to linear"
    " dependence in the dictionary. The requested precision might"
    " not have been met."
)


def _cholesky_omp(X, y, n_nonzero_coefs, tol=None, copy_X=True,
                  return_path=False):
    """Orthogonal Matching Pursuit step using the Cholesky decomposition.

    Parameters
    ----------
    X : ndarray of shape (n_samples, n_features)
        Input dictionary. Columns are assumed to have unit norm.

    y : ndarray of shape (n_samples,)
        Input targets.

    n_nonzero_coefs : int
        Targeted number of non-zero elements.

    tol : float, default=None
        Targeted squared error, if not None overrides n_nonzero_coefs.

    copy_X : bool, default=True
        Whether the design matrix X must be copied by the algorithm. A false
        value is only helpful if X is already Fortran-ordered, otherwise a
        copy is made anyway.

    return_path : bool, default=False
        Whether to return every value of the nonzero coefficients along the
        forward path. Useful for cross-validation.

    Returns
    -------
    gamma : ndarray of shape (n_nonzero_coefs,)
        Non-zero elements of the solution.

    idx : ndarray of shape (n_nonzero_coefs,)
        Indices of the positions of the elements in gamma within the solution
        vector.

    coef : ndarray of shape (n_features, n_nonzero_coefs)
        The first k values of column k correspond to the coefficient value
        for the active features at that step. The lower left triangle contains
        garbage. Only returned if ``return_path=True``.

    n_active : int
        Number of active features at convergence.
    """
    if copy_X:
        X = X.copy('F')
    else:  # even if we are allowed to overwrite, still copy it if bad order
        X = np.asfortranarray(X)

    min_float = np.finfo(X.dtype).eps
    nrm2, swap = linalg.get_blas_funcs(('nrm2', 'swap'), (X,))
    potrs, = get_lapack_funcs(('potrs',), (X,))

    alpha = np.dot(X.T, y)
    residual = y
    gamma = np.empty(0)
    n_active = 0
    indices = np.arange(X.shape[1])  # keeping track of swapping

    max_features = X.shape[1] if tol is not None else n_nonzero_coefs

    L = np.empty((max_features, max_features), dtype=X.dtype)

    if return_path:
        coefs = np.empty_like(L)

    while True:
        lam = np.argmax(np.abs(np.dot(X.T, residual)))
        if lam < n_active or alpha[lam] ** 2 < min_float:
            # atom already selected or inner product too small
            warnings.warn(premature, RuntimeWarning, stacklevel=2)
            break

        if n_active > 0:
            # Updates the Cholesky decomposition of X' X
            L[n_active, :n_active] = np.dot(X[:, :n_active].T, X[:, lam])
            linalg.solve_triangular(L[:n_active, :n_active],
                                    L[n_active, :n_active],
                                    trans=0, lower=1,
                                    overwrite_b=True,
                                    check_finite=False)
            v = nrm2(L[n_active, :n_active]) ** 2
            Lkk = linalg.norm(X[:, lam]) ** 2 - v
            if Lkk <= min_float:  # selected atoms are dependent
                warnings.warn(premature, RuntimeWarning, stacklevel=2)
                break
            L[n_active, n_active] = sqrt(Lkk)
        else:
            L[0, 0] = linalg.norm(X[:, lam])

        X.T[n_active], X.T[lam] = swap(X.T[n_active], X.T[lam])
        alpha[n_active], alpha[lam] = alpha[lam], alpha[n_active]
        indices[n_active], indices[lam] = indices[lam], indices[n_active]
        n_active += 1

        # solves LL'x = X'y as a composition of two triangular systems
        gamma, _ = potrs(L[:n_active, :n_active], alpha[:n_active], lower=True,
                         overwrite_b=False)

        if return_path:
            coefs[:n_active, n_active - 1] = gamma
        residual = y - np.dot(X[:, :n_active], gamma)
        if tol is not None and nrm2(residual) ** 2 <= tol:
            break
        elif n_active == max_features:
            break

    if return_path:
        return gamma, indices[:n_active], coefs[:, :n_active], n_active
    else:
        return gamma, indices[:n_active], n_active


def _gram_omp(Gram, Xy, n_nonzero_coefs, tol_0=None, tol=None,
              copy_Gram=True, copy_Xy=True, return_path=False):
    """Orthogonal Matching Pursuit step on a precomputed Gram matrix.

    This function uses the Cholesky decomposition method.

    Parameters
    ----------
    Gram : ndarray of shape (n_features, n_features)
        Gram matrix of the input data matrix.

    Xy : ndarray of shape (n_features,)
        Input targets.

    n_nonzero_coefs : int
        Targeted number of non-zero elements.

    tol_0 : float, default=None
        Squared norm of y, required if tol is not None.

    tol : float, default=None
        Targeted squared error, if not None overrides n_nonzero_coefs.

    copy_Gram : bool, default=True
        Whether the gram matrix must be copied by the algorithm. A false
        value is only helpful if it is already Fortran-ordered, otherwise a
        copy is made anyway.

    copy_Xy : bool, default=True
        Whether the covariance vector Xy must be copied by the algorithm.
        If False, it may be overwritten.

    return_path : bool, default=False
        Whether to return every value of the nonzero coefficients along the
        forward path. Useful for cross-validation.

    Returns
    -------
    gamma : ndarray of shape (n_nonzero_coefs,)
        Non-zero elements of the solution.

    idx : ndarray of shape (n_nonzero_coefs,)
        Indices of the positions of the elements in gamma within the solution
        vector.

    coefs : ndarray of shape (n_features, n_nonzero_coefs)
        The first k values of column k correspond to the coefficient value
        for the active features at that step. The lower left triangle contains
        garbage. Only returned if ``return_path=True``.

    n_active : int
        Number of active features at convergence.
    """
    Gram = Gram.copy('F') if copy_Gram else np.asfortranarray(Gram)

    if copy_Xy or not Xy.flags.writeable:
        Xy = Xy.copy()

    min_float = np.finfo(Gram.dtype).eps
    nrm2, swap = linalg.get_blas_funcs(('nrm2', 'swap'), (Gram,))
    potrs, = get_lapack_funcs(('potrs',), (Gram,))

    indices = np.arange(len(Gram))  # keeping track of swapping
    alpha = Xy
    tol_curr = tol_0
    delta = 0
    gamma = np.empty(0)
    n_active = 0

    max_features = len(Gram) if tol is not None else n_nonzero_coefs

    L = np.empty((max_features, max_features), dtype=Gram.dtype)

    L[0, 0] = 1.
    if return_path:
        coefs = np.empty_like(L)

    while True:
        lam = np.argmax(np.abs(alpha))
        if lam < n_active or alpha[lam] ** 2 < min_float:
            # selected same atom twice, or inner product too small
            warnings.warn(premature, RuntimeWarning, stacklevel=3)
            break
        if n_active > 0:
            L[n_active, :n_active] = Gram[lam, :n_active]
            linalg.solve_triangular(L[:n_active, :n_active],
                                    L[n_active, :n_active],
                                    trans=0, lower=1,
                                    overwrite_b=True,
                                    check_finite=False)
            v = nrm2(L[n_active, :n_active]) ** 2
            Lkk = Gram[lam, lam] - v
            if Lkk <= min_float:  # selected atoms are dependent
                warnings.warn(premature, RuntimeWarning, stacklevel=3)
                break
            L[n_active, n_active] = sqrt(Lkk)
        else:
            L[0, 0] = sqrt(Gram[lam, lam])

        Gram[n_active], Gram[lam] = swap(Gram[n_active], Gram[lam])
        Gram.T[n_active], Gram.T[lam] = swap(Gram.T[n_active], Gram.T[lam])
        indices[n_active], indices[lam] = indices[lam], indices[n_active]
        Xy[n_active], Xy[lam] = Xy[lam], Xy[n_active]
        n_active += 1
        # solves LL'x = X'y as a composition of two triangular systems
        gamma, _ = potrs(L[:n_active, :n_active], Xy[:n_active], lower=True,
                         overwrite_b=False)
        if return_path:
            coefs[:n_active, n_active - 1] = gamma
        beta = np.dot(Gram[:, :n_active], gamma)
        alpha = Xy - beta
        if tol is not None:
            tol_curr += delta
            delta = np.inner(gamma, beta[:n_active])
            tol_curr -= delta
            if abs(tol_curr) <= tol:
                break
        elif n_active == max_features:
            break

    if return_path:
        return gamma, indices[:n_active], coefs[:, :n_active], n_active
    else:
        return gamma, indices[:n_active], n_active


def orthogonal_mp(X, y, *, n_nonzero_coefs=None, tol=None, precompute=False,
                  copy_X=True, return_path=False,
                  return_n_iter=False):
    r"""Orthogonal Matching Pursuit (OMP).

    Solves n_targets Orthogonal Matching Pursuit problems.
    An instance of the problem has the form:

    When parametrized by the number of non-zero coefficients using
    `n_nonzero_coefs`:
    argmin ||y - X\gamma||^2 subject to ||\gamma||_0 <= n_{nonzero coefs}

    When parametrized by error using the parameter `tol`:
    argmin ||\gamma||_0 subject to ||y - X\gamma||^2 <= tol

    Read more in the :ref:`User Guide <omp>`.

    Parameters
    ----------
    X : ndarray of shape (n_samples, n_features)
        Input data. Columns are assumed to have unit norm.

    y : ndarray of shape (n_samples,) or (n_samples, n_targets)
        Input targets.

    n_nonzero_coefs : int, default=None
        Desired number of non-zero entries in the solution. If None (by
        default) this value is set to 10% of n_features.

    tol : float, default=None
        Maximum norm of the residual. If not None, overrides n_nonzero_coefs.

    precompute : 'auto' or bool, default=False
        Whether to perform precomputations. Improves performance when n_targets
        or n_samples is very large.

    copy_X : bool, default=True
        Whether the design matrix X must be copied by the algorithm. A false
        value is only helpful if X is already Fortran-ordered, otherwise a
        copy is made anyway.

    return_path : bool, default=False
        Whether to return every value of the nonzero coefficients along the
        forward path. Useful for cross-validation.

    return_n_iter : bool, default=False
        Whether or not to return the number of iterations.

    Returns
    -------
    coef : ndarray of shape (n_features,) or (n_features, n_targets)
        Coefficients of the OMP solution. If `return_path=True`, this contains
        the whole coefficient path. In this case its shape is
        (n_features, n_features) or (n_features, n_targets, n_features) and
        iterating over the last axis yields coefficients in increasing order
        of active features.

    n_iters : array-like or int
        Number of active features across every target. Returned only if
        `return_n_iter` is set to True.

    See Also
    --------
    OrthogonalMatchingPursuit
    orthogonal_mp_gram
    lars_path
    sklearn.decomposition.sparse_encode

    Notes
    -----
    Orthogonal matching pursuit was introduced in S. Mallat, Z. Zhang,
    Matching pursuits with time-frequency dictionaries, IEEE Transactions on
    Signal Processing, Vol. 41, No. 12. (December 1993), pp. 3397-3415.
    (http://blanche.polytechnique.fr/~mallat/papiers/MallatPursuit93.pdf)

    This implementation is based on Rubinstein, R., Zibulevsky, M. and Elad,
    M., Efficient Implementation of the K-SVD Algorithm using Batch Orthogonal
    Matching Pursuit Technical Report - CS Technion, April 2008.
    https://www.cs.technion.ac.il/~ronrubin/Publications/KSVD-OMP-v2.pdf

    """
    X = check_array(X, order='F', copy=copy_X)
    copy_X = False
    if y.ndim == 1:
        y = y.reshape(-1, 1)
    y = check_array(y)
    if y.shape[1] > 1:  # subsequent targets will be affected
        copy_X = True
    if n_nonzero_coefs is None and tol is None:
        # default for n_nonzero_coefs is 0.1 * n_features
        # but at least one.
        n_nonzero_coefs = max(int(0.1 * X.shape[1]), 1)
    if tol is not None and tol < 0:
        raise ValueError("Epsilon cannot be negative")
    if tol is None and n_nonzero_coefs <= 0:
        raise ValueError("The number of atoms must be positive")
    if tol is None and n_nonzero_coefs > X.shape[1]:
        raise ValueError("The number of atoms cannot be more than the number "
                         "of features")
    if precompute == 'auto':
        precompute = X.shape[0] > X.shape[1]
    if precompute:
        G = np.dot(X.T, X)
        G = np.asfortranarray(G)
        Xy = np.dot(X.T, y)
        if tol is not None:
            norms_squared = np.sum((y ** 2), axis=0)
        else:
            norms_squared = None
        return orthogonal_mp_gram(G, Xy, n_nonzero_coefs=n_nonzero_coefs,
                                  tol=tol, norms_squared=norms_squared,
                                  copy_Gram=copy_X, copy_Xy=False,
                                  return_path=return_path)

    if return_path:
        coef = np.zeros((X.shape[1], y.shape[1], X.shape[1]))
    else:
        coef = np.zeros((X.shape[1], y.shape[1]))
    n_iters = []

    for k in range(y.shape[1]):
        out = _cholesky_omp(
            X, y[:, k], n_nonzero_coefs, tol,
            copy_X=copy_X, return_path=return_path)
        if return_path:
            _, idx, coefs, n_iter = out
            coef = coef[:, :, :len(idx)]
            for n_active, x in enumerate(coefs.T):
                coef[idx[:n_active + 1], k, n_active] = x[:n_active + 1]
        else:
            x, idx, n_iter = out
            coef[idx, k] = x
        n_iters.append(n_iter)

    if y.shape[1] == 1:
        n_iters = n_iters[0]

    if return_n_iter:
        return np.squeeze(coef), n_iters
    else:
        return np.squeeze(coef)


def orthogonal_mp_gram(Gram, Xy, *, n_nonzero_coefs=None, tol=None,
                       norms_squared=None, copy_Gram=True,
                       copy_Xy=True, return_path=False,
                       return_n_iter=False):
    """Gram Orthogonal Matching Pursuit (OMP).

    Solves n_targets Orthogonal Matching Pursuit problems using only
    the Gram matrix X.T * X and the product X.T * y.

    Read more in the :ref:`User Guide <omp>`.

    Parameters
    ----------
    Gram : ndarray of shape (n_features, n_features)
        Gram matrix of the input data: X.T * X.

    Xy : ndarray of shape (n_features,) or (n_features, n_targets)
        Input targets multiplied by X: X.T * y.

    n_nonzero_coefs : int, default=None
        Desired number of non-zero entries in the solution. If None (by
        default) this value is set to 10% of n_features.

    tol : float, default=None
        Maximum norm of the residual. If not None, overrides n_nonzero_coefs.

    norms_squared : array-like of shape (n_targets,), default=None
        Squared L2 norms of the lines of y. Required if tol is not None.

    copy_Gram : bool, default=True
        Whether the gram matrix must be copied by the algorithm. A false
        value is only helpful if it is already Fortran-ordered, otherwise a
        copy is made anyway.

    copy_Xy : bool, default=True
        Whether the covariance vector Xy must be copied by the algorithm.
        If False, it may be overwritten.

    return_path : bool, default=False
        Whether to return every value of the nonzero coefficients along the
        forward path. Useful for cross-validation.

    return_n_iter : bool, default=False
        Whether or not to return the number of iterations.

    Returns
    -------
    coef : ndarray of shape (n_features,) or (n_features, n_targets)
        Coefficients of the OMP solution. If `return_path=True`, this contains
        the whole coefficient path. In this case its shape is
        (n_features, n_features) or (n_features, n_targets, n_features) and
        iterating over the last axis yields coefficients in increasing order
        of active features.

    n_iters : array-like or int
        Number of active features across every target. Returned only if
        `return_n_iter` is set to True.

    See Also
    --------
    OrthogonalMatchingPursuit
    orthogonal_mp
    lars_path
    sklearn.decomposition.sparse_encode

    Notes
    -----
    Orthogonal matching pursuit was introduced in G. Mallat, Z. Zhang,
    Matching pursuits with time-frequency dictionaries, IEEE Transactions on
    Signal Processing, Vol. 41, No. 12. (December 1993), pp. 3397-3415.
    (http://blanche.polytechnique.fr/~mallat/papiers/MallatPursuit93.pdf)

    This implementation is based on Rubinstein, R., Zibulevsky, M. and Elad,
    M., Efficient Implementation of the K-SVD Algorithm using Batch Orthogonal
    Matching Pursuit Technical Report - CS Technion, April 2008.
    https://www.cs.technion.ac.il/~ronrubin/Publications/KSVD-OMP-v2.pdf

    """
    Gram = check_array(Gram, order='F', copy=copy_Gram)
    Xy = np.asarray(Xy)
    if Xy.ndim > 1 and Xy.shape[1] > 1:
        # or subsequent target will be affected
        copy_Gram = True
    if Xy.ndim == 1:
        Xy = Xy[:, np.newaxis]
        if tol is not None:
            norms_squared = [norms_squared]
    if copy_Xy or not Xy.flags.writeable:
        # Make the copy once instead of many times in _gram_omp itself.
        Xy = Xy.copy()

    if n_nonzero_coefs is None and tol is None:
        n_nonzero_coefs = int(0.1 * len(Gram))
    if tol is not None and norms_squared is None:
        raise ValueError('Gram OMP needs the precomputed norms in order '
                         'to evaluate the error sum of squares.')
    if tol is not None and tol < 0:
        raise ValueError("Epsilon cannot be negative")
    if tol is None and n_nonzero_coefs <= 0:
        raise ValueError("The number of atoms must be positive")
    if tol is None and n_nonzero_coefs > len(Gram):
        raise ValueError("The number of atoms cannot be more than the number "
                         "of features")

    if return_path:
        coef = np.zeros((len(Gram), Xy.shape[1], len(Gram)))
    else:
        coef = np.zeros((len(Gram), Xy.shape[1]))

    n_iters = []
    for k in range(Xy.shape[1]):
        out = _gram_omp(
            Gram, Xy[:, k], n_nonzero_coefs,
            norms_squared[k] if tol is not None else None, tol,
            copy_Gram=copy_Gram, copy_Xy=False,
            return_path=return_path)
        if return_path:
            _, idx, coefs, n_iter = out
            coef = coef[:, :, :len(idx)]
            for n_active, x in enumerate(coefs.T):
                coef[idx[:n_active + 1], k, n_active] = x[:n_active + 1]
        else:
            x, idx, n_iter = out
            coef[idx, k] = x
        n_iters.append(n_iter)

    if Xy.shape[1] == 1:
        n_iters = n_iters[0]

    if return_n_iter:
        return np.squeeze(coef), n_iters
    else:
        return np.squeeze(coef)


class OrthogonalMatchingPursuit(MultiOutputMixin, RegressorMixin, LinearModel):
    """Orthogonal Matching Pursuit model (OMP).

    Read more in the :ref:`User Guide <omp>`.

    Parameters
    ----------
    n_nonzero_coefs : int, default=None
        Desired number of non-zero entries in the solution. If None (by
        default) this value is set to 10% of n_features.

    tol : float, default=None
        Maximum norm of the residual. If not None, overrides n_nonzero_coefs.

    fit_intercept : bool, default=True
        whether to calculate the intercept for this model. If set
        to false, no intercept will be used in calculations
        (i.e. data is expected to be centered).

    normalize : bool, default=True
        This parameter is ignored when ``fit_intercept`` is set to False.
        If True, the regressors X will be normalized before regression by
        subtracting the mean and dividing by the l2-norm.
        If you wish to standardize, please use
        :class:`~sklearn.preprocessing.StandardScaler` before calling ``fit``
        on an estimator with ``normalize=False``.

<<<<<<< HEAD
        .. deprecated:: 0.24
            ``normalize`` was deprecated in version 0.24 and will be removed in
            0.26.

    precompute : {True, False, 'auto'}, default='auto'
=======
    precompute : 'auto' or bool, default='auto'
>>>>>>> 8e26b0c2
        Whether to use a precomputed Gram and Xy matrix to speed up
        calculations. Improves performance when :term:`n_targets` or
        :term:`n_samples` is very large. Note that if you already have such
        matrices, you can pass them directly to the fit method.

    Attributes
    ----------
    coef_ : ndarray of shape (n_features,) or (n_targets, n_features)
        Parameter vector (w in the formula).

    intercept_ : float or ndarray of shape (n_targets,)
        Independent term in decision function.

    n_iter_ : int or array-like
        Number of active features across every target.

    n_nonzero_coefs_ : int
        The number of non-zero coefficients in the solution. If
        `n_nonzero_coefs` is None and `tol` is None this value is either set
        to 10% of `n_features` or 1, whichever is greater.

    n_features_in_ : int
        Number of features seen during :term:`fit`.

        .. versionadded:: 0.24

    Examples
    --------
    >>> from sklearn.linear_model import OrthogonalMatchingPursuit
    >>> from sklearn.datasets import make_regression
    >>> X, y = make_regression(noise=4, random_state=0)
    >>> reg = OrthogonalMatchingPursuit().fit(X, y)
    >>> reg.score(X, y)
    0.9991...
    >>> reg.predict(X[:1,])
    array([-78.3854...])

    Notes
    -----
    Orthogonal matching pursuit was introduced in G. Mallat, Z. Zhang,
    Matching pursuits with time-frequency dictionaries, IEEE Transactions on
    Signal Processing, Vol. 41, No. 12. (December 1993), pp. 3397-3415.
    (http://blanche.polytechnique.fr/~mallat/papiers/MallatPursuit93.pdf)

    This implementation is based on Rubinstein, R., Zibulevsky, M. and Elad,
    M., Efficient Implementation of the K-SVD Algorithm using Batch Orthogonal
    Matching Pursuit Technical Report - CS Technion, April 2008.
    https://www.cs.technion.ac.il/~ronrubin/Publications/KSVD-OMP-v2.pdf

    See Also
    --------
    orthogonal_mp
    orthogonal_mp_gram
    lars_path
    Lars
    LassoLars
    sklearn.decomposition.sparse_encode
    OrthogonalMatchingPursuitCV
    """
    def __init__(self, *, n_nonzero_coefs=None, tol=None, fit_intercept=True,
                 normalize='deprecate', precompute='auto'):
        self.n_nonzero_coefs = n_nonzero_coefs
        self.tol = tol
        self.fit_intercept = fit_intercept
        self.normalize = normalize
        self.precompute = precompute

    def fit(self, X, y):
        """Fit the model using X, y as training data.

        Parameters
        ----------
        X : array-like of shape (n_samples, n_features)
            Training data.

        y : array-like of shape (n_samples,) or (n_samples, n_targets)
            Target values. Will be cast to X's dtype if necessary


        Returns
        -------
        self : object
            returns an instance of self.
        """
        if self.normalize == 'deprecate':
            _normalize = True
        else:
            _normalize = self.normalize

        if not _normalize:
            warnings.warn(
                "'normalize' was deprecated in version 0.24 and will be"
                " removed in 0.26.", FutureWarning
            )
        else:
            warnings.warn(
                "'normalize' was deprecated in version 0.24 and will be"
                " removed in 0.26. If you wish to keep an equivalent"
                " behaviour, use  Pipeline with a StandardScaler in a"
                " preprocessing stage:"
                "  model = make_pipeline( \n"
                "    StandardScaler(), \n"
                "    {type(self).__name__}())", FutureWarning
            )

        X, y = self._validate_data(X, y, multi_output=True, y_numeric=True)
        n_features = X.shape[1]

        X, y, X_offset, y_offset, X_scale, Gram, Xy = \
            _pre_fit(X, y, None, self.precompute, _normalize,
                     self.fit_intercept, copy=True)

        if y.ndim == 1:
            y = y[:, np.newaxis]

        if self.n_nonzero_coefs is None and self.tol is None:
            # default for n_nonzero_coefs is 0.1 * n_features
            # but at least one.
            self.n_nonzero_coefs_ = max(int(0.1 * n_features), 1)
        else:
            self.n_nonzero_coefs_ = self.n_nonzero_coefs

        if Gram is False:
            coef_, self.n_iter_ = orthogonal_mp(
                X, y, n_nonzero_coefs=self.n_nonzero_coefs_, tol=self.tol,
                precompute=False, copy_X=True,
                return_n_iter=True)
        else:
            norms_sq = np.sum(y ** 2, axis=0) if self.tol is not None else None

            coef_, self.n_iter_ = orthogonal_mp_gram(
                Gram, Xy=Xy, n_nonzero_coefs=self.n_nonzero_coefs_,
                tol=self.tol, norms_squared=norms_sq,
                copy_Gram=True, copy_Xy=True,
                return_n_iter=True)
        self.coef_ = coef_.T
        self._set_intercept(X_offset, y_offset, X_scale)
        return self


def _omp_path_residues(X_train, y_train, X_test, y_test, copy=True,
                       fit_intercept=True, normalize=True, max_iter=100):
    """Compute the residues on left-out data for a full LARS path.

    Parameters
    ----------
    X_train : ndarray of shape (n_samples, n_features)
        The data to fit the LARS on.

    y_train : ndarray of shape (n_samples)
        The target variable to fit LARS on.

    X_test : ndarray of shape (n_samples, n_features)
        The data to compute the residues on.

    y_test : ndarray of shape (n_samples)
        The target variable to compute the residues on.

    copy : bool, default=True
        Whether X_train, X_test, y_train and y_test should be copied.  If
        False, they may be overwritten.

    fit_intercept : bool, default=True
        Whether to calculate the intercept for this model. If set
        to false, no intercept will be used in calculations
        (i.e. data is expected to be centered).

    normalize : bool, default=True
        This parameter is ignored when ``fit_intercept`` is set to False.
        If True, the regressors X will be normalized before regression by
        subtracting the mean and dividing by the l2-norm.
        If you wish to standardize, please use
        :class:`~sklearn.preprocessing.StandardScaler` before calling ``fit``
        on an estimator with ``normalize=False``.

<<<<<<< HEAD
        .. deprecated:: 0.24
            ``normalize`` was deprecated in version 0.24 and will be removed in
            0.26.

    max_iter : integer, optional
=======
    max_iter : int, default=100
>>>>>>> 8e26b0c2
        Maximum numbers of iterations to perform, therefore maximum features
        to include. 100 by default.

    Returns
    -------
    residues : ndarray of shape (n_samples, max_features)
        Residues of the prediction on the test data.
    """

    if copy:
        X_train = X_train.copy()
        y_train = y_train.copy()
        X_test = X_test.copy()
        y_test = y_test.copy()

    if fit_intercept:
        X_mean = X_train.mean(axis=0)
        X_train -= X_mean
        X_test -= X_mean
        y_mean = y_train.mean(axis=0)
        y_train = as_float_array(y_train, copy=False)
        y_train -= y_mean
        y_test = as_float_array(y_test, copy=False)
        y_test -= y_mean

    if normalize:
        norms = np.sqrt(np.sum(X_train ** 2, axis=0))
        nonzeros = np.flatnonzero(norms)
        X_train[:, nonzeros] /= norms[nonzeros]

    coefs = orthogonal_mp(X_train, y_train, n_nonzero_coefs=max_iter, tol=None,
                          precompute=False, copy_X=False,
                          return_path=True)
    if coefs.ndim == 1:
        coefs = coefs[:, np.newaxis]
    if normalize:
        coefs[nonzeros] /= norms[nonzeros][:, np.newaxis]

    return np.dot(coefs.T, X_test.T) - y_test


class OrthogonalMatchingPursuitCV(RegressorMixin, LinearModel):
    """Cross-validated Orthogonal Matching Pursuit model (OMP).

    See glossary entry for :term:`cross-validation estimator`.

    Read more in the :ref:`User Guide <omp>`.

    Parameters
    ----------
    copy : bool, default=True
        Whether the design matrix X must be copied by the algorithm. A false
        value is only helpful if X is already Fortran-ordered, otherwise a
        copy is made anyway.

    fit_intercept : bool, default=True
        whether to calculate the intercept for this model. If set
        to false, no intercept will be used in calculations
        (i.e. data is expected to be centered).

    normalize : bool, default=True
        This parameter is ignored when ``fit_intercept`` is set to False.
        If True, the regressors X will be normalized before regression by
        subtracting the mean and dividing by the l2-norm.
        If you wish to standardize, please use
        :class:`~sklearn.preprocessing.StandardScaler` before calling ``fit``
        on an estimator with ``normalize=False``.

<<<<<<< HEAD
        .. deprecated:: 0.24
            ``normalize`` was deprecated in version 0.24 and will be removed in
            0.26.

    max_iter : integer, optional
=======
    max_iter : int, default=None
>>>>>>> 8e26b0c2
        Maximum numbers of iterations to perform, therefore maximum features
        to include. 10% of ``n_features`` but at least 5 if available.

    cv : int, cross-validation generator or iterable, default=None
        Determines the cross-validation splitting strategy.
        Possible inputs for cv are:

        - None, to use the default 5-fold cross-validation,
        - integer, to specify the number of folds.
        - :term:`CV splitter`,
        - An iterable yielding (train, test) splits as arrays of indices.

        For integer/None inputs, :class:`KFold` is used.

        Refer :ref:`User Guide <cross_validation>` for the various
        cross-validation strategies that can be used here.

        .. versionchanged:: 0.22
            ``cv`` default value if None changed from 3-fold to 5-fold.

    n_jobs : int, default=None
        Number of CPUs to use during the cross validation.
        ``None`` means 1 unless in a :obj:`joblib.parallel_backend` context.
        ``-1`` means using all processors. See :term:`Glossary <n_jobs>`
        for more details.

    verbose : bool or int, default=False
        Sets the verbosity amount.

    Attributes
    ----------
    intercept_ : float or ndarray of shape (n_targets,)
        Independent term in decision function.

    coef_ : ndarray of shape (n_features,) or (n_targets, n_features)
        Parameter vector (w in the problem formulation).

    n_nonzero_coefs_ : int
        Estimated number of non-zero coefficients giving the best mean squared
        error over the cross-validation folds.

    n_iter_ : int or array-like
        Number of active features across every target for the model refit with
        the best hyperparameters got by cross-validating across all folds.

    n_features_in_ : int
        Number of features seen during :term:`fit`.

        .. versionadded:: 0.24

    Examples
    --------
    >>> from sklearn.linear_model import OrthogonalMatchingPursuitCV
    >>> from sklearn.datasets import make_regression
    >>> X, y = make_regression(n_features=100, n_informative=10,
    ...                        noise=4, random_state=0)
    >>> reg = OrthogonalMatchingPursuitCV(cv=5).fit(X, y)
    >>> reg.score(X, y)
    0.9991...
    >>> reg.n_nonzero_coefs_
    10
    >>> reg.predict(X[:1,])
    array([-78.3854...])

    See Also
    --------
    orthogonal_mp
    orthogonal_mp_gram
    lars_path
    Lars
    LassoLars
    OrthogonalMatchingPursuit
    LarsCV
    LassoLarsCV
    sklearn.decomposition.sparse_encode

    """
<<<<<<< HEAD
    @_deprecate_positional_args
    def __init__(self, *, copy=True, fit_intercept=True, normalize='deprecate',
=======
    def __init__(self, *, copy=True, fit_intercept=True, normalize=True,
>>>>>>> 8e26b0c2
                 max_iter=None, cv=None, n_jobs=None, verbose=False):
        self.copy = copy
        self.fit_intercept = fit_intercept
        self.normalize = normalize
        self.max_iter = max_iter
        self.cv = cv
        self.n_jobs = n_jobs
        self.verbose = verbose

    def fit(self, X, y):
        """Fit the model using X, y as training data.

        Parameters
        ----------
        X : array-like of shape (n_samples, n_features)
            Training data.

        y : array-like of shape (n_samples,)
            Target values. Will be cast to X's dtype if necessary.

        Returns
        -------
        self : object
            returns an instance of self.
        """

        if self.normalize == 'deprecate':
            _normalize = True
        else:
            _normalize = self.normalize
        # the warning will be raised in the OrthogonalMatchingPursuit

        X, y = self._validate_data(X, y, y_numeric=True, ensure_min_features=2,
                                   estimator=self)
        X = as_float_array(X, copy=False, force_all_finite=False)
        cv = check_cv(self.cv, classifier=False)
        max_iter = (min(max(int(0.1 * X.shape[1]), 5), X.shape[1])
                    if not self.max_iter
                    else self.max_iter)
        cv_paths = Parallel(n_jobs=self.n_jobs, verbose=self.verbose)(
            delayed(_omp_path_residues)(
                X[train], y[train], X[test], y[test], self.copy,
                self.fit_intercept, _normalize, max_iter)
            for train, test in cv.split(X))

        min_early_stop = min(fold.shape[0] for fold in cv_paths)
        mse_folds = np.array([(fold[:min_early_stop] ** 2).mean(axis=1)
                              for fold in cv_paths])
        best_n_nonzero_coefs = np.argmin(mse_folds.mean(axis=0)) + 1
        self.n_nonzero_coefs_ = best_n_nonzero_coefs
        omp = OrthogonalMatchingPursuit(n_nonzero_coefs=best_n_nonzero_coefs,
                                        fit_intercept=self.fit_intercept,
                                        normalize=_normalize)
        omp.fit(X, y)
        self.coef_ = omp.coef_
        self.intercept_ = omp.intercept_
        self.n_iter_ = omp.n_iter_
        return self<|MERGE_RESOLUTION|>--- conflicted
+++ resolved
@@ -13,7 +13,7 @@
 from scipy.linalg.lapack import get_lapack_funcs
 from joblib import Parallel
 
-from ._base import LinearModel, _pre_fit
+from ._base import LinearModel, _pre_fit, _deprecate_normalize
 from ..base import RegressorMixin, MultiOutputMixin
 from ..utils import as_float_array, check_array
 from ..utils.fixes import delayed
@@ -570,15 +570,11 @@
         :class:`~sklearn.preprocessing.StandardScaler` before calling ``fit``
         on an estimator with ``normalize=False``.
 
-<<<<<<< HEAD
-        .. deprecated:: 0.24
-            ``normalize`` was deprecated in version 0.24 and will be removed in
-            0.26.
-
-    precompute : {True, False, 'auto'}, default='auto'
-=======
+        .. deprecated:: 1.0
+           `normalize` was deprecated in version 1.0 and will be
+           removed in 1.2.
+
     precompute : 'auto' or bool, default='auto'
->>>>>>> 8e26b0c2
         Whether to use a precomputed Gram and Xy matrix to speed up
         calculations. Improves performance when :term:`n_targets` or
         :term:`n_samples` is very large. Note that if you already have such
@@ -639,7 +635,7 @@
     OrthogonalMatchingPursuitCV
     """
     def __init__(self, *, n_nonzero_coefs=None, tol=None, fit_intercept=True,
-                 normalize='deprecate', precompute='auto'):
+                 normalize='deprecated', precompute='auto'):
         self.n_nonzero_coefs = n_nonzero_coefs
         self.tol = tol
         self.fit_intercept = fit_intercept
@@ -663,26 +659,10 @@
         self : object
             returns an instance of self.
         """
-        if self.normalize == 'deprecate':
-            _normalize = True
-        else:
-            _normalize = self.normalize
-
-        if not _normalize:
-            warnings.warn(
-                "'normalize' was deprecated in version 0.24 and will be"
-                " removed in 0.26.", FutureWarning
-            )
-        else:
-            warnings.warn(
-                "'normalize' was deprecated in version 0.24 and will be"
-                " removed in 0.26. If you wish to keep an equivalent"
-                " behaviour, use  Pipeline with a StandardScaler in a"
-                " preprocessing stage:"
-                "  model = make_pipeline( \n"
-                "    StandardScaler(), \n"
-                "    {type(self).__name__}())", FutureWarning
-            )
+        _normalize = _deprecate_normalize(
+            self.normalize, default=True,
+            estimator_name=self.__class__.__name__
+        )
 
         X, y = self._validate_data(X, y, multi_output=True, y_numeric=True)
         n_features = X.shape[1]
@@ -754,15 +734,11 @@
         :class:`~sklearn.preprocessing.StandardScaler` before calling ``fit``
         on an estimator with ``normalize=False``.
 
-<<<<<<< HEAD
-        .. deprecated:: 0.24
-            ``normalize`` was deprecated in version 0.24 and will be removed in
-            0.26.
-
-    max_iter : integer, optional
-=======
+        .. deprecated:: 1.0
+           `normalize` was deprecated in version 1.0 and will be
+           removed in 1.2.
+
     max_iter : int, default=100
->>>>>>> 8e26b0c2
         Maximum numbers of iterations to perform, therefore maximum features
         to include. 100 by default.
 
@@ -831,15 +807,11 @@
         :class:`~sklearn.preprocessing.StandardScaler` before calling ``fit``
         on an estimator with ``normalize=False``.
 
-<<<<<<< HEAD
-        .. deprecated:: 0.24
-            ``normalize`` was deprecated in version 0.24 and will be removed in
-            0.26.
-
-    max_iter : integer, optional
-=======
+        .. deprecated:: 1.0
+           `normalize` was deprecated in version 1.0 and will be
+           removed in 1.2.
+
     max_iter : int, default=None
->>>>>>> 8e26b0c2
         Maximum numbers of iterations to perform, therefore maximum features
         to include. 10% of ``n_features`` but at least 5 if available.
 
@@ -917,12 +889,7 @@
     sklearn.decomposition.sparse_encode
 
     """
-<<<<<<< HEAD
-    @_deprecate_positional_args
-    def __init__(self, *, copy=True, fit_intercept=True, normalize='deprecate',
-=======
-    def __init__(self, *, copy=True, fit_intercept=True, normalize=True,
->>>>>>> 8e26b0c2
+    def __init__(self, *, copy=True, fit_intercept=True, normalize='deprecated',
                  max_iter=None, cv=None, n_jobs=None, verbose=False):
         self.copy = copy
         self.fit_intercept = fit_intercept
@@ -949,11 +916,10 @@
             returns an instance of self.
         """
 
-        if self.normalize == 'deprecate':
-            _normalize = True
-        else:
-            _normalize = self.normalize
-        # the warning will be raised in the OrthogonalMatchingPursuit
+        _normalize = _deprecate_normalize(
+            self.normalize, default=True,
+            estimator_name=self.__class__.__name__
+        )
 
         X, y = self._validate_data(X, y, y_numeric=True, ensure_min_features=2,
                                    estimator=self)

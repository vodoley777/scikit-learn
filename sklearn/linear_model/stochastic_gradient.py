# Authors: Peter Prettenhofer <peter.prettenhofer@gmail.com> (main author)
#          Mathieu Blondel (partial_fit support)
#
# License: BSD 3 clause
"""Classification and regression using Stochastic Gradient Descent (SGD)."""

import numpy as np
import warnings

from abc import ABCMeta, abstractmethod

from ..externals.joblib import Parallel, delayed

from .base import LinearClassifierMixin, SparseCoefMixin
from .base import make_dataset
from ..base import BaseEstimator, RegressorMixin
from ..utils import check_array, check_random_state, check_X_y
from ..utils.extmath import safe_sparse_dot
from ..utils.multiclass import _check_partial_fit_first_call
from ..utils.validation import check_is_fitted
from ..exceptions import ConvergenceWarning
from ..externals import six
from ..model_selection import train_test_split

from .sgd_fast import plain_sgd, average_sgd
from ..utils import compute_class_weight
from ..utils import deprecated
from .sgd_fast import Hinge
from .sgd_fast import SquaredHinge
from .sgd_fast import Log
from .sgd_fast import ModifiedHuber
from .sgd_fast import SquaredLoss
from .sgd_fast import Huber
from .sgd_fast import EpsilonInsensitive
from .sgd_fast import SquaredEpsilonInsensitive

LEARNING_RATE_TYPES = {"constant": 1, "optimal": 2, "invscaling": 3,
                       "adaptive": 4, "pa1": 5, "pa2": 6}

PENALTY_TYPES = {"none": 0, "l2": 2, "l1": 1, "elasticnet": 3}

DEFAULT_EPSILON = 0.1
# Default value of ``epsilon`` parameter.


class BaseSGD(six.with_metaclass(ABCMeta, BaseEstimator, SparseCoefMixin)):
    """Base class for SGD classification and regression."""

    def __init__(self, loss, penalty='l2', alpha=0.0001, C=1.0,
                 l1_ratio=0.15, fit_intercept=True, max_iter=None, tol=None,
                 shuffle=True, verbose=0, epsilon=0.1, random_state=None,
                 learning_rate="optimal", eta0=0.0, power_t=0.5,
                 early_stopping=False, validation_fraction=0.1,
                 n_iter_no_change=2, warm_start=False, average=False,
                 n_iter=None):
        self.loss = loss
        self.penalty = penalty
        self.learning_rate = learning_rate
        self.epsilon = epsilon
        self.alpha = alpha
        self.C = C
        self.l1_ratio = l1_ratio
        self.fit_intercept = fit_intercept
        self.shuffle = shuffle
        self.random_state = random_state
        self.verbose = verbose
        self.eta0 = eta0
        self.power_t = power_t
        self.early_stopping = early_stopping
        self.validation_fraction = validation_fraction
        self.n_iter_no_change = n_iter_no_change
        self.warm_start = warm_start
        self.average = average
        self.n_iter = n_iter
        self.max_iter = max_iter
        self.tol = tol
        # current tests expect init to do parameter validation
        # but we are not allowed to set attributes
        self._validate_params(set_max_iter=False)

    def set_params(self, *args, **kwargs):
        super(BaseSGD, self).set_params(*args, **kwargs)
        self._validate_params(set_max_iter=False)
        return self

    @abstractmethod
    def fit(self, X, y):
        """Fit model."""

    def _validate_params(self, set_max_iter=True):
        """Validate input params. """
        if not isinstance(self.shuffle, bool):
            raise ValueError("shuffle must be either True or False")
        if not isinstance(self.early_stopping, bool):
            raise ValueError("early_stopping must be either True or False")
        if self.max_iter is not None and self.max_iter <= 0:
            raise ValueError("max_iter must be > zero. Got %f" % self.max_iter)
        if not (0.0 <= self.l1_ratio <= 1.0):
            raise ValueError("l1_ratio must be in [0, 1]")
        if self.alpha < 0.0:
            raise ValueError("alpha must be >= 0")
        if self.n_iter_no_change < 1:
            raise ValueError("n_iter_no_change must be >= 1")
        if not (0.0 < self.validation_fraction < 1.0):
            raise ValueError("validation_fraction must be in ]0, 1[")
        if self.learning_rate in ("constant", "invscaling", "adaptive"):
            if self.eta0 <= 0.0:
                raise ValueError("eta0 must be > 0")
        if self.learning_rate == "optimal" and self.alpha == 0:
            raise ValueError("alpha must be > 0 since "
                             "learning_rate is 'optimal'. alpha is used "
                             "to compute the optimal learning rate.")

        # raises ValueError if not registered
        self._get_penalty_type(self.penalty)
        self._get_learning_rate_type(self.learning_rate)

        if self.loss not in self.loss_functions:
            raise ValueError("The loss %s is not supported. " % self.loss)

        if not set_max_iter:
            return
        # n_iter deprecation, set self._max_iter, self._tol
        self._tol = self.tol
        if self.n_iter is not None:
            warnings.warn("n_iter parameter is deprecated in 0.19 and will be"
                          " removed in 0.21. Use max_iter and tol instead.",
                          DeprecationWarning)
            # Same behavior as before 0.19
            max_iter = self.n_iter
            self._tol = None

        elif self.tol is None and self.max_iter is None:
            warnings.warn(
                "max_iter and tol parameters have been added in %s in 0.19. If"
                " both are left unset, they default to max_iter=5 and tol=None"
                ". If tol is not None, max_iter defaults to max_iter=1000. "
                "From 0.21, default max_iter will be 1000, "
                "and default tol will be 1e-3." % type(self).__name__,
                FutureWarning)
            # Before 0.19, default was n_iter=5
            max_iter = 5
        else:
            max_iter = self.max_iter if self.max_iter is not None else 1000
        self._max_iter = max_iter

    def _get_loss_function(self, loss):
        """Get concrete ``LossFunction`` object for str ``loss``. """
        try:
            loss_ = self.loss_functions[loss]
            loss_class, args = loss_[0], loss_[1:]
            if loss in ('huber', 'epsilon_insensitive',
                        'squared_epsilon_insensitive'):
                args = (self.epsilon, )
            return loss_class(*args)
        except KeyError:
            raise ValueError("The loss %s is not supported. " % loss)

    def _get_learning_rate_type(self, learning_rate):
        try:
            return LEARNING_RATE_TYPES[learning_rate]
        except KeyError:
            raise ValueError("learning rate %s "
                             "is not supported. " % learning_rate)

    def _get_penalty_type(self, penalty):
        penalty = str(penalty).lower()
        try:
            return PENALTY_TYPES[penalty]
        except KeyError:
            raise ValueError("Penalty %s is not supported. " % penalty)

    def _validate_sample_weight(self, sample_weight, n_samples):
        """Set the sample weight array."""
        if sample_weight is None:
            # uniform sample weights
            sample_weight = np.ones(n_samples, dtype=np.float64, order='C')
        else:
            # user-provided array
            sample_weight = np.asarray(sample_weight, dtype=np.float64,
                                       order="C")
        if sample_weight.shape[0] != n_samples:
            raise ValueError("Shapes of X and sample_weight do not match.")
        return sample_weight

    def _allocate_parameter_mem(self, n_classes, n_features, coef_init=None,
                                intercept_init=None):
        """Allocate mem for parameters; initialize if provided."""
        if n_classes > 2:
            # allocate coef_ for multi-class
            if coef_init is not None:
                coef_init = np.asarray(coef_init, order="C")
                if coef_init.shape != (n_classes, n_features):
                    raise ValueError("Provided ``coef_`` does not match "
                                     "dataset. ")
                self.coef_ = coef_init
            else:
                self.coef_ = np.zeros((n_classes, n_features),
                                      dtype=np.float64, order="C")

            # allocate intercept_ for multi-class
            if intercept_init is not None:
                intercept_init = np.asarray(intercept_init, order="C")
                if intercept_init.shape != (n_classes, ):
                    raise ValueError("Provided intercept_init "
                                     "does not match dataset.")
                self.intercept_ = intercept_init
            else:
                self.intercept_ = np.zeros(n_classes, dtype=np.float64,
                                           order="C")
        else:
            # allocate coef_ for binary problem
            if coef_init is not None:
                coef_init = np.asarray(coef_init, dtype=np.float64,
                                       order="C")
                coef_init = coef_init.ravel()
                if coef_init.shape != (n_features,):
                    raise ValueError("Provided coef_init does not "
                                     "match dataset.")
                self.coef_ = coef_init
            else:
                self.coef_ = np.zeros(n_features,
                                      dtype=np.float64,
                                      order="C")

            # allocate intercept_ for binary problem
            if intercept_init is not None:
                intercept_init = np.asarray(intercept_init, dtype=np.float64)
                if intercept_init.shape != (1,) and intercept_init.shape != ():
                    raise ValueError("Provided intercept_init "
                                     "does not match dataset.")
                self.intercept_ = intercept_init.reshape(1,)
            else:
                self.intercept_ = np.zeros(1, dtype=np.float64, order="C")

        # initialize average parameters
        if self.average > 0:
            self.standard_coef_ = self.coef_
            self.standard_intercept_ = self.intercept_
            self.average_coef_ = np.zeros(self.coef_.shape,
                                          dtype=np.float64,
                                          order="C")
            self.average_intercept_ = np.zeros(self.standard_intercept_.shape,
                                               dtype=np.float64,
                                               order="C")

    def _train_validation_split(self, X, y, sample_weight):
        """Split the dataset between training set and validation set

        Returns
        -------
        validation_set : array, shape(n_samples, )
            Equal to 1 on the validation set, 0 on the training set
        """
        n_samples = X.shape[0]
        if not self.early_stopping:
            # use the full set for training, with an empty validation set
            return np.zeros(n_samples, dtype=np.int16)

        tmp = train_test_split(X, y, np.arange(n_samples), sample_weight,
                               test_size=self.validation_fraction,
                               random_state=self.random_state)
        X_train, X_val, y_train, y_val = tmp[:4]
        idx_train, idx_val, sample_weight_train, sample_weight_val = tmp[4:8]

        self._X_val = X_val
        self._y_val = y_val
        self._sample_weight_val = sample_weight_val
        validation_set = np.zeros(n_samples, dtype=np.int16)
        validation_set[idx_val] = 1
        return validation_set

    def _validation_score(self, coef, intercept):
        """Compute the score on the validation set. Used for early stopping."""
        self.coef_ = coef.reshape(1, -1)
        self.intercept_ = np.atleast_1d(intercept)
        return self.score(self._X_val, self._y_val, self._sample_weight_val)


def _prepare_fit_binary(est, y, i):
    """Initialization for fit_binary.

    Returns y, coef, intercept.
    """
    y_i = np.ones(y.shape, dtype=np.float64, order="C")
    y_i[y != est.classes_[i]] = -1.0
    average_intercept = 0
    average_coef = None

    if len(est.classes_) == 2:
        if not est.average:
            coef = est.coef_.ravel()
            intercept = est.intercept_[0]
        else:
            coef = est.standard_coef_.ravel()
            intercept = est.standard_intercept_[0]
            average_coef = est.average_coef_.ravel()
            average_intercept = est.average_intercept_[0]
    else:
        if not est.average:
            coef = est.coef_[i]
            intercept = est.intercept_[i]
        else:
            coef = est.standard_coef_[i]
            intercept = est.standard_intercept_[i]
            average_coef = est.average_coef_[i]
            average_intercept = est.average_intercept_[i]

    return y_i, coef, intercept, average_coef, average_intercept


def fit_binary(est, i, X, y, alpha, C, learning_rate, max_iter,
               pos_weight, neg_weight, sample_weight):
    """Fit a single binary classifier.

    The i'th class is considered the "positive" class.
    """
    # if average is not true, average_coef, and average_intercept will be
    # unused
    y_i, coef, intercept, average_coef, average_intercept = \
        _prepare_fit_binary(est, y, i)
    assert y_i.shape[0] == y.shape[0] == sample_weight.shape[0]
    dataset, intercept_decay = make_dataset(X, y_i, sample_weight)

    penalty_type = est._get_penalty_type(est.penalty)
    learning_rate_type = est._get_learning_rate_type(learning_rate)

    validation_set = est._train_validation_split(X, y, sample_weight)

    # XXX should have random_state_!
    random_state = check_random_state(est.random_state)
    # numpy mtrand expects a C long which is a signed 32 bit integer under
    # Windows
    seed = random_state.randint(0, np.iinfo(np.int32).max)

    tol = est.tol if est.tol is not None else -np.inf

    if not est.average:
        return plain_sgd(coef, intercept, est.loss_function_,
                         penalty_type, alpha, C, est.l1_ratio,
                         dataset, validation_set, est.early_stopping, est,
                         int(est.n_iter_no_change),
                         max_iter, tol, int(est.fit_intercept),
                         int(est.verbose), int(est.shuffle), seed,
                         pos_weight, neg_weight,
                         learning_rate_type, est.eta0,
                         est.power_t, est.t_, intercept_decay)

    else:
        standard_coef, standard_intercept, average_coef, average_intercept, \
            n_iter_ = average_sgd(coef, intercept, average_coef,
                                  average_intercept, est.loss_function_,
                                  penalty_type, alpha, C, est.l1_ratio,
                                  dataset, validation_set, est.early_stopping,
                                  est, int(est.n_iter_no_change),
                                  max_iter, tol,
                                  int(est.fit_intercept), int(est.verbose),
                                  int(est.shuffle), seed, pos_weight,
                                  neg_weight, learning_rate_type, est.eta0,
                                  est.power_t, est.t_, intercept_decay,
                                  est.average)

        if len(est.classes_) == 2:
            est.average_intercept_[0] = average_intercept
        else:
            est.average_intercept_[i] = average_intercept

        return standard_coef, standard_intercept, n_iter_


class BaseSGDClassifier(six.with_metaclass(ABCMeta, BaseSGD,
                                           LinearClassifierMixin)):

    loss_functions = {
        "hinge": (Hinge, 1.0),
        "squared_hinge": (SquaredHinge, 1.0),
        "perceptron": (Hinge, 0.0),
        "log": (Log, ),
        "modified_huber": (ModifiedHuber, ),
        "squared_loss": (SquaredLoss, ),
        "huber": (Huber, DEFAULT_EPSILON),
        "epsilon_insensitive": (EpsilonInsensitive, DEFAULT_EPSILON),
        "squared_epsilon_insensitive": (SquaredEpsilonInsensitive,
                                        DEFAULT_EPSILON),
    }

    @abstractmethod
    def __init__(self, loss="hinge", penalty='l2', alpha=0.0001,
                 l1_ratio=0.15, fit_intercept=True, max_iter=None, tol=None,
                 shuffle=True, verbose=0, epsilon=DEFAULT_EPSILON, n_jobs=1,
                 random_state=None, learning_rate="optimal", eta0=0.0,
                 power_t=0.5, early_stopping=False,
                 validation_fraction=0.1, n_iter_no_change=2,
                 class_weight=None, warm_start=False, average=False,
                 n_iter=None):

        super(BaseSGDClassifier, self).__init__(
            loss=loss, penalty=penalty, alpha=alpha, l1_ratio=l1_ratio,
            fit_intercept=fit_intercept, max_iter=max_iter, tol=tol,
            shuffle=shuffle, verbose=verbose, epsilon=epsilon,
            random_state=random_state, learning_rate=learning_rate, eta0=eta0,
            power_t=power_t, early_stopping=early_stopping,
            validation_fraction=validation_fraction,
            n_iter_no_change=n_iter_no_change, warm_start=warm_start,
            average=average, n_iter=n_iter)
        self.class_weight = class_weight
        self.n_jobs = int(n_jobs)

    @property
    @deprecated("Attribute loss_function was deprecated in version 0.19 and "
                "will be removed in 0.21. Use ``loss_function_`` instead")
    def loss_function(self):
        return self.loss_function_

    def _partial_fit(self, X, y, alpha, C,
                     loss, learning_rate, max_iter,
                     classes, sample_weight,
                     coef_init, intercept_init):
        X, y = check_X_y(X, y, 'csr', dtype=np.float64, order="C")

        n_samples, n_features = X.shape

        _check_partial_fit_first_call(self, classes)

        n_classes = self.classes_.shape[0]

        # Allocate datastructures from input arguments
        self._expanded_class_weight = compute_class_weight(self.class_weight,
                                                           self.classes_, y)
        sample_weight = self._validate_sample_weight(sample_weight, n_samples)

        if getattr(self, "coef_", None) is None or coef_init is not None:
            self._allocate_parameter_mem(n_classes, n_features,
                                         coef_init, intercept_init)
        elif n_features != self.coef_.shape[-1]:
            raise ValueError("Number of features %d does not match previous "
                             "data %d." % (n_features, self.coef_.shape[-1]))

        self.loss_function_ = self._get_loss_function(loss)
        if not hasattr(self, "t_"):
            self.t_ = 1.0

        # delegate to concrete training procedure
        if n_classes > 2:
            self._fit_multiclass(X, y, alpha=alpha, C=C,
                                 learning_rate=learning_rate,
                                 sample_weight=sample_weight,
                                 max_iter=max_iter)
        elif n_classes == 2:
            self._fit_binary(X, y, alpha=alpha, C=C,
                             learning_rate=learning_rate,
                             sample_weight=sample_weight,
                             max_iter=max_iter)
        else:
            raise ValueError(
                "The number of classes has to be greater than one;"
                " got %d class" % n_classes)

        return self

    def _fit(self, X, y, alpha, C, loss, learning_rate, coef_init=None,
             intercept_init=None, sample_weight=None):
        self._validate_params()
        if hasattr(self, "classes_"):
            self.classes_ = None

        X, y = check_X_y(X, y, 'csr', dtype=np.float64, order="C")
        n_samples, n_features = X.shape

        # labels can be encoded as float, int, or string literals
        # np.unique sorts in asc order; largest class id is positive class
        classes = np.unique(y)

        if self.warm_start and hasattr(self, "coef_"):
            if coef_init is None:
                coef_init = self.coef_
            if intercept_init is None:
                intercept_init = self.intercept_
        else:
            self.coef_ = None
            self.intercept_ = None

        if self.average > 0:
            self.standard_coef_ = self.coef_
            self.standard_intercept_ = self.intercept_
            self.average_coef_ = None
            self.average_intercept_ = None

        # Clear iteration count for multiple call to fit.
        self.t_ = 1.0

        self._partial_fit(X, y, alpha, C, loss, learning_rate, self._max_iter,
                          classes, sample_weight, coef_init, intercept_init)

        if (self._tol is not None and self._tol > -np.inf
                and self.n_iter_ == self._max_iter):
            warnings.warn("Maximum number of iteration reached before "
                          "convergence. Consider increasing max_iter to "
                          "improve the fit.",
                          ConvergenceWarning)
        return self

    def _fit_binary(self, X, y, alpha, C, sample_weight,
                    learning_rate, max_iter):
        """Fit a binary classifier on X and y. """
        coef, intercept, n_iter_ = fit_binary(self, 1, X, y, alpha, C,
                                              learning_rate, max_iter,
                                              self._expanded_class_weight[1],
                                              self._expanded_class_weight[0],
                                              sample_weight)

        self.t_ += n_iter_ * X.shape[0]
        self.n_iter_ = n_iter_

        # need to be 2d
        if self.average > 0:
            if self.average <= self.t_ - 1:
                self.coef_ = self.average_coef_.reshape(1, -1)
                self.intercept_ = self.average_intercept_
            else:
                self.coef_ = self.standard_coef_.reshape(1, -1)
                self.standard_intercept_ = np.atleast_1d(intercept)
                self.intercept_ = self.standard_intercept_
        else:
            self.coef_ = coef.reshape(1, -1)
            # intercept is a float, need to convert it to an array of length 1
            self.intercept_ = np.atleast_1d(intercept)

    def _fit_multiclass(self, X, y, alpha, C, learning_rate,
                        sample_weight, max_iter):
        """Fit a multi-class classifier by combining binary classifiers

        Each binary classifier predicts one class versus all others. This
        strategy is called OVA: One Versus All.
        """
        # Use joblib to fit OvA in parallel.
        result = Parallel(n_jobs=self.n_jobs, backend="threading",
                          verbose=self.verbose)(
            delayed(fit_binary)(self, i, X, y, alpha, C, learning_rate,
                                max_iter, self._expanded_class_weight[i],
                                1., sample_weight)
            for i in range(len(self.classes_)))

        # take the maximum of n_iter_ over every binary fit
        n_iter_ = 0.
        for i, (_, intercept, n_iter_i) in enumerate(result):
            self.intercept_[i] = intercept
            n_iter_ = max(n_iter_, n_iter_i)

        self.t_ += n_iter_ * X.shape[0]
        self.n_iter_ = n_iter_

        if self.average > 0:
            if self.average <= self.t_ - 1.0:
                self.coef_ = self.average_coef_
                self.intercept_ = self.average_intercept_
            else:
                self.coef_ = self.standard_coef_
                self.standard_intercept_ = np.atleast_1d(self.intercept_)
                self.intercept_ = self.standard_intercept_

    def partial_fit(self, X, y, classes=None, sample_weight=None):
        """Fit linear model with Stochastic Gradient Descent.

        Parameters
        ----------
        X : {array-like, sparse matrix}, shape (n_samples, n_features)
            Subset of the training data

        y : numpy array, shape (n_samples,)
            Subset of the target values

        classes : array, shape (n_classes,)
            Classes across all calls to partial_fit.
            Can be obtained by via `np.unique(y_all)`, where y_all is the
            target vector of the entire dataset.
            This argument is required for the first call to partial_fit
            and can be omitted in the subsequent calls.
            Note that y doesn't need to contain all labels in `classes`.

        sample_weight : array-like, shape (n_samples,), optional
            Weights applied to individual samples.
            If not provided, uniform weights are assumed.

        Returns
        -------
        self : returns an instance of self.
        """
        self._validate_params()
        if self.class_weight in ['balanced']:
            raise ValueError("class_weight '{0}' is not supported for "
                             "partial_fit. In order to use 'balanced' weights,"
                             " use compute_class_weight('{0}', classes, y). "
                             "In place of y you can us a large enough sample "
                             "of the full training set target to properly "
                             "estimate the class frequency distributions. "
                             "Pass the resulting weights as the class_weight "
                             "parameter.".format(self.class_weight))
        return self._partial_fit(X, y, alpha=self.alpha, C=1.0, loss=self.loss,
                                 learning_rate=self.learning_rate, max_iter=1,
                                 classes=classes, sample_weight=sample_weight,
                                 coef_init=None, intercept_init=None)

    def fit(self, X, y, coef_init=None, intercept_init=None,
            sample_weight=None):
        """Fit linear model with Stochastic Gradient Descent.

        Parameters
        ----------
        X : {array-like, sparse matrix}, shape (n_samples, n_features)
            Training data

        y : numpy array, shape (n_samples,)
            Target values

        coef_init : array, shape (n_classes, n_features)
            The initial coefficients to warm-start the optimization.

        intercept_init : array, shape (n_classes,)
            The initial intercept to warm-start the optimization.

        sample_weight : array-like, shape (n_samples,), optional
            Weights applied to individual samples.
            If not provided, uniform weights are assumed. These weights will
            be multiplied with class_weight (passed through the
            constructor) if class_weight is specified

        Returns
        -------
        self : returns an instance of self.
        """
        return self._fit(X, y, alpha=self.alpha, C=1.0,
                         loss=self.loss, learning_rate=self.learning_rate,
                         coef_init=coef_init, intercept_init=intercept_init,
                         sample_weight=sample_weight)


class SGDClassifier(BaseSGDClassifier):
    """Linear classifiers (SVM, logistic regression, a.o.) with SGD training.

    This estimator implements regularized linear models with stochastic
    gradient descent (SGD) learning: the gradient of the loss is estimated
    each sample at a time and the model is updated along the way with a
    decreasing strength schedule (aka learning rate). SGD allows minibatch
    (online/out-of-core) learning, see the partial_fit method.
    For best results using the default learning rate schedule, the data should
    have zero mean and unit variance.

    This implementation works with data represented as dense or sparse arrays
    of floating point values for the features. The model it fits can be
    controlled with the loss parameter; by default, it fits a linear support
    vector machine (SVM).

    The regularizer is a penalty added to the loss function that shrinks model
    parameters towards the zero vector using either the squared euclidean norm
    L2 or the absolute norm L1 or a combination of both (Elastic Net). If the
    parameter update crosses the 0.0 value because of the regularizer, the
    update is truncated to 0.0 to allow for learning sparse models and achieve
    online feature selection.

    Read more in the :ref:`User Guide <sgd>`.

    Parameters
    ----------
    loss : str, default: 'hinge'
        The loss function to be used. Defaults to 'hinge', which gives a
        linear SVM.

        The possible options are 'hinge', 'log', 'modified_huber',
        'squared_hinge', 'perceptron', or a regression loss: 'squared_loss',
        'huber', 'epsilon_insensitive', or 'squared_epsilon_insensitive'.

        The 'log' loss gives logistic regression, a probabilistic classifier.
        'modified_huber' is another smooth loss that brings tolerance to
        outliers as well as probability estimates.
        'squared_hinge' is like hinge but is quadratically penalized.
        'perceptron' is the linear loss used by the perceptron algorithm.
        The other losses are designed for regression but can be useful in
        classification as well; see SGDRegressor for a description.

    penalty : str, 'none', 'l2', 'l1', or 'elasticnet'
        The penalty (aka regularization term) to be used. Defaults to 'l2'
        which is the standard regularizer for linear SVM models. 'l1' and
        'elasticnet' might bring sparsity to the model (feature selection)
        not achievable with 'l2'.

    alpha : float
        Constant that multiplies the regularization term. Defaults to 0.0001
        Also used to compute learning_rate when set to 'optimal'.

    l1_ratio : float
        The Elastic Net mixing parameter, with 0 <= l1_ratio <= 1.
        l1_ratio=0 corresponds to L2 penalty, l1_ratio=1 to L1.
        Defaults to 0.15.

    fit_intercept : bool
        Whether the intercept should be estimated or not. If False, the
        data is assumed to be already centered. Defaults to True.

    max_iter : int, optional
        The maximum number of passes over the training data (aka epochs).
        It only impacts the behavior in the ``fit`` method, and not the
        `partial_fit`.
        Defaults to 5. Defaults to 1000 from 0.21, or if tol is not None.

        .. versionadded:: 0.19

    tol : float or None, optional
        The stopping criterion. If it is not None, the iterations will stop
        when (loss > previous_loss - tol). Defaults to None.
        Defaults to 1e-3 from 0.21.

        .. versionadded:: 0.19

    shuffle : bool, optional
        Whether or not the training data should be shuffled after each epoch.
        Defaults to True.

    verbose : integer, optional
        The verbosity level

    epsilon : float
        Epsilon in the epsilon-insensitive loss functions; only if `loss` is
        'huber', 'epsilon_insensitive', or 'squared_epsilon_insensitive'.
        For 'huber', determines the threshold at which it becomes less
        important to get the prediction exactly right.
        For epsilon-insensitive, any differences between the current prediction
        and the correct label are ignored if they are less than this threshold.

    n_jobs : integer, optional
        The number of CPUs to use to do the OVA (One Versus All, for
        multi-class problems) computation. -1 means 'all CPUs'. Defaults
        to 1.

    random_state : int, RandomState instance or None, optional (default=None)
        The seed of the pseudo random number generator to use when shuffling
        the data.  If int, random_state is the seed used by the random number
        generator; If RandomState instance, random_state is the random number
        generator; If None, the random number generator is the RandomState
        instance used by `np.random`.

    learning_rate : string, optional
        The learning rate schedule:

        - 'constant': eta = eta0
        - 'optimal': eta = 1.0 / (alpha * (t + t0)) [default]
        - 'invscaling': eta = eta0 / pow(t, power_t)
        - 'adaptive': eta = eta0, as long as the training keeps decreasing.
        Each time n_iter_no_change consecutive epochs fail to decrease the
        training loss by tol, or fail to increase validation score by tol if
        'early_stopping' is on, the current learning rate is divided by 5.

        where t0 is chosen by a heuristic proposed by Leon Bottou.

    eta0 : double
        The initial learning rate for the 'constant', 'invscaling' or
        'adaptive' schedules. The default value is 0.0 as eta0 is not used by
        the default schedule 'optimal'.

    power_t : double
        The exponent for inverse scaling learning rate [default 0.5].

    early_stopping : bool, default False
        Whether to use early stopping to terminate training when validation
        score is not improving. If set to true, it will automatically set aside
        a fraction of training data as validation and terminate training when
        validation score is not improving by at least tol for
        n_iter_no_change consecutive epochs.

        .. versionadded:: 0.20

    n_iter_no_change : int, default 2
        Number of iterations with no improvement to wait before early stopping.

        .. versionadded:: 0.20

    validation_fraction : float, optional, default 0.1
        The proportion of training data to set aside as validation set for
        early stopping. Must be between 0 and 1.
        Only used if early_stopping is True

        .. versionadded:: 0.20

    class_weight : dict, {class_label: weight} or "balanced" or None, optional
        Preset for the class_weight fit parameter.

        Weights associated with classes. If not given, all classes
        are supposed to have weight one.

        The "balanced" mode uses the values of y to automatically adjust
        weights inversely proportional to class frequencies in the input data
        as ``n_samples / (n_classes * np.bincount(y))``

    warm_start : bool, optional
        When set to True, reuse the solution of the previous call to fit as
        initialization, otherwise, just erase the previous solution.

    average : bool or int, optional
        When set to True, computes the averaged SGD weights and stores the
        result in the ``coef_`` attribute. If set to an int greater than 1,
        averaging will begin once the total number of samples seen reaches
        average. So ``average=10`` will begin averaging after seeing 10
        samples.

    n_iter : int, optional
        The number of passes over the training data (aka epochs).
        Defaults to None. Deprecated, will be removed in 0.21.

        .. versionchanged:: 0.19
            Deprecated

    Attributes
    ----------
    coef_ : array, shape (1, n_features) if n_classes == 2 else (n_classes,\
            n_features)
        Weights assigned to the features.

    intercept_ : array, shape (1,) if n_classes == 2 else (n_classes,)
        Constants in decision function.

    n_iter_ : int
        The actual number of iterations to reach the stopping criterion.
        For multiclass fits, it is the maximum over every binary fit.

    loss_function_ : concrete ``LossFunction``

    Examples
    --------
    >>> import numpy as np
    >>> from sklearn import linear_model
    >>> X = np.array([[-1, -1], [-2, -1], [1, 1], [2, 1]])
    >>> Y = np.array([1, 1, 2, 2])
    >>> clf = linear_model.SGDClassifier()
    >>> clf.fit(X, Y)
    ... #doctest: +NORMALIZE_WHITESPACE
    SGDClassifier(alpha=0.0001, average=False, class_weight=None,
           early_stopping=False, epsilon=0.1, eta0=0.0, fit_intercept=True,
           l1_ratio=0.15, learning_rate='optimal', loss='hinge', max_iter=None,
           n_iter=None, n_iter_no_change=2, n_jobs=1, penalty='l2',
           power_t=0.5, random_state=None, shuffle=True, tol=None,
           validation_fraction=0.1, verbose=0, warm_start=False)

    >>> print(clf.predict([[-0.8, -1]]))
    [1]

    See also
    --------
    LinearSVC, LogisticRegression, Perceptron

    """

    def __init__(self, loss="hinge", penalty='l2', alpha=0.0001, l1_ratio=0.15,
                 fit_intercept=True, max_iter=None, tol=None, shuffle=True,
                 verbose=0, epsilon=DEFAULT_EPSILON, n_jobs=1,
                 random_state=None, learning_rate="optimal", eta0=0.0,
                 power_t=0.5, early_stopping=False, validation_fraction=0.1,
                 n_iter_no_change=2, class_weight=None, warm_start=False,
                 average=False, n_iter=None):
        super(SGDClassifier, self).__init__(
            loss=loss, penalty=penalty, alpha=alpha, l1_ratio=l1_ratio,
            fit_intercept=fit_intercept, max_iter=max_iter, tol=tol,
            shuffle=shuffle, verbose=verbose, epsilon=epsilon, n_jobs=n_jobs,
            random_state=random_state, learning_rate=learning_rate, eta0=eta0,
            power_t=power_t, early_stopping=early_stopping,
            validation_fraction=validation_fraction,
            n_iter_no_change=n_iter_no_change, class_weight=class_weight,
            warm_start=warm_start, average=average, n_iter=n_iter)

    def _check_proba(self):
        check_is_fitted(self, "t_")

        if self.loss not in ("log", "modified_huber"):
            raise AttributeError("probability estimates are not available for"
                                 " loss=%r" % self.loss)

    @property
    def predict_proba(self):
        """Probability estimates.

        This method is only available for log loss and modified Huber loss.

        Multiclass probability estimates are derived from binary (one-vs.-rest)
        estimates by simple normalization, as recommended by Zadrozny and
        Elkan.

        Binary probability estimates for loss="modified_huber" are given by
        (clip(decision_function(X), -1, 1) + 1) / 2. For other loss functions
        it is necessary to perform proper probability calibration by wrapping
        the classifier with
        :class:`sklearn.calibration.CalibratedClassifierCV` instead.

        Parameters
        ----------
        X : {array-like, sparse matrix}, shape (n_samples, n_features)

        Returns
        -------
        array, shape (n_samples, n_classes)
            Returns the probability of the sample for each class in the model,
            where classes are ordered as they are in `self.classes_`.

        References
        ----------
        Zadrozny and Elkan, "Transforming classifier scores into multiclass
        probability estimates", SIGKDD'02,
        http://www.research.ibm.com/people/z/zadrozny/kdd2002-Transf.pdf

        The justification for the formula in the loss="modified_huber"
        case is in the appendix B in:
        http://jmlr.csail.mit.edu/papers/volume2/zhang02c/zhang02c.pdf
        """
        self._check_proba()
        return self._predict_proba

    def _predict_proba(self, X):
        if self.loss == "log":
            return self._predict_proba_lr(X)

        elif self.loss == "modified_huber":
            binary = (len(self.classes_) == 2)
            scores = self.decision_function(X)

            if binary:
                prob2 = np.ones((scores.shape[0], 2))
                prob = prob2[:, 1]
            else:
                prob = scores

            np.clip(scores, -1, 1, prob)
            prob += 1.
            prob /= 2.

            if binary:
                prob2[:, 0] -= prob
                prob = prob2
            else:
                # the above might assign zero to all classes, which doesn't
                # normalize neatly; work around this to produce uniform
                # probabilities
                prob_sum = prob.sum(axis=1)
                all_zero = (prob_sum == 0)
                if np.any(all_zero):
                    prob[all_zero, :] = 1
                    prob_sum[all_zero] = len(self.classes_)

                # normalize
                prob /= prob_sum.reshape((prob.shape[0], -1))

            return prob

        else:
            raise NotImplementedError("predict_(log_)proba only supported when"
                                      " loss='log' or loss='modified_huber' "
                                      "(%r given)" % self.loss)

    @property
    def predict_log_proba(self):
        """Log of probability estimates.

        This method is only available for log loss and modified Huber loss.

        When loss="modified_huber", probability estimates may be hard zeros
        and ones, so taking the logarithm is not possible.

        See ``predict_proba`` for details.

        Parameters
        ----------
        X : array-like, shape (n_samples, n_features)

        Returns
        -------
        T : array-like, shape (n_samples, n_classes)
            Returns the log-probability of the sample for each class in the
            model, where classes are ordered as they are in
            `self.classes_`.
        """
        self._check_proba()
        return self._predict_log_proba

    def _predict_log_proba(self, X):
        return np.log(self.predict_proba(X))


class BaseSGDRegressor(BaseSGD, RegressorMixin):

    loss_functions = {
        "squared_loss": (SquaredLoss, ),
        "huber": (Huber, DEFAULT_EPSILON),
        "epsilon_insensitive": (EpsilonInsensitive, DEFAULT_EPSILON),
        "squared_epsilon_insensitive": (SquaredEpsilonInsensitive,
                                        DEFAULT_EPSILON),
    }

    @abstractmethod
    def __init__(self, loss="squared_loss", penalty="l2", alpha=0.0001,
                 l1_ratio=0.15, fit_intercept=True, max_iter=None, tol=None,
                 shuffle=True, verbose=0, epsilon=DEFAULT_EPSILON,
                 random_state=None, learning_rate="invscaling", eta0=0.01,
                 power_t=0.25, early_stopping=False, validation_fraction=0.1,
                 n_iter_no_change=2, warm_start=False, average=False,
                 n_iter=None):
        super(BaseSGDRegressor, self).__init__(
            loss=loss, penalty=penalty, alpha=alpha, l1_ratio=l1_ratio,
            fit_intercept=fit_intercept, max_iter=max_iter, tol=tol,
            shuffle=shuffle, verbose=verbose, epsilon=epsilon,
            random_state=random_state, learning_rate=learning_rate, eta0=eta0,
            power_t=power_t, early_stopping=early_stopping,
            validation_fraction=validation_fraction,
            n_iter_no_change=n_iter_no_change, warm_start=warm_start,
            average=average, n_iter=n_iter)

    def _partial_fit(self, X, y, alpha, C, loss, learning_rate,
                     max_iter, sample_weight, coef_init, intercept_init):
        X, y = check_X_y(X, y, "csr", copy=False, order='C', dtype=np.float64)
        y = y.astype(np.float64, copy=False)

        n_samples, n_features = X.shape

        # Allocate datastructures from input arguments
        sample_weight = self._validate_sample_weight(sample_weight, n_samples)

        if getattr(self, "coef_", None) is None:
            self._allocate_parameter_mem(1, n_features,
                                         coef_init, intercept_init)
        elif n_features != self.coef_.shape[-1]:
            raise ValueError("Number of features %d does not match previous "
                             "data %d." % (n_features, self.coef_.shape[-1]))
        if self.average > 0 and getattr(self, "average_coef_", None) is None:
            self.average_coef_ = np.zeros(n_features,
                                          dtype=np.float64,
                                          order="C")
            self.average_intercept_ = np.zeros(1,
                                               dtype=np.float64,
                                               order="C")

        self._fit_regressor(X, y, alpha, C, loss, learning_rate,
                            sample_weight, max_iter)

        return self

    def partial_fit(self, X, y, sample_weight=None):
        """Fit linear model with Stochastic Gradient Descent.

        Parameters
        ----------
        X : {array-like, sparse matrix}, shape (n_samples, n_features)
            Subset of training data

        y : numpy array of shape (n_samples,)
            Subset of target values

        sample_weight : array-like, shape (n_samples,), optional
            Weights applied to individual samples.
            If not provided, uniform weights are assumed.

        Returns
        -------
        self : returns an instance of self.
        """
        self._validate_params()
        return self._partial_fit(X, y, self.alpha, C=1.0,
                                 loss=self.loss,
                                 learning_rate=self.learning_rate, max_iter=1,
                                 sample_weight=sample_weight, coef_init=None,
                                 intercept_init=None)

    def _fit(self, X, y, alpha, C, loss, learning_rate, coef_init=None,
             intercept_init=None, sample_weight=None):
        self._validate_params()
        if self.warm_start and getattr(self, "coef_", None) is not None:
            if coef_init is None:
                coef_init = self.coef_
            if intercept_init is None:
                intercept_init = self.intercept_
        else:
            self.coef_ = None
            self.intercept_ = None

        if self.average > 0:
            self.standard_intercept_ = self.intercept_
            self.standard_coef_ = self.coef_
            self.average_coef_ = None
            self.average_intercept_ = None

        # Clear iteration count for multiple call to fit.
        self.t_ = 1.0

        self._partial_fit(X, y, alpha, C, loss, learning_rate,
                          self._max_iter, sample_weight, coef_init,
                          intercept_init)

        if (self._tol is not None and self._tol > -np.inf
                and self.n_iter_ == self._max_iter):
            warnings.warn("Maximum number of iteration reached before "
                          "convergence. Consider increasing max_iter to "
                          "improve the fit.",
                          ConvergenceWarning)

        return self

    def fit(self, X, y, coef_init=None, intercept_init=None,
            sample_weight=None):
        """Fit linear model with Stochastic Gradient Descent.

        Parameters
        ----------
        X : {array-like, sparse matrix}, shape (n_samples, n_features)
            Training data

        y : numpy array, shape (n_samples,)
            Target values

        coef_init : array, shape (n_features,)
            The initial coefficients to warm-start the optimization.

        intercept_init : array, shape (1,)
            The initial intercept to warm-start the optimization.

        sample_weight : array-like, shape (n_samples,), optional
            Weights applied to individual samples (1. for unweighted).

        Returns
        -------
        self : returns an instance of self.
        """
        return self._fit(X, y, alpha=self.alpha, C=1.0,
                         loss=self.loss, learning_rate=self.learning_rate,
                         coef_init=coef_init,
                         intercept_init=intercept_init,
                         sample_weight=sample_weight)

    def _decision_function(self, X):
        """Predict using the linear model

        Parameters
        ----------
        X : {array-like, sparse matrix}, shape (n_samples, n_features)

        Returns
        -------
        array, shape (n_samples,)
           Predicted target values per element in X.
        """
        check_is_fitted(self, ["t_", "coef_", "intercept_"], all_or_any=all)

        X = check_array(X, accept_sparse='csr')

        scores = safe_sparse_dot(X, self.coef_.T,
                                 dense_output=True) + self.intercept_
        return scores.ravel()

    def predict(self, X):
        """Predict using the linear model

        Parameters
        ----------
        X : {array-like, sparse matrix}, shape (n_samples, n_features)

        Returns
        -------
        array, shape (n_samples,)
           Predicted target values per element in X.
        """
        return self._decision_function(X)

    def _fit_regressor(self, X, y, alpha, C, loss, learning_rate,
                       sample_weight, max_iter):
        dataset, intercept_decay = make_dataset(X, y, sample_weight)

        loss_function = self._get_loss_function(loss)
        penalty_type = self._get_penalty_type(self.penalty)
        learning_rate_type = self._get_learning_rate_type(learning_rate)

        if not hasattr(self, "t_"):
            self.t_ = 1.0

        validation_set = self._train_validation_split(X, y, sample_weight)

        random_state = check_random_state(self.random_state)
        # numpy mtrand expects a C long which is a signed 32 bit integer under
        # Windows
        seed = random_state.randint(0, np.iinfo(np.int32).max)

        tol = self._tol if self._tol is not None else -np.inf

        if self.average > 0:
            self.standard_coef_, self.standard_intercept_, \
                self.average_coef_, self.average_intercept_, self.n_iter_ =\
                average_sgd(self.standard_coef_,
                            self.standard_intercept_[0],
                            self.average_coef_,
                            self.average_intercept_[0],
                            loss_function,
                            penalty_type,
                            alpha, C,
                            self.l1_ratio,
                            dataset,
                            validation_set, self.early_stopping, self,
                            int(self.n_iter_no_change),
                            max_iter, tol,
                            int(self.fit_intercept),
                            int(self.verbose),
                            int(self.shuffle),
                            seed,
                            1.0, 1.0,
                            learning_rate_type,
                            self.eta0, self.power_t, self.t_,
                            intercept_decay, self.average)

            self.average_intercept_ = np.atleast_1d(self.average_intercept_)
            self.standard_intercept_ = np.atleast_1d(self.standard_intercept_)
            self.t_ += self.n_iter_ * X.shape[0]

            if self.average <= self.t_ - 1.0:
                self.coef_ = self.average_coef_
                self.intercept_ = self.average_intercept_
            else:
                self.coef_ = self.standard_coef_
                self.intercept_ = self.standard_intercept_

        else:
            self.coef_, self.intercept_, self.n_iter_ = \
                plain_sgd(self.coef_,
                          self.intercept_[0],
                          loss_function,
                          penalty_type,
                          alpha, C,
                          self.l1_ratio,
                          dataset,
                          validation_set, self.early_stopping, self,
                          int(self.n_iter_no_change),
                          max_iter, tol,
                          int(self.fit_intercept),
                          int(self.verbose),
                          int(self.shuffle),
                          seed,
                          1.0, 1.0,
                          learning_rate_type,
                          self.eta0, self.power_t, self.t_,
                          intercept_decay)

            self.t_ += self.n_iter_ * X.shape[0]
            self.intercept_ = np.atleast_1d(self.intercept_)


class SGDRegressor(BaseSGDRegressor):
    """Linear model fitted by minimizing a regularized empirical loss with SGD

    SGD stands for Stochastic Gradient Descent: the gradient of the loss is
    estimated each sample at a time and the model is updated along the way with
    a decreasing strength schedule (aka learning rate).

    The regularizer is a penalty added to the loss function that shrinks model
    parameters towards the zero vector using either the squared euclidean norm
    L2 or the absolute norm L1 or a combination of both (Elastic Net). If the
    parameter update crosses the 0.0 value because of the regularizer, the
    update is truncated to 0.0 to allow for learning sparse models and achieve
    online feature selection.

    This implementation works with data represented as dense numpy arrays of
    floating point values for the features.

    Read more in the :ref:`User Guide <sgd>`.

    Parameters
    ----------
    loss : str, default: 'squared_loss'
        The loss function to be used. The possible values are 'squared_loss',
        'huber', 'epsilon_insensitive', or 'squared_epsilon_insensitive'

        The 'squared_loss' refers to the ordinary least squares fit.
        'huber' modifies 'squared_loss' to focus less on getting outliers
        correct by switching from squared to linear loss past a distance of
        epsilon. 'epsilon_insensitive' ignores errors less than epsilon and is
        linear past that; this is the loss function used in SVR.
        'squared_epsilon_insensitive' is the same but becomes squared loss past
        a tolerance of epsilon.

    penalty : str, 'none', 'l2', 'l1', or 'elasticnet'
        The penalty (aka regularization term) to be used. Defaults to 'l2'
        which is the standard regularizer for linear SVM models. 'l1' and
        'elasticnet' might bring sparsity to the model (feature selection)
        not achievable with 'l2'.

    alpha : float
        Constant that multiplies the regularization term. Defaults to 0.0001
        Also used to compute learning_rate when set to 'optimal'.

    l1_ratio : float
        The Elastic Net mixing parameter, with 0 <= l1_ratio <= 1.
        l1_ratio=0 corresponds to L2 penalty, l1_ratio=1 to L1.
        Defaults to 0.15.

    fit_intercept : bool
        Whether the intercept should be estimated or not. If False, the
        data is assumed to be already centered. Defaults to True.

    max_iter : int, optional
        The maximum number of passes over the training data (aka epochs).
        It only impacts the behavior in the ``fit`` method, and not the
        `partial_fit`.
        Defaults to 5. Defaults to 1000 from 0.21, or if tol is not None.

        .. versionadded:: 0.19

    tol : float or None, optional
        The stopping criterion. If it is not None, the iterations will stop
        when (loss > previous_loss - tol). Defaults to None.
        Defaults to 1e-3 from 0.21.

        .. versionadded:: 0.19

    shuffle : bool, optional
        Whether or not the training data should be shuffled after each epoch.
        Defaults to True.

    verbose : integer, optional
        The verbosity level.

    epsilon : float
        Epsilon in the epsilon-insensitive loss functions; only if `loss` is
        'huber', 'epsilon_insensitive', or 'squared_epsilon_insensitive'.
        For 'huber', determines the threshold at which it becomes less
        important to get the prediction exactly right.
        For epsilon-insensitive, any differences between the current prediction
        and the correct label are ignored if they are less than this threshold.

    random_state : int, RandomState instance or None, optional (default=None)
        The seed of the pseudo random number generator to use when shuffling
        the data.  If int, random_state is the seed used by the random number
        generator; If RandomState instance, random_state is the random number
        generator; If None, the random number generator is the RandomState
        instance used by `np.random`.

    learning_rate : string, optional
        The learning rate schedule:

        - 'constant': eta = eta0
<<<<<<< HEAD
        - 'optimal': eta = 1.0 / (alpha * (t + t0)) [default]
        - 'invscaling': eta = eta0 / pow(t, power_t)
        - 'adaptive': eta = eta0, as long as the training keeps decreasing.
        Each time n_iter_no_change consecutive epochs fail to decrease the
        training loss by tol, or fail to increase validation score by tol if
        'early_stopping' is on, the current learning rate is divided by 5.
=======
        - 'optimal': eta = 1.0 / (alpha * (t + t0))
        - 'invscaling': eta = eta0 / pow(t, power_t) [default]
>>>>>>> 1f2f167e

        where t0 is chosen by a heuristic proposed by Leon Bottou.

    eta0 : double
        The initial learning rate for the 'constant', 'invscaling' or
        'adaptive' schedules. The default value is 0.0 as eta0 is not used by
        the default schedule 'optimal'.

    power_t : double
        The exponent for inverse scaling learning rate [default 0.5].

    early_stopping : bool, default False
        Whether to use early stopping to terminate training when validation
        score is not improving. If set to true, it will automatically set aside
        a fraction of training data as validation and terminate training when
        validation score is not improving by at least tol for
        n_iter_no_change consecutive epochs.

        .. versionadded:: 0.20

    n_iter_no_change : int, default 2
        Number of iterations with no improvement to wait before early stopping.

        .. versionadded:: 0.20

    validation_fraction : float, optional, default 0.1
        The proportion of training data to set aside as validation set for
        early stopping. Must be between 0 and 1.
        Only used if early_stopping is True

        .. versionadded:: 0.20

    warm_start : bool, optional
        When set to True, reuse the solution of the previous call to fit as
        initialization, otherwise, just erase the previous solution.

    average : bool or int, optional
        When set to True, computes the averaged SGD weights and stores the
        result in the ``coef_`` attribute. If set to an int greater than 1,
        averaging will begin once the total number of samples seen reaches
        average. So ``average=10`` will begin averaging after seeing 10
        samples.

    n_iter : int, optional
        The number of passes over the training data (aka epochs).
        Defaults to None. Deprecated, will be removed in 0.21.

        .. versionchanged:: 0.19
            Deprecated

    Attributes
    ----------
    coef_ : array, shape (n_features,)
        Weights assigned to the features.

    intercept_ : array, shape (1,)
        The intercept term.

    average_coef_ : array, shape (n_features,)
        Averaged weights assigned to the features.

    average_intercept_ : array, shape (1,)
        The averaged intercept term.

    n_iter_ : int
        The actual number of iterations to reach the stopping criterion.

    Examples
    --------
    >>> import numpy as np
    >>> from sklearn import linear_model
    >>> n_samples, n_features = 10, 5
    >>> np.random.seed(0)
    >>> y = np.random.randn(n_samples)
    >>> X = np.random.randn(n_samples, n_features)
    >>> clf = linear_model.SGDRegressor()
    >>> clf.fit(X, y)
    ... #doctest: +NORMALIZE_WHITESPACE
    SGDRegressor(alpha=0.0001, average=False, early_stopping=False,
           epsilon=0.1, eta0=0.01, fit_intercept=True, l1_ratio=0.15,
           learning_rate='invscaling', loss='squared_loss', max_iter=None,
           n_iter=None, n_iter_no_change=2, penalty='l2', power_t=0.25,
           random_state=None, shuffle=True, tol=None, validation_fraction=0.1,
           verbose=0, warm_start=False)

    See also
    --------
    Ridge, ElasticNet, Lasso, SVR

    """
    def __init__(self, loss="squared_loss", penalty="l2", alpha=0.0001,
                 l1_ratio=0.15, fit_intercept=True, max_iter=None, tol=None,
                 shuffle=True, verbose=0, epsilon=DEFAULT_EPSILON,
                 random_state=None, learning_rate="invscaling", eta0=0.01,
                 power_t=0.25, early_stopping=False, validation_fraction=0.1,
                 n_iter_no_change=2, warm_start=False, average=False,
                 n_iter=None):
        super(SGDRegressor, self).__init__(
            loss=loss, penalty=penalty, alpha=alpha, l1_ratio=l1_ratio,
            fit_intercept=fit_intercept, max_iter=max_iter, tol=tol,
            shuffle=shuffle, verbose=verbose, epsilon=epsilon,
            random_state=random_state, learning_rate=learning_rate, eta0=eta0,
            power_t=power_t, early_stopping=early_stopping,
            validation_fraction=validation_fraction,
            n_iter_no_change=n_iter_no_change, warm_start=warm_start,
            average=average, n_iter=n_iter)<|MERGE_RESOLUTION|>--- conflicted
+++ resolved
@@ -1337,17 +1337,12 @@
         The learning rate schedule:
 
         - 'constant': eta = eta0
-<<<<<<< HEAD
-        - 'optimal': eta = 1.0 / (alpha * (t + t0)) [default]
-        - 'invscaling': eta = eta0 / pow(t, power_t)
+        - 'optimal': eta = 1.0 / (alpha * (t + t0))
+        - 'invscaling': eta = eta0 / pow(t, power_t) [default]
         - 'adaptive': eta = eta0, as long as the training keeps decreasing.
         Each time n_iter_no_change consecutive epochs fail to decrease the
         training loss by tol, or fail to increase validation score by tol if
         'early_stopping' is on, the current learning rate is divided by 5.
-=======
-        - 'optimal': eta = 1.0 / (alpha * (t + t0))
-        - 'invscaling': eta = eta0 / pow(t, power_t) [default]
->>>>>>> 1f2f167e
 
         where t0 is chosen by a heuristic proposed by Leon Bottou.
 

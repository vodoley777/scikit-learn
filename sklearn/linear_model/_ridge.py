--- conflicted
+++ resolved
@@ -818,12 +818,6 @@
         self.random_state = random_state
 
     def fit(self, X, y, sample_weight=None):
-<<<<<<< HEAD
-        self._normalize = _deprecate_normalize(
-            self.normalize, default=False, estimator_name=self.__class__.__name__
-        )
-=======
->>>>>>> 86c7599d
 
         if self.solver == "lbfgs" and not self.positive:
             raise ValueError(

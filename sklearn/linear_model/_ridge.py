"""
Ridge regression
"""

# Author: Mathieu Blondel <mathieu@mblondel.org>
#         Reuben Fletcher-Costin <reuben.fletchercostin@gmail.com>
#         Fabian Pedregosa <fabian@fseoane.net>
#         Michael Eickenberg <michael.eickenberg@nsup.org>
# License: BSD 3 clause


from abc import ABCMeta, abstractmethod
import warnings

import numpy as np
from scipy import linalg
from scipy import sparse
from scipy.sparse import linalg as sp_linalg

from ._base import LinearClassifierMixin, LinearModel
from ._base import _deprecate_normalize, _rescale_data
from ._sag import sag_solver
from ..base import RegressorMixin, MultiOutputMixin, is_classifier
from ..utils.extmath import safe_sparse_dot
from ..utils.extmath import row_norms
from ..utils import check_array
from ..utils import check_consistent_length
from ..utils import compute_sample_weight
from ..utils import column_or_1d
from ..utils.validation import _check_sample_weight
from ..preprocessing import LabelBinarizer
from ..model_selection import GridSearchCV
from ..metrics import check_scoring
from ..exceptions import ConvergenceWarning
from ..utils.sparsefuncs import mean_variance_axis


def _solve_sparse_cg(
    X, y, alpha, max_iter=None, tol=1e-3, verbose=0, X_offset=None, X_scale=None
):
    def _get_rescaled_operator(X):

        X_offset_scale = X_offset / X_scale

        def matvec(b):
            return X.dot(b) - b.dot(X_offset_scale)

        def rmatvec(b):
            return X.T.dot(b) - X_offset_scale * np.sum(b)

        X1 = sparse.linalg.LinearOperator(shape=X.shape, matvec=matvec, rmatvec=rmatvec)
        return X1

    n_samples, n_features = X.shape

    if X_offset is None or X_scale is None:
        X1 = sp_linalg.aslinearoperator(X)
    else:
        X1 = _get_rescaled_operator(X)

    coefs = np.empty((y.shape[1], n_features), dtype=X.dtype)

    if n_features > n_samples:

        def create_mv(curr_alpha):
            def _mv(x):
                return X1.matvec(X1.rmatvec(x)) + curr_alpha * x

            return _mv

    else:

        def create_mv(curr_alpha):
            def _mv(x):
                return X1.rmatvec(X1.matvec(x)) + curr_alpha * x

            return _mv

    for i in range(y.shape[1]):
        y_column = y[:, i]

        mv = create_mv(alpha[i])
        if n_features > n_samples:
            # kernel ridge
            # w = X.T * inv(X X^t + alpha*Id) y
            C = sp_linalg.LinearOperator(
                (n_samples, n_samples), matvec=mv, dtype=X.dtype
            )
            # FIXME atol
            try:
                coef, info = sp_linalg.cg(C, y_column, tol=tol, atol="legacy")
            except TypeError:
                # old scipy
                coef, info = sp_linalg.cg(C, y_column, tol=tol)
            coefs[i] = X1.rmatvec(coef)
        else:
            # linear ridge
            # w = inv(X^t X + alpha*Id) * X.T y
            y_column = X1.rmatvec(y_column)
            C = sp_linalg.LinearOperator(
                (n_features, n_features), matvec=mv, dtype=X.dtype
            )
            # FIXME atol
            try:
                coefs[i], info = sp_linalg.cg(
                    C, y_column, maxiter=max_iter, tol=tol, atol="legacy"
                )
            except TypeError:
                # old scipy
                coefs[i], info = sp_linalg.cg(C, y_column, maxiter=max_iter, tol=tol)

        if info < 0:
            raise ValueError("Failed with error code %d" % info)

        if max_iter is None and info > 0 and verbose:
            warnings.warn(
                "sparse_cg did not converge after %d iterations." % info,
                ConvergenceWarning,
            )

    return coefs


def _solve_lsqr(X, y, alpha, max_iter=None, tol=1e-3):
    n_samples, n_features = X.shape
    coefs = np.empty((y.shape[1], n_features), dtype=X.dtype)
    n_iter = np.empty(y.shape[1], dtype=np.int32)

    # According to the lsqr documentation, alpha = damp^2.
    sqrt_alpha = np.sqrt(alpha)

    for i in range(y.shape[1]):
        y_column = y[:, i]
        info = sp_linalg.lsqr(
            X, y_column, damp=sqrt_alpha[i], atol=tol, btol=tol, iter_lim=max_iter
        )
        coefs[i] = info[0]
        n_iter[i] = info[2]

    return coefs, n_iter


def _solve_cholesky(X, y, alpha):
    # w = inv(X^t X + alpha*Id) * X.T y
    n_features = X.shape[1]
    n_targets = y.shape[1]

    A = safe_sparse_dot(X.T, X, dense_output=True)
    Xy = safe_sparse_dot(X.T, y, dense_output=True)

    one_alpha = np.array_equal(alpha, len(alpha) * [alpha[0]])

    if one_alpha:
        A.flat[:: n_features + 1] += alpha[0]
        return linalg.solve(A, Xy, sym_pos=True, overwrite_a=True).T
    else:
        coefs = np.empty([n_targets, n_features], dtype=X.dtype)
        for coef, target, current_alpha in zip(coefs, Xy.T, alpha):
            A.flat[:: n_features + 1] += current_alpha
            coef[:] = linalg.solve(A, target, sym_pos=True, overwrite_a=False).ravel()
            A.flat[:: n_features + 1] -= current_alpha
        return coefs


def _solve_cholesky_kernel(K, y, alpha, sample_weight=None, copy=False):
    # dual_coef = inv(X X^t + alpha*Id) y
    n_samples = K.shape[0]
    n_targets = y.shape[1]

    if copy:
        K = K.copy()

    alpha = np.atleast_1d(alpha)
    one_alpha = (alpha == alpha[0]).all()
    has_sw = isinstance(sample_weight, np.ndarray) or sample_weight not in [1.0, None]

    if has_sw:
        # Unlike other solvers, we need to support sample_weight directly
        # because K might be a pre-computed kernel.
        sw = np.sqrt(np.atleast_1d(sample_weight))
        y = y * sw[:, np.newaxis]
        K *= np.outer(sw, sw)

    if one_alpha:
        # Only one penalty, we can solve multi-target problems in one time.
        K.flat[:: n_samples + 1] += alpha[0]

        try:
            # Note: we must use overwrite_a=False in order to be able to
            #       use the fall-back solution below in case a LinAlgError
            #       is raised
            dual_coef = linalg.solve(K, y, sym_pos=True, overwrite_a=False)
        except np.linalg.LinAlgError:
            warnings.warn(
                "Singular matrix in solving dual problem. Using "
                "least-squares solution instead."
            )
            dual_coef = linalg.lstsq(K, y)[0]

        # K is expensive to compute and store in memory so change it back in
        # case it was user-given.
        K.flat[:: n_samples + 1] -= alpha[0]

        if has_sw:
            dual_coef *= sw[:, np.newaxis]

        return dual_coef
    else:
        # One penalty per target. We need to solve each target separately.
        dual_coefs = np.empty([n_targets, n_samples], K.dtype)

        for dual_coef, target, current_alpha in zip(dual_coefs, y.T, alpha):
            K.flat[:: n_samples + 1] += current_alpha

            dual_coef[:] = linalg.solve(
                K, target, sym_pos=True, overwrite_a=False
            ).ravel()

            K.flat[:: n_samples + 1] -= current_alpha

        if has_sw:
            dual_coefs *= sw[np.newaxis, :]

        return dual_coefs.T


def _solve_svd(X, y, alpha):
    U, s, Vt = linalg.svd(X, full_matrices=False)
    idx = s > 1e-15  # same default value as scipy.linalg.pinv
    s_nnz = s[idx][:, np.newaxis]
    UTy = np.dot(U.T, y)
    d = np.zeros((s.size, alpha.size), dtype=X.dtype)
    d[idx] = s_nnz / (s_nnz ** 2 + alpha)
    d_UT_y = d * UTy
    return np.dot(Vt.T, d_UT_y).T


def _get_valid_accept_sparse(is_X_sparse, solver):
    if is_X_sparse and solver in ["auto", "sag", "saga"]:
        return "csr"
    else:
        return ["csr", "csc", "coo"]


def ridge_regression(
    X,
    y,
    alpha,
    *,
    sample_weight=None,
    solver="auto",
    max_iter=None,
    tol=1e-3,
    verbose=0,
    random_state=None,
    return_n_iter=False,
    return_intercept=False,
    check_input=True,
):
    """Solve the ridge equation by the method of normal equations.

    Read more in the :ref:`User Guide <ridge_regression>`.

    Parameters
    ----------
    X : {ndarray, sparse matrix, LinearOperator} of shape \
        (n_samples, n_features)
        Training data

    y : ndarray of shape (n_samples,) or (n_samples, n_targets)
        Target values

    alpha : float or array-like of shape (n_targets,)
        Regularization strength; must be a positive float. Regularization
        improves the conditioning of the problem and reduces the variance of
        the estimates. Larger values specify stronger regularization.
        Alpha corresponds to ``1 / (2C)`` in other linear models such as
        :class:`~sklearn.linear_model.LogisticRegression` or
        :class:`~sklearn.svm.LinearSVC`. If an array is passed, penalties are
        assumed to be specific to the targets. Hence they must correspond in
        number.

    sample_weight : float or array-like of shape (n_samples,), default=None
        Individual weights for each sample. If given a float, every sample
        will have the same weight. If sample_weight is not None and
        solver='auto', the solver will be set to 'cholesky'.

        .. versionadded:: 0.17

    solver : {'auto', 'svd', 'cholesky', 'lsqr', 'sparse_cg', 'sag', 'saga'}, \
        default='auto'
        Solver to use in the computational routines:

        - 'auto' chooses the solver automatically based on the type of data.

        - 'svd' uses a Singular Value Decomposition of X to compute the Ridge
          coefficients. More stable for singular matrices than 'cholesky'.

        - 'cholesky' uses the standard scipy.linalg.solve function to
          obtain a closed-form solution via a Cholesky decomposition of
          dot(X.T, X)

        - 'sparse_cg' uses the conjugate gradient solver as found in
          scipy.sparse.linalg.cg. As an iterative algorithm, this solver is
          more appropriate than 'cholesky' for large-scale data
          (possibility to set `tol` and `max_iter`).

        - 'lsqr' uses the dedicated regularized least-squares routine
          scipy.sparse.linalg.lsqr. It is the fastest and uses an iterative
          procedure.

        - 'sag' uses a Stochastic Average Gradient descent, and 'saga' uses
          its improved, unbiased version named SAGA. Both methods also use an
          iterative procedure, and are often faster than other solvers when
          both n_samples and n_features are large. Note that 'sag' and
          'saga' fast convergence is only guaranteed on features with
          approximately the same scale. You can preprocess the data with a
          scaler from sklearn.preprocessing.


        All last five solvers support both dense and sparse data. However, only
        'sag' and 'sparse_cg' supports sparse input when `fit_intercept` is
        True.

        .. versionadded:: 0.17
           Stochastic Average Gradient descent solver.
        .. versionadded:: 0.19
           SAGA solver.

    max_iter : int, default=None
        Maximum number of iterations for conjugate gradient solver.
        For the 'sparse_cg' and 'lsqr' solvers, the default value is determined
        by scipy.sparse.linalg. For 'sag' and saga solver, the default value is
        1000.

    tol : float, default=1e-3
        Precision of the solution.

    verbose : int, default=0
        Verbosity level. Setting verbose > 0 will display additional
        information depending on the solver used.

    random_state : int, RandomState instance, default=None
        Used when ``solver`` == 'sag' or 'saga' to shuffle the data.
        See :term:`Glossary <random_state>` for details.

    return_n_iter : bool, default=False
        If True, the method also returns `n_iter`, the actual number of
        iteration performed by the solver.

        .. versionadded:: 0.17

    return_intercept : bool, default=False
        If True and if X is sparse, the method also returns the intercept,
        and the solver is automatically changed to 'sag'. This is only a
        temporary fix for fitting the intercept with sparse data. For dense
        data, use sklearn.linear_model._preprocess_data before your regression.

        .. versionadded:: 0.17

    check_input : bool, default=True
        If False, the input arrays X and y will not be checked.

        .. versionadded:: 0.21

    Returns
    -------
    coef : ndarray of shape (n_features,) or (n_targets, n_features)
        Weight vector(s).

    n_iter : int, optional
        The actual number of iteration performed by the solver.
        Only returned if `return_n_iter` is True.

    intercept : float or ndarray of shape (n_targets,)
        The intercept of the model. Only returned if `return_intercept`
        is True and if X is a scipy sparse array.

    Notes
    -----
    This function won't compute the intercept.
    """
    return _ridge_regression(
        X,
        y,
        alpha,
        sample_weight=sample_weight,
        solver=solver,
        max_iter=max_iter,
        tol=tol,
        verbose=verbose,
        random_state=random_state,
        return_n_iter=return_n_iter,
        return_intercept=return_intercept,
        X_scale=None,
        X_offset=None,
        check_input=check_input,
    )


def _ridge_regression(
    X,
    y,
    alpha,
    sample_weight=None,
    solver="auto",
    max_iter=None,
    tol=1e-3,
    verbose=0,
    random_state=None,
    return_n_iter=False,
    return_intercept=False,
    X_scale=None,
    X_offset=None,
    check_input=True,
):

    has_sw = sample_weight is not None

    if solver == "auto":
        if return_intercept:
            # only sag supports fitting intercept directly
            solver = "sag"
        elif not sparse.issparse(X):
            solver = "cholesky"
        else:
            solver = "sparse_cg"

    if solver not in ("sparse_cg", "cholesky", "svd", "lsqr", "sag", "saga"):
        raise ValueError(
            "Known solvers are 'sparse_cg', 'cholesky', 'svd'"
            " 'lsqr', 'sag' or 'saga'. Got %s." % solver
        )

    if return_intercept and solver != "sag":
        raise ValueError(
            "In Ridge, only 'sag' solver can directly fit the "
            "intercept. Please change solver to 'sag' or set "
            "return_intercept=False."
        )

    if check_input:
        _dtype = [np.float64, np.float32]
        _accept_sparse = _get_valid_accept_sparse(sparse.issparse(X), solver)
        X = check_array(X, accept_sparse=_accept_sparse, dtype=_dtype, order="C")
        y = check_array(y, dtype=X.dtype, ensure_2d=False, order=None)
    check_consistent_length(X, y)

    n_samples, n_features = X.shape

    if y.ndim > 2:
        raise ValueError("Target y has the wrong shape %s" % str(y.shape))

    ravel = False
    if y.ndim == 1:
        y = y.reshape(-1, 1)
        ravel = True

    n_samples_, n_targets = y.shape

    if n_samples != n_samples_:
        raise ValueError(
            "Number of samples in X and y does not correspond:"
            " %d != %d" % (n_samples, n_samples_)
        )

    if has_sw:
        sample_weight = _check_sample_weight(sample_weight, X, dtype=X.dtype)

        if solver not in ["sag", "saga"]:
            # SAG supports sample_weight directly. For other solvers,
            # we implement sample_weight via a simple rescaling.
            X, y = _rescale_data(X, y, sample_weight)

    # There should be either 1 or n_targets penalties
    alpha = np.asarray(alpha, dtype=X.dtype).ravel()
    if alpha.size not in [1, n_targets]:
        raise ValueError(
            "Number of targets and number of penalties "
            "do not correspond: %d != %d" % (alpha.size, n_targets)
        )

    if alpha.size == 1 and n_targets > 1:
        alpha = np.repeat(alpha, n_targets)

    n_iter = None
    if solver == "sparse_cg":
        coef = _solve_sparse_cg(
            X,
            y,
            alpha,
            max_iter=max_iter,
            tol=tol,
            verbose=verbose,
            X_offset=X_offset,
            X_scale=X_scale,
        )

    elif solver == "lsqr":
        coef, n_iter = _solve_lsqr(X, y, alpha, max_iter, tol)

    elif solver == "cholesky":
        if n_features > n_samples:
            K = safe_sparse_dot(X, X.T, dense_output=True)
            try:
                dual_coef = _solve_cholesky_kernel(K, y, alpha)

                coef = safe_sparse_dot(X.T, dual_coef, dense_output=True).T
            except linalg.LinAlgError:
                # use SVD solver if matrix is singular
                solver = "svd"
        else:
            try:
                coef = _solve_cholesky(X, y, alpha)
            except linalg.LinAlgError:
                # use SVD solver if matrix is singular
                solver = "svd"

    elif solver in ["sag", "saga"]:
        # precompute max_squared_sum for all targets
        max_squared_sum = row_norms(X, squared=True).max()

        coef = np.empty((y.shape[1], n_features), dtype=X.dtype)
        n_iter = np.empty(y.shape[1], dtype=np.int32)
        intercept = np.zeros((y.shape[1],), dtype=X.dtype)
        for i, (alpha_i, target) in enumerate(zip(alpha, y.T)):
            init = {
                "coef": np.zeros((n_features + int(return_intercept), 1), dtype=X.dtype)
            }
            coef_, n_iter_, _ = sag_solver(
                X,
                target.ravel(),
                sample_weight,
                "squared",
                alpha_i,
                0,
                max_iter,
                tol,
                verbose,
                random_state,
                False,
                max_squared_sum,
                init,
                is_saga=solver == "saga",
            )
            if return_intercept:
                coef[i] = coef_[:-1]
                intercept[i] = coef_[-1]
            else:
                coef[i] = coef_
            n_iter[i] = n_iter_

        if intercept.shape[0] == 1:
            intercept = intercept[0]
        coef = np.asarray(coef)

    if solver == "svd":
        if sparse.issparse(X):
            raise TypeError("SVD solver does not support sparse" " inputs currently")
        coef = _solve_svd(X, y, alpha)

    if ravel:
        # When y was passed as a 1d-array, we flatten the coefficients.
        coef = coef.ravel()

    if return_n_iter and return_intercept:
        return coef, n_iter, intercept
    elif return_intercept:
        return coef, intercept
    elif return_n_iter:
        return coef, n_iter
    else:
        return coef


class _BaseRidge(LinearModel, metaclass=ABCMeta):
    @abstractmethod
    def __init__(
        self,
        alpha=1.0,
        *,
        fit_intercept=True,
        normalize="deprecated",
        copy_X=True,
        max_iter=None,
        tol=1e-3,
        solver="auto",
        random_state=None,
    ):
        self.alpha = alpha
        self.fit_intercept = fit_intercept
        self.normalize = normalize
        self.copy_X = copy_X
        self.max_iter = max_iter
        self.tol = tol
        self.solver = solver
        self.random_state = random_state

    def fit(self, X, y, sample_weight=None):

        self._normalize = _deprecate_normalize(
            self.normalize, default=False, estimator_name=self.__class__.__name__
        )

        _dtype = [np.float64, np.float32]
        _accept_sparse = _get_valid_accept_sparse(sparse.issparse(X), self.solver)
        X, y = self._validate_data(
            X,
            y,
            accept_sparse=_accept_sparse,
            dtype=_dtype,
            multi_output=True,
            y_numeric=True,
        )
        if sparse.issparse(X) and self.fit_intercept:
            if self.solver not in ["auto", "sparse_cg", "sag"]:
                raise ValueError(
                    "solver='{}' does not support fitting the intercept "
                    "on sparse data. Please set the solver to 'auto' or "
                    "'sparse_cg', 'sag', or set `fit_intercept=False`".format(
                        self.solver
                    )
                )
            if self.solver == "sag" and self.max_iter is None and self.tol > 1e-4:
                warnings.warn(
                    '"sag" solver requires many iterations to fit '
                    "an intercept with sparse inputs. Either set the "
                    'solver to "auto" or "sparse_cg", or set a low '
                    '"tol" and a high "max_iter" (especially if inputs are '
                    "not standardized)."
                )
                solver = "sag"
            else:
                solver = "sparse_cg"
        else:
            solver = self.solver

        if sample_weight is not None:
            sample_weight = _check_sample_weight(sample_weight, X, dtype=X.dtype)

        # when X is sparse we only remove offset from y
        X, y, X_offset, y_offset, X_scale = self._preprocess_data(
            X,
            y,
            self.fit_intercept,
            self._normalize,
            self.copy_X,
            sample_weight=sample_weight,
            return_mean=True,
        )

        if solver == "sag" and sparse.issparse(X) and self.fit_intercept:
            self.coef_, self.n_iter_, self.intercept_ = _ridge_regression(
                X,
                y,
                alpha=self.alpha,
                sample_weight=sample_weight,
                max_iter=self.max_iter,
                tol=self.tol,
                solver="sag",
                random_state=self.random_state,
                return_n_iter=True,
                return_intercept=True,
                check_input=False,
            )
            # add the offset which was subtracted by _preprocess_data
            self.intercept_ += y_offset

        else:
            if sparse.issparse(X) and self.fit_intercept:
                # required to fit intercept with sparse_cg solver
                params = {"X_offset": X_offset, "X_scale": X_scale}
            else:
                # for dense matrices or when intercept is set to 0
                params = {}

            self.coef_, self.n_iter_ = _ridge_regression(
                X,
                y,
                alpha=self.alpha,
                sample_weight=sample_weight,
                max_iter=self.max_iter,
                tol=self.tol,
                solver=solver,
                random_state=self.random_state,
                return_n_iter=True,
                return_intercept=False,
                check_input=False,
                **params,
            )
            self._set_intercept(X_offset, y_offset, X_scale)

        return self


class Ridge(MultiOutputMixin, RegressorMixin, _BaseRidge):
    """Linear least squares with l2 regularization.

    Minimizes the objective function::

    ||y - Xw||^2_2 + alpha * ||w||^2_2

    This model solves a regression model where the loss function is
    the linear least squares function and regularization is given by
    the l2-norm. Also known as Ridge Regression or Tikhonov regularization.
    This estimator has built-in support for multi-variate regression
    (i.e., when y is a 2d-array of shape (n_samples, n_targets)).

    Read more in the :ref:`User Guide <ridge_regression>`.

    Parameters
    ----------
    alpha : {float, ndarray of shape (n_targets,)}, default=1.0
        Regularization strength; must be a positive float. Regularization
        improves the conditioning of the problem and reduces the variance of
        the estimates. Larger values specify stronger regularization.
        Alpha corresponds to ``1 / (2C)`` in other linear models such as
        :class:`~sklearn.linear_model.LogisticRegression` or
        :class:`~sklearn.svm.LinearSVC`. If an array is passed, penalties are
        assumed to be specific to the targets. Hence they must correspond in
        number.

    fit_intercept : bool, default=True
        Whether to fit the intercept for this model. If set
        to false, no intercept will be used in calculations
        (i.e. ``X`` and ``y`` are expected to be centered).

    normalize : bool, default=False
        This parameter is ignored when ``fit_intercept`` is set to False.
        If True, the regressors X will be normalized before regression by
        subtracting the mean and dividing by the l2-norm.
        If you wish to standardize, please use
        :class:`~sklearn.preprocessing.StandardScaler` before calling ``fit``
        on an estimator with ``normalize=False``.

        .. deprecated:: 1.0
            ``normalize`` was deprecated in version 1.0 and
            will be removed in 1.2.

    copy_X : bool, default=True
        If True, X will be copied; else, it may be overwritten.

    max_iter : int, default=None
        Maximum number of iterations for conjugate gradient solver.
        For 'sparse_cg' and 'lsqr' solvers, the default value is determined
        by scipy.sparse.linalg. For 'sag' solver, the default value is 1000.

    tol : float, default=1e-3
        Precision of the solution.

    solver : {'auto', 'svd', 'cholesky', 'lsqr', 'sparse_cg', 'sag', 'saga'}, \
        default='auto'
        Solver to use in the computational routines:

        - 'auto' chooses the solver automatically based on the type of data.

        - 'svd' uses a Singular Value Decomposition of X to compute the Ridge
          coefficients. More stable for singular matrices than 'cholesky'.

        - 'cholesky' uses the standard scipy.linalg.solve function to
          obtain a closed-form solution.

        - 'sparse_cg' uses the conjugate gradient solver as found in
          scipy.sparse.linalg.cg. As an iterative algorithm, this solver is
          more appropriate than 'cholesky' for large-scale data
          (possibility to set `tol` and `max_iter`).

        - 'lsqr' uses the dedicated regularized least-squares routine
          scipy.sparse.linalg.lsqr. It is the fastest and uses an iterative
          procedure.

        - 'sag' uses a Stochastic Average Gradient descent, and 'saga' uses
          its improved, unbiased version named SAGA. Both methods also use an
          iterative procedure, and are often faster than other solvers when
          both n_samples and n_features are large. Note that 'sag' and
          'saga' fast convergence is only guaranteed on features with
          approximately the same scale. You can preprocess the data with a
          scaler from sklearn.preprocessing.

        All last five solvers support both dense and sparse data. However, only
        'sag' and 'sparse_cg' supports sparse input when `fit_intercept` is
        True.

        .. versionadded:: 0.17
           Stochastic Average Gradient descent solver.
        .. versionadded:: 0.19
           SAGA solver.

    random_state : int, RandomState instance, default=None
        Used when ``solver`` == 'sag' or 'saga' to shuffle the data.
        See :term:`Glossary <random_state>` for details.

        .. versionadded:: 0.17
           `random_state` to support Stochastic Average Gradient.

    Attributes
    ----------
    coef_ : ndarray of shape (n_features,) or (n_targets, n_features)
        Weight vector(s).

    intercept_ : float or ndarray of shape (n_targets,)
        Independent term in decision function. Set to 0.0 if
        ``fit_intercept = False``.

    n_iter_ : None or ndarray of shape (n_targets,)
        Actual number of iterations for each target. Available only for
        sag and lsqr solvers. Other solvers will return None.

        .. versionadded:: 0.17

    n_features_in_ : int
        Number of features seen during :term:`fit`.

        .. versionadded:: 0.24

    See Also
    --------
    RidgeClassifier : Ridge classifier.
    RidgeCV : Ridge regression with built-in cross validation.
    :class:`~sklearn.kernel_ridge.KernelRidge` : Kernel ridge regression
        combines ridge regression with the kernel trick.

    Examples
    --------
    >>> from sklearn.linear_model import Ridge
    >>> import numpy as np
    >>> n_samples, n_features = 10, 5
    >>> rng = np.random.RandomState(0)
    >>> y = rng.randn(n_samples)
    >>> X = rng.randn(n_samples, n_features)
    >>> clf = Ridge(alpha=1.0)
    >>> clf.fit(X, y)
    Ridge()
    """

    def __init__(
        self,
        alpha=1.0,
        *,
        fit_intercept=True,
        normalize="deprecated",
        copy_X=True,
        max_iter=None,
        tol=1e-3,
        solver="auto",
        random_state=None,
    ):
        super().__init__(
            alpha=alpha,
            fit_intercept=fit_intercept,
            normalize=normalize,
            copy_X=copy_X,
            max_iter=max_iter,
            tol=tol,
            solver=solver,
            random_state=random_state,
        )

    def fit(self, X, y, sample_weight=None):
        """Fit Ridge regression model.

        Parameters
        ----------
        X : {ndarray, sparse matrix} of shape (n_samples, n_features)
            Training data

        y : ndarray of shape (n_samples,) or (n_samples, n_targets)
            Target values

        sample_weight : float or ndarray of shape (n_samples,), default=None
            Individual weights for each sample. If given a float, every sample
            will have the same weight.

        Returns
        -------
        self : returns an instance of self.
        """
        return super().fit(X, y, sample_weight=sample_weight)


class RidgeClassifier(LinearClassifierMixin, _BaseRidge):
    """Classifier using Ridge regression.

    This classifier first converts the target values into ``{-1, 1}`` and
    then treats the problem as a regression task (multi-output regression in
    the multiclass case).

    Read more in the :ref:`User Guide <ridge_regression>`.

    Parameters
    ----------
    alpha : float, default=1.0
        Regularization strength; must be a positive float. Regularization
        improves the conditioning of the problem and reduces the variance of
        the estimates. Larger values specify stronger regularization.
        Alpha corresponds to ``1 / (2C)`` in other linear models such as
        :class:`~sklearn.linear_model.LogisticRegression` or
        :class:`~sklearn.svm.LinearSVC`.

    fit_intercept : bool, default=True
        Whether to calculate the intercept for this model. If set to false, no
        intercept will be used in calculations (e.g. data is expected to be
        already centered).

    normalize : bool, default=False
        This parameter is ignored when ``fit_intercept`` is set to False.
        If True, the regressors X will be normalized before regression by
        subtracting the mean and dividing by the l2-norm.
        If you wish to standardize, please use
        :class:`~sklearn.preprocessing.StandardScaler` before calling ``fit``
        on an estimator with ``normalize=False``.

        .. deprecated:: 1.0
            ``normalize`` was deprecated in version 1.0 and
            will be removed in 1.2.

    copy_X : bool, default=True
        If True, X will be copied; else, it may be overwritten.

    max_iter : int, default=None
        Maximum number of iterations for conjugate gradient solver.
        The default value is determined by scipy.sparse.linalg.

    tol : float, default=1e-3
        Precision of the solution.

    class_weight : dict or 'balanced', default=None
        Weights associated with classes in the form ``{class_label: weight}``.
        If not given, all classes are supposed to have weight one.

        The "balanced" mode uses the values of y to automatically adjust
        weights inversely proportional to class frequencies in the input data
        as ``n_samples / (n_classes * np.bincount(y))``.

    solver : {'auto', 'svd', 'cholesky', 'lsqr', 'sparse_cg', 'sag', 'saga'}, \
        default='auto'
        Solver to use in the computational routines:

        - 'auto' chooses the solver automatically based on the type of data.

        - 'svd' uses a Singular Value Decomposition of X to compute the Ridge
          coefficients. More stable for singular matrices than 'cholesky'.

        - 'cholesky' uses the standard scipy.linalg.solve function to
          obtain a closed-form solution.

        - 'sparse_cg' uses the conjugate gradient solver as found in
          scipy.sparse.linalg.cg. As an iterative algorithm, this solver is
          more appropriate than 'cholesky' for large-scale data
          (possibility to set `tol` and `max_iter`).

        - 'lsqr' uses the dedicated regularized least-squares routine
          scipy.sparse.linalg.lsqr. It is the fastest and uses an iterative
          procedure.

        - 'sag' uses a Stochastic Average Gradient descent, and 'saga' uses
          its unbiased and more flexible version named SAGA. Both methods
          use an iterative procedure, and are often faster than other solvers
          when both n_samples and n_features are large. Note that 'sag' and
          'saga' fast convergence is only guaranteed on features with
          approximately the same scale. You can preprocess the data with a
          scaler from sklearn.preprocessing.

          .. versionadded:: 0.17
             Stochastic Average Gradient descent solver.
          .. versionadded:: 0.19
           SAGA solver.

    random_state : int, RandomState instance, default=None
        Used when ``solver`` == 'sag' or 'saga' to shuffle the data.
        See :term:`Glossary <random_state>` for details.

    Attributes
    ----------
    coef_ : ndarray of shape (1, n_features) or (n_classes, n_features)
        Coefficient of the features in the decision function.

        ``coef_`` is of shape (1, n_features) when the given problem is binary.

    intercept_ : float or ndarray of shape (n_targets,)
        Independent term in decision function. Set to 0.0 if
        ``fit_intercept = False``.

    n_iter_ : None or ndarray of shape (n_targets,)
        Actual number of iterations for each target. Available only for
        sag and lsqr solvers. Other solvers will return None.

    classes_ : ndarray of shape (n_classes,)
        The classes labels.

    n_features_in_ : int
        Number of features seen during :term:`fit`.

        .. versionadded:: 0.24

    See Also
    --------
    Ridge : Ridge regression.
    RidgeClassifierCV :  Ridge classifier with built-in cross validation.

    Notes
    -----
    For multi-class classification, n_class classifiers are trained in
    a one-versus-all approach. Concretely, this is implemented by taking
    advantage of the multi-variate response support in Ridge.

    Examples
    --------
    >>> from sklearn.datasets import load_breast_cancer
    >>> from sklearn.linear_model import RidgeClassifier
    >>> X, y = load_breast_cancer(return_X_y=True)
    >>> clf = RidgeClassifier().fit(X, y)
    >>> clf.score(X, y)
    0.9595...
    """

    def __init__(
        self,
        alpha=1.0,
        *,
        fit_intercept=True,
        normalize="deprecated",
        copy_X=True,
        max_iter=None,
        tol=1e-3,
        class_weight=None,
        solver="auto",
        random_state=None,
    ):
        super().__init__(
            alpha=alpha,
            fit_intercept=fit_intercept,
            normalize=normalize,
            copy_X=copy_X,
            max_iter=max_iter,
            tol=tol,
            solver=solver,
            random_state=random_state,
        )
        self.class_weight = class_weight

    def fit(self, X, y, sample_weight=None):
        """Fit Ridge classifier model.

        Parameters
        ----------
        X : {ndarray, sparse matrix} of shape (n_samples, n_features)
            Training data.

        y : ndarray of shape (n_samples,)
            Target values.

        sample_weight : float or ndarray of shape (n_samples,), default=None
            Individual weights for each sample. If given a float, every sample
            will have the same weight.

            .. versionadded:: 0.17
               *sample_weight* support to Classifier.

        Returns
        -------
        self : object
            Instance of the estimator.
        """
        _accept_sparse = _get_valid_accept_sparse(sparse.issparse(X), self.solver)
        X, y = self._validate_data(
            X, y, accept_sparse=_accept_sparse, multi_output=True, y_numeric=False
        )
        sample_weight = _check_sample_weight(sample_weight, X, dtype=X.dtype)

        self._label_binarizer = LabelBinarizer(pos_label=1, neg_label=-1)
        Y = self._label_binarizer.fit_transform(y)
        if not self._label_binarizer.y_type_.startswith("multilabel"):
            y = column_or_1d(y, warn=True)
        else:
            # we don't (yet) support multi-label classification in Ridge
            raise ValueError(
                "%s doesn't support multi-label classification"
                % (self.__class__.__name__)
            )

        if self.class_weight:
            # modify the sample weights with the corresponding class weight
            sample_weight = sample_weight * compute_sample_weight(self.class_weight, y)

        super().fit(X, Y, sample_weight=sample_weight)
        return self

    @property
    def classes_(self):
        return self._label_binarizer.classes_


def _check_gcv_mode(X, gcv_mode):
    possible_gcv_modes = [None, "auto", "svd", "eigen"]
    if gcv_mode not in possible_gcv_modes:
        raise ValueError(
            "Unknown value for 'gcv_mode'. "
            "Got {} instead of one of {}".format(gcv_mode, possible_gcv_modes)
        )
    if gcv_mode in ["eigen", "svd"]:
        return gcv_mode
    # if X has more rows than columns, use decomposition of X^T.X,
    # otherwise X.X^T
    if X.shape[0] > X.shape[1]:
        return "svd"
    return "eigen"


def _find_smallest_angle(query, vectors):
    """Find the column of vectors that is most aligned with the query.

    Both query and the columns of vectors must have their l2 norm equal to 1.

    Parameters
    ----------
    query : ndarray of shape (n_samples,)
        Normalized query vector.

    vectors : ndarray of shape (n_samples, n_features)
        Vectors to which we compare query, as columns. Must be normalized.
    """
    abs_cosine = np.abs(query.dot(vectors))
    index = np.argmax(abs_cosine)
    return index


class _X_CenterStackOp(sparse.linalg.LinearOperator):
    """Behaves as centered and scaled X with an added intercept column.

    This operator behaves as
    np.hstack([X - sqrt_sw[:, None] * X_mean, sqrt_sw[:, None]])
    """

    def __init__(self, X, X_mean, sqrt_sw):
        n_samples, n_features = X.shape
        super().__init__(X.dtype, (n_samples, n_features + 1))
        self.X = X
        self.X_mean = X_mean
        self.sqrt_sw = sqrt_sw

    def _matvec(self, v):
        v = v.ravel()
        return (
            safe_sparse_dot(self.X, v[:-1], dense_output=True)
            - self.sqrt_sw * self.X_mean.dot(v[:-1])
            + v[-1] * self.sqrt_sw
        )

    def _matmat(self, v):
        return (
            safe_sparse_dot(self.X, v[:-1], dense_output=True)
            - self.sqrt_sw[:, None] * self.X_mean.dot(v[:-1])
            + v[-1] * self.sqrt_sw[:, None]
        )

    def _transpose(self):
        return _XT_CenterStackOp(self.X, self.X_mean, self.sqrt_sw)


class _XT_CenterStackOp(sparse.linalg.LinearOperator):
    """Behaves as transposed centered and scaled X with an intercept column.

    This operator behaves as
    np.hstack([X - sqrt_sw[:, None] * X_mean, sqrt_sw[:, None]]).T
    """

    def __init__(self, X, X_mean, sqrt_sw):
        n_samples, n_features = X.shape
        super().__init__(X.dtype, (n_features + 1, n_samples))
        self.X = X
        self.X_mean = X_mean
        self.sqrt_sw = sqrt_sw

    def _matvec(self, v):
        v = v.ravel()
        n_features = self.shape[0]
        res = np.empty(n_features, dtype=self.X.dtype)
        res[:-1] = safe_sparse_dot(self.X.T, v, dense_output=True) - (
            self.X_mean * self.sqrt_sw.dot(v)
        )
        res[-1] = np.dot(v, self.sqrt_sw)
        return res

    def _matmat(self, v):
        n_features = self.shape[0]
        res = np.empty((n_features, v.shape[1]), dtype=self.X.dtype)
        res[:-1] = safe_sparse_dot(self.X.T, v, dense_output=True) - self.X_mean[
            :, None
        ] * self.sqrt_sw.dot(v)
        res[-1] = np.dot(self.sqrt_sw, v)
        return res


class _IdentityRegressor:
    """Fake regressor which will directly output the prediction."""

    def decision_function(self, y_predict):
        return y_predict

    def predict(self, y_predict):
        return y_predict


class _IdentityClassifier(LinearClassifierMixin):
    """Fake classifier which will directly output the prediction.

    We inherit from LinearClassifierMixin to get the proper shape for the
    output `y`.
    """

    def __init__(self, classes):
        self.classes_ = classes

    def decision_function(self, y_predict):
        return y_predict


class _RidgeGCV(LinearModel):
    """Ridge regression with built-in Leave-one-out Cross-Validation.

    This class is not intended to be used directly. Use RidgeCV instead.

    Notes
    -----

    We want to solve (K + alpha*Id)c = y,
    where K = X X^T is the kernel matrix.

    Let G = (K + alpha*Id).

    Dual solution: c = G^-1y
    Primal solution: w = X^T c

    Compute eigendecomposition K = Q V Q^T.
    Then G^-1 = Q (V + alpha*Id)^-1 Q^T,
    where (V + alpha*Id) is diagonal.
    It is thus inexpensive to inverse for many alphas.

    Let loov be the vector of prediction values for each example
    when the model was fitted with all examples but this example.

    loov = (KG^-1Y - diag(KG^-1)Y) / diag(I-KG^-1)

    Let looe be the vector of prediction errors for each example
    when the model was fitted with all examples but this example.

    looe = y - loov = c / diag(G^-1)

    The best score (negative mean squared error or user-provided scoring) is
    stored in the `best_score_` attribute, and the selected hyperparameter in
    `alpha_`.

    References
    ----------
    http://cbcl.mit.edu/publications/ps/MIT-CSAIL-TR-2007-025.pdf
    https://www.mit.edu/~9.520/spring07/Classes/rlsslides.pdf
    """

    def __init__(
        self,
        alphas=(0.1, 1.0, 10.0),
        *,
        fit_intercept=True,
        normalize="deprecated",
        scoring=None,
        copy_X=True,
        gcv_mode=None,
        store_cv_values=False,
        is_clf=False,
        alpha_per_target=False,
    ):
        self.alphas = np.asarray(alphas)
        self.fit_intercept = fit_intercept
        self.normalize = normalize
        self.scoring = scoring
        self.copy_X = copy_X
        self.gcv_mode = gcv_mode
        self.store_cv_values = store_cv_values
        self.is_clf = is_clf
        self.alpha_per_target = alpha_per_target

    @staticmethod
    def _decomp_diag(v_prime, Q):
        # compute diagonal of the matrix: dot(Q, dot(diag(v_prime), Q^T))
        return (v_prime * Q ** 2).sum(axis=-1)

    @staticmethod
    def _diag_dot(D, B):
        # compute dot(diag(D), B)
        if len(B.shape) > 1:
            # handle case where B is > 1-d
            D = D[(slice(None),) + (np.newaxis,) * (len(B.shape) - 1)]
        return D * B

    def _compute_gram(self, X, sqrt_sw):
        """Computes the Gram matrix XX^T with possible centering.

        Parameters
        ----------
        X : {ndarray, sparse matrix} of shape (n_samples, n_features)
            The preprocessed design matrix.

        sqrt_sw : ndarray of shape (n_samples,)
            square roots of sample weights

        Returns
        -------
        gram : ndarray of shape (n_samples, n_samples)
            The Gram matrix.
        X_mean : ndarray of shape (n_feature,)
            The weighted mean of ``X`` for each feature.

        Notes
        -----
        When X is dense the centering has been done in preprocessing
        so the mean is 0 and we just compute XX^T.

        When X is sparse it has not been centered in preprocessing, but it has
        been scaled by sqrt(sample weights).

        When self.fit_intercept is False no centering is done.

        The centered X is never actually computed because centering would break
        the sparsity of X.
        """
        center = self.fit_intercept and sparse.issparse(X)
        if not center:
            # in this case centering has been done in preprocessing
            # or we are not fitting an intercept.
            X_mean = np.zeros(X.shape[1], dtype=X.dtype)
            return safe_sparse_dot(X, X.T, dense_output=True), X_mean
        # X is sparse
        n_samples = X.shape[0]
        sample_weight_matrix = sparse.dia_matrix(
            (sqrt_sw, 0), shape=(n_samples, n_samples)
        )
        X_weighted = sample_weight_matrix.dot(X)
        X_mean, _ = mean_variance_axis(X_weighted, axis=0)
        X_mean *= n_samples / sqrt_sw.dot(sqrt_sw)
        X_mX = sqrt_sw[:, None] * safe_sparse_dot(X_mean, X.T, dense_output=True)
        X_mX_m = np.outer(sqrt_sw, sqrt_sw) * np.dot(X_mean, X_mean)
        return (
            safe_sparse_dot(X, X.T, dense_output=True) + X_mX_m - X_mX - X_mX.T,
            X_mean,
        )

    def _compute_covariance(self, X, sqrt_sw):
        """Computes covariance matrix X^TX with possible centering.

        Parameters
        ----------
        X : sparse matrix of shape (n_samples, n_features)
            The preprocessed design matrix.

        sqrt_sw : ndarray of shape (n_samples,)
            square roots of sample weights

        Returns
        -------
        covariance : ndarray of shape (n_features, n_features)
            The covariance matrix.
        X_mean : ndarray of shape (n_feature,)
            The weighted mean of ``X`` for each feature.

        Notes
        -----
        Since X is sparse it has not been centered in preprocessing, but it has
        been scaled by sqrt(sample weights).

        When self.fit_intercept is False no centering is done.

        The centered X is never actually computed because centering would break
        the sparsity of X.
        """
        if not self.fit_intercept:
            # in this case centering has been done in preprocessing
            # or we are not fitting an intercept.
            X_mean = np.zeros(X.shape[1], dtype=X.dtype)
            return safe_sparse_dot(X.T, X, dense_output=True), X_mean
        # this function only gets called for sparse X
        n_samples = X.shape[0]
        sample_weight_matrix = sparse.dia_matrix(
            (sqrt_sw, 0), shape=(n_samples, n_samples)
        )
        X_weighted = sample_weight_matrix.dot(X)
        X_mean, _ = mean_variance_axis(X_weighted, axis=0)
        X_mean = X_mean * n_samples / sqrt_sw.dot(sqrt_sw)
        weight_sum = sqrt_sw.dot(sqrt_sw)
        return (
            safe_sparse_dot(X.T, X, dense_output=True)
            - weight_sum * np.outer(X_mean, X_mean),
            X_mean,
        )

    def _sparse_multidot_diag(self, X, A, X_mean, sqrt_sw):
        """Compute the diagonal of (X - X_mean).dot(A).dot((X - X_mean).T)
        without explicitely centering X nor computing X.dot(A)
        when X is sparse.

        Parameters
        ----------
        X : sparse matrix of shape (n_samples, n_features)

        A : ndarray of shape (n_features, n_features)

        X_mean : ndarray of shape (n_features,)

        sqrt_sw : ndarray of shape (n_features,)
            square roots of sample weights

        Returns
        -------
        diag : np.ndarray, shape (n_samples,)
            The computed diagonal.
        """
        intercept_col = scale = sqrt_sw
        batch_size = X.shape[1]
        diag = np.empty(X.shape[0], dtype=X.dtype)
        for start in range(0, X.shape[0], batch_size):
            batch = slice(start, min(X.shape[0], start + batch_size), 1)
            X_batch = np.empty(
                (X[batch].shape[0], X.shape[1] + self.fit_intercept), dtype=X.dtype
            )
            if self.fit_intercept:
                X_batch[:, :-1] = X[batch].A - X_mean * scale[batch][:, None]
                X_batch[:, -1] = intercept_col[batch]
            else:
                X_batch = X[batch].A
            diag[batch] = (X_batch.dot(A) * X_batch).sum(axis=1)
        return diag

    def _eigen_decompose_gram(self, X, y, sqrt_sw):
        """Eigendecomposition of X.X^T, used when n_samples <= n_features."""
        # if X is dense it has already been centered in preprocessing
        K, X_mean = self._compute_gram(X, sqrt_sw)
        if self.fit_intercept:
            # to emulate centering X with sample weights,
            # ie removing the weighted average, we add a column
            # containing the square roots of the sample weights.
            # by centering, it is orthogonal to the other columns
            K += np.outer(sqrt_sw, sqrt_sw)
        eigvals, Q = linalg.eigh(K)
        QT_y = np.dot(Q.T, y)
        return X_mean, eigvals, Q, QT_y

    def _solve_eigen_gram(self, alpha, y, sqrt_sw, X_mean, eigvals, Q, QT_y):
        """Compute dual coefficients and diagonal of G^-1.

        Used when we have a decomposition of X.X^T (n_samples <= n_features).
        """
        w = 1.0 / (eigvals + alpha)
        if self.fit_intercept:
            # the vector containing the square roots of the sample weights (1
            # when no sample weights) is the eigenvector of XX^T which
            # corresponds to the intercept; we cancel the regularization on
            # this dimension. the corresponding eigenvalue is
            # sum(sample_weight).
            normalized_sw = sqrt_sw / np.linalg.norm(sqrt_sw)
            intercept_dim = _find_smallest_angle(normalized_sw, Q)
            w[intercept_dim] = 0  # cancel regularization for the intercept

        c = np.dot(Q, self._diag_dot(w, QT_y))
        G_inverse_diag = self._decomp_diag(w, Q)
        # handle case where y is 2-d
        if len(y.shape) != 1:
            G_inverse_diag = G_inverse_diag[:, np.newaxis]
        return G_inverse_diag, c

    def _eigen_decompose_covariance(self, X, y, sqrt_sw):
        """Eigendecomposition of X^T.X, used when n_samples > n_features
        and X is sparse.
        """
        n_samples, n_features = X.shape
        cov = np.empty((n_features + 1, n_features + 1), dtype=X.dtype)
        cov[:-1, :-1], X_mean = self._compute_covariance(X, sqrt_sw)
        if not self.fit_intercept:
            cov = cov[:-1, :-1]
        # to emulate centering X with sample weights,
        # ie removing the weighted average, we add a column
        # containing the square roots of the sample weights.
        # by centering, it is orthogonal to the other columns
        # when all samples have the same weight we add a column of 1
        else:
            cov[-1] = 0
            cov[:, -1] = 0
            cov[-1, -1] = sqrt_sw.dot(sqrt_sw)
        nullspace_dim = max(0, n_features - n_samples)
        eigvals, V = linalg.eigh(cov)
        # remove eigenvalues and vectors in the null space of X^T.X
        eigvals = eigvals[nullspace_dim:]
        V = V[:, nullspace_dim:]
        return X_mean, eigvals, V, X

    def _solve_eigen_covariance_no_intercept(
        self, alpha, y, sqrt_sw, X_mean, eigvals, V, X
    ):
        """Compute dual coefficients and diagonal of G^-1.

        Used when we have a decomposition of X^T.X
        (n_samples > n_features and X is sparse), and not fitting an intercept.
        """
        w = 1 / (eigvals + alpha)
        A = (V * w).dot(V.T)
        AXy = A.dot(safe_sparse_dot(X.T, y, dense_output=True))
        y_hat = safe_sparse_dot(X, AXy, dense_output=True)
        hat_diag = self._sparse_multidot_diag(X, A, X_mean, sqrt_sw)
        if len(y.shape) != 1:
            # handle case where y is 2-d
            hat_diag = hat_diag[:, np.newaxis]
        return (1 - hat_diag) / alpha, (y - y_hat) / alpha

    def _solve_eigen_covariance_intercept(
        self, alpha, y, sqrt_sw, X_mean, eigvals, V, X
    ):
        """Compute dual coefficients and diagonal of G^-1.

        Used when we have a decomposition of X^T.X
        (n_samples > n_features and X is sparse),
        and we are fitting an intercept.
        """
        # the vector [0, 0, ..., 0, 1]
        # is the eigenvector of X^TX which
        # corresponds to the intercept; we cancel the regularization on
        # this dimension. the corresponding eigenvalue is
        # sum(sample_weight), e.g. n when uniform sample weights.
        intercept_sv = np.zeros(V.shape[0])
        intercept_sv[-1] = 1
        intercept_dim = _find_smallest_angle(intercept_sv, V)
        w = 1 / (eigvals + alpha)
        w[intercept_dim] = 1 / eigvals[intercept_dim]
        A = (V * w).dot(V.T)
        # add a column to X containing the square roots of sample weights
        X_op = _X_CenterStackOp(X, X_mean, sqrt_sw)
        AXy = A.dot(X_op.T.dot(y))
        y_hat = X_op.dot(AXy)
        hat_diag = self._sparse_multidot_diag(X, A, X_mean, sqrt_sw)
        # return (1 - hat_diag), (y - y_hat)
        if len(y.shape) != 1:
            # handle case where y is 2-d
            hat_diag = hat_diag[:, np.newaxis]
        return (1 - hat_diag) / alpha, (y - y_hat) / alpha

    def _solve_eigen_covariance(self, alpha, y, sqrt_sw, X_mean, eigvals, V, X):
        """Compute dual coefficients and diagonal of G^-1.

        Used when we have a decomposition of X^T.X
        (n_samples > n_features and X is sparse).
        """
        if self.fit_intercept:
            return self._solve_eigen_covariance_intercept(
                alpha, y, sqrt_sw, X_mean, eigvals, V, X
            )
        return self._solve_eigen_covariance_no_intercept(
            alpha, y, sqrt_sw, X_mean, eigvals, V, X
        )

    def _svd_decompose_design_matrix(self, X, y, sqrt_sw):
        # X already centered
        X_mean = np.zeros(X.shape[1], dtype=X.dtype)
        if self.fit_intercept:
            # to emulate fit_intercept=True situation, add a column
            # containing the square roots of the sample weights
            # by centering, the other columns are orthogonal to that one
            intercept_column = sqrt_sw[:, None]
            X = np.hstack((X, intercept_column))
        U, singvals, _ = linalg.svd(X, full_matrices=0)
        singvals_sq = singvals ** 2
        UT_y = np.dot(U.T, y)
        return X_mean, singvals_sq, U, UT_y

    def _solve_svd_design_matrix(self, alpha, y, sqrt_sw, X_mean, singvals_sq, U, UT_y):
        """Compute dual coefficients and diagonal of G^-1.

        Used when we have an SVD decomposition of X
        (n_samples > n_features and X is dense).
        """
        w = ((singvals_sq + alpha) ** -1) - (alpha ** -1)
        if self.fit_intercept:
            # detect intercept column
            normalized_sw = sqrt_sw / np.linalg.norm(sqrt_sw)
            intercept_dim = _find_smallest_angle(normalized_sw, U)
            # cancel the regularization for the intercept
            w[intercept_dim] = -(alpha ** -1)
        c = np.dot(U, self._diag_dot(w, UT_y)) + (alpha ** -1) * y
        G_inverse_diag = self._decomp_diag(w, U) + (alpha ** -1)
        if len(y.shape) != 1:
            # handle case where y is 2-d
            G_inverse_diag = G_inverse_diag[:, np.newaxis]
        return G_inverse_diag, c

    def fit(self, X, y, sample_weight=None):
        """Fit Ridge regression model with gcv.

        Parameters
        ----------
        X : {ndarray, sparse matrix} of shape (n_samples, n_features)
            Training data. Will be cast to float64 if necessary.

        y : ndarray of shape (n_samples,) or (n_samples, n_targets)
            Target values. Will be cast to float64 if necessary.

        sample_weight : float or ndarray of shape (n_samples,), default=None
            Individual weights for each sample. If given a float, every sample
            will have the same weight.

        Returns
        -------
        self : object
        """
        _normalize = _deprecate_normalize(
            self.normalize, default=False, estimator_name=self.__class__.__name__
        )

        X, y = self._validate_data(
            X,
            y,
            accept_sparse=["csr", "csc", "coo"],
            dtype=[np.float64],
            multi_output=True,
            y_numeric=True,
        )

        # alpha_per_target cannot be used in classifier mode. All subclasses
        # of _RidgeGCV that are classifiers keep alpha_per_target at its
        # default value: False, so the condition below should never happen.
        assert not (self.is_clf and self.alpha_per_target)

        if sample_weight is not None:
            sample_weight = _check_sample_weight(sample_weight, X, dtype=X.dtype)

        if np.any(self.alphas <= 0):
            raise ValueError(
                "alphas must be strictly positive. Got {} containing some "
                "negative or null value instead.".format(self.alphas)
            )

        X, y, X_offset, y_offset, X_scale = LinearModel._preprocess_data(
            X,
            y,
            self.fit_intercept,
            _normalize,
            self.copy_X,
            sample_weight=sample_weight,
        )

        gcv_mode = _check_gcv_mode(X, self.gcv_mode)

        if gcv_mode == "eigen":
            decompose = self._eigen_decompose_gram
            solve = self._solve_eigen_gram
        elif gcv_mode == "svd":
            if sparse.issparse(X):
                decompose = self._eigen_decompose_covariance
                solve = self._solve_eigen_covariance
            else:
                decompose = self._svd_decompose_design_matrix
                solve = self._solve_svd_design_matrix

        n_samples = X.shape[0]

        if sample_weight is not None:
            X, y = _rescale_data(X, y, sample_weight)
            sqrt_sw = np.sqrt(sample_weight)
        else:
            sqrt_sw = np.ones(n_samples, dtype=X.dtype)

        X_mean, *decomposition = decompose(X, y, sqrt_sw)

        scorer = check_scoring(self, scoring=self.scoring, allow_none=True)
        error = scorer is None

        n_y = 1 if len(y.shape) == 1 else y.shape[1]
        n_alphas = 1 if np.ndim(self.alphas) == 0 else len(self.alphas)

        if self.store_cv_values:
            self.cv_values_ = np.empty((n_samples * n_y, n_alphas), dtype=X.dtype)

        best_coef, best_score, best_alpha = None, None, None

        for i, alpha in enumerate(np.atleast_1d(self.alphas)):
            G_inverse_diag, c = solve(float(alpha), y, sqrt_sw, X_mean, *decomposition)
            if error:
                squared_errors = (c / G_inverse_diag) ** 2
                if self.alpha_per_target:
                    alpha_score = -squared_errors.mean(axis=0)
                else:
                    alpha_score = -squared_errors.mean()
                if self.store_cv_values:
                    self.cv_values_[:, i] = squared_errors.ravel()
            else:
                predictions = y - (c / G_inverse_diag)
                if self.store_cv_values:
                    self.cv_values_[:, i] = predictions.ravel()

                if self.is_clf:
                    identity_estimator = _IdentityClassifier(classes=np.arange(n_y))
                    alpha_score = scorer(
                        identity_estimator, predictions, y.argmax(axis=1)
                    )
                else:
                    identity_estimator = _IdentityRegressor()
                    if self.alpha_per_target:
                        alpha_score = np.array(
                            [
                                scorer(identity_estimator, predictions[:, j], y[:, j])
                                for j in range(n_y)
                            ]
                        )
                    else:
                        alpha_score = scorer(
                            identity_estimator, predictions.ravel(), y.ravel()
                        )

            # Keep track of the best model
            if best_score is None:
                # initialize
                if self.alpha_per_target and n_y > 1:
                    best_coef = c
                    best_score = np.atleast_1d(alpha_score)
                    best_alpha = np.full(n_y, alpha)
                else:
                    best_coef = c
                    best_score = alpha_score
                    best_alpha = alpha
            else:
                # update
                if self.alpha_per_target and n_y > 1:
                    to_update = alpha_score > best_score
                    best_coef[:, to_update] = c[:, to_update]
                    best_score[to_update] = alpha_score[to_update]
                    best_alpha[to_update] = alpha
                elif alpha_score > best_score:
                    best_coef, best_score, best_alpha = c, alpha_score, alpha

        self.alpha_ = best_alpha
        self.best_score_ = best_score
        self.dual_coef_ = best_coef
        self.coef_ = safe_sparse_dot(self.dual_coef_.T, X)

        X_offset += X_mean * X_scale
        self._set_intercept(X_offset, y_offset, X_scale)

        if self.store_cv_values:
            if len(y.shape) == 1:
                cv_values_shape = n_samples, n_alphas
            else:
                cv_values_shape = n_samples, n_y, n_alphas
            self.cv_values_ = self.cv_values_.reshape(cv_values_shape)

        return self


class _BaseRidgeCV(LinearModel):
    def __init__(
        self,
        alphas=(0.1, 1.0, 10.0),
        *,
        fit_intercept=True,
        normalize="deprecated",
        scoring=None,
        cv=None,
        gcv_mode=None,
        store_cv_values=False,
        alpha_per_target=False,
    ):
        self.alphas = np.asarray(alphas)
        self.fit_intercept = fit_intercept
        self.normalize = normalize
        self.scoring = scoring
        self.cv = cv
        self.gcv_mode = gcv_mode
        self.store_cv_values = store_cv_values
        self.alpha_per_target = alpha_per_target

    def fit(self, X, y, sample_weight=None):
        """Fit Ridge regression model with cv.

        Parameters
        ----------
        X : ndarray of shape (n_samples, n_features)
            Training data. If using GCV, will be cast to float64
            if necessary.

        y : ndarray of shape (n_samples,) or (n_samples, n_targets)
            Target values. Will be cast to X's dtype if necessary.

        sample_weight : float or ndarray of shape (n_samples,), default=None
            Individual weights for each sample. If given a float, every sample
            will have the same weight.

        Returns
        -------
        self : object

        Notes
        -----
        When sample_weight is provided, the selected hyperparameter may depend
        on whether we use leave-one-out cross-validation (cv=None or cv='auto')
        or another form of cross-validation, because only leave-one-out
        cross-validation takes the sample weights into account when computing
        the validation score.
        """
        cv = self.cv
        if cv is None:
            estimator = _RidgeGCV(
                self.alphas,
                fit_intercept=self.fit_intercept,
                normalize=self.normalize,
                scoring=self.scoring,
                gcv_mode=self.gcv_mode,
                store_cv_values=self.store_cv_values,
                is_clf=is_classifier(self),
                alpha_per_target=self.alpha_per_target,
            )
            estimator.fit(X, y, sample_weight=sample_weight)
            self.alpha_ = estimator.alpha_
            self.best_score_ = estimator.best_score_
            if self.store_cv_values:
                self.cv_values_ = estimator.cv_values_
        else:
            if self.store_cv_values:
                raise ValueError(
                    "cv!=None and store_cv_values=True" " are incompatible"
                )
            if self.alpha_per_target:
                raise ValueError(
                    "cv!=None and alpha_per_target=True" " are incompatible"
                )
            parameters = {"alpha": self.alphas}
            solver = "sparse_cg" if sparse.issparse(X) else "auto"
<<<<<<< HEAD
            Klass = RidgeClassifier if is_classifier(self) else Ridge
            model = Klass(
                fit_intercept=self.fit_intercept,
                normalize=self.normalize,
                solver=solver,
            ).request_sample_weight(fit=True)
            gs = GridSearchCV(model, parameters, cv=cv, scoring=self.scoring)
=======
            model = RidgeClassifier if is_classifier(self) else Ridge
            gs = GridSearchCV(
                model(
                    fit_intercept=self.fit_intercept,
                    normalize=self.normalize,
                    solver=solver,
                ),
                parameters,
                cv=cv,
                scoring=self.scoring,
            )
>>>>>>> 28ecdee0
            gs.fit(X, y, sample_weight=sample_weight)
            estimator = gs.best_estimator_
            self.alpha_ = gs.best_estimator_.alpha
            self.best_score_ = gs.best_score_

        self.coef_ = estimator.coef_
        self.intercept_ = estimator.intercept_
        self.n_features_in_ = estimator.n_features_in_

        return self


class RidgeCV(MultiOutputMixin, RegressorMixin, _BaseRidgeCV):
    """Ridge regression with built-in cross-validation.

    See glossary entry for :term:`cross-validation estimator`.

    By default, it performs efficient Leave-One-Out Cross-Validation.

    Read more in the :ref:`User Guide <ridge_regression>`.

    Parameters
    ----------
    alphas : ndarray of shape (n_alphas,), default=(0.1, 1.0, 10.0)
        Array of alpha values to try.
        Regularization strength; must be a positive float. Regularization
        improves the conditioning of the problem and reduces the variance of
        the estimates. Larger values specify stronger regularization.
        Alpha corresponds to ``1 / (2C)`` in other linear models such as
        :class:`~sklearn.linear_model.LogisticRegression` or
        :class:`~sklearn.svm.LinearSVC`.
        If using Leave-One-Out cross-validation, alphas must be positive.

    fit_intercept : bool, default=True
        Whether to calculate the intercept for this model. If set
        to false, no intercept will be used in calculations
        (i.e. data is expected to be centered).

    normalize : bool, default=False
        This parameter is ignored when ``fit_intercept`` is set to False.
        If True, the regressors X will be normalized before regression by
        subtracting the mean and dividing by the l2-norm.
        If you wish to standardize, please use
        :class:`~sklearn.preprocessing.StandardScaler` before calling ``fit``
        on an estimator with ``normalize=False``.

        .. deprecated:: 1.0
            ``normalize`` was deprecated in version 1.0 and will be removed in
            1.2.

    scoring : string, callable, default=None
        A string (see model evaluation documentation) or
        a scorer callable object / function with signature
        ``scorer(estimator, X, y)``.
        If None, the negative mean squared error if cv is 'auto' or None
        (i.e. when using leave-one-out cross-validation), and r2 score
        otherwise.

    cv : int, cross-validation generator or an iterable, default=None
        Determines the cross-validation splitting strategy.
        Possible inputs for cv are:

        - None, to use the efficient Leave-One-Out cross-validation
        - integer, to specify the number of folds.
        - :term:`CV splitter`,
        - An iterable yielding (train, test) splits as arrays of indices.

        For integer/None inputs, if ``y`` is binary or multiclass,
        :class:`~sklearn.model_selection.StratifiedKFold` is used, else,
        :class:`~sklearn.model_selection.KFold` is used.

        Refer :ref:`User Guide <cross_validation>` for the various
        cross-validation strategies that can be used here.

    gcv_mode : {'auto', 'svd', eigen'}, default='auto'
        Flag indicating which strategy to use when performing
        Leave-One-Out Cross-Validation. Options are::

            'auto' : use 'svd' if n_samples > n_features, otherwise use 'eigen'
            'svd' : force use of singular value decomposition of X when X is
                dense, eigenvalue decomposition of X^T.X when X is sparse.
            'eigen' : force computation via eigendecomposition of X.X^T

        The 'auto' mode is the default and is intended to pick the cheaper
        option of the two depending on the shape of the training data.

    store_cv_values : bool, default=False
        Flag indicating if the cross-validation values corresponding to
        each alpha should be stored in the ``cv_values_`` attribute (see
        below). This flag is only compatible with ``cv=None`` (i.e. using
        Leave-One-Out Cross-Validation).

    alpha_per_target : bool, default=False
        Flag indicating whether to optimize the alpha value (picked from the
        `alphas` parameter list) for each target separately (for multi-output
        settings: multiple prediction targets). When set to `True`, after
        fitting, the `alpha_` attribute will contain a value for each target.
        When set to `False`, a single alpha is used for all targets.

        .. versionadded:: 0.24

    Attributes
    ----------
    cv_values_ : ndarray of shape (n_samples, n_alphas) or \
        shape (n_samples, n_targets, n_alphas), optional
        Cross-validation values for each alpha (only available if
        ``store_cv_values=True`` and ``cv=None``). After ``fit()`` has been
        called, this attribute will contain the mean squared errors
        (by default) or the values of the ``{loss,score}_func`` function
        (if provided in the constructor).

    coef_ : ndarray of shape (n_features) or (n_targets, n_features)
        Weight vector(s).

    intercept_ : float or ndarray of shape (n_targets,)
        Independent term in decision function. Set to 0.0 if
        ``fit_intercept = False``.

    alpha_ : float or ndarray of shape (n_targets,)
        Estimated regularization parameter, or, if ``alpha_per_target=True``,
        the estimated regularization parameter for each target.

    best_score_ : float or ndarray of shape (n_targets,)
        Score of base estimator with best alpha, or, if
        ``alpha_per_target=True``, a score for each target.

        .. versionadded:: 0.23

    n_features_in_ : int
        Number of features seen during :term:`fit`.

        .. versionadded:: 0.24

    Examples
    --------
    >>> from sklearn.datasets import load_diabetes
    >>> from sklearn.linear_model import RidgeCV
    >>> X, y = load_diabetes(return_X_y=True)
    >>> clf = RidgeCV(alphas=[1e-3, 1e-2, 1e-1, 1]).fit(X, y)
    >>> clf.score(X, y)
    0.5166...

    See Also
    --------
    Ridge : Ridge regression.
    RidgeClassifier : Ridge classifier.
    RidgeClassifierCV : Ridge classifier with built-in cross validation.
    """


class RidgeClassifierCV(LinearClassifierMixin, _BaseRidgeCV):
    """Ridge classifier with built-in cross-validation.

    See glossary entry for :term:`cross-validation estimator`.

    By default, it performs Leave-One-Out Cross-Validation. Currently,
    only the n_features > n_samples case is handled efficiently.

    Read more in the :ref:`User Guide <ridge_regression>`.

    Parameters
    ----------
    alphas : ndarray of shape (n_alphas,), default=(0.1, 1.0, 10.0)
        Array of alpha values to try.
        Regularization strength; must be a positive float. Regularization
        improves the conditioning of the problem and reduces the variance of
        the estimates. Larger values specify stronger regularization.
        Alpha corresponds to ``1 / (2C)`` in other linear models such as
        :class:`~sklearn.linear_model.LogisticRegression` or
        :class:`~sklearn.svm.LinearSVC`.

    fit_intercept : bool, default=True
        Whether to calculate the intercept for this model. If set
        to false, no intercept will be used in calculations
        (i.e. data is expected to be centered).

    normalize : bool, default=False
        This parameter is ignored when ``fit_intercept`` is set to False.
        If True, the regressors X will be normalized before regression by
        subtracting the mean and dividing by the l2-norm.
        If you wish to standardize, please use
        :class:`~sklearn.preprocessing.StandardScaler` before calling ``fit``
        on an estimator with ``normalize=False``.

        .. deprecated:: 1.0
            ``normalize`` was deprecated in version 1.0 and
            will be removed in 1.2.

    scoring : string, callable, default=None
        A string (see model evaluation documentation) or
        a scorer callable object / function with signature
        ``scorer(estimator, X, y)``.

    cv : int, cross-validation generator or an iterable, default=None
        Determines the cross-validation splitting strategy.
        Possible inputs for cv are:

        - None, to use the efficient Leave-One-Out cross-validation
        - integer, to specify the number of folds.
        - :term:`CV splitter`,
        - An iterable yielding (train, test) splits as arrays of indices.

        Refer :ref:`User Guide <cross_validation>` for the various
        cross-validation strategies that can be used here.

    class_weight : dict or 'balanced', default=None
        Weights associated with classes in the form ``{class_label: weight}``.
        If not given, all classes are supposed to have weight one.

        The "balanced" mode uses the values of y to automatically adjust
        weights inversely proportional to class frequencies in the input data
        as ``n_samples / (n_classes * np.bincount(y))``

    store_cv_values : bool, default=False
        Flag indicating if the cross-validation values corresponding to
        each alpha should be stored in the ``cv_values_`` attribute (see
        below). This flag is only compatible with ``cv=None`` (i.e. using
        Leave-One-Out Cross-Validation).

    Attributes
    ----------
    cv_values_ : ndarray of shape (n_samples, n_targets, n_alphas), optional
        Cross-validation values for each alpha (if ``store_cv_values=True`` and
        ``cv=None``). After ``fit()`` has been called, this attribute will
        contain the mean squared errors (by default) or the values of the
        ``{loss,score}_func`` function (if provided in the constructor). This
        attribute exists only when ``store_cv_values`` is True.

    coef_ : ndarray of shape (1, n_features) or (n_targets, n_features)
        Coefficient of the features in the decision function.

        ``coef_`` is of shape (1, n_features) when the given problem is binary.

    intercept_ : float or ndarray of shape (n_targets,)
        Independent term in decision function. Set to 0.0 if
        ``fit_intercept = False``.

    alpha_ : float
        Estimated regularization parameter.

    best_score_ : float
        Score of base estimator with best alpha.

        .. versionadded:: 0.23

    classes_ : ndarray of shape (n_classes,)
        The classes labels.

    n_features_in_ : int
        Number of features seen during :term:`fit`.

        .. versionadded:: 0.24

    Examples
    --------
    >>> from sklearn.datasets import load_breast_cancer
    >>> from sklearn.linear_model import RidgeClassifierCV
    >>> X, y = load_breast_cancer(return_X_y=True)
    >>> clf = RidgeClassifierCV(alphas=[1e-3, 1e-2, 1e-1, 1]).fit(X, y)
    >>> clf.score(X, y)
    0.9630...

    See Also
    --------
    Ridge : Ridge regression.
    RidgeClassifier : Ridge classifier.
    RidgeCV : Ridge regression with built-in cross validation.

    Notes
    -----
    For multi-class classification, n_class classifiers are trained in
    a one-versus-all approach. Concretely, this is implemented by taking
    advantage of the multi-variate response support in Ridge.
    """

    def __init__(
        self,
        alphas=(0.1, 1.0, 10.0),
        *,
        fit_intercept=True,
        normalize="deprecated",
        scoring=None,
        cv=None,
        class_weight=None,
        store_cv_values=False,
    ):
        super().__init__(
            alphas=alphas,
            fit_intercept=fit_intercept,
            normalize=normalize,
            scoring=scoring,
            cv=cv,
            store_cv_values=store_cv_values,
        )
        self.class_weight = class_weight

    def fit(self, X, y, sample_weight=None):
        """Fit Ridge classifier with cv.

        Parameters
        ----------
        X : ndarray of shape (n_samples, n_features)
            Training vectors, where n_samples is the number of samples
            and n_features is the number of features. When using GCV,
            will be cast to float64 if necessary.

        y : ndarray of shape (n_samples,)
            Target values. Will be cast to X's dtype if necessary.

        sample_weight : float or ndarray of shape (n_samples,), default=None
            Individual weights for each sample. If given a float, every sample
            will have the same weight.

        Returns
        -------
        self : object
        """
        X, y = self._validate_data(
            X,
            y,
            accept_sparse=["csr", "csc", "coo"],
            multi_output=True,
            y_numeric=False,
        )
        sample_weight = _check_sample_weight(sample_weight, X, dtype=X.dtype)

        self._label_binarizer = LabelBinarizer(pos_label=1, neg_label=-1)
        Y = self._label_binarizer.fit_transform(y)
        if not self._label_binarizer.y_type_.startswith("multilabel"):
            y = column_or_1d(y, warn=True)

        if self.class_weight:
            # modify the sample weights with the corresponding class weight
            sample_weight = sample_weight * compute_sample_weight(self.class_weight, y)

        target = Y if self.cv is None else y
        _BaseRidgeCV.fit(self, X, target, sample_weight=sample_weight)
        return self

    @property
    def classes_(self):
        return self._label_binarizer.classes_

    def _more_tags(self):
        return {
            "_xfail_checks": {
                "check_sample_weights_invariance": (
                    "zero sample_weight is not equivalent to removing samples"
                ),
            }
        }<|MERGE_RESOLUTION|>--- conflicted
+++ resolved
@@ -1829,15 +1829,6 @@
                 )
             parameters = {"alpha": self.alphas}
             solver = "sparse_cg" if sparse.issparse(X) else "auto"
-<<<<<<< HEAD
-            Klass = RidgeClassifier if is_classifier(self) else Ridge
-            model = Klass(
-                fit_intercept=self.fit_intercept,
-                normalize=self.normalize,
-                solver=solver,
-            ).request_sample_weight(fit=True)
-            gs = GridSearchCV(model, parameters, cv=cv, scoring=self.scoring)
-=======
             model = RidgeClassifier if is_classifier(self) else Ridge
             gs = GridSearchCV(
                 model(
@@ -1848,8 +1839,7 @@
                 parameters,
                 cv=cv,
                 scoring=self.scoring,
-            )
->>>>>>> 28ecdee0
+            ).fit_requests(sample_weight=True)
             gs.fit(X, y, sample_weight=sample_weight)
             estimator = gs.best_estimator_
             self.alpha_ = gs.best_estimator_.alpha

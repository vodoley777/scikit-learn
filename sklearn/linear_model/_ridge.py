--- conflicted
+++ resolved
@@ -2248,24 +2248,12 @@
 
         .. versionadded:: 0.24
 
-<<<<<<< HEAD
     feature_names_in_ : ndarray of shape (`n_features_in_`,)
         Names of features seen during :term:`fit`. Defined only when `X`
         has feature names that are all strings.
 
         .. versionadded:: 1.0
 
-    Examples
-    --------
-    >>> from sklearn.datasets import load_breast_cancer
-    >>> from sklearn.linear_model import RidgeClassifierCV
-    >>> X, y = load_breast_cancer(return_X_y=True)
-    >>> clf = RidgeClassifierCV(alphas=[1e-3, 1e-2, 1e-1, 1]).fit(X, y)
-    >>> clf.score(X, y)
-    0.9630...
-
-=======
->>>>>>> d488d733
     See Also
     --------
     Ridge : Ridge regression.

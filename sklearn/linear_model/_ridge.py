--- conflicted
+++ resolved
@@ -664,12 +664,8 @@
         raise ValueError("Target y has the wrong shape %s" % str(y.shape))
 
     if y.ndim == 1:
-<<<<<<< HEAD
-        y = y.reshape(-1, 1)
-=======
         y = xp.reshape(y, (-1, 1))
         ravel = True
->>>>>>> 8388a1d5
 
     n_samples_, n_targets = y.shape
 
@@ -810,15 +806,10 @@
             raise TypeError("SVD solver does not support sparse inputs currently")
         coef = _solve_svd(X, y, alpha, xp)
 
-<<<<<<< HEAD
-    if n_targets == 1:
-        coef = coef.ravel()
-=======
     if ravel:
         coef = _ravel(coef)
 
     coef = xp.asarray(coef)
->>>>>>> 8388a1d5
 
     if return_n_iter and return_intercept:
         res = coef, n_iter, intercept

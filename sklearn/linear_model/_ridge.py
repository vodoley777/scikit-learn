--- conflicted
+++ resolved
@@ -321,18 +321,9 @@
         Verbosity level. Setting verbose > 0 will display additional
         information depending on the solver used.
 
-<<<<<<< HEAD
-    random_state : int, RandomState instance or None, optional (default=None)
+    random_state : int, RandomState instance, default=None
         Used when ``solver`` == 'sag' to shuffle the data.
         See :term:`Glossary <random_state>` for details.
-=======
-    random_state : int, RandomState instance, default=None
-        The seed of the pseudo random number generator to use when shuffling
-        the data.  If int, random_state is the seed used by the random number
-        generator; If RandomState instance, random_state is the random number
-        generator; If None, the random number generator is the RandomState
-        instance used by `np.random`. Used when ``solver`` == 'sag'.
->>>>>>> b0c5a008
 
     return_n_iter : bool, default=False
         If True, the method also returns `n_iter`, the actual number of
@@ -694,18 +685,9 @@
         .. versionadded:: 0.19
            SAGA solver.
 
-<<<<<<< HEAD
-    random_state : int, RandomState instance or None, optional (default=None)
+    random_state : int, RandomState instance, default=None
         Used when ``solver`` == 'sag' to shuffle the data.
         See :term:`Glossary <random_state>` for details.
-=======
-    random_state : int, RandomState instance, default=None
-        The seed of the pseudo random number generator to use when shuffling
-        the data.  If int, random_state is the seed used by the random number
-        generator; If RandomState instance, random_state is the random number
-        generator; If None, the random number generator is the RandomState
-        instance used by `np.random`. Used when ``solver`` == 'sag'.
->>>>>>> b0c5a008
 
         .. versionadded:: 0.17
            *random_state* to support Stochastic Average Gradient.
@@ -859,18 +841,9 @@
           .. versionadded:: 0.19
            SAGA solver.
 
-<<<<<<< HEAD
-    random_state : int, RandomState instance or None, optional (default=None)
+    random_state : int, RandomState instance, default=None
         Used when ``solver`` == 'sag' to shuffle the data.
         See :term:`Glossary <random_state>` for details.
-=======
-    random_state : int, RandomState instance, default=None
-        The seed of the pseudo random number generator to use when shuffling
-        the data.  If int, random_state is the seed used by the random number
-        generator; If RandomState instance, random_state is the random number
-        generator; If None, the random number generator is the RandomState
-        instance used by `np.random`. Used when ``solver`` == 'sag'.
->>>>>>> b0c5a008
 
     Attributes
     ----------

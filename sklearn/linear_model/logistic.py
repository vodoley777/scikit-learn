"""
Logistic Regression
"""

# Author: Gael Varoquaux <gael.varoquaux@normalesup.org>
#         Fabian Pedregosa <f@bianp.net>
#         Alexandre Gramfort <alexandre.gramfort@telecom-paristech.fr>
#         Manoj Kumar <manojkumarsivaraj334@gmail.com>
#         Lars Buitinck
#         Simon Wu <s8wu@uwaterloo.ca>
#         Arthur Mensch <arthur.mensch@m4x.org

import numbers
import warnings

import numpy as np
from scipy import optimize, sparse
from scipy.special import expit

from .base import LinearClassifierMixin, SparseCoefMixin, BaseEstimator
from .sag import sag_solver
from ..preprocessing import LabelEncoder, LabelBinarizer
from ..svm.base import _fit_liblinear
from ..utils import check_array, check_consistent_length, compute_class_weight
from ..utils import check_random_state
from ..utils.extmath import (log_logistic, safe_sparse_dot, softmax,
                             squared_norm)
from ..utils.extmath import row_norms
from ..utils.fixes import logsumexp
from ..utils.optimize import newton_cg
from ..utils.validation import check_X_y, _num_samples
from ..exceptions import (NotFittedError, ConvergenceWarning,
                          ChangedBehaviorWarning)
from ..utils.multiclass import check_classification_targets
from ..utils import Parallel, delayed
from ..model_selection import check_cv
from ..externals import six
from ..metrics import get_scorer


# .. some helper functions for logistic_regression_path ..
def _intercept_dot(w, X, y):
    """Computes y * np.dot(X, w).

    It takes into consideration if the intercept should be fit or not.

    Parameters
    ----------
    w : ndarray, shape (n_features,) or (n_features + 1,)
        Coefficient vector.

    X : {array-like, sparse matrix}, shape (n_samples, n_features)
        Training data.

    y : ndarray, shape (n_samples,)
        Array of labels.

    Returns
    -------
    w : ndarray, shape (n_features,)
        Coefficient vector without the intercept weight (w[-1]) if the
        intercept should be fit. Unchanged otherwise.

    X : {array-like, sparse matrix}, shape (n_samples, n_features)
        Training data. Unchanged.

    yz : float
        y * np.dot(X, w).
    """
    c = 0.
    if w.size == X.shape[1] + 1:
        c = w[-1]
        w = w[:-1]

    z = safe_sparse_dot(X, w) + c
    yz = y * z
    return w, c, yz


def _logistic_loss_and_grad(w, X, y, alpha, sample_weight=None):
    """Computes the logistic loss and gradient.

    Parameters
    ----------
    w : ndarray, shape (n_features,) or (n_features + 1,)
        Coefficient vector.

    X : {array-like, sparse matrix}, shape (n_samples, n_features)
        Training data.

    y : ndarray, shape (n_samples,)
        Array of labels.

    alpha : float
        Regularization parameter. alpha is equal to 1 / C.

    sample_weight : array-like, shape (n_samples,) optional
        Array of weights that are assigned to individual samples.
        If not provided, then each sample is given unit weight.

    Returns
    -------
    out : float
        Logistic loss.

    grad : ndarray, shape (n_features,) or (n_features + 1,)
        Logistic gradient.
    """
    n_samples, n_features = X.shape
    grad = np.empty_like(w)

    w, c, yz = _intercept_dot(w, X, y)

    if sample_weight is None:
        sample_weight = np.ones(n_samples)

    # Logistic loss is the negative of the log of the logistic function.
    out = -np.sum(sample_weight * log_logistic(yz)) + .5 * alpha * np.dot(w, w)

    z = expit(yz)
    z0 = sample_weight * (z - 1) * y

    grad[:n_features] = safe_sparse_dot(X.T, z0) + alpha * w

    # Case where we fit the intercept.
    if grad.shape[0] > n_features:
        grad[-1] = z0.sum()
    return out, grad


def _logistic_loss(w, X, y, alpha, sample_weight=None):
    """Computes the logistic loss.

    Parameters
    ----------
    w : ndarray, shape (n_features,) or (n_features + 1,)
        Coefficient vector.

    X : {array-like, sparse matrix}, shape (n_samples, n_features)
        Training data.

    y : ndarray, shape (n_samples,)
        Array of labels.

    alpha : float
        Regularization parameter. alpha is equal to 1 / C.

    sample_weight : array-like, shape (n_samples,) optional
        Array of weights that are assigned to individual samples.
        If not provided, then each sample is given unit weight.

    Returns
    -------
    out : float
        Logistic loss.
    """
    w, c, yz = _intercept_dot(w, X, y)

    if sample_weight is None:
        sample_weight = np.ones(y.shape[0])

    # Logistic loss is the negative of the log of the logistic function.
    out = -np.sum(sample_weight * log_logistic(yz)) + .5 * alpha * np.dot(w, w)
    return out


def _logistic_grad_hess(w, X, y, alpha, sample_weight=None):
    """Computes the gradient and the Hessian, in the case of a logistic loss.

    Parameters
    ----------
    w : ndarray, shape (n_features,) or (n_features + 1,)
        Coefficient vector.

    X : {array-like, sparse matrix}, shape (n_samples, n_features)
        Training data.

    y : ndarray, shape (n_samples,)
        Array of labels.

    alpha : float
        Regularization parameter. alpha is equal to 1 / C.

    sample_weight : array-like, shape (n_samples,) optional
        Array of weights that are assigned to individual samples.
        If not provided, then each sample is given unit weight.

    Returns
    -------
    grad : ndarray, shape (n_features,) or (n_features + 1,)
        Logistic gradient.

    Hs : callable
        Function that takes the gradient as a parameter and returns the
        matrix product of the Hessian and gradient.
    """
    n_samples, n_features = X.shape
    grad = np.empty_like(w)
    fit_intercept = grad.shape[0] > n_features

    w, c, yz = _intercept_dot(w, X, y)

    if sample_weight is None:
        sample_weight = np.ones(y.shape[0])

    z = expit(yz)
    z0 = sample_weight * (z - 1) * y

    grad[:n_features] = safe_sparse_dot(X.T, z0) + alpha * w

    # Case where we fit the intercept.
    if fit_intercept:
        grad[-1] = z0.sum()

    # The mat-vec product of the Hessian
    d = sample_weight * z * (1 - z)
    if sparse.issparse(X):
        dX = safe_sparse_dot(sparse.dia_matrix((d, 0),
                             shape=(n_samples, n_samples)), X)
    else:
        # Precompute as much as possible
        dX = d[:, np.newaxis] * X

    if fit_intercept:
        # Calculate the double derivative with respect to intercept
        # In the case of sparse matrices this returns a matrix object.
        dd_intercept = np.squeeze(np.array(dX.sum(axis=0)))

    def Hs(s):
        ret = np.empty_like(s)
        ret[:n_features] = X.T.dot(dX.dot(s[:n_features]))
        ret[:n_features] += alpha * s[:n_features]

        # For the fit intercept case.
        if fit_intercept:
            ret[:n_features] += s[-1] * dd_intercept
            ret[-1] = dd_intercept.dot(s[:n_features])
            ret[-1] += d.sum() * s[-1]
        return ret

    return grad, Hs


def _multinomial_loss(w, X, Y, alpha, sample_weight):
    """Computes multinomial loss and class probabilities.

    Parameters
    ----------
    w : ndarray, shape (n_classes * n_features,) or
        (n_classes * (n_features + 1),)
        Coefficient vector.

    X : {array-like, sparse matrix}, shape (n_samples, n_features)
        Training data.

    Y : ndarray, shape (n_samples, n_classes)
        Transformed labels according to the output of LabelBinarizer.

    alpha : float
        Regularization parameter. alpha is equal to 1 / C.

    sample_weight : array-like, shape (n_samples,) optional
        Array of weights that are assigned to individual samples.
        If not provided, then each sample is given unit weight.

    Returns
    -------
    loss : float
        Multinomial loss.

    p : ndarray, shape (n_samples, n_classes)
        Estimated class probabilities.

    w : ndarray, shape (n_classes, n_features)
        Reshaped param vector excluding intercept terms.

    Reference
    ---------
    Bishop, C. M. (2006). Pattern recognition and machine learning.
    Springer. (Chapter 4.3.4)
    """
    n_classes = Y.shape[1]
    n_features = X.shape[1]
    fit_intercept = w.size == (n_classes * (n_features + 1))
    w = w.reshape(n_classes, -1)
    sample_weight = sample_weight[:, np.newaxis]
    if fit_intercept:
        intercept = w[:, -1]
        w = w[:, :-1]
    else:
        intercept = 0
    p = safe_sparse_dot(X, w.T)
    p += intercept
    p -= logsumexp(p, axis=1)[:, np.newaxis]
    loss = -(sample_weight * Y * p).sum()
    loss += 0.5 * alpha * squared_norm(w)
    p = np.exp(p, p)
    return loss, p, w


def _multinomial_loss_grad(w, X, Y, alpha, sample_weight):
    """Computes the multinomial loss, gradient and class probabilities.

    Parameters
    ----------
    w : ndarray, shape (n_classes * n_features,) or
        (n_classes * (n_features + 1),)
        Coefficient vector.

    X : {array-like, sparse matrix}, shape (n_samples, n_features)
        Training data.

    Y : ndarray, shape (n_samples, n_classes)
        Transformed labels according to the output of LabelBinarizer.

    alpha : float
        Regularization parameter. alpha is equal to 1 / C.

    sample_weight : array-like, shape (n_samples,) optional
        Array of weights that are assigned to individual samples.

    Returns
    -------
    loss : float
        Multinomial loss.

    grad : ndarray, shape (n_classes * n_features,) or
        (n_classes * (n_features + 1),)
        Ravelled gradient of the multinomial loss.

    p : ndarray, shape (n_samples, n_classes)
        Estimated class probabilities

    Reference
    ---------
    Bishop, C. M. (2006). Pattern recognition and machine learning.
    Springer. (Chapter 4.3.4)
    """
    n_classes = Y.shape[1]
    n_features = X.shape[1]
    fit_intercept = (w.size == n_classes * (n_features + 1))
    grad = np.zeros((n_classes, n_features + bool(fit_intercept)),
                    dtype=X.dtype)
    loss, p, w = _multinomial_loss(w, X, Y, alpha, sample_weight)
    sample_weight = sample_weight[:, np.newaxis]
    diff = sample_weight * (p - Y)
    grad[:, :n_features] = safe_sparse_dot(diff.T, X)
    grad[:, :n_features] += alpha * w
    if fit_intercept:
        grad[:, -1] = diff.sum(axis=0)
    return loss, grad.ravel(), p


def _multinomial_grad_hess(w, X, Y, alpha, sample_weight):
    """
    Computes the gradient and the Hessian, in the case of a multinomial loss.

    Parameters
    ----------
    w : ndarray, shape (n_classes * n_features,) or
        (n_classes * (n_features + 1),)
        Coefficient vector.

    X : {array-like, sparse matrix}, shape (n_samples, n_features)
        Training data.

    Y : ndarray, shape (n_samples, n_classes)
        Transformed labels according to the output of LabelBinarizer.

    alpha : float
        Regularization parameter. alpha is equal to 1 / C.

    sample_weight : array-like, shape (n_samples,) optional
        Array of weights that are assigned to individual samples.

    Returns
    -------
    grad : array, shape (n_classes * n_features,) or
        (n_classes * (n_features + 1),)
        Ravelled gradient of the multinomial loss.

    hessp : callable
        Function that takes in a vector input of shape (n_classes * n_features)
        or (n_classes * (n_features + 1)) and returns matrix-vector product
        with hessian.

    References
    ----------
    Barak A. Pearlmutter (1993). Fast Exact Multiplication by the Hessian.
        http://www.bcl.hamilton.ie/~barak/papers/nc-hessian.pdf
    """
    n_features = X.shape[1]
    n_classes = Y.shape[1]
    fit_intercept = w.size == (n_classes * (n_features + 1))

    # `loss` is unused. Refactoring to avoid computing it does not
    # significantly speed up the computation and decreases readability
    loss, grad, p = _multinomial_loss_grad(w, X, Y, alpha, sample_weight)
    sample_weight = sample_weight[:, np.newaxis]

    # Hessian-vector product derived by applying the R-operator on the gradient
    # of the multinomial loss function.
    def hessp(v):
        v = v.reshape(n_classes, -1)
        if fit_intercept:
            inter_terms = v[:, -1]
            v = v[:, :-1]
        else:
            inter_terms = 0
        # r_yhat holds the result of applying the R-operator on the multinomial
        # estimator.
        r_yhat = safe_sparse_dot(X, v.T)
        r_yhat += inter_terms
        r_yhat += (-p * r_yhat).sum(axis=1)[:, np.newaxis]
        r_yhat *= p
        r_yhat *= sample_weight
        hessProd = np.zeros((n_classes, n_features + bool(fit_intercept)))
        hessProd[:, :n_features] = safe_sparse_dot(r_yhat.T, X)
        hessProd[:, :n_features] += v * alpha
        if fit_intercept:
            hessProd[:, -1] = r_yhat.sum(axis=0)
        return hessProd.ravel()

    return grad, hessp


def _check_solver_option(solver, multi_class, penalty, dual, fit_intercept,
                         n_samples, previous_default_solver='liblinear'):

    # default values raises a future warning
    if solver == 'default':
        # solver will eventually change back to previous_default_solver, but we
        # warn only if the 'auto' solver would have selected a different solver
        solver = 'auto'
        warn_solver = True
    else:
        warn_solver = False

    if multi_class == 'default':
        multi_class = 'ovr'
        warnings.warn("Default multi_class will be changed to 'multinomial' in"
                      " 0.22. Use a specific option to silence this warning.",
                      FutureWarning)

    # multi_class checks
    if multi_class not in ['multinomial', 'ovr']:
        raise ValueError("multi_class should be either multinomial or "
                         "ovr, got %s." % multi_class)

    # solver checks
    all_solvers = ['liblinear', 'newton-cg', 'lbfgs', 'sag', 'saga', 'auto']
    if solver not in all_solvers:
        raise ValueError("Logistic Regression supports only solvers in %s, got"
                         " %s." % (all_solvers, solver))

    all_penalties = ['l1', 'l2']
    if penalty not in all_penalties:
        raise ValueError("Logistic Regression supports only penalties in %s,"
                         " got %s." % (all_penalties, penalty))

    if solver == 'auto':
        if penalty == 'l1':
            solver = 'saga'
        else:
            solver = 'lbfgs'

    if warn_solver and solver != previous_default_solver:
        # Do not warn if the 'auto' solver selects the previous default solver

        # previous_default_solver is used since LogisticRegression and
        # LogisticRegressionCV don't have the same default in 0.19.
        solver = previous_default_solver
        warnings.warn("Default solver will be changed to 'auto' in 0.22. "
                      "Use a specific solver to silence this warning.",
                      FutureWarning)

    # Compatibility checks
    if multi_class == 'multinomial' and solver == 'liblinear':
        raise ValueError("Solver %s does not support "
                         "a multinomial backend." % solver)

    if solver not in ['liblinear', 'saga'] and penalty != 'l2':
        raise ValueError("Solver %s supports only l2 penalties, "
                         "got %s penalty." % (solver, penalty))

    if solver != 'liblinear' and dual:
        raise ValueError("Solver %s supports only "
                         "dual=False, got dual=%s" % (solver, dual))

    return solver, multi_class


def logistic_regression_path(X, y, pos_class=None, Cs=10, fit_intercept=True,
                             max_iter=100, tol=1e-4, verbose=0,
                             solver='default', coef=None,
                             class_weight=None, dual=False, penalty='l2',
                             intercept_scaling=1., multi_class='default',
                             random_state=None, check_input=True,
                             max_squared_sum=None, sample_weight=None):
    """Compute a Logistic Regression model for a list of regularization
    parameters.

    This is an implementation that uses the result of the previous model
    to speed up computations along the set of solutions, making it faster
    than sequentially calling LogisticRegression for the different parameters.
    Note that there will be no speedup with liblinear solver, since it does
    not handle warm-starting.

    Read more in the :ref:`User Guide <logistic_regression>`.

    Parameters
    ----------
    X : array-like or sparse matrix, shape (n_samples, n_features)
        Input data.

    y : array-like, shape (n_samples,) or (n_samples, n_targets)
        Input data, target values.

    pos_class : int, None
        The class with respect to which we perform a one-vs-all fit.
        If None, then it is assumed that the given problem is binary.

    Cs : int | array-like, shape (n_cs,)
        List of values for the regularization parameter or integer specifying
        the number of regularization parameters that should be used. In this
        case, the parameters will be chosen in a logarithmic scale between
        1e-4 and 1e4.

    fit_intercept : bool
        Whether to fit an intercept for the model. In this case the shape of
        the returned array is (n_cs, n_features + 1).

    max_iter : int
        Maximum number of iterations for the solver.

    tol : float
        Stopping criterion. For the newton-cg and lbfgs solvers, the iteration
        will stop when ``max{|g_i | i = 1, ..., n} <= tol``
        where ``g_i`` is the i-th component of the gradient.

    verbose : int
        For the liblinear and lbfgs solvers set verbose to any positive
        number for verbosity.

    solver : {'lbfgs', 'newton-cg', 'liblinear', 'sag', 'saga', 'auto'}
        Numerical solver to use.

    coef : array-like, shape (n_features,), default None
        Initialization value for coefficients of logistic regression.
        Useless for liblinear solver.

    class_weight : dict or 'balanced', optional
        Weights associated with classes in the form ``{class_label: weight}``.
        If not given, all classes are supposed to have weight one.

        The "balanced" mode uses the values of y to automatically adjust
        weights inversely proportional to class frequencies in the input data
        as ``n_samples / (n_classes * np.bincount(y))``.

        Note that these weights will be multiplied with sample_weight (passed
        through the fit method) if sample_weight is specified.

    dual : bool
        Dual or primal formulation. Dual formulation is only implemented for
        l2 penalty with liblinear solver. Prefer dual=False when
        n_samples > n_features.

    penalty : str, 'l1' or 'l2'
        Used to specify the norm used in the penalization. The 'newton-cg',
        'sag' and 'lbfgs' solvers support only l2 penalties.

    intercept_scaling : float, default 1.
        Useful only when the solver 'liblinear' is used
        and self.fit_intercept is set to True. In this case, x becomes
        [x, self.intercept_scaling],
        i.e. a "synthetic" feature with constant value equal to
        intercept_scaling is appended to the instance vector.
        The intercept becomes ``intercept_scaling * synthetic_feature_weight``.

        Note! the synthetic feature weight is subject to l1/l2 regularization
        as all other features.
        To lessen the effect of regularization on synthetic feature weight
        (and therefore on the intercept) intercept_scaling has to be increased.

    multi_class : str, {'ovr', 'multinomial'}
        Multiclass option can be either 'ovr' or 'multinomial'. If the option
        chosen is 'ovr', then a binary problem is fit for each label. Else
        the loss minimised is the multinomial loss fit across
        the entire probability distribution. Does not work for 'liblinear'
        solver.

    random_state : int, RandomState instance or None, optional, default None
        The seed of the pseudo random number generator to use when shuffling
        the data.  If int, random_state is the seed used by the random number
        generator; If RandomState instance, random_state is the random number
        generator; If None, the random number generator is the RandomState
        instance used by `np.random`. Used when ``solver`` == 'sag' or
        'liblinear'.

    check_input : bool, default True
        If False, the input arrays X and y will not be checked.

    max_squared_sum : float, default None
        Maximum squared sum of X over samples. Used only in SAG solver.
        If None, it will be computed, going through all the samples.
        The value should be precomputed to speed up cross validation.

    sample_weight : array-like, shape(n_samples,) optional
        Array of weights that are assigned to individual samples.
        If not provided, then each sample is given unit weight.

    Returns
    -------
    coefs : ndarray, shape (n_cs, n_features) or (n_cs, n_features + 1)
        List of coefficients for the Logistic Regression model. If
        fit_intercept is set to True then the second dimension will be
        n_features + 1, where the last item represents the intercept.

    Cs : ndarray
        Grid of Cs used for cross-validation.

    n_iter : array, shape (n_cs,)
        Actual number of iteration for each Cs.

    Notes
    -----
    You might get slightly different results with the solver liblinear than
    with the others since this uses LIBLINEAR which penalizes the intercept.

    .. versionchanged:: 0.19
        The "copy" parameter was removed.
    """
    if isinstance(Cs, numbers.Integral):
        Cs = np.logspace(-4, 4, Cs)

    # Preprocessing.
    if check_input:
        X = check_array(X, accept_sparse='csr', dtype=np.float64,
                        accept_large_sparse=solver != 'liblinear')
        y = check_array(y, ensure_2d=False, dtype=None)
        check_consistent_length(X, y)

    n_samples, n_features = X.shape
    solver, multi_class = _check_solver_option(
        solver, multi_class, penalty, dual, fit_intercept, n_samples, 'lbfgs')

    classes = np.unique(y)
    random_state = check_random_state(random_state)

    if pos_class is None and multi_class != 'multinomial':
        if (classes.size > 2):
            raise ValueError('To fit OvR, use the pos_class argument')
        # np.unique(y) gives labels in sorted order.
        pos_class = classes[1]

    # If sample weights exist, convert them to array (support for lists)
    # and check length
    # Otherwise set them to 1 for all examples
    if sample_weight is not None:
        sample_weight = np.array(sample_weight, dtype=X.dtype, order='C')
        check_consistent_length(y, sample_weight)
    else:
        sample_weight = np.ones(X.shape[0], dtype=X.dtype)

    # If class_weights is a dict (provided by the user), the weights
    # are assigned to the original labels. If it is "balanced", then
    # the class_weights are assigned after masking the labels with a OvR.
    le = LabelEncoder()
    if isinstance(class_weight, dict) or multi_class == 'multinomial':
        class_weight_ = compute_class_weight(class_weight, classes, y)
        sample_weight *= class_weight_[le.fit_transform(y)]

    # For doing a ovr, we need to mask the labels first. for the
    # multinomial case this is not necessary.
    if multi_class == 'ovr':
        w0 = np.zeros(n_features + int(fit_intercept), dtype=X.dtype)
        mask_classes = np.array([-1, 1])
        mask = (y == pos_class)
        y_bin = np.ones(y.shape, dtype=X.dtype)
        y_bin[~mask] = -1.
        # for compute_class_weight

        if class_weight == "balanced":
            class_weight_ = compute_class_weight(class_weight, mask_classes,
                                                 y_bin)
            sample_weight *= class_weight_[le.fit_transform(y_bin)]

    else:
        if solver not in ['sag', 'saga']:
            lbin = LabelBinarizer()
            Y_multi = lbin.fit_transform(y)
            if Y_multi.shape[1] == 1:
                Y_multi = np.hstack([1 - Y_multi, Y_multi])
        else:
            # SAG multinomial solver needs LabelEncoder, not LabelBinarizer
            le = LabelEncoder()
            Y_multi = le.fit_transform(y).astype(X.dtype, copy=False)

        w0 = np.zeros((classes.size, n_features + int(fit_intercept)),
                      order='F', dtype=X.dtype)

    if coef is not None:
        # it must work both giving the bias term and not
        if multi_class == 'ovr':
            if coef.size not in (n_features, w0.size):
                raise ValueError(
                    'Initialization coef is of shape %d, expected shape '
                    '%d or %d' % (coef.size, n_features, w0.size))
            w0[:coef.size] = coef
        else:
            # For binary problems coef.shape[0] should be 1, otherwise it
            # should be classes.size.
            n_classes = classes.size
            if n_classes == 2:
                n_classes = 1

            if (coef.shape[0] != n_classes or
                    coef.shape[1] not in (n_features, n_features + 1)):
                raise ValueError(
                    'Initialization coef is of shape (%d, %d), expected '
                    'shape (%d, %d) or (%d, %d)' % (
                        coef.shape[0], coef.shape[1], classes.size,
                        n_features, classes.size, n_features + 1))

            if n_classes == 1:
                w0[0, :coef.shape[1]] = -coef
                w0[1, :coef.shape[1]] = coef
            else:
                w0[:, :coef.shape[1]] = coef

    if multi_class == 'multinomial':
        # fmin_l_bfgs_b and newton-cg accepts only ravelled parameters.
        if solver in ['lbfgs', 'newton-cg']:
            w0 = w0.ravel()
        target = Y_multi
        if solver == 'lbfgs':
            func = lambda x, *args: _multinomial_loss_grad(x, *args)[0:2]
        elif solver == 'newton-cg':
            func = lambda x, *args: _multinomial_loss(x, *args)[0]
            grad = lambda x, *args: _multinomial_loss_grad(x, *args)[1]
            hess = _multinomial_grad_hess
        warm_start_sag = {'coef': w0.T}
    else:
        target = y_bin
        if solver == 'lbfgs':
            func = _logistic_loss_and_grad
        elif solver == 'newton-cg':
            func = _logistic_loss
            grad = lambda x, *args: _logistic_loss_and_grad(x, *args)[1]
            hess = _logistic_grad_hess
        warm_start_sag = {'coef': np.expand_dims(w0, axis=1)}

    coefs = list()
    n_iter = np.zeros(len(Cs), dtype=np.int32)
    for i, C in enumerate(Cs):
        if solver == 'lbfgs':
            iprint = [-1, 50, 1, 100, 101][
                np.searchsorted(np.array([0, 1, 2, 3]), verbose)]
            w0, loss, info = optimize.fmin_l_bfgs_b(
                func, w0, fprime=None,
                args=(X, target, 1. / C, sample_weight),
                iprint=iprint, pgtol=tol, maxiter=max_iter)
            if info["warnflag"] == 1:
                warnings.warn("lbfgs failed to converge. Increase the number "
                              "of iterations.", ConvergenceWarning)
            # In scipy <= 1.0.0, nit may exceed maxiter.
            # See https://github.com/scipy/scipy/issues/7854.
            n_iter_i = min(info['nit'], max_iter)
        elif solver == 'newton-cg':
            args = (X, target, 1. / C, sample_weight)
            w0, n_iter_i = newton_cg(hess, func, grad, w0, args=args,
                                     maxiter=max_iter, tol=tol)
        elif solver == 'liblinear':
            coef_, intercept_, n_iter_i, = _fit_liblinear(
                X, target, C, fit_intercept, intercept_scaling, None,
                penalty, dual, verbose, max_iter, tol, random_state,
                sample_weight=sample_weight)
            if fit_intercept:
                w0 = np.concatenate([coef_.ravel(), intercept_])
            else:
                w0 = coef_.ravel()

        elif solver in ['sag', 'saga']:
            if multi_class == 'multinomial':
                target = target.astype(np.float64)
                loss = 'multinomial'
            else:
                loss = 'log'
            if penalty == 'l1':
                alpha = 0.
                beta = 1. / C
            else:
                alpha = 1. / C
                beta = 0.
            w0, n_iter_i, warm_start_sag = sag_solver(
                X, target, sample_weight, loss, alpha,
                beta, max_iter, tol,
                verbose, random_state, False, max_squared_sum, warm_start_sag,
                is_saga=(solver == 'saga'))

        else:
            raise ValueError("solver must be one of {'liblinear', 'lbfgs', "
                             "'newton-cg', 'sag'}, got '%s' instead" % solver)

        if multi_class == 'multinomial':
            multi_w0 = np.reshape(w0, (classes.size, -1))
            if classes.size == 2:
                multi_w0 = multi_w0[1][np.newaxis, :]
            coefs.append(multi_w0)
        else:
            coefs.append(w0.copy())

        n_iter[i] = n_iter_i

    return coefs, np.array(Cs), n_iter


# helper function for LogisticCV
def _log_reg_scoring_path(X, y, train, test, pos_class=None, Cs=10,
                          scoring=None, fit_intercept=False,
                          max_iter=100, tol=1e-4, class_weight=None,
                          verbose=0, solver='default', penalty='l2',
                          dual=False, intercept_scaling=1.,
                          multi_class='default', random_state=None,
                          max_squared_sum=None, sample_weight=None):
    """Computes scores across logistic_regression_path

    Parameters
    ----------
    X : {array-like, sparse matrix}, shape (n_samples, n_features)
        Training data.

    y : array-like, shape (n_samples,) or (n_samples, n_targets)
        Target labels.

    train : list of indices
        The indices of the train set.

    test : list of indices
        The indices of the test set.

    pos_class : int, None
        The class with respect to which we perform a one-vs-all fit.
        If None, then it is assumed that the given problem is binary.

    Cs : list of floats | int
        Each of the values in Cs describes the inverse of
        regularization strength. If Cs is as an int, then a grid of Cs
        values are chosen in a logarithmic scale between 1e-4 and 1e4.
        If not provided, then a fixed set of values for Cs are used.

    scoring : callable or None, optional, default: None
        A string (see model evaluation documentation) or
        a scorer callable object / function with signature
        ``scorer(estimator, X, y)``. For a list of scoring functions
        that can be used, look at :mod:`sklearn.metrics`. The
        default scoring option used is accuracy_score.

    fit_intercept : bool
        If False, then the bias term is set to zero. Else the last
        term of each coef_ gives us the intercept.

    max_iter : int
        Maximum number of iterations for the solver.

    tol : float
        Tolerance for stopping criteria.

    class_weight : dict or 'balanced', optional
        Weights associated with classes in the form ``{class_label: weight}``.
        If not given, all classes are supposed to have weight one.

        The "balanced" mode uses the values of y to automatically adjust
        weights inversely proportional to class frequencies in the input data
        as ``n_samples / (n_classes * np.bincount(y))``

        Note that these weights will be multiplied with sample_weight (passed
        through the fit method) if sample_weight is specified.

    verbose : int
        For the liblinear and lbfgs solvers set verbose to any positive
        number for verbosity.

    solver : {'lbfgs', 'newton-cg', 'liblinear', 'sag', 'saga', 'auto'}
        Decides which solver to use.

    penalty : str, 'l1' or 'l2'
        Used to specify the norm used in the penalization. The 'newton-cg',
        'sag' and 'lbfgs' solvers support only l2 penalties.

    dual : bool
        Dual or primal formulation. Dual formulation is only implemented for
        l2 penalty with liblinear solver. Prefer dual=False when
        n_samples > n_features.

    intercept_scaling : float, default 1.
        Useful only when the solver 'liblinear' is used
        and self.fit_intercept is set to True. In this case, x becomes
        [x, self.intercept_scaling],
        i.e. a "synthetic" feature with constant value equals to
        intercept_scaling is appended to the instance vector.
        The intercept becomes intercept_scaling * synthetic feature weight
        Note! the synthetic feature weight is subject to l1/l2 regularization
        as all other features.
        To lessen the effect of regularization on synthetic feature weight
        (and therefore on the intercept) intercept_scaling has to be increased.

    multi_class : str, {'ovr', 'multinomial'}
        Multiclass option can be either 'ovr' or 'multinomial'. If the option
        chosen is 'ovr', then a binary problem is fit for each label. Else
        the loss minimised is the multinomial loss fit across
        the entire probability distribution. Does not work for 'liblinear'
        solver.

    random_state : int, RandomState instance or None, optional, default None
        The seed of the pseudo random number generator to use when shuffling
        the data.  If int, random_state is the seed used by the random number
        generator; If RandomState instance, random_state is the random number
        generator; If None, the random number generator is the RandomState
        instance used by `np.random`. Used when ``solver`` == 'sag' and
        'liblinear'.

    max_squared_sum : float, default None
        Maximum squared sum of X over samples. Used only in SAG solver.
        If None, it will be computed, going through all the samples.
        The value should be precomputed to speed up cross validation.

    sample_weight : array-like, shape(n_samples,) optional
        Array of weights that are assigned to individual samples.
        If not provided, then each sample is given unit weight.

    Returns
    -------
    coefs : ndarray, shape (n_cs, n_features) or (n_cs, n_features + 1)
        List of coefficients for the Logistic Regression model. If
        fit_intercept is set to True then the second dimension will be
        n_features + 1, where the last item represents the intercept.

    Cs : ndarray
        Grid of Cs used for cross-validation.

    scores : ndarray, shape (n_cs,)
        Scores obtained for each Cs.

    n_iter : array, shape(n_cs,)
        Actual number of iteration for each Cs.
    """
    n_samples, n_features = X.shape
    solver, multi_class = _check_solver_option(
        solver, multi_class, penalty, dual, fit_intercept, n_samples, 'lbfgs')

    X_train = X[train]
    X_test = X[test]
    y_train = y[train]
    y_test = y[test]

    if sample_weight is not None:
        sample_weight = check_array(sample_weight, ensure_2d=False)
        check_consistent_length(y, sample_weight)

        sample_weight = sample_weight[train]

    coefs, Cs, n_iter = logistic_regression_path(
        X_train, y_train, Cs=Cs, fit_intercept=fit_intercept,
        solver=solver, max_iter=max_iter, class_weight=class_weight,
        pos_class=pos_class, multi_class=multi_class,
        tol=tol, verbose=verbose, dual=dual, penalty=penalty,
        intercept_scaling=intercept_scaling, random_state=random_state,
        check_input=False, max_squared_sum=max_squared_sum,
        sample_weight=sample_weight)

    log_reg = LogisticRegression(multi_class=multi_class)

    # The score method of Logistic Regression has a classes_ attribute.
    if multi_class == 'ovr':
        log_reg.classes_ = np.array([-1, 1])
    elif multi_class == 'multinomial':
        log_reg.classes_ = np.unique(y_train)
    else:
        raise ValueError("multi_class should be either multinomial or ovr, "
                         "got %d" % multi_class)

    if pos_class is not None:
        mask = (y_test == pos_class)
        y_test = np.ones(y_test.shape, dtype=np.float64)
        y_test[~mask] = -1.

    scores = list()

    if isinstance(scoring, six.string_types):
        scoring = get_scorer(scoring)
    for w in coefs:
        if multi_class == 'ovr':
            w = w[np.newaxis, :]
        if fit_intercept:
            log_reg.coef_ = w[:, :-1]
            log_reg.intercept_ = w[:, -1]
        else:
            log_reg.coef_ = w
            log_reg.intercept_ = 0.

        if scoring is None:
            scores.append(log_reg.score(X_test, y_test))
        else:
            scores.append(scoring(log_reg, X_test, y_test))
    return coefs, Cs, np.array(scores), n_iter


class LogisticRegression(BaseEstimator, LinearClassifierMixin,
                         SparseCoefMixin):
    """Logistic Regression (aka logit, MaxEnt) classifier.

    In the multiclass case, the training algorithm uses the one-vs-rest (OvR)
    scheme if the 'multi_class' option is set to 'ovr', and uses the cross-
    entropy loss if the 'multi_class' option is set to 'multinomial'.
    (Currently the 'multinomial' option is supported only by the 'lbfgs',
    'sag' and 'newton-cg' solvers.)

    This class implements regularized logistic regression using the
    'liblinear' library, 'newton-cg', 'sag' and 'lbfgs' solvers. It can handle
    both dense and sparse input. Use C-ordered arrays or CSR matrices
    containing 64-bit floats for optimal performance; any other input format
    will be converted (and copied).

    The 'newton-cg', 'sag', and 'lbfgs' solvers support only L2 regularization
    with primal formulation. The 'liblinear' solver supports both L1 and L2
    regularization, with a dual formulation only for the L2 penalty.

    Read more in the :ref:`User Guide <logistic_regression>`.

    Parameters
    ----------
    penalty : str, 'l1' or 'l2', default: 'l2'
        Used to specify the norm used in the penalization. The 'newton-cg',
        'sag' and 'lbfgs' solvers support only l2 penalties.

        .. versionadded:: 0.19
           l1 penalty with SAGA solver (allowing 'multinomial' + L1)

    dual : bool, default: False
        Dual or primal formulation. Dual formulation is only implemented for
        l2 penalty with liblinear solver. Prefer dual=False when
        n_samples > n_features.

    tol : float, default: 1e-4
        Tolerance for stopping criteria.

    C : float, default: 1.0
        Inverse of regularization strength; must be a positive float.
        Like in support vector machines, smaller values specify stronger
        regularization.

    fit_intercept : bool, default: True
        Specifies if a constant (a.k.a. bias or intercept) should be
        added to the decision function.

    intercept_scaling : float, default 1.
        Useful only when the solver 'liblinear' is used
        and self.fit_intercept is set to True. In this case, x becomes
        [x, self.intercept_scaling],
        i.e. a "synthetic" feature with constant value equal to
        intercept_scaling is appended to the instance vector.
        The intercept becomes ``intercept_scaling * synthetic_feature_weight``.

        Note! the synthetic feature weight is subject to l1/l2 regularization
        as all other features.
        To lessen the effect of regularization on synthetic feature weight
        (and therefore on the intercept) intercept_scaling has to be increased.

    class_weight : dict or 'balanced', default: None
        Weights associated with classes in the form ``{class_label: weight}``.
        If not given, all classes are supposed to have weight one.

        The "balanced" mode uses the values of y to automatically adjust
        weights inversely proportional to class frequencies in the input data
        as ``n_samples / (n_classes * np.bincount(y))``.

        Note that these weights will be multiplied with sample_weight (passed
        through the fit method) if sample_weight is specified.

        .. versionadded:: 0.17
           *class_weight='balanced'*

    random_state : int, RandomState instance or None, optional, default: None
        The seed of the pseudo random number generator to use when shuffling
        the data.  If int, random_state is the seed used by the random number
        generator; If RandomState instance, random_state is the random number
        generator; If None, the random number generator is the RandomState
        instance used by `np.random`. Used when ``solver`` == 'sag' or
        'liblinear'.

    solver : str, {'newton-cg', 'lbfgs', 'liblinear', 'sag', 'saga', 'auto'},
        default: 'liblinear'. Will be changed to 'auto' solver in 0.22.
        Algorithm to use in the optimization problem.

        - For small datasets, 'liblinear' is a good choice, whereas 'sag' and
          'saga' are faster for large ones.
        - For multiclass problems, only 'newton-cg', 'sag', 'saga' and 'lbfgs'
          handle multinomial loss; 'liblinear' is limited to one-versus-rest
          schemes.
        - 'newton-cg', 'lbfgs' and 'sag' only handle L2 penalty, whereas
          'liblinear' and 'saga' handle L1 penalty.
        - 'auto' automatically chooses a solver based on the penalty
          parameter.

        Note that 'sag' and 'saga' fast convergence is only guaranteed on
        features with approximately the same scale. You can
        preprocess the data with a scaler from sklearn.preprocessing.

        .. versionadded:: 0.17
           Stochastic Average Gradient descent solver.
        .. versionadded:: 0.19
           SAGA solver.
        .. versionadded:: 0.20
           'auto' solver.

    max_iter : int, default: 100
        Useful only for the newton-cg, sag and lbfgs solvers.
        Maximum number of iterations taken for the solvers to converge.

    multi_class : str, {'ovr', 'multinomial'}
        default: 'ovr'. Will be changed to 'multinomial' in 0.22.
        Multiclass option can be either 'ovr' or 'multinomial'. If the option
        chosen is 'ovr', then a binary problem is fit for each label. Else
        the loss minimised is the multinomial loss fit across
        the entire probability distribution. Does not work for 'liblinear'
        solver.

        .. versionadded:: 0.18
           Stochastic Average Gradient descent solver for 'multinomial' case.

    verbose : int, default: 0
        For the liblinear and lbfgs solvers set verbose to any positive
        number for verbosity.

    warm_start : bool, default: False
        When set to True, reuse the solution of the previous call to fit as
        initialization, otherwise, just erase the previous solution.
        Useless for liblinear solver. See :term:`the Glossary <warm_start>`.

        .. versionadded:: 0.17
           *warm_start* to support *lbfgs*, *newton-cg*, *sag*, *saga* solvers.

    n_jobs : int, default: 1
        Number of CPU cores used when parallelizing over classes if
        multi_class='ovr'". This parameter is ignored when the ``solver`` is
        set to 'liblinear' regardless of whether 'multi_class' is specified or
        not. If given a value of -1, all cores are used.

    Attributes
    ----------

    coef_ : array, shape (1, n_features) or (n_classes, n_features)
        Coefficient of the features in the decision function.

        `coef_` is of shape (1, n_features) when the given problem is binary.
        In particular, when `multi_class='multinomial'`, `coef_` corresponds
        to outcome 1 (True) and `-coef_` corresponds to outcome 0 (False).

    intercept_ : array, shape (1,) or (n_classes,)
        Intercept (a.k.a. bias) added to the decision function.

        If `fit_intercept` is set to False, the intercept is set to zero.
        `intercept_` is of shape (1,) when the given problem is binary.
        In particular, when `multi_class='multinomial'`, `intercept_`
        corresponds to outcome 1 (True) and `-intercept_` corresponds to
        outcome 0 (False).

    n_iter_ : array, shape (n_classes,) or (1, )
        Actual number of iterations for all classes. If binary or multinomial,
        it returns only 1 element. For liblinear solver, only the maximum
        number of iteration across all classes is given.

        .. versionchanged:: 0.20

            In SciPy <= 1.0.0 the number of lbfgs iterations may exceed
            ``max_iter``. ``n_iter_`` will now report at most ``max_iter``.

    See also
    --------
    SGDClassifier : incrementally trained logistic regression (when given
        the parameter ``loss="log"``).
    LogisticRegressionCV : Logistic regression with built-in cross validation

    Notes
    -----
    The underlying C implementation uses a random number generator to
    select features when fitting the model. It is thus not uncommon,
    to have slightly different results for the same input data. If
    that happens, try with a smaller tol parameter.

    Predict output may not match that of standalone liblinear in certain
    cases. See :ref:`differences from liblinear <liblinear_differences>`
    in the narrative documentation.

    References
    ----------

    LIBLINEAR -- A Library for Large Linear Classification
        http://www.csie.ntu.edu.tw/~cjlin/liblinear/

    SAG -- Mark Schmidt, Nicolas Le Roux, and Francis Bach
        Minimizing Finite Sums with the Stochastic Average Gradient
        https://hal.inria.fr/hal-00860051/document

    SAGA -- Defazio, A., Bach F. & Lacoste-Julien S. (2014).
        SAGA: A Fast Incremental Gradient Method With Support
        for Non-Strongly Convex Composite Objectives
        https://arxiv.org/abs/1407.0202

    Hsiang-Fu Yu, Fang-Lan Huang, Chih-Jen Lin (2011). Dual coordinate descent
        methods for logistic regression and maximum entropy models.
        Machine Learning 85(1-2):41-75.
        http://www.csie.ntu.edu.tw/~cjlin/papers/maxent_dual.pdf
    """

    def __init__(self, penalty='l2', dual=False, tol=1e-4, C=1.0,
                 fit_intercept=True, intercept_scaling=1, class_weight=None,
                 random_state=None, solver='default', max_iter=100,
                 multi_class='default', verbose=0, warm_start=False, n_jobs=1):

        self.penalty = penalty
        self.dual = dual
        self.tol = tol
        self.C = C
        self.fit_intercept = fit_intercept
        self.intercept_scaling = intercept_scaling
        self.class_weight = class_weight
        self.random_state = random_state
        self.solver = solver
        self.max_iter = max_iter
        self.multi_class = multi_class
        self.verbose = verbose
        self.warm_start = warm_start
        self.n_jobs = n_jobs

    def fit(self, X, y, sample_weight=None):
        """Fit the model according to the given training data.

        Parameters
        ----------
        X : {array-like, sparse matrix}, shape (n_samples, n_features)
            Training vector, where n_samples is the number of samples and
            n_features is the number of features.

        y : array-like, shape (n_samples,) or (n_samples, n_targets)
            Target vector relative to X.

        sample_weight : array-like, shape (n_samples,) optional
            Array of weights that are assigned to individual samples.
            If not provided, then each sample is given unit weight.

            .. versionadded:: 0.17
               *sample_weight* support to LogisticRegression.

        Returns
        -------
        self : object
        """
        if not isinstance(self.C, numbers.Number) or self.C < 0:
            raise ValueError("Penalty term must be positive; got (C=%r)"
                             % self.C)
        if not isinstance(self.max_iter, numbers.Number) or self.max_iter < 0:
            raise ValueError("Maximum number of iteration must be positive;"
                             " got (max_iter=%r)" % self.max_iter)
        if not isinstance(self.tol, numbers.Number) or self.tol < 0:
            raise ValueError("Tolerance for stopping criteria must be "
                             "positive; got (tol=%r)" % self.tol)

        solver, multi_class = _check_solver_option(
            self.solver, self.multi_class, self.penalty, self.dual,
            self.fit_intercept, _num_samples(X), 'liblinear')

        if solver in ['newton-cg']:
            _dtype = [np.float64, np.float32]
        else:
            _dtype = np.float64

        X, y = check_X_y(X, y, accept_sparse='csr', dtype=_dtype, order="C",
                         accept_large_sparse=solver != 'liblinear')
        check_classification_targets(y)
        self.classes_ = np.unique(y)
        n_samples, n_features = X.shape

        if solver == 'liblinear':
            if self.n_jobs != 1:
                warnings.warn("'n_jobs' > 1 does not have any effect when"
                              " 'solver' is set to 'liblinear'. Got 'n_jobs'"
                              " = {}.".format(self.n_jobs))
            self.coef_, self.intercept_, n_iter_ = _fit_liblinear(
                X, y, self.C, self.fit_intercept, self.intercept_scaling,
                self.class_weight, self.penalty, self.dual, self.verbose,
                self.max_iter, self.tol, self.random_state,
                sample_weight=sample_weight)
            self.n_iter_ = np.array([n_iter_])
            return self

        if solver in ['sag', 'saga']:
            max_squared_sum = np.percentile(row_norms(X, squared=True), 90)
        else:
            max_squared_sum = None

        n_classes = len(self.classes_)
        classes_ = self.classes_
        if n_classes < 2:
            raise ValueError("This solver needs samples of at least 2 classes"
                             " in the data, but the data contains only one"
                             " class: %r" % classes_[0])

        if len(self.classes_) == 2:
            n_classes = 1
            classes_ = classes_[1:]

        if self.warm_start:
            warm_start_coef = getattr(self, 'coef_', None)
        else:
            warm_start_coef = None
        if warm_start_coef is not None and self.fit_intercept:
            warm_start_coef = np.append(warm_start_coef,
                                        self.intercept_[:, np.newaxis],
                                        axis=1)

        self.coef_ = list()
        self.intercept_ = np.zeros(n_classes)

        # Hack so that we iterate only once for the multinomial case.
        if multi_class == 'multinomial':
            classes_ = [None]
            warm_start_coef = [warm_start_coef]
        if warm_start_coef is None:
            warm_start_coef = [None] * n_classes

        path_func = delayed(logistic_regression_path)

        # The SAG solver releases the GIL so it's more efficient to use
        # threads for this solver.
        if solver in ['sag', 'saga']:
            backend = 'threading'
        else:
            backend = 'multiprocessing'
        fold_coefs_ = Parallel(n_jobs=self.n_jobs, verbose=self.verbose,
                               backend=backend)(
            path_func(X, y, pos_class=class_, Cs=[self.C],
                      fit_intercept=self.fit_intercept, tol=self.tol,
                      verbose=self.verbose, solver=solver,
                      multi_class=multi_class, max_iter=self.max_iter,
                      class_weight=self.class_weight, check_input=False,
                      random_state=self.random_state, coef=warm_start_coef_,
                      penalty=self.penalty,
                      max_squared_sum=max_squared_sum,
                      sample_weight=sample_weight)
            for class_, warm_start_coef_ in zip(classes_, warm_start_coef))

        fold_coefs_, _, n_iter_ = zip(*fold_coefs_)
        self.n_iter_ = np.asarray(n_iter_, dtype=np.int32)[:, 0]

        if multi_class == 'multinomial':
            self.coef_ = fold_coefs_[0][0]
        else:
            self.coef_ = np.asarray(fold_coefs_)
            self.coef_ = self.coef_.reshape(n_classes, n_features +
                                            int(self.fit_intercept))

        if self.fit_intercept:
            self.intercept_ = self.coef_[:, -1]
            self.coef_ = self.coef_[:, :-1]

        return self

    def predict_proba(self, X):
        """Probability estimates.

        The returned estimates for all classes are ordered by the
        label of classes.

        For a multi_class problem, if multi_class is set to be "multinomial"
        the softmax function is used to find the predicted probability of
        each class.
        Else use a one-vs-rest approach, i.e calculate the probability
        of each class assuming it to be positive using the logistic function.
        and normalize these values across all the classes.

        Parameters
        ----------
        X : array-like, shape = [n_samples, n_features]

        Returns
        -------
        T : array-like, shape = [n_samples, n_classes]
            Returns the probability of the sample for each class in the model,
            where classes are ordered as they are in ``self.classes_``.
        """
        if not hasattr(self, "coef_"):
            raise NotFittedError("Call fit before prediction")

        # This check can be removed in 0.22, changing back to self.multi_class
        _, multi_class = _check_solver_option(
            self.solver, self.multi_class, self.penalty, self.dual,
            self.fit_intercept, _num_samples(X))

        if multi_class == "ovr":
            return super(LogisticRegression, self)._predict_proba_lr(X)
        else:
            decision = self.decision_function(X)
            if decision.ndim == 1:
                # Workaround for multi_class="multinomial" and binary outcomes
                # which requires softmax prediction with only a 1D decision.
                decision_2d = np.c_[-decision, decision]
            else:
                decision_2d = decision
            return softmax(decision_2d, copy=False)

    def predict_log_proba(self, X):
        """Log of probability estimates.

        The returned estimates for all classes are ordered by the
        label of classes.

        Parameters
        ----------
        X : array-like, shape = [n_samples, n_features]

        Returns
        -------
        T : array-like, shape = [n_samples, n_classes]
            Returns the log-probability of the sample for each class in the
            model, where classes are ordered as they are in ``self.classes_``.
        """
        return np.log(self.predict_proba(X))


class LogisticRegressionCV(LogisticRegression, BaseEstimator,
                           LinearClassifierMixin):
    """Logistic Regression CV (aka logit, MaxEnt) classifier.

    This class implements logistic regression using liblinear, newton-cg, sag
    of lbfgs optimizer. The newton-cg, sag and lbfgs solvers support only L2
    regularization with primal formulation. The liblinear solver supports both
    L1 and L2 regularization, with a dual formulation only for the L2 penalty.

    For the grid of Cs values (that are set by default to be ten values in
    a logarithmic scale between 1e-4 and 1e4), the best hyperparameter is
    selected by the cross-validator StratifiedKFold, but it can be changed
    using the cv parameter. In the case of newton-cg and lbfgs solvers,
    we warm start along the path i.e guess the initial coefficients of the
    present fit to be the coefficients got after convergence in the previous
    fit, so it is supposed to be faster for high-dimensional dense data.

    For a multiclass problem, the hyperparameters for each class are computed
    using the best scores got by doing a one-vs-rest in parallel across all
    folds and classes. Hence this is not the true multinomial loss.

    Read more in the :ref:`User Guide <logistic_regression>`.

    Parameters
    ----------
    Cs : list of floats | int
        Each of the values in Cs describes the inverse of regularization
        strength. If Cs is as an int, then a grid of Cs values are chosen
        in a logarithmic scale between 1e-4 and 1e4.
        Like in support vector machines, smaller values specify stronger
        regularization.

    fit_intercept : bool, default: True
        Specifies if a constant (a.k.a. bias or intercept) should be
        added to the decision function.

    cv : integer or cross-validation generator, default: None
        The default cross-validation generator used is Stratified K-Folds.
        If an integer is provided, then it is the number of folds used.
        See the module :mod:`sklearn.model_selection` module for the
        list of possible cross-validation objects.

        .. versionchanged:: 0.20
            ``cv`` default value if None will change from 3-fold to 5-fold
            in v0.22.

    dual : bool
        Dual or primal formulation. Dual formulation is only implemented for
        l2 penalty with liblinear solver. Prefer dual=False when
        n_samples > n_features.

    penalty : str, 'l1' or 'l2'
        Used to specify the norm used in the penalization. The 'newton-cg',
        'sag' and 'lbfgs' solvers support only l2 penalties.

    scoring : string, callable, or None
        A string (see model evaluation documentation) or
        a scorer callable object / function with signature
        ``scorer(estimator, X, y)``. For a list of scoring functions
        that can be used, look at :mod:`sklearn.metrics`. The
        default scoring option used is 'accuracy'.

    solver : str, {'newton-cg', 'lbfgs', 'liblinear', 'sag', 'saga', 'auto'},
        default: 'lbfgs'.  Will be changed to 'auto' solver in 0.22.
        Algorithm to use in the optimization problem.

        - For small datasets, 'liblinear' is a good choice, whereas 'sag' and
          'saga' are faster for large ones.
        - For multiclass problems, only 'newton-cg', 'sag', 'saga' and 'lbfgs'
          handle multinomial loss; 'liblinear' is limited to one-versus-rest
          schemes.
        - 'newton-cg', 'lbfgs' and 'sag' only handle L2 penalty, whereas
          'liblinear' and 'saga' handle L1 penalty.
        - 'liblinear' might be slower in LogisticRegressionCV because it does
          not handle warm-starting.
        - 'auto' automatically chooses a solver based on the penalty
          parameter.

        Note that 'sag' and 'saga' fast convergence is only guaranteed on
        features with approximately the same scale. You can preprocess the data
        with a scaler from sklearn.preprocessing.

        .. versionadded:: 0.17
           Stochastic Average Gradient descent solver.
        .. versionadded:: 0.19
           SAGA solver.
        .. versionadded:: 0.20
           'auto' solver.

    tol : float, optional
        Tolerance for stopping criteria.

    max_iter : int, optional
        Maximum number of iterations of the optimization algorithm.

    class_weight : dict or 'balanced', optional
        Weights associated with classes in the form ``{class_label: weight}``.
        If not given, all classes are supposed to have weight one.

        The "balanced" mode uses the values of y to automatically adjust
        weights inversely proportional to class frequencies in the input data
        as ``n_samples / (n_classes * np.bincount(y))``.

        Note that these weights will be multiplied with sample_weight (passed
        through the fit method) if sample_weight is specified.

        .. versionadded:: 0.17
           class_weight == 'balanced'

    n_jobs : int, optional
        Number of CPU cores used during the cross-validation loop. If given
        a value of -1, all cores are used.

    verbose : int
        For the 'liblinear', 'sag' and 'lbfgs' solvers set verbose to any
        positive number for verbosity.

    refit : bool
        If set to True, the scores are averaged across all folds, and the
        coefs and the C that corresponds to the best score is taken, and a
        final refit is done using these parameters.
        Otherwise the coefs, intercepts and C that correspond to the
        best scores across folds are averaged.

    intercept_scaling : float, default 1.
        Useful only when the solver 'liblinear' is used
        and self.fit_intercept is set to True. In this case, x becomes
        [x, self.intercept_scaling],
        i.e. a "synthetic" feature with constant value equal to
        intercept_scaling is appended to the instance vector.
        The intercept becomes ``intercept_scaling * synthetic_feature_weight``.

        Note! the synthetic feature weight is subject to l1/l2 regularization
        as all other features.
        To lessen the effect of regularization on synthetic feature weight
        (and therefore on the intercept) intercept_scaling has to be increased.

    multi_class : str, {'ovr', 'multinomial'}
        default: 'ovr'. Will be changed to 'multinomial' in 0.22.
        Multiclass option can be either 'ovr' or 'multinomial'. If the option
        chosen is 'ovr', then a binary problem is fit for each label. Else
        the loss minimised is the multinomial loss fit across
        the entire probability distribution. Does not work for 'liblinear'
        solver.

        .. versionadded:: 0.18
           Stochastic Average Gradient descent solver for 'multinomial' case.

    random_state : int, RandomState instance or None, optional, default None
        If int, random_state is the seed used by the random number generator;
        If RandomState instance, random_state is the random number generator;
        If None, the random number generator is the RandomState instance used
        by `np.random`.

    Attributes
    ----------
    coef_ : array, shape (1, n_features) or (n_classes, n_features)
        Coefficient of the features in the decision function.

        `coef_` is of shape (1, n_features) when the given problem
        is binary.

    intercept_ : array, shape (1,) or (n_classes,)
        Intercept (a.k.a. bias) added to the decision function.

        If `fit_intercept` is set to False, the intercept is set to zero.
        `intercept_` is of shape(1,) when the problem is binary.

    Cs_ : array
        Array of C i.e. inverse of regularization parameter values used
        for cross-validation.

    coefs_paths_ : array, shape ``(n_folds, len(Cs_), n_features)`` or \
                   ``(n_folds, len(Cs_), n_features + 1)``
        dict with classes as the keys, and the path of coefficients obtained
        during cross-validating across each fold and then across each Cs
        after doing an OvR for the corresponding class as values.
        If the 'multi_class' option is set to 'multinomial', then
        the coefs_paths are the coefficients corresponding to each class.
        Each dict value has shape ``(n_folds, len(Cs_), n_features)`` or
        ``(n_folds, len(Cs_), n_features + 1)`` depending on whether the
        intercept is fit or not.

    scores_ : dict
        dict with classes as the keys, and the values as the
        grid of scores obtained during cross-validating each fold, after doing
        an OvR for the corresponding class. If the 'multi_class' option
        given is 'multinomial' then the same scores are repeated across
        all classes, since this is the multinomial class.
        Each dict value has shape (n_folds, len(Cs))

    C_ : array, shape (n_classes,) or (n_classes - 1,)
        Array of C that maps to the best scores across every class. If refit is
        set to False, then for each class, the best C is the average of the
        C's that correspond to the best scores for each fold.
        `C_` is of shape(n_classes,) when the problem is binary.

    n_iter_ : array, shape (n_classes, n_folds, n_cs) or (1, n_folds, n_cs)
        Actual number of iterations for all classes, folds and Cs.
        In the binary or multinomial cases, the first dimension is equal to 1.

    See also
    --------
    LogisticRegression

    """

<<<<<<< HEAD
    def __init__(self, Cs=10, fit_intercept=True, cv=None, dual=False,
                 penalty='l2', scoring=None, solver='default', tol=1e-4,
=======
    def __init__(self, Cs=10, fit_intercept=True, cv='warn', dual=False,
                 penalty='l2', scoring=None, solver='lbfgs', tol=1e-4,
>>>>>>> b3c177cf
                 max_iter=100, class_weight=None, n_jobs=1, verbose=0,
                 refit=True, intercept_scaling=1., multi_class='default',
                 random_state=None):
        self.Cs = Cs
        self.fit_intercept = fit_intercept
        self.cv = cv
        self.dual = dual
        self.penalty = penalty
        self.scoring = scoring
        self.tol = tol
        self.max_iter = max_iter
        self.class_weight = class_weight
        self.n_jobs = n_jobs
        self.verbose = verbose
        self.solver = solver
        self.refit = refit
        self.intercept_scaling = intercept_scaling
        self.multi_class = multi_class
        self.random_state = random_state

    def fit(self, X, y, sample_weight=None):
        """Fit the model according to the given training data.

        Parameters
        ----------
        X : {array-like, sparse matrix}, shape (n_samples, n_features)
            Training vector, where n_samples is the number of samples and
            n_features is the number of features.

        y : array-like, shape (n_samples,) or (n_samples, n_targets)
            Target vector relative to X.

        sample_weight : array-like, shape (n_samples,) optional
            Array of weights that are assigned to individual samples.
            If not provided, then each sample is given unit weight.

        Returns
        -------
        self : object
        """
        solver, multi_class = _check_solver_option(
            self.solver, self.multi_class, self.penalty, self.dual,
            self.fit_intercept, _num_samples(X), 'lbfgs')

        if not isinstance(self.max_iter, numbers.Number) or self.max_iter < 0:
            raise ValueError("Maximum number of iteration must be positive;"
                             " got (max_iter=%r)" % self.max_iter)
        if not isinstance(self.tol, numbers.Number) or self.tol < 0:
            raise ValueError("Tolerance for stopping criteria must be "
                             "positive; got (tol=%r)" % self.tol)

        X, y = check_X_y(X, y, accept_sparse='csr', dtype=np.float64,
                         order="C",
                         accept_large_sparse=solver != 'liblinear')
        check_classification_targets(y)

        class_weight = self.class_weight

        # Encode for string labels
        label_encoder = LabelEncoder().fit(y)
        y = label_encoder.transform(y)
        if isinstance(class_weight, dict):
            class_weight = dict((label_encoder.transform([cls])[0], v)
                                for cls, v in class_weight.items())

        # The original class labels
        classes = self.classes_ = label_encoder.classes_
        encoded_labels = label_encoder.transform(label_encoder.classes_)

        if solver in ['sag', 'saga']:
            max_squared_sum = np.percentile(row_norms(X, squared=True), 90)
        else:
            max_squared_sum = None

        # init cross-validation generator
        cv = check_cv(self.cv, y, classifier=True)
        folds = list(cv.split(X, y))

        # Use the label encoded classes
        n_classes = len(encoded_labels)

        if n_classes < 2:
            raise ValueError("This solver needs samples of at least 2 classes"
                             " in the data, but the data contains only one"
                             " class: %r" % classes[0])

        if n_classes == 2:
            # OvR in case of binary problems is as good as fitting
            # the higher label
            n_classes = 1
            encoded_labels = encoded_labels[1:]
            classes = classes[1:]

        # We need this hack to iterate only once over labels, in the case of
        # multi_class = multinomial, without changing the value of the labels.
        if multi_class == 'multinomial':
            iter_encoded_labels = iter_classes = [None]
        else:
            iter_encoded_labels = encoded_labels
            iter_classes = classes

        # compute the class weights for the entire dataset y
        if class_weight == "balanced":
            class_weight = compute_class_weight(class_weight,
                                                np.arange(len(self.classes_)),
                                                y)
            class_weight = dict(enumerate(class_weight))

        path_func = delayed(_log_reg_scoring_path)

        # The SAG solver releases the GIL so it's more efficient to use
        # threads for this solver.
        if self.solver in ['sag', 'saga']:
            backend = 'threading'
        else:
            backend = 'multiprocessing'
        fold_coefs_ = Parallel(n_jobs=self.n_jobs, verbose=self.verbose,
                               backend=backend)(
            path_func(X, y, train, test, pos_class=label, Cs=self.Cs,
                      fit_intercept=self.fit_intercept, penalty=self.penalty,
                      dual=self.dual, solver=solver, tol=self.tol,
                      max_iter=self.max_iter, verbose=self.verbose,
                      class_weight=class_weight, scoring=self.scoring,
                      multi_class=multi_class,
                      intercept_scaling=self.intercept_scaling,
                      random_state=self.random_state,
                      max_squared_sum=max_squared_sum,
                      sample_weight=sample_weight
                      )
            for label in iter_encoded_labels
            for train, test in folds)

        if multi_class == 'multinomial':
            multi_coefs_paths, Cs, multi_scores, n_iter_ = zip(*fold_coefs_)
            multi_coefs_paths = np.asarray(multi_coefs_paths)
            multi_scores = np.asarray(multi_scores)

            # This is just to maintain API similarity between the ovr and
            # multinomial option.
            # Coefs_paths in now n_folds X len(Cs) X n_classes X n_features
            # we need it to be n_classes X len(Cs) X n_folds X n_features
            # to be similar to "ovr".
            coefs_paths = np.rollaxis(multi_coefs_paths, 2, 0)

            # Multinomial has a true score across all labels. Hence the
            # shape is n_folds X len(Cs). We need to repeat this score
            # across all labels for API similarity.
            scores = np.tile(multi_scores, (n_classes, 1, 1))
            self.Cs_ = Cs[0]
            self.n_iter_ = np.reshape(n_iter_, (1, len(folds),
                                                len(self.Cs_)))

        else:
            coefs_paths, Cs, scores, n_iter_ = zip(*fold_coefs_)
            self.Cs_ = Cs[0]
            coefs_paths = np.reshape(coefs_paths, (n_classes, len(folds),
                                                   len(self.Cs_), -1))
            self.n_iter_ = np.reshape(n_iter_, (n_classes, len(folds),
                                                len(self.Cs_)))

        self.coefs_paths_ = dict(zip(classes, coefs_paths))
        scores = np.reshape(scores, (n_classes, len(folds), -1))
        self.scores_ = dict(zip(classes, scores))

        self.C_ = list()
        self.coef_ = np.empty((n_classes, X.shape[1]))
        self.intercept_ = np.zeros(n_classes)

        # hack to iterate only once for multinomial case.
        if multi_class == 'multinomial':
            scores = multi_scores
            coefs_paths = multi_coefs_paths

        for index, (cls, encoded_label) in enumerate(
                zip(iter_classes, iter_encoded_labels)):

            if multi_class == 'ovr':
                # The scores_ / coefs_paths_ dict have unencoded class
                # labels as their keys
                scores = self.scores_[cls]
                coefs_paths = self.coefs_paths_[cls]

            if self.refit:
                best_index = scores.sum(axis=0).argmax()

                C_ = self.Cs_[best_index]
                self.C_.append(C_)
                if multi_class == 'multinomial':
                    coef_init = np.mean(coefs_paths[:, best_index, :, :],
                                        axis=0)
                else:
                    coef_init = np.mean(coefs_paths[:, best_index, :], axis=0)

                # Note that y is label encoded and hence pos_class must be
                # the encoded label / None (for 'multinomial')
                w, _, _ = logistic_regression_path(
                    X, y, pos_class=encoded_label, Cs=[C_], solver=solver,
                    fit_intercept=self.fit_intercept, coef=coef_init,
                    max_iter=self.max_iter, tol=self.tol,
                    penalty=self.penalty,
                    class_weight=class_weight,
                    multi_class=multi_class,
                    verbose=max(0, self.verbose - 1),
                    random_state=self.random_state,
                    check_input=False, max_squared_sum=max_squared_sum,
                    sample_weight=sample_weight)
                w = w[0]

            else:
                # Take the best scores across every fold and the average of all
                # coefficients corresponding to the best scores.
                best_indices = np.argmax(scores, axis=1)
                w = np.mean([coefs_paths[i][best_indices[i]]
                             for i in range(len(folds))], axis=0)
                self.C_.append(np.mean(self.Cs_[best_indices]))

            if multi_class == 'multinomial':
                self.C_ = np.tile(self.C_, n_classes)
                self.coef_ = w[:, :X.shape[1]]
                if self.fit_intercept:
                    self.intercept_ = w[:, -1]
            else:
                self.coef_[index] = w[: X.shape[1]]
                if self.fit_intercept:
                    self.intercept_[index] = w[-1]

        self.C_ = np.asarray(self.C_)
        return self

    def score(self, X, y, sample_weight=None):
        """Returns the score using the `scoring` option on the given
        test data and labels.

        Parameters
        ----------
        X : array-like, shape = (n_samples, n_features)
            Test samples.

        y : array-like, shape = (n_samples,)
            True labels for X.

        sample_weight : array-like, shape = [n_samples], optional
            Sample weights.

        Returns
        -------
        score : float
            Score of self.predict(X) wrt. y.

        """

        if self.scoring is not None:
            warnings.warn("The long-standing behavior to use the "
                          "accuracy score has changed. The scoring "
                          "parameter is now used. "
                          "This warning will disappear in version 0.22.",
                          ChangedBehaviorWarning)
        scoring = self.scoring or 'accuracy'
        if isinstance(scoring, six.string_types):
            scoring = get_scorer(scoring)

        return scoring(self, X, y, sample_weight=sample_weight)<|MERGE_RESOLUTION|>--- conflicted
+++ resolved
@@ -28,7 +28,7 @@
 from ..utils.extmath import row_norms
 from ..utils.fixes import logsumexp
 from ..utils.optimize import newton_cg
-from ..utils.validation import check_X_y, _num_samples
+from ..utils.validation import check_X_y
 from ..exceptions import (NotFittedError, ConvergenceWarning,
                           ChangedBehaviorWarning)
 from ..utils.multiclass import check_classification_targets
@@ -424,11 +424,11 @@
     return grad, hessp
 
 
-def _check_solver_option(solver, multi_class, penalty, dual, fit_intercept,
-                         n_samples, previous_default_solver='liblinear'):
+def _check_solver_option(solver, multi_class, penalty, dual,
+                         previous_default_solver='liblinear'):
 
     # default values raises a future warning
-    if solver == 'default':
+    if solver == 'warn':
         # solver will eventually change back to previous_default_solver, but we
         # warn only if the 'auto' solver would have selected a different solver
         solver = 'auto'
@@ -436,7 +436,7 @@
     else:
         warn_solver = False
 
-    if multi_class == 'default':
+    if multi_class == 'warn':
         multi_class = 'ovr'
         warnings.warn("Default multi_class will be changed to 'multinomial' in"
                       " 0.22. Use a specific option to silence this warning.",
@@ -492,9 +492,9 @@
 
 def logistic_regression_path(X, y, pos_class=None, Cs=10, fit_intercept=True,
                              max_iter=100, tol=1e-4, verbose=0,
-                             solver='default', coef=None,
+                             solver='warn', coef=None,
                              class_weight=None, dual=False, penalty='l2',
-                             intercept_scaling=1., multi_class='default',
+                             intercept_scaling=1., multi_class='warn',
                              random_state=None, check_input=True,
                              max_squared_sum=None, sample_weight=None):
     """Compute a Logistic Regression model for a list of regularization
@@ -642,7 +642,7 @@
 
     n_samples, n_features = X.shape
     solver, multi_class = _check_solver_option(
-        solver, multi_class, penalty, dual, fit_intercept, n_samples, 'lbfgs')
+        solver, multi_class, penalty, dual, 'lbfgs')
 
     classes = np.unique(y)
     random_state = check_random_state(random_state)
@@ -819,9 +819,9 @@
 def _log_reg_scoring_path(X, y, train, test, pos_class=None, Cs=10,
                           scoring=None, fit_intercept=False,
                           max_iter=100, tol=1e-4, class_weight=None,
-                          verbose=0, solver='default', penalty='l2',
+                          verbose=0, solver='warn', penalty='l2',
                           dual=False, intercept_scaling=1.,
-                          multi_class='default', random_state=None,
+                          multi_class='warn', random_state=None,
                           max_squared_sum=None, sample_weight=None):
     """Computes scores across logistic_regression_path
 
@@ -947,7 +947,7 @@
     """
     n_samples, n_features = X.shape
     solver, multi_class = _check_solver_option(
-        solver, multi_class, penalty, dual, fit_intercept, n_samples, 'lbfgs')
+        solver, multi_class, penalty, dual, 'lbfgs')
 
     X_train = X[train]
     X_test = X[test]
@@ -1216,8 +1216,8 @@
 
     def __init__(self, penalty='l2', dual=False, tol=1e-4, C=1.0,
                  fit_intercept=True, intercept_scaling=1, class_weight=None,
-                 random_state=None, solver='default', max_iter=100,
-                 multi_class='default', verbose=0, warm_start=False, n_jobs=1):
+                 random_state=None, solver='warn', max_iter=100,
+                 multi_class='warn', verbose=0, warm_start=False, n_jobs=1):
 
         self.penalty = penalty
         self.dual = dual
@@ -1269,7 +1269,7 @@
 
         solver, multi_class = _check_solver_option(
             self.solver, self.multi_class, self.penalty, self.dual,
-            self.fit_intercept, _num_samples(X), 'liblinear')
+            'liblinear')
 
         if solver in ['newton-cg']:
             _dtype = [np.float64, np.float32]
@@ -1395,8 +1395,7 @@
 
         # This check can be removed in 0.22, changing back to self.multi_class
         _, multi_class = _check_solver_option(
-            self.solver, self.multi_class, self.penalty, self.dual,
-            self.fit_intercept, _num_samples(X))
+            self.solver, self.multi_class, self.penalty, self.dual)
 
         if multi_class == "ovr":
             return super(LogisticRegression, self)._predict_proba_lr(X)
@@ -1635,16 +1634,10 @@
     LogisticRegression
 
     """
-
-<<<<<<< HEAD
-    def __init__(self, Cs=10, fit_intercept=True, cv=None, dual=False,
-                 penalty='l2', scoring=None, solver='default', tol=1e-4,
-=======
     def __init__(self, Cs=10, fit_intercept=True, cv='warn', dual=False,
-                 penalty='l2', scoring=None, solver='lbfgs', tol=1e-4,
->>>>>>> b3c177cf
+                 penalty='l2', scoring=None, solver='warn', tol=1e-4,
                  max_iter=100, class_weight=None, n_jobs=1, verbose=0,
-                 refit=True, intercept_scaling=1., multi_class='default',
+                 refit=True, intercept_scaling=1., multi_class='warn',
                  random_state=None):
         self.Cs = Cs
         self.fit_intercept = fit_intercept
@@ -1684,8 +1677,7 @@
         self : object
         """
         solver, multi_class = _check_solver_option(
-            self.solver, self.multi_class, self.penalty, self.dual,
-            self.fit_intercept, _num_samples(X), 'lbfgs')
+            self.solver, self.multi_class, self.penalty, self.dual, 'lbfgs')
 
         if not isinstance(self.max_iter, numbers.Number) or self.max_iter < 0:
             raise ValueError("Maximum number of iteration must be positive;"

#!/bin/sh
# Script to do a local install of joblib
set +x
export LC_ALL=C
INSTALL_FOLDER=tmp/joblib_install
rm -rf joblib $INSTALL_FOLDER
if [ -z "$1" ]
then
        JOBLIB=joblib
else
        JOBLIB=$1
fi

pip install $JOBLIB --target $INSTALL_FOLDER
cp -r $INSTALL_FOLDER/joblib .
rm -rf $INSTALL_FOLDER

# Needed to rewrite the doctests
# Note: BSD sed -i needs an argument unders OSX
# so first renaming to .bak and then deleting backup files
find joblib -name "*.py" | xargs sed -i.bak "s/from joblib/from sklearn.externals.joblib/"
find joblib -name "*.bak" | xargs rm

# Remove the tests folders to speed-up test time for scikit-learn.
# joblib is already tested on its own CI infrastructure upstream.
<<<<<<< HEAD
rm -r joblib/test

# Remove joblib/testing.py which is only used in tests and has a
# pytest dependency (needed until we drop nose)
rm joblib/testing.py
=======
rm -r joblib/test
>>>>>>> 9b727bad
<|MERGE_RESOLUTION|>--- conflicted
+++ resolved
@@ -23,12 +23,4 @@
 
 # Remove the tests folders to speed-up test time for scikit-learn.
 # joblib is already tested on its own CI infrastructure upstream.
-<<<<<<< HEAD
-rm -r joblib/test
-
-# Remove joblib/testing.py which is only used in tests and has a
-# pytest dependency (needed until we drop nose)
-rm joblib/testing.py
-=======
-rm -r joblib/test
->>>>>>> 9b727bad
+rm -r joblib/test
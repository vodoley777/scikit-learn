import pytest
import numpy as np
from numpy.testing import assert_array_almost_equal, assert_array_equal, assert_allclose

from sklearn.datasets import load_linnerud
from sklearn.cross_decomposition._pls import (
    _center_scale_xy,
    _get_first_singular_vectors_power_method,
    _get_first_singular_vectors_svd,
    _svd_flip_1d,
)
from sklearn.cross_decomposition import CCA
from sklearn.cross_decomposition import PLSSVD, PLSRegression, PLSCanonical
from sklearn.datasets import make_regression
from sklearn.utils import check_random_state
from sklearn.utils.extmath import svd_flip
from sklearn.exceptions import ConvergenceWarning
from sklearn.utils._testing import ignore_warnings


def assert_matrix_orthogonal(M):
    K = np.dot(M.T, M)
    assert_array_almost_equal(K, np.diag(np.diag(K)))


def test_pls_canonical_basics():
    # Basic checks for PLSCanonical
    d = load_linnerud()
    X = d.data
    Y = d.target

    pls = PLSCanonical(n_components=X.shape[1])
    pls.fit(X, Y)

    assert_matrix_orthogonal(pls.x_weights_)
    assert_matrix_orthogonal(pls.y_weights_)
    assert_matrix_orthogonal(pls._x_scores)
    assert_matrix_orthogonal(pls._y_scores)

    # Check X = TP' and Y = UQ'
    T = pls._x_scores
    P = pls.x_loadings_
    U = pls._y_scores
    Q = pls.y_loadings_
    # Need to scale first
    Xc, Yc, x_mean, y_mean, x_std, y_std = _center_scale_xy(
        X.copy(), Y.copy(), scale=True
    )
    assert_array_almost_equal(Xc, np.dot(T, P.T))
    assert_array_almost_equal(Yc, np.dot(U, Q.T))

    # Check that rotations on training data lead to scores
    Xt = pls.transform(X)
    assert_array_almost_equal(Xt, pls._x_scores)
    Xt, Yt = pls.transform(X, Y)
    assert_array_almost_equal(Xt, pls._x_scores)
    assert_array_almost_equal(Yt, pls._y_scores)

    # Check that inverse_transform works
    X_back = pls.inverse_transform(Xt)
    assert_array_almost_equal(X_back, X)
    _, Y_back = pls.inverse_transform(Xt, Yt)
    assert_array_almost_equal(Y_back, Y)


def test_sanity_check_pls_regression():
    # Sanity check for PLSRegression
    # The results were checked against the R-packages plspm, misOmics and pls

    d = load_linnerud()
    X = d.data
    Y = d.target

    pls = PLSRegression(n_components=X.shape[1])
    pls.fit(X, Y)

    expected_x_weights = np.array(
        [
            [-0.61330704, -0.00443647, 0.78983213],
            [-0.74697144, -0.32172099, -0.58183269],
            [-0.25668686, 0.94682413, -0.19399983],
        ]
    )

    expected_x_loadings = np.array(
        [
            [-0.61470416, -0.24574278, 0.78983213],
            [-0.65625755, -0.14396183, -0.58183269],
            [-0.51733059, 1.00609417, -0.19399983],
        ]
    )

    expected_y_weights = np.array(
        [
            [+0.32456184, 0.29892183, 0.20316322],
            [+0.42439636, 0.61970543, 0.19320542],
            [-0.13143144, -0.26348971, -0.17092916],
        ]
    )

    expected_y_loadings = np.array(
        [
            [+0.32456184, 0.29892183, 0.20316322],
            [+0.42439636, 0.61970543, 0.19320542],
            [-0.13143144, -0.26348971, -0.17092916],
        ]
    )

    assert_array_almost_equal(np.abs(pls.x_loadings_), np.abs(expected_x_loadings))
    assert_array_almost_equal(np.abs(pls.x_weights_), np.abs(expected_x_weights))
    assert_array_almost_equal(np.abs(pls.y_loadings_), np.abs(expected_y_loadings))
    assert_array_almost_equal(np.abs(pls.y_weights_), np.abs(expected_y_weights))

    # The R / Python difference in the signs should be consistent across
    # loadings, weights, etc.
    x_loadings_sign_flip = np.sign(pls.x_loadings_ / expected_x_loadings)
    x_weights_sign_flip = np.sign(pls.x_weights_ / expected_x_weights)
    y_weights_sign_flip = np.sign(pls.y_weights_ / expected_y_weights)
    y_loadings_sign_flip = np.sign(pls.y_loadings_ / expected_y_loadings)
    assert_array_almost_equal(x_loadings_sign_flip, x_weights_sign_flip)
    assert_array_almost_equal(y_loadings_sign_flip, y_weights_sign_flip)


def test_sanity_check_pls_regression_constant_column_Y():
    # Check behavior when the first column of Y is constant
    # The results are checked against a modified version of plsreg2
    # from the R-package plsdepot
    d = load_linnerud()
    X = d.data
    Y = d.target
    Y[:, 0] = 1
    pls = PLSRegression(n_components=X.shape[1])
    pls.fit(X, Y)

    expected_x_weights = np.array(
        [
            [-0.6273573, 0.007081799, 0.7786994],
            [-0.7493417, -0.277612681, -0.6011807],
            [-0.2119194, 0.960666981, -0.1794690],
        ]
    )

    expected_x_loadings = np.array(
        [
            [-0.6273512, -0.22464538, 0.7786994],
            [-0.6643156, -0.09871193, -0.6011807],
            [-0.5125877, 1.01407380, -0.1794690],
        ]
    )

    expected_y_loadings = np.array(
        [
            [0.0000000, 0.0000000, 0.0000000],
            [0.4357300, 0.5828479, 0.2174802],
            [-0.1353739, -0.2486423, -0.1810386],
        ]
    )

    assert_array_almost_equal(np.abs(expected_x_weights), np.abs(pls.x_weights_))
    assert_array_almost_equal(np.abs(expected_x_loadings), np.abs(pls.x_loadings_))
    # For the PLSRegression with default parameters, y_loadings == y_weights
    assert_array_almost_equal(np.abs(pls.y_loadings_), np.abs(expected_y_loadings))
    assert_array_almost_equal(np.abs(pls.y_weights_), np.abs(expected_y_loadings))

    x_loadings_sign_flip = np.sign(expected_x_loadings / pls.x_loadings_)
    x_weights_sign_flip = np.sign(expected_x_weights / pls.x_weights_)
    # we ignore the first full-zeros row for y
    y_loadings_sign_flip = np.sign(expected_y_loadings[1:] / pls.y_loadings_[1:])

    assert_array_equal(x_loadings_sign_flip, x_weights_sign_flip)
    assert_array_equal(x_loadings_sign_flip[1:], y_loadings_sign_flip)


def test_sanity_check_pls_canonical():
    # Sanity check for PLSCanonical
    # The results were checked against the R-package plspm

    d = load_linnerud()
    X = d.data
    Y = d.target

    pls = PLSCanonical(n_components=X.shape[1])
    pls.fit(X, Y)

    expected_x_weights = np.array(
        [
            [-0.61330704, 0.25616119, -0.74715187],
            [-0.74697144, 0.11930791, 0.65406368],
            [-0.25668686, -0.95924297, -0.11817271],
        ]
    )

    expected_x_rotations = np.array(
        [
            [-0.61330704, 0.41591889, -0.62297525],
            [-0.74697144, 0.31388326, 0.77368233],
            [-0.25668686, -0.89237972, -0.24121788],
        ]
    )

    expected_y_weights = np.array(
        [
            [+0.58989127, 0.7890047, 0.1717553],
            [+0.77134053, -0.61351791, 0.16920272],
            [-0.23887670, -0.03267062, 0.97050016],
        ]
    )

    expected_y_rotations = np.array(
        [
            [+0.58989127, 0.7168115, 0.30665872],
            [+0.77134053, -0.70791757, 0.19786539],
            [-0.23887670, -0.00343595, 0.94162826],
        ]
    )

    assert_array_almost_equal(np.abs(pls.x_rotations_), np.abs(expected_x_rotations))
    assert_array_almost_equal(np.abs(pls.x_weights_), np.abs(expected_x_weights))
    assert_array_almost_equal(np.abs(pls.y_rotations_), np.abs(expected_y_rotations))
    assert_array_almost_equal(np.abs(pls.y_weights_), np.abs(expected_y_weights))

    x_rotations_sign_flip = np.sign(pls.x_rotations_ / expected_x_rotations)
    x_weights_sign_flip = np.sign(pls.x_weights_ / expected_x_weights)
    y_rotations_sign_flip = np.sign(pls.y_rotations_ / expected_y_rotations)
    y_weights_sign_flip = np.sign(pls.y_weights_ / expected_y_weights)
    assert_array_almost_equal(x_rotations_sign_flip, x_weights_sign_flip)
    assert_array_almost_equal(y_rotations_sign_flip, y_weights_sign_flip)

    assert_matrix_orthogonal(pls.x_weights_)
    assert_matrix_orthogonal(pls.y_weights_)

    assert_matrix_orthogonal(pls._x_scores)
    assert_matrix_orthogonal(pls._y_scores)


def test_sanity_check_pls_canonical_random():
    # Sanity check for PLSCanonical on random data
    # The results were checked against the R-package plspm
    n = 500
    p_noise = 10
    q_noise = 5
    # 2 latents vars:
    rng = check_random_state(11)
    l1 = rng.normal(size=n)
    l2 = rng.normal(size=n)
    latents = np.array([l1, l1, l2, l2]).T
    X = latents + rng.normal(size=4 * n).reshape((n, 4))
    Y = latents + rng.normal(size=4 * n).reshape((n, 4))
    X = np.concatenate((X, rng.normal(size=p_noise * n).reshape(n, p_noise)), axis=1)
    Y = np.concatenate((Y, rng.normal(size=q_noise * n).reshape(n, q_noise)), axis=1)

    pls = PLSCanonical(n_components=3)
    pls.fit(X, Y)

    expected_x_weights = np.array(
        [
            [0.65803719, 0.19197924, 0.21769083],
            [0.7009113, 0.13303969, -0.15376699],
            [0.13528197, -0.68636408, 0.13856546],
            [0.16854574, -0.66788088, -0.12485304],
            [-0.03232333, -0.04189855, 0.40690153],
            [0.1148816, -0.09643158, 0.1613305],
            [0.04792138, -0.02384992, 0.17175319],
            [-0.06781, -0.01666137, -0.18556747],
            [-0.00266945, -0.00160224, 0.11893098],
            [-0.00849528, -0.07706095, 0.1570547],
            [-0.00949471, -0.02964127, 0.34657036],
            [-0.03572177, 0.0945091, 0.3414855],
            [0.05584937, -0.02028961, -0.57682568],
            [0.05744254, -0.01482333, -0.17431274],
        ]
    )

    expected_x_loadings = np.array(
        [
            [0.65649254, 0.1847647, 0.15270699],
            [0.67554234, 0.15237508, -0.09182247],
            [0.19219925, -0.67750975, 0.08673128],
            [0.2133631, -0.67034809, -0.08835483],
            [-0.03178912, -0.06668336, 0.43395268],
            [0.15684588, -0.13350241, 0.20578984],
            [0.03337736, -0.03807306, 0.09871553],
            [-0.06199844, 0.01559854, -0.1881785],
            [0.00406146, -0.00587025, 0.16413253],
            [-0.00374239, -0.05848466, 0.19140336],
            [0.00139214, -0.01033161, 0.32239136],
            [-0.05292828, 0.0953533, 0.31916881],
            [0.04031924, -0.01961045, -0.65174036],
            [0.06172484, -0.06597366, -0.1244497],
        ]
    )

    expected_y_weights = np.array(
        [
            [0.66101097, 0.18672553, 0.22826092],
            [0.69347861, 0.18463471, -0.23995597],
            [0.14462724, -0.66504085, 0.17082434],
            [0.22247955, -0.6932605, -0.09832993],
            [0.07035859, 0.00714283, 0.67810124],
            [0.07765351, -0.0105204, -0.44108074],
            [-0.00917056, 0.04322147, 0.10062478],
            [-0.01909512, 0.06182718, 0.28830475],
            [0.01756709, 0.04797666, 0.32225745],
        ]
    )

    expected_y_loadings = np.array(
        [
            [0.68568625, 0.1674376, 0.0969508],
            [0.68782064, 0.20375837, -0.1164448],
            [0.11712173, -0.68046903, 0.12001505],
            [0.17860457, -0.6798319, -0.05089681],
            [0.06265739, -0.0277703, 0.74729584],
            [0.0914178, 0.00403751, -0.5135078],
            [-0.02196918, -0.01377169, 0.09564505],
            [-0.03288952, 0.09039729, 0.31858973],
            [0.04287624, 0.05254676, 0.27836841],
        ]
    )

    assert_array_almost_equal(np.abs(pls.x_loadings_), np.abs(expected_x_loadings))
    assert_array_almost_equal(np.abs(pls.x_weights_), np.abs(expected_x_weights))
    assert_array_almost_equal(np.abs(pls.y_loadings_), np.abs(expected_y_loadings))
    assert_array_almost_equal(np.abs(pls.y_weights_), np.abs(expected_y_weights))

    x_loadings_sign_flip = np.sign(pls.x_loadings_ / expected_x_loadings)
    x_weights_sign_flip = np.sign(pls.x_weights_ / expected_x_weights)
    y_weights_sign_flip = np.sign(pls.y_weights_ / expected_y_weights)
    y_loadings_sign_flip = np.sign(pls.y_loadings_ / expected_y_loadings)
    assert_array_almost_equal(x_loadings_sign_flip, x_weights_sign_flip)
    assert_array_almost_equal(y_loadings_sign_flip, y_weights_sign_flip)

    assert_matrix_orthogonal(pls.x_weights_)
    assert_matrix_orthogonal(pls.y_weights_)

    assert_matrix_orthogonal(pls._x_scores)
    assert_matrix_orthogonal(pls._y_scores)


def test_convergence_fail():
    # Make sure ConvergenceWarning is raised if max_iter is too small
    d = load_linnerud()
    X = d.data
    Y = d.target
    pls_nipals = PLSCanonical(n_components=X.shape[1], max_iter=2)
    with pytest.warns(ConvergenceWarning):
        pls_nipals.fit(X, Y)


@pytest.mark.filterwarnings("ignore:.*`scores_` was deprecated")  # 1.1
@pytest.mark.parametrize("Est", (PLSSVD, PLSRegression, PLSCanonical))
def test_attibutes_shapes(Est):
    # Make sure attributes are of the correct shape depending on n_components
    d = load_linnerud()
    X = d.data
    Y = d.target
    n_components = 2
    pls = Est(n_components=n_components)
    pls.fit(X, Y)
    assert all(
        attr.shape[1] == n_components for attr in (pls.x_weights_, pls.y_weights_)
    )
    # TODO: remove in 1.1
    with ignore_warnings(category=FutureWarning):
        assert all(
            attr.shape[1] == n_components for attr in (pls.x_scores_, pls.y_scores_)
        )


@pytest.mark.filterwarnings(
    "ignore:The attribute `coef_` will be transposed in version 1.3"
)  # FIXME: remove in 1.3
@pytest.mark.parametrize("Est", (PLSRegression, PLSCanonical, CCA))
def test_univariate_equivalence(Est):
    # Ensure 2D Y with 1 column is equivalent to 1D Y
    d = load_linnerud()
    X = d.data
    Y = d.target

    est = Est(n_components=1)
    one_d_coeff = est.fit(X, Y[:, 0]).coef_
    two_d_coeff = est.fit(X, Y[:, :1]).coef_

    assert one_d_coeff.shape == two_d_coeff.shape
    assert_array_almost_equal(one_d_coeff, two_d_coeff)


@pytest.mark.parametrize("Est", (PLSRegression, PLSCanonical, CCA, PLSSVD))
def test_copy(Est):
    # check that the "copy" keyword works
    d = load_linnerud()
    X = d.data
    Y = d.target
    X_orig = X.copy()

    # copy=True won't modify inplace
    pls = Est(copy=True).fit(X, Y)
    assert_array_equal(X, X_orig)

    # copy=False will modify inplace
    with pytest.raises(AssertionError):
        Est(copy=False).fit(X, Y)
        assert_array_almost_equal(X, X_orig)

    if Est is PLSSVD:
        return  # PLSSVD does not support copy param in predict or transform

    X_orig = X.copy()
    with pytest.raises(AssertionError):
        pls.transform(X, Y, copy=False),
        assert_array_almost_equal(X, X_orig)

    X_orig = X.copy()
    with pytest.raises(AssertionError):
        pls.predict(X, copy=False),
        assert_array_almost_equal(X, X_orig)

    # Make sure copy=True gives same transform and predictions as predict=False
    assert_array_almost_equal(
        pls.transform(X, Y, copy=True), pls.transform(X.copy(), Y.copy(), copy=False)
    )
    assert_array_almost_equal(
        pls.predict(X, copy=True), pls.predict(X.copy(), copy=False)
    )


def _generate_test_scale_and_stability_datasets():
    """Generate dataset for test_scale_and_stability"""
    # dataset for non-regression 7818
    rng = np.random.RandomState(0)
    n_samples = 1000
    n_targets = 5
    n_features = 10
    Q = rng.randn(n_targets, n_features)
    Y = rng.randn(n_samples, n_targets)
    X = np.dot(Y, Q) + 2 * rng.randn(n_samples, n_features) + 1
    X *= 1000
    yield X, Y

    # Data set where one of the features is constraint
    X, Y = load_linnerud(return_X_y=True)
    # causes X[:, -1].std() to be zero
    X[:, -1] = 1.0
    yield X, Y

    X = np.array([[0.0, 0.0, 1.0], [1.0, 0.0, 0.0], [2.0, 2.0, 2.0], [3.0, 5.0, 4.0]])
    Y = np.array([[0.1, -0.2], [0.9, 1.1], [6.2, 5.9], [11.9, 12.3]])
    yield X, Y

    # Seeds that provide a non-regression test for #18746, where CCA fails
    seeds = [530, 741]
    for seed in seeds:
        rng = np.random.RandomState(seed)
        X = rng.randn(4, 3)
        Y = rng.randn(4, 2)
        yield X, Y


@pytest.mark.parametrize("Est", (CCA, PLSCanonical, PLSRegression, PLSSVD))
@pytest.mark.parametrize("X, Y", _generate_test_scale_and_stability_datasets())
def test_scale_and_stability(Est, X, Y):
    """scale=True is equivalent to scale=False on centered/scaled data
    This allows to check numerical stability over platforms as well"""

    X_s, Y_s, *_ = _center_scale_xy(X, Y)

    X_score, Y_score = Est(scale=True).fit_transform(X, Y)
    X_s_score, Y_s_score = Est(scale=False).fit_transform(X_s, Y_s)

    assert_allclose(X_s_score, X_score, atol=1e-4)
    assert_allclose(Y_s_score, Y_score, atol=1e-4)


@pytest.mark.parametrize("Est", (PLSSVD, PLSCanonical, CCA))
@pytest.mark.parametrize("n_components", (0, 4))
def test_n_components_bounds(Est, n_components):
    # n_components should be in [1, min(n_samples, n_features, n_targets)]
    # TODO: catch error instead of warning in 1.1
    rng = np.random.RandomState(0)
    X = rng.randn(10, 5)
    Y = rng.randn(10, 3)
    est = Est(n_components=n_components)
    with pytest.warns(FutureWarning, match="n_components=3 will be used instead"):
        est.fit(X, Y)
        # make sure upper bound of rank is used as a fallback
        assert est.transform(X).shape[1] == 3


@pytest.mark.parametrize("n_components", (0, 6))
def test_n_components_bounds_pls_regression(n_components):
    # For PLSRegression, the upper bound for n_components is n_features
    # TODO: catch error instead of warning in 1.1
    rng = np.random.RandomState(0)
    X = rng.randn(10, 5)
    Y = rng.randn(10, 3)
    est = PLSRegression(n_components=n_components)
    with pytest.warns(FutureWarning, match="n_components=5 will be used instead"):
        est.fit(X, Y)
        # make sure upper bound of rank is used as a fallback
        assert est.transform(X).shape[1] == 5


@pytest.mark.parametrize("Est", (PLSSVD, CCA, PLSCanonical))
def test_scores_deprecations(Est):
    # Make sure x_scores_ and y_scores_ are deprecated.
    # It's not deprecated for PLSRegression because y_score_ is different from
    # transform(Y_train)
    # TODO: remove attributes and test in 1.1
    rng = np.random.RandomState(0)
    X = rng.randn(10, 5)
    Y = rng.randn(10, 3)
    est = Est().fit(X, Y)
    with pytest.warns(FutureWarning, match="`x_scores_` was deprecated"):
        assert_allclose(est.x_scores_, est.transform(X))
    with pytest.warns(FutureWarning, match="`y_scores_` was deprecated"):
        assert_allclose(est.y_scores_, est.transform(X, Y)[1])


@pytest.mark.parametrize("Est", (PLSRegression, PLSCanonical, CCA))
def test_norm_y_weights_deprecation(Est):
    rng = np.random.RandomState(0)
    X = rng.randn(10, 5)
    Y = rng.randn(10, 3)
    est = Est().fit(X, Y)
    with pytest.warns(FutureWarning, match="`norm_y_weights` was deprecated"):
        est.norm_y_weights


# TODO: Remove test in 1.1
@pytest.mark.parametrize("Estimator", (PLSRegression, PLSCanonical, CCA, PLSSVD))
@pytest.mark.parametrize("attribute", ("x_mean_", "y_mean_", "x_std_", "y_std_"))
def test_mean_and_std_deprecation(Estimator, attribute):
    rng = np.random.RandomState(0)
    X = rng.randn(10, 5)
    Y = rng.randn(10, 3)
    estimator = Estimator().fit(X, Y)
    with pytest.warns(FutureWarning, match=f"`{attribute}` was deprecated"):
        getattr(estimator, attribute)


@pytest.mark.parametrize("n_samples, n_features", [(100, 10), (100, 200)])
@pytest.mark.parametrize("seed", range(10))
def test_singular_value_helpers(n_samples, n_features, seed):
    # Make sure SVD and power method give approximately the same results
    X, Y = make_regression(n_samples, n_features, n_targets=5, random_state=seed)
    u1, v1, _ = _get_first_singular_vectors_power_method(X, Y, norm_y_weights=True)
    u2, v2 = _get_first_singular_vectors_svd(X, Y)

    _svd_flip_1d(u1, v1)
    _svd_flip_1d(u2, v2)

    rtol = 1e-1
    assert_allclose(u1, u2, rtol=rtol)
    assert_allclose(v1, v2, rtol=rtol)


def test_one_component_equivalence():
    # PLSSVD, PLSRegression and PLSCanonical should all be equivalent when
    # n_components is 1
    X, Y = make_regression(100, 10, n_targets=5, random_state=0)
    svd = PLSSVD(n_components=1).fit(X, Y).transform(X)
    reg = PLSRegression(n_components=1).fit(X, Y).transform(X)
    canonical = PLSCanonical(n_components=1).fit(X, Y).transform(X)

    assert_allclose(svd, reg, rtol=1e-2)
    assert_allclose(svd, canonical, rtol=1e-2)


def test_svd_flip_1d():
    # Make sure svd_flip_1d is equivalent to svd_flip
    u = np.array([1, -4, 2])
    v = np.array([1, 2, 3])

    u_expected, v_expected = svd_flip(u.reshape(-1, 1), v.reshape(1, -1))
    _svd_flip_1d(u, v)  # inplace

    assert_allclose(u, u_expected.ravel())
    assert_allclose(u, [-1, 4, -2])

    assert_allclose(v, v_expected.ravel())
    assert_allclose(v, [-1, -2, -3])


def test_loadings_converges():
    """Test that CCA converges. Non-regression test for #19549."""
    X, y = make_regression(n_samples=200, n_features=20, n_targets=20, random_state=20)

    cca = CCA(n_components=10, max_iter=500)

    with pytest.warns(None) as record:
        cca.fit(X, y)
    # ConvergenceWarning should not be raised
    if len(record) > 0:
        pytest.fail(f"Unexpected warning: {str(record[0].message)}")

    # Loadings converges to reasonable values
    assert np.all(np.abs(cca.x_loadings_) < 1)


def test_pls_constant_y():
    """Checks warning when y is constant. Non-regression test for #19831"""
    rng = np.random.RandomState(42)
    x = rng.rand(100, 3)
    y = np.zeros(100)

    pls = PLSRegression()

    msg = "Y residual is constant at iteration"
    with pytest.warns(UserWarning, match=msg):
        pls.fit(x, y)

    assert_allclose(pls.x_rotations_, 0)


<<<<<<< HEAD
@pytest.mark.parametrize("PLSEstimator", [PLSRegression, PLSCanonical, CCA])
def test_pls_coef_shape(PLSEstimator):
    """Check the shape of `coef_` attribute.

    Non-regression test for:
    https://github.com/scikit-learn/scikit-learn/issues/12410
    """
    d = load_linnerud()
    X = d.data
    Y = d.target

    pls = PLSEstimator(copy=True).fit(X, Y)

    # FIXME: remove the warning check in 1.3
    warning_msg = "The attribute `coef_` will be transposed in version 1.3"
    with pytest.warns(FutureWarning, match=warning_msg):
        assert pls.coef_.shape == (X.shape[1], Y.shape[1])
    # In the future rename `_coef_` to `coef_`
    assert pls._coef_.shape == (Y.shape[1], X.shape[1])
=======
@pytest.mark.parametrize("Klass", [CCA, PLSSVD, PLSRegression, PLSCanonical])
def test_pls_feature_names_out(Klass):
    """Check `get_feature_names_out` cross_decomposition module."""
    X, Y = load_linnerud(return_X_y=True)

    est = Klass().fit(X, Y)
    names_out = est.get_feature_names_out()

    class_name_lower = Klass.__name__.lower()
    expected_names_out = np.array(
        [f"{class_name_lower}{i}" for i in range(est.x_weights_.shape[1])],
        dtype=object,
    )
    assert_array_equal(names_out, expected_names_out)
>>>>>>> cd10651c
<|MERGE_RESOLUTION|>--- conflicted
+++ resolved
@@ -612,7 +612,6 @@
     assert_allclose(pls.x_rotations_, 0)
 
 
-<<<<<<< HEAD
 @pytest.mark.parametrize("PLSEstimator", [PLSRegression, PLSCanonical, CCA])
 def test_pls_coef_shape(PLSEstimator):
     """Check the shape of `coef_` attribute.
@@ -632,7 +631,8 @@
         assert pls.coef_.shape == (X.shape[1], Y.shape[1])
     # In the future rename `_coef_` to `coef_`
     assert pls._coef_.shape == (Y.shape[1], X.shape[1])
-=======
+
+
 @pytest.mark.parametrize("Klass", [CCA, PLSSVD, PLSRegression, PLSCanonical])
 def test_pls_feature_names_out(Klass):
     """Check `get_feature_names_out` cross_decomposition module."""
@@ -646,5 +646,4 @@
         [f"{class_name_lower}{i}" for i in range(est.x_weights_.shape[1])],
         dtype=object,
     )
-    assert_array_equal(names_out, expected_names_out)
->>>>>>> cd10651c
+    assert_array_equal(names_out, expected_names_out)
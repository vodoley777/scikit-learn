--- conflicted
+++ resolved
@@ -567,9 +567,6 @@
     assert not record
 
     # Loadings converges to reasonable values
-<<<<<<< HEAD
-    assert np.all(np.abs(cca.x_loadings_) < 1)
-=======
     assert np.all(np.abs(cca.x_loadings_) < 1)
 
 
@@ -585,5 +582,4 @@
     with pytest.warns(UserWarning, match=msg):
         pls.fit(x, y)
 
-    assert_allclose(pls.x_rotations_, 0)
->>>>>>> 7d625908
+    assert_allclose(pls.x_rotations_, 0)
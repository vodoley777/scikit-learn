"""
The :mod:`sklearn.pls` module implements Partial Least Squares (PLS).
"""

# Author: Edouard Duchesnay <edouard.duchesnay@cea.fr>
# License: BSD 3 clause

import warnings
from abc import ABCMeta, abstractmethod

import numpy as np
from scipy.linalg import pinv2, svd
from scipy.sparse.linalg import svds

from ..base import BaseEstimator, RegressorMixin, TransformerMixin
from ..utils import check_array, check_consistent_length
from ..utils.extmath import svd_flip
from ..utils.validation import check_is_fitted, FLOAT_DTYPES
from ..utils.extmath import safe_sparse_dot
from ..externals import six
from ..utils.extmath import safe_sparse_dot

__all__ = ['PLSCanonical', 'PLSRegression', 'PLSSVD']


def _nipals_twoblocks_inner_loop(X, Y, mode="A", max_iter=500, tol=1e-06,
                                 norm_y_weights=False):
    """Inner loop of the iterative NIPALS algorithm.

    Provides an alternative to the svd(X'Y); returns the first left and right
    singular vectors of X'Y.  See PLS for the meaning of the parameters.  It is
    similar to the Power method for determining the eigenvectors and
    eigenvalues of a X'Y.
    """
    y_score = Y[:, [0]]
    x_weights_old = 0
    ite = 1
    X_pinv = Y_pinv = None
    eps = np.finfo(X.dtype).eps
    # Inner loop of the Wold algo.
    while True:
        # 1.1 Update u: the X weights
        if mode == "B":
            if X_pinv is None:
                # We use slower pinv2 (same as np.linalg.pinv) for stability
                # reasons
                X_pinv = pinv2(X, check_finite=False)
            x_weights = np.dot(X_pinv, y_score)
        else:  # mode A
            # Mode A regress each X column on y_score
            x_weights = np.dot(X.T, y_score) / np.dot(y_score.T, y_score)
        # If y_score only has zeros x_weights will only have zeros. In
        # this case add an epsilon to converge to a more acceptable
        # solution
        if np.dot(x_weights.T, x_weights) < eps:
            x_weights += eps
        # 1.2 Normalize u
        x_weights /= np.sqrt(np.dot(x_weights.T, x_weights)) + eps
        # 1.3 Update x_score: the X latent scores
        x_score = np.dot(X, x_weights)
        # 2.1 Update y_weights
        if mode == "B":
            if Y_pinv is None:
                Y_pinv = pinv2(Y, check_finite=False)  # compute once pinv(Y)
            y_weights = np.dot(Y_pinv, x_score)
        else:
            # Mode A regress each Y column on x_score
            y_weights = np.dot(Y.T, x_score) / np.dot(x_score.T, x_score)
        # 2.2 Normalize y_weights
        if norm_y_weights:
            y_weights /= np.sqrt(np.dot(y_weights.T, y_weights)) + eps
        # 2.3 Update y_score: the Y latent scores
        y_score = np.dot(Y, y_weights) / (np.dot(y_weights.T, y_weights) + eps)
        # y_score = np.dot(Y, y_weights) / np.dot(y_score.T, y_score) ## BUG
        x_weights_diff = x_weights - x_weights_old
        if np.dot(x_weights_diff.T, x_weights_diff) < tol or Y.shape[1] == 1:
            break
        if ite == max_iter:
            warnings.warn('Maximum number of iterations reached')
            break
        x_weights_old = x_weights
        ite += 1
    return x_weights, y_weights, ite


def _svd_cross_product(X, Y):
    C = np.dot(X.T, Y)
    U, s, Vh = svd(C, full_matrices=False)
    u = U[:, [0]]
    v = Vh.T[:, [0]]
    return u, v


def _center_scale_xy(X, Y, scale=True):
    """ Center X, Y and scale if the scale parameter==True

    Returns
    -------
        X, Y, x_mean, y_mean, x_std, y_std
    """
    # center
    x_mean = X.mean(axis=0)
    X -= x_mean
    y_mean = Y.mean(axis=0)
    Y -= y_mean
    # scale
    if scale:
        x_std = X.std(axis=0, ddof=1)
        x_std[x_std == 0.0] = 1.0
        X /= x_std
        y_std = Y.std(axis=0, ddof=1)
        y_std[y_std == 0.0] = 1.0
        Y /= y_std
    else:
        x_std = np.ones(X.shape[1])
        y_std = np.ones(Y.shape[1])
    return X, Y, x_mean, y_mean, x_std, y_std


class _PLS(six.with_metaclass(ABCMeta), BaseEstimator, TransformerMixin,
           RegressorMixin):
    """Partial Least Squares (PLS)

    This class implements the generic PLS algorithm, constructors' parameters
    allow to obtain a specific implementation such as:

    - PLS2 regression, i.e., PLS 2 blocks, mode A, with asymmetric deflation
      and unnormalized y weights such as defined by [Tenenhaus 1998] p. 132.
      With univariate response it implements PLS1.

    - PLS canonical, i.e., PLS 2 blocks, mode A, with symmetric deflation and
      normalized y weights such as defined by [Tenenhaus 1998] (p. 132) and
      [Wegelin et al. 2000]. This parametrization implements the original Wold
      algorithm.

    We use the terminology defined by [Wegelin et al. 2000].
    This implementation uses the PLS Wold 2 blocks algorithm based on two
    nested loops:
        (i) The outer loop iterate over components.
        (ii) The inner loop estimates the weights vectors. This can be done
        with two algo. (a) the inner loop of the original NIPALS algo. or (b) a
        SVD on residuals cross-covariance matrices.

    n_components : int, number of components to keep. (default 2).

    scale : boolean, scale data? (default True)

    deflation_mode : str, "canonical" or "regression". See notes.

    mode : "A" classical PLS and "B" CCA. See notes.

    norm_y_weights : boolean, normalize Y weights to one? (default False)

    algorithm : string, "nipals" or "svd"
        The algorithm used to estimate the weights. It will be called
        n_components times, i.e. once for each iteration of the outer loop.

    max_iter : int (default 500)
        The maximum number of iterations
        of the NIPALS inner loop (used only if algorithm="nipals")

    tol : non-negative real, default 1e-06
        The tolerance used in the iterative algorithm.

    copy : boolean, default True
        Whether the deflation should be done on a copy. Let the default
        value to True unless you don't care about side effects.

    Attributes
    ----------
    x_weights_ : array, [p, n_components]
        X block weights vectors.

    y_weights_ : array, [q, n_components]
        Y block weights vectors.

    x_loadings_ : array, [p, n_components]
        X block loadings vectors.

    y_loadings_ : array, [q, n_components]
        Y block loadings vectors.

    x_scores_ : array, [n_samples, n_components]
        X scores.

    y_scores_ : array, [n_samples, n_components]
        Y scores.

    x_rotations_ : array, [p, n_components]
        X block to latents rotations.

    y_rotations_ : array, [q, n_components]
        Y block to latents rotations.

    coef_ : array, [p, q]
        The coefficients of the linear model: ``Y = X coef_ + Err``

    n_iter_ : array-like
        Number of iterations of the NIPALS inner loop for each
        component. Not useful if the algorithm given is "svd".

    References
    ----------

    Jacob A. Wegelin. A survey of Partial Least Squares (PLS) methods, with
    emphasis on the two-block case. Technical Report 371, Department of
    Statistics, University of Washington, Seattle, 2000.

    In French but still a reference:
    Tenenhaus, M. (1998). La regression PLS: theorie et pratique. Paris:
    Editions Technic.

    See also
    --------
    PLSCanonical
    PLSRegression
    CCA
    PLS_SVD
    """

    @abstractmethod
    def __init__(self, n_components=2, scale=True, deflation_mode="regression",
                 mode="A", algorithm="nipals", norm_y_weights=False,
                 max_iter=500, tol=1e-06, copy=True):
        self.n_components = n_components
        self.deflation_mode = deflation_mode
        self.mode = mode
        self.norm_y_weights = norm_y_weights
        self.scale = scale
        self.algorithm = algorithm
        self.max_iter = max_iter
        self.tol = tol
        self.copy = copy

    def fit(self, X, Y):
        """Fit model to data.

        Parameters
        ----------
        X : array-like, shape = [n_samples, n_features]
            Training vectors, where n_samples is the number of samples and
            n_features is the number of predictors.

        Y : array-like, shape = [n_samples, n_targets]
            Target vectors, where n_samples is the number of samples and
            n_targets is the number of response variables.
        """

        # copy since this will contains the residuals (deflated) matrices
        check_consistent_length(X, Y)
        X = check_array(X, dtype=np.float64, copy=self.copy,
                        ensure_min_samples=2)
        Y = check_array(Y, dtype=np.float64, copy=self.copy, ensure_2d=False)
        Y_ndim_is_one = False
        if Y.ndim == 1:
            Y_ndim_is_one = True
            Y = Y.reshape(-1, 1)

        n = X.shape[0]
        p = X.shape[1]
        q = Y.shape[1]

        if self.n_components < 1 or self.n_components > p:
            raise ValueError('Invalid number of components: %d' %
                             self.n_components)
        if self.algorithm not in ("svd", "nipals"):
            raise ValueError("Got algorithm %s when only 'svd' "
                             "and 'nipals' are known" % self.algorithm)
        if self.algorithm == "svd" and self.mode == "B":
            raise ValueError('Incompatible configuration: mode B is not '
                             'implemented with svd algorithm')
        if self.deflation_mode not in ["canonical", "regression"]:
            raise ValueError('The deflation mode is unknown')
        # Scale (in place)
        X, Y, self.x_mean_, self.y_mean_, self.x_std_, self.y_std_ = (
            _center_scale_xy(X, Y, self.scale))
        # Residuals (deflated) matrices
        Xk = X
        Yk = Y
        # Results matrices
        self.x_scores_ = np.zeros((n, self.n_components))
        self.y_scores_ = np.zeros((n, self.n_components))
        self.x_weights_ = np.zeros((p, self.n_components))
        self.y_weights_ = np.zeros((q, self.n_components))
        self.x_loadings_ = np.zeros((p, self.n_components))
        self.y_loadings_ = np.zeros((q, self.n_components))
        self.n_iter_ = []

        # NIPALS algo: outer loop, over components
        for k in range(self.n_components):
            if np.all(np.dot(Yk.T, Yk) < np.finfo(np.double).eps):
                # Yk constant
                warnings.warn('Y residual constant at iteration %s' % k)
                break
            # 1) weights estimation (inner loop)
            # -----------------------------------
            if self.algorithm == "nipals":
                x_weights, y_weights, n_iter_ = \
                    _nipals_twoblocks_inner_loop(
                        X=Xk, Y=Yk, mode=self.mode, max_iter=self.max_iter,
                        tol=self.tol, norm_y_weights=self.norm_y_weights)
                self.n_iter_.append(n_iter_)
            elif self.algorithm == "svd":
                x_weights, y_weights = _svd_cross_product(X=Xk, Y=Yk)
            # Forces sign stability of x_weights and y_weights
            # Sign undeterminacy issue from svd if algorithm == "svd"
            # and from platform dependent computation if algorithm == 'nipals'
            x_weights, y_weights = svd_flip(x_weights, y_weights.T)
            y_weights = y_weights.T
            # compute scores
            x_scores = np.dot(Xk, x_weights)
            if self.norm_y_weights:
                y_ss = 1
            else:
                y_ss = np.dot(y_weights.T, y_weights)
            y_scores = np.dot(Yk, y_weights) / y_ss
            # test for null variance
            if np.dot(x_scores.T, x_scores) < np.finfo(np.double).eps:
                warnings.warn('X scores are null at iteration %s' % k)
                break
            # 2) Deflation (in place)
            # ----------------------
            # Possible memory footprint reduction may done here: in order to
            # avoid the allocation of a data chunk for the rank-one
            # approximations matrix which is then subtracted to Xk, we suggest
            # to perform a column-wise deflation.
            #
            # - regress Xk's on x_score
            x_loadings = np.dot(Xk.T, x_scores) / np.dot(x_scores.T, x_scores)
            # - subtract rank-one approximations to obtain remainder matrix
            Xk -= np.dot(x_scores, x_loadings.T)
            if self.deflation_mode == "canonical":
                # - regress Yk's on y_score, then subtract rank-one approx.
                y_loadings = (np.dot(Yk.T, y_scores) /
                              np.dot(y_scores.T, y_scores))
                Yk -= np.dot(y_scores, y_loadings.T)
            if self.deflation_mode == "regression":
                # - regress Yk's on x_score, then subtract rank-one approx.
                y_loadings = (np.dot(Yk.T, x_scores) /
                              np.dot(x_scores.T, x_scores))
                Yk -= np.dot(x_scores, y_loadings.T)
            # 3) Store weights, scores and loadings # Notation:
            self.x_scores_[:, k] = x_scores.ravel()  # T
            self.y_scores_[:, k] = y_scores.ravel()  # U
            self.x_weights_[:, k] = x_weights.ravel()  # W
            self.y_weights_[:, k] = y_weights.ravel()  # C
            self.x_loadings_[:, k] = x_loadings.ravel()  # P
            self.y_loadings_[:, k] = y_loadings.ravel()  # Q
        # Such that: X = TP' + Err and Y = UQ' + Err

        # 4) rotations from input space to transformed space (scores)
        # T = X W(P'W)^-1 = XW* (W* : p x k matrix)
        # U = Y C(Q'C)^-1 = YC* (W* : q x k matrix)
        self.x_rotations_ = np.dot(
            self.x_weights_,
            pinv2(np.dot(self.x_loadings_.T, self.x_weights_),
                  check_finite=False))
        if Y.shape[1] > 1:
            self.y_rotations_ = np.dot(
                self.y_weights_,
                pinv2(np.dot(self.y_loadings_.T, self.y_weights_),
                      check_finite=False))
        else:
            self.y_rotations_ = np.ones(1)

        if True or self.deflation_mode == "regression":
            # FIXME what's with the if?
            # Estimate regression coefficient
            # Regress Y on T
            # Y = TQ' + Err,
            # Then express in function of X
            # Y = X W(P'W)^-1Q' + Err = XB + Err
            # => B = W*Q' (p x q)
            self.coef_ = np.dot(self.x_rotations_, self.y_loadings_.T)
            self.coef_ = self.coef_ * self.y_std_
<<<<<<< HEAD
=======

>>>>>>> dc03fcd2
            if Y_ndim_is_one:
                self.coef_ = np.ravel(self.coef_)
                self.y_mean_ = np.ravel(self.y_mean_)
                self.y_std_ = np.ravel(self.y_std_)
        return self

    def transform(self, X, Y=None, copy=True):
        """Apply the dimension reduction learned on the train data.

        Parameters
        ----------
        X : array-like, shape = [n_samples, n_features]
            Training vectors, where n_samples is the number of samples and
            n_features is the number of predictors.

        Y : array-like, shape = [n_samples, n_targets]
            Target vectors, where n_samples is the number of samples and
            n_targets is the number of response variables.

        copy : boolean, default True
            Whether to copy X and Y, or perform in-place normalization.

        Returns
        -------
        x_scores if Y is not given, (x_scores, y_scores) otherwise.
        """
        check_is_fitted(self, 'x_mean_')
        X = check_array(X, copy=copy, dtype=FLOAT_DTYPES)
        # Normalize
        X -= self.x_mean_
        X /= self.x_std_
        # Apply rotation
        x_scores = np.dot(X, self.x_rotations_)
        if Y is not None:
            Y = check_array(Y, ensure_2d=False, copy=copy, dtype=FLOAT_DTYPES)
            if Y.ndim == 1:
                Y = Y.reshape(-1, 1)
            Y -= self.y_mean_
            Y /= self.y_std_
            y_scores = np.dot(Y, self.y_rotations_)
            return x_scores, y_scores

        return x_scores

    def predict(self, X, copy=True):
        """Apply the dimension reduction learned on the train data.

        Parameters
        ----------
        X : array-like, shape = [n_samples, n_features]
            Training vectors, where n_samples is the number of samples and
            n_features is the number of predictors.

        copy : boolean, default True
            Whether to copy X and Y, or perform in-place normalization.

        Notes
        -----
        This call requires the estimation of a p x q matrix, which may
        be an issue in high dimensional space.
        """
        check_is_fitted(self, 'x_mean_')
        X = check_array(X, copy=copy, dtype=FLOAT_DTYPES)
        # Normalize
        X -= self.x_mean_
        X /= self.x_std_
        Ypred = safe_sparse_dot(X, self.coef_,
                                dense_output=True) + self.y_mean_
        return Ypred

    def fit_transform(self, X, y=None):
        """Learn and apply the dimension reduction on the train data.

        Parameters
        ----------
        X : array-like, shape = [n_samples, n_features]
            Training vectors, where n_samples is the number of samples and
            n_features is the number of predictors.

        y : array-like, shape = [n_samples, n_targets]
            Target vectors, where n_samples is the number of samples and
            n_targets is the number of response variables.

        Returns
        -------
        x_scores if Y is not given, (x_scores, y_scores) otherwise.
        """
        return self.fit(X, y).transform(X, y)


class PLSRegression(_PLS):
    """PLS regression

    PLSRegression implements the PLS 2 blocks regression known as PLS2 or PLS1
    in case of one dimensional response.
    This class inherits from _PLS with mode="A", deflation_mode="regression",
    norm_y_weights=False and algorithm="nipals".

    Read more in the :ref:`User Guide <cross_decomposition>`.

    Parameters
    ----------
    n_components : int, (default 2)
        Number of components to keep.

    scale : boolean, (default True)
        whether to scale the data

    max_iter : an integer, (default 500)
        the maximum number of iterations of the NIPALS inner loop (used
        only if algorithm="nipals")

    tol : non-negative real
        Tolerance used in the iterative algorithm default 1e-06.

    copy : boolean, default True
        Whether the deflation should be done on a copy. Let the default
        value to True unless you don't care about side effect

    Attributes
    ----------
    x_weights_ : array, [p, n_components]
        X block weights vectors.

    y_weights_ : array, [q, n_components]
        Y block weights vectors.

    x_loadings_ : array, [p, n_components]
        X block loadings vectors.

    y_loadings_ : array, [q, n_components]
        Y block loadings vectors.

    x_scores_ : array, [n_samples, n_components]
        X scores.

    y_scores_ : array, [n_samples, n_components]
        Y scores.

    x_rotations_ : array, [p, n_components]
        X block to latents rotations.

    y_rotations_ : array, [q, n_components]
        Y block to latents rotations.

    coef_ : array, [p, q]
        The coefficients of the linear model: ``Y = X coef_ + Err``

    n_iter_ : array-like
        Number of iterations of the NIPALS inner loop for each
        component.

    Notes
    -----
    Matrices::

        T: x_scores_
        U: y_scores_
        W: x_weights_
        C: y_weights_
        P: x_loadings_
        Q: y_loadings__

    Are computed such that::

        X = T P.T + Err and Y = U Q.T + Err
        T[:, k] = Xk W[:, k] for k in range(n_components)
        U[:, k] = Yk C[:, k] for k in range(n_components)
        x_rotations_ = W (P.T W)^(-1)
        y_rotations_ = C (Q.T C)^(-1)

    where Xk and Yk are residual matrices at iteration k.

    `Slides explaining
    PLS <http://www.eigenvector.com/Docs/Wise_pls_properties.pdf>`_


    For each component k, find weights u, v that optimizes:
    ``max corr(Xk u, Yk v) * std(Xk u) std(Yk u)``, such that ``|u| = 1``

    Note that it maximizes both the correlations between the scores and the
    intra-block variances.

    The residual matrix of X (Xk+1) block is obtained by the deflation on
    the current X score: x_score.

    The residual matrix of Y (Yk+1) block is obtained by deflation on the
    current X score. This performs the PLS regression known as PLS2. This
    mode is prediction oriented.

    This implementation provides the same results that 3 PLS packages
    provided in the R language (R-project):

        - "mixOmics" with function pls(X, Y, mode = "regression")
        - "plspm " with function plsreg2(X, Y)
        - "pls" with function oscorespls.fit(X, Y)

    Examples
    --------
    >>> from sklearn.cross_decomposition import PLSRegression
    >>> X = [[0., 0., 1.], [1.,0.,0.], [2.,2.,2.], [2.,5.,4.]]
    >>> Y = [[0.1, -0.2], [0.9, 1.1], [6.2, 5.9], [11.9, 12.3]]
    >>> pls2 = PLSRegression(n_components=2)
    >>> pls2.fit(X, Y)
    ... # doctest: +NORMALIZE_WHITESPACE
    PLSRegression(copy=True, max_iter=500, n_components=2, scale=True,
            tol=1e-06)
    >>> Y_pred = pls2.predict(X)

    References
    ----------

    Jacob A. Wegelin. A survey of Partial Least Squares (PLS) methods, with
    emphasis on the two-block case. Technical Report 371, Department of
    Statistics, University of Washington, Seattle, 2000.

    In french but still a reference:
    Tenenhaus, M. (1998). La regression PLS: theorie et pratique. Paris:
    Editions Technic.
    """

    def __init__(self, n_components=2, scale=True,
                 max_iter=500, tol=1e-06, copy=True):
        super(PLSRegression, self).__init__(
            n_components=n_components, scale=scale,
            deflation_mode="regression", mode="A",
            norm_y_weights=False, max_iter=max_iter, tol=tol,
            copy=copy)


class PLSCanonical(_PLS):
    """ PLSCanonical implements the 2 blocks canonical PLS of the original Wold
    algorithm [Tenenhaus 1998] p.204, referred as PLS-C2A in [Wegelin 2000].

    This class inherits from PLS with mode="A" and deflation_mode="canonical",
    norm_y_weights=True and algorithm="nipals", but svd should provide similar
    results up to numerical errors.

    Read more in the :ref:`User Guide <cross_decomposition>`.

    Parameters
    ----------
    n_components : int, (default 2).
        Number of components to keep

    scale : boolean, (default True)
        Option to scale data

    algorithm : string, "nipals" or "svd"
        The algorithm used to estimate the weights. It will be called
        n_components times, i.e. once for each iteration of the outer loop.

    max_iter : an integer, (default 500)
        the maximum number of iterations of the NIPALS inner loop (used
        only if algorithm="nipals")

    tol : non-negative real, default 1e-06
        the tolerance used in the iterative algorithm

    copy : boolean, default True
        Whether the deflation should be done on a copy. Let the default
        value to True unless you don't care about side effect

    Attributes
    ----------
    x_weights_ : array, shape = [p, n_components]
        X block weights vectors.

    y_weights_ : array, shape = [q, n_components]
        Y block weights vectors.

    x_loadings_ : array, shape = [p, n_components]
        X block loadings vectors.

    y_loadings_ : array, shape = [q, n_components]
        Y block loadings vectors.

    x_scores_ : array, shape = [n_samples, n_components]
        X scores.

    y_scores_ : array, shape = [n_samples, n_components]
        Y scores.

    x_rotations_ : array, shape = [p, n_components]
        X block to latents rotations.

    y_rotations_ : array, shape = [q, n_components]
        Y block to latents rotations.

    n_iter_ : array-like
        Number of iterations of the NIPALS inner loop for each
        component. Not useful if the algorithm provided is "svd".

    Notes
    -----
    Matrices::

        T: x_scores_
        U: y_scores_
        W: x_weights_
        C: y_weights_
        P: x_loadings_
        Q: y_loadings__

    Are computed such that::

        X = T P.T + Err and Y = U Q.T + Err
        T[:, k] = Xk W[:, k] for k in range(n_components)
        U[:, k] = Yk C[:, k] for k in range(n_components)
        x_rotations_ = W (P.T W)^(-1)
        y_rotations_ = C (Q.T C)^(-1)

    where Xk and Yk are residual matrices at iteration k.

    `Slides explaining PLS
    <http://www.eigenvector.com/Docs/Wise_pls_properties.pdf>`_

    For each component k, find weights u, v that optimize::

        max corr(Xk u, Yk v) * std(Xk u) std(Yk u), such that ``|u| = |v| = 1``

    Note that it maximizes both the correlations between the scores and the
    intra-block variances.

    The residual matrix of X (Xk+1) block is obtained by the deflation on the
    current X score: x_score.

    The residual matrix of Y (Yk+1) block is obtained by deflation on the
    current Y score. This performs a canonical symmetric version of the PLS
    regression. But slightly different than the CCA. This is mostly used
    for modeling.

    This implementation provides the same results that the "plspm" package
    provided in the R language (R-project), using the function plsca(X, Y).
    Results are equal or collinear with the function
    ``pls(..., mode = "canonical")`` of the "mixOmics" package. The difference
    relies in the fact that mixOmics implementation does not exactly implement
    the Wold algorithm since it does not normalize y_weights to one.

    Examples
    --------
    >>> from sklearn.cross_decomposition import PLSCanonical
    >>> X = [[0., 0., 1.], [1.,0.,0.], [2.,2.,2.], [2.,5.,4.]]
    >>> Y = [[0.1, -0.2], [0.9, 1.1], [6.2, 5.9], [11.9, 12.3]]
    >>> plsca = PLSCanonical(n_components=2)
    >>> plsca.fit(X, Y)
    ... # doctest: +NORMALIZE_WHITESPACE
    PLSCanonical(algorithm='nipals', copy=True, max_iter=500, n_components=2,
                 scale=True, tol=1e-06)
    >>> X_c, Y_c = plsca.transform(X, Y)

    References
    ----------

    Jacob A. Wegelin. A survey of Partial Least Squares (PLS) methods, with
    emphasis on the two-block case. Technical Report 371, Department of
    Statistics, University of Washington, Seattle, 2000.

    Tenenhaus, M. (1998). La regression PLS: theorie et pratique. Paris:
    Editions Technic.

    See also
    --------
    CCA
    PLSSVD
    """

    def __init__(self, n_components=2, scale=True, algorithm="nipals",
                 max_iter=500, tol=1e-06, copy=True):
        super(PLSCanonical, self).__init__(
            n_components=n_components, scale=scale,
            deflation_mode="canonical", mode="A",
            norm_y_weights=True, algorithm=algorithm,
            max_iter=max_iter, tol=tol, copy=copy)


class PLSSVD(BaseEstimator, TransformerMixin):
    """Partial Least Square SVD

    Simply perform a svd on the crosscovariance matrix: X'Y
    There are no iterative deflation here.

    Read more in the :ref:`User Guide <cross_decomposition>`.

    Parameters
    ----------
    n_components : int, default 2
        Number of components to keep.

    scale : boolean, default True
        Whether to scale X and Y.

    copy : boolean, default True
        Whether to copy X and Y, or perform in-place computations.

    Attributes
    ----------
    x_weights_ : array, [p, n_components]
        X block weights vectors.

    y_weights_ : array, [q, n_components]
        Y block weights vectors.

    x_scores_ : array, [n_samples, n_components]
        X scores.

    y_scores_ : array, [n_samples, n_components]
        Y scores.

    See also
    --------
    PLSCanonical
    CCA
    """

    def __init__(self, n_components=2, scale=True, copy=True):
        self.n_components = n_components
        self.scale = scale
        self.copy = copy

    def fit(self, X, Y):
        """Fit model to data.

        Parameters
        ----------
        X : array-like, shape = [n_samples, n_features]
            Training vectors, where n_samples is the number of samples and
            n_features is the number of predictors.

        Y : array-like, shape = [n_samples, n_targets]
            Target vectors, where n_samples is the number of samples and
            n_targets is the number of response variables.
        """
        # copy since this will contains the centered data
        check_consistent_length(X, Y)
        X = check_array(X, dtype=np.float64, copy=self.copy,
                        ensure_min_samples=2)
        Y = check_array(Y, dtype=np.float64, copy=self.copy, ensure_2d=False)
        if Y.ndim == 1:
            Y = Y.reshape(-1, 1)

        if self.n_components > max(Y.shape[1], X.shape[1]):
            raise ValueError("Invalid number of components n_components=%d"
                             " with X of shape %s and Y of shape %s."
                             % (self.n_components, str(X.shape), str(Y.shape)))

        # Scale (in place)
        X, Y, self.x_mean_, self.y_mean_, self.x_std_, self.y_std_ = (
            _center_scale_xy(X, Y, self.scale))
        # svd(X'Y)
        C = np.dot(X.T, Y)

        # The arpack svds solver only works if the number of extracted
        # components is smaller than rank(X) - 1. Hence, if we want to extract
        # all the components (C.shape[1]), we have to use another one. Else,
        # let's use arpacks to compute only the interesting components.
        if self.n_components >= np.min(C.shape):
            U, s, V = svd(C, full_matrices=False)
        else:
            U, s, V = svds(C, k=self.n_components)
        # Deterministic output
        U, V = svd_flip(U, V)
        V = V.T
        self.x_scores_ = np.dot(X, U)
        self.y_scores_ = np.dot(Y, V)
        self.x_weights_ = U
        self.y_weights_ = V
        return self

    def transform(self, X, Y=None):
        """
        Apply the dimension reduction learned on the train data.

        Parameters
        ----------
        X : array-like, shape = [n_samples, n_features]
            Training vectors, where n_samples is the number of samples and
            n_features is the number of predictors.

        Y : array-like, shape = [n_samples, n_targets]
            Target vectors, where n_samples is the number of samples and
            n_targets is the number of response variables.
        """
        check_is_fitted(self, 'x_mean_')
        X = check_array(X, dtype=np.float64)
        Xr = (X - self.x_mean_) / self.x_std_
        x_scores = np.dot(Xr, self.x_weights_)
        if Y is not None:
            if Y.ndim == 1:
                Y = Y.reshape(-1, 1)
            Yr = (Y - self.y_mean_) / self.y_std_
            y_scores = np.dot(Yr, self.y_weights_)
            return x_scores, y_scores
        return x_scores

    def fit_transform(self, X, y=None):
        """Learn and apply the dimension reduction on the train data.

        Parameters
        ----------
        X : array-like, shape = [n_samples, n_features]
            Training vectors, where n_samples is the number of samples and
            n_features is the number of predictors.

        y : array-like, shape = [n_samples, n_targets]
            Target vectors, where n_samples is the number of samples and
            n_targets is the number of response variables.

        Returns
        -------
        x_scores if Y is not given, (x_scores, y_scores) otherwise.
        """
        return self.fit(X, y).transform(X, y)<|MERGE_RESOLUTION|>--- conflicted
+++ resolved
@@ -373,10 +373,6 @@
             # => B = W*Q' (p x q)
             self.coef_ = np.dot(self.x_rotations_, self.y_loadings_.T)
             self.coef_ = self.coef_ * self.y_std_
-<<<<<<< HEAD
-=======
-
->>>>>>> dc03fcd2
             if Y_ndim_is_one:
                 self.coef_ = np.ravel(self.coef_)
                 self.y_mean_ = np.ravel(self.y_mean_)

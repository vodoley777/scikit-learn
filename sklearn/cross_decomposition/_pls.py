--- conflicted
+++ resolved
@@ -492,31 +492,6 @@
         """
         return self.fit(X, y).transform(X, y)
 
-<<<<<<< HEAD
-    @property
-    def coef_(self):
-        """The coefficients of the linear model."""
-        # TODO(1.3): remove and change `self._coef_` to `self.coef_`
-        #            remove catch warnings from `_get_feature_importances`
-        #            delete self._coef_no_warning
-        #            update the docstring of `coef_` and `intercept_` attribute
-        if hasattr(self, "_coef_") and getattr(self, "_coef_warning", True):
-            warnings.warn(
-                (
-                    "The attribute `coef_` will be transposed in version 1.3 to be"
-                    " consistent with other linear models in scikit-learn. Currently,"
-                    " `coef_` has a shape of (n_features, n_targets) and in the future"
-                    " it will have a shape of (n_targets, n_features)."
-                ),
-                FutureWarning,
-            )
-            # Only warn the first time
-            self._coef_warning = False
-
-        return self._coef_.T
-
-=======
->>>>>>> 2ab1d81e
     def _more_tags(self):
         return {"poor_score": True, "requires_y": False}
 

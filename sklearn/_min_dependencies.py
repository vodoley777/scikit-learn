"""All minimum dependencies for scikit-learn."""

# Authors: The scikit-learn developers
# SPDX-License-Identifier: BSD-3-Clause

import argparse
from collections import defaultdict

# scipy and cython should by in sync with pyproject.toml
NUMPY_MIN_VERSION = "1.19.5"
SCIPY_MIN_VERSION = "1.6.0"
JOBLIB_MIN_VERSION = "1.2.0"
THREADPOOLCTL_MIN_VERSION = "3.1.0"
PYTEST_MIN_VERSION = "7.1.2"
CYTHON_MIN_VERSION = "3.0.10"


# 'build' and 'install' is included to have structured metadata for CI.
# It will NOT be included in setup's extras_require
# The values are (version_spec, comma separated tags)
dependent_packages = {
    "numpy": (NUMPY_MIN_VERSION, "build, install"),
    "scipy": (SCIPY_MIN_VERSION, "build, install"),
    "joblib": (JOBLIB_MIN_VERSION, "install"),
    "threadpoolctl": (THREADPOOLCTL_MIN_VERSION, "install"),
    "cython": (CYTHON_MIN_VERSION, "build"),
    "meson-python": ("0.16.0", "build"),
    "matplotlib": ("3.3.4", "benchmark, docs, examples, tests"),
    "scikit-image": ("0.17.2", "docs, examples, tests"),
    "pandas": ("1.1.5", "benchmark, docs, examples, tests"),
    "seaborn": ("0.9.0", "docs, examples"),
    "memory_profiler": ("0.57.0", "benchmark, docs"),
    "pytest": (PYTEST_MIN_VERSION, "tests"),
    "pytest-cov": ("2.9.0", "tests"),
    "ruff": ("0.5.1", "tests"),
    "black": ("24.3.0", "tests"),
    "mypy": ("1.9", "tests"),
    "pyamg": ("4.0.0", "tests"),
    "polars": ("0.20.30", "docs, tests"),
    "pyarrow": ("12.0.0", "tests"),
    "sphinx": ("7.3.7", "docs"),
    "sphinx-copybutton": ("0.5.2", "docs"),
<<<<<<< HEAD
    "sphinx-gallery": ("0.17.0", "docs"),
=======
    "sphinx-gallery": ("0.17.1", "docs"),
>>>>>>> c71340fd
    "numpydoc": ("1.2.0", "docs, tests"),
    "Pillow": ("7.1.2", "docs"),
    "pooch": ("1.6.0", "docs, examples, tests"),
    "sphinx-prompt": ("1.4.0", "docs"),
    "sphinxext-opengraph": ("0.9.1", "docs"),
    "plotly": ("5.14.0", "docs, examples"),
    "sphinxcontrib-sass": ("0.3.4", "docs"),
    "sphinx-remove-toctrees": ("1.0.0.post1", "docs"),
    "sphinx-design": ("0.6.0", "docs"),
    "pydata-sphinx-theme": ("0.15.3", "docs"),
    # XXX: Pin conda-lock to the latest released version (needs manual update
    # from time to time)
    "conda-lock": ("2.5.6", "maintenance"),
}


# create inverse mapping for setuptools
tag_to_packages: dict = defaultdict(list)
for package, (min_version, extras) in dependent_packages.items():
    for extra in extras.split(", "):
        tag_to_packages[extra].append("{}>={}".format(package, min_version))


# Used by CI to get the min dependencies
if __name__ == "__main__":
    parser = argparse.ArgumentParser(description="Get min dependencies for a package")

    parser.add_argument("package", choices=dependent_packages)
    args = parser.parse_args()
    min_version = dependent_packages[args.package][0]
    print(min_version)<|MERGE_RESOLUTION|>--- conflicted
+++ resolved
@@ -40,11 +40,7 @@
     "pyarrow": ("12.0.0", "tests"),
     "sphinx": ("7.3.7", "docs"),
     "sphinx-copybutton": ("0.5.2", "docs"),
-<<<<<<< HEAD
-    "sphinx-gallery": ("0.17.0", "docs"),
-=======
     "sphinx-gallery": ("0.17.1", "docs"),
->>>>>>> c71340fd
     "numpydoc": ("1.2.0", "docs, tests"),
     "Pillow": ("7.1.2", "docs"),
     "pooch": ("1.6.0", "docs, examples, tests"),

--- conflicted
+++ resolved
@@ -1033,7 +1033,6 @@
             self._df += int(self.smooth_idf)
             self._n_samples += int(self.smooth_idf)
 
-<<<<<<< HEAD
         return self
 
     def partial_fit(self, X, y=None):
@@ -1065,13 +1064,6 @@
             df = _document_frequency(X)
             self._df += df
             self._n_samples += n_samples
-=======
-            # log+1 instead of log makes sure terms with zero idf don't get
-            # suppressed entirely.
-            idf = np.log(float(n_samples) / df) + 1.0
-            self._idf_diag = sp.spdiags(idf, diags=0, m=n_features,
-                                        n=n_features, format='csr')
->>>>>>> bdb00d17
 
         return self
 
@@ -1126,19 +1118,7 @@
 
     @property
     def idf_(self):
-<<<<<<< HEAD
-        if hasattr(self, "_df"):
-            # log+1 instead of log makes sure terms with zero idf don't get
-            # suppressed entirely.
-            idf = np.log(float(self._n_samples) / self._df) + 1.0
-            return idf
-        else:
-            return None
-=======
-        # if _idf_diag is not set, this will raise an attribute error,
-        # which means hasattr(self, "idf_") is False
-        return np.ravel(self._idf_diag.sum(axis=0))
->>>>>>> bdb00d17
+        return np.log(float(self._n_samples) / self._df) + 1.0
 
 
 class TfidfVectorizer(CountVectorizer):

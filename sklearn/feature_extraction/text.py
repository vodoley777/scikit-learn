--- conflicted
+++ resolved
@@ -32,15 +32,6 @@
 from ..utils.validation import FLOAT_DTYPES, check_array, check_is_fitted
 from ._hash import FeatureHasher
 from ._stop_words import ENGLISH_STOP_WORDS
-<<<<<<< HEAD
-from ..utils.validation import check_is_fitted, check_array, FLOAT_DTYPES
-from ..utils import _IS_32BIT
-from ..exceptions import NotFittedError
-from ..utils._param_validation import StrOptions, Interval, HasMethods
-from ..utils._param_validation import RealNotInt
-
-=======
->>>>>>> 2ab1d81e
 
 __all__ = [
     "HashingVectorizer",

--- conflicted
+++ resolved
@@ -30,19 +30,11 @@
 from numpy.testing import assert_array_equal
 from sklearn.utils import IS_PYPY
 from sklearn.utils._testing import (assert_almost_equal,
-<<<<<<< HEAD
                                     assert_warns_message, assert_raise_message,
-                                    clean_warning_registry,
                                     assert_no_warnings,
                                     fails_if_pypy,
                                     assert_allclose_dense_sparse,
                                     skip_if_32bit)
-=======
-                                   assert_warns_message, assert_raise_message,
-                                   SkipTest, assert_no_warnings,
-                                   fails_if_pypy, assert_allclose_dense_sparse,
-                                   skip_if_32bit)
->>>>>>> c79a5b41
 from collections import defaultdict
 from functools import partial
 import pickle
@@ -388,13 +380,6 @@
          [1, 0, 0]]
     tr = TfidfTransformer(smooth_idf=False, norm='l2')
 
-<<<<<<< HEAD
-=======
-    with warnings.catch_warnings(record=True) as w:
-        1. / np.array([0.])
-        numpy_provides_div0_warning = len(w) == 1
-
->>>>>>> c79a5b41
     in_warning_message = 'divide by zero'
     assert_warns_message(RuntimeWarning, in_warning_message,
                          tr.fit_transform, X).toarray()

from __future__ import unicode_literals
import warnings

from sklearn.feature_extraction.text import strip_tags
from sklearn.feature_extraction.text import strip_accents_unicode
from sklearn.feature_extraction.text import strip_accents_ascii

from sklearn.feature_extraction.text import HashingVectorizer
from sklearn.feature_extraction.text import CountVectorizer
from sklearn.feature_extraction.text import TfidfTransformer
from sklearn.feature_extraction.text import TfidfVectorizer

from sklearn.feature_extraction.text import ENGLISH_STOP_WORDS

from sklearn.model_selection import train_test_split
from sklearn.model_selection import cross_val_score
from sklearn.model_selection import GridSearchCV
from sklearn.pipeline import Pipeline
from sklearn.svm import LinearSVC

from sklearn.base import clone

import numpy as np
from numpy.testing import assert_array_almost_equal
from numpy.testing import assert_array_equal
<<<<<<< HEAD
from sklearn.utils.testing import assert_raises
from sklearn.utils.random import choice
=======
>>>>>>> 593bf65b
from sklearn.utils.testing import (assert_equal, assert_false, assert_true,
                                   assert_not_equal, assert_almost_equal,
                                   assert_in, assert_less, assert_greater,
                                   assert_warns_message, assert_raise_message,
                                   clean_warning_registry, ignore_warnings,
                                   SkipTest, assert_raises)

from collections import defaultdict, Mapping
from functools import partial
import pickle
from io import StringIO

import pytest

JUNK_FOOD_DOCS = (
    "the pizza pizza beer copyright",
    "the pizza burger beer copyright",
    "the the pizza beer beer copyright",
    "the burger beer beer copyright",
    "the coke burger coke copyright",
    "the coke burger burger",
)

NOTJUNK_FOOD_DOCS = (
    "the salad celeri copyright",
    "the salad salad sparkling water copyright",
    "the the celeri celeri copyright",
    "the tomato tomato salad water",
    "the tomato salad water copyright",
)

ALL_FOOD_DOCS = JUNK_FOOD_DOCS + NOTJUNK_FOOD_DOCS


def uppercase(s):
    return strip_accents_unicode(s).upper()


def strip_eacute(s):
    return s.replace('\xe9', 'e')


def split_tokenize(s):
    return s.split()


def lazy_analyze(s):
    return ['the_ultimate_feature']


def test_strip_accents():
    # check some classical latin accentuated symbols
    a = '\xe0\xe1\xe2\xe3\xe4\xe5\xe7\xe8\xe9\xea\xeb'
    expected = 'aaaaaaceeee'
    assert_equal(strip_accents_unicode(a), expected)

    a = '\xec\xed\xee\xef\xf1\xf2\xf3\xf4\xf5\xf6\xf9\xfa\xfb\xfc\xfd'
    expected = 'iiiinooooouuuuy'
    assert_equal(strip_accents_unicode(a), expected)

    # check some arabic
    a = '\u0625'  # halef with a hamza below
    expected = '\u0627'  # simple halef
    assert_equal(strip_accents_unicode(a), expected)

    # mix letters accentuated and not
    a = "this is \xe0 test"
    expected = 'this is a test'
    assert_equal(strip_accents_unicode(a), expected)


def test_to_ascii():
    # check some classical latin accentuated symbols
    a = '\xe0\xe1\xe2\xe3\xe4\xe5\xe7\xe8\xe9\xea\xeb'
    expected = 'aaaaaaceeee'
    assert_equal(strip_accents_ascii(a), expected)

    a = '\xec\xed\xee\xef\xf1\xf2\xf3\xf4\xf5\xf6\xf9\xfa\xfb\xfc\xfd'
    expected = 'iiiinooooouuuuy'
    assert_equal(strip_accents_ascii(a), expected)

    # check some arabic
    a = '\u0625'  # halef with a hamza below
    expected = ''  # halef has no direct ascii match
    assert_equal(strip_accents_ascii(a), expected)

    # mix letters accentuated and not
    a = "this is \xe0 test"
    expected = 'this is a test'
    assert_equal(strip_accents_ascii(a), expected)


def test_word_analyzer_unigrams():
    for Vectorizer in (CountVectorizer, HashingVectorizer):
        wa = Vectorizer(strip_accents='ascii').build_analyzer()
        text = ("J'ai mang\xe9 du kangourou  ce midi, "
                "c'\xe9tait pas tr\xeas bon.")
        expected = ['ai', 'mange', 'du', 'kangourou', 'ce', 'midi',
                    'etait', 'pas', 'tres', 'bon']
        assert_equal(wa(text), expected)

        text = "This is a test, really.\n\n I met Harry yesterday."
        expected = ['this', 'is', 'test', 'really', 'met', 'harry',
                    'yesterday']
        assert_equal(wa(text), expected)

        wa = Vectorizer(input='file').build_analyzer()
        text = StringIO("This is a test with a file-like object!")
        expected = ['this', 'is', 'test', 'with', 'file', 'like',
                    'object']
        assert_equal(wa(text), expected)

        # with custom preprocessor
        wa = Vectorizer(preprocessor=uppercase).build_analyzer()
        text = ("J'ai mang\xe9 du kangourou  ce midi, "
                " c'\xe9tait pas tr\xeas bon.")
        expected = ['AI', 'MANGE', 'DU', 'KANGOUROU', 'CE', 'MIDI',
                    'ETAIT', 'PAS', 'TRES', 'BON']
        assert_equal(wa(text), expected)

        # with custom tokenizer
        wa = Vectorizer(tokenizer=split_tokenize,
                        strip_accents='ascii').build_analyzer()
        text = ("J'ai mang\xe9 du kangourou  ce midi, "
                "c'\xe9tait pas tr\xeas bon.")
        expected = ["j'ai", 'mange', 'du', 'kangourou', 'ce', 'midi,',
                    "c'etait", 'pas', 'tres', 'bon.']
        assert_equal(wa(text), expected)


def test_word_analyzer_unigrams_and_bigrams():
    wa = CountVectorizer(analyzer="word", strip_accents='unicode',
                         ngram_range=(1, 2)).build_analyzer()

    text = "J'ai mang\xe9 du kangourou  ce midi, c'\xe9tait pas tr\xeas bon."
    expected = ['ai', 'mange', 'du', 'kangourou', 'ce', 'midi',
                'etait', 'pas', 'tres', 'bon', 'ai mange', 'mange du',
                'du kangourou', 'kangourou ce', 'ce midi', 'midi etait',
                'etait pas', 'pas tres', 'tres bon']
    assert_equal(wa(text), expected)


def test_unicode_decode_error():
    # decode_error default to strict, so this should fail
    # First, encode (as bytes) a unicode string.
    text = "J'ai mang\xe9 du kangourou  ce midi, c'\xe9tait pas tr\xeas bon."
    text_bytes = text.encode('utf-8')

    # Then let the Analyzer try to decode it as ascii. It should fail,
    # because we have given it an incorrect encoding.
    wa = CountVectorizer(ngram_range=(1, 2), encoding='ascii').build_analyzer()
    assert_raises(UnicodeDecodeError, wa, text_bytes)

    ca = CountVectorizer(analyzer='char', ngram_range=(3, 6),
                         encoding='ascii').build_analyzer()
    assert_raises(UnicodeDecodeError, ca, text_bytes)


def test_char_ngram_analyzer():
    cnga = CountVectorizer(analyzer='char', strip_accents='unicode',
                           ngram_range=(3, 6)).build_analyzer()

    text = "J'ai mang\xe9 du kangourou  ce midi, c'\xe9tait pas tr\xeas bon"
    expected = ["j'a", "'ai", 'ai ', 'i m', ' ma']
    assert_equal(cnga(text)[:5], expected)
    expected = ['s tres', ' tres ', 'tres b', 'res bo', 'es bon']
    assert_equal(cnga(text)[-5:], expected)

    text = "This \n\tis a test, really.\n\n I met Harry yesterday"
    expected = ['thi', 'his', 'is ', 's i', ' is']
    assert_equal(cnga(text)[:5], expected)

    expected = [' yeste', 'yester', 'esterd', 'sterda', 'terday']
    assert_equal(cnga(text)[-5:], expected)

    cnga = CountVectorizer(input='file', analyzer='char',
                           ngram_range=(3, 6)).build_analyzer()
    text = StringIO("This is a test with a file-like object!")
    expected = ['thi', 'his', 'is ', 's i', ' is']
    assert_equal(cnga(text)[:5], expected)


def test_char_wb_ngram_analyzer():
    cnga = CountVectorizer(analyzer='char_wb', strip_accents='unicode',
                           ngram_range=(3, 6)).build_analyzer()

    text = "This \n\tis a test, really.\n\n I met Harry yesterday"
    expected = [' th', 'thi', 'his', 'is ', ' thi']
    assert_equal(cnga(text)[:5], expected)

    expected = ['yester', 'esterd', 'sterda', 'terday', 'erday ']
    assert_equal(cnga(text)[-5:], expected)

    cnga = CountVectorizer(input='file', analyzer='char_wb',
                           ngram_range=(3, 6)).build_analyzer()
    text = StringIO("A test with a file-like object!")
    expected = [' a ', ' te', 'tes', 'est', 'st ', ' tes']
    assert_equal(cnga(text)[:6], expected)


def test_word_ngram_analyzer():
    cnga = CountVectorizer(analyzer='word', strip_accents='unicode',
                           ngram_range=(3, 6)).build_analyzer()

    text = "This \n\tis a test, really.\n\n I met Harry yesterday"
    expected = ['this is test', 'is test really', 'test really met']
    assert_equal(cnga(text)[:3], expected)

    expected = ['test really met harry yesterday',
                'this is test really met harry',
                'is test really met harry yesterday']
    assert_equal(cnga(text)[-3:], expected)

    cnga_file = CountVectorizer(input='file', analyzer='word',
                                ngram_range=(3, 6)).build_analyzer()
    file = StringIO(text)
    assert_equal(cnga_file(file), cnga(text))


def test_countvectorizer_custom_vocabulary():
    vocab = {"pizza": 0, "beer": 1}
    terms = set(vocab.keys())

    # Try a few of the supported types.
    for typ in [dict, list, iter, partial(defaultdict, int)]:
        v = typ(vocab)
        vect = CountVectorizer(vocabulary=v)
        vect.fit(JUNK_FOOD_DOCS)
        if isinstance(v, Mapping):
            assert_equal(vect.vocabulary_, vocab)
        else:
            assert_equal(set(vect.vocabulary_), terms)
        X = vect.transform(JUNK_FOOD_DOCS)
        assert_equal(X.shape[1], len(terms))


def test_countvectorizer_custom_vocabulary_pipeline():
    what_we_like = ["pizza", "beer"]
    pipe = Pipeline([
        ('count', CountVectorizer(vocabulary=what_we_like)),
        ('tfidf', TfidfTransformer())])
    X = pipe.fit_transform(ALL_FOOD_DOCS)
    assert_equal(set(pipe.named_steps['count'].vocabulary_),
                 set(what_we_like))
    assert_equal(X.shape[1], len(what_we_like))


def test_countvectorizer_custom_vocabulary_repeated_indices():
    vocab = {"pizza": 0, "beer": 0}
    try:
        CountVectorizer(vocabulary=vocab)
    except ValueError as e:
        assert_in("vocabulary contains repeated indices", str(e).lower())


def test_countvectorizer_custom_vocabulary_gap_index():
    vocab = {"pizza": 1, "beer": 2}
    try:
        CountVectorizer(vocabulary=vocab)
    except ValueError as e:
        assert_in("doesn't contain index", str(e).lower())


def test_countvectorizer_stop_words():
    cv = CountVectorizer()
    cv.set_params(stop_words='english')
    assert_equal(cv.get_stop_words(), ENGLISH_STOP_WORDS)
    cv.set_params(stop_words='_bad_str_stop_')
    assert_raises(ValueError, cv.get_stop_words)
    cv.set_params(stop_words='_bad_unicode_stop_')
    assert_raises(ValueError, cv.get_stop_words)
    stoplist = ['some', 'other', 'words']
    cv.set_params(stop_words=stoplist)
    assert_equal(cv.get_stop_words(), set(stoplist))


def test_countvectorizer_empty_vocabulary():
    try:
        vect = CountVectorizer(vocabulary=[])
        vect.fit(["foo"])
        assert False, "we shouldn't get here"
    except ValueError as e:
        assert_in("empty vocabulary", str(e).lower())

    try:
        v = CountVectorizer(max_df=1.0, stop_words="english")
        # fit on stopwords only
        v.fit(["to be or not to be", "and me too", "and so do you"])
        assert False, "we shouldn't get here"
    except ValueError as e:
        assert_in("empty vocabulary", str(e).lower())


def test_fit_countvectorizer_twice():
    cv = CountVectorizer()
    X1 = cv.fit_transform(ALL_FOOD_DOCS[:5])
    X2 = cv.fit_transform(ALL_FOOD_DOCS[5:])
    assert_not_equal(X1.shape[1], X2.shape[1])


def test_tf_idf_smoothing():
    X = [[1, 1, 1],
         [1, 1, 0],
         [1, 0, 0]]
    tr = TfidfTransformer(smooth_idf=True, norm='l2')
    tfidf = tr.fit_transform(X).toarray()
    assert_true((tfidf >= 0).all())

    # check normalization
    assert_array_almost_equal((tfidf ** 2).sum(axis=1), [1., 1., 1.])

    # this is robust to features with only zeros
    X = [[1, 1, 0],
         [1, 1, 0],
         [1, 0, 0]]
    tr = TfidfTransformer(smooth_idf=True, norm='l2')
    tfidf = tr.fit_transform(X).toarray()
    assert_true((tfidf >= 0).all())


def test_tfidf_no_smoothing():
    X = [[1, 1, 1],
         [1, 1, 0],
         [1, 0, 0]]
    tr = TfidfTransformer(smooth_idf=False, norm='l2')
    tfidf = tr.fit_transform(X).toarray()
    assert_true((tfidf >= 0).all())

    # check normalization
    assert_array_almost_equal((tfidf ** 2).sum(axis=1), [1., 1., 1.])

    # the lack of smoothing make IDF fragile in the presence of feature with
    # only zeros
    X = [[1, 1, 0],
         [1, 1, 0],
         [1, 0, 0]]
    tr = TfidfTransformer(smooth_idf=False, norm='l2')

    clean_warning_registry()
    with warnings.catch_warnings(record=True) as w:
        1. / np.array([0.])
        numpy_provides_div0_warning = len(w) == 1

    in_warning_message = 'divide by zero'
    tfidf = assert_warns_message(RuntimeWarning, in_warning_message,
                                 tr.fit_transform, X).toarray()
    if not numpy_provides_div0_warning:
        raise SkipTest("Numpy does not provide div 0 warnings.")


def test_sublinear_tf():
    X = [[1], [2], [3]]
    tr = TfidfTransformer(sublinear_tf=True, use_idf=False, norm=None)
    tfidf = tr.fit_transform(X).toarray()
    assert_equal(tfidf[0], 1)
    assert_greater(tfidf[1], tfidf[0])
    assert_greater(tfidf[2], tfidf[1])
    assert_less(tfidf[1], 2)
    assert_less(tfidf[2], 3)


def test_vectorizer():
    # raw documents as an iterator
    train_data = iter(ALL_FOOD_DOCS[:-1])
    test_data = [ALL_FOOD_DOCS[-1]]
    n_train = len(ALL_FOOD_DOCS) - 1

    # test without vocabulary
    v1 = CountVectorizer(max_df=0.5)
    counts_train = v1.fit_transform(train_data)
    if hasattr(counts_train, 'tocsr'):
        counts_train = counts_train.tocsr()
    assert_equal(counts_train[0, v1.vocabulary_["pizza"]], 2)

    # build a vectorizer v1 with the same vocabulary as the one fitted by v1
    v2 = CountVectorizer(vocabulary=v1.vocabulary_)

    # compare that the two vectorizer give the same output on the test sample
    for v in (v1, v2):
        counts_test = v.transform(test_data)
        if hasattr(counts_test, 'tocsr'):
            counts_test = counts_test.tocsr()

        vocabulary = v.vocabulary_
        assert_equal(counts_test[0, vocabulary["salad"]], 1)
        assert_equal(counts_test[0, vocabulary["tomato"]], 1)
        assert_equal(counts_test[0, vocabulary["water"]], 1)

        # stop word from the fixed list
        assert_false("the" in vocabulary)

        # stop word found automatically by the vectorizer DF thresholding
        # words that are high frequent across the complete corpus are likely
        # to be not informative (either real stop words of extraction
        # artifacts)
        assert_false("copyright" in vocabulary)

        # not present in the sample
        assert_equal(counts_test[0, vocabulary["coke"]], 0)
        assert_equal(counts_test[0, vocabulary["burger"]], 0)
        assert_equal(counts_test[0, vocabulary["beer"]], 0)
        assert_equal(counts_test[0, vocabulary["pizza"]], 0)

    # test tf-idf
    t1 = TfidfTransformer(norm='l1')
    tfidf = t1.fit(counts_train).transform(counts_train).toarray()
    assert_equal(len(t1.idf_), len(v1.vocabulary_))
    assert_equal(tfidf.shape, (n_train, len(v1.vocabulary_)))

    # test tf-idf with new data
    tfidf_test = t1.transform(counts_test).toarray()
    assert_equal(tfidf_test.shape, (len(test_data), len(v1.vocabulary_)))

    # test tf alone
    t2 = TfidfTransformer(norm='l1', use_idf=False)
    tf = t2.fit(counts_train).transform(counts_train).toarray()
    assert_false(hasattr(t2, "idf_"))

    # test idf transform with unlearned idf vector
    t3 = TfidfTransformer(use_idf=True)
    assert_raises(ValueError, t3.transform, counts_train)

    # test idf transform with incompatible n_features
    X = [[1, 1, 5],
         [1, 1, 0]]
    t3.fit(X)
    X_incompt = [[1, 3],
                 [1, 3]]
    assert_raises(ValueError, t3.transform, X_incompt)

    # L1-normalized term frequencies sum to one
    assert_array_almost_equal(np.sum(tf, axis=1), [1.0] * n_train)

    # test the direct tfidf vectorizer
    # (equivalent to term count vectorizer + tfidf transformer)
    train_data = iter(ALL_FOOD_DOCS[:-1])
    tv = TfidfVectorizer(norm='l1')

    tv.max_df = v1.max_df
    tfidf2 = tv.fit_transform(train_data).toarray()
    assert_false(tv.fixed_vocabulary_)
    assert_array_almost_equal(tfidf, tfidf2)

    # test the direct tfidf vectorizer with new data
    tfidf_test2 = tv.transform(test_data).toarray()
    assert_array_almost_equal(tfidf_test, tfidf_test2)

    # test transform on unfitted vectorizer with empty vocabulary
    v3 = CountVectorizer(vocabulary=None)
    assert_raises(ValueError, v3.transform, train_data)

    # ascii preprocessor?
    v3.set_params(strip_accents='ascii', lowercase=False)
    assert_equal(v3.build_preprocessor(), strip_accents_ascii)

    # error on bad strip_accents param
    v3.set_params(strip_accents='_gabbledegook_', preprocessor=None)
    assert_raises(ValueError, v3.build_preprocessor)

    # error with bad analyzer type
    v3.set_params = '_invalid_analyzer_type_'
    assert_raises(ValueError, v3.build_analyzer)


def test_tfidf_vectorizer_setters():
    tv = TfidfVectorizer(norm='l2', use_idf=False, smooth_idf=False,
                         sublinear_tf=False)
    tv.norm = 'l1'
    assert_equal(tv._tfidf.norm, 'l1')
    tv.use_idf = True
    assert_true(tv._tfidf.use_idf)
    tv.smooth_idf = True
    assert_true(tv._tfidf.smooth_idf)
    tv.sublinear_tf = True
    assert_true(tv._tfidf.sublinear_tf)


@ignore_warnings(category=DeprecationWarning)
def test_hashing_vectorizer():
    v = HashingVectorizer()
    X = v.transform(ALL_FOOD_DOCS)
    token_nnz = X.nnz
    assert_equal(X.shape, (len(ALL_FOOD_DOCS), v.n_features))
    assert_equal(X.dtype, v.dtype)

    # By default the hashed values receive a random sign and l2 normalization
    # makes the feature values bounded
    assert_true(np.min(X.data) > -1)
    assert_true(np.min(X.data) < 0)
    assert_true(np.max(X.data) > 0)
    assert_true(np.max(X.data) < 1)

    # Check that the rows are normalized
    for i in range(X.shape[0]):
        assert_almost_equal(np.linalg.norm(X[0].data, 2), 1.0)

    # Check vectorization with some non-default parameters
    v = HashingVectorizer(ngram_range=(1, 2), non_negative=True, norm='l1')
    X = v.transform(ALL_FOOD_DOCS)
    assert_equal(X.shape, (len(ALL_FOOD_DOCS), v.n_features))
    assert_equal(X.dtype, v.dtype)

    # ngrams generate more non zeros
    ngrams_nnz = X.nnz
    assert_true(ngrams_nnz > token_nnz)
    assert_true(ngrams_nnz < 2 * token_nnz)

    # makes the feature values bounded
    assert_true(np.min(X.data) > 0)
    assert_true(np.max(X.data) < 1)

    # Check that the rows are normalized
    for i in range(X.shape[0]):
        assert_almost_equal(np.linalg.norm(X[0].data, 1), 1.0)


def test_feature_names():
    cv = CountVectorizer(max_df=0.5)

    # test for Value error on unfitted/empty vocabulary
    assert_raises(ValueError, cv.get_feature_names)
    assert_false(cv.fixed_vocabulary_)

    # test for vocabulary learned from data
    X = cv.fit_transform(ALL_FOOD_DOCS)
    n_samples, n_features = X.shape
    assert_equal(len(cv.vocabulary_), n_features)

    feature_names = cv.get_feature_names()
    assert_equal(len(feature_names), n_features)
    assert_array_equal(['beer', 'burger', 'celeri', 'coke', 'pizza',
                        'salad', 'sparkling', 'tomato', 'water'],
                       feature_names)

    for idx, name in enumerate(feature_names):
        assert_equal(idx, cv.vocabulary_.get(name))

    # test for custom vocabulary
    vocab = ['beer', 'burger', 'celeri', 'coke', 'pizza',
             'salad', 'sparkling', 'tomato', 'water']

    cv = CountVectorizer(vocabulary=vocab)
    feature_names = cv.get_feature_names()
    assert_array_equal(['beer', 'burger', 'celeri', 'coke', 'pizza', 'salad',
                        'sparkling', 'tomato', 'water'], feature_names)
    assert_true(cv.fixed_vocabulary_)

    for idx, name in enumerate(feature_names):
        assert_equal(idx, cv.vocabulary_.get(name))


def test_vectorizer_max_features():
    vec_factories = (
        CountVectorizer,
        TfidfVectorizer,
    )

    expected_vocabulary = set(['burger', 'beer', 'salad', 'pizza'])
    expected_stop_words = set([u'celeri', u'tomato', u'copyright', u'coke',
                               u'sparkling', u'water', u'the'])

    for vec_factory in vec_factories:
        # test bounded number of extracted features
        vectorizer = vec_factory(max_df=0.6, max_features=4)
        vectorizer.fit(ALL_FOOD_DOCS)
        assert_equal(set(vectorizer.vocabulary_), expected_vocabulary)
        assert_equal(vectorizer.stop_words_, expected_stop_words)


def test_count_vectorizer_max_features():
    # Regression test: max_features didn't work correctly in 0.14.

    cv_1 = CountVectorizer(max_features=1)
    cv_3 = CountVectorizer(max_features=3)
    cv_None = CountVectorizer(max_features=None)

    counts_1 = cv_1.fit_transform(JUNK_FOOD_DOCS).sum(axis=0)
    counts_3 = cv_3.fit_transform(JUNK_FOOD_DOCS).sum(axis=0)
    counts_None = cv_None.fit_transform(JUNK_FOOD_DOCS).sum(axis=0)

    features_1 = cv_1.get_feature_names()
    features_3 = cv_3.get_feature_names()
    features_None = cv_None.get_feature_names()

    # The most common feature is "the", with frequency 7.
    assert_equal(7, counts_1.max())
    assert_equal(7, counts_3.max())
    assert_equal(7, counts_None.max())

    # The most common feature should be the same
    assert_equal("the", features_1[np.argmax(counts_1)])
    assert_equal("the", features_3[np.argmax(counts_3)])
    assert_equal("the", features_None[np.argmax(counts_None)])


def test_vectorizer_max_df():
    test_data = ['abc', 'dea', 'eat']
    vect = CountVectorizer(analyzer='char', max_df=1.0)
    vect.fit(test_data)
    assert_true('a' in vect.vocabulary_.keys())
    assert_equal(len(vect.vocabulary_.keys()), 6)
    assert_equal(len(vect.stop_words_), 0)

    vect.max_df = 0.5  # 0.5 * 3 documents -> max_doc_count == 1.5
    vect.fit(test_data)
    assert_true('a' not in vect.vocabulary_.keys())  # {ae} ignored
    assert_equal(len(vect.vocabulary_.keys()), 4)    # {bcdt} remain
    assert_true('a' in vect.stop_words_)
    assert_equal(len(vect.stop_words_), 2)

    vect.max_df = 1
    vect.fit(test_data)
    assert_true('a' not in vect.vocabulary_.keys())  # {ae} ignored
    assert_equal(len(vect.vocabulary_.keys()), 4)    # {bcdt} remain
    assert_true('a' in vect.stop_words_)
    assert_equal(len(vect.stop_words_), 2)


def test_vectorizer_min_df():
    test_data = ['abc', 'dea', 'eat']
    vect = CountVectorizer(analyzer='char', min_df=1)
    vect.fit(test_data)
    assert_true('a' in vect.vocabulary_.keys())
    assert_equal(len(vect.vocabulary_.keys()), 6)
    assert_equal(len(vect.stop_words_), 0)

    vect.min_df = 2
    vect.fit(test_data)
    assert_true('c' not in vect.vocabulary_.keys())  # {bcdt} ignored
    assert_equal(len(vect.vocabulary_.keys()), 2)    # {ae} remain
    assert_true('c' in vect.stop_words_)
    assert_equal(len(vect.stop_words_), 4)

    vect.min_df = 0.8  # 0.8 * 3 documents -> min_doc_count == 2.4
    vect.fit(test_data)
    assert_true('c' not in vect.vocabulary_.keys())  # {bcdet} ignored
    assert_equal(len(vect.vocabulary_.keys()), 1)    # {a} remains
    assert_true('c' in vect.stop_words_)
    assert_equal(len(vect.stop_words_), 5)


def test_count_binary_occurrences():
    # by default multiple occurrences are counted as longs
    test_data = ['aaabc', 'abbde']
    vect = CountVectorizer(analyzer='char', max_df=1.0)
    X = vect.fit_transform(test_data).toarray()
    assert_array_equal(['a', 'b', 'c', 'd', 'e'], vect.get_feature_names())
    assert_array_equal([[3, 1, 1, 0, 0],
                        [1, 2, 0, 1, 1]], X)

    # using boolean features, we can fetch the binary occurrence info
    # instead.
    vect = CountVectorizer(analyzer='char', max_df=1.0, binary=True)
    X = vect.fit_transform(test_data).toarray()
    assert_array_equal([[1, 1, 1, 0, 0],
                        [1, 1, 0, 1, 1]], X)

    # check the ability to change the dtype
    vect = CountVectorizer(analyzer='char', max_df=1.0,
                           binary=True, dtype=np.float32)
    X_sparse = vect.fit_transform(test_data)
    assert_equal(X_sparse.dtype, np.float32)


@ignore_warnings(category=DeprecationWarning)
def test_hashed_binary_occurrences():
    # by default multiple occurrences are counted as longs
    test_data = ['aaabc', 'abbde']
    vect = HashingVectorizer(analyzer='char', non_negative=True,
                             norm=None)
    X = vect.transform(test_data)
    assert_equal(np.max(X[0:1].data), 3)
    assert_equal(np.max(X[1:2].data), 2)
    assert_equal(X.dtype, np.float64)

    # using boolean features, we can fetch the binary occurrence info
    # instead.
    vect = HashingVectorizer(analyzer='char', non_negative=True, binary=True,
                             norm=None)
    X = vect.transform(test_data)
    assert_equal(np.max(X.data), 1)
    assert_equal(X.dtype, np.float64)

    # check the ability to change the dtype
    vect = HashingVectorizer(analyzer='char', non_negative=True, binary=True,
                             norm=None, dtype=np.float64)
    X = vect.transform(test_data)
    assert_equal(X.dtype, np.float64)


def test_vectorizer_inverse_transform():
    # raw documents
    data = ALL_FOOD_DOCS
    for vectorizer in (TfidfVectorizer(), CountVectorizer()):
        transformed_data = vectorizer.fit_transform(data)
        inversed_data = vectorizer.inverse_transform(transformed_data)
        analyze = vectorizer.build_analyzer()
        for doc, inversed_terms in zip(data, inversed_data):
            terms = np.sort(np.unique(analyze(doc)))
            inversed_terms = np.sort(np.unique(inversed_terms))
            assert_array_equal(terms, inversed_terms)

        # Test that inverse_transform also works with numpy arrays
        transformed_data = transformed_data.toarray()
        inversed_data2 = vectorizer.inverse_transform(transformed_data)
        for terms, terms2 in zip(inversed_data, inversed_data2):
            assert_array_equal(np.sort(terms), np.sort(terms2))


def test_count_vectorizer_pipeline_grid_selection():
    # raw documents
    data = JUNK_FOOD_DOCS + NOTJUNK_FOOD_DOCS

    # label junk food as -1, the others as +1
    target = [-1] * len(JUNK_FOOD_DOCS) + [1] * len(NOTJUNK_FOOD_DOCS)

    # split the dataset for model development and final evaluation
    train_data, test_data, target_train, target_test = train_test_split(
        data, target, test_size=.2, random_state=0)

    pipeline = Pipeline([('vect', CountVectorizer()),
                         ('svc', LinearSVC())])

    parameters = {
        'vect__ngram_range': [(1, 1), (1, 2)],
        'svc__loss': ('hinge', 'squared_hinge')
    }

    # find the best parameters for both the feature extraction and the
    # classifier
    grid_search = GridSearchCV(pipeline, parameters, n_jobs=1)

    # Check that the best model found by grid search is 100% correct on the
    # held out evaluation set.
    pred = grid_search.fit(train_data, target_train).predict(test_data)
    assert_array_equal(pred, target_test)

    # on this toy dataset bigram representation which is used in the last of
    # the grid_search is considered the best estimator since they all converge
    # to 100% accuracy models
    assert_equal(grid_search.best_score_, 1.0)
    best_vectorizer = grid_search.best_estimator_.named_steps['vect']
    assert_equal(best_vectorizer.ngram_range, (1, 1))


def test_vectorizer_pipeline_grid_selection():
    # raw documents
    data = JUNK_FOOD_DOCS + NOTJUNK_FOOD_DOCS

    # label junk food as -1, the others as +1
    target = [-1] * len(JUNK_FOOD_DOCS) + [1] * len(NOTJUNK_FOOD_DOCS)

    # split the dataset for model development and final evaluation
    train_data, test_data, target_train, target_test = train_test_split(
        data, target, test_size=.1, random_state=0)

    pipeline = Pipeline([('vect', TfidfVectorizer()),
                         ('svc', LinearSVC())])

    parameters = {
        'vect__ngram_range': [(1, 1), (1, 2)],
        'vect__norm': ('l1', 'l2'),
        'svc__loss': ('hinge', 'squared_hinge'),
    }

    # find the best parameters for both the feature extraction and the
    # classifier
    grid_search = GridSearchCV(pipeline, parameters, n_jobs=1)

    # Check that the best model found by grid search is 100% correct on the
    # held out evaluation set.
    pred = grid_search.fit(train_data, target_train).predict(test_data)
    assert_array_equal(pred, target_test)

    # on this toy dataset bigram representation which is used in the last of
    # the grid_search is considered the best estimator since they all converge
    # to 100% accuracy models
    assert_equal(grid_search.best_score_, 1.0)
    best_vectorizer = grid_search.best_estimator_.named_steps['vect']
    assert_equal(best_vectorizer.ngram_range, (1, 1))
    assert_equal(best_vectorizer.norm, 'l2')
    assert_false(best_vectorizer.fixed_vocabulary_)


def test_vectorizer_pipeline_cross_validation():
    # raw documents
    data = JUNK_FOOD_DOCS + NOTJUNK_FOOD_DOCS

    # label junk food as -1, the others as +1
    target = [-1] * len(JUNK_FOOD_DOCS) + [1] * len(NOTJUNK_FOOD_DOCS)

    pipeline = Pipeline([('vect', TfidfVectorizer()),
                         ('svc', LinearSVC())])

    cv_scores = cross_val_score(pipeline, data, target, cv=3)
    assert_array_equal(cv_scores, [1., 1., 1.])


@ignore_warnings(category=DeprecationWarning)
def test_vectorizer_unicode():
    # tests that the count vectorizer works with cyrillic.
    document = (
        "\xd0\x9c\xd0\xb0\xd1\x88\xd0\xb8\xd0\xbd\xd0\xbd\xd0\xbe\xd0"
        "\xb5 \xd0\xbe\xd0\xb1\xd1\x83\xd1\x87\xd0\xb5\xd0\xbd\xd0\xb8\xd0"
        "\xb5 \xe2\x80\x94 \xd0\xbe\xd0\xb1\xd1\x88\xd0\xb8\xd1\x80\xd0\xbd"
        "\xd1\x8b\xd0\xb9 \xd0\xbf\xd0\xbe\xd0\xb4\xd1\x80\xd0\xb0\xd0\xb7"
        "\xd0\xb4\xd0\xb5\xd0\xbb \xd0\xb8\xd1\x81\xd0\xba\xd1\x83\xd1\x81"
        "\xd1\x81\xd1\x82\xd0\xb2\xd0\xb5\xd0\xbd\xd0\xbd\xd0\xbe\xd0\xb3"
        "\xd0\xbe \xd0\xb8\xd0\xbd\xd1\x82\xd0\xb5\xd0\xbb\xd0\xbb\xd0"
        "\xb5\xd0\xba\xd1\x82\xd0\xb0, \xd0\xb8\xd0\xb7\xd1\x83\xd1\x87"
        "\xd0\xb0\xd1\x8e\xd1\x89\xd0\xb8\xd0\xb9 \xd0\xbc\xd0\xb5\xd1\x82"
        "\xd0\xbe\xd0\xb4\xd1\x8b \xd0\xbf\xd0\xbe\xd1\x81\xd1\x82\xd1\x80"
        "\xd0\xbe\xd0\xb5\xd0\xbd\xd0\xb8\xd1\x8f \xd0\xb0\xd0\xbb\xd0\xb3"
        "\xd0\xbe\xd1\x80\xd0\xb8\xd1\x82\xd0\xbc\xd0\xbe\xd0\xb2, \xd1\x81"
        "\xd0\xbf\xd0\xbe\xd1\x81\xd0\xbe\xd0\xb1\xd0\xbd\xd1\x8b\xd1\x85 "
        "\xd0\xbe\xd0\xb1\xd1\x83\xd1\x87\xd0\xb0\xd1\x82\xd1\x8c\xd1\x81\xd1"
        "\x8f.")

    vect = CountVectorizer()
    X_counted = vect.fit_transform([document])
    assert_equal(X_counted.shape, (1, 15))

    vect = HashingVectorizer(norm=None, non_negative=True)
    X_hashed = vect.transform([document])
    assert_equal(X_hashed.shape, (1, 2 ** 20))

    # No collisions on such a small dataset
    assert_equal(X_counted.nnz, X_hashed.nnz)

    # When norm is None and non_negative, the tokens are counted up to
    # collisions
    assert_array_equal(np.sort(X_counted.data), np.sort(X_hashed.data))


def test_tfidf_vectorizer_with_fixed_vocabulary():
    # non regression smoke test for inheritance issues
    vocabulary = ['pizza', 'celeri']
    vect = TfidfVectorizer(vocabulary=vocabulary)
    X_1 = vect.fit_transform(ALL_FOOD_DOCS)
    X_2 = vect.transform(ALL_FOOD_DOCS)
    assert_array_almost_equal(X_1.toarray(), X_2.toarray())
    assert_true(vect.fixed_vocabulary_)


def test_pickling_vectorizer():
    instances = [
        HashingVectorizer(),
        HashingVectorizer(norm='l1'),
        HashingVectorizer(binary=True),
        HashingVectorizer(ngram_range=(1, 2)),
        CountVectorizer(),
        CountVectorizer(preprocessor=strip_tags),
        CountVectorizer(analyzer=lazy_analyze),
        CountVectorizer(preprocessor=strip_tags).fit(JUNK_FOOD_DOCS),
        CountVectorizer(strip_accents=strip_eacute).fit(JUNK_FOOD_DOCS),
        TfidfVectorizer(),
        TfidfVectorizer(analyzer=lazy_analyze),
        TfidfVectorizer().fit(JUNK_FOOD_DOCS),
    ]

    for orig in instances:
        s = pickle.dumps(orig)
        copy = pickle.loads(s)
        assert_equal(type(copy), orig.__class__)
        assert_equal(copy.get_params(), orig.get_params())
        assert_array_equal(
            copy.fit_transform(JUNK_FOOD_DOCS).toarray(),
            orig.fit_transform(JUNK_FOOD_DOCS).toarray())


def test_countvectorizer_vocab_sets_when_pickling():
    # ensure that vocabulary of type set is coerced to a list to
    # preserve iteration ordering after deserialization
    rng = np.random.RandomState(0)
    vocab_words = np.array(['beer', 'burger', 'celeri', 'coke', 'pizza',
                            'salad', 'sparkling', 'tomato', 'water'])
    for x in range(0, 100):
        vocab_set = set(rng.choice(vocab_words, size=5, replace=False))
        cv = CountVectorizer(vocabulary=vocab_set)
        unpickled_cv = pickle.loads(pickle.dumps(cv))
        cv.fit(ALL_FOOD_DOCS)
        unpickled_cv.fit(ALL_FOOD_DOCS)
        assert_equal(cv.get_feature_names(), unpickled_cv.get_feature_names())


def test_countvectorizer_vocab_dicts_when_pickling():
    rng = np.random.RandomState(0)
    vocab_words = np.array(['beer', 'burger', 'celeri', 'coke', 'pizza',
                            'salad', 'sparkling', 'tomato', 'water'])
    for x in range(0, 100):
        vocab_dict = dict()
        words = rng.choice(vocab_words, size=5, replace=False)
        for y in range(0, 5):
            vocab_dict[words[y]] = y
        cv = CountVectorizer(vocabulary=vocab_dict)
        unpickled_cv = pickle.loads(pickle.dumps(cv))
        cv.fit(ALL_FOOD_DOCS)
        unpickled_cv.fit(ALL_FOOD_DOCS)
        assert_equal(cv.get_feature_names(), unpickled_cv.get_feature_names())


def test_stop_words_removal():
    # Ensure that deleting the stop_words_ attribute doesn't affect transform

    fitted_vectorizers = (
        TfidfVectorizer().fit(JUNK_FOOD_DOCS),
        CountVectorizer(preprocessor=strip_tags).fit(JUNK_FOOD_DOCS),
        CountVectorizer(strip_accents=strip_eacute).fit(JUNK_FOOD_DOCS)
    )

    for vect in fitted_vectorizers:
        vect_transform = vect.transform(JUNK_FOOD_DOCS).toarray()

        vect.stop_words_ = None
        stop_None_transform = vect.transform(JUNK_FOOD_DOCS).toarray()

        delattr(vect, 'stop_words_')
        stop_del_transform = vect.transform(JUNK_FOOD_DOCS).toarray()

        assert_array_equal(stop_None_transform, vect_transform)
        assert_array_equal(stop_del_transform, vect_transform)


def test_pickling_transformer():
    X = CountVectorizer().fit_transform(JUNK_FOOD_DOCS)
    orig = TfidfTransformer().fit(X)
    s = pickle.dumps(orig)
    copy = pickle.loads(s)
    assert_equal(type(copy), orig.__class__)
    assert_array_equal(
        copy.fit_transform(X).toarray(),
        orig.fit_transform(X).toarray())


def test_transformer_idf_setter():
    X = CountVectorizer().fit_transform(JUNK_FOOD_DOCS)
    orig = TfidfTransformer().fit(X)
    copy = TfidfTransformer()
    copy.idf_ = orig.idf_
    assert_array_equal(
        copy.transform(X).toarray(),
        orig.transform(X).toarray())


def test_tfidf_vectorizer_setter():
    orig = TfidfVectorizer(use_idf=True)
    orig.fit(JUNK_FOOD_DOCS)
    copy = TfidfVectorizer(vocabulary=orig.vocabulary_, use_idf=True)
    copy.idf_ = orig.idf_
    assert_array_equal(
        copy.transform(JUNK_FOOD_DOCS).toarray(),
        orig.transform(JUNK_FOOD_DOCS).toarray())


def test_tfidfvectorizer_invalid_idf_attr():
    vect = TfidfVectorizer(use_idf=True)
    vect.fit(JUNK_FOOD_DOCS)
    copy = TfidfVectorizer(vocabulary=vect.vocabulary_, use_idf=True)
    expected_idf_len = len(vect.idf_)
    invalid_idf = [1.0] * (expected_idf_len + 1)
    assert_raises(ValueError, setattr, copy, 'idf_', invalid_idf)


def test_non_unique_vocab():
    vocab = ['a', 'b', 'c', 'a', 'a']
    vect = CountVectorizer(vocabulary=vocab)
    assert_raises(ValueError, vect.fit, [])


def test_hashingvectorizer_nan_in_docs():
    # np.nan can appear when using pandas to load text fields from a csv file
    # with missing values.
    message = "np.nan is an invalid document, expected byte or unicode string."
    exception = ValueError

    def func():
        hv = HashingVectorizer()
        hv.fit_transform(['hello world', np.nan, 'hello hello'])

    assert_raise_message(exception, message, func)


def test_tfidfvectorizer_binary():
    # Non-regression test: TfidfVectorizer used to ignore its "binary" param.
    v = TfidfVectorizer(binary=True, use_idf=False, norm=None)
    assert_true(v.binary)

    X = v.fit_transform(['hello world', 'hello hello']).toarray()
    assert_array_equal(X.ravel(), [1, 1, 1, 0])
    X2 = v.transform(['hello world', 'hello hello']).toarray()
    assert_array_equal(X2.ravel(), [1, 1, 1, 0])


def test_tfidfvectorizer_export_idf():
    vect = TfidfVectorizer(use_idf=True)
    vect.fit(JUNK_FOOD_DOCS)
    assert_array_almost_equal(vect.idf_, vect._tfidf.idf_)


def test_vectorizer_vocab_clone():
    vect_vocab = TfidfVectorizer(vocabulary=["the"])
    vect_vocab_clone = clone(vect_vocab)
    vect_vocab.fit(ALL_FOOD_DOCS)
    vect_vocab_clone.fit(ALL_FOOD_DOCS)
    assert_equal(vect_vocab_clone.vocabulary_, vect_vocab.vocabulary_)


def test_vectorizer_string_object_as_input():
    message = ("Iterable over raw text documents expected, "
               "string object received.")
    for vec in [CountVectorizer(), TfidfVectorizer(), HashingVectorizer()]:
        assert_raise_message(
            ValueError, message, vec.fit_transform, "hello world!")
        assert_raise_message(
            ValueError, message, vec.fit, "hello world!")
        assert_raise_message(
            ValueError, message, vec.transform, "hello world!")


@pytest.mark.parametrize("vec", [
        HashingVectorizer(ngram_range=(2, 1)),
        CountVectorizer(ngram_range=(2, 1)),
        TfidfVectorizer(ngram_range=(2, 1))
    ])
def test_vectorizers_invalid_ngram_range(vec):
    # vectorizers could be initialized with invalid ngram range
    # test for raising error message
    invalid_range = vec.ngram_range
    message = ("Invalid value for ngram_range=%s "
               "lower boundary larger than the upper boundary."
               % str(invalid_range))

    assert_raise_message(
        ValueError, message, vec.fit, ["good news everyone"])
    assert_raise_message(
        ValueError, message, vec.fit_transform, ["good news everyone"])

    if isinstance(vec, HashingVectorizer):
        assert_raise_message(
            ValueError, message, vec.transform, ["good news everyone"])<|MERGE_RESOLUTION|>--- conflicted
+++ resolved
@@ -23,11 +23,6 @@
 import numpy as np
 from numpy.testing import assert_array_almost_equal
 from numpy.testing import assert_array_equal
-<<<<<<< HEAD
-from sklearn.utils.testing import assert_raises
-from sklearn.utils.random import choice
-=======
->>>>>>> 593bf65b
 from sklearn.utils.testing import (assert_equal, assert_false, assert_true,
                                    assert_not_equal, assert_almost_equal,
                                    assert_in, assert_less, assert_greater,

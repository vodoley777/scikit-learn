# Author: Alexander Fabisch  -- <afabisch@informatik.uni-bremen.de>
# Author: Christopher Moody <chrisemoody@gmail.com>
# Author: Nick Travers <nickt@squareup.com>
# License: BSD 3 clause (C) 2014

# This is the exact and Barnes-Hut t-SNE implementation. There are other
# modifications of the algorithm:
# * Fast Optimization for t-SNE:
#   http://cseweb.ucsd.edu/~lvdmaaten/workshops/nips2010/papers/vandermaaten.pdf

import numpy as np
from scipy import linalg
import scipy.sparse as sp
import warnings
from scipy.spatial.distance import pdist
from scipy.spatial.distance import squareform
from ..neighbors import BallTree
from ..base import BaseEstimator
from ..utils import check_array
from ..utils import check_random_state
from ..utils.extmath import _ravel
from ..decomposition import RandomizedPCA
from ..metrics.pairwise import pairwise_distances
from . import _utils
from . import _barnes_hut_tsne
from ..utils.fixes import astype


MACHINE_EPSILON = np.finfo(np.double).eps


def _joint_probabilities(distances, desired_perplexity, verbose):
    """Compute joint probabilities p_ij from distances.

    Parameters
    ----------
    distances : array, shape (n_samples * (n_samples-1) / 2,)
        Distances of samples are stored as condensed matrices, i.e.
        we omit the diagonal and duplicate entries and store everything
        in a one-dimensional array.

    desired_perplexity : float
        Desired perplexity of the joint probability distributions.

    verbose : int
        Verbosity level.

    Returns
    -------
    P : array, shape (n_samples * (n_samples-1) / 2,)
        Condensed joint probability matrix.
    """
    # Compute conditional probabilities such that they approximately match
    # the desired perplexity
    distances = astype(distances, np.float32, copy=False)
    conditional_P = _utils._binary_search_perplexity(
        distances, None, desired_perplexity, verbose)
    P = conditional_P + conditional_P.T
    sum_P = np.maximum(np.sum(P), MACHINE_EPSILON)
    P = np.maximum(squareform(P) / sum_P, MACHINE_EPSILON)
    return P


def _joint_probabilities_nn(distances, neighbors, desired_perplexity, verbose):
    """Compute joint probabilities p_ij from distances using just nearest
    neighbors.

    This method is approximately equal to _joint_probabilities. The latter
    is O(N), but limiting the joint probability to nearest neighbors improves
    this substantially to O(uN).

    Parameters
    ----------
    distances : array, shape (n_samples * (n_samples-1) / 2,)
        Distances of samples are stored as condensed matrices, i.e.
        we omit the diagonal and duplicate entries and store everything
        in a one-dimensional array.

    desired_perplexity : float
        Desired perplexity of the joint probability distributions.

    verbose : int
        Verbosity level.

    Returns
    -------
    P : array, shape (n_samples * (n_samples-1) / 2,)
        Condensed joint probability matrix.
    """
    # Compute conditional probabilities such that they approximately match
    # the desired perplexity
    distances = astype(distances, np.float32, copy=False)
    neighbors = astype(neighbors, np.int64, copy=False)
    conditional_P = _utils._binary_search_perplexity(
        distances, neighbors, desired_perplexity, verbose)
    m = "All probabilities should be finite"
    assert np.all(np.isfinite(conditional_P)), m
    P = conditional_P + conditional_P.T
    sum_P = np.maximum(np.sum(P), MACHINE_EPSILON)
    P = np.maximum(squareform(P) / sum_P, MACHINE_EPSILON)
    assert np.all(np.abs(P) <= 1.0)
    return P


def _kl_divergence(params, P, degrees_of_freedom, n_samples, n_components,
                   skip_num_points=0):
    """t-SNE objective function: gradient of the KL divergence
    of p_ijs and q_ijs and the absolute error.

    Parameters
    ----------
    params : array, shape (n_params,)
        Unraveled embedding.

    P : array, shape (n_samples * (n_samples-1) / 2,)
        Condensed joint probability matrix.

    degrees_of_freedom : float
        Degrees of freedom of the Student's-t distribution.

    n_samples : int
        Number of samples.

    n_components : int
        Dimension of the embedded space.

    skip_num_points : int (optional, default:0)
        This does not compute the gradient for points with indices below
        `skip_num_points`. This is useful when computing transforms of new
        data where you'd like to keep the old data fixed.

    Returns
    -------
    kl_divergence : float
        Kullback-Leibler divergence of p_ij and q_ij.

    grad : array, shape (n_params,)
        Unraveled gradient of the Kullback-Leibler divergence with respect to
        the embedding.
    """
    X_embedded = params.reshape(n_samples, n_components)

    # Q is a heavy-tailed distribution: Student's t-distribution
    n = pdist(X_embedded, "sqeuclidean")
    n += 1.
    n /= degrees_of_freedom
    n **= (degrees_of_freedom + 1.0) / -2.0
    Q = np.maximum(n / (2.0 * np.sum(n)), MACHINE_EPSILON)

    # Optimization trick below: np.dot(x, y) is faster than
    # np.sum(x * y) because it calls BLAS

    # Objective: C (Kullback-Leibler divergence of P and Q)
    kl_divergence = 2.0 * np.dot(P, np.log(P / Q))

    # Gradient: dC/dY
    grad = np.ndarray((n_samples, n_components))
    PQd = squareform((P - Q) * n)
    for i in range(skip_num_points, n_samples):
        np.dot(_ravel(PQd[i]), X_embedded[i] - X_embedded, out=grad[i])
    grad = grad.ravel()
    c = 2.0 * (degrees_of_freedom + 1.0) / degrees_of_freedom
    grad *= c

    return kl_divergence, grad


def _kl_divergence_error(params, P, neighbors, degrees_of_freedom, n_samples,
                         n_components):
    """t-SNE objective function: the absolute error of the
    KL divergence of p_ijs and q_ijs.

    Parameters
    ----------
    params : array, shape (n_params,)
        Unraveled embedding.

    P : array, shape (n_samples * (n_samples-1) / 2,)
        Condensed joint probability matrix.

    neighbors : array (n_samples, K)
        The neighbors is not actually required to calculate the
        divergence, but is here to match the signature of the
        gradient function

    degrees_of_freedom : float
        Degrees of freedom of the Student's-t distribution.

    n_samples : int
        Number of samples.

    n_components : int
        Dimension of the embedded space.

    Returns
    -------
    kl_divergence : float
        Kullback-Leibler divergence of p_ij and q_ij.

    grad : array, shape (n_params,)
        Unraveled gradient of the Kullback-Leibler divergence with respect to
        the embedding.
    """
    X_embedded = params.reshape(n_samples, n_components)

    # Q is a heavy-tailed distribution: Student's t-distribution
    n = pdist(X_embedded, "sqeuclidean")
    n += 1.
    n /= degrees_of_freedom
    n **= (degrees_of_freedom + 1.0) / -2.0
    Q = np.maximum(n / (2.0 * np.sum(n)), MACHINE_EPSILON)

    # Optimization trick below: np.dot(x, y) is faster than
    # np.sum(x * y) because it calls BLAS

    # Objective: C (Kullback-Leibler divergence of P and Q)
    if len(P.shape) == 2:
        P = squareform(P)
    kl_divergence = 2.0 * np.dot(P, np.log(P / Q))

    return kl_divergence


def _kl_divergence_bh(params, P, neighbors, degrees_of_freedom, n_samples,
                      n_components, angle=0.5, skip_num_points=0,
                      verbose=False):
    """t-SNE objective function: KL divergence of p_ijs and q_ijs.

    Uses Barnes-Hut tree methods to calculate the gradient that
    runs in O(NlogN) instead of O(N^2)

    Parameters
    ----------
    params : array, shape (n_params,)
        Unraveled embedding.

    P : array, shape (n_samples * (n_samples-1) / 2,)
        Condensed joint probability matrix.

    neighbors: int64 array, shape (n_samples, K)
        Array with element [i, j] giving the index for the jth
        closest neighbor to point i.

    degrees_of_freedom : float
        Degrees of freedom of the Student's-t distribution.

    n_samples : int
        Number of samples.

    n_components : int
        Dimension of the embedded space.

    angle : float (default: 0.5)
        This is the trade-off between speed and accuracy for Barnes-Hut T-SNE.
        'angle' is the angular size (referred to as theta in [3]) of a distant
        node as measured from a point. If this size is below 'angle' then it is
        used as a summary node of all points contained within it.
        This method is not very sensitive to changes in this parameter
        in the range of 0.2 - 0.8. Angle less than 0.2 has quickly increasing
        computation time and angle greater 0.8 has quickly increasing error.

    skip_num_points : int (optional, default:0)
        This does not compute the gradient for points with indices below
        `skip_num_points`. This is useful when computing transforms of new
        data where you'd like to keep the old data fixed.

    verbose : int
        Verbosity level.

    Returns
    -------
    kl_divergence : float
        Kullback-Leibler divergence of p_ij and q_ij.

    grad : array, shape (n_params,)
        Unraveled gradient of the Kullback-Leibler divergence with respect to
        the embedding.
    """
    params = astype(params, np.float32, copy=False)
    X_embedded = params.reshape(n_samples, n_components)
    neighbors = astype(neighbors, np.int64, copy=False)
    if len(P.shape) == 1:
        sP = squareform(P).astype(np.float32)
    else:
        sP = P.astype(np.float32)

    grad = np.zeros(X_embedded.shape, dtype=np.float32)
    error = _barnes_hut_tsne.gradient(sP, X_embedded, neighbors,
                                      grad, angle, n_components, verbose,
                                      dof=degrees_of_freedom)
    c = 2.0 * (degrees_of_freedom + 1.0) / degrees_of_freedom
    grad = grad.ravel()
    grad *= c

    return error, grad


def _gradient_descent(objective, p0, it, n_iter, objective_error=None,
                      n_iter_check=1, n_iter_without_progress=50,
                      momentum=0.5, learning_rate=1000.0, min_gain=0.01,
                      min_grad_norm=1e-7, min_error_diff=1e-7, verbose=0,
                      args=[], kwargs={}):
    """Batch gradient descent with momentum and individual gains.

    Parameters
    ----------
    objective : function or callable
        Should return a tuple of cost and gradient for a given parameter
        vector. When expensive to compute, the cost can optionally
        be None and can be computed every n_iter_check steps using
        the objective_error function.

    p0 : array-like, shape (n_params,)
        Initial parameter vector.

    it : int
        Current number of iterations (this function will be called more than
        once during the optimization).

    n_iter : int
        Maximum number of gradient descent iterations.

    n_iter_check : int
        Number of iterations before evaluating the global error. If the error
        is sufficiently low, we abort the optimization.

    objective_error : function or callable
        Should return a tuple of cost and gradient for a given parameter
        vector.

    n_iter_without_progress : int, optional (default: 30)
        Maximum number of iterations without progress before we abort the
        optimization.

    momentum : float, within (0.0, 1.0), optional (default: 0.5)
        The momentum generates a weight for previous gradients that decays
        exponentially.

    learning_rate : float, optional (default: 1000.0)
        The learning rate should be extremely high for t-SNE! Values in the
        range [100.0, 1000.0] are common.

    min_gain : float, optional (default: 0.01)
        Minimum individual gain for each parameter.

    min_grad_norm : float, optional (default: 1e-7)
        If the gradient norm is below this threshold, the optimization will
        be aborted.

    min_error_diff : float, optional (default: 1e-7)
        If the absolute difference of two successive cost function values
        is below this threshold, the optimization will be aborted.

    verbose : int, optional (default: 0)
        Verbosity level.

    args : sequence
        Arguments to pass to objective function.

    kwargs : dict
        Keyword arguments to pass to objective function.

    Returns
    -------
    p : array, shape (n_params,)
        Optimum parameters.

    error : float
        Optimum.

    i : int
        Last iteration.
    """
    p = p0.copy().ravel()
    update = np.zeros_like(p)
    gains = np.ones_like(p)
    error = np.finfo(np.float).max
    best_error = np.finfo(np.float).max
    best_iter = 0

    for i in range(it, n_iter):
        new_error, grad = objective(p, *args, **kwargs)
        grad_norm = linalg.norm(grad)

        inc = update * grad >= 0.0
        dec = np.invert(inc)
        gains[inc] += 0.05
        gains[dec] *= 0.95
        np.clip(gains, min_gain, np.inf)
        grad *= gains
        update = momentum * update - learning_rate * grad
        p += update

<<<<<<< HEAD
        if (i+1) % n_iter_check == 0:
            if new_error is None:
                new_error = objective_error(p, *args)
            error_diff = np.abs(new_error - error)
            error = new_error

            if verbose >= 2:
                m = "[t-SNE] Iteration %d: error = %.7f, gradient norm = %.7f"
                print(m % (i + 1, error, grad_norm))

            if error < best_error:
                best_error = error
                best_iter = i
            elif i - best_iter > n_iter_without_progress:
                if verbose >= 2:
                    print("[t-SNE] Iteration %d: did not make any progress "
                          "during the last %d episodes. Finished."
                          % (i + 1, n_iter_without_progress))
                break
            if grad_norm <= min_grad_norm:
                if verbose >= 2:
                    print("[t-SNE] Iteration %d: gradient norm %f. Finished."
                          % (i + 1, grad_norm))
                break
            if error_diff <= min_error_diff:
                if verbose >= 2:
                    m = "[t-SNE] Iteration %d: error difference %f. Finished."
                    print(m % (i + 1, error_diff))
                break

        if new_error is not None:
            error = new_error
=======
        if verbose >= 2 and (i + 1) % 10 == 0:
            print("[t-SNE] Iteration %d: error = %.7f, gradient norm = %.7f"
                  % (i + 1, error, grad_norm))
>>>>>>> b147b66c

    return p, error, i


def trustworthiness(X, X_embedded, n_neighbors=5, precomputed=False):
    """Expresses to what extent the local structure is retained.

    The trustworthiness is within [0, 1]. It is defined as

    .. math::

        T(k) = 1 - \frac{2}{nk (2n - 3k - 1)} \sum^n_{i=1}
            \sum_{j \in U^{(k)}_i (r(i, j) - k)}

    where :math:`r(i, j)` is the rank of the embedded datapoint j
    according to the pairwise distances between the embedded datapoints,
    :math:`U^{(k)}_i` is the set of points that are in the k nearest
    neighbors in the embedded space but not in the original space.

    * "Neighborhood Preservation in Nonlinear Projection Methods: An
      Experimental Study"
      J. Venna, S. Kaski
    * "Learning a Parametric Embedding by Preserving Local Structure"
      L.J.P. van der Maaten

    Parameters
    ----------
    X : array, shape (n_samples, n_features) or (n_samples, n_samples)
        If the metric is 'precomputed' X must be a square distance
        matrix. Otherwise it contains a sample per row.

    X_embedded : array, shape (n_samples, n_components)
        Embedding of the training data in low-dimensional space.

    n_neighbors : int, optional (default: 5)
        Number of neighbors k that will be considered.

    precomputed : bool, optional (default: False)
        Set this flag if X is a precomputed square distance matrix.

    Returns
    -------
    trustworthiness : float
        Trustworthiness of the low-dimensional embedding.
    """
    if precomputed:
        dist_X = X
    else:
        dist_X = pairwise_distances(X, squared=True)
    dist_X_embedded = pairwise_distances(X_embedded, squared=True)
    ind_X = np.argsort(dist_X, axis=1)
    ind_X_embedded = np.argsort(dist_X_embedded, axis=1)[:, 1:n_neighbors + 1]

    n_samples = X.shape[0]
    t = 0.0
    ranks = np.zeros(n_neighbors)
    for i in range(n_samples):
        for j in range(n_neighbors):
            ranks[j] = np.where(ind_X[i] == ind_X_embedded[i, j])[0][0]
        ranks -= n_neighbors
        t += np.sum(ranks[ranks > 0])
    t = 1.0 - t * (2.0 / (n_samples * n_neighbors *
                          (2.0 * n_samples - 3.0 * n_neighbors - 1.0)))
    return t


class TSNE(BaseEstimator):
    """t-distributed Stochastic Neighbor Embedding.

    t-SNE [1] is a tool to visualize high-dimensional data. It converts
    similarities between data points to joint probabilities and tries
    to minimize the Kullback-Leibler divergence between the joint
    probabilities of the low-dimensional embedding and the
    high-dimensional data. t-SNE has a cost function that is not convex,
    i.e. with different initializations we can get different results.

    It is highly recommended to use another dimensionality reduction
    method (e.g. PCA for dense data or TruncatedSVD for sparse data)
    to reduce the number of dimensions to a reasonable amount (e.g. 50)
    if the number of features is very high. This will suppress some
    noise and speed up the computation of pairwise distances between
    samples. For more tips see Laurens van der Maaten's FAQ [2].

    Parameters
    ----------
    n_components : int, optional (default: 2)
        Dimension of the embedded space.

    perplexity : float, optional (default: 30)
        The perplexity is related to the number of nearest neighbors that
        is used in other manifold learning algorithms. Larger datasets
        usually require a larger perplexity. Consider selcting a value
        between 5 and 50. The choice is not extremely critical since t-SNE
        is quite insensitive to this parameter.

    early_exaggeration : float, optional (default: 4.0)
        Controls how tight natural clusters in the original space are in
        the embedded space and how much space will be between them. For
        larger values, the space between natural clusters will be larger
        in the embedded space. Again, the choice of this parameter is not
        very critical. If the cost function increases during initial
        optimization, the early exaggeration factor or the learning rate
        might be too high.

    learning_rate : float, optional (default: 1000)
        The learning rate can be a critical parameter. It should be
        between 100 and 1000. If the cost function increases during initial
        optimization, the early exaggeration factor or the learning rate
        might be too high. If the cost function gets stuck in a bad local
        minimum increasing the learning rate helps sometimes.

    n_iter : int, optional (default: 1000)
        Maximum number of iterations for the optimization. Should be at
        least 200.

    metric : string or callable, optional
        The metric to use when calculating distance between instances in a
        feature array. If metric is a string, it must be one of the options
        allowed by scipy.spatial.distance.pdist for its metric parameter, or
        a metric listed in pairwise.PAIRWISE_DISTANCE_FUNCTIONS.
        If metric is "precomputed", X is assumed to be a distance matrix.
        Alternatively, if metric is a callable function, it is called on each
        pair of instances (rows) and the resulting value recorded. The callable
        should take two arrays from X as input and return a value indicating
        the distance between them. The default is "euclidean" which is
        interpreted as squared euclidean distance.

    init : string, optional (default: "random")
        Initialization of embedding. Possible options are 'random' and 'pca'.
        PCA initialization cannot be used with precomputed distances and is
        usually more globally stable than random initialization.

    verbose : int, optional (default: 0)
        Verbosity level.

    random_state : int or RandomState instance or None (default)
        Pseudo Random Number generator seed control. If None, use the
        numpy.random singleton. Note that different initializations
        might result in different local minima of the cost function.

    method : string (default: 'barnes_hut')
        By default the gradient calculation algorithm uses Barnes-Hut
        approximation running in O(NlogN) time. method='exact'
        will run on the slower, but exact, algorithm in O(N^2) time. The
        exact algorithm should be used when nearest-neighbor errors need
        to be better than 3%. However, the exact method cannot scale to
        millions of examples.

    angle : float (default: 0.5)
        Only used if method='barnes_hut'
        This is the trade-off between speed and accuracy for Barnes-Hut T-SNE.
        'angle' is the angular size (referred to as theta in [3]) of a distant
        node as measured from a point. If this size is below 'angle' then it is
        used as a summary node of all points contained within it.
        This method is not very sensitive to changes in this parameter
        in the range of 0.2 - 0.8. Angle less than 0.2 has quickly increasing
        computation time and angle greater 0.8 has quickly increasing error.


    Attributes
    ----------
    embedding_ : array-like, shape (n_samples, n_components)
        Stores the embedding vectors.

    training_data_ : array-like, shape (n_samples, n_features)
        Stores the training data.

    Examples
    --------

    >>> import numpy as np
    >>> from sklearn.manifold import TSNE
    >>> X = np.array([[0, 0, 0], [0, 1, 1], [1, 0, 1], [1, 1, 1]])
    >>> model = TSNE(n_components=2, random_state=0)
    >>> model.fit_transform(X) # doctest: +ELLIPSIS, +NORMALIZE_WHITESPACE
    array([[  1.75677320e-04,   4.08340798e-05],
           [  9.93642843e-05,   2.17790936e-04],
           [  1.85517575e-04,  -9.32909822e-05],
           [  9.54209795e-05,  -1.40144791e-05]])

    References
    ----------

    [1] van der Maaten, L.J.P.; Hinton, G.E. Visualizing High-Dimensional Data
        Using t-SNE. Journal of Machine Learning Research 9:2579-2605, 2008.

    [2] van der Maaten, L.J.P. t-Distributed Stochastic Neighbor Embedding
        http://homepage.tudelft.nl/19j49/t-SNE.html

    [3] L.J.P. van der Maaten. Accelerating t-SNE using Tree-Based Algorithms.
        Journal of Machine Learning Research 15(Oct):3221-3245, 2014.
        http://lvdmaaten.github.io/publications/papers/JMLR_2014.pdf
    """

    def __init__(self, n_components=2, perplexity=30.0,
                 early_exaggeration=4.0, learning_rate=1000.0, n_iter=1000,
                 metric="euclidean", init="random", verbose=0,
                 random_state=None, method='barnes_hut', angle=0.5):
        if init not in ["pca", "random"] or isinstance(init, np.ndarray):
            msg = "'init' must be 'pca', 'random' or a NumPy array"
            raise ValueError(msg)
        self.n_components = n_components
        self.perplexity = perplexity
        self.early_exaggeration = early_exaggeration
        self.learning_rate = learning_rate
        self.n_iter = n_iter
        self.metric = metric
        self.init = init
        self.verbose = verbose
        self.random_state = random_state
        self.method = method
        self.angle = angle
        self.embedding_ = None

<<<<<<< HEAD
    def _fit(self, X, skip_num_points=0):
=======
    def fit(self, X, y=None):
>>>>>>> b147b66c
        """Fit the model using X as training data.

        Note that sparse arrays can only be handled by method='exact'.
        It is recommended that you convert your sparse array to dense
        (e.g. `X.toarray()`) if it fits in memory, or otherwise using a
        dimensionality reduction technique (e.g. TrucnatedSVD).

        Parameters
        ----------
        X : array, shape (n_samples, n_features) or (n_samples, n_samples)
            If the metric is 'precomputed' X must be a square distance
            matrix. Otherwise it contains a sample per row. Note that this
            when method='barnes_hut', X cannot be a sparse array and if need be
            will be converted to a 32 bit float array. Method='exact' allows
            sparse arrays and 64bit floating point inputs.

        skip_num_points : int (optional, default:0)
            This does not compute the gradient for points with indices below
            `skip_num_points`. This is useful when computing transforms of new
            data where you'd like to keep the old data fixed.
        """
<<<<<<< HEAD
        if self.method not in ['barnes_hut', 'exact']:
            raise ValueError("'method' must be 'barnes_hut' or 'exact'")
        if self.angle < 0.0 or self.angle > 1.0:
            raise ValueError("'angle' must be between 0.0 - 1.0")
        if self.method == 'barnes_hut' and sp.issparse(X):
            raise TypeError('A sparse matrix was passed, but dense '
                            'data is required for method="barnes_hut". Use '
                            'X.toarray() to convert to a dense numpy array if '
                            'the array is small enough for it to fit in '
                            'memory. Otherwise consider dimensionality '
                            'reduction techniques (e.g. TruncatedSVD)')
            X = check_array(X, dtype=np.float32)
        else:
            X = check_array(X, accept_sparse=['csr', 'csc', 'coo'])
=======
        X = check_array(X, accept_sparse=['csr', 'csc', 'coo'], dtype=np.float64)
>>>>>>> b147b66c
        random_state = check_random_state(self.random_state)

        if self.early_exaggeration < 1.0:
            raise ValueError("early_exaggeration must be at least 1, but is "
                             "%f" % self.early_exaggeration)

        if self.n_iter < 200:
            raise ValueError("n_iter should be at least 200")

        if self.metric == "precomputed":
            if self.init == 'pca':
                raise ValueError("The parameter init=\"pca\" cannot be used "
                                 "with metric=\"precomputed\".")
            if X.shape[0] != X.shape[1]:
                raise ValueError("X should be a square distance matrix")
            distances = X
        else:
            if self.verbose:
                print("[t-SNE] Computing pairwise distances...")
            if self.metric == "euclidean":
                distances = pairwise_distances(X, metric=self.metric,
                                               squared=True)
            else:
                distances = pairwise_distances(X, metric=self.metric)

        if not np.all(distances >= 0):
            raise ValueError("All distances should be positive, either "
                             "the metric or precomputed distances given "
                             "as X are not correct")

        # Degrees of freedom of the Student's t-distribution. The suggestion
<<<<<<< HEAD
        # degrees_of_freedom = n_components - 1 comes from
        # "Learning a Parametric Embedding by Preserving Local Structure"
        # Laurens van der Maaten, 2009.
        degrees_of_freedom = self.n_components - 1.0
=======
        # alpha = n_components - 1 comes from "Learning a Parametric Embedding
        # by Preserving Local Structure" Laurens van der Maaten, 2009.
        alpha = max(self.n_components - 1.0, 1)
>>>>>>> b147b66c
        n_samples = X.shape[0]
        self.training_data_ = X
        # the number of nearest neighbors to find
        k = min(n_samples - 1, int(3. * self.perplexity + 1))

        neighbors_nn = None
        if self.method == 'barnes_hut':
            if self.verbose:
                print("[t-SNE] Computing %i nearest neighbors..." % k)
            if self.metric == 'precomputed':
                # Use the precomputed distances to find
                # the k nearest neighbors and their distances
                neighbors_nn = np.argsort(distances, axis=1)[:, :k]
            else:
                # Find the nearest neighbors for every point
                bt = BallTree(X)
                # LvdM uses 3 * perplexity as the number of neighbors
                # And we add one to not count the data point itself
                # In the event that we have very small # of points
                # set the neighbors to n - 1
                distances_nn, neighbors_nn = bt.query(X, k=k+1)
                neighbors_nn = neighbors_nn[:, 1:]
            P = _joint_probabilities_nn(distances, neighbors_nn,
                                        self.perplexity, self.verbose)
        else:
            P = _joint_probabilities(distances, self.perplexity, self.verbose)
        assert np.all(np.isfinite(P)), "All probabilities should be finite"
        assert np.all(P >= 0), "All probabilities should be zero or positive"
        assert np.all(P <= 1), ("All probabilities should be less "
                                "or then equal to one")

        if self.init == 'pca':
            pca = RandomizedPCA(n_components=self.n_components,
                                random_state=random_state)
            X_embedded = pca.fit_transform(X)
        elif isinstance(self.init, np.ndarray):
            X_embedded = self.init
        elif self.init == 'random':
            X_embedded = None
        else:
            raise ValueError("Unsupported initialization scheme: %s"
                             % self.init)

        return self._tsne(P, degrees_of_freedom, n_samples, random_state,
                          X_embedded=X_embedded,
                          neighbors=neighbors_nn,
                          skip_num_points=skip_num_points)

    def _tsne(self, P, degrees_of_freedom, n_samples, random_state,
              X_embedded=None, neighbors=None, skip_num_points=0):
        """Runs t-SNE."""
        # t-SNE minimizes the Kullback-Leiber divergence of the Gaussians P
        # and the Student's t-distributions Q. The optimization algorithm that
        # we use is batch gradient descent with three stages:
        # * early exaggeration with momentum 0.5
        # * early exaggeration with momentum 0.8
        # * final optimization with momentum 0.8
        # The embedding is initialized with iid samples from Gaussians with
        # standard deviation 1e-4.

        if X_embedded is None:
            # Initialize embedding randomly
            X_embedded = 1e-4 * random_state.randn(n_samples,
                                                   self.n_components)
        params = X_embedded.ravel()

        opt_args = {}
        opt_args = {"n_iter": 50, "momentum": 0.5, "it": 0,
                    "learning_rate": self.learning_rate,
                    "verbose": self.verbose, "n_iter_check": 25,
                    "kwargs": dict(skip_num_points=skip_num_points)}
        if self.method == 'barnes_hut':
            m = "Must provide an array of neighbors to use Barnes-Hut"
            assert neighbors is not None, m
            obj_func = _kl_divergence_bh
            objective_error = _kl_divergence_error
            sP = squareform(P).astype(np.float32)
            neighbors = neighbors.astype(np.int64)
            args = [sP, neighbors, degrees_of_freedom, n_samples,
                    self.n_components]
            opt_args['args'] = args
            opt_args['min_grad_norm'] = 1e-3
            opt_args['n_iter_without_progress'] = 30
            # Don't always calculate the cost since that calculation
            # can be nearly as expensive as the gradient
            opt_args['objective_error'] = objective_error
            opt_args['kwargs']['angle'] = self.angle
            opt_args['kwargs']['verbose'] = self.verbose
        else:
            obj_func = _kl_divergence
            opt_args['args'] = [P, degrees_of_freedom, n_samples,
                                self.n_components]
            opt_args['min_error_diff'] = 0.0
            opt_args['min_grad_norm'] = 0.0

        # Early exaggeration
        P *= self.early_exaggeration
        params, error, it = _gradient_descent(obj_func, params, **opt_args)
        opt_args['n_iter'] = 100
        opt_args['momentum'] = 0.8
        opt_args['it'] = it + 1
        params, error, it = _gradient_descent(obj_func, params, **opt_args)
        if self.verbose:
            print("[t-SNE] Error after %d iterations with early "
                  "exaggeration: %f" % (it + 1, error))
        # Save the final number of iterations
        self.n_iter_final = it

        # Final optimization
        P /= self.early_exaggeration
        opt_args['n_iter'] = self.n_iter
        opt_args['it'] = it + 1
        params, error, it = _gradient_descent(obj_func, params, **opt_args)
        if self.verbose:
            print("[t-SNE] Error after %d iterations: %f" % (it + 1, error))

        X_embedded = params.reshape(n_samples, self.n_components)

        return X_embedded

<<<<<<< HEAD
    def fit_transform(self, X):
        """Fit X into an embedded space and return that transformed
        output.

        Parameters
        ----------
        X : array, shape (n_samples, n_features) or (n_samples, n_samples)
            If the metric is 'precomputed' X must be a square distance
            matrix. Otherwise it contains a sample per row.

        Returns
        -------
        X_new : array, shape (n_samples, n_components)
            Embedding of the training data in low-dimensional space.
        """
        embedding = self._fit(X)
        self.embedding_ = embedding
        return self.embedding_

    def fit(self, X):
        """Fit X into an embedded space.

        Parameters
        ----------
        X : array, shape (n_samples, n_features) or (n_samples, n_samples)
            If the metric is 'precomputed' X must be a square distance
            matrix. Otherwise it contains a sample per row. If the method
            is 'exact', X may be a sparse matrix of type 'csr', 'csc'
            or 'coo'.
        """
        self.fit_transform(X)

    def _check_fitted(self):
        if self.embedding_ is None:
            raise ValueError("Cannot call `transform` unless `fit` has"
                             "already been called")

    def transform(self, X):
        """Transform X to a previously fit embedded space.

        A previous training set must have already been fit.
        The new gradient is calculated using contributions from
        previously fit data, but only the new data is transformed.
        This is not the equivalent of running fit_transform,
        since calling fit(X) followed by transform(X) runs the
        gradient calculation twice, once for just X and the second time
        on the concatenated array [X, X].
=======
    def fit_transform(self, X, y=None):
        """Transform X to the embedded space.
>>>>>>> b147b66c

        Parameters
        ----------
        X : array, shape (n_samples, n_features) or (n_samples, n_samples)
            If the metric is 'precomputed' X must be a square distance
            matrix. Otherwise it contains a sample per row.

        Returns
        -------
        X_new : array, shape (n_samples, n_components)
            Embedding of the training data in low-dimensional space.
        """
<<<<<<< HEAD
        self._check_fitted()
        if np.allclose(X, self.training_data_, rtol=1e-4):
            warnings.warn("The transform input appears to be similar "
                          "to previously fit data. This can result in "
                          "duplicated data; consider using fit_transform")

        skip_num_points = self.embedding_.shape[0]
        full_set = np.vstack((self.embedding_, X))
        Xt = self._fit(full_set, skip_num_points=skip_num_points)
        return Xt
=======
        self.fit(X)
        return self.embedding_
>>>>>>> b147b66c
<|MERGE_RESOLUTION|>--- conflicted
+++ resolved
@@ -391,7 +391,6 @@
         update = momentum * update - learning_rate * grad
         p += update
 
-<<<<<<< HEAD
         if (i+1) % n_iter_check == 0:
             if new_error is None:
                 new_error = objective_error(p, *args)
@@ -424,12 +423,6 @@
 
         if new_error is not None:
             error = new_error
-=======
-        if verbose >= 2 and (i + 1) % 10 == 0:
-            print("[t-SNE] Iteration %d: error = %.7f, gradient norm = %.7f"
-                  % (i + 1, error, grad_norm))
->>>>>>> b147b66c
-
     return p, error, i
 
 
@@ -604,10 +597,10 @@
     >>> X = np.array([[0, 0, 0], [0, 1, 1], [1, 0, 1], [1, 1, 1]])
     >>> model = TSNE(n_components=2, random_state=0)
     >>> model.fit_transform(X) # doctest: +ELLIPSIS, +NORMALIZE_WHITESPACE
-    array([[  1.75677320e-04,   4.08340798e-05],
-           [  9.93642843e-05,   2.17790936e-04],
-           [  1.85517575e-04,  -9.32909822e-05],
-           [  9.54209795e-05,  -1.40144791e-05]])
+    array([[  1.75986001e-04,   3.99347346e-05],
+           [  9.89123868e-05,   2.19131463e-04],
+           [  1.85538268e-04,  -9.35699912e-05],
+           [  9.52834416e-05,  -1.40732126e-05]])
 
     References
     ----------
@@ -643,11 +636,7 @@
         self.angle = angle
         self.embedding_ = None
 
-<<<<<<< HEAD
     def _fit(self, X, skip_num_points=0):
-=======
-    def fit(self, X, y=None):
->>>>>>> b147b66c
         """Fit the model using X as training data.
 
         Note that sparse arrays can only be handled by method='exact'.
@@ -669,7 +658,6 @@
             `skip_num_points`. This is useful when computing transforms of new
             data where you'd like to keep the old data fixed.
         """
-<<<<<<< HEAD
         if self.method not in ['barnes_hut', 'exact']:
             raise ValueError("'method' must be 'barnes_hut' or 'exact'")
         if self.angle < 0.0 or self.angle > 1.0:
@@ -681,12 +669,8 @@
                             'the array is small enough for it to fit in '
                             'memory. Otherwise consider dimensionality '
                             'reduction techniques (e.g. TruncatedSVD)')
-            X = check_array(X, dtype=np.float32)
         else:
             X = check_array(X, accept_sparse=['csr', 'csc', 'coo'])
-=======
-        X = check_array(X, accept_sparse=['csr', 'csc', 'coo'], dtype=np.float64)
->>>>>>> b147b66c
         random_state = check_random_state(self.random_state)
 
         if self.early_exaggeration < 1.0:
@@ -711,6 +695,7 @@
                                                squared=True)
             else:
                 distances = pairwise_distances(X, metric=self.metric)
+        distances = check_array(distances, dtype=np.float32)
 
         if not np.all(distances >= 0):
             raise ValueError("All distances should be positive, either "
@@ -718,16 +703,10 @@
                              "as X are not correct")
 
         # Degrees of freedom of the Student's t-distribution. The suggestion
-<<<<<<< HEAD
         # degrees_of_freedom = n_components - 1 comes from
         # "Learning a Parametric Embedding by Preserving Local Structure"
         # Laurens van der Maaten, 2009.
-        degrees_of_freedom = self.n_components - 1.0
-=======
-        # alpha = n_components - 1 comes from "Learning a Parametric Embedding
-        # by Preserving Local Structure" Laurens van der Maaten, 2009.
-        alpha = max(self.n_components - 1.0, 1)
->>>>>>> b147b66c
+        degrees_of_freedom = max(self.n_components - 1.0, 1.0)
         n_samples = X.shape[0]
         self.training_data_ = X
         # the number of nearest neighbors to find
@@ -848,7 +827,6 @@
 
         return X_embedded
 
-<<<<<<< HEAD
     def fit_transform(self, X):
         """Fit X into an embedded space and return that transformed
         output.
@@ -896,10 +874,6 @@
         since calling fit(X) followed by transform(X) runs the
         gradient calculation twice, once for just X and the second time
         on the concatenated array [X, X].
-=======
-    def fit_transform(self, X, y=None):
-        """Transform X to the embedded space.
->>>>>>> b147b66c
 
         Parameters
         ----------
@@ -912,7 +886,6 @@
         X_new : array, shape (n_samples, n_components)
             Embedding of the training data in low-dimensional space.
         """
-<<<<<<< HEAD
         self._check_fitted()
         if np.allclose(X, self.training_data_, rtol=1e-4):
             warnings.warn("The transform input appears to be similar "
@@ -922,8 +895,4 @@
         skip_num_points = self.embedding_.shape[0]
         full_set = np.vstack((self.embedding_, X))
         Xt = self._fit(full_set, skip_num_points=skip_num_points)
-        return Xt
-=======
-        self.fit(X)
-        return self.embedding_
->>>>>>> b147b66c
+        return Xt
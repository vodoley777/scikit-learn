"""Spectral Embedding."""

# Author: Gael Varoquaux <gael.varoquaux@normalesup.org>
#         Wei LI <kuantkid@gmail.com>
# License: BSD 3 clause


import warnings
from numbers import Integral, Real

import numpy as np
from scipy import sparse
from scipy.linalg import eigh
from scipy.sparse.csgraph import connected_components
from scipy.sparse.linalg import eigsh, lobpcg

from ..base import BaseEstimator, _fit_context
from ..metrics.pairwise import rbf_kernel
from ..neighbors import NearestNeighbors, kneighbors_graph
from ..utils import (
    check_array,
    check_random_state,
    check_symmetric,
)
from ..utils._arpack import _init_arpack_v0
<<<<<<< HEAD
from ..utils.extmath import _deterministic_vector_sign_flip
from ..utils._param_validation import Interval, StrOptions, validate_params
from ..utils.fixes import lobpcg
from ..metrics.pairwise import rbf_kernel
from ..neighbors import kneighbors_graph, NearestNeighbors
=======
from ..utils._param_validation import Interval, StrOptions
from ..utils.extmath import _deterministic_vector_sign_flip
from ..utils.fixes import laplacian as csgraph_laplacian
from ..utils.fixes import parse_version, sp_version
>>>>>>> 38b39a40


def _graph_connected_component(graph, node_id):
    """Find the largest graph connected components that contains one
    given node.

    Parameters
    ----------
    graph : array-like of shape (n_samples, n_samples)
        Adjacency matrix of the graph, non-zero weight means an edge
        between the nodes.

    node_id : int
        The index of the query node of the graph.

    Returns
    -------
    connected_components_matrix : array-like of shape (n_samples,)
        An array of bool value indicating the indexes of the nodes
        belonging to the largest connected components of the given query
        node.
    """
    n_node = graph.shape[0]
    if sparse.issparse(graph):
        # speed up row-wise access to boolean connection mask
        graph = graph.tocsr()
    connected_nodes = np.zeros(n_node, dtype=bool)
    nodes_to_explore = np.zeros(n_node, dtype=bool)
    nodes_to_explore[node_id] = True
    for _ in range(n_node):
        last_num_component = connected_nodes.sum()
        np.logical_or(connected_nodes, nodes_to_explore, out=connected_nodes)
        if last_num_component >= connected_nodes.sum():
            break
        indices = np.where(nodes_to_explore)[0]
        nodes_to_explore.fill(False)
        for i in indices:
            if sparse.issparse(graph):
                # scipy not yet implemented 1D sparse slices; can be changed back to
                # `neighbors = graph[i].toarray().ravel()` once implemented
                neighbors = graph[[i], :].toarray().ravel()
            else:
                neighbors = graph[i]
            np.logical_or(nodes_to_explore, neighbors, out=nodes_to_explore)
    return connected_nodes


def _graph_is_connected(graph):
    """Return whether the graph is connected (True) or Not (False).

    Parameters
    ----------
    graph : {array-like, sparse matrix} of shape (n_samples, n_samples)
        Adjacency matrix of the graph, non-zero weight means an edge
        between the nodes.

    Returns
    -------
    is_connected : bool
        True means the graph is fully connected and False means not.
    """
    if sparse.issparse(graph):
        # Before Scipy 1.11.3, `connected_components` only supports 32-bit indices.
        # PR: https://github.com/scipy/scipy/pull/18913
        # First integration in 1.11.3: https://github.com/scipy/scipy/pull/19279
        # TODO(jjerphan): Once SciPy 1.11.3 is the minimum supported version, use
        # `accept_large_sparse=True`.
        accept_large_sparse = sp_version >= parse_version("1.11.3")
        graph = check_array(
            graph, accept_sparse=True, accept_large_sparse=accept_large_sparse
        )
        # sparse graph, find all the connected components
        n_connected_components, _ = connected_components(graph)
        return n_connected_components == 1
    else:
        # dense graph, find all connected components start from node 0
        return _graph_connected_component(graph, 0).sum() == graph.shape[0]


def _set_diag(laplacian, value, norm_laplacian):
    """Set the diagonal of the laplacian matrix and convert it to a
    sparse format well suited for eigenvalue decomposition.

    Parameters
    ----------
    laplacian : {ndarray, sparse matrix}
        The graph laplacian.

    value : float
        The value of the diagonal.

    norm_laplacian : bool
        Whether the value of the diagonal should be changed or not.

    Returns
    -------
    laplacian : {array, sparse matrix}
        An array of matrix in a form that is well suited to fast
        eigenvalue decomposition, depending on the band width of the
        matrix.
    """
    n_nodes = laplacian.shape[0]
    # We need all entries in the diagonal to values
    if not sparse.issparse(laplacian):
        if norm_laplacian:
            laplacian.flat[:: n_nodes + 1] = value
    else:
        laplacian = laplacian.tocoo()
        if norm_laplacian:
            diag_idx = laplacian.row == laplacian.col
            laplacian.data[diag_idx] = value
        # If the matrix has a small number of diagonals (as in the
        # case of structured matrices coming from images), the
        # dia format might be best suited for matvec products:
        n_diags = np.unique(laplacian.row - laplacian.col).size
        if n_diags <= 7:
            # 3 or less outer diagonals on each side
            laplacian = laplacian.todia()
        else:
            # csr has the fastest matvec and is thus best suited to
            # arpack
            laplacian = laplacian.tocsr()
    return laplacian


@validate_params(
    {
        "adjacency": ["array-like", "sparse matrix"],
        "n_components": [Interval(Integral, 1, None, closed="left")],
        "eigen_solver": [StrOptions({"arpack", "lobpcg", "amg"}), None],
        "random_state": ["random_state"],
        "eigen_tol": [Interval(Real, 0, None, closed="left"), StrOptions({"auto"})],
        "norm_laplacian": ["boolean"],
        "drop_first": ["boolean"],
    }
)
def spectral_embedding(
    adjacency,
    *,
    n_components=8,
    eigen_solver=None,
    random_state=None,
    eigen_tol="auto",
    norm_laplacian=True,
    drop_first=True,
):
    """Project the sample on the first eigenvectors of the graph Laplacian.

    The adjacency matrix is used to compute a normalized graph Laplacian
    whose spectrum (especially the eigenvectors associated to the
    smallest eigenvalues) has an interpretation in terms of minimal
    number of cuts necessary to split the graph into comparably sized
    components.

    This embedding can also 'work' even if the ``adjacency`` variable is
    not strictly the adjacency matrix of a graph but more generally
    an affinity or similarity matrix between samples (for instance the
    heat kernel of a euclidean distance matrix or a k-NN matrix).

    However care must taken to always make the affinity matrix symmetric
    so that the eigenvector decomposition works as expected.

    Note : Laplacian Eigenmaps is the actual algorithm implemented here.

    Read more in the :ref:`User Guide <spectral_embedding>`.

    Parameters
    ----------
    adjacency : {array-like, sparse graph} of shape (n_samples, n_samples)
        The adjacency matrix of the graph to embed.

    n_components : int, default=8
        The dimension of the projection subspace.

    eigen_solver : {'arpack', 'lobpcg', 'amg'}, default=None
        The eigenvalue decomposition strategy to use. AMG requires pyamg
        to be installed. It can be faster on very large, sparse problems,
        but may also lead to instabilities. If None, then ``'arpack'`` is
        used.

    random_state : int, RandomState instance or None, default=None
        A pseudo random number generator used for the initialization
        of the lobpcg eigen vectors decomposition when `eigen_solver ==
        'amg'`, and for the K-Means initialization. Use an int to make
        the results deterministic across calls (See
        :term:`Glossary <random_state>`).

        .. note::
            When using `eigen_solver == 'amg'`,
            it is necessary to also fix the global numpy seed with
            `np.random.seed(int)` to get deterministic results. See
            https://github.com/pyamg/pyamg/issues/139 for further
            information.

    eigen_tol : float, default="auto"
        Stopping criterion for eigendecomposition of the Laplacian matrix.
        If `eigen_tol="auto"` then the passed tolerance will depend on the
        `eigen_solver`:

        - If `eigen_solver="arpack"`, then `eigen_tol=0.0`;
        - If `eigen_solver="lobpcg"` or `eigen_solver="amg"`, then
          `eigen_tol=None` which configures the underlying `lobpcg` solver to
          automatically resolve the value according to their heuristics. See,
          :func:`scipy.sparse.linalg.lobpcg` for details.

        Note that when using `eigen_solver="amg"` values of `tol<1e-5` may lead
        to convergence issues and should be avoided.

        .. versionadded:: 1.2
           Added 'auto' option.

    norm_laplacian : bool, default=True
        If True, then compute symmetric normalized Laplacian.

    drop_first : bool, default=True
        Whether to drop the first eigenvector. For spectral embedding, this
        should be True as the first eigenvector should be constant vector for
        connected graph, but for spectral clustering, this should be kept as
        False to retain the first eigenvector.

    Returns
    -------
    embedding : ndarray of shape (n_samples, n_components)
        The reduced samples.

    Notes
    -----
    Spectral Embedding (Laplacian Eigenmaps) is most useful when the graph
    has one connected component. If there graph has many components, the first
    few eigenvectors will simply uncover the connected components of the graph.

    References
    ----------
    * https://en.wikipedia.org/wiki/LOBPCG

    * :doi:`"Toward the Optimal Preconditioned Eigensolver: Locally Optimal
      Block Preconditioned Conjugate Gradient Method",
      Andrew V. Knyazev
      <10.1137/S1064827500366124>`

    Examples
    --------
    >>> from sklearn.datasets import load_digits
    >>> from sklearn.neighbors import kneighbors_graph
    >>> from sklearn.manifold import spectral_embedding
    >>> X, _ = load_digits(return_X_y=True)
    >>> X = X[:100]
    >>> affinity_matrix = kneighbors_graph(
    ...     X, n_neighbors=int(X.shape[0] / 10), include_self=True
    ... )
    >>> # make the matrix symmetric
    >>> affinity_matrix = 0.5 * (affinity_matrix + affinity_matrix.T)
    >>> embedding = spectral_embedding(affinity_matrix, n_components=2, random_state=42)
    >>> embedding.shape
    (100, 2)
    """
    adjacency = check_symmetric(adjacency)
    random_state = check_random_state(random_state)

    return _spectral_embedding(
        adjacency,
        n_components=n_components,
        eigen_solver=eigen_solver,
        random_state=random_state,
        eigen_tol=eigen_tol,
        norm_laplacian=norm_laplacian,
        drop_first=drop_first,
    )

<<<<<<< HEAD

def _spectral_embedding(
    adjacency,
    *,
    n_components=8,
    eigen_solver=None,
    random_state=None,
    eigen_tol="auto",
    norm_laplacian=True,
    drop_first=True,
):
    try:
        from pyamg import smoothed_aggregation_solver
    except ImportError as e:
        if eigen_solver == "amg":
=======
    if eigen_solver == "amg":
        try:
            from pyamg import smoothed_aggregation_solver
        except ImportError as e:
>>>>>>> 38b39a40
            raise ValueError(
                "The eigen_solver was set to 'amg', but pyamg is not available."
            ) from e

    if eigen_solver is None:
        eigen_solver = "arpack"

    n_nodes = adjacency.shape[0]
    # Whether to drop the first eigenvector
    if drop_first:
        n_components = n_components + 1

    if not _graph_is_connected(adjacency):
        warnings.warn(
            "Graph is not fully connected, spectral embedding may not work as expected."
        )

    laplacian, dd = csgraph_laplacian(
        adjacency, normed=norm_laplacian, return_diag=True
    )
    if (
        eigen_solver == "arpack"
        or eigen_solver != "lobpcg"
        and (not sparse.issparse(laplacian) or n_nodes < 5 * n_components)
    ):
        # lobpcg used with eigen_solver='amg' has bugs for low number of nodes
        # for details see the source code in scipy:
        # https://github.com/scipy/scipy/blob/v0.11.0/scipy/sparse/linalg/eigen
        # /lobpcg/lobpcg.py#L237
        # or matlab:
        # https://www.mathworks.com/matlabcentral/fileexchange/48-lobpcg-m
        laplacian = _set_diag(laplacian, 1, norm_laplacian)

        # Here we'll use shift-invert mode for fast eigenvalues
        # (see https://docs.scipy.org/doc/scipy/reference/tutorial/arpack.html
        #  for a short explanation of what this means)
        # Because the normalized Laplacian has eigenvalues between 0 and 2,
        # I - L has eigenvalues between -1 and 1.  ARPACK is most efficient
        # when finding eigenvalues of largest magnitude (keyword which='LM')
        # and when these eigenvalues are very large compared to the rest.
        # For very large, very sparse graphs, I - L can have many, many
        # eigenvalues very near 1.0.  This leads to slow convergence.  So
        # instead, we'll use ARPACK's shift-invert mode, asking for the
        # eigenvalues near 1.0.  This effectively spreads-out the spectrum
        # near 1.0 and leads to much faster convergence: potentially an
        # orders-of-magnitude speedup over simply using keyword which='LA'
        # in standard mode.
        try:
            # We are computing the opposite of the laplacian inplace so as
            # to spare a memory allocation of a possibly very large array
            tol = 0 if eigen_tol == "auto" else eigen_tol
            laplacian *= -1
            v0 = _init_arpack_v0(laplacian.shape[0], random_state)
            laplacian = check_array(
                laplacian, accept_sparse="csr", accept_large_sparse=False
            )
            _, diffusion_map = eigsh(
                laplacian, k=n_components, sigma=1.0, which="LM", tol=tol, v0=v0
            )
            embedding = diffusion_map.T[n_components::-1]
            if norm_laplacian:
                # recover u = D^-1/2 x from the eigenvector output x
                embedding = embedding / dd
        except RuntimeError:
            # When submatrices are exactly singular, an LU decomposition
            # in arpack fails. We fallback to lobpcg
            eigen_solver = "lobpcg"
            # Revert the laplacian to its opposite to have lobpcg work
            laplacian *= -1

    elif eigen_solver == "amg":
        # Use AMG to get a preconditioner and speed up the eigenvalue
        # problem.
        if not sparse.issparse(laplacian):
            warnings.warn("AMG works better for sparse matrices")
        laplacian = check_array(
            laplacian, dtype=[np.float64, np.float32], accept_sparse=True
        )
        laplacian = _set_diag(laplacian, 1, norm_laplacian)

        # The Laplacian matrix is always singular, having at least one zero
        # eigenvalue, corresponding to the trivial eigenvector, which is a
        # constant. Using a singular matrix for preconditioning may result in
        # random failures in LOBPCG and is not supported by the existing
        # theory:
        #     see https://doi.org/10.1007/s10208-015-9297-1
        # Shift the Laplacian so its diagononal is not all ones. The shift
        # does change the eigenpairs however, so we'll feed the shifted
        # matrix to the solver and afterward set it back to the original.
        diag_shift = 1e-5 * sparse.eye(laplacian.shape[0])
        laplacian += diag_shift
        if hasattr(sparse, "csr_array") and isinstance(laplacian, sparse.csr_array):
            # `pyamg` does not work with `csr_array` and we need to convert it to a
            # `csr_matrix` object.
            laplacian = sparse.csr_matrix(laplacian)
        ml = smoothed_aggregation_solver(check_array(laplacian, accept_sparse="csr"))
        laplacian -= diag_shift

        M = ml.aspreconditioner()
        # Create initial approximation X to eigenvectors
        X = random_state.standard_normal(size=(laplacian.shape[0], n_components + 1))
        X[:, 0] = dd.ravel()
        X = X.astype(laplacian.dtype)

        tol = None if eigen_tol == "auto" else eigen_tol
        _, diffusion_map = lobpcg(laplacian, X, M=M, tol=tol, largest=False)
        embedding = diffusion_map.T
        if norm_laplacian:
            # recover u = D^-1/2 x from the eigenvector output x
            embedding = embedding / dd
        if embedding.shape[0] == 1:
            raise ValueError

    if eigen_solver == "lobpcg":
        laplacian = check_array(
            laplacian, dtype=[np.float64, np.float32], accept_sparse=True
        )
        if n_nodes < 5 * n_components + 1:
            # see note above under arpack why lobpcg has problems with small
            # number of nodes
            # lobpcg will fallback to eigh, so we short circuit it
            if sparse.issparse(laplacian):
                laplacian = laplacian.toarray()
            _, diffusion_map = eigh(laplacian, check_finite=False)
            embedding = diffusion_map.T[:n_components]
            if norm_laplacian:
                # recover u = D^-1/2 x from the eigenvector output x
                embedding = embedding / dd
        else:
            laplacian = _set_diag(laplacian, 1, norm_laplacian)
            # We increase the number of eigenvectors requested, as lobpcg
            # doesn't behave well in low dimension and create initial
            # approximation X to eigenvectors
            X = random_state.standard_normal(
                size=(laplacian.shape[0], n_components + 1)
            )
            X[:, 0] = dd.ravel()
            X = X.astype(laplacian.dtype)
            tol = None if eigen_tol == "auto" else eigen_tol
            _, diffusion_map = lobpcg(
                laplacian, X, tol=tol, largest=False, maxiter=2000
            )
            embedding = diffusion_map.T[:n_components]
            if norm_laplacian:
                # recover u = D^-1/2 x from the eigenvector output x
                embedding = embedding / dd
            if embedding.shape[0] == 1:
                raise ValueError

    embedding = _deterministic_vector_sign_flip(embedding)
    if drop_first:
        return embedding[1:n_components].T
    else:
        return embedding[:n_components].T


class SpectralEmbedding(BaseEstimator):
    """Spectral embedding for non-linear dimensionality reduction.

    Forms an affinity matrix given by the specified function and
    applies spectral decomposition to the corresponding graph laplacian.
    The resulting transformation is given by the value of the
    eigenvectors for each data point.

    Note : Laplacian Eigenmaps is the actual algorithm implemented here.

    Read more in the :ref:`User Guide <spectral_embedding>`.

    Parameters
    ----------
    n_components : int, default=2
        The dimension of the projected subspace.

    affinity : {'nearest_neighbors', 'rbf', 'precomputed', \
                'precomputed_nearest_neighbors'} or callable, \
                default='nearest_neighbors'
        How to construct the affinity matrix.
         - 'nearest_neighbors' : construct the affinity matrix by computing a
           graph of nearest neighbors.
         - 'rbf' : construct the affinity matrix by computing a radial basis
           function (RBF) kernel.
         - 'precomputed' : interpret ``X`` as a precomputed affinity matrix.
         - 'precomputed_nearest_neighbors' : interpret ``X`` as a sparse graph
           of precomputed nearest neighbors, and constructs the affinity matrix
           by selecting the ``n_neighbors`` nearest neighbors.
         - callable : use passed in function as affinity
           the function takes in data matrix (n_samples, n_features)
           and return affinity matrix (n_samples, n_samples).

    gamma : float, default=None
        Kernel coefficient for rbf kernel. If None, gamma will be set to
        1/n_features.

    random_state : int, RandomState instance or None, default=None
        A pseudo random number generator used for the initialization
        of the lobpcg eigen vectors decomposition when `eigen_solver ==
        'amg'`, and for the K-Means initialization. Use an int to make
        the results deterministic across calls (See
        :term:`Glossary <random_state>`).

        .. note::
            When using `eigen_solver == 'amg'`,
            it is necessary to also fix the global numpy seed with
            `np.random.seed(int)` to get deterministic results. See
            https://github.com/pyamg/pyamg/issues/139 for further
            information.

    eigen_solver : {'arpack', 'lobpcg', 'amg'}, default=None
        The eigenvalue decomposition strategy to use. AMG requires pyamg
        to be installed. It can be faster on very large, sparse problems.
        If None, then ``'arpack'`` is used.

    eigen_tol : float, default="auto"
        Stopping criterion for eigendecomposition of the Laplacian matrix.
        If `eigen_tol="auto"` then the passed tolerance will depend on the
        `eigen_solver`:

        - If `eigen_solver="arpack"`, then `eigen_tol=0.0`;
        - If `eigen_solver="lobpcg"` or `eigen_solver="amg"`, then
          `eigen_tol=None` which configures the underlying `lobpcg` solver to
          automatically resolve the value according to their heuristics. See,
          :func:`scipy.sparse.linalg.lobpcg` for details.

        Note that when using `eigen_solver="lobpcg"` or `eigen_solver="amg"`
        values of `tol<1e-5` may lead to convergence issues and should be
        avoided.

        .. versionadded:: 1.2

    n_neighbors : int, default=None
        Number of nearest neighbors for nearest_neighbors graph building.
        If None, n_neighbors will be set to max(n_samples/10, 1).

    n_jobs : int, default=None
        The number of parallel jobs to run.
        ``None`` means 1 unless in a :obj:`joblib.parallel_backend` context.
        ``-1`` means using all processors. See :term:`Glossary <n_jobs>`
        for more details.

    Attributes
    ----------
    embedding_ : ndarray of shape (n_samples, n_components)
        Spectral embedding of the training matrix.

    affinity_matrix_ : ndarray of shape (n_samples, n_samples)
        Affinity_matrix constructed from samples or precomputed.

    n_features_in_ : int
        Number of features seen during :term:`fit`.

        .. versionadded:: 0.24

    feature_names_in_ : ndarray of shape (`n_features_in_`,)
        Names of features seen during :term:`fit`. Defined only when `X`
        has feature names that are all strings.

        .. versionadded:: 1.0

    n_neighbors_ : int
        Number of nearest neighbors effectively used.

    See Also
    --------
    Isomap : Non-linear dimensionality reduction through Isometric Mapping.

    References
    ----------

    - :doi:`A Tutorial on Spectral Clustering, 2007
      Ulrike von Luxburg
      <10.1007/s11222-007-9033-z>`

    - `On Spectral Clustering: Analysis and an algorithm, 2001
      Andrew Y. Ng, Michael I. Jordan, Yair Weiss
      <https://citeseerx.ist.psu.edu/doc_view/pid/796c5d6336fc52aa84db575fb821c78918b65f58>`_

    - :doi:`Normalized cuts and image segmentation, 2000
      Jianbo Shi, Jitendra Malik
      <10.1109/34.868688>`

    Examples
    --------
    >>> from sklearn.datasets import load_digits
    >>> from sklearn.manifold import SpectralEmbedding
    >>> X, _ = load_digits(return_X_y=True)
    >>> X.shape
    (1797, 64)
    >>> embedding = SpectralEmbedding(n_components=2)
    >>> X_transformed = embedding.fit_transform(X[:100])
    >>> X_transformed.shape
    (100, 2)
    """

    _parameter_constraints: dict = {
        "n_components": [Interval(Integral, 1, None, closed="left")],
        "affinity": [
            StrOptions(
                {
                    "nearest_neighbors",
                    "rbf",
                    "precomputed",
                    "precomputed_nearest_neighbors",
                },
            ),
            callable,
        ],
        "gamma": [Interval(Real, 0, None, closed="left"), None],
        "random_state": ["random_state"],
        "eigen_solver": [StrOptions({"arpack", "lobpcg", "amg"}), None],
        "eigen_tol": [Interval(Real, 0, None, closed="left"), StrOptions({"auto"})],
        "n_neighbors": [Interval(Integral, 1, None, closed="left"), None],
        "n_jobs": [None, Integral],
    }

    def __init__(
        self,
        n_components=2,
        *,
        affinity="nearest_neighbors",
        gamma=None,
        random_state=None,
        eigen_solver=None,
        eigen_tol="auto",
        n_neighbors=None,
        n_jobs=None,
    ):
        self.n_components = n_components
        self.affinity = affinity
        self.gamma = gamma
        self.random_state = random_state
        self.eigen_solver = eigen_solver
        self.eigen_tol = eigen_tol
        self.n_neighbors = n_neighbors
        self.n_jobs = n_jobs

    def _more_tags(self):
        return {
            "pairwise": self.affinity in [
                "precomputed",
                "precomputed_nearest_neighbors",
            ]
        }

    def _get_affinity_matrix(self, X, Y=None):
        """Calculate the affinity matrix from data
        Parameters
        ----------
        X : array-like of shape (n_samples, n_features)
            Training vector, where `n_samples` is the number of samples
            and `n_features` is the number of features.

            If affinity is "precomputed"
            X : array-like of shape (n_samples, n_samples),
            Interpret X as precomputed adjacency graph computed from
            samples.

        Y: Ignored

        Returns
        -------
        affinity_matrix of shape (n_samples, n_samples)
        """
        if self.affinity == "precomputed":
            self.affinity_matrix_ = X
            return self.affinity_matrix_
        if self.affinity == "precomputed_nearest_neighbors":
            estimator = NearestNeighbors(
                n_neighbors=self.n_neighbors, n_jobs=self.n_jobs, metric="precomputed"
            ).fit(X)
            connectivity = estimator.kneighbors_graph(X=X, mode="connectivity")
            self.affinity_matrix_ = 0.5 * (connectivity + connectivity.T)
            return self.affinity_matrix_
        if self.affinity == "nearest_neighbors":
            if sparse.issparse(X):
                warnings.warn(
                    "Nearest neighbors affinity currently does "
                    "not support sparse input, falling back to "
                    "rbf affinity"
                )
                self.affinity = "rbf"
            else:
                self.n_neighbors_ = (
                    self.n_neighbors
                    if self.n_neighbors is not None
                    else max(int(X.shape[0] / 10), 1)
                )
                self.affinity_matrix_ = kneighbors_graph(
                    X, self.n_neighbors_, include_self=True, n_jobs=self.n_jobs
                )
                # currently only symmetric affinity_matrix supported
                self.affinity_matrix_ = 0.5 * (
                    self.affinity_matrix_ + self.affinity_matrix_.T
                )
                return self.affinity_matrix_
        if self.affinity == "rbf":
            self.gamma_ = self.gamma if self.gamma is not None else 1.0 / X.shape[1]
            self.affinity_matrix_ = rbf_kernel(X, gamma=self.gamma_)
            return self.affinity_matrix_
        self.affinity_matrix_ = self.affinity(X)
        return self.affinity_matrix_

    @_fit_context(prefer_skip_nested_validation=True)
    def fit(self, X, y=None):
        """Fit the model from data in X.

        Parameters
        ----------
        X : {array-like, sparse matrix} of shape (n_samples, n_features)
            Training vector, where `n_samples` is the number of samples
            and `n_features` is the number of features.

            If affinity is "precomputed"
            X : {array-like, sparse matrix}, shape (n_samples, n_samples),
            Interpret X as precomputed adjacency graph computed from
            samples.

        y : Ignored
            Not used, present for API consistency by convention.

        Returns
        -------
        self : object
            Returns the instance itself.
        """
        X = self._validate_data(X, accept_sparse="csr", ensure_min_samples=2)

        random_state = check_random_state(self.random_state)

        affinity_matrix = self._get_affinity_matrix(X)
        self.embedding_ = _spectral_embedding(
            affinity_matrix,
            n_components=self.n_components,
            eigen_solver=self.eigen_solver,
            eigen_tol=self.eigen_tol,
            random_state=random_state,
        )
        return self

    def fit_transform(self, X, y=None):
        """Fit the model from data in X and transform X.

        Parameters
        ----------
        X : {array-like, sparse matrix} of shape (n_samples, n_features)
            Training vector, where `n_samples` is the number of samples
            and `n_features` is the number of features.

            If affinity is "precomputed"
            X : {array-like, sparse matrix} of shape (n_samples, n_samples),
            Interpret X as precomputed adjacency graph computed from
            samples.

        y : Ignored
            Not used, present for API consistency by convention.

        Returns
        -------
        X_new : array-like of shape (n_samples, n_components)
            Spectral embedding of the training matrix.
        """
        self.fit(X)
        return self.embedding_<|MERGE_RESOLUTION|>--- conflicted
+++ resolved
@@ -23,18 +23,15 @@
     check_symmetric,
 )
 from ..utils._arpack import _init_arpack_v0
-<<<<<<< HEAD
 from ..utils.extmath import _deterministic_vector_sign_flip
 from ..utils._param_validation import Interval, StrOptions, validate_params
 from ..utils.fixes import lobpcg
 from ..metrics.pairwise import rbf_kernel
 from ..neighbors import kneighbors_graph, NearestNeighbors
-=======
 from ..utils._param_validation import Interval, StrOptions
 from ..utils.extmath import _deterministic_vector_sign_flip
 from ..utils.fixes import laplacian as csgraph_laplacian
 from ..utils.fixes import parse_version, sp_version
->>>>>>> 38b39a40
 
 
 def _graph_connected_component(graph, node_id):
@@ -304,7 +301,6 @@
         drop_first=drop_first,
     )
 
-<<<<<<< HEAD
 
 def _spectral_embedding(
     adjacency,
@@ -316,16 +312,10 @@
     norm_laplacian=True,
     drop_first=True,
 ):
-    try:
-        from pyamg import smoothed_aggregation_solver
-    except ImportError as e:
-        if eigen_solver == "amg":
-=======
     if eigen_solver == "amg":
         try:
             from pyamg import smoothed_aggregation_solver
         except ImportError as e:
->>>>>>> 38b39a40
             raise ValueError(
                 "The eigen_solver was set to 'amg', but pyamg is not available."
             ) from e

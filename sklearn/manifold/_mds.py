"""
Multi-dimensional Scaling (MDS).
"""

# author: Nelle Varoquaux <nelle.varoquaux@gmail.com>
# License: BSD

import warnings
from numbers import Integral, Real

import numpy as np
<<<<<<< HEAD
from scipy import linalg
from joblib import Parallel, effective_n_jobs

import warnings
=======
from joblib import effective_n_jobs
>>>>>>> e54f6780

from ..base import BaseEstimator, _fit_context
from ..isotonic import IsotonicRegression
<<<<<<< HEAD
from sklearn.utils.validation import _check_psd_eigenvalues
from ..utils._param_validation import Interval, StrOptions
from ..utils.fixes import delayed
=======
from ..metrics import euclidean_distances
from ..utils import check_array, check_random_state, check_symmetric
from ..utils._param_validation import Hidden, Interval, StrOptions, validate_params
from ..utils.parallel import Parallel, delayed
>>>>>>> e54f6780


def _smacof_single(
    dissimilarities,
    metric=True,
    n_components=2,
    init=None,
    max_iter=300,
    verbose=0,
    eps=1e-3,
    random_state=None,
    normalized_stress=False,
):
    """Computes multidimensional scaling using SMACOF algorithm.

    Parameters
    ----------
    dissimilarities : ndarray of shape (n_samples, n_samples)
        Pairwise dissimilarities between the points. Must be symmetric.

    metric : bool, default=True
        Compute metric or nonmetric SMACOF algorithm.
        When ``False`` (i.e. non-metric MDS), dissimilarities with 0 are considered as
        missing values.

    n_components : int, default=2
        Number of dimensions in which to immerse the dissimilarities. If an
        ``init`` array is provided, this option is overridden and the shape of
        ``init`` is used to determine the dimensionality of the embedding
        space.

    init : ndarray of shape (n_samples, n_components), default=None
        Starting configuration of the embedding to initialize the algorithm. By
        default, the algorithm is initialized with a randomly chosen array.

    max_iter : int, default=300
        Maximum number of iterations of the SMACOF algorithm for a single run.

    verbose : int, default=0
        Level of verbosity.

    eps : float, default=1e-3
        Relative tolerance with respect to stress at which to declare
        convergence. The value of `eps` should be tuned separately depending
        on whether or not `normalized_stress` is being used.

    random_state : int, RandomState instance or None, default=None
        Determines the random number generator used to initialize the centers.
        Pass an int for reproducible results across multiple function calls.
        See :term:`Glossary <random_state>`.

    normalized_stress : bool, default=False
        Whether use and return normed stress value (Stress-1) instead of raw
        stress calculated by default. Only supported in non-metric MDS. The
        caller must ensure that if `normalized_stress=True` then `metric=False`

        .. versionadded:: 1.2

    Returns
    -------
    X : ndarray of shape (n_samples, n_components)
        Coordinates of the points in a ``n_components``-space.

    stress : float
        The final value of the stress (sum of squared distance of the
        disparities and the distances for all constrained points).
        If `normalized_stress=True`, and `metric=False` returns Stress-1.
        A value of 0 indicates "perfect" fit, 0.025 excellent, 0.05 good,
        0.1 fair, and 0.2 poor [1]_.

    n_iter : int
        The number of iterations corresponding to the best stress.

    References
    ----------
    .. [1] "Nonmetric multidimensional scaling: a numerical method" Kruskal, J.
           Psychometrika, 29 (1964)

    .. [2] "Multidimensional scaling by optimizing goodness of fit to a nonmetric
           hypothesis" Kruskal, J. Psychometrika, 29, (1964)

    .. [3] "Modern Multidimensional Scaling - Theory and Applications" Borg, I.;
           Groenen P. Springer Series in Statistics (1997)
    """
    dissimilarities = check_symmetric(dissimilarities, raise_exception=True)

    n_samples = dissimilarities.shape[0]
    random_state = check_random_state(random_state)

    sim_flat = ((1 - np.tri(n_samples)) * dissimilarities).ravel()
    sim_flat_w = sim_flat[sim_flat != 0]
    if init is None:
        # Randomly choose initial configuration
        X = random_state.uniform(size=n_samples * n_components)
        X = X.reshape((n_samples, n_components))
    else:
        # overrides the parameter p
        n_components = init.shape[1]
        if n_samples != init.shape[0]:
            raise ValueError(
                "init matrix should be of shape (%d, %d)" % (n_samples, n_components)
            )
        X = init

    old_stress = None
    ir = IsotonicRegression()
    for it in range(max_iter):
        # Compute distance and monotonic regression
        dis = euclidean_distances(X)

        if metric:
            disparities = dissimilarities
        else:
            dis_flat = dis.ravel()
            # dissimilarities with 0 are considered as missing values
            dis_flat_w = dis_flat[sim_flat != 0]

            # Compute the disparities using a monotonic regression
            disparities_flat = ir.fit_transform(sim_flat_w, dis_flat_w)
            disparities = dis_flat.copy()
            disparities[sim_flat != 0] = disparities_flat
            disparities = disparities.reshape((n_samples, n_samples))
            disparities *= np.sqrt(
                (n_samples * (n_samples - 1) / 2) / (disparities**2).sum()
            )

        # Compute stress
        stress = ((dis.ravel() - disparities.ravel()) ** 2).sum() / 2
        if normalized_stress:
            stress = np.sqrt(stress / ((disparities.ravel() ** 2).sum() / 2))
        # Update X using the Guttman transform
        dis[dis == 0] = 1e-5
        ratio = disparities / dis
        B = -ratio
        B[np.arange(len(B)), np.arange(len(B))] += ratio.sum(axis=1)
        X = 1.0 / n_samples * np.dot(B, X)

        dis = np.sqrt((X**2).sum(axis=1)).sum()
        if verbose >= 2:
            print("it: %d, stress %s" % (it, stress))
        if old_stress is not None:
            if (old_stress - stress / dis) < eps:
                if verbose:
                    print("breaking at iteration %d with stress %s" % (it, stress))
                break
        old_stress = stress / dis

    return X, stress, it + 1


@validate_params(
    {
        "dissimilarities": ["array-like"],
        "metric": ["boolean"],
        "n_components": [Interval(Integral, 1, None, closed="left")],
        "init": ["array-like", None],
        "n_init": [Interval(Integral, 1, None, closed="left")],
        "n_jobs": [Integral, None],
        "max_iter": [Interval(Integral, 1, None, closed="left")],
        "verbose": ["verbose"],
        "eps": [Interval(Real, 0, None, closed="left")],
        "random_state": ["random_state"],
        "return_n_iter": ["boolean"],
        "normalized_stress": [
            "boolean",
            StrOptions({"auto"}),
            Hidden(StrOptions({"warn"})),
        ],
    },
    prefer_skip_nested_validation=True,
)
def smacof(
    dissimilarities,
    *,
    metric=True,
    n_components=2,
    init=None,
    n_init=8,
    n_jobs=None,
    max_iter=300,
    verbose=0,
    eps=1e-3,
    random_state=None,
    return_n_iter=False,
    normalized_stress="warn",
):
    """Compute multidimensional scaling using the SMACOF algorithm.

    The SMACOF (Scaling by MAjorizing a COmplicated Function) algorithm is a
    multidimensional scaling algorithm which minimizes an objective function
    (the *stress*) using a majorization technique. Stress majorization, also
    known as the Guttman Transform, guarantees a monotone convergence of
    stress, and is more powerful than traditional techniques such as gradient
    descent.

    The SMACOF algorithm for metric MDS can be summarized by the following
    steps:

    1. Set an initial start configuration, randomly or not.
    2. Compute the stress
    3. Compute the Guttman Transform
    4. Iterate 2 and 3 until convergence.

    The nonmetric algorithm adds a monotonic regression step before computing
    the stress.

    Parameters
    ----------
    dissimilarities : array-like of shape (n_samples, n_samples)
        Pairwise dissimilarities between the points. Must be symmetric.

    metric : bool, default=True
        Compute metric or nonmetric SMACOF algorithm.
        When ``False`` (i.e. non-metric MDS), dissimilarities with 0 are considered as
        missing values.

    n_components : int, default=2
        Number of dimensions in which to immerse the dissimilarities. If an
        ``init`` array is provided, this option is overridden and the shape of
        ``init`` is used to determine the dimensionality of the embedding
        space.

    init : array-like of shape (n_samples, n_components), default=None
        Starting configuration of the embedding to initialize the algorithm. By
        default, the algorithm is initialized with a randomly chosen array.

    n_init : int, default=8
        Number of times the SMACOF algorithm will be run with different
        initializations. The final results will be the best output of the runs,
        determined by the run with the smallest final stress. If ``init`` is
        provided, this option is overridden and a single run is performed.

    n_jobs : int, default=None
        The number of jobs to use for the computation. If multiple
        initializations are used (``n_init``), each run of the algorithm is
        computed in parallel.

        ``None`` means 1 unless in a :obj:`joblib.parallel_backend` context.
        ``-1`` means using all processors. See :term:`Glossary <n_jobs>`
        for more details.

    max_iter : int, default=300
        Maximum number of iterations of the SMACOF algorithm for a single run.

    verbose : int, default=0
        Level of verbosity.

    eps : float, default=1e-3
        Relative tolerance with respect to stress at which to declare
        convergence. The value of `eps` should be tuned separately depending
        on whether or not `normalized_stress` is being used.

    random_state : int, RandomState instance or None, default=None
        Determines the random number generator used to initialize the centers.
        Pass an int for reproducible results across multiple function calls.
        See :term:`Glossary <random_state>`.

    return_n_iter : bool, default=False
        Whether or not to return the number of iterations.

    normalized_stress : bool or "auto" default=False
        Whether use and return normed stress value (Stress-1) instead of raw
        stress calculated by default. Only supported in non-metric MDS.

        .. versionadded:: 1.2

    Returns
    -------
    X : ndarray of shape (n_samples, n_components)
        Coordinates of the points in a ``n_components``-space.

    stress : float
        The final value of the stress (sum of squared distance of the
        disparities and the distances for all constrained points).
        If `normalized_stress=True`, and `metric=False` returns Stress-1.
        A value of 0 indicates "perfect" fit, 0.025 excellent, 0.05 good,
        0.1 fair, and 0.2 poor [1]_.

    n_iter : int
        The number of iterations corresponding to the best stress. Returned
        only if ``return_n_iter`` is set to ``True``.

    References
    ----------
    .. [1] "Nonmetric multidimensional scaling: a numerical method" Kruskal, J.
           Psychometrika, 29 (1964)

    .. [2] "Multidimensional scaling by optimizing goodness of fit to a nonmetric
           hypothesis" Kruskal, J. Psychometrika, 29, (1964)

    .. [3] "Modern Multidimensional Scaling - Theory and Applications" Borg, I.;
           Groenen P. Springer Series in Statistics (1997)
    """

    dissimilarities = check_array(dissimilarities)
    random_state = check_random_state(random_state)

    # TODO(1.4): Remove
    if normalized_stress == "warn":
        warnings.warn(
            (
                "The default value of `normalized_stress` will change to `'auto'` in"
                " version 1.4. To suppress this warning, manually set the value of"
                " `normalized_stress`."
            ),
            FutureWarning,
        )
        normalized_stress = False

    if normalized_stress == "auto":
        normalized_stress = not metric

    if normalized_stress and metric:
        raise ValueError(
            "Normalized stress is not supported for metric MDS. Either set"
            " `normalized_stress=False` or use `metric=False`."
        )
    if hasattr(init, "__array__"):
        init = np.asarray(init).copy()
        if not n_init == 1:
            warnings.warn(
                "Explicit initial positions passed: "
                "performing only one init of the MDS instead of %d" % n_init
            )
            n_init = 1

    best_pos, best_stress = None, None

    if effective_n_jobs(n_jobs) == 1:
        for it in range(n_init):
            pos, stress, n_iter_ = _smacof_single(
                dissimilarities,
                metric=metric,
                n_components=n_components,
                init=init,
                max_iter=max_iter,
                verbose=verbose,
                eps=eps,
                random_state=random_state,
                normalized_stress=normalized_stress,
            )
            if best_stress is None or stress < best_stress:
                best_stress = stress
                best_pos = pos.copy()
                best_iter = n_iter_
    else:
        seeds = random_state.randint(np.iinfo(np.int32).max, size=n_init)
        results = Parallel(n_jobs=n_jobs, verbose=max(verbose - 1, 0))(
            delayed(_smacof_single)(
                dissimilarities,
                metric=metric,
                n_components=n_components,
                init=init,
                max_iter=max_iter,
                verbose=verbose,
                eps=eps,
                random_state=seed,
                normalized_stress=normalized_stress,
            )
            for seed in seeds
        )
        positions, stress, n_iters = zip(*results)
        best = np.argmin(stress)
        best_stress = stress[best]
        best_pos = positions[best]
        best_iter = n_iters[best]

    if return_n_iter:
        return best_pos, best_stress, best_iter
    else:
        return best_pos, best_stress


def eigh_scaler(dissimilarities, n_components=2):
    """
    Computes multidimensional scaling using eigh solver.

    Parameters
    ----------
    dissimilarities : ndarray, shape (n_samples, n_samples)
        Pairwise dissimilarities between the points. Must be euclidean.
    n_components : int, optional, default=2
        Number of dimension in which to immerse the dissimilarities.

    Returns
    ----------
    embedding : ndarray, shape (n_samples, n_components)
        Coordinates of the points in a ``n_components``-space.

    stress : float
        The final value of the stress (sum of squared distance of the
        disparities and the distances for all constrained points).

    References
    ----------
    "An Introduction to MDS" Florian Wickelmaier
    Sound Quality Research Unit, Aalborg University, Denmark (2003)

    "Metric and Euclidean properties of dissimilarity coefficients"
    J. C. Gower and P. Legendre, Journal of Classification 3, 5–48 (1986)

    """

    dissimilarities = check_symmetric(dissimilarities, raise_exception=True)

    # Centering
    B = dissimilarities**2
    B = B.astype(np.float64)
    B -= np.mean(B, axis=0)
    B -= np.mean(B, axis=1, keepdims=True)
    B *= -0.5

    w, V = linalg.eigh(B, check_finite=False)

    # `dissimilarities` is Euclidean iff `B` is positive semi-definite.
    # See "Metric and Euclidean properties of dissimilarity coefficients"
    # for details
    try:
        w = _check_psd_eigenvalues(w)
    except ValueError:
        raise ValueError(
            "Dissimilarity matrix must be euclidean. "
            "Make sure to pass an euclidean matrix, or use "
            "dissimilarity='euclidean'."
        )

    # Get ``n_components`` greatest eigenvalues and corresponding eigenvectors.
    # Eigenvalues should be in descending order by convention.
    w = w[::-1][:n_components]
    V = V[:, ::-1][:, :n_components]

    embedding = np.sqrt(w) * V

    dist = euclidean_distances(embedding)
    stress = ((dissimilarities.ravel() - dist.ravel()) ** 2).sum() * 0.5

    return embedding, stress


class MDS(BaseEstimator):
    """Multidimensional scaling.

    Read more in the :ref:`User Guide <multidimensional_scaling>`.

    Parameters
    ----------
    n_components : int, default=2
        Number of dimensions in which to immerse the dissimilarities.

    metric : bool, default=True
        If ``True``, perform metric MDS; otherwise, perform nonmetric MDS.
        When ``False`` (i.e. non-metric MDS), dissimilarities with 0 are
        considered as missing values. If `solver=='eigh'`, metric must be set
        to ``True``.

    n_init : int, default=4
        Number of times the SMACOF algorithm will be run with different
        initializations. The final results will be the best output of the runs,
        determined by the run with the smallest final stress.
        Ignored if `solver=='eigh'`.

    max_iter : int, optional, default=300
        Maximum number of iterations of the SMACOF algorithm for a single run.
        Ignored if `solver=='eigh'`.

    verbose : int, optional, default=0
        Level of verbosity.

    eps : float, default=1e-3
        Relative tolerance with respect to stress at which to declare
        convergence. The value of `eps` should be tuned separately depending
        on whether or not `normalized_stress` is being used. Ignored if
        `solver=='eigh'`.

    n_jobs : int or None, optional (default=None)
        The number of jobs to use for the computation. If multiple
        initializations are used (``n_init``), each run of the algorithm is
        computed in parallel.

        ``None`` means 1 unless in a :obj:`joblib.parallel_backend` context.
        ``-1`` means using all processors. See :term:`Glossary <n_jobs>`
        for more details. Ignored if `solver=='eigh'`.

    random_state : int, RandomState instance or None, default=None
        Determines the random number generator used to initialize the centers.
        Pass an int for reproducible results across multiple function calls.
        See :term:`Glossary <random_state>`.

    dissimilarity : {'euclidean', 'precomputed'}, default='euclidean'
        Dissimilarity measure to use:

        - 'euclidean':
            Pairwise Euclidean distances between points in the dataset.

        - 'precomputed':
            Pre-computed dissimilarities are passed directly to ``fit`` and
            ``fit_transform``.

<<<<<<< HEAD
    solver : {'smacof', 'eigh'}, default = 'smacof'
        The solver used for solving the MDS problem. The `eigh` solver is only
        usable when `metric=False` but is often significantly faster.

    normalized_stress : bool, default=False
=======
    normalized_stress : bool or "auto" default=False
>>>>>>> e54f6780
        Whether use and return normed stress value (Stress-1) instead of raw
        stress calculated by default. Only supported in non-metric MDS.

        .. versionadded:: 1.2

    Attributes
    ----------
    embedding_ : ndarray of shape (n_samples, n_components)
        Stores the position of the dataset in the embedding space.

    stress_ : float
        The final value of the stress (sum of squared distance of the
        disparities and the distances for all constrained points).
        If `normalized_stress=True`, and `metric=False` returns Stress-1.
        A value of 0 indicates "perfect" fit, 0.025 excellent, 0.05 good,
        0.1 fair, and 0.2 poor [1]_.

    dissimilarity_matrix_ : ndarray of shape (n_samples, n_samples)
        Pairwise dissimilarities between the points. Symmetric matrix that:

        - either uses a custom dissimilarity matrix by setting `dissimilarity`
          to 'precomputed';
        - or constructs a dissimilarity matrix from data using
          Euclidean distances.

    n_features_in_ : int
        Number of features seen during :term:`fit`.

        .. versionadded:: 0.24

    feature_names_in_ : ndarray of shape (`n_features_in_`,)
        Names of features seen during :term:`fit`. Defined only when `X`
        has feature names that are all strings.

        .. versionadded:: 1.0

    n_iter_ : int
        The number of iterations corresponding to the best stress.
        It is set to ``None`` if ``solver=='eigh'``.

    See Also
    --------
    sklearn.decomposition.PCA : Principal component analysis that is a linear
        dimensionality reduction method.
    sklearn.decomposition.KernelPCA : Non-linear dimensionality reduction using
        kernels and PCA.
    TSNE : T-distributed Stochastic Neighbor Embedding.
    Isomap : Manifold learning based on Isometric Mapping.
    LocallyLinearEmbedding : Manifold learning using Locally Linear Embedding.
    SpectralEmbedding : Spectral embedding for non-linear dimensionality.

    References
    ----------
    .. [1] "Nonmetric multidimensional scaling: a numerical method" Kruskal, J.
       Psychometrika, 29 (1964)

    .. [2] "Multidimensional scaling by optimizing goodness of fit to a nonmetric
       hypothesis" Kruskal, J. Psychometrika, 29, (1964)

    .. [3] "Modern Multidimensional Scaling - Theory and Applications" Borg, I.;
       Groenen P. Springer Series in Statistics (1997)

    Examples
    --------
    >>> from sklearn.datasets import load_digits
    >>> from sklearn.manifold import MDS
    >>> X, _ = load_digits(return_X_y=True)
    >>> X.shape
    (1797, 64)
    >>> embedding = MDS(n_components=2, normalized_stress='auto')
    >>> X_transformed = embedding.fit_transform(X[:100])
    >>> X_transformed.shape
    (100, 2)
    """

    _parameter_constraints: dict = {
        "n_components": [Interval(Integral, 1, None, closed="left")],
        "metric": ["boolean"],
        "n_init": [Interval(Integral, 1, None, closed="left")],
        "max_iter": [Interval(Integral, 1, None, closed="left")],
        "verbose": ["verbose"],
        "eps": [Interval(Real, 0.0, None, closed="left")],
        "n_jobs": [None, Integral],
        "random_state": ["random_state"],
        "dissimilarity": [StrOptions({"euclidean", "precomputed"})],
<<<<<<< HEAD
        "solver": [StrOptions({"smacof", "eigh"})],
        "normalized_stress": ["boolean"],
=======
        "normalized_stress": [
            "boolean",
            StrOptions({"auto"}),
            Hidden(StrOptions({"warn"})),
        ],
>>>>>>> e54f6780
    }

    def __init__(
        self,
        n_components=2,
        *,
        metric=True,
        n_init=4,
        max_iter=300,
        verbose=0,
        eps=1e-3,
        n_jobs=None,
        random_state=None,
        dissimilarity="euclidean",
<<<<<<< HEAD
        solver="smacof",
        normalized_stress=False,
=======
        normalized_stress="warn",
>>>>>>> e54f6780
    ):
        self.n_components = n_components
        self.dissimilarity = dissimilarity
        self.metric = metric
        self.solver = solver
        self.n_init = n_init
        self.max_iter = max_iter
        self.eps = eps
        self.verbose = verbose
        self.n_jobs = n_jobs
        self.random_state = random_state
        self.normalized_stress = normalized_stress

    def _more_tags(self):
        return {"pairwise": self.dissimilarity == "precomputed"}

    def fit(self, X, y=None, init=None):
        """
        Compute the position of the points in the embedding space.

        Parameters
        ----------
        X : array-like of shape (n_samples, n_features) or \
                (n_samples, n_samples)
            Input data. If ``dissimilarity=='precomputed'``, the input should
            be the dissimilarity matrix.

        y : Ignored
            Not used, present for API consistency by convention.

        init : ndarray of shape (n_samples, n_components), default=None
            Starting configuration of the embedding to initialize the SMACOF
            algorithm. By default, the algorithm is initialized with a randomly
            chosen array. Ignored if ``solver=='eigh'``.

        Returns
        -------
        self : object
            Fitted estimator.
        """
        self.fit_transform(X, init=init)
        return self

    @_fit_context(prefer_skip_nested_validation=True)
    def fit_transform(self, X, y=None, init=None):
        """
        Fit the data from `X`, and returns the embedded coordinates.

        Parameters
        ----------
        X : array-like of shape (n_samples, n_features) or \
                (n_samples, n_samples)
            Input data. If ``dissimilarity=='precomputed'``, the input should
            be the dissimilarity matrix.

        y : Ignored
            Not used, present for API consistency by convention.

        init : ndarray of shape (n_samples, n_components), default=None
            Starting configuration of the embedding to initialize the SMACOF
            algorithm. By default, the algorithm is initialized with a randomly
            chosen array. Ignored if ``solver=='eigh'``.

        Returns
        -------
        X_new : ndarray of shape (n_samples, n_components)
            X transformed in the new space.
        """
        X = self._validate_data(X)
        if X.shape[0] == X.shape[1] and self.dissimilarity != "precomputed":
            warnings.warn(
                "The MDS API has changed. ``fit`` now constructs a"
                " dissimilarity matrix from data. To use a custom "
                "dissimilarity matrix, set "
                "``dissimilarity='precomputed'``."
            )

        if self.dissimilarity == "precomputed":
            self.dissimilarity_matrix_ = X
        elif self.dissimilarity == "euclidean":
            self.dissimilarity_matrix_ = euclidean_distances(X)

        if self.solver == "smacof":
            self.embedding_, self.stress_, self.n_iter_ = smacof(
                self.dissimilarity_matrix_,
                metric=self.metric,
                n_components=self.n_components,
                init=init,
                n_init=self.n_init,
                n_jobs=self.n_jobs,
                max_iter=self.max_iter,
                verbose=self.verbose,
                eps=self.eps,
                random_state=self.random_state,
                return_n_iter=True,
                normalized_stress=self.normalized_stress,
            )
        elif self.solver == "eigh":
            if not self.metric:
                raise ValueError("Using the eigh solver requires metric=True")
            self.embedding_, self.stress_ = eigh_scaler(
                self.dissimilarity_matrix_, n_components=self.n_components
            )
            self.n_iter_ = None
        return self.embedding_<|MERGE_RESOLUTION|>--- conflicted
+++ resolved
@@ -9,27 +9,16 @@
 from numbers import Integral, Real
 
 import numpy as np
-<<<<<<< HEAD
+from joblib import effective_n_jobs
 from scipy import linalg
-from joblib import Parallel, effective_n_jobs
-
-import warnings
-=======
-from joblib import effective_n_jobs
->>>>>>> e54f6780
 
 from ..base import BaseEstimator, _fit_context
 from ..isotonic import IsotonicRegression
-<<<<<<< HEAD
-from sklearn.utils.validation import _check_psd_eigenvalues
-from ..utils._param_validation import Interval, StrOptions
-from ..utils.fixes import delayed
-=======
 from ..metrics import euclidean_distances
 from ..utils import check_array, check_random_state, check_symmetric
 from ..utils._param_validation import Hidden, Interval, StrOptions, validate_params
 from ..utils.parallel import Parallel, delayed
->>>>>>> e54f6780
+from ..utils.validation import _check_psd_eigenvalues
 
 
 def _smacof_single(
@@ -528,15 +517,11 @@
             Pre-computed dissimilarities are passed directly to ``fit`` and
             ``fit_transform``.
 
-<<<<<<< HEAD
     solver : {'smacof', 'eigh'}, default = 'smacof'
         The solver used for solving the MDS problem. The `eigh` solver is only
         usable when `metric=False` but is often significantly faster.
 
-    normalized_stress : bool, default=False
-=======
     normalized_stress : bool or "auto" default=False
->>>>>>> e54f6780
         Whether use and return normed stress value (Stress-1) instead of raw
         stress calculated by default. Only supported in non-metric MDS.
 
@@ -622,16 +607,12 @@
         "n_jobs": [None, Integral],
         "random_state": ["random_state"],
         "dissimilarity": [StrOptions({"euclidean", "precomputed"})],
-<<<<<<< HEAD
         "solver": [StrOptions({"smacof", "eigh"})],
-        "normalized_stress": ["boolean"],
-=======
         "normalized_stress": [
             "boolean",
             StrOptions({"auto"}),
             Hidden(StrOptions({"warn"})),
         ],
->>>>>>> e54f6780
     }
 
     def __init__(
@@ -646,12 +627,8 @@
         n_jobs=None,
         random_state=None,
         dissimilarity="euclidean",
-<<<<<<< HEAD
         solver="smacof",
-        normalized_stress=False,
-=======
         normalized_stress="warn",
->>>>>>> e54f6780
     ):
         self.n_components = n_components
         self.dissimilarity = dissimilarity

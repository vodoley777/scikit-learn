--- conflicted
+++ resolved
@@ -12,11 +12,7 @@
 from ..preprocessing import KernelCenterer
 
 
-<<<<<<< HEAD
-class Isomap(BaseEstimator, ComponentsMixin, TransformerMixin):
-=======
-class Isomap(TransformerMixin, BaseEstimator):
->>>>>>> 5cf88db2
+class Isomap(ComponentsMixin, TransformerMixin, BaseEstimator):
     """Isomap Embedding
 
     Non-linear dimensionality reduction through Isometric Mapping

import pytest

import numpy as np

from scipy import sparse
from scipy.sparse import csgraph
from scipy.linalg import eigh

from sklearn.manifold.spectral_embedding_ import SpectralEmbedding
from sklearn.manifold.spectral_embedding_ import _graph_is_connected
from sklearn.manifold.spectral_embedding_ import _graph_connected_component
from sklearn.manifold import spectral_embedding
from sklearn.metrics.pairwise import rbf_kernel
from sklearn.metrics import normalized_mutual_info_score
from sklearn.cluster import KMeans
from sklearn.datasets.samples_generator import make_blobs
from sklearn.utils.extmath import _deterministic_vector_sign_flip
from sklearn.utils.testing import assert_array_almost_equal
from sklearn.utils.testing import assert_array_equal
from sklearn.utils.testing import assert_equal, assert_raises
from sklearn.utils.testing import SkipTest


# non centered, sparse centers to check the
centers = np.array([
    [0.0, 5.0, 0.0, 0.0, 0.0],
    [0.0, 0.0, 4.0, 0.0, 0.0],
    [1.0, 0.0, 0.0, 5.0, 1.0],
])
n_samples = 1000
n_clusters, n_features = centers.shape
S, true_labels = make_blobs(n_samples=n_samples, centers=centers,
                            cluster_std=1., random_state=42)


def _check_with_col_sign_flipping(A, B, tol=0.0):
    """ Check array A and B are equal with possible sign flipping on
    each columns"""
    sign = True
    for column_idx in range(A.shape[1]):
        sign = sign and ((((A[:, column_idx] -
                            B[:, column_idx]) ** 2).mean() <= tol ** 2) or
                         (((A[:, column_idx] +
                            B[:, column_idx]) ** 2).mean() <= tol ** 2))
        if not sign:
            return False
    return True


def test_sparse_graph_connected_component():
    rng = np.random.RandomState(42)
    n_samples = 300
    boundaries = [0, 42, 121, 200, n_samples]
    p = rng.permutation(n_samples)
    connections = []

    for start, stop in zip(boundaries[:-1], boundaries[1:]):
        group = p[start:stop]
        # Connect all elements within the group at least once via an
        # arbitrary path that spans the group.
        for i in range(len(group) - 1):
            connections.append((group[i], group[i + 1]))

        # Add some more random connections within the group
        min_idx, max_idx = 0, len(group) - 1
        n_random_connections = 1000
        source = rng.randint(min_idx, max_idx, size=n_random_connections)
        target = rng.randint(min_idx, max_idx, size=n_random_connections)
        connections.extend(zip(group[source], group[target]))

    # Build a symmetric affinity matrix
    row_idx, column_idx = tuple(np.array(connections).T)
    data = rng.uniform(.1, 42, size=len(connections))
    affinity = sparse.coo_matrix((data, (row_idx, column_idx)))
    affinity = 0.5 * (affinity + affinity.T)

    for start, stop in zip(boundaries[:-1], boundaries[1:]):
        component_1 = _graph_connected_component(affinity, p[start])
        component_size = stop - start
        assert_equal(component_1.sum(), component_size)

        # We should retrieve the same component mask by starting by both ends
        # of the group
        component_2 = _graph_connected_component(affinity, p[stop - 1])
        assert_equal(component_2.sum(), component_size)
        assert_array_equal(component_1, component_2)


@pytest.mark.filterwarnings("ignore:the behavior of nmi will "
                            "change in version 0.22")
def test_spectral_embedding_two_components(seed=36):
    # Test spectral embedding with two components
    random_state = np.random.RandomState(seed)
    n_sample = 100
    affinity = np.zeros(shape=[n_sample * 2, n_sample * 2])
    # first component
    affinity[0:n_sample,
             0:n_sample] = np.abs(random_state.randn(n_sample, n_sample)) + 2
    # second component
    affinity[n_sample::,
             n_sample::] = np.abs(random_state.randn(n_sample, n_sample)) + 2

    # Test of internal _graph_connected_component before connection
    component = _graph_connected_component(affinity, 0)
    assert component[:n_sample].all()
    assert not component[n_sample:].any()
    component = _graph_connected_component(affinity, -1)
    assert not component[:n_sample].any()
    assert component[n_sample:].all()

    # connection
    affinity[0, n_sample + 1] = 1
    affinity[n_sample + 1, 0] = 1
    affinity.flat[::2 * n_sample + 1] = 0
    affinity = 0.5 * (affinity + affinity.T)

    true_label = np.zeros(shape=2 * n_sample)
    true_label[0:n_sample] = 1

    se_precomp = SpectralEmbedding(n_components=1, affinity="precomputed",
                                   random_state=np.random.RandomState(seed))
    embedded_coordinate = se_precomp.fit_transform(affinity)
    # Some numpy versions are touchy with types
    embedded_coordinate = \
        se_precomp.fit_transform(affinity.astype(np.float32))
    # thresholding on the first components using 0.
    label_ = np.array(embedded_coordinate.ravel() < 0, dtype="float")
    assert_equal(normalized_mutual_info_score(true_label, label_), 1.0)


def test_spectral_embedding_precomputed_affinity(seed=36):
    # Test spectral embedding with precomputed kernel
    gamma = 1.0
    se_precomp = SpectralEmbedding(n_components=2, affinity="precomputed",
                                   random_state=np.random.RandomState(seed))
    se_rbf = SpectralEmbedding(n_components=2, affinity="rbf",
                               gamma=gamma,
                               random_state=np.random.RandomState(seed))
<<<<<<< HEAD
    for X in [S, sparse.csr_matrix(S)]:
        embed_precomp = se_precomp.fit_transform(rbf_kernel(X, gamma=gamma))
        embed_rbf = se_rbf.fit_transform(X)
        assert_array_almost_equal(
            se_precomp.affinity_matrix_, se_rbf.affinity_matrix_)
        assert_true(
            _check_with_col_sign_flipping(embed_precomp, embed_rbf, 0.05))
=======
    embed_precomp = se_precomp.fit_transform(rbf_kernel(S, gamma=gamma))
    embed_rbf = se_rbf.fit_transform(S)
    assert_array_almost_equal(
        se_precomp.affinity_matrix_, se_rbf.affinity_matrix_)
    assert _check_with_col_sign_flipping(embed_precomp, embed_rbf, 0.05)
>>>>>>> 94db3d93


def test_spectral_embedding_callable_affinity(seed=36):
    # Test spectral embedding with callable affinity
    gamma = 0.9
    kern = rbf_kernel(S, gamma=gamma)
    se_callable = SpectralEmbedding(n_components=2,
                                    affinity=(
                                        lambda x: rbf_kernel(x, gamma=gamma)),
                                    gamma=gamma,
                                    random_state=np.random.RandomState(seed))
    se_rbf = SpectralEmbedding(n_components=2, affinity="rbf",
                               gamma=gamma,
                               random_state=np.random.RandomState(seed))
<<<<<<< HEAD
    for X in [S, sparse.csr_matrix(S)]:
        embed_rbf = se_rbf.fit_transform(X)
        embed_callable = se_callable.fit_transform(X)
        assert_array_almost_equal(
            se_callable.affinity_matrix_, se_rbf.affinity_matrix_)
        assert_array_almost_equal(kern, se_rbf.affinity_matrix_)
        assert_true(
            _check_with_col_sign_flipping(embed_rbf, embed_callable, 0.05))
=======
    embed_rbf = se_rbf.fit_transform(S)
    embed_callable = se_callable.fit_transform(S)
    assert_array_almost_equal(
        se_callable.affinity_matrix_, se_rbf.affinity_matrix_)
    assert_array_almost_equal(kern, se_rbf.affinity_matrix_)
    assert _check_with_col_sign_flipping(embed_rbf, embed_callable, 0.05)
>>>>>>> 94db3d93


def test_spectral_embedding_amg_solver(seed=36):
    # Test spectral embedding with amg solver
    try:
        from pyamg import smoothed_aggregation_solver  # noqa
    except ImportError:
        raise SkipTest("pyamg not available.")

    se_amg = SpectralEmbedding(n_components=2, affinity="nearest_neighbors",
                               eigen_solver="amg", n_neighbors=5,
                               random_state=np.random.RandomState(seed))
    se_arpack = SpectralEmbedding(n_components=2, affinity="nearest_neighbors",
                                  eigen_solver="arpack", n_neighbors=5,
                                  random_state=np.random.RandomState(seed))
    embed_amg = se_amg.fit_transform(S)
    embed_arpack = se_arpack.fit_transform(S)
    assert _check_with_col_sign_flipping(embed_amg, embed_arpack, 0.05)


@pytest.mark.filterwarnings("ignore:the behavior of nmi will "
                            "change in version 0.22")
def test_pipeline_spectral_clustering(seed=36):
    # Test using pipeline to do spectral clustering
    random_state = np.random.RandomState(seed)
    se_rbf = SpectralEmbedding(n_components=n_clusters,
                               affinity="rbf",
                               random_state=random_state)
    se_knn = SpectralEmbedding(n_components=n_clusters,
                               affinity="nearest_neighbors",
                               n_neighbors=5,
                               random_state=random_state)
    for se in [se_rbf, se_knn]:
        km = KMeans(n_clusters=n_clusters, random_state=random_state)
        km.fit(se.fit_transform(S))
        assert_array_almost_equal(
            normalized_mutual_info_score(
                km.labels_,
                true_labels), 1.0, 2)


def test_spectral_embedding_unknown_eigensolver(seed=36):
    # Test that SpectralClustering fails with an unknown eigensolver
    se = SpectralEmbedding(n_components=1, affinity="precomputed",
                           random_state=np.random.RandomState(seed),
                           eigen_solver="<unknown>")
    assert_raises(ValueError, se.fit, S)


def test_spectral_embedding_unknown_affinity(seed=36):
    # Test that SpectralClustering fails with an unknown affinity type
    se = SpectralEmbedding(n_components=1, affinity="<unknown>",
                           random_state=np.random.RandomState(seed))
    assert_raises(ValueError, se.fit, S)


def test_connectivity(seed=36):
    # Test that graph connectivity test works as expected
    graph = np.array([[1, 0, 0, 0, 0],
                      [0, 1, 1, 0, 0],
                      [0, 1, 1, 1, 0],
                      [0, 0, 1, 1, 1],
                      [0, 0, 0, 1, 1]])
    assert_equal(_graph_is_connected(graph), False)
    assert_equal(_graph_is_connected(sparse.csr_matrix(graph)), False)
    assert_equal(_graph_is_connected(sparse.csc_matrix(graph)), False)
    graph = np.array([[1, 1, 0, 0, 0],
                      [1, 1, 1, 0, 0],
                      [0, 1, 1, 1, 0],
                      [0, 0, 1, 1, 1],
                      [0, 0, 0, 1, 1]])
    assert_equal(_graph_is_connected(graph), True)
    assert_equal(_graph_is_connected(sparse.csr_matrix(graph)), True)
    assert_equal(_graph_is_connected(sparse.csc_matrix(graph)), True)


def test_spectral_embedding_deterministic():
    # Test that Spectral Embedding is deterministic
    random_state = np.random.RandomState(36)
    data = random_state.randn(10, 30)
    sims = rbf_kernel(data)
    embedding_1 = spectral_embedding(sims)
    embedding_2 = spectral_embedding(sims)
    assert_array_almost_equal(embedding_1, embedding_2)


def test_spectral_embedding_unnormalized():
    # Test that spectral_embedding is also processing unnormalized laplacian
    # correctly
    random_state = np.random.RandomState(36)
    data = random_state.randn(10, 30)
    sims = rbf_kernel(data)
    n_components = 8
    embedding_1 = spectral_embedding(sims,
                                     norm_laplacian=False,
                                     n_components=n_components,
                                     drop_first=False)

    # Verify using manual computation with dense eigh
    laplacian, dd = csgraph.laplacian(sims, normed=False,
                                      return_diag=True)
    _, diffusion_map = eigh(laplacian)
    embedding_2 = diffusion_map.T[:n_components]
    embedding_2 = _deterministic_vector_sign_flip(embedding_2).T

    assert_array_almost_equal(embedding_1, embedding_2)


def test_spectral_embedding_first_eigen_vector():
    # Test that the first eigenvector of spectral_embedding
    # is constant and that the second is not (for a connected graph)
    random_state = np.random.RandomState(36)
    data = random_state.randn(10, 30)
    sims = rbf_kernel(data)
    n_components = 2

    for seed in range(10):
        embedding = spectral_embedding(sims,
                                       norm_laplacian=False,
                                       n_components=n_components,
                                       drop_first=False,
                                       random_state=seed)

        assert np.std(embedding[:, 0]) == pytest.approx(0)
        assert np.std(embedding[:, 1]) > 1e-3<|MERGE_RESOLUTION|>--- conflicted
+++ resolved
@@ -136,21 +136,12 @@
     se_rbf = SpectralEmbedding(n_components=2, affinity="rbf",
                                gamma=gamma,
                                random_state=np.random.RandomState(seed))
-<<<<<<< HEAD
     for X in [S, sparse.csr_matrix(S)]:
         embed_precomp = se_precomp.fit_transform(rbf_kernel(X, gamma=gamma))
         embed_rbf = se_rbf.fit_transform(X)
         assert_array_almost_equal(
             se_precomp.affinity_matrix_, se_rbf.affinity_matrix_)
-        assert_true(
-            _check_with_col_sign_flipping(embed_precomp, embed_rbf, 0.05))
-=======
-    embed_precomp = se_precomp.fit_transform(rbf_kernel(S, gamma=gamma))
-    embed_rbf = se_rbf.fit_transform(S)
-    assert_array_almost_equal(
-        se_precomp.affinity_matrix_, se_rbf.affinity_matrix_)
-    assert _check_with_col_sign_flipping(embed_precomp, embed_rbf, 0.05)
->>>>>>> 94db3d93
+        assert _check_with_col_sign_flipping(embed_precomp, embed_rbf, 0.05)
 
 
 def test_spectral_embedding_callable_affinity(seed=36):
@@ -165,23 +156,13 @@
     se_rbf = SpectralEmbedding(n_components=2, affinity="rbf",
                                gamma=gamma,
                                random_state=np.random.RandomState(seed))
-<<<<<<< HEAD
     for X in [S, sparse.csr_matrix(S)]:
         embed_rbf = se_rbf.fit_transform(X)
         embed_callable = se_callable.fit_transform(X)
         assert_array_almost_equal(
             se_callable.affinity_matrix_, se_rbf.affinity_matrix_)
         assert_array_almost_equal(kern, se_rbf.affinity_matrix_)
-        assert_true(
-            _check_with_col_sign_flipping(embed_rbf, embed_callable, 0.05))
-=======
-    embed_rbf = se_rbf.fit_transform(S)
-    embed_callable = se_callable.fit_transform(S)
-    assert_array_almost_equal(
-        se_callable.affinity_matrix_, se_rbf.affinity_matrix_)
-    assert_array_almost_equal(kern, se_rbf.affinity_matrix_)
-    assert _check_with_col_sign_flipping(embed_rbf, embed_callable, 0.05)
->>>>>>> 94db3d93
+        assert check_with_col_sign_flipping(embed_rbf, embed_callable, 0.05)
 
 
 def test_spectral_embedding_amg_solver(seed=36):

import numpy as np
from numpy.testing import assert_array_almost_equal
import pytest

from sklearn.manifold import _mds as mds
from sklearn.utils._testing import ignore_warnings


def test_smacof():
    # test metric smacof using the data of "Modern Multidimensional Scaling",
    # Borg & Groenen, p 154
    sim = np.array([[0, 5, 3, 4], [5, 0, 2, 2], [3, 2, 0, 1], [4, 2, 1, 0]])
    Z = np.array([[-0.266, -0.539], [0.451, 0.252], [0.016, -0.238], [-0.200, 0.524]])
    X, _ = mds.smacof(sim, init=Z, n_components=2, max_iter=1, n_init=1)
    X_true = np.array(
        [[-1.415, -2.471], [1.633, 1.107], [0.249, -0.067], [-0.468, 1.431]]
    )
    assert_array_almost_equal(X, X_true, decimal=3)


def test_smacof_error():
    # Not symmetric similarity matrix:
    sim = np.array([[0, 5, 9, 4], [5, 0, 2, 2], [3, 2, 0, 1], [4, 2, 1, 0]])

    with pytest.raises(ValueError):
        mds.smacof(sim)

    # Not squared similarity matrix:
    sim = np.array([[0, 5, 9, 4], [5, 0, 2, 2], [4, 2, 1, 0]])

    with pytest.raises(ValueError):
        mds.smacof(sim)

    # init not None and not correct format:
    sim = np.array([[0, 5, 3, 4], [5, 0, 2, 2], [3, 2, 0, 1], [4, 2, 1, 0]])

    Z = np.array([[-0.266, -0.539], [0.016, -0.238], [-0.200, 0.524]])
    with pytest.raises(ValueError):
        mds.smacof(sim, init=Z, n_init=1)


def test_svd_error():
    # Non symmetric (dis)similarity matrix:
    sim = np.array([[0, 5, 9, 4],
                    [5, 0, 2, 2],
                    [3, 2, 0, 1],
                    [4, 2, 1, 0]])

    with pytest.raises(ValueError, match="Array must be symmetric"):
        mds.svd_scaler(sim)

    # Non squared (dis)similarity matrix:
    sim = np.array([[0, 5, 9, 4],
                    [5, 0, 2, 2],
                    [4, 2, 1, 0]])

    with pytest.raises(ValueError,
                       match="array must be 2-dimensional and square"):
        mds.svd_scaler(sim)

    # Non Euclidean (dis)similarity matrix:
    sim = np.array([[0, 12, 3, 4],
                    [12, 0, 2, 2],
                    [3, 2, 0, 1],
                    [4, 2, 1, 0]])

    with pytest.raises(ValueError,
                       match="Dissimilarity matrix must be euclidean"):
        mds.svd_scaler(sim)


def test_MDS_error():
    # Bad solver name
    sim = np.ones((2, 2))
    mdc_clf = mds.MDS(solver='bad name')
    with pytest.raises(ValueError, match="Solver must be 'smacof' or 'svd'"):
        mdc_clf.fit(sim)

    # SVD with metric=False
    sim = np.ones((2, 2))
    mdc_clf = mds.MDS(metric=False, solver='svd')
    with pytest.raises(ValueError, match="Using SVD requires metric=True"):
        mdc_clf.fit(sim)


def test_MDS():
    sim = np.array([[0, 5, 3, 4], [5, 0, 2, 2], [3, 2, 0, 1], [4, 2, 1, 0]])
    mds_clf = mds.MDS(metric=False, n_jobs=3, dissimilarity="precomputed")
    mds_clf.fit(sim)


<<<<<<< HEAD
def test_MDS_svd():
    # Test svd using example data from "An Introduction to MDS"
    # Florian Wickelmaier, p 11
    sim = np.array([[0, 93, 82, 133],
                    [93, 0, 52, 60],
                    [82, 52, 0, 111],
                    [133, 60, 111, 0]])

    mds_clf = mds.MDS(metric=True, solver="svd", dissimilarity='precomputed')
    mds_clf.fit(sim)

    X_true_1 = np.array([[-62.831, -32.97448],
                         [18.403, 12.02697],
                         [-24.960, 39.71091],
                         [69.388, -18.76340]])
    X_true_2 = np.copy(X_true_1)
    X_true_2[:, 0] *= -1

    # Signs of columns are dependent on signs of computed eigenvectors
    # which are arbitrary and meaningless
    assert (np.allclose(mds_clf.embedding_, X_true_1)
            or np.allclose(mds_clf.embedding_, -X_true_1)
            or np.allclose(mds_clf.embedding_, X_true_2)
            or np.allclose(mds_clf.embedding_, -X_true_2))
=======
# TODO: Remove in 1.1
def test_MDS_pairwise_deprecated():
    mds_clf = mds.MDS(metric="precomputed")
    msg = r"Attribute `_pairwise` was deprecated in version 0\.24"
    with pytest.warns(FutureWarning, match=msg):
        mds_clf._pairwise


# TODO: Remove in 1.1
@ignore_warnings(category=FutureWarning)
@pytest.mark.parametrize(
    "dissimilarity, expected_pairwise",
    [
        ("precomputed", True),
        ("euclidean", False),
    ],
)
def test_MDS_pairwise(dissimilarity, expected_pairwise):
    # _pairwise attribute is set correctly
    mds_clf = mds.MDS(dissimilarity=dissimilarity)
    assert mds_clf._pairwise == expected_pairwise
>>>>>>> 254ea8c4
<|MERGE_RESOLUTION|>--- conflicted
+++ resolved
@@ -41,44 +41,34 @@
 
 def test_svd_error():
     # Non symmetric (dis)similarity matrix:
-    sim = np.array([[0, 5, 9, 4],
-                    [5, 0, 2, 2],
-                    [3, 2, 0, 1],
-                    [4, 2, 1, 0]])
+    sim = np.array([[0, 5, 9, 4], [5, 0, 2, 2], [3, 2, 0, 1], [4, 2, 1, 0]])
 
     with pytest.raises(ValueError, match="Array must be symmetric"):
         mds.svd_scaler(sim)
 
     # Non squared (dis)similarity matrix:
-    sim = np.array([[0, 5, 9, 4],
-                    [5, 0, 2, 2],
-                    [4, 2, 1, 0]])
+    sim = np.array([[0, 5, 9, 4], [5, 0, 2, 2], [4, 2, 1, 0]])
 
-    with pytest.raises(ValueError,
-                       match="array must be 2-dimensional and square"):
+    with pytest.raises(ValueError, match="array must be 2-dimensional and square"):
         mds.svd_scaler(sim)
 
     # Non Euclidean (dis)similarity matrix:
-    sim = np.array([[0, 12, 3, 4],
-                    [12, 0, 2, 2],
-                    [3, 2, 0, 1],
-                    [4, 2, 1, 0]])
+    sim = np.array([[0, 12, 3, 4], [12, 0, 2, 2], [3, 2, 0, 1], [4, 2, 1, 0]])
 
-    with pytest.raises(ValueError,
-                       match="Dissimilarity matrix must be euclidean"):
+    with pytest.raises(ValueError, match="Dissimilarity matrix must be euclidean"):
         mds.svd_scaler(sim)
 
 
 def test_MDS_error():
     # Bad solver name
     sim = np.ones((2, 2))
-    mdc_clf = mds.MDS(solver='bad name')
+    mdc_clf = mds.MDS(solver="bad name")
     with pytest.raises(ValueError, match="Solver must be 'smacof' or 'svd'"):
         mdc_clf.fit(sim)
 
     # SVD with metric=False
     sim = np.ones((2, 2))
-    mdc_clf = mds.MDS(metric=False, solver='svd')
+    mdc_clf = mds.MDS(metric=False, solver="svd")
     with pytest.raises(ValueError, match="Using SVD requires metric=True"):
         mdc_clf.fit(sim)
 
@@ -89,32 +79,37 @@
     mds_clf.fit(sim)
 
 
-<<<<<<< HEAD
 def test_MDS_svd():
     # Test svd using example data from "An Introduction to MDS"
     # Florian Wickelmaier, p 11
-    sim = np.array([[0, 93, 82, 133],
-                    [93, 0, 52, 60],
-                    [82, 52, 0, 111],
-                    [133, 60, 111, 0]])
+    sim = np.array(
+        [[0, 93, 82, 133], [93, 0, 52, 60], [82, 52, 0, 111], [133, 60, 111, 0]]
+    )
 
-    mds_clf = mds.MDS(metric=True, solver="svd", dissimilarity='precomputed')
+    mds_clf = mds.MDS(metric=True, solver="svd", dissimilarity="precomputed")
     mds_clf.fit(sim)
 
-    X_true_1 = np.array([[-62.831, -32.97448],
-                         [18.403, 12.02697],
-                         [-24.960, 39.71091],
-                         [69.388, -18.76340]])
+    X_true_1 = np.array(
+        [
+            [-62.831, -32.97448],
+            [18.403, 12.02697],
+            [-24.960, 39.71091],
+            [69.388, -18.76340],
+        ]
+    )
     X_true_2 = np.copy(X_true_1)
     X_true_2[:, 0] *= -1
 
     # Signs of columns are dependent on signs of computed eigenvectors
     # which are arbitrary and meaningless
-    assert (np.allclose(mds_clf.embedding_, X_true_1)
-            or np.allclose(mds_clf.embedding_, -X_true_1)
-            or np.allclose(mds_clf.embedding_, X_true_2)
-            or np.allclose(mds_clf.embedding_, -X_true_2))
-=======
+    assert (
+        np.allclose(mds_clf.embedding_, X_true_1)
+        or np.allclose(mds_clf.embedding_, -X_true_1)
+        or np.allclose(mds_clf.embedding_, X_true_2)
+        or np.allclose(mds_clf.embedding_, -X_true_2)
+    )
+
+
 # TODO: Remove in 1.1
 def test_MDS_pairwise_deprecated():
     mds_clf = mds.MDS(metric="precomputed")
@@ -135,5 +130,4 @@
 def test_MDS_pairwise(dissimilarity, expected_pairwise):
     # _pairwise attribute is set correctly
     mds_clf = mds.MDS(dissimilarity=dissimilarity)
-    assert mds_clf._pairwise == expected_pairwise
->>>>>>> 254ea8c4
+    assert mds_clf._pairwise == expected_pairwise
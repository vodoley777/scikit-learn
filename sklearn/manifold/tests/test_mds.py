--- conflicted
+++ resolved
@@ -64,7 +64,6 @@
     mds_clf.fit(sim)
 
 
-<<<<<<< HEAD
 def test_MDS_eigh():
     # Test eigh using example data from "An Introduction to MDS"
     # Florian Wickelmaier, p 11. Validated against R implementation
@@ -103,7 +102,8 @@
         mds_clf.fit(sim)
     with pytest.raises(ValueError, match=msg):
         mds_clf.fit_transform(sim)
-=======
+
+
 @pytest.mark.parametrize("k", [0.5, 1.5, 2])
 def test_normed_stress(k):
     """Test that non-metric MDS normalized stress is scale-invariant."""
@@ -128,5 +128,4 @@
     msg = "Normalized stress is not supported"
     sim = np.array([[0, 5, 3, 4], [5, 0, 2, 2], [3, 2, 0, 1], [4, 2, 1, 0]])
     with pytest.raises(ValueError, match=msg):
-        mds.smacof(sim, metric=True, normalized_stress=True)
->>>>>>> dfaef0c6
+        mds.smacof(sim, metric=True, normalized_stress=True)
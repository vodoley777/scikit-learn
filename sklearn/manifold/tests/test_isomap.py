from itertools import product
import numpy as np
import math
import pytest

from sklearn import datasets
from sklearn import manifold
from sklearn import neighbors
from sklearn import pipeline
from sklearn import preprocessing
from sklearn.datasets import make_blobs
from sklearn.metrics.pairwise import pairwise_distances
from sklearn.utils._testing import (
    assert_almost_equal,
    assert_allclose,
    assert_allclose_dense_sparse,
    assert_array_equal,
)
from scipy.sparse import rand as sparse_rand

eigen_solvers = ["auto", "dense", "arpack"]
path_methods = ["auto", "FW", "D"]

# TODO: Isomap fit/fit_transform must preserve dtype


def create_sample_data(dtype, n_pts=25, add_noise=False):
    # grid of equidistant points in 2D, n_components = n_dim
    n_per_side = int(math.sqrt(n_pts))
    X = np.array(list(product(range(n_per_side), repeat=2))).astype(dtype, copy=False)
    if add_noise:
        # add noise in a third dimension
        rng = np.random.RandomState(0)
        noise = 0.1 * rng.randn(n_pts, 1).astype(dtype, copy=False)
        X = np.concatenate((X, noise), 1)
    return X


@pytest.mark.parametrize("n_neighbors, radius", [(24, None), (None, np.inf)])
@pytest.mark.parametrize("eigen_solver", eigen_solvers)
@pytest.mark.parametrize("path_method", path_methods)
def test_isomap_simple_grid(
    global_dtype, n_neighbors, radius, eigen_solver, path_method
):
    # Isomap should preserve distances when all neighbors are used
    n_pts = 25
    X = create_sample_data(global_dtype, n_pts=n_pts, add_noise=False)

    # distances from each point to all others
    if n_neighbors is not None:
        G = neighbors.kneighbors_graph(X, n_neighbors, mode="distance")
    else:
        G = neighbors.radius_neighbors_graph(X, radius, mode="distance")

    clf = manifold.Isomap(
        n_neighbors=n_neighbors,
        radius=radius,
        n_components=2,
        eigen_solver=eigen_solver,
        path_method=path_method,
    )
    clf.fit(X)

    if n_neighbors is not None:
        G_iso = neighbors.kneighbors_graph(clf.embedding_, n_neighbors, mode="distance")
    else:
        G_iso = neighbors.radius_neighbors_graph(
            clf.embedding_, radius, mode="distance"
        )
    assert_allclose_dense_sparse(G, G_iso)


@pytest.mark.parametrize("n_neighbors, radius", [(24, None), (None, np.inf)])
@pytest.mark.parametrize("eigen_solver", eigen_solvers)
@pytest.mark.parametrize("path_method", path_methods)
def test_isomap_reconstruction_error(
    global_dtype, n_neighbors, radius, eigen_solver, path_method
):
    # Same setup as in test_isomap_simple_grid, with an added dimension
    n_pts = 25
    X = create_sample_data(global_dtype, n_pts=n_pts, add_noise=True)

    # compute input kernel
    if n_neighbors is not None:
        G = neighbors.kneighbors_graph(X, n_neighbors, mode="distance").toarray()
    else:
        G = neighbors.radius_neighbors_graph(X, radius, mode="distance").toarray()
    centerer = preprocessing.KernelCenterer()
    K = centerer.fit_transform(-0.5 * G**2)

    clf = manifold.Isomap(
        n_neighbors=n_neighbors,
        radius=radius,
        n_components=2,
        eigen_solver=eigen_solver,
        path_method=path_method,
    )
    clf.fit(X)

    # compute output kernel
    if n_neighbors is not None:
        G_iso = neighbors.kneighbors_graph(clf.embedding_, n_neighbors, mode="distance")
    else:
        G_iso = neighbors.radius_neighbors_graph(
            clf.embedding_, radius, mode="distance"
        )
    G_iso = G_iso.toarray()
    K_iso = centerer.fit_transform(-0.5 * G_iso**2)

    # make sure error agrees
    reconstruction_error = np.linalg.norm(K - K_iso) / n_pts
    assert_almost_equal(reconstruction_error, clf.reconstruction_error())


@pytest.mark.parametrize("n_neighbors, radius", [(2, None), (None, 0.5)])
def test_transform(global_dtype, n_neighbors, radius):
    n_samples = 200
    n_components = 10
    noise_scale = 0.01

    # Create S-curve dataset
    X, y = datasets.make_s_curve(n_samples, random_state=0)

    X = X.astype(global_dtype, copy=False)

    # Compute isomap embedding
    iso = manifold.Isomap(
        n_components=n_components, n_neighbors=n_neighbors, radius=radius
    )
    X_iso = iso.fit_transform(X)

    # Re-embed a noisy version of the points
    rng = np.random.RandomState(0)
    noise = noise_scale * rng.randn(*X.shape)
    X_iso2 = iso.transform(X + noise)

    # Make sure the rms error on re-embedding is comparable to noise_scale
    assert np.sqrt(np.mean((X_iso - X_iso2) ** 2)) < 2 * noise_scale


@pytest.mark.parametrize("n_neighbors, radius", [(2, None), (None, 10.0)])
def test_pipeline(n_neighbors, radius, global_dtype):
    # check that Isomap works fine as a transformer in a Pipeline
    # only checks that no error is raised.
    # TODO check that it actually does something useful
    X, y = datasets.make_blobs(random_state=0)
    X = X.astype(global_dtype, copy=False)
    clf = pipeline.Pipeline(
        [
            ("isomap", manifold.Isomap(n_neighbors=n_neighbors, radius=radius)),
            ("clf", neighbors.KNeighborsClassifier()),
        ]
    )
    clf.fit(X, y)
    assert 0.9 < clf.score(X, y)


def test_pipeline_with_nearest_neighbors_transformer(global_dtype):
    # Test chaining NearestNeighborsTransformer and Isomap with
    # neighbors_algorithm='precomputed'
    algorithm = "auto"
    n_neighbors = 10

    X, _ = datasets.make_blobs(random_state=0)
    X2, _ = datasets.make_blobs(random_state=1)

    X = X.astype(global_dtype, copy=False)
    X2 = X2.astype(global_dtype, copy=False)

    # compare the chained version and the compact version
    est_chain = pipeline.make_pipeline(
        neighbors.KNeighborsTransformer(
            n_neighbors=n_neighbors, algorithm=algorithm, mode="distance"
        ),
        manifold.Isomap(n_neighbors=n_neighbors, metric="precomputed"),
    )
    est_compact = manifold.Isomap(
        n_neighbors=n_neighbors, neighbors_algorithm=algorithm
    )

    Xt_chain = est_chain.fit_transform(X)
    Xt_compact = est_compact.fit_transform(X)
    assert_allclose(Xt_chain, Xt_compact)

    Xt_chain = est_chain.transform(X2)
    Xt_compact = est_compact.transform(X2)
    assert_allclose(Xt_chain, Xt_compact)


@pytest.mark.parametrize(
    "metric, p, is_euclidean",
    [
        ("euclidean", 2, True),
        ("manhattan", 1, False),
        ("minkowski", 1, False),
        ("minkowski", 2, True),
        (lambda x1, x2: np.sqrt(np.sum(x1**2 + x2**2)), 2, False),
    ],
)
def test_different_metric(global_dtype, metric, p, is_euclidean):
    # Isomap must work on various metric parameters work correctly
    # and must default to euclidean.
    X, _ = datasets.make_blobs(random_state=0)
    X = X.astype(global_dtype, copy=False)

    reference = manifold.Isomap().fit_transform(X)
    embedding = manifold.Isomap(metric=metric, p=p).fit_transform(X)

    if is_euclidean:
        assert_allclose(embedding, reference)
    else:
        with pytest.raises(AssertionError, match="Not equal to tolerance rtol=1e-07"):
            assert_allclose(embedding, reference)


def test_isomap_clone_bug():
    # regression test for bug reported in #6062
    model = manifold.Isomap()
    for n_neighbors in [10, 15, 20]:
        model.set_params(n_neighbors=n_neighbors)
        model.fit(np.random.rand(50, 2))
        assert model.nbrs_.n_neighbors == n_neighbors


@pytest.mark.parametrize("eigen_solver", eigen_solvers)
@pytest.mark.parametrize("path_method", path_methods)
<<<<<<< HEAD
def test_sparse_input(global_dtype, eigen_solver, path_method):
    X = sparse_rand(100, 3, density=0.1, format="csr", dtype=global_dtype)

    # Should not error
=======
def test_sparse_input(eigen_solver, path_method):
    # TODO: compare results on dense and sparse data as proposed in:
    # https://github.com/scikit-learn/scikit-learn/pull/23585#discussion_r968388186
    X = sparse_rand(100, 3, density=0.1, format="csr")

>>>>>>> 7c2a58d5
    clf = manifold.Isomap(
        n_components=2,
        eigen_solver=eigen_solver,
        path_method=path_method,
        n_neighbors=8,
    )
    clf.fit(X)
<<<<<<< HEAD


def test_isomap_fit_precomputed_radius_graph(global_dtype):
=======
    clf.transform(X)


def test_isomap_fit_precomputed_radius_graph():
>>>>>>> 7c2a58d5
    # Isomap.fit_transform must yield similar result when using
    # a precomputed distance matrix.

    X, y = datasets.make_s_curve(200, random_state=0)
    X = X.astype(global_dtype, copy=False)
    radius = 10

    g = neighbors.radius_neighbors_graph(X, radius=radius, mode="distance")
    isomap = manifold.Isomap(n_neighbors=None, radius=radius, metric="precomputed")
    isomap.fit(g)
    precomputed_result = isomap.embedding_

    isomap = manifold.Isomap(n_neighbors=None, radius=radius, metric="minkowski")
    result = isomap.fit_transform(X)
    assert_allclose(precomputed_result, result)


def test_isomap_raise_error_when_neighbor_and_radius_both_set():
    # Isomap.fit_transform must raise a ValueError if
    # radius and n_neighbors are provided.

    X, _ = datasets.load_digits(return_X_y=True)
    isomap = manifold.Isomap(n_neighbors=3, radius=5.5)
    msg = "Both n_neighbors and radius are provided"
    with pytest.raises(ValueError, match=msg):
        isomap.fit_transform(X)


def test_multiple_connected_components():
    # Test that a warning is raised when the graph has multiple components
    X = np.array([0, 1, 2, 5, 6, 7])[:, None]
    with pytest.warns(UserWarning, match="number of connected components"):
        manifold.Isomap(n_neighbors=2).fit(X)


def test_multiple_connected_components_metric_precomputed(global_dtype):
    # Test that an error is raised when the graph has multiple components
    # and when X is a precomputed neighbors graph.
    X = np.array([0, 1, 2, 5, 6, 7])[:, None].astype(global_dtype, copy=False)

    # works with a precomputed distance matrix (dense)
    X_distances = pairwise_distances(X)
    with pytest.warns(UserWarning, match="number of connected components"):
        manifold.Isomap(n_neighbors=1, metric="precomputed").fit(X_distances)

    # does not work with a precomputed neighbors graph (sparse)
    X_graph = neighbors.kneighbors_graph(X, n_neighbors=2, mode="distance")
    with pytest.raises(RuntimeError, match="number of connected components"):
        manifold.Isomap(n_neighbors=1, metric="precomputed").fit(X_graph)


def test_get_feature_names_out():
    """Check get_feature_names_out for Isomap."""
    X, y = make_blobs(random_state=0, n_features=4)
    n_components = 2

    iso = manifold.Isomap(n_components=n_components)
    iso.fit_transform(X)
    names = iso.get_feature_names_out()
    assert_array_equal([f"isomap{i}" for i in range(n_components)], names)<|MERGE_RESOLUTION|>--- conflicted
+++ resolved
@@ -224,18 +224,11 @@
 
 @pytest.mark.parametrize("eigen_solver", eigen_solvers)
 @pytest.mark.parametrize("path_method", path_methods)
-<<<<<<< HEAD
 def test_sparse_input(global_dtype, eigen_solver, path_method):
-    X = sparse_rand(100, 3, density=0.1, format="csr", dtype=global_dtype)
-
-    # Should not error
-=======
-def test_sparse_input(eigen_solver, path_method):
     # TODO: compare results on dense and sparse data as proposed in:
     # https://github.com/scikit-learn/scikit-learn/pull/23585#discussion_r968388186
-    X = sparse_rand(100, 3, density=0.1, format="csr")
-
->>>>>>> 7c2a58d5
+    X = sparse_rand(100, 3, density=0.1, format="csr", dtype=global_dtype)
+    # Must not error
     clf = manifold.Isomap(
         n_components=2,
         eigen_solver=eigen_solver,
@@ -243,16 +236,10 @@
         n_neighbors=8,
     )
     clf.fit(X)
-<<<<<<< HEAD
+    clf.transform(X)
 
 
 def test_isomap_fit_precomputed_radius_graph(global_dtype):
-=======
-    clf.transform(X)
-
-
-def test_isomap_fit_precomputed_radius_graph():
->>>>>>> 7c2a58d5
     # Isomap.fit_transform must yield similar result when using
     # a precomputed distance matrix.
 

--- conflicted
+++ resolved
@@ -9,12 +9,7 @@
 from scipy.spatial.distance import pdist, squareform
 
 from sklearn import config_context
-<<<<<<< HEAD
-from sklearn.neighbors import NearestNeighbors
-from sklearn.neighbors import kneighbors_graph
-=======
 from sklearn.datasets import make_blobs
->>>>>>> 2ab1d81e
 from sklearn.exceptions import EfficiencyWarning
 
 # mypy error: Module 'sklearn.manifold' has no attribute '_barnes_hut_tsne'

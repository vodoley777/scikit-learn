--- conflicted
+++ resolved
@@ -7,13 +7,8 @@
 from numbers import Integral, Real
 
 import numpy as np
-<<<<<<< HEAD
-from scipy.linalg import svd, qr, solve
-from scipy.sparse import eye, csr_matrix
-=======
 from scipy.linalg import eigh, qr, solve, svd
 from scipy.sparse import csr_matrix, eye
->>>>>>> 2ab1d81e
 from scipy.sparse.linalg import eigsh
 
 from ..base import (
@@ -195,11 +190,7 @@
     elif eigen_solver == "dense":
         if hasattr(M, "toarray"):
             M = M.toarray()
-<<<<<<< HEAD
-        eigen_values, eigen_vectors = _eigh(
-=======
         eigen_values, eigen_vectors = eigh(
->>>>>>> 2ab1d81e
             M, subset_by_index=(k_skip, k + k_skip - 1), overwrite_a=True
         )
         index = np.argsort(np.abs(eigen_values))

--- conflicted
+++ resolved
@@ -530,7 +530,6 @@
         """
         return self.n_components
 
-<<<<<<< HEAD
     @available_if(lambda self: self.fit_inverse_transform)
     def inverse_transform(self, X):
         """Project data back to its original space.
@@ -551,12 +550,11 @@
         check_is_fitted(self)
         X = check_array(X, accept_sparse=("csr", "csc"))
         return X @ self.inverse_components_.T
-=======
+
     def _more_tags(self):
         return {
             "preserves_dtype": [np.float64, np.float32],
         }
->>>>>>> ab15e76e
 
 
 class GaussianRandomProjection(BaseRandomProjection):

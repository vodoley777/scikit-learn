--- conflicted
+++ resolved
@@ -74,27 +74,6 @@
 [https://archive.ics.uci.edu/ml]. Irvine, CA: University of California,
 School of Information and Computer Science.
 
-<<<<<<< HEAD
-.. topic:: References
-
-  (1) S. Aeberhard, D. Coomans and O. de Vel,
-  Comparison of Classifiers in High Dimensional Settings,
-  Tech. Rep. no. 92-02, (1992), Dept. of Computer Science and Dept. of
-  Mathematics and Statistics, James Cook University of North Queensland.
-  (Also submitted to Technometrics).
-
-  The data was used with many others for comparing various
-  classifiers. The classes are separable, though only RDA
-  has achieved 100% correct classification.
-  (RDA : 100%, QDA 99.4%, LDA 98.9%, 1NN 96.1% (z-transformed data))
-  (All results using the leave-one-out technique)
-
-  (2) S. Aeberhard, D. Coomans and O. de Vel,
-  "THE CLASSIFICATION PERFORMANCE OF RDA"
-  Tech. Rep. no. 92-01, (1992), Dept. of Computer Science and Dept. of
-  Mathematics and Statistics, James Cook University of North Queensland.
-  (Also submitted to Journal of Chemometrics).
-=======
 |details-start|
 **References**
 |details-split|
@@ -117,5 +96,4 @@
 Mathematics and Statistics, James Cook University of North Queensland. 
 (Also submitted to Journal of Chemometrics).
 
-|details-end|
->>>>>>> 611cffe1
+|details-end|
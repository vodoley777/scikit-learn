--- conflicted
+++ resolved
@@ -459,30 +459,13 @@
                     if (feature['name'] not in target_column_name and
                         feature['is_ignore'] != 'true' and
                         feature['is_row_identifier'] != 'true')]
-
-<<<<<<< HEAD
-    arff_data = cached_download_data_arff(data_description['file_id'])['data']
-    data = _convert_arff_data(arff_data)
-
+    
+    # prepare which columns and data types should be returned for the X and y
     if isinstance(target_column_name, list):
-        dtype = _determine_multi_target_data_type(features_dict,
-                                                  target_column_name)
-        indices = [int(features_dict[col_name]['index'])
-                   for col_name in target_column_name]
-        y = np.array(data[:, indices], dtype=dtype)
-=======
-    # prepare which columns and data types should be returned for the X and y
-    if isinstance(target_column_name, string_types):
-        # determine vector type
-        dtype_y = _determine_single_target_data_type(features_dict,
-                                                     target_column_name)
-        col_slice_y = int(features_dict[target_column_name]['index'])
-    elif isinstance(target_column_name, list):
         dtype_y = _determine_multi_target_data_type(features_dict,
                                                     target_column_name)
         col_slice_y = [int(features_dict[col_name]['index'])
                        for col_name in target_column_name]
->>>>>>> c08065b8
     elif target_column_name is None:
         dtype_y = None
         col_slice_y = None

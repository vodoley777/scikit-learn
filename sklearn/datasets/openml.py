import gzip
import json
import os
import shutil
from os.path import join
from warnings import warn
from contextlib import closing
from functools import wraps
import itertools
from collections.abc import Generator

from urllib.request import urlopen, Request

import numpy as np
import scipy.sparse

from sklearn.externals import _arff
from .base import get_data_home
from urllib.error import HTTPError
from ..utils import Bunch

__all__ = ['fetch_openml']

_OPENML_PREFIX = "https://openml.org/"
_SEARCH_NAME = "api/v1/json/data/list/data_name/{}/limit/2"
_DATA_INFO = "api/v1/json/data/{}"
_DATA_FEATURES = "api/v1/json/data/features/{}"
_DATA_QUALITIES = "api/v1/json/data/qualities/{}"
_DATA_FILE = "data/v1/download/{}"


def _get_local_path(openml_path, data_home):
    return os.path.join(data_home, 'openml.org', openml_path + ".gz")


def _retry_with_clean_cache(openml_path, data_home):
    """If the first call to the decorated function fails, the local cached
    file is removed, and the function is called again. If ``data_home`` is
    ``None``, then the function is called once.
    """
    def decorator(f):
        @wraps(f)
        def wrapper():
            if data_home is None:
                return f()
            try:
                return f()
            except HTTPError:
                raise
            except Exception:
                warn("Invalid cache, redownloading file", RuntimeWarning)
                local_path = _get_local_path(openml_path, data_home)
                if os.path.exists(local_path):
                    os.unlink(local_path)
                return f()
        return wrapper
    return decorator


def _open_openml_url(openml_path, data_home):
    """
    Returns a resource from OpenML.org. Caches it to data_home if required.

    Parameters
    ----------
    openml_path : str
        OpenML URL that will be accessed. This will be prefixes with
        _OPENML_PREFIX

    data_home : str
        Directory to which the files will be cached. If None, no caching will
        be applied.

    Returns
    -------
    result : stream
        A stream to the OpenML resource
    """
    def is_gzip(_fsrc):
        return _fsrc.info().get('Content-Encoding', '') == 'gzip'

    req = Request(_OPENML_PREFIX + openml_path)
    req.add_header('Accept-encoding', 'gzip')

    if data_home is None:
        fsrc = urlopen(req)
        if is_gzip(fsrc):
            return gzip.GzipFile(fileobj=fsrc, mode='rb')
        return fsrc

    local_path = _get_local_path(openml_path, data_home)
    if not os.path.exists(local_path):
        try:
            os.makedirs(os.path.dirname(local_path))
        except OSError:
            # potentially, the directory has been created already
            pass

        try:
            with closing(urlopen(req)) as fsrc:
                if is_gzip(fsrc):
                    with open(local_path, 'wb') as fdst:
                        shutil.copyfileobj(fsrc, fdst)
                else:
                    with gzip.GzipFile(local_path, 'wb') as fdst:
                        shutil.copyfileobj(fsrc, fdst)
        except Exception:
            if os.path.exists(local_path):
                os.unlink(local_path)
            raise

    # XXX: First time, decompression will not be necessary (by using fsrc), but
    # it will happen nonetheless
    return gzip.GzipFile(local_path, 'rb')


def _get_json_content_from_openml_api(url, error_message, raise_if_error,
                                      data_home):
    """
    Loads json data from the openml api

    Parameters
    ----------
    url : str
        The URL to load from. Should be an official OpenML endpoint

    error_message : str or None
        The error message to raise if an acceptable OpenML error is thrown
        (acceptable error is, e.g., data id not found. Other errors, like 404's
        will throw the native error message)

    raise_if_error : bool
        Whether to raise an error if OpenML returns an acceptable error (e.g.,
        date not found). If this argument is set to False, a None is returned
        in case of acceptable errors. Note that all other errors (e.g., 404)
        will still be raised as normal.

    data_home : str or None
        Location to cache the response. None if no cache is required.

    Returns
    -------
    json_data : json or None
        the json result from the OpenML server if the call was successful;
        None otherwise iff raise_if_error was set to False and the error was
        ``acceptable``
    """

    @_retry_with_clean_cache(url, data_home)
    def _load_json():
        with closing(_open_openml_url(url, data_home)) as response:
            return json.loads(response.read().decode("utf-8"))

    try:
        return _load_json()
    except HTTPError as error:
        # 412 is an OpenML specific error code, indicating a generic error
        # (e.g., data not found)
        if error.code != 412:
            raise error

    # 412 error, not in except for nicer traceback
    if raise_if_error:
        raise ValueError(error_message)
    return None


def _split_sparse_columns(arff_data, include_columns):
    """
    obtains several columns from sparse arff representation. Additionally, the
    column indices are re-labelled, given the columns that are not included.
    (e.g., when including [1, 2, 3], the columns will be relabelled to
    [0, 1, 2])

    Parameters
    ----------
    arff_data : tuple
        A tuple of three lists of equal size; first list indicating the value,
        second the x coordinate and the third the y coordinate.

    include_columns : list
        A list of columns to include.

    Returns
    -------
    arff_data_new : tuple
        Subset of arff data with only the include columns indicated by the
        include_columns argument.
    """
    arff_data_new = (list(), list(), list())
    reindexed_columns = {column_idx: array_idx for array_idx, column_idx
                         in enumerate(include_columns)}
    for val, row_idx, col_idx in zip(arff_data[0], arff_data[1], arff_data[2]):
        if col_idx in include_columns:
            arff_data_new[0].append(val)
            arff_data_new[1].append(row_idx)
            arff_data_new[2].append(reindexed_columns[col_idx])
    return arff_data_new


def _sparse_data_to_array(arff_data, include_columns):
    # turns the sparse data back into an array (can't use toarray() function,
    # as this does only work on numeric data)
    num_obs = max(arff_data[1]) + 1
    y_shape = (num_obs, len(include_columns))
    reindexed_columns = {column_idx: array_idx for array_idx, column_idx
                         in enumerate(include_columns)}
    # TODO: improve for efficiency
    y = np.empty(y_shape, dtype=np.float64)
    for val, row_idx, col_idx in zip(arff_data[0], arff_data[1], arff_data[2]):
        if col_idx in include_columns:
            y[row_idx, reindexed_columns[col_idx]] = val
    return y


def _convert_arff_data(arff_data, col_slice_x, col_slice_y, shape=None):
    """
    converts the arff object into the appropriate matrix type (np.array or
    scipy.sparse.csr_matrix) based on the 'data part' (i.e., in the
    liac-arff dict, the object from the 'data' key)

    Parameters
    ----------
    arff_data : list or dict
        as obtained from liac-arff object

    col_slice_x : list
        The column indices that are sliced from the original array to return
        as X data

    col_slice_y : list
        The column indices that are sliced from the original array to return
        as y data

    Returns
    -------
    X : np.array or scipy.sparse.csr_matrix
    y : np.array
    """
    if isinstance(arff_data, Generator):
        if shape[0] == -1:
            count = -1
        else:
            count = shape[0] * shape[1]
        data = np.fromiter(itertools.chain.from_iterable(arff_data),
                           dtype='float64', count=count)
        data = data.reshape(*shape)
        X = data[:, col_slice_x]
        y = data[:, col_slice_y]
        return X, y
    elif isinstance(arff_data, tuple):
        arff_data_X = _split_sparse_columns(arff_data, col_slice_x)
        num_obs = max(arff_data[1]) + 1
        X_shape = (num_obs, len(col_slice_x))
        X = scipy.sparse.coo_matrix(
            (arff_data_X[0], (arff_data_X[1], arff_data_X[2])),
            shape=X_shape, dtype=np.float64)
        X = X.tocsr()
        y = _sparse_data_to_array(arff_data, col_slice_y)
        return X, y
    else:
        # This should never happen
        raise ValueError('Unexpected Data Type obtained from arff.')


def _convert_arff_data_dataframe(arff_data, col_slice_x, col_slice_y,
                                 data_columns, target_column, features_dict,
                                 nominal_attributes):
    """
    """
    try:
        import pandas as pd
    except ImportError:
        raise ImportError("return_frame=True requires pandas")

    nominal_attributes = dict(nominal_attributes)

    data = pd.DataFrame(arff_data)

    # process X data
    X = data.iloc[:, col_slice_x]
    X.columns = data_columns

    all_numeric = all(features_dict[feature]['data_type'] == 'numeric'
                      for feature in data_columns)

    if all_numeric:
        X = X.astype(np.float64, copy=False)
    else:
        X_cols = []

        for feature in data_columns:
            data_type = features_dict[feature]['data_type']
            if data_type == 'numeric':
                X_cols.append(X[feature].astype(np.float64))
            elif data_type == 'nominal':
                categories = nominal_attributes[feature]
                X_cols.append(pd.Series(
                    pd.Categorical(X[feature], categories=categories),
                    name=feature))
            elif data_type == 'string':
                X_cols.append(X[feature])
            else:
                raise ValueError("invalid data type")
        X = pd.concat(X_cols, axis=1, copy=False)

    # convert y data to array
    y = np.array(data.iloc[:, col_slice_y])

    return X, y


def _get_data_info_by_name(name, version, data_home):
    """
    Utilizes the openml dataset listing api to find a dataset by
    name/version
    OpenML api function:
    https://www.openml.org/api_docs#!/data/get_data_list_data_name_data_name

    Parameters
    ----------
    name : str
        name of the dataset

    version : int or str
        If version is an integer, the exact name/version will be obtained from
        OpenML. If version is a string (value: "active") it will take the first
        version from OpenML that is annotated as active. Any other string
        values except "active" are treated as integer.

    data_home : str or None
        Location to cache the response. None if no cache is required.

    Returns
    -------
    first_dataset : json
        json representation of the first dataset object that adhired to the
        search criteria

    """
    if version == "active":
        # situation in which we return the oldest active version
        url = _SEARCH_NAME.format(name) + "/status/active/"
        error_msg = "No active dataset {} found.".format(name)
        json_data = _get_json_content_from_openml_api(url, error_msg, True,
                                                      data_home)
        res = json_data['data']['dataset']
        if len(res) > 1:
            warn("Multiple active versions of the dataset matching the name"
                 " {name} exist. Versions may be fundamentally different, "
                 "returning version"
                 " {version}.".format(name=name, version=res[0]['version']))
        return res[0]

    # an integer version has been provided
    url = (_SEARCH_NAME + "/data_version/{}").format(name, version)
    json_data = _get_json_content_from_openml_api(url, None, False,
                                                  data_home)
    if json_data is None:
        # we can do this in 1 function call if OpenML does not require the
        # specification of the dataset status (i.e., return datasets with a
        # given name / version regardless of active, deactivated, etc. )
        # TODO: feature request OpenML.
        url += "/status/deactivated"
        error_msg = "Dataset {} with version {} not found.".format(name,
                                                                   version)
        json_data = _get_json_content_from_openml_api(url, error_msg, True,
                                                      data_home)

    return json_data['data']['dataset'][0]


def _get_data_description_by_id(data_id, data_home):
    # OpenML API function: https://www.openml.org/api_docs#!/data/get_data_id
    url = _DATA_INFO.format(data_id)
    error_message = "Dataset with data_id {} not found.".format(data_id)
    json_data = _get_json_content_from_openml_api(url, error_message, True,
                                                  data_home)
    return json_data['data_set_description']


def _get_data_features(data_id, data_home):
    # OpenML function:
    # https://www.openml.org/api_docs#!/data/get_data_features_id
    url = _DATA_FEATURES.format(data_id)
    error_message = "Dataset with data_id {} not found.".format(data_id)
    json_data = _get_json_content_from_openml_api(url, error_message, True,
                                                  data_home)
    return json_data['data_features']['feature']


def _get_data_qualities(data_id, data_home):
    # OpenML API function:
    # https://www.openml.org/api_docs#!/data/get_data_qualities_id
    url = _DATA_QUALITIES.format(data_id)
    error_message = "Dataset with data_id {} not found.".format(data_id)
    json_data = _get_json_content_from_openml_api(url, error_message, True,
                                                  data_home)
    try:
        return json_data['data_qualities']['quality']
    except KeyError:
        # the qualities might not be available, but we still try to process
        # the data
        return None


def _get_data_shape(data_qualities):
    # Using the data_info dictionary from _get_data_info_by_name to extract
    # the number of samples / features
    if data_qualities is None:
        return None
    qualities = {d['name']: d['value'] for d in data_qualities}
    try:
        return (int(float(qualities['NumberOfInstances'])),
                int(float(qualities['NumberOfFeatures'])))
    except AttributeError:
        return None


def _download_data_arff(file_id, sparse, data_home, encode_nominal=True):
    # Accesses an ARFF file on the OpenML server. Documentation:
    # https://www.openml.org/api_data_docs#!/data/get_download_id
    # encode_nominal argument is to ensure unit testing, do not alter in
    # production!
    url = _DATA_FILE.format(file_id)

    @_retry_with_clean_cache(url, data_home)
    def _arff_load():
        with closing(_open_openml_url(url, data_home)) as response:
            if sparse is True:
                return_type = _arff.COO
            else:
                return_type = _arff.DENSE_GEN

            arff_file = _arff.loads(response.read().decode('utf-8'),
                                    encode_nominal=encode_nominal,
                                    return_type=return_type)
        return arff_file

    return _arff_load()


def _verify_target_data_type(features_dict, target_columns):
    # verifies the data type of the y array in case there are multiple targets
    # (throws an error if these targets do not comply with sklearn support)
    if not isinstance(target_columns, list):
        raise ValueError('target_column should be list, '
                         'got: %s' % type(target_columns))
    found_types = set()
    for target_column in target_columns:
        if target_column not in features_dict:
            raise KeyError('Could not find target_column={}')
        if features_dict[target_column]['data_type'] == "numeric":
            found_types.add(np.float64)
        else:
            found_types.add(object)

        # note: we compare to a string, not boolean
        if features_dict[target_column]['is_ignore'] == 'true':
            warn('target_column={} has flag is_ignore.'.format(
                target_column))
        if features_dict[target_column]['is_row_identifier'] == 'true':
            warn('target_column={} has flag is_row_identifier.'.format(
                target_column))
    if len(found_types) > 1:
        raise ValueError('Can only handle homogeneous multi-target datasets, '
                         'i.e., all targets are either numeric or '
                         'categorical.')


def _valid_data_column_names(features_list, target_columns):
    # logic for determining on which columns can be learned. Note that from the
    # OpenML guide follows that columns that have the `is_row_identifier` or
    # `is_ignore` flag, these can not be learned on. Also target columns are
    # excluded.
    valid_data_column_names = []
    for feature in features_list:
        if (feature['name'] not in target_columns
                and feature['is_ignore'] != 'true'
                and feature['is_row_identifier'] != 'true'):
            valid_data_column_names.append(feature['name'])
    return valid_data_column_names


def fetch_openml(name=None, version='active', data_id=None, data_home=None,
                 target_column='default-target', cache=True, return_X_y=False,
                 return_frame=False):
    """Fetch dataset from openml by name or dataset id.

    Datasets are uniquely identified by either an integer ID or by a
    combination of name and version (i.e. there might be multiple
    versions of the 'iris' dataset). Please give either name or data_id
    (not both). In case a name is given, a version can also be
    provided.

    Read more in the :ref:`User Guide <openml>`.

    .. note:: EXPERIMENTAL

        The API is experimental in version 0.20 (particularly the return value
        structure), and might have small backward-incompatible changes in
        future releases.

    Parameters
    ----------
    name : str or None
        String identifier of the dataset. Note that OpenML can have multiple
        datasets with the same name.

    version : integer or 'active', default='active'
        Version of the dataset. Can only be provided if also ``name`` is given.
        If 'active' the oldest version that's still active is used. Since
        there may be more than one active version of a dataset, and those
        versions may fundamentally be different from one another, setting an
        exact version is highly recommended.

    data_id : int or None
        OpenML ID of the dataset. The most specific way of retrieving a
        dataset. If data_id is not given, name (and potential version) are
        used to obtain a dataset.

    data_home : string or None, default None
        Specify another download and cache folder for the data sets. By default
        all scikit-learn data is stored in '~/scikit_learn_data' subfolders.

    target_column : string, list or None, default 'default-target'
        Specify the column name in the data to use as target. If
        'default-target', the standard target column a stored on the server
        is used. If ``None``, all columns are returned as data and the
        target is ``None``. If list (of strings), all columns with these names
        are returned as multi-target (Note: not all scikit-learn classifiers
        can handle all types of multi-output combinations)

    cache : boolean, default=True
        Whether to cache downloaded datasets using joblib.

    return_X_y : boolean, default=False.
        If True, returns ``(data, target)`` instead of a Bunch object. See
        below for more information about the `data` and `target` objects.

    Returns
    -------

    data : Bunch
        Dictionary-like object, with attributes:

        data : np.array or scipy.sparse.csr_matrix of floats
            The feature matrix. Categorical features are encoded as ordinals.
        target : np.array
            The regression target or classification labels, if applicable.
            Dtype is float if numeric, and object if categorical.
        DESCR : str
            The full description of the dataset
        feature_names : list
            The names of the dataset columns
        categories : dict
            Maps each categorical feature name to a list of values, such
            that the value encoded as i is ith in the list.
        details : dict
            More metadata from OpenML

    (data, target) : tuple if ``return_X_y`` is True

        .. note:: EXPERIMENTAL

            This interface is **experimental** as at version 0.20 and
            subsequent releases may change attributes without notice
            (although there should only be minor changes to ``data``
            and ``target``).

        Missing values in the 'data' are represented as NaN's. Missing values
        in 'target' are represented as NaN's (numerical target) or None
        (categorical target)
    """
    data_home = get_data_home(data_home=data_home)
    data_home = join(data_home, 'openml')
    if cache is False:
        # no caching will be applied
        data_home = None

    # check valid function arguments. data_id XOR (name, version) should be
    # provided
    if name is not None:
        # OpenML is case-insensitive, but the caching mechanism is not
        # convert all data names (str) to lower case
        name = name.lower()
        if data_id is not None:
            raise ValueError(
                "Dataset data_id={} and name={} passed, but you can only "
                "specify a numeric data_id or a name, not "
                "both.".format(data_id, name))
        data_info = _get_data_info_by_name(name, version, data_home)
        data_id = data_info['did']
    elif data_id is not None:
        # from the previous if statement, it is given that name is None
        if version != "active":
            raise ValueError(
                "Dataset data_id={} and version={} passed, but you can only "
                "specify a numeric data_id or a version, not "
                "both.".format(data_id, name))
    else:
        raise ValueError(
            "Neither name nor data_id are provided. Please provide name or "
            "data_id.")

    data_description = _get_data_description_by_id(data_id, data_home)
    if data_description['status'] != "active":
        warn("Version {} of dataset {} is inactive, meaning that issues have "
             "been found in the dataset. Try using a newer version from "
             "this URL: {}".format(
                data_description['version'],
                data_description['name'],
                data_description['url']))
    if 'error' in data_description:
        warn("OpenML registered a problem with the dataset. It might be "
             "unusable. Error: {}".format(data_description['error']))
    if 'warning' in data_description:
        warn("OpenML raised a warning on the dataset. It might be "
             "unusable. Warning: {}".format(data_description['warning']))

    # download data features, meta-info about column types
    features_list = _get_data_features(data_id, data_home)

    if not return_frame:
        for feature in features_list:
            if 'true' in (feature['is_ignore'], feature['is_row_identifier']):
                continue
            if feature['data_type'] == 'string':
                raise ValueError('STRING attributes are not supported for '
                                 'arrays as return value. Try '
                                 'return_frame=True.')

    if target_column == "default-target":
        # determines the default target based on the data feature results
        # (which is currently more reliable than the data description;
        # see issue: https://github.com/openml/OpenML/issues/768)
        target_column = [feature['name'] for feature in features_list
                         if feature['is_target'] == 'true']
    elif isinstance(target_column, str):
        # for code-simplicity, make target_column by default a list
        target_column = [target_column]
    elif target_column is None:
        target_column = []
    elif not isinstance(target_column, list):
        raise TypeError("Did not recognize type of target_column"
                        "Should be str, list or None. Got: "
                        "{}".format(type(target_column)))
    data_columns = _valid_data_column_names(features_list,
                                            target_column)

    # prepare which columns and data types should be returned for the X and y
    features_dict = {feature['name']: feature for feature in features_list}

    # XXX: col_slice_y should be all nominal or all numeric
    _verify_target_data_type(features_dict, target_column)

    col_slice_y = [int(features_dict[col_name]['index'])
                   for col_name in target_column]

    col_slice_x = [int(features_dict[col_name]['index'])
                   for col_name in data_columns]
    for col_idx in col_slice_y:
        feat = features_list[col_idx]
        nr_missing = int(feat['number_of_missing_values'])
        if nr_missing > 0:
            raise ValueError('Target column {} has {} missing values. '
                             'Missing values are not supported for target '
                             'columns. '.format(feat['name'], nr_missing))

    # determine arff encoding to return
    return_sparse = False
    if data_description['format'].lower() == 'sparse_arff':
        return_sparse = True

    if not return_sparse:
        data_qualities = _get_data_qualities(data_id, data_home)
        shape = _get_data_shape(data_qualities)
        # if the data qualities were not available, we can still get the
        # n_features from the feature list, with the n_samples unknown
        if shape is None:
            shape = (-1, len(features_list))
    else:
        shape = None

    # obtain the data
    arff = _download_data_arff(data_description['file_id'], return_sparse,
<<<<<<< HEAD
                               data_home, encode_nominal=not return_frame)
    arff_data = arff['data']
=======
                               data_home)

>>>>>>> 984871b8
    # nominal attributes is a dict mapping from the attribute name to the
    # possible values. Includes also the target column (which will be popped
    # off below, before it will be packed in the Bunch object)
    nominal_attributes = {k: v for k, v in arff['attributes']
                          if isinstance(v, list) and
                          k in data_columns + target_column}
<<<<<<< HEAD
    for feature in features_list:
        if 'true' in (feature['is_row_identifier'],
                      feature['is_ignore']) and (feature['name'] not in
                                                 target_column):
            del nominal_attributes[feature['name']]
    if return_frame:
        X, y = _convert_arff_data_dataframe(
            arff_data, col_slice_x, col_slice_y, data_columns, target_column,
            features_dict, nominal_attributes)
    else:
        X, y = _convert_arff_data(arff_data, col_slice_x, col_slice_y)
=======

    X, y = _convert_arff_data(arff['data'], col_slice_x, col_slice_y, shape)
>>>>>>> 984871b8

    is_classification = {col_name in nominal_attributes
                         for col_name in target_column}
    if not is_classification:
        # No target
        pass
    elif all(is_classification):
<<<<<<< HEAD
        if not return_frame:
            y = np.hstack([np.take(np.asarray(nominal_attributes.pop(col_name),
                                              dtype='O'),
                                   y[:, i:i+1].astype(int))
                          for i, col_name in enumerate(target_column)])
=======
        y = np.hstack([np.take(np.asarray(nominal_attributes.pop(col_name),
                                          dtype='O'),
                               y[:, i:i+1].astype(int, copy=False))
                       for i, col_name in enumerate(target_column)])
>>>>>>> 984871b8
    elif any(is_classification):
        raise ValueError('Mix of nominal and non-nominal targets is not '
                         'currently supported')

    description = "{}\n\nDownloaded from openml.org.".format(
        data_description.pop('description'))

    # reshape y back to 1-D array, if there is only 1 target column; back
    # to None if there are not target columns
    if y.shape[1] == 1:
        y = y.reshape((-1,))
    elif y.shape[1] == 0:
        y = None

    if return_X_y:
        return X, y

    bunch = Bunch(
        data=X, target=y, feature_names=data_columns,
        DESCR=description, details=data_description,
        categories=nominal_attributes,
        url="https://www.openml.org/d/{}".format(data_id))

    return bunch<|MERGE_RESOLUTION|>--- conflicted
+++ resolved
@@ -684,20 +684,14 @@
 
     # obtain the data
     arff = _download_data_arff(data_description['file_id'], return_sparse,
-<<<<<<< HEAD
                                data_home, encode_nominal=not return_frame)
     arff_data = arff['data']
-=======
-                               data_home)
-
->>>>>>> 984871b8
     # nominal attributes is a dict mapping from the attribute name to the
     # possible values. Includes also the target column (which will be popped
     # off below, before it will be packed in the Bunch object)
     nominal_attributes = {k: v for k, v in arff['attributes']
                           if isinstance(v, list) and
                           k in data_columns + target_column}
-<<<<<<< HEAD
     for feature in features_list:
         if 'true' in (feature['is_row_identifier'],
                       feature['is_ignore']) and (feature['name'] not in
@@ -709,10 +703,6 @@
             features_dict, nominal_attributes)
     else:
         X, y = _convert_arff_data(arff_data, col_slice_x, col_slice_y)
-=======
-
-    X, y = _convert_arff_data(arff['data'], col_slice_x, col_slice_y, shape)
->>>>>>> 984871b8
 
     is_classification = {col_name in nominal_attributes
                          for col_name in target_column}
@@ -720,18 +710,11 @@
         # No target
         pass
     elif all(is_classification):
-<<<<<<< HEAD
         if not return_frame:
             y = np.hstack([np.take(np.asarray(nominal_attributes.pop(col_name),
                                               dtype='O'),
                                    y[:, i:i+1].astype(int))
                           for i, col_name in enumerate(target_column)])
-=======
-        y = np.hstack([np.take(np.asarray(nominal_attributes.pop(col_name),
-                                          dtype='O'),
-                               y[:, i:i+1].astype(int, copy=False))
-                       for i, col_name in enumerate(target_column)])
->>>>>>> 984871b8
     elif any(is_classification):
         raise ValueError('Mix of nominal and non-nominal targets is not '
                          'currently supported')

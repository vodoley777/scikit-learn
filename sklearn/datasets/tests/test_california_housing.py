"""Test the california_housing loader, if the data is available,
or if specifically requested via environment variable
(e.g. for CI jobs)."""
<<<<<<< HEAD
=======
from functools import partial

>>>>>>> 2ab1d81e
import pytest

from sklearn.datasets.tests.test_common import check_return_X_y


def test_fetch(fetch_california_housing_fxt):
    data = fetch_california_housing_fxt()
    assert (20640, 8) == data.data.shape
    assert (20640,) == data.target.shape
    assert data.DESCR.startswith(".. _california_housing_dataset:")

    # test return_X_y option
    fetch_func = partial(fetch_california_housing_fxt)
    check_return_X_y(data, fetch_func)


def test_fetch_asframe(fetch_california_housing_fxt):
    pd = pytest.importorskip("pandas")
    bunch = fetch_california_housing_fxt(as_frame=True)
    frame = bunch.frame
    assert hasattr(bunch, "frame") is True
    assert frame.shape == (20640, 9)
    assert isinstance(bunch.data, pd.DataFrame)
    assert isinstance(bunch.target, pd.Series)


def test_pandas_dependency_message(fetch_california_housing_fxt, hide_available_pandas):
    # Check that pandas is imported lazily and that an informative error
    # message is raised when pandas is missing:
    expected_msg = "fetch_california_housing with as_frame=True requires pandas"
    with pytest.raises(ImportError, match=expected_msg):
        fetch_california_housing_fxt(as_frame=True)<|MERGE_RESOLUTION|>--- conflicted
+++ resolved
@@ -1,11 +1,8 @@
 """Test the california_housing loader, if the data is available,
 or if specifically requested via environment variable
 (e.g. for CI jobs)."""
-<<<<<<< HEAD
-=======
 from functools import partial
 
->>>>>>> 2ab1d81e
 import pytest
 
 from sklearn.datasets.tests.test_common import check_return_X_y

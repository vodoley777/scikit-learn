"""
Base IO code for all datasets
"""

# Copyright (c) 2007 David Cournapeau <cournape@gmail.com>
#               2010 Fabian Pedregosa <fabian.pedregosa@inria.fr>
#               2010 Olivier Grisel <olivier.grisel@ensta.org>
# License: BSD 3 clause
import csv
import gzip
import hashlib
import os
import shutil
from collections import namedtuple
from numbers import Integral
from os import environ, listdir, makedirs
from os.path import expanduser, isdir, join, splitext
from pathlib import Path
<<<<<<< HEAD
from numbers import Integral

from ..preprocessing import scale
from ..utils import Bunch
from ..utils import check_random_state
from ..utils import check_pandas_support
from ..utils.fixes import _open_binary, _open_text, _read_text, _contents
from ..utils._param_validation import validate_params, Interval, StrOptions
=======
from urllib.request import urlretrieve
>>>>>>> 2ab1d81e

import numpy as np

from ..preprocessing import scale
from ..utils import Bunch, check_pandas_support, check_random_state
from ..utils._param_validation import Interval, StrOptions, validate_params
from ..utils.fixes import _contents, _open_binary, _open_text, _read_text

DATA_MODULE = "sklearn.datasets.data"
DESCR_MODULE = "sklearn.datasets.descr"
IMAGES_MODULE = "sklearn.datasets.images"

RemoteFileMetadata = namedtuple("RemoteFileMetadata", ["filename", "url", "checksum"])


@validate_params(
    {
        "data_home": [str, os.PathLike, None],
<<<<<<< HEAD
    }
=======
    },
    prefer_skip_nested_validation=True,
>>>>>>> 2ab1d81e
)
def get_data_home(data_home=None) -> str:
    """Return the path of the scikit-learn data directory.

    This folder is used by some large dataset loaders to avoid downloading the
    data several times.

    By default the data directory is set to a folder named 'scikit_learn_data' in the
    user home folder.

    Alternatively, it can be set by the 'SCIKIT_LEARN_DATA' environment
    variable or programmatically by giving an explicit folder path. The '~'
    symbol is expanded to the user home folder.

    If the folder does not already exist, it is automatically created.

    Parameters
    ----------
    data_home : str, default=None
        The path to scikit-learn data directory. If `None`, the default path
        is `~/sklearn_learn_data`.

    Returns
    -------
    data_home: str or path-like, default=None
        The path to scikit-learn data directory.
    """
    if data_home is None:
        data_home = environ.get("SCIKIT_LEARN_DATA", join("~", "scikit_learn_data"))
    data_home = expanduser(data_home)
    makedirs(data_home, exist_ok=True)
    return data_home


@validate_params(
    {
        "data_home": [str, os.PathLike, None],
<<<<<<< HEAD
    }
=======
    },
    prefer_skip_nested_validation=True,
>>>>>>> 2ab1d81e
)
def clear_data_home(data_home=None):
    """Delete all the content of the data home cache.

    Parameters
    ----------
    data_home : str or path-like, default=None
        The path to scikit-learn data directory. If `None`, the default path
        is `~/sklearn_learn_data`.
    """
    data_home = get_data_home(data_home)
    shutil.rmtree(data_home)


def _convert_data_dataframe(
    caller_name, data, target, feature_names, target_names, sparse_data=False
):
    pd = check_pandas_support("{} with as_frame=True".format(caller_name))
    if not sparse_data:
        data_df = pd.DataFrame(data, columns=feature_names, copy=False)
    else:
        data_df = pd.DataFrame.sparse.from_spmatrix(data, columns=feature_names)

    target_df = pd.DataFrame(target, columns=target_names)
    combined_df = pd.concat([data_df, target_df], axis=1)
    X = combined_df[feature_names]
    y = combined_df[target_names]
    if y.shape[1] == 1:
        y = y.iloc[:, 0]
    return combined_df, X, y


@validate_params(
    {
        "container_path": [str, os.PathLike],
        "description": [str, None],
        "categories": [list, None],
        "load_content": ["boolean"],
        "shuffle": ["boolean"],
        "encoding": [str, None],
        "decode_error": [StrOptions({"strict", "ignore", "replace"})],
        "random_state": ["random_state"],
        "allowed_extensions": [list, None],
<<<<<<< HEAD
    }
=======
    },
    prefer_skip_nested_validation=True,
>>>>>>> 2ab1d81e
)
def load_files(
    container_path,
    *,
    description=None,
    categories=None,
    load_content=True,
    shuffle=True,
    encoding=None,
    decode_error="strict",
    random_state=0,
    allowed_extensions=None,
):
    """Load text files with categories as subfolder names.

    Individual samples are assumed to be files stored a two levels folder
    structure such as the following:

        container_folder/
            category_1_folder/
                file_1.txt
                file_2.txt
                ...
                file_42.txt
            category_2_folder/
                file_43.txt
                file_44.txt
                ...

    The folder names are used as supervised signal label names. The individual
    file names are not important.

    This function does not try to extract features into a numpy array or scipy
    sparse matrix. In addition, if load_content is false it does not try to
    load the files in memory.

    To use text files in a scikit-learn classification or clustering algorithm,
    you will need to use the :mod:`~sklearn.feature_extraction.text` module to
    build a feature extraction transformer that suits your problem.

    If you set load_content=True, you should also specify the encoding of the
    text using the 'encoding' parameter. For many modern text files, 'utf-8'
    will be the correct encoding. If you leave encoding equal to None, then the
    content will be made of bytes instead of Unicode, and you will not be able
    to use most functions in :mod:`~sklearn.feature_extraction.text`.

    Similar feature extractors should be built for other kind of unstructured
    data input such as images, audio, video, ...

    If you want files with a specific file extension (e.g. `.txt`) then you
    can pass a list of those file extensions to `allowed_extensions`.

    Read more in the :ref:`User Guide <datasets>`.

    Parameters
    ----------
    container_path : str
        Path to the main folder holding one subfolder per category.

    description : str, default=None
        A paragraph describing the characteristic of the dataset: its source,
        reference, etc.

    categories : list of str, default=None
        If None (default), load all the categories. If not None, list of
        category names to load (other categories ignored).

    load_content : bool, default=True
        Whether to load or not the content of the different files. If true a
        'data' attribute containing the text information is present in the data
        structure returned. If not, a filenames attribute gives the path to the
        files.

    shuffle : bool, default=True
        Whether or not to shuffle the data: might be important for models that
        make the assumption that the samples are independent and identically
        distributed (i.i.d.), such as stochastic gradient descent.

    encoding : str, default=None
        If None, do not try to decode the content of the files (e.g. for images
        or other non-text content). If not None, encoding to use to decode text
        files to Unicode if load_content is True.

    decode_error : {'strict', 'ignore', 'replace'}, default='strict'
        Instruction on what to do if a byte sequence is given to analyze that
        contains characters not of the given `encoding`. Passed as keyword
        argument 'errors' to bytes.decode.

    random_state : int, RandomState instance or None, default=0
        Determines random number generation for dataset shuffling. Pass an int
        for reproducible output across multiple function calls.
        See :term:`Glossary <random_state>`.

    allowed_extensions : list of str, default=None
        List of desired file extensions to filter the files to be loaded.

    Returns
    -------
    data : :class:`~sklearn.utils.Bunch`
        Dictionary-like object, with the following attributes.

        data : list of str
            Only present when `load_content=True`.
            The raw text data to learn.
        target : ndarray
            The target labels (integer index).
        target_names : list
            The names of target classes.
        DESCR : str
            The full description of the dataset.
        filenames: ndarray
            The filenames holding the dataset.
    """

    target = []
    target_names = []
    filenames = []

    folders = [
        f for f in sorted(listdir(container_path)) if isdir(join(container_path, f))
    ]

    if categories is not None:
        folders = [f for f in folders if f in categories]

    if allowed_extensions is not None:
        allowed_extensions = frozenset(allowed_extensions)

    for label, folder in enumerate(folders):
        target_names.append(folder)
        folder_path = join(container_path, folder)
        files = sorted(listdir(folder_path))
        if allowed_extensions is not None:
            documents = [
                join(folder_path, file)
                for file in files
                if os.path.splitext(file)[1] in allowed_extensions
            ]
        else:
            documents = [join(folder_path, file) for file in files]
        target.extend(len(documents) * [label])
        filenames.extend(documents)

    # convert to array for fancy indexing
    filenames = np.array(filenames)
    target = np.array(target)

    if shuffle:
        random_state = check_random_state(random_state)
        indices = np.arange(filenames.shape[0])
        random_state.shuffle(indices)
        filenames = filenames[indices]
        target = target[indices]

    if load_content:
        data = []
        for filename in filenames:
            data.append(Path(filename).read_bytes())
        if encoding is not None:
            data = [d.decode(encoding, decode_error) for d in data]
        return Bunch(
            data=data,
            filenames=filenames,
            target_names=target_names,
            target=target,
            DESCR=description,
        )

    return Bunch(
        filenames=filenames, target_names=target_names, target=target, DESCR=description
    )


def load_csv_data(
    data_file_name,
    *,
    data_module=DATA_MODULE,
    descr_file_name=None,
    descr_module=DESCR_MODULE,
):
    """Loads `data_file_name` from `data_module with `importlib.resources`.

    Parameters
    ----------
    data_file_name : str
        Name of csv file to be loaded from `data_module/data_file_name`.
        For example `'wine_data.csv'`.

    data_module : str or module, default='sklearn.datasets.data'
        Module where data lives. The default is `'sklearn.datasets.data'`.

    descr_file_name : str, default=None
        Name of rst file to be loaded from `descr_module/descr_file_name`.
        For example `'wine_data.rst'`. See also :func:`load_descr`.
        If not None, also returns the corresponding description of
        the dataset.

    descr_module : str or module, default='sklearn.datasets.descr'
        Module where `descr_file_name` lives. See also :func:`load_descr`.
        The default is `'sklearn.datasets.descr'`.

    Returns
    -------
    data : ndarray of shape (n_samples, n_features)
        A 2D array with each row representing one sample and each column
        representing the features of a given sample.

    target : ndarry of shape (n_samples,)
        A 1D array holding target variables for all the samples in `data`.
        For example target[0] is the target variable for data[0].

    target_names : ndarry of shape (n_samples,)
        A 1D array containing the names of the classifications. For example
        target_names[0] is the name of the target[0] class.

    descr : str, optional
        Description of the dataset (the content of `descr_file_name`).
        Only returned if `descr_file_name` is not None.
    """
    with _open_text(data_module, data_file_name) as csv_file:
        data_file = csv.reader(csv_file)
        temp = next(data_file)
        n_samples = int(temp[0])
        n_features = int(temp[1])
        target_names = np.array(temp[2:])
        data = np.empty((n_samples, n_features))
        target = np.empty((n_samples,), dtype=int)

        for i, ir in enumerate(data_file):
            data[i] = np.asarray(ir[:-1], dtype=np.float64)
            target[i] = np.asarray(ir[-1], dtype=int)

    if descr_file_name is None:
        return data, target, target_names
    else:
        assert descr_module is not None
        descr = load_descr(descr_module=descr_module, descr_file_name=descr_file_name)
        return data, target, target_names, descr


def load_gzip_compressed_csv_data(
    data_file_name,
    *,
    data_module=DATA_MODULE,
    descr_file_name=None,
    descr_module=DESCR_MODULE,
    encoding="utf-8",
    **kwargs,
):
    """Loads gzip-compressed with `importlib.resources`.

    1) Open resource file with `importlib.resources.open_binary`
    2) Decompress file obj with `gzip.open`
    3) Load decompressed data with `np.loadtxt`

    Parameters
    ----------
    data_file_name : str
        Name of gzip-compressed csv file  (`'*.csv.gz'`) to be loaded from
        `data_module/data_file_name`. For example `'diabetes_data.csv.gz'`.

    data_module : str or module, default='sklearn.datasets.data'
        Module where data lives. The default is `'sklearn.datasets.data'`.

    descr_file_name : str, default=None
        Name of rst file to be loaded from `descr_module/descr_file_name`.
        For example `'wine_data.rst'`. See also :func:`load_descr`.
        If not None, also returns the corresponding description of
        the dataset.

    descr_module : str or module, default='sklearn.datasets.descr'
        Module where `descr_file_name` lives. See also :func:`load_descr`.
        The default  is `'sklearn.datasets.descr'`.

    encoding : str, default="utf-8"
        Name of the encoding that the gzip-decompressed file will be
        decoded with. The default is 'utf-8'.

    **kwargs : dict, optional
        Keyword arguments to be passed to `np.loadtxt`;
        e.g. delimiter=','.

    Returns
    -------
    data : ndarray of shape (n_samples, n_features)
        A 2D array with each row representing one sample and each column
        representing the features and/or target of a given sample.

    descr : str, optional
        Description of the dataset (the content of `descr_file_name`).
        Only returned if `descr_file_name` is not None.
    """
    with _open_binary(data_module, data_file_name) as compressed_file:
        compressed_file = gzip.open(compressed_file, mode="rt", encoding=encoding)
        data = np.loadtxt(compressed_file, **kwargs)

    if descr_file_name is None:
        return data
    else:
        assert descr_module is not None
        descr = load_descr(descr_module=descr_module, descr_file_name=descr_file_name)
        return data, descr


def load_descr(descr_file_name, *, descr_module=DESCR_MODULE):
    """Load `descr_file_name` from `descr_module` with `importlib.resources`.

    Parameters
    ----------
    descr_file_name : str, default=None
        Name of rst file to be loaded from `descr_module/descr_file_name`.
        For example `'wine_data.rst'`. See also :func:`load_descr`.
        If not None, also returns the corresponding description of
        the dataset.

    descr_module : str or module, default='sklearn.datasets.descr'
        Module where `descr_file_name` lives. See also :func:`load_descr`.
        The default  is `'sklearn.datasets.descr'`.

    Returns
    -------
    fdescr : str
        Content of `descr_file_name`.
    """
    fdescr = _read_text(descr_module, descr_file_name)

    return fdescr


@validate_params(
    {
        "return_X_y": ["boolean"],
        "as_frame": ["boolean"],
<<<<<<< HEAD
    }
=======
    },
    prefer_skip_nested_validation=True,
>>>>>>> 2ab1d81e
)
def load_wine(*, return_X_y=False, as_frame=False):
    """Load and return the wine dataset (classification).

    .. versionadded:: 0.18

    The wine dataset is a classic and very easy multi-class classification
    dataset.

    =================   ==============
    Classes                          3
    Samples per class        [59,71,48]
    Samples total                  178
    Dimensionality                  13
    Features            real, positive
    =================   ==============

    The copy of UCI ML Wine Data Set dataset is downloaded and modified to fit
    standard format from:
    https://archive.ics.uci.edu/ml/machine-learning-databases/wine/wine.data

    Read more in the :ref:`User Guide <wine_dataset>`.

    Parameters
    ----------
    return_X_y : bool, default=False
        If True, returns ``(data, target)`` instead of a Bunch object.
        See below for more information about the `data` and `target` object.

    as_frame : bool, default=False
        If True, the data is a pandas DataFrame including columns with
        appropriate dtypes (numeric). The target is
        a pandas DataFrame or Series depending on the number of target columns.
        If `return_X_y` is True, then (`data`, `target`) will be pandas
        DataFrames or Series as described below.

        .. versionadded:: 0.23

    Returns
    -------
    data : :class:`~sklearn.utils.Bunch`
        Dictionary-like object, with the following attributes.

        data : {ndarray, dataframe} of shape (178, 13)
            The data matrix. If `as_frame=True`, `data` will be a pandas
            DataFrame.
        target: {ndarray, Series} of shape (178,)
            The classification target. If `as_frame=True`, `target` will be
            a pandas Series.
        feature_names: list
            The names of the dataset columns.
        target_names: list
            The names of target classes.
        frame: DataFrame of shape (178, 14)
            Only present when `as_frame=True`. DataFrame with `data` and
            `target`.

            .. versionadded:: 0.23
        DESCR: str
            The full description of the dataset.

    (data, target) : tuple if ``return_X_y`` is True
        A tuple of two ndarrays by default. The first contains a 2D array of shape
        (178, 13) with each row representing one sample and each column representing
        the features. The second array of shape (178,) contains the target samples.

    Examples
    --------
    Let's say you are interested in the samples 10, 80, and 140, and want to
    know their class name.

    >>> from sklearn.datasets import load_wine
    >>> data = load_wine()
    >>> data.target[[10, 80, 140]]
    array([0, 1, 2])
    >>> list(data.target_names)
    ['class_0', 'class_1', 'class_2']
    """

    data, target, target_names, fdescr = load_csv_data(
        data_file_name="wine_data.csv", descr_file_name="wine_data.rst"
    )

    feature_names = [
        "alcohol",
        "malic_acid",
        "ash",
        "alcalinity_of_ash",
        "magnesium",
        "total_phenols",
        "flavanoids",
        "nonflavanoid_phenols",
        "proanthocyanins",
        "color_intensity",
        "hue",
        "od280/od315_of_diluted_wines",
        "proline",
    ]

    frame = None
    target_columns = [
        "target",
    ]
    if as_frame:
        frame, data, target = _convert_data_dataframe(
            "load_wine", data, target, feature_names, target_columns
        )

    if return_X_y:
        return data, target

    return Bunch(
        data=data,
        target=target,
        frame=frame,
        target_names=target_names,
        DESCR=fdescr,
        feature_names=feature_names,
    )


<<<<<<< HEAD
@validate_params({"return_X_y": ["boolean"], "as_frame": ["boolean"]})
=======
@validate_params(
    {"return_X_y": ["boolean"], "as_frame": ["boolean"]},
    prefer_skip_nested_validation=True,
)
>>>>>>> 2ab1d81e
def load_iris(*, return_X_y=False, as_frame=False):
    """Load and return the iris dataset (classification).

    The iris dataset is a classic and very easy multi-class classification
    dataset.

    =================   ==============
    Classes                          3
    Samples per class               50
    Samples total                  150
    Dimensionality                   4
    Features            real, positive
    =================   ==============

    Read more in the :ref:`User Guide <iris_dataset>`.

    Parameters
    ----------
    return_X_y : bool, default=False
        If True, returns ``(data, target)`` instead of a Bunch object. See
        below for more information about the `data` and `target` object.

        .. versionadded:: 0.18

    as_frame : bool, default=False
        If True, the data is a pandas DataFrame including columns with
        appropriate dtypes (numeric). The target is
        a pandas DataFrame or Series depending on the number of target columns.
        If `return_X_y` is True, then (`data`, `target`) will be pandas
        DataFrames or Series as described below.

        .. versionadded:: 0.23

    Returns
    -------
    data : :class:`~sklearn.utils.Bunch`
        Dictionary-like object, with the following attributes.

        data : {ndarray, dataframe} of shape (150, 4)
            The data matrix. If `as_frame=True`, `data` will be a pandas
            DataFrame.
        target: {ndarray, Series} of shape (150,)
            The classification target. If `as_frame=True`, `target` will be
            a pandas Series.
        feature_names: list
            The names of the dataset columns.
        target_names: list
            The names of target classes.
        frame: DataFrame of shape (150, 5)
            Only present when `as_frame=True`. DataFrame with `data` and
            `target`.

            .. versionadded:: 0.23
        DESCR: str
            The full description of the dataset.
        filename: str
            The path to the location of the data.

            .. versionadded:: 0.20

    (data, target) : tuple if ``return_X_y`` is True
        A tuple of two ndarray. The first containing a 2D array of shape
        (n_samples, n_features) with each row representing one sample and
        each column representing the features. The second ndarray of shape
        (n_samples,) containing the target samples.

        .. versionadded:: 0.18

    Notes
    -----
        .. versionchanged:: 0.20
            Fixed two wrong data points according to Fisher's paper.
            The new version is the same as in R, but not as in the UCI
            Machine Learning Repository.

    Examples
    --------
    Let's say you are interested in the samples 10, 25, and 50, and want to
    know their class name.

    >>> from sklearn.datasets import load_iris
    >>> data = load_iris()
    >>> data.target[[10, 25, 50]]
    array([0, 0, 1])
    >>> list(data.target_names)
    ['setosa', 'versicolor', 'virginica']
    """
    data_file_name = "iris.csv"
    data, target, target_names, fdescr = load_csv_data(
        data_file_name=data_file_name, descr_file_name="iris.rst"
    )

    feature_names = [
        "sepal length (cm)",
        "sepal width (cm)",
        "petal length (cm)",
        "petal width (cm)",
    ]

    frame = None
    target_columns = [
        "target",
    ]
    if as_frame:
        frame, data, target = _convert_data_dataframe(
            "load_iris", data, target, feature_names, target_columns
        )

    if return_X_y:
        return data, target

    return Bunch(
        data=data,
        target=target,
        frame=frame,
        target_names=target_names,
        DESCR=fdescr,
        feature_names=feature_names,
        filename=data_file_name,
        data_module=DATA_MODULE,
    )


<<<<<<< HEAD
@validate_params({"return_X_y": ["boolean"], "as_frame": ["boolean"]})
=======
@validate_params(
    {"return_X_y": ["boolean"], "as_frame": ["boolean"]},
    prefer_skip_nested_validation=True,
)
>>>>>>> 2ab1d81e
def load_breast_cancer(*, return_X_y=False, as_frame=False):
    """Load and return the breast cancer wisconsin dataset (classification).

    The breast cancer dataset is a classic and very easy binary classification
    dataset.

    =================   ==============
    Classes                          2
    Samples per class    212(M),357(B)
    Samples total                  569
    Dimensionality                  30
    Features            real, positive
    =================   ==============

    The copy of UCI ML Breast Cancer Wisconsin (Diagnostic) dataset is
    downloaded from:
    https://archive.ics.uci.edu/dataset/17/breast+cancer+wisconsin+diagnostic

    Read more in the :ref:`User Guide <breast_cancer_dataset>`.

    Parameters
    ----------
    return_X_y : bool, default=False
        If True, returns ``(data, target)`` instead of a Bunch object.
        See below for more information about the `data` and `target` object.

        .. versionadded:: 0.18

    as_frame : bool, default=False
        If True, the data is a pandas DataFrame including columns with
        appropriate dtypes (numeric). The target is
        a pandas DataFrame or Series depending on the number of target columns.
        If `return_X_y` is True, then (`data`, `target`) will be pandas
        DataFrames or Series as described below.

        .. versionadded:: 0.23

    Returns
    -------
    data : :class:`~sklearn.utils.Bunch`
        Dictionary-like object, with the following attributes.

        data : {ndarray, dataframe} of shape (569, 30)
            The data matrix. If `as_frame=True`, `data` will be a pandas
            DataFrame.
        target : {ndarray, Series} of shape (569,)
            The classification target. If `as_frame=True`, `target` will be
            a pandas Series.
        feature_names : list
            The names of the dataset columns.
        target_names : list
            The names of target classes.
        frame : DataFrame of shape (569, 31)
            Only present when `as_frame=True`. DataFrame with `data` and
            `target`.

            .. versionadded:: 0.23
        DESCR : str
            The full description of the dataset.
        filename : str
            The path to the location of the data.

            .. versionadded:: 0.20

    (data, target) : tuple if ``return_X_y`` is True
        A tuple of two ndarrays by default. The first contains a 2D ndarray of
        shape (569, 30) with each row representing one sample and each column
        representing the features. The second ndarray of shape (569,) contains
        the target samples.  If `as_frame=True`, both arrays are pandas objects,
        i.e. `X` a dataframe and `y` a series.

        .. versionadded:: 0.18

    Examples
    --------
    Let's say you are interested in the samples 10, 50, and 85, and want to
    know their class name.

    >>> from sklearn.datasets import load_breast_cancer
    >>> data = load_breast_cancer()
    >>> data.target[[10, 50, 85]]
    array([0, 1, 0])
    >>> list(data.target_names)
    ['malignant', 'benign']
    """
    data_file_name = "breast_cancer.csv"
    data, target, target_names, fdescr = load_csv_data(
        data_file_name=data_file_name, descr_file_name="breast_cancer.rst"
    )

    feature_names = np.array(
        [
            "mean radius",
            "mean texture",
            "mean perimeter",
            "mean area",
            "mean smoothness",
            "mean compactness",
            "mean concavity",
            "mean concave points",
            "mean symmetry",
            "mean fractal dimension",
            "radius error",
            "texture error",
            "perimeter error",
            "area error",
            "smoothness error",
            "compactness error",
            "concavity error",
            "concave points error",
            "symmetry error",
            "fractal dimension error",
            "worst radius",
            "worst texture",
            "worst perimeter",
            "worst area",
            "worst smoothness",
            "worst compactness",
            "worst concavity",
            "worst concave points",
            "worst symmetry",
            "worst fractal dimension",
        ]
    )

    frame = None
    target_columns = [
        "target",
    ]
    if as_frame:
        frame, data, target = _convert_data_dataframe(
            "load_breast_cancer", data, target, feature_names, target_columns
        )

    if return_X_y:
        return data, target

    return Bunch(
        data=data,
        target=target,
        frame=frame,
        target_names=target_names,
        DESCR=fdescr,
        feature_names=feature_names,
        filename=data_file_name,
        data_module=DATA_MODULE,
    )


@validate_params(
    {
        "n_class": [Interval(Integral, 1, 10, closed="both")],
        "return_X_y": ["boolean"],
        "as_frame": ["boolean"],
<<<<<<< HEAD
    }
=======
    },
    prefer_skip_nested_validation=True,
>>>>>>> 2ab1d81e
)
def load_digits(*, n_class=10, return_X_y=False, as_frame=False):
    """Load and return the digits dataset (classification).

    Each datapoint is a 8x8 image of a digit.

    =================   ==============
    Classes                         10
    Samples per class             ~180
    Samples total                 1797
    Dimensionality                  64
    Features             integers 0-16
    =================   ==============

    This is a copy of the test set of the UCI ML hand-written digits datasets
    https://archive.ics.uci.edu/ml/datasets/Optical+Recognition+of+Handwritten+Digits

    Read more in the :ref:`User Guide <digits_dataset>`.

    Parameters
    ----------
    n_class : int, default=10
        The number of classes to return. Between 0 and 10.

    return_X_y : bool, default=False
        If True, returns ``(data, target)`` instead of a Bunch object.
        See below for more information about the `data` and `target` object.

        .. versionadded:: 0.18

    as_frame : bool, default=False
        If True, the data is a pandas DataFrame including columns with
        appropriate dtypes (numeric). The target is
        a pandas DataFrame or Series depending on the number of target columns.
        If `return_X_y` is True, then (`data`, `target`) will be pandas
        DataFrames or Series as described below.

        .. versionadded:: 0.23

    Returns
    -------
    data : :class:`~sklearn.utils.Bunch`
        Dictionary-like object, with the following attributes.

        data : {ndarray, dataframe} of shape (1797, 64)
            The flattened data matrix. If `as_frame=True`, `data` will be
            a pandas DataFrame.
        target: {ndarray, Series} of shape (1797,)
            The classification target. If `as_frame=True`, `target` will be
            a pandas Series.
        feature_names: list
            The names of the dataset columns.
        target_names: list
            The names of target classes.

            .. versionadded:: 0.20

        frame: DataFrame of shape (1797, 65)
            Only present when `as_frame=True`. DataFrame with `data` and
            `target`.

            .. versionadded:: 0.23
        images: {ndarray} of shape (1797, 8, 8)
            The raw image data.
        DESCR: str
            The full description of the dataset.

    (data, target) : tuple if ``return_X_y`` is True
        A tuple of two ndarrays by default. The first contains a 2D ndarray of
        shape (1797, 64) with each row representing one sample and each column
        representing the features. The second ndarray of shape (1797) contains
        the target samples.  If `as_frame=True`, both arrays are pandas objects,
        i.e. `X` a dataframe and `y` a series.

        .. versionadded:: 0.18

    Examples
    --------
    To load the data and visualize the images::

        >>> from sklearn.datasets import load_digits
        >>> digits = load_digits()
        >>> print(digits.data.shape)
        (1797, 64)
        >>> import matplotlib.pyplot as plt
        >>> plt.gray()
        >>> plt.matshow(digits.images[0])
        <...>
        >>> plt.show()
    """

    data, fdescr = load_gzip_compressed_csv_data(
        data_file_name="digits.csv.gz", descr_file_name="digits.rst", delimiter=","
    )

    target = data[:, -1].astype(int, copy=False)
    flat_data = data[:, :-1]
    images = flat_data.view()
    images.shape = (-1, 8, 8)

    if n_class < 10:
        idx = target < n_class
        flat_data, target = flat_data[idx], target[idx]
        images = images[idx]

    feature_names = [
        "pixel_{}_{}".format(row_idx, col_idx)
        for row_idx in range(8)
        for col_idx in range(8)
    ]

    frame = None
    target_columns = [
        "target",
    ]
    if as_frame:
        frame, flat_data, target = _convert_data_dataframe(
            "load_digits", flat_data, target, feature_names, target_columns
        )

    if return_X_y:
        return flat_data, target

    return Bunch(
        data=flat_data,
        target=target,
        frame=frame,
        feature_names=feature_names,
        target_names=np.arange(10),
        images=images,
        DESCR=fdescr,
    )


@validate_params(
<<<<<<< HEAD
    {"return_X_y": ["boolean"], "as_frame": ["boolean"], "scaled": ["boolean"]}
=======
    {"return_X_y": ["boolean"], "as_frame": ["boolean"], "scaled": ["boolean"]},
    prefer_skip_nested_validation=True,
>>>>>>> 2ab1d81e
)
def load_diabetes(*, return_X_y=False, as_frame=False, scaled=True):
    """Load and return the diabetes dataset (regression).

    ==============   ==================
    Samples total    442
    Dimensionality   10
    Features         real, -.2 < x < .2
    Targets          integer 25 - 346
    ==============   ==================

    .. note::
       The meaning of each feature (i.e. `feature_names`) might be unclear
       (especially for `ltg`) as the documentation of the original dataset is
       not explicit. We provide information that seems correct in regard with
       the scientific literature in this field of research.

    Read more in the :ref:`User Guide <diabetes_dataset>`.

    Parameters
    ----------
    return_X_y : bool, default=False
        If True, returns ``(data, target)`` instead of a Bunch object.
        See below for more information about the `data` and `target` object.

        .. versionadded:: 0.18

    as_frame : bool, default=False
        If True, the data is a pandas DataFrame including columns with
        appropriate dtypes (numeric). The target is
        a pandas DataFrame or Series depending on the number of target columns.
        If `return_X_y` is True, then (`data`, `target`) will be pandas
        DataFrames or Series as described below.

        .. versionadded:: 0.23

    scaled : bool, default=True
        If True, the feature variables are mean centered and scaled by the
        standard deviation times the square root of `n_samples`.
        If False, raw data is returned for the feature variables.

        .. versionadded:: 1.1

    Returns
    -------
    data : :class:`~sklearn.utils.Bunch`
        Dictionary-like object, with the following attributes.

        data : {ndarray, dataframe} of shape (442, 10)
            The data matrix. If `as_frame=True`, `data` will be a pandas
            DataFrame.
        target: {ndarray, Series} of shape (442,)
            The regression target. If `as_frame=True`, `target` will be
            a pandas Series.
        feature_names: list
            The names of the dataset columns.
        frame: DataFrame of shape (442, 11)
            Only present when `as_frame=True`. DataFrame with `data` and
            `target`.

            .. versionadded:: 0.23
        DESCR: str
            The full description of the dataset.
        data_filename: str
            The path to the location of the data.
        target_filename: str
            The path to the location of the target.

    (data, target) : tuple if ``return_X_y`` is True
        Returns a tuple of two ndarray of shape (n_samples, n_features)
        A 2D array with each row representing one sample and each column
        representing the features and/or target of a given sample.

        .. versionadded:: 0.18
    """
    data_filename = "diabetes_data_raw.csv.gz"
    target_filename = "diabetes_target.csv.gz"
    data = load_gzip_compressed_csv_data(data_filename)
    target = load_gzip_compressed_csv_data(target_filename)

    if scaled:
        data = scale(data, copy=False)
        data /= data.shape[0] ** 0.5

    fdescr = load_descr("diabetes.rst")

    feature_names = ["age", "sex", "bmi", "bp", "s1", "s2", "s3", "s4", "s5", "s6"]

    frame = None
    target_columns = [
        "target",
    ]
    if as_frame:
        frame, data, target = _convert_data_dataframe(
            "load_diabetes", data, target, feature_names, target_columns
        )

    if return_X_y:
        return data, target

    return Bunch(
        data=data,
        target=target,
        frame=frame,
        DESCR=fdescr,
        feature_names=feature_names,
        data_filename=data_filename,
        target_filename=target_filename,
        data_module=DATA_MODULE,
    )


@validate_params(
    {
        "return_X_y": ["boolean"],
        "as_frame": ["boolean"],
<<<<<<< HEAD
    }
=======
    },
    prefer_skip_nested_validation=True,
>>>>>>> 2ab1d81e
)
def load_linnerud(*, return_X_y=False, as_frame=False):
    """Load and return the physical exercise Linnerud dataset.

    This dataset is suitable for multi-output regression tasks.

    ==============   ============================
    Samples total    20
    Dimensionality   3 (for both data and target)
    Features         integer
    Targets          integer
    ==============   ============================

    Read more in the :ref:`User Guide <linnerrud_dataset>`.

    Parameters
    ----------
    return_X_y : bool, default=False
        If True, returns ``(data, target)`` instead of a Bunch object.
        See below for more information about the `data` and `target` object.

        .. versionadded:: 0.18

    as_frame : bool, default=False
        If True, the data is a pandas DataFrame including columns with
        appropriate dtypes (numeric, string or categorical). The target is
        a pandas DataFrame or Series depending on the number of target columns.
        If `return_X_y` is True, then (`data`, `target`) will be pandas
        DataFrames or Series as described below.

        .. versionadded:: 0.23

    Returns
    -------
    data : :class:`~sklearn.utils.Bunch`
        Dictionary-like object, with the following attributes.

        data : {ndarray, dataframe} of shape (20, 3)
            The data matrix. If `as_frame=True`, `data` will be a pandas
            DataFrame.
        target: {ndarray, dataframe} of shape (20, 3)
            The regression targets. If `as_frame=True`, `target` will be
            a pandas DataFrame.
        feature_names: list
            The names of the dataset columns.
        target_names: list
            The names of the target columns.
        frame: DataFrame of shape (20, 6)
            Only present when `as_frame=True`. DataFrame with `data` and
            `target`.

            .. versionadded:: 0.23
        DESCR: str
            The full description of the dataset.
        data_filename: str
            The path to the location of the data.
        target_filename: str
            The path to the location of the target.

            .. versionadded:: 0.20

    (data, target) : tuple if ``return_X_y`` is True
        Returns a tuple of two ndarrays or dataframe of shape
        `(20, 3)`. Each row represents one sample and each column represents the
        features in `X` and a target in `y` of a given sample.

        .. versionadded:: 0.18
    """
    data_filename = "linnerud_exercise.csv"
    target_filename = "linnerud_physiological.csv"

    # Read header and data
    with _open_text(DATA_MODULE, data_filename) as f:
        header_exercise = f.readline().split()
        f.seek(0)  # reset file obj
        data_exercise = np.loadtxt(f, skiprows=1)

    with _open_text(DATA_MODULE, target_filename) as f:
        header_physiological = f.readline().split()
        f.seek(0)  # reset file obj
        data_physiological = np.loadtxt(f, skiprows=1)

    fdescr = load_descr("linnerud.rst")

    frame = None
    if as_frame:
        (frame, data_exercise, data_physiological) = _convert_data_dataframe(
            "load_linnerud",
            data_exercise,
            data_physiological,
            header_exercise,
            header_physiological,
        )
    if return_X_y:
        return data_exercise, data_physiological

    return Bunch(
        data=data_exercise,
        feature_names=header_exercise,
        target=data_physiological,
        target_names=header_physiological,
        frame=frame,
        DESCR=fdescr,
        data_filename=data_filename,
        target_filename=target_filename,
        data_module=DATA_MODULE,
    )


def load_sample_images():
    """Load sample images for image manipulation.

    Loads both, ``china`` and ``flower``.

    Read more in the :ref:`User Guide <sample_images>`.

    Returns
    -------
    data : :class:`~sklearn.utils.Bunch`
        Dictionary-like object, with the following attributes.

        images : list of ndarray of shape (427, 640, 3)
            The two sample image.
        filenames : list
            The filenames for the images.
        DESCR : str
            The full description of the dataset.

    Examples
    --------
    To load the data and visualize the images:

    >>> from sklearn.datasets import load_sample_images
    >>> dataset = load_sample_images()     #doctest: +SKIP
    >>> len(dataset.images)                #doctest: +SKIP
    2
    >>> first_img_data = dataset.images[0] #doctest: +SKIP
    >>> first_img_data.shape               #doctest: +SKIP
    (427, 640, 3)
    >>> first_img_data.dtype               #doctest: +SKIP
    dtype('uint8')
    """
    try:
        from PIL import Image
    except ImportError:
        raise ImportError(
            "The Python Imaging Library (PIL) is required to load data "
            "from jpeg files. Please refer to "
            "https://pillow.readthedocs.io/en/stable/installation.html "
            "for installing PIL."
        )

    descr = load_descr("README.txt", descr_module=IMAGES_MODULE)

    filenames, images = [], []
    for filename in sorted(_contents(IMAGES_MODULE)):
        if filename.endswith(".jpg"):
            filenames.append(filename)
            with _open_binary(IMAGES_MODULE, filename) as image_file:
                pil_image = Image.open(image_file)
                image = np.asarray(pil_image)
            images.append(image)

    return Bunch(images=images, filenames=filenames, DESCR=descr)


@validate_params(
    {
        "image_name": [StrOptions({"china.jpg", "flower.jpg"})],
<<<<<<< HEAD
    }
=======
    },
    prefer_skip_nested_validation=True,
>>>>>>> 2ab1d81e
)
def load_sample_image(image_name):
    """Load the numpy array of a single sample image.

    Read more in the :ref:`User Guide <sample_images>`.

    Parameters
    ----------
    image_name : {`china.jpg`, `flower.jpg`}
        The name of the sample image loaded.

    Returns
    -------
    img : 3D array
        The image as a numpy array: height x width x color.

    Examples
    --------

    >>> from sklearn.datasets import load_sample_image
    >>> china = load_sample_image('china.jpg')   # doctest: +SKIP
    >>> china.dtype                              # doctest: +SKIP
    dtype('uint8')
    >>> china.shape                              # doctest: +SKIP
    (427, 640, 3)
    >>> flower = load_sample_image('flower.jpg') # doctest: +SKIP
    >>> flower.dtype                             # doctest: +SKIP
    dtype('uint8')
    >>> flower.shape                             # doctest: +SKIP
    (427, 640, 3)
    """
    images = load_sample_images()
    index = None
    for i, filename in enumerate(images.filenames):
        if filename.endswith(image_name):
            index = i
            break
    if index is None:
        raise AttributeError("Cannot find sample image: %s" % image_name)
    return images.images[index]


def _pkl_filepath(*args, **kwargs):
    """Return filename for Python 3 pickles

    args[-1] is expected to be the ".pkl" filename. For compatibility with
    older scikit-learn versions, a suffix is inserted before the extension.

    _pkl_filepath('/path/to/folder', 'filename.pkl') returns
    '/path/to/folder/filename_py3.pkl'

    """
    py3_suffix = kwargs.get("py3_suffix", "_py3")
    basename, ext = splitext(args[-1])
    basename += py3_suffix
    new_args = args[:-1] + (basename + ext,)
    return join(*new_args)


def _sha256(path):
    """Calculate the sha256 hash of the file at path."""
    sha256hash = hashlib.sha256()
    chunk_size = 8192
    with open(path, "rb") as f:
        while True:
            buffer = f.read(chunk_size)
            if not buffer:
                break
            sha256hash.update(buffer)
    return sha256hash.hexdigest()


def _fetch_remote(remote, dirname=None):
    """Helper function to download a remote dataset into path

    Fetch a dataset pointed by remote's url, save into path using remote's
    filename and ensure its integrity based on the SHA256 Checksum of the
    downloaded file.

    Parameters
    ----------
    remote : RemoteFileMetadata
        Named tuple containing remote dataset meta information: url, filename
        and checksum

    dirname : str
        Directory to save the file to.

    Returns
    -------
    file_path: str
        Full path of the created file.
    """

    file_path = remote.filename if dirname is None else join(dirname, remote.filename)
    urlretrieve(remote.url, file_path)
    checksum = _sha256(file_path)
    if remote.checksum != checksum:
        raise OSError(
            "{} has an SHA256 checksum ({}) "
            "differing from expected ({}), "
            "file may be corrupted.".format(file_path, checksum, remote.checksum)
        )
    return file_path<|MERGE_RESOLUTION|>--- conflicted
+++ resolved
@@ -16,18 +16,7 @@
 from os import environ, listdir, makedirs
 from os.path import expanduser, isdir, join, splitext
 from pathlib import Path
-<<<<<<< HEAD
-from numbers import Integral
-
-from ..preprocessing import scale
-from ..utils import Bunch
-from ..utils import check_random_state
-from ..utils import check_pandas_support
-from ..utils.fixes import _open_binary, _open_text, _read_text, _contents
-from ..utils._param_validation import validate_params, Interval, StrOptions
-=======
 from urllib.request import urlretrieve
->>>>>>> 2ab1d81e
 
 import numpy as np
 
@@ -46,12 +35,8 @@
 @validate_params(
     {
         "data_home": [str, os.PathLike, None],
-<<<<<<< HEAD
-    }
-=======
     },
     prefer_skip_nested_validation=True,
->>>>>>> 2ab1d81e
 )
 def get_data_home(data_home=None) -> str:
     """Return the path of the scikit-learn data directory.
@@ -89,12 +74,8 @@
 @validate_params(
     {
         "data_home": [str, os.PathLike, None],
-<<<<<<< HEAD
-    }
-=======
     },
     prefer_skip_nested_validation=True,
->>>>>>> 2ab1d81e
 )
 def clear_data_home(data_home=None):
     """Delete all the content of the data home cache.
@@ -138,12 +119,8 @@
         "decode_error": [StrOptions({"strict", "ignore", "replace"})],
         "random_state": ["random_state"],
         "allowed_extensions": [list, None],
-<<<<<<< HEAD
-    }
-=======
     },
     prefer_skip_nested_validation=True,
->>>>>>> 2ab1d81e
 )
 def load_files(
     container_path,
@@ -477,12 +454,8 @@
     {
         "return_X_y": ["boolean"],
         "as_frame": ["boolean"],
-<<<<<<< HEAD
-    }
-=======
     },
     prefer_skip_nested_validation=True,
->>>>>>> 2ab1d81e
 )
 def load_wine(*, return_X_y=False, as_frame=False):
     """Load and return the wine dataset (classification).
@@ -604,14 +577,10 @@
     )
 
 
-<<<<<<< HEAD
-@validate_params({"return_X_y": ["boolean"], "as_frame": ["boolean"]})
-=======
 @validate_params(
     {"return_X_y": ["boolean"], "as_frame": ["boolean"]},
     prefer_skip_nested_validation=True,
 )
->>>>>>> 2ab1d81e
 def load_iris(*, return_X_y=False, as_frame=False):
     """Load and return the iris dataset (classification).
 
@@ -735,14 +704,10 @@
     )
 
 
-<<<<<<< HEAD
-@validate_params({"return_X_y": ["boolean"], "as_frame": ["boolean"]})
-=======
 @validate_params(
     {"return_X_y": ["boolean"], "as_frame": ["boolean"]},
     prefer_skip_nested_validation=True,
 )
->>>>>>> 2ab1d81e
 def load_breast_cancer(*, return_X_y=False, as_frame=False):
     """Load and return the breast cancer wisconsin dataset (classification).
 
@@ -897,12 +862,8 @@
         "n_class": [Interval(Integral, 1, 10, closed="both")],
         "return_X_y": ["boolean"],
         "as_frame": ["boolean"],
-<<<<<<< HEAD
-    }
-=======
     },
     prefer_skip_nested_validation=True,
->>>>>>> 2ab1d81e
 )
 def load_digits(*, n_class=10, return_X_y=False, as_frame=False):
     """Load and return the digits dataset (classification).
@@ -1038,12 +999,8 @@
 
 
 @validate_params(
-<<<<<<< HEAD
-    {"return_X_y": ["boolean"], "as_frame": ["boolean"], "scaled": ["boolean"]}
-=======
     {"return_X_y": ["boolean"], "as_frame": ["boolean"], "scaled": ["boolean"]},
     prefer_skip_nested_validation=True,
->>>>>>> 2ab1d81e
 )
 def load_diabetes(*, return_X_y=False, as_frame=False, scaled=True):
     """Load and return the diabetes dataset (regression).
@@ -1160,12 +1117,8 @@
     {
         "return_X_y": ["boolean"],
         "as_frame": ["boolean"],
-<<<<<<< HEAD
-    }
-=======
     },
     prefer_skip_nested_validation=True,
->>>>>>> 2ab1d81e
 )
 def load_linnerud(*, return_X_y=False, as_frame=False):
     """Load and return the physical exercise Linnerud dataset.
@@ -1335,12 +1288,8 @@
 @validate_params(
     {
         "image_name": [StrOptions({"china.jpg", "flower.jpg"})],
-<<<<<<< HEAD
-    }
-=======
     },
     prefer_skip_nested_validation=True,
->>>>>>> 2ab1d81e
 )
 def load_sample_image(image_name):
     """Load the numpy array of a single sample image.

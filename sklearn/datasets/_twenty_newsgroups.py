"""Caching loader for the 20 newsgroups text classification dataset.


The description of the dataset is available on the official website at:

    http://people.csail.mit.edu/jrennie/20Newsgroups/

Quoting the introduction:

    The 20 Newsgroups data set is a collection of approximately 20,000
    newsgroup documents, partitioned (nearly) evenly across 20 different
    newsgroups. To the best of my knowledge, it was originally collected
    by Ken Lang, probably for his Newsweeder: Learning to filter netnews
    paper, though he does not explicitly mention this collection. The 20
    newsgroups collection has become a popular data set for experiments
    in text applications of machine learning techniques, such as text
    classification and text clustering.

This dataset loader will download the recommended "by date" variant of the
dataset and which features a point in time split between the train and
test sets. The compressed dataset size is around 14 Mb compressed. Once
uncompressed the train set is 52 MB and the test set is 34 MB.
"""
# Copyright (c) 2011 Olivier Grisel <olivier.grisel@ensta.org>
# License: BSD 3 clause

import os
from os.path import dirname, join
import logging
import tarfile
import pickle
import shutil
import re
import codecs

import numpy as np
import scipy.sparse as sp
import joblib

from . import get_data_home
from . import load_files
from ._base import _convert_data_dataframe
from ._base import _pkl_filepath
from ._base import _fetch_remote
from ._base import RemoteFileMetadata
from ..feature_extraction.text import CountVectorizer
from .. import preprocessing
from ..utils import check_random_state, Bunch
from ..utils.validation import _deprecate_positional_args

logger = logging.getLogger(__name__)

# The original data can be found at:
# https://people.csail.mit.edu/jrennie/20Newsgroups/20news-bydate.tar.gz
ARCHIVE = RemoteFileMetadata(
    filename='20news-bydate.tar.gz',
    url='https://ndownloader.figshare.com/files/5975967',
    checksum=('8f1b2514ca22a5ade8fbb9cfa5727df9'
              '5fa587f4c87b786e15c759fa66d95610'))

CACHE_NAME = "20news-bydate.pkz"
TRAIN_FOLDER = "20news-bydate-train"
TEST_FOLDER = "20news-bydate-test"


def _download_20newsgroups(target_dir, cache_path):
    """Download the 20 newsgroups data and stored it as a zipped pickle."""
    train_path = os.path.join(target_dir, TRAIN_FOLDER)
    test_path = os.path.join(target_dir, TEST_FOLDER)

    if not os.path.exists(target_dir):
        os.makedirs(target_dir)

    logger.info("Downloading dataset from %s (14 MB)", ARCHIVE.url)
    archive_path = _fetch_remote(ARCHIVE, dirname=target_dir)

    logger.debug("Decompressing %s", archive_path)
    tarfile.open(archive_path, "r:gz").extractall(path=target_dir)
    os.remove(archive_path)

    # Store a zipped pickle
    cache = dict(train=load_files(train_path, encoding='latin1'),
                 test=load_files(test_path, encoding='latin1'))
    compressed_content = codecs.encode(pickle.dumps(cache), 'zlib_codec')
    with open(cache_path, 'wb') as f:
        f.write(compressed_content)

    shutil.rmtree(target_dir)
    return cache


def strip_newsgroup_header(text):
    """
    Given text in "news" format, strip the headers, by removing everything
    before the first blank line.

    Parameters
    ----------
    text : str
        The text from which to remove the signature block.
    """
    _before, _blankline, after = text.partition('\n\n')
    return after


_QUOTE_RE = re.compile(r'(writes in|writes:|wrote:|says:|said:'
                       r'|^In article|^Quoted from|^\||^>)')


def strip_newsgroup_quoting(text):
    """
    Given text in "news" format, strip lines beginning with the quote
    characters > or |, plus lines that often introduce a quoted section
    (for example, because they contain the string 'writes:'.)

    Parameters
    ----------
    text : str
        The text from which to remove the signature block.
    """
    good_lines = [line for line in text.split('\n')
                  if not _QUOTE_RE.search(line)]
    return '\n'.join(good_lines)


def strip_newsgroup_footer(text):
    """
    Given text in "news" format, attempt to remove a signature block.

    As a rough heuristic, we assume that signatures are set apart by either
    a blank line or a line made of hyphens, and that it is the last such line
    in the file (disregarding blank lines at the end).

    Parameters
    ----------
    text : str
        The text from which to remove the signature block.
    """
    lines = text.strip().split('\n')
    for line_num in range(len(lines) - 1, -1, -1):
        line = lines[line_num]
        if line.strip().strip('-') == '':
            break

    if line_num > 0:
        return '\n'.join(lines[:line_num])
    else:
        return text


@_deprecate_positional_args
def fetch_20newsgroups(*, data_home=None, subset='train', categories=None,
                       shuffle=True, random_state=42,
                       remove=(),
                       download_if_missing=True, return_X_y=False):
    """Load the filenames and data from the 20 newsgroups dataset \
(classification).

    Download it if necessary.

    =================   ==========
    Classes                     20
    Samples total            18846
    Dimensionality               1
    Features                  text
    =================   ==========

    Read more in the :ref:`User Guide <20newsgroups_dataset>`.

    Parameters
    ----------
    data_home : str, default=None
        Specify a download and cache folder for the datasets. If None,
        all scikit-learn data is stored in '~/scikit_learn_data' subfolders.

    subset : {'train', 'test', 'all'}, default='train'
        Select the dataset to load: 'train' for the training set, 'test'
        for the test set, 'all' for both, with shuffled ordering.

    categories : array-like, dtype=str or unicode, default=None
        If None (default), load all the categories.
        If not None, list of category names to load (other categories
        ignored).

    shuffle : bool, default=True
        Whether or not to shuffle the data: might be important for models that
        make the assumption that the samples are independent and identically
        distributed (i.i.d.), such as stochastic gradient descent.

    random_state : int, RandomState instance or None, default=None
        Determines random number generation for dataset shuffling. Pass an int
        for reproducible output across multiple function calls.
        See :term:`Glossary <random_state>`.

    remove : tuple, default=()
        May contain any subset of ('headers', 'footers', 'quotes'). Each of
        these are kinds of text that will be detected and removed from the
        newsgroup posts, preventing classifiers from overfitting on
        metadata.

        'headers' removes newsgroup headers, 'footers' removes blocks at the
        ends of posts that look like signatures, and 'quotes' removes lines
        that appear to be quoting another post.

        'headers' follows an exact standard; the other filters are not always
        correct.

    download_if_missing : bool, default=True
        If False, raise an IOError if the data is not locally available
        instead of trying to download the data from the source site.

    return_X_y : bool, default=False
        If True, returns `(data.data, data.target)` instead of a Bunch
        object.

        .. versionadded:: 0.22

    Returns
    -------
    bunch : :class:`~sklearn.utils.Bunch`
        Dictionary-like object, with the following attributes.

        data : list of shape (n_samples,)
            The data list to learn.
        target: ndarray of shape (n_samples,)
            The target labels.
        filenames: list of shape (n_samples,)
            The path to the location of the data.
        DESCR: str
            The full description of the dataset.
        target_names: list of shape (n_classes,)
            The names of target classes.

    (data, target) : tuple if `return_X_y=True`
        .. versionadded:: 0.22
    """

    data_home = get_data_home(data_home=data_home)
    cache_path = _pkl_filepath(data_home, CACHE_NAME)
    twenty_home = os.path.join(data_home, "20news_home")
    cache = None
    if os.path.exists(cache_path):
        try:
            with open(cache_path, 'rb') as f:
                compressed_content = f.read()
            uncompressed_content = codecs.decode(
                compressed_content, 'zlib_codec')
            cache = pickle.loads(uncompressed_content)
        except Exception as e:
            print(80 * '_')
            print('Cache loading failed')
            print(80 * '_')
            print(e)

    if cache is None:
        if download_if_missing:
            logger.info("Downloading 20news dataset. "
                        "This may take a few minutes.")
            cache = _download_20newsgroups(target_dir=twenty_home,
                                           cache_path=cache_path)
        else:
            raise IOError('20Newsgroups dataset not found')

    if subset in ('train', 'test'):
        data = cache[subset]
    elif subset == 'all':
        data_lst = list()
        target = list()
        filenames = list()
        for subset in ('train', 'test'):
            data = cache[subset]
            data_lst.extend(data.data)
            target.extend(data.target)
            filenames.extend(data.filenames)

        data.data = data_lst
        data.target = np.array(target)
        data.filenames = np.array(filenames)
    else:
        raise ValueError(
            "subset can only be 'train', 'test' or 'all', got '%s'" % subset)

    module_path = dirname(__file__)
    with open(join(module_path, 'descr', 'twenty_newsgroups.rst')) as rst_file:
        fdescr = rst_file.read()

    data.DESCR = fdescr

    if 'headers' in remove:
        data.data = [strip_newsgroup_header(text) for text in data.data]
    if 'footers' in remove:
        data.data = [strip_newsgroup_footer(text) for text in data.data]
    if 'quotes' in remove:
        data.data = [strip_newsgroup_quoting(text) for text in data.data]

    if categories is not None:
        labels = [(data.target_names.index(cat), cat) for cat in categories]
        # Sort the categories to have the ordering of the labels
        labels.sort()
        labels, categories = zip(*labels)
        mask = np.in1d(data.target, labels)
        data.filenames = data.filenames[mask]
        data.target = data.target[mask]
        # searchsorted to have continuous labels
        data.target = np.searchsorted(labels, data.target)
        data.target_names = list(categories)
        # Use an object array to shuffle: avoids memory copy
        data_lst = np.array(data.data, dtype=object)
        data_lst = data_lst[mask]
        data.data = data_lst.tolist()

    if shuffle:
        random_state = check_random_state(random_state)
        indices = np.arange(data.target.shape[0])
        random_state.shuffle(indices)
        data.filenames = data.filenames[indices]
        data.target = data.target[indices]
        # Use an object array to shuffle: avoids memory copy
        data_lst = np.array(data.data, dtype=object)
        data_lst = data_lst[indices]
        data.data = data_lst.tolist()

    if return_X_y:
        return data.data, data.target

    return data


@_deprecate_positional_args
def fetch_20newsgroups_vectorized(*, subset="train", remove=(), data_home=None,
                                  download_if_missing=True, return_X_y=False,
                                  normalize=True, as_frame=False):
    """Load the 20 newsgroups dataset and vectorize it into token counts
    (classification).

    Download it if necessary.

    This is a convenience function; the transformation is done using the
    default settings for
    :class:`~sklearn.feature_extraction.text.CountVectorizer`. For more
    advanced usage (stopword filtering, n-gram extraction, etc.), combine
    fetch_20newsgroups with a custom
    :class:`~sklearn.feature_extraction.text.CountVectorizer`,
    :class:`~sklearn.feature_extraction.text.HashingVectorizer`,
    :class:`~sklearn.feature_extraction.text.TfidfTransformer` or
    :class:`~sklearn.feature_extraction.text.TfidfVectorizer`.

    The resulting counts are normalized using
    :func:`sklearn.preprocessing.normalize` unless normalize is set to False.

    =================   ==========
    Classes                     20
    Samples total            18846
    Dimensionality          130107
    Features                  real
    =================   ==========

    Read more in the :ref:`User Guide <20newsgroups_dataset>`.

    Parameters
    ----------
    subset : {'train', 'test', 'all'}, default='train'
        Select the dataset to load: 'train' for the training set, 'test'
        for the test set, 'all' for both, with shuffled ordering.

    remove : tuple, default=()
        May contain any subset of ('headers', 'footers', 'quotes'). Each of
        these are kinds of text that will be detected and removed from the
        newsgroup posts, preventing classifiers from overfitting on
        metadata.

        'headers' removes newsgroup headers, 'footers' removes blocks at the
        ends of posts that look like signatures, and 'quotes' removes lines
        that appear to be quoting another post.

    data_home : str, default=None
        Specify an download and cache folder for the datasets. If None,
        all scikit-learn data is stored in '~/scikit_learn_data' subfolders.

    download_if_missing : bool, default=True
        If False, raise an IOError if the data is not locally available
        instead of trying to download the data from the source site.

    return_X_y : bool, default=False
        If True, returns ``(data.data, data.target)`` instead of a Bunch
        object.

        .. versionadded:: 0.20

    normalize : bool, default=True
        If True, normalizes each document's feature vector to unit norm using
        :func:`sklearn.preprocessing.normalize`.

        .. versionadded:: 0.22

    as_frame : bool, default=False
        If True, the data is a pandas DataFrame including columns with
        appropriate dtypes (numeric, string, or categorical). The target is
        a pandas DataFrame or Series depending on the number of
        `target_columns`.

        .. note::
            Since the dataset is sparse, loading it as a pandas DataFrame
            requires pandas 0.25+.

        .. versionadded:: 0.24

    Returns
    -------
    bunch : :class:`~sklearn.utils.Bunch`
        Dictionary-like object, with the following attributes.

<<<<<<< HEAD
        data: {sparse matrix, dataframe} of shape (n_samples, n_features)
            The data matrix to learn. If ``as_frame`` is `True`, ``data`` is
            a pandas DataFrame.
        target: {ndarray, dataframe} of shape (n_samples,)
            The target labels. If ``as_frame`` is `True`, ``target`` is a
            pandas DataFrame.
=======
        data: sparse matrix of shape (n_samples, n_features)
            The data matrix to learn.
        target: ndarray of shape (n_samples,)
            The target labels.
>>>>>>> 8ba49f62
        target_names: list of shape (n_classes,)
            The names of target classes.
        DESCR: str
            The full description of the dataset.
        frame: dataframe of shape (n_samples, n_features + 1)
            Only present when `as_frame=True`. DataFrame with ``data`` and
            ``target``.

            .. versionadded:: 0.24

    (data, target) : tuple if ``return_X_y`` is True

        .. versionadded:: 0.20
    """
    data_home = get_data_home(data_home=data_home)
    filebase = '20newsgroup_vectorized'
    if remove:
        filebase += 'remove-' + ('-'.join(remove))
    target_file = _pkl_filepath(data_home, filebase + ".pkl")

    # we shuffle but use a fixed seed for the memoization
    data_train = fetch_20newsgroups(data_home=data_home,
                                    subset='train',
                                    categories=None,
                                    shuffle=True,
                                    random_state=12,
                                    remove=remove,
                                    download_if_missing=download_if_missing)

    data_test = fetch_20newsgroups(data_home=data_home,
                                   subset='test',
                                   categories=None,
                                   shuffle=True,
                                   random_state=12,
                                   remove=remove,
                                   download_if_missing=download_if_missing)

    if os.path.exists(target_file):
        X_train, X_test, feature_names = joblib.load(target_file)
    else:
        vectorizer = CountVectorizer(dtype=np.int16)
        X_train = vectorizer.fit_transform(data_train.data).tocsr()
        X_test = vectorizer.transform(data_test.data).tocsr()
        feature_names = vectorizer.get_feature_names()

        joblib.dump((X_train, X_test, feature_names), target_file, compress=9)

    # the data is stored as int16 for compactness
    # but normalize needs floats
    if normalize:
        X_train = X_train.astype(np.float64)
        X_test = X_test.astype(np.float64)
        preprocessing.normalize(X_train, copy=False)
        preprocessing.normalize(X_test, copy=False)

    target_names = data_train.target_names

    if subset == "train":
        data = X_train
        target = data_train.target
    elif subset == "test":
        data = X_test
        target = data_test.target
    elif subset == "all":
        data = sp.vstack((X_train, X_test)).tocsr()
        target = np.concatenate((data_train.target, data_test.target))
    else:
        raise ValueError("%r is not a valid subset: should be one of "
                         "['train', 'test', 'all']" % subset)

    module_path = dirname(__file__)
    with open(join(module_path, 'descr', 'twenty_newsgroups.rst')) as rst_file:
        fdescr = rst_file.read()

    frame = None
    target_name = ['category_class']

    if as_frame:
        frame, data, target = _convert_data_dataframe(
            "fetch_20newsgroups_vectorized",
            data,
            target,
            feature_names,
            target_names=target_name,
            sparse_data=True
        )

    if return_X_y:
        return data, target

    return Bunch(data=data,
                 target=target,
                 frame=frame,
                 target_names=target_names,
                 feature_names=feature_names,
                 DESCR=fdescr)<|MERGE_RESOLUTION|>--- conflicted
+++ resolved
@@ -410,19 +410,12 @@
     bunch : :class:`~sklearn.utils.Bunch`
         Dictionary-like object, with the following attributes.
 
-<<<<<<< HEAD
         data: {sparse matrix, dataframe} of shape (n_samples, n_features)
             The data matrix to learn. If ``as_frame`` is `True`, ``data`` is
             a pandas DataFrame.
         target: {ndarray, dataframe} of shape (n_samples,)
             The target labels. If ``as_frame`` is `True`, ``target`` is a
             pandas DataFrame.
-=======
-        data: sparse matrix of shape (n_samples, n_features)
-            The data matrix to learn.
-        target: ndarray of shape (n_samples,)
-            The target labels.
->>>>>>> 8ba49f62
         target_names: list of shape (n_classes,)
             The names of target classes.
         DESCR: str

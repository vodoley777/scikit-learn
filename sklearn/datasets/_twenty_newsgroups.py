--- conflicted
+++ resolved
@@ -37,10 +37,6 @@
 import scipy.sparse as sp
 
 from .. import preprocessing
-<<<<<<< HEAD
-from ..utils import check_random_state, Bunch
-from ..utils._param_validation import StrOptions, validate_params
-=======
 from ..feature_extraction.text import CountVectorizer
 from ..utils import Bunch, check_random_state
 from ..utils._param_validation import StrOptions, validate_params
@@ -52,7 +48,6 @@
     _pkl_filepath,
     load_descr,
 )
->>>>>>> 2ab1d81e
 
 logger = logging.getLogger(__name__)
 
@@ -166,12 +161,8 @@
         "remove": [tuple],
         "download_if_missing": ["boolean"],
         "return_X_y": ["boolean"],
-<<<<<<< HEAD
-    }
-=======
     },
     prefer_skip_nested_validation=True,
->>>>>>> 2ab1d81e
 )
 def fetch_20newsgroups(
     *,
@@ -365,12 +356,8 @@
         "return_X_y": ["boolean"],
         "normalize": ["boolean"],
         "as_frame": ["boolean"],
-<<<<<<< HEAD
-    }
-=======
     },
     prefer_skip_nested_validation=True,
->>>>>>> 2ab1d81e
 )
 def fetch_20newsgroups_vectorized(
     *,

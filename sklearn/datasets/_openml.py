import gzip
import hashlib
import json
import os
import shutil
import time
from contextlib import closing
from functools import wraps
from os.path import join
from typing import Callable, Optional, Dict, Tuple, List, Any, Union
from tempfile import TemporaryDirectory
from urllib.error import HTTPError, URLError
from urllib.request import urlopen, Request
from warnings import warn

import numpy as np

from . import get_data_home
from ._arff_parser import load_arff_from_gzip_file
from ..utils import Bunch
from ..utils import check_pandas_support  # noqa
from ..utils._param_validation import (
    Integral,
    Interval,
    Real,
    StrOptions,
    validate_params,
)

__all__ = ["fetch_openml"]

_OPENML_PREFIX = "https://api.openml.org/"
_SEARCH_NAME = "api/v1/json/data/list/data_name/{}/limit/2"
_DATA_INFO = "api/v1/json/data/{}"
_DATA_FEATURES = "api/v1/json/data/features/{}"
_DATA_QUALITIES = "api/v1/json/data/qualities/{}"
_DATA_FILE = "data/v1/download/{}"

OpenmlQualitiesType = List[Dict[str, str]]
OpenmlFeaturesType = List[Dict[str, str]]


def _get_local_path(openml_path: str, data_home: str) -> str:
    return os.path.join(data_home, "openml.org", openml_path + ".gz")


def _retry_with_clean_cache(
    openml_path: str,
    data_home: Optional[str],
    no_retry_exception: Optional[Exception] = None,
) -> Callable:
    """If the first call to the decorated function fails, the local cached
    file is removed, and the function is called again. If ``data_home`` is
    ``None``, then the function is called once. We can provide a specific
    exception to not retry on using `no_retry_exception` parameter.
    """

    def decorator(f):
        @wraps(f)
        def wrapper(*args, **kw):
            if data_home is None:
                return f(*args, **kw)
            try:
                return f(*args, **kw)
            except URLError:
                raise
            except Exception as exc:
                if no_retry_exception is not None and isinstance(
                    exc, no_retry_exception
                ):
                    raise
                warn("Invalid cache, redownloading file", RuntimeWarning)
                local_path = _get_local_path(openml_path, data_home)
                if os.path.exists(local_path):
                    os.unlink(local_path)
                return f(*args, **kw)

        return wrapper

    return decorator


def _retry_on_network_error(
    n_retries: int = 3, delay: float = 1.0, url: str = ""
) -> Callable:
    """If the function call results in a network error, call the function again
    up to ``n_retries`` times with a ``delay`` between each call. If the error
    has a 412 status code, don't call the function again as this is a specific
    OpenML error.
    The url parameter is used to give more information to the user about the
    error.
    """

    def decorator(f):
        @wraps(f)
        def wrapper(*args, **kwargs):
            retry_counter = n_retries
            while True:
                try:
                    return f(*args, **kwargs)
                except (URLError, TimeoutError) as e:
                    # 412 is a specific OpenML error code.
                    if isinstance(e, HTTPError) and e.code == 412:
                        raise
                    if retry_counter == 0:
                        raise
                    warn(
                        f"A network error occurred while downloading {url}. Retrying..."
                    )
                    retry_counter -= 1
                    time.sleep(delay)

        return wrapper

    return decorator


def _open_openml_url(
    openml_path: str, data_home: Optional[str], n_retries: int = 3, delay: float = 1.0
):
    """
    Returns a resource from OpenML.org. Caches it to data_home if required.

    Parameters
    ----------
    openml_path : str
        OpenML URL that will be accessed. This will be prefixes with
        _OPENML_PREFIX.

    data_home : str
        Directory to which the files will be cached. If None, no caching will
        be applied.

    n_retries : int, default=3
        Number of retries when HTTP errors are encountered. Error with status
        code 412 won't be retried as they represent OpenML generic errors.

    delay : float, default=1.0
        Number of seconds between retries.

    Returns
    -------
    result : stream
        A stream to the OpenML resource.
    """

    def is_gzip_encoded(_fsrc):
        return _fsrc.info().get("Content-Encoding", "") == "gzip"

    req = Request(_OPENML_PREFIX + openml_path)
    req.add_header("Accept-encoding", "gzip")

    if data_home is None:
        fsrc = _retry_on_network_error(n_retries, delay, req.full_url)(urlopen)(req)
        if is_gzip_encoded(fsrc):
            return gzip.GzipFile(fileobj=fsrc, mode="rb")
        return fsrc

    local_path = _get_local_path(openml_path, data_home)
    dir_name, file_name = os.path.split(local_path)
    if not os.path.exists(local_path):
        os.makedirs(dir_name, exist_ok=True)
        try:
            # Create a tmpdir as a subfolder of dir_name where the final file will
            # be moved to if the download is successful. This guarantees that the
            # renaming operation to the final location is atomic to ensure the
            # concurrence safety of the dataset caching mechanism.
            with TemporaryDirectory(dir=dir_name) as tmpdir:
                with closing(
                    _retry_on_network_error(n_retries, delay, req.full_url)(urlopen)(
                        req
                    )
                ) as fsrc:
                    opener: Callable
                    if is_gzip_encoded(fsrc):
                        opener = open
                    else:
                        opener = gzip.GzipFile
                    with opener(os.path.join(tmpdir, file_name), "wb") as fdst:
                        shutil.copyfileobj(fsrc, fdst)
                shutil.move(fdst.name, local_path)
        except Exception:
            if os.path.exists(local_path):
                os.unlink(local_path)
            raise

    # XXX: First time, decompression will not be necessary (by using fsrc), but
    # it will happen nonetheless
    return gzip.GzipFile(local_path, "rb")


class OpenMLError(ValueError):
    """HTTP 412 is a specific OpenML error code, indicating a generic error"""

    pass


def _get_json_content_from_openml_api(
    url: str,
    error_message: Optional[str],
    data_home: Optional[str],
    n_retries: int = 3,
    delay: float = 1.0,
) -> Dict:
    """
    Loads json data from the openml api.

    Parameters
    ----------
    url : str
        The URL to load from. Should be an official OpenML endpoint.

    error_message : str or None
        The error message to raise if an acceptable OpenML error is thrown
        (acceptable error is, e.g., data id not found. Other errors, like 404's
        will throw the native error message).

    data_home : str or None
        Location to cache the response. None if no cache is required.

    n_retries : int, default=3
        Number of retries when HTTP errors are encountered. Error with status
        code 412 won't be retried as they represent OpenML generic errors.

    delay : float, default=1.0
        Number of seconds between retries.

    Returns
    -------
    json_data : json
        the json result from the OpenML server if the call was successful.
        An exception otherwise.
    """

    @_retry_with_clean_cache(url, data_home=data_home)
    def _load_json():
        with closing(
            _open_openml_url(url, data_home, n_retries=n_retries, delay=delay)
        ) as response:
            return json.loads(response.read().decode("utf-8"))

    try:
        return _load_json()
    except HTTPError as error:
        # 412 is an OpenML specific error code, indicating a generic error
        # (e.g., data not found)
        if error.code != 412:
            raise error

    # 412 error, not in except for nicer traceback
    raise OpenMLError(error_message)


def _get_data_info_by_name(
    name: str,
    version: Union[int, str],
    data_home: Optional[str],
    n_retries: int = 3,
    delay: float = 1.0,
):
    """
    Utilizes the openml dataset listing api to find a dataset by
    name/version
    OpenML api function:
    https://www.openml.org/api_docs#!/data/get_data_list_data_name_data_name

    Parameters
    ----------
    name : str
        name of the dataset

    version : int or str
        If version is an integer, the exact name/version will be obtained from
        OpenML. If version is a string (value: "active") it will take the first
        version from OpenML that is annotated as active. Any other string
        values except "active" are treated as integer.

    data_home : str or None
        Location to cache the response. None if no cache is required.

    n_retries : int, default=3
        Number of retries when HTTP errors are encountered. Error with status
        code 412 won't be retried as they represent OpenML generic errors.

    delay : float, default=1.0
        Number of seconds between retries.

    Returns
    -------
    first_dataset : json
        json representation of the first dataset object that adhired to the
        search criteria

    """
    if version == "active":
        # situation in which we return the oldest active version
        url = _SEARCH_NAME.format(name) + "/status/active/"
        error_msg = "No active dataset {} found.".format(name)
        json_data = _get_json_content_from_openml_api(
            url,
            error_msg,
            data_home=data_home,
            n_retries=n_retries,
            delay=delay,
        )
        res = json_data["data"]["dataset"]
        if len(res) > 1:
            warn(
                "Multiple active versions of the dataset matching the name"
                " {name} exist. Versions may be fundamentally different, "
                "returning version"
                " {version}.".format(name=name, version=res[0]["version"])
            )
        return res[0]

    # an integer version has been provided
    url = (_SEARCH_NAME + "/data_version/{}").format(name, version)
    try:
        json_data = _get_json_content_from_openml_api(
            url,
            error_message=None,
            data_home=data_home,
            n_retries=n_retries,
            delay=delay,
        )
    except OpenMLError:
        # we can do this in 1 function call if OpenML does not require the
        # specification of the dataset status (i.e., return datasets with a
        # given name / version regardless of active, deactivated, etc. )
        # TODO: feature request OpenML.
        url += "/status/deactivated"
        error_msg = "Dataset {} with version {} not found.".format(name, version)
        json_data = _get_json_content_from_openml_api(
            url,
            error_msg,
            data_home=data_home,
            n_retries=n_retries,
            delay=delay,
        )

    return json_data["data"]["dataset"][0]


def _get_data_description_by_id(
    data_id: int,
    data_home: Optional[str],
    n_retries: int = 3,
    delay: float = 1.0,
) -> Dict[str, Any]:
    # OpenML API function: https://www.openml.org/api_docs#!/data/get_data_id
    url = _DATA_INFO.format(data_id)
    error_message = "Dataset with data_id {} not found.".format(data_id)
    json_data = _get_json_content_from_openml_api(
        url,
        error_message,
        data_home=data_home,
        n_retries=n_retries,
        delay=delay,
    )
    return json_data["data_set_description"]


def _get_data_features(
    data_id: int,
    data_home: Optional[str],
    n_retries: int = 3,
    delay: float = 1.0,
) -> OpenmlFeaturesType:
    # OpenML function:
    # https://www.openml.org/api_docs#!/data/get_data_features_id
    url = _DATA_FEATURES.format(data_id)
    error_message = "Dataset with data_id {} not found.".format(data_id)
    json_data = _get_json_content_from_openml_api(
        url,
        error_message,
        data_home=data_home,
        n_retries=n_retries,
        delay=delay,
    )
    return json_data["data_features"]["feature"]


def _get_data_qualities(
    data_id: int,
    data_home: Optional[str],
    n_retries: int = 3,
    delay: float = 1.0,
) -> OpenmlQualitiesType:
    # OpenML API function:
    # https://www.openml.org/api_docs#!/data/get_data_qualities_id
    url = _DATA_QUALITIES.format(data_id)
    error_message = "Dataset with data_id {} not found.".format(data_id)
    json_data = _get_json_content_from_openml_api(
        url,
        error_message,
        data_home=data_home,
        n_retries=n_retries,
        delay=delay,
    )
    # the qualities might not be available, but we still try to process
    # the data
    return json_data.get("data_qualities", {}).get("quality", [])


def _get_num_samples(data_qualities: OpenmlQualitiesType) -> int:
    """Get the number of samples from data qualities.

    Parameters
    ----------
    data_qualities : list of dict
        Used to retrieve the number of instances (samples) in the dataset.

    Returns
    -------
    n_samples : int
        The number of samples in the dataset or -1 if data qualities are
        unavailable.
    """
    # If the data qualities are unavailable, we return -1
    default_n_samples = -1

    qualities = {d["name"]: d["value"] for d in data_qualities}
    return int(float(qualities.get("NumberOfInstances", default_n_samples)))


def _load_arff_response(
    url: str,
    data_home: Optional[str],
    parser: str,
    output_type: str,
    openml_columns_info: dict,
    feature_names_to_select: List[str],
    target_names_to_select: List[str],
    shape: Optional[Tuple[int, int]],
    md5_checksum: str,
    n_retries: int = 3,
    delay: float = 1.0,
    read_csv_kwargs: Optional[Dict] = None,
):
    """Load the ARFF data associated with the OpenML URL.

    In addition of loading the data, this function will also check the
    integrity of the downloaded file from OpenML using MD5 checksum.

    Parameters
    ----------
    url : str
        The URL of the ARFF file on OpenML.

    data_home : str
        The location where to cache the data.

    parser : {"liac-arff", "pandas"}
        The parser used to parse the ARFF file.

    output_type : {"numpy", "pandas", "sparse"}
        The type of the arrays that will be returned. The possibilities are:

        - `"numpy"`: both `X` and `y` will be NumPy arrays;
        - `"sparse"`: `X` will be sparse matrix and `y` will be a NumPy array;
        - `"pandas"`: `X` will be a pandas DataFrame and `y` will be either a
          pandas Series or DataFrame.

    openml_columns_info : dict
        The information provided by OpenML regarding the columns of the ARFF
        file.

    feature_names_to_select : list of str
        The list of the features to be selected.

    target_names_to_select : list of str
        The list of the target variables to be selected.

    shape : tuple or None
        With `parser="liac-arff"`, when using a generator to load the data,
        one needs to provide the shape of the data beforehand.

    md5_checksum : str
        The MD5 checksum provided by OpenML to check the data integrity.

    n_retries : int, default=3
        The number of times to retry downloading the data if it fails.

    delay : float, default=1.0
        The delay between two consecutive downloads in seconds.

    read_csv_kwargs : dict, default=None
        Keyword arguments to pass to `pandas.read_csv` when using the pandas parser.
        It allows to overwrite the default options.

        .. versionadded:: 1.3

    Returns
    -------
    X : {ndarray, sparse matrix, dataframe}
        The data matrix.

    y : {ndarray, dataframe, series}
        The target.

    frame : dataframe or None
        A dataframe containing both `X` and `y`. `None` if
        `output_array_type != "pandas"`.

    categories : list of str or None
        The names of the features that are categorical. `None` if
        `output_array_type == "pandas"`.
    """
    gzip_file = _open_openml_url(url, data_home, n_retries=n_retries, delay=delay)
    with closing(gzip_file):
        md5 = hashlib.md5()
        for chunk in iter(lambda: gzip_file.read(4096), b""):
            md5.update(chunk)
        actual_md5_checksum = md5.hexdigest()

    if actual_md5_checksum != md5_checksum:
        raise ValueError(
            f"md5 checksum of local file for {url} does not match description: "
            f"expected: {md5_checksum} but got {actual_md5_checksum}. "
            "Downloaded file could have been modified / corrupted, clean cache "
            "and retry..."
        )

    def _open_url_and_load_gzip_file(url, data_home, n_retries, delay, arff_params):
        gzip_file = _open_openml_url(url, data_home, n_retries=n_retries, delay=delay)
        with closing(gzip_file):
            return load_arff_from_gzip_file(gzip_file, **arff_params)

    arff_params: Dict = dict(
        parser=parser,
        output_type=output_type,
        openml_columns_info=openml_columns_info,
        feature_names_to_select=feature_names_to_select,
        target_names_to_select=target_names_to_select,
        shape=shape,
        read_csv_kwargs=read_csv_kwargs or {},
    )
    try:
        X, y, frame, categories = _open_url_and_load_gzip_file(
            url, data_home, n_retries, delay, arff_params
        )
    except Exception as exc:
        if parser != "pandas":
            raise

        from pandas.errors import ParserError

        if not isinstance(exc, ParserError):
            raise

        # A parsing error could come from providing the wrong quotechar
        # to pandas. By default, we use a double quote. Thus, we retry
        # with a single quote before to raise the error.
        arff_params["read_csv_kwargs"].update(quotechar="'")
        X, y, frame, categories = _open_url_and_load_gzip_file(
            url, data_home, n_retries, delay, arff_params
        )

    return X, y, frame, categories


def _download_data_to_bunch(
    url: str,
    sparse: bool,
    data_home: Optional[str],
    *,
    as_frame: bool,
    openml_columns_info: List[dict],
    data_columns: List[str],
    target_columns: List[str],
    shape: Optional[Tuple[int, int]],
    md5_checksum: str,
    n_retries: int = 3,
    delay: float = 1.0,
    parser: str,
    read_csv_kwargs: Optional[Dict] = None,
):
    """Download ARFF data, load it to a specific container and create to Bunch.

    This function has a mechanism to retry/cache/clean the data.

    Parameters
    ----------
    url : str
        The URL of the ARFF file on OpenML.

    sparse : bool
        Whether the dataset is expected to use the sparse ARFF format.

    data_home : str
        The location where to cache the data.

    as_frame : bool
        Whether or not to return the data into a pandas DataFrame.

    openml_columns_info : list of dict
        The information regarding the columns provided by OpenML for the
        ARFF dataset. The information is stored as a list of dictionaries.

    data_columns : list of str
        The list of the features to be selected.

    target_columns : list of str
        The list of the target variables to be selected.

    shape : tuple or None
        With `parser="liac-arff"`, when using a generator to load the data,
        one needs to provide the shape of the data beforehand.

    md5_checksum : str
        The MD5 checksum provided by OpenML to check the data integrity.

    n_retries : int, default=3
        Number of retries when HTTP errors are encountered. Error with status
        code 412 won't be retried as they represent OpenML generic errors.

    delay : float, default=1.0
        Number of seconds between retries.

    parser : {"liac-arff", "pandas"}
        The parser used to parse the ARFF file.

    read_csv_kwargs : dict, default=None
        Keyword arguments to pass to `pandas.read_csv` when using the pandas parser.
        It allows to overwrite the default options.

        .. versionadded:: 1.3

    Returns
    -------
    data : :class:`~sklearn.utils.Bunch`
        Dictionary-like object, with the following attributes.

        X : {ndarray, sparse matrix, dataframe}
            The data matrix.
        y : {ndarray, dataframe, series}
            The target.
        frame : dataframe or None
            A dataframe containing both `X` and `y`. `None` if
            `output_array_type != "pandas"`.
        categories : list of str or None
            The names of the features that are categorical. `None` if
            `output_array_type == "pandas"`.
    """
    # Prepare which columns and data types should be returned for the X and y
    features_dict = {feature["name"]: feature for feature in openml_columns_info}

    if sparse:
        output_type = "sparse"
    elif as_frame:
        output_type = "pandas"
    else:
        output_type = "numpy"

    # XXX: target columns should all be categorical or all numeric
    _verify_target_data_type(features_dict, target_columns)
    for name in target_columns:
        column_info = features_dict[name]
        n_missing_values = int(column_info["number_of_missing_values"])
        if n_missing_values > 0:
            raise ValueError(
                f"Target column '{column_info['name']}' has {n_missing_values} missing "
                "values. Missing values are not supported for target columns."
            )

    no_retry_exception = None
    if parser == "pandas":
        # If we get a ParserError with pandas, then we don't want to retry and we raise
        # early.
        from pandas.errors import ParserError

        no_retry_exception = ParserError

    X, y, frame, categories = _retry_with_clean_cache(
        url, data_home, no_retry_exception
    )(_load_arff_response)(
        url,
        data_home,
        parser=parser,
        output_type=output_type,
        openml_columns_info=features_dict,
        feature_names_to_select=data_columns,
        target_names_to_select=target_columns,
        shape=shape,
        md5_checksum=md5_checksum,
        n_retries=n_retries,
        delay=delay,
        read_csv_kwargs=read_csv_kwargs,
    )

    return Bunch(
        data=X,
        target=y,
        frame=frame,
        categories=categories,
        feature_names=data_columns,
        target_names=target_columns,
    )


def _verify_target_data_type(features_dict, target_columns):
    # verifies the data type of the y array in case there are multiple targets
    # (throws an error if these targets do not comply with sklearn support)
    if not isinstance(target_columns, list):
        raise ValueError("target_column should be list, got: %s" % type(target_columns))
    found_types = set()
    for target_column in target_columns:
        if target_column not in features_dict:
            raise KeyError(f"Could not find target_column='{target_column}'")
        if features_dict[target_column]["data_type"] == "numeric":
            found_types.add(np.float64)
        else:
            found_types.add(object)

        # note: we compare to a string, not boolean
        if features_dict[target_column]["is_ignore"] == "true":
            warn(f"target_column='{target_column}' has flag is_ignore.")
        if features_dict[target_column]["is_row_identifier"] == "true":
            warn(f"target_column='{target_column}' has flag is_row_identifier.")
    if len(found_types) > 1:
        raise ValueError(
            "Can only handle homogeneous multi-target datasets, "
            "i.e., all targets are either numeric or "
            "categorical."
        )


def _valid_data_column_names(features_list, target_columns):
    # logic for determining on which columns can be learned. Note that from the
    # OpenML guide follows that columns that have the `is_row_identifier` or
    # `is_ignore` flag, these can not be learned on. Also target columns are
    # excluded.
    valid_data_column_names = []
    for feature in features_list:
        if (
            feature["name"] not in target_columns
            and feature["is_ignore"] != "true"
            and feature["is_row_identifier"] != "true"
        ):
            valid_data_column_names.append(feature["name"])
    return valid_data_column_names


@validate_params(
    {
        "name": [str, None],
        "version": [Interval(Integral, 1, None, closed="left"), StrOptions({"active"})],
        "data_id": [Interval(Integral, 1, None, closed="left"), None],
        "data_home": [str, None],
        "target_column": [str, list, None],
        "cache": [bool],
        "return_X_y": [bool],
        "as_frame": [bool, StrOptions({"auto"})],
        "n_retries": [Interval(Integral, 1, None, closed="left")],
        "delay": [Interval(Real, 0, None, closed="right")],
        "parser": [StrOptions({"auto", "pandas", "liac-arff", "warn"})],
    }
)
def fetch_openml(
    name: Optional[str] = None,
    *,
    version: Union[str, int] = "active",
    data_id: Optional[int] = None,
    data_home: Optional[str] = None,
    target_column: Optional[Union[str, List]] = "default-target",
    cache: bool = True,
    return_X_y: bool = False,
    as_frame: Union[str, bool] = "auto",
    n_retries: int = 3,
    delay: float = 1.0,
<<<<<<< HEAD
    parser: str = "warn",
=======
    parser: Optional[str] = "warn",
    read_csv_kwargs: Optional[Dict] = None,
>>>>>>> b044ef8d
):
    """Fetch dataset from openml by name or dataset id.

    Datasets are uniquely identified by either an integer ID or by a
    combination of name and version (i.e. there might be multiple
    versions of the 'iris' dataset). Please give either name or data_id
    (not both). In case a name is given, a version can also be
    provided.

    Read more in the :ref:`User Guide <openml>`.

    .. versionadded:: 0.20

    .. note:: EXPERIMENTAL

        The API is experimental (particularly the return value structure),
        and might have small backward-incompatible changes without notice
        or warning in future releases.

    Parameters
    ----------
    name : str, default=None
        String identifier of the dataset. Note that OpenML can have multiple
        datasets with the same name.

    version : int or 'active', default='active'
        Version of the dataset. Can only be provided if also ``name`` is given.
        If 'active' the oldest version that's still active is used. Since
        there may be more than one active version of a dataset, and those
        versions may fundamentally be different from one another, setting an
        exact version is highly recommended.

    data_id : int, default=None
        OpenML ID of the dataset. The most specific way of retrieving a
        dataset. If data_id is not given, name (and potential version) are
        used to obtain a dataset.

    data_home : str, default=None
        Specify another download and cache folder for the data sets. By default
        all scikit-learn data is stored in '~/scikit_learn_data' subfolders.

    target_column : str, list or None, default='default-target'
        Specify the column name in the data to use as target. If
        'default-target', the standard target column a stored on the server
        is used. If ``None``, all columns are returned as data and the
        target is ``None``. If list (of strings), all columns with these names
        are returned as multi-target (Note: not all scikit-learn classifiers
        can handle all types of multi-output combinations).

    cache : bool, default=True
        Whether to cache the downloaded datasets into `data_home`.

    return_X_y : bool, default=False
        If True, returns ``(data, target)`` instead of a Bunch object. See
        below for more information about the `data` and `target` objects.

    as_frame : bool or 'auto', default='auto'
        If True, the data is a pandas DataFrame including columns with
        appropriate dtypes (numeric, string or categorical). The target is
        a pandas DataFrame or Series depending on the number of target_columns.
        The Bunch will contain a ``frame`` attribute with the target and the
        data. If ``return_X_y`` is True, then ``(data, target)`` will be pandas
        DataFrames or Series as describe above.

        If `as_frame` is 'auto', the data and target will be converted to
        DataFrame or Series as if `as_frame` is set to True, unless the dataset
        is stored in sparse format.

        If `as_frame` is False, the data and target will be NumPy arrays and
        the `data` will only contain numerical values when `parser="liac-arff"`
        where the categories are provided in the attribute `categories` of the
        `Bunch` instance. When `parser="pandas"`, no ordinal encoding is made.

        .. versionchanged:: 0.24
           The default value of `as_frame` changed from `False` to `'auto'`
           in 0.24.

    n_retries : int, default=3
        Number of retries when HTTP errors or network timeouts are encountered.
        Error with status code 412 won't be retried as they represent OpenML
        generic errors.

    delay : float, default=1.0
        Number of seconds between retries.

    parser : {"auto", "pandas", "liac-arff"}, default="liac-arff"
        Parser used to load the ARFF file. Two parsers are implemented:

        - `"pandas"`: this is the most efficient parser. However, it requires
          pandas to be installed and can only open dense datasets.
        - `"liac-arff"`: this is a pure Python ARFF parser that is much less
          memory- and CPU-efficient. It deals with sparse ARFF datasets.

        If `"auto"` (future default), the parser is chosen automatically such that
        `"liac-arff"` is selected for sparse ARFF datasets, otherwise
        `"pandas"` is selected.

        .. versionadded:: 1.2
        .. versionchanged:: 1.4
           The default value of `parser` will change from `"liac-arff"` to
           `"auto"` in 1.4. You can set `parser="auto"` to silence this
           warning. Therefore, an `ImportError` will be raised from 1.4 if
           the dataset is dense and pandas is not installed.

    read_csv_kwargs : dict, default=None
        Keyword arguments passed to :func:`pandas.read_csv` when loading the data
        from a ARFF file and using the pandas parser. It can allows to
        overwrite some default parameters.

        .. versionadded:: 1.3

    Returns
    -------
    data : :class:`~sklearn.utils.Bunch`
        Dictionary-like object, with the following attributes.

        data : np.array, scipy.sparse.csr_matrix of floats, or pandas DataFrame
            The feature matrix. Categorical features are encoded as ordinals.
        target : np.array, pandas Series or DataFrame
            The regression target or classification labels, if applicable.
            Dtype is float if numeric, and object if categorical. If
            ``as_frame`` is True, ``target`` is a pandas object.
        DESCR : str
            The full description of the dataset.
        feature_names : list
            The names of the dataset columns.
        target_names: list
            The names of the target columns.

        .. versionadded:: 0.22

        categories : dict or None
            Maps each categorical feature name to a list of values, such
            that the value encoded as i is ith in the list. If ``as_frame``
            is True, this is None.
        details : dict
            More metadata from OpenML.
        frame : pandas DataFrame
            Only present when `as_frame=True`. DataFrame with ``data`` and
            ``target``.

    (data, target) : tuple if ``return_X_y`` is True

        .. note:: EXPERIMENTAL

            This interface is **experimental** and subsequent releases may
            change attributes without notice (although there should only be
            minor changes to ``data`` and ``target``).

        Missing values in the 'data' are represented as NaN's. Missing values
        in 'target' are represented as NaN's (numerical target) or None
        (categorical target).

    Notes
    -----
    The `"pandas"` and `"liac-arff"` parsers can lead to different data types
    in the output. The notable differences are the following:

    - The `"liac-arff"` parser always encodes categorical features as `str` objects.
      To the contrary, the `"pandas"` parser instead infers the type while
      reading and numerical categories will be casted into integers whenever
      possible.
    - The `"liac-arff"` parser uses float64 to encode numerical features
      tagged as 'REAL' and 'NUMERICAL' in the metadata. The `"pandas"`
      parser instead infers if these numerical features corresponds
      to integers and uses panda's Integer extension dtype.
    - In particular, classification datasets with integer categories are
      typically loaded as such `(0, 1, ...)` with the `"pandas"` parser while
      `"liac-arff"` will force the use of string encoded class labels such as
      `"0"`, `"1"` and so on.
    - The `"pandas"` parser will not strip single quotes - i.e. `'` - from
      string columns. For instance, a string `'my string'` will be kept as is
      while the `"liac-arff"` parser will strip the single quotes. For
      categorical columns, the single quotes are stripped from the values.

    In addition, when `as_frame=False` is used, the `"liac-arff"` parser
    returns ordinally encoded data where the categories are provided in the
    attribute `categories` of the `Bunch` instance. Instead, `"pandas"` returns
    a NumPy array were the categories are not encoded.
    """
    if cache is False:
        # no caching will be applied
        data_home = None
    else:
        data_home = get_data_home(data_home=data_home)
        data_home = join(str(data_home), "openml")

    # check valid function arguments. data_id XOR (name, version) should be
    # provided
    if name is not None:
        # OpenML is case-insensitive, but the caching mechanism is not
        # convert all data names (str) to lower case
        name = name.lower()
        if data_id is not None:
            raise ValueError(
                "Dataset data_id={} and name={} passed, but you can only "
                "specify a numeric data_id or a name, not "
                "both.".format(data_id, name)
            )
        data_info = _get_data_info_by_name(
            name, version, data_home, n_retries=n_retries, delay=delay
        )
        data_id = data_info["did"]
    elif data_id is not None:
        # from the previous if statement, it is given that name is None
        if version != "active":
            raise ValueError(
                "Dataset data_id={} and version={} passed, but you can only "
                "specify a numeric data_id or a version, not "
                "both.".format(data_id, version)
            )
    else:
        raise ValueError(
            "Neither name nor data_id are provided. Please provide name or data_id."
        )

    data_description = _get_data_description_by_id(data_id, data_home)
    if data_description["status"] != "active":
        warn(
            "Version {} of dataset {} is inactive, meaning that issues have "
            "been found in the dataset. Try using a newer version from "
            "this URL: {}".format(
                data_description["version"],
                data_description["name"],
                data_description["url"],
            )
        )
    if "error" in data_description:
        warn(
            "OpenML registered a problem with the dataset. It might be "
            "unusable. Error: {}".format(data_description["error"])
        )
    if "warning" in data_description:
        warn(
            "OpenML raised a warning on the dataset. It might be "
            "unusable. Warning: {}".format(data_description["warning"])
        )

    if parser == "warn":
        # TODO(1.4): remove this warning
        parser = "liac-arff"
        warn(
            (
                "The default value of `parser` will change from `'liac-arff'` to"
                " `'auto'` in 1.4. You can set `parser='auto'` to silence this warning."
                " Therefore, an `ImportError` will be raised from 1.4 if the dataset is"
                " dense and pandas is not installed. Note that the pandas parser may"
                " return different data types. See the Notes Section in fetch_openml's"
                " API doc for details."
            ),
            FutureWarning,
        )

    return_sparse = data_description["format"].lower() == "sparse_arff"
    as_frame = not return_sparse if as_frame == "auto" else as_frame
    if parser == "auto":
        parser_ = "liac-arff" if return_sparse else "pandas"
    else:
        parser_ = parser

    if as_frame or parser_ == "pandas":
        try:
            check_pandas_support("`fetch_openml`")
        except ImportError as exc:
            if as_frame:
                err_msg = (
                    "Returning pandas objects requires pandas to be installed. "
                    "Alternatively, explicitly set `as_frame=False` and "
                    "`parser='liac-arff'`."
                )
                raise ImportError(err_msg) from exc
            else:
                err_msg = (
                    f"Using `parser={parser_!r}` requires pandas to be installed. "
                    "Alternatively, explicitly set `parser='liac-arff'`."
                )
                if parser == "auto":
                    # TODO(1.4): In version 1.4, we will raise an error instead of
                    # a warning.
                    warn(
                        (
                            "From version 1.4, `parser='auto'` with `as_frame=False` "
                            "will use pandas. Either install pandas or set explicitly "
                            "`parser='liac-arff'` to preserve the current behavior."
                        ),
                        FutureWarning,
                    )
                    parser_ = "liac-arff"
                else:
                    raise ImportError(err_msg) from exc

    if return_sparse:
        if as_frame:
            raise ValueError(
                "Sparse ARFF datasets cannot be loaded with as_frame=True. "
                "Use as_frame=False or as_frame='auto' instead."
            )
        if parser_ == "pandas":
            raise ValueError(
                f"Sparse ARFF datasets cannot be loaded with parser={parser!r}. "
                "Use parser='liac-arff' or parser='auto' instead."
            )

    # download data features, meta-info about column types
    features_list = _get_data_features(data_id, data_home)

    if not as_frame:
        for feature in features_list:
            if "true" in (feature["is_ignore"], feature["is_row_identifier"]):
                continue
            if feature["data_type"] == "string":
                raise ValueError(
                    "STRING attributes are not supported for "
                    "array representation. Try as_frame=True"
                )

    if target_column == "default-target":
        # determines the default target based on the data feature results
        # (which is currently more reliable than the data description;
        # see issue: https://github.com/openml/OpenML/issues/768)
        target_columns = [
            feature["name"]
            for feature in features_list
            if feature["is_target"] == "true"
        ]
    elif isinstance(target_column, str):
        # for code-simplicity, make target_column by default a list
        target_columns = [target_column]
    elif target_column is None:
        target_columns = []
    else:
        # target_column already is of type list
        target_columns = target_column
    data_columns = _valid_data_column_names(features_list, target_columns)

    shape: Optional[Tuple[int, int]]
    # determine arff encoding to return
    if not return_sparse:
        # The shape must include the ignored features to keep the right indexes
        # during the arff data conversion.
        data_qualities = _get_data_qualities(data_id, data_home)
        shape = _get_num_samples(data_qualities), len(features_list)
    else:
        shape = None

    # obtain the data
    url = _DATA_FILE.format(data_description["file_id"])
    bunch = _download_data_to_bunch(
        url,
        return_sparse,
        data_home,
        as_frame=bool(as_frame),
        openml_columns_info=features_list,
        shape=shape,
        target_columns=target_columns,
        data_columns=data_columns,
        md5_checksum=data_description["md5_checksum"],
        n_retries=n_retries,
        delay=delay,
        parser=parser_,
        read_csv_kwargs=read_csv_kwargs,
    )

    if return_X_y:
        return bunch.data, bunch.target

    description = "{}\n\nDownloaded from openml.org.".format(
        data_description.pop("description")
    )

    bunch.update(
        DESCR=description,
        details=data_description,
        url="https://www.openml.org/d/{}".format(data_id),
    )

    return bunch<|MERGE_RESOLUTION|>--- conflicted
+++ resolved
@@ -768,12 +768,8 @@
     as_frame: Union[str, bool] = "auto",
     n_retries: int = 3,
     delay: float = 1.0,
-<<<<<<< HEAD
     parser: str = "warn",
-=======
-    parser: Optional[str] = "warn",
     read_csv_kwargs: Optional[Dict] = None,
->>>>>>> b044ef8d
 ):
     """Fetch dataset from openml by name or dataset id.
 

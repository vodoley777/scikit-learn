--- conflicted
+++ resolved
@@ -17,13 +17,8 @@
 
 from ..utils import (
     Bunch,
-    check_pandas_support,  # noqa
+    check_pandas_support,  # noqa  # noqa
 )
-from . import get_data_home
-from ._arff_parser import load_arff_from_gzip_file
-<<<<<<< HEAD
-from ..utils import Bunch
-from ..utils import check_pandas_support  # noqa
 from ..utils._param_validation import (
     Integral,
     Interval,
@@ -31,8 +26,8 @@
     StrOptions,
     validate_params,
 )
-=======
->>>>>>> 371c921f
+from . import get_data_home
+from ._arff_parser import load_arff_from_gzip_file
 
 __all__ = ["fetch_openml"]
 
@@ -761,7 +756,8 @@
         "n_retries": [Interval(Integral, 1, None, closed="left")],
         "delay": [Interval(Real, 0, None, closed="right")],
         "parser": [StrOptions({"auto", "pandas", "liac-arff", "warn"})],
-    }
+    },
+    prefer_skip_nested_validation=True,
 )
 def fetch_openml(
     name: Optional[str] = None,

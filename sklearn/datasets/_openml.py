--- conflicted
+++ resolved
@@ -658,9 +658,9 @@
     return valid_data_column_names
 
 
-<<<<<<< HEAD
 def fetch_openml(
     name: Optional[str] = None,
+    *,
     version: Union[str, int] = 'active',
     data_id: Optional[int] = None,
     data_home: Optional[str] = None,
@@ -669,12 +669,6 @@
     return_X_y: bool = False,
     as_frame: bool = False
 ):
-=======
-@_deprecate_positional_args
-def fetch_openml(name=None, *, version='active', data_id=None, data_home=None,
-                 target_column='default-target', cache=True, return_X_y=False,
-                 as_frame=False):
->>>>>>> 98f0b832
     """Fetch dataset from openml by name or dataset id.
 
     Datasets are uniquely identified by either an integer ID or by a

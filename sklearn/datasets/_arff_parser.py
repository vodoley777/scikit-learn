--- conflicted
+++ resolved
@@ -198,9 +198,6 @@
             dfs.append(
                 pd.DataFrame(data, columns=columns_names, copy=False)[columns_to_keep]
             )
-<<<<<<< HEAD
-        frame = pd.concat(dfs, ignore_index=True)
-=======
         # dfs[0] contains only one row, which may not have enough data to infer to
         # column's dtype. Here we use `dfs[1]` to configure the dtype in dfs[0]
         if len(dfs) >= 2:
@@ -210,7 +207,6 @@
         # missing values. To be consistent with the pandas parser, we replace
         # None with np.nan.
         frame = pd.concat(dfs, ignore_index=True).fillna(value=np.nan)
->>>>>>> 2ab1d81e
         del dfs, first_df
 
         # cast the columns frame
@@ -393,10 +389,7 @@
         "header": None,
         "index_col": False,  # always force pandas to not use the first column as index
         "na_values": ["?"],  # missing values are represented by `?`
-<<<<<<< HEAD
-=======
         "keep_default_na": False,  # only `?` is a missing value given the ARFF specs
->>>>>>> 2ab1d81e
         "comment": "%",  # skip line starting by `%` since they are comments
         "quotechar": '"',  # delimiter to use for quoted strings
         "skipinitialspace": True,  # skip spaces after delimiter to follow ARFF specs

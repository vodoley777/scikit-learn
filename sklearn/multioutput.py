"""
This module implements multioutput regression and classification.

The estimators provided in this module are meta-estimators: they require
a base estimator to be provided in their constructor. The meta-estimator
extends single output estimators to multioutput estimators.
"""

# Author: Tim Head <betatim@gmail.com>
# Author: Hugo Bowne-Anderson <hugobowne@gmail.com>
# Author: Chris Rivera <chris.richard.rivera@gmail.com>
# Author: Michael Williamson
# Author: James Ashton Nichols <james.ashton.nichols@gmail.com>
#
# License: BSD 3 clause


from abc import ABCMeta, abstractmethod
from numbers import Integral

import numpy as np
import scipy.sparse as sp
from joblib import Parallel

from .base import (
    BaseEstimator,
    ClassifierMixin,
    MetaEstimatorMixin,
    RegressorMixin,
    clone,
    is_classifier,
)
from .model_selection import cross_val_predict
from .utils import _print_elapsed_time, check_random_state
from .utils._param_validation import HasMethods
from .utils.fixes import delayed
from .utils.metadata_routing import MetadataRouter, MethodMapping, process_routing
from .utils.metaestimators import available_if
from .utils.multiclass import check_classification_targets
<<<<<<< HEAD
from .utils.validation import check_is_fitted
=======
from .utils.validation import (
    check_is_fitted,
    has_fit_parameter,
    _check_fit_params,
)
from .utils.fixes import delayed
from .utils._param_validation import HasMethods, StrOptions
>>>>>>> 62d10c85

__all__ = [
    "MultiOutputRegressor",
    "MultiOutputClassifier",
    "ClassifierChain",
    "RegressorChain",
]


def _fit_estimator(estimator, X, y, sample_weight=None, **fit_params):
    estimator = clone(estimator)
    if sample_weight is not None:
        estimator.fit(X, y, sample_weight=sample_weight, **fit_params)
    else:
        estimator.fit(X, y, **fit_params)
    return estimator


def _partial_fit_estimator(
    estimator, X, y, classes=None, partial_fit_params=None, first_time=True
):
    partial_fit_params = {} if partial_fit_params is None else partial_fit_params
    if first_time:
        estimator = clone(estimator)

    if classes is not None:
        estimator.partial_fit(X, y, classes=classes, **partial_fit_params)
    else:
        estimator.partial_fit(X, y, **partial_fit_params)
    return estimator


def _available_if_estimator_has(attr):
    """Return a function to check if `estimator` or `estimators_` has `attr`.

    Helper for Chain implementations.
    """

    def _check(self):
        return hasattr(self.estimator, attr) or all(
            hasattr(est, attr) for est in self.estimators_
        )

    return available_if(_check)


class _MultiOutputEstimator(MetaEstimatorMixin, BaseEstimator, metaclass=ABCMeta):
<<<<<<< HEAD
    _parameter_constraints = {
=======

    _parameter_constraints: dict = {
>>>>>>> 62d10c85
        "estimator": [HasMethods(["fit", "predict"])],
        "n_jobs": [Integral, None],
    }

    @abstractmethod
    def __init__(self, estimator, *, n_jobs=None):
        self.estimator = estimator
        self.n_jobs = n_jobs

    @_available_if_estimator_has("partial_fit")
    def partial_fit(self, X, y, classes=None, sample_weight=None, **partial_fit_params):
        """Incrementally fit a separate model for each class output.

        Parameters
        ----------
        X : {array-like, sparse matrix} of shape (n_samples, n_features)
            The input data.

        y : {array-like, sparse matrix} of shape (n_samples, n_outputs)
            Multi-output targets.

        classes : list of ndarray of shape (n_outputs,), default=None
            Each array is unique classes for one output in str/int.
            Can be obtained via
            ``[np.unique(y[:, i]) for i in range(y.shape[1])]``, where `y`
            is the target matrix of the entire dataset.
            This argument is required for the first call to partial_fit
            and can be omitted in the subsequent calls.
            Note that `y` doesn't need to contain all labels in `classes`.

        sample_weight : array-like of shape (n_samples,), default=None
            Sample weights. If `None`, then samples are equally weighted.
            Only supported if the underlying regressor supports sample
            weights.

        **partial_fit_params : dict of str -> object
            Parameters passed to the ``estimator.partial_fit`` method of each step.

            .. versionadded:: 1.2

        Returns
        -------
        self : object
            Returns a fitted instance.
        """
        first_time = not hasattr(self, "estimators_")

        if first_time:
            self._validate_params()

        y = self._validate_data(X="no_validation", y=y, multi_output=True)

        if y.ndim == 1:
            raise ValueError(
                "y must have at least two dimensions for "
                "multi-output regression but has only one."
            )

        routed_params = process_routing(
            obj=self,
            method="partial_fit",
            other_params=partial_fit_params,
            sample_weight=sample_weight,
        )

        self.estimators_ = Parallel(n_jobs=self.n_jobs)(
            delayed(_partial_fit_estimator)(
                self.estimators_[i] if not first_time else self.estimator,
                X,
                y[:, i],
                classes[i] if classes is not None else None,
                partial_fit_params=routed_params.estimator.partial_fit,
                first_time=first_time,
            )
            for i in range(y.shape[1])
        )

        if first_time and hasattr(self.estimators_[0], "n_features_in_"):
            self.n_features_in_ = self.estimators_[0].n_features_in_
        if first_time and hasattr(self.estimators_[0], "feature_names_in_"):
            self.feature_names_in_ = self.estimators_[0].feature_names_in_

        return self

    def fit(self, X, y, sample_weight=None, **fit_params):
        """Fit the model to data, separately for each output variable.

        Parameters
        ----------
        X : {array-like, sparse matrix} of shape (n_samples, n_features)
            The input data.

        y : {array-like, sparse matrix} of shape (n_samples, n_outputs)
            Multi-output targets. An indicator matrix turns on multilabel
            estimation.

        sample_weight : array-like of shape (n_samples,), default=None
            Sample weights. If `None`, then samples are equally weighted.
            Only supported if the underlying regressor supports sample
            weights.

        **fit_params : dict of string -> object
            Parameters passed to the ``estimator.fit`` method of each step.

            .. versionadded:: 0.23

        Returns
        -------
        self : object
            Returns a fitted instance.
        """
        self._validate_params()

        if not hasattr(self.estimator, "fit"):
            raise ValueError("The base estimator should implement a fit method")

        y = self._validate_data(X="no_validation", y=y, multi_output=True)

        if is_classifier(self):
            check_classification_targets(y)

        if y.ndim == 1:
            raise ValueError(
                "y must have at least two dimensions for "
                "multi-output regression but has only one."
            )

        routed_params = process_routing(
            obj=self, method="fit", other_params=fit_params, sample_weight=sample_weight
        )

        self.estimators_ = Parallel(n_jobs=self.n_jobs)(
            delayed(_fit_estimator)(
                self.estimator, X, y[:, i], **routed_params.estimator.fit
            )
            for i in range(y.shape[1])
        )

        if hasattr(self.estimators_[0], "n_features_in_"):
            self.n_features_in_ = self.estimators_[0].n_features_in_
        if hasattr(self.estimators_[0], "feature_names_in_"):
            self.feature_names_in_ = self.estimators_[0].feature_names_in_

        return self

    def predict(self, X):
        """Predict multi-output variable using model for each target variable.

        Parameters
        ----------
        X : {array-like, sparse matrix} of shape (n_samples, n_features)
            The input data.

        Returns
        -------
        y : {array-like, sparse matrix} of shape (n_samples, n_outputs)
            Multi-output targets predicted across multiple predictors.
            Note: Separate models are generated for each predictor.
        """
        check_is_fitted(self)
        if not hasattr(self.estimators_[0], "predict"):
            raise ValueError("The base estimator should implement a predict method")

        y = Parallel(n_jobs=self.n_jobs)(
            delayed(e.predict)(X) for e in self.estimators_
        )

        return np.asarray(y).T

    def _more_tags(self):
        return {"multioutput_only": True}

    def get_metadata_routing(self):
        """Get metadata routing of this object.

        Please check :ref:`User Guide <metadata_routing>` on how the routing
        mechanism works.

        Returns
        -------
        router : :class:`~sklearn.utils.metadata_routing.MetadataRouter`
            A :class:`~utils.metadata_routing.MetadataRouter` encapsulating
            routing information.
        """
        router = (
            MetadataRouter(owner=self.__class__.__name__).add(
                estimator=self.estimator,
                method_mapping=MethodMapping()
                .add(callee="partial_fit", caller="partial_fit")
                .add(callee="fit", caller="fit"),
            )
            # the fit method already accepts everything, therefore we don't
            # specify parameters. The value passed to ``child`` needs to be the
            # same as what's passed to ``add`` above, in this case
            # `"estimator"`.
            .warn_on(child="estimator", method="fit", params=None)
            # the partial_fit method at the time of this change (v1.2) only
            # supports sample_weight, therefore we only include this metadata.
            .warn_on(child="estimator", method="partial_fit", params=["sample_weight"])
        )
        return router


class MultiOutputRegressor(RegressorMixin, _MultiOutputEstimator):
    """Multi target regression.

    This strategy consists of fitting one regressor per target. This is a
    simple strategy for extending regressors that do not natively support
    multi-target regression.

    .. versionadded:: 0.18

    Parameters
    ----------
    estimator : estimator object
        An estimator object implementing :term:`fit` and :term:`predict`.

    n_jobs : int or None, optional (default=None)
        The number of jobs to run in parallel.
        :meth:`fit`, :meth:`predict` and :meth:`partial_fit` (if supported
        by the passed estimator) will be parallelized for each target.

        When individual estimators are fast to train or predict,
        using ``n_jobs > 1`` can result in slower performance due
        to the parallelism overhead.

        ``None`` means `1` unless in a :obj:`joblib.parallel_backend` context.
        ``-1`` means using all available processes / threads.
        See :term:`Glossary <n_jobs>` for more details.

        .. versionchanged:: 0.20
            `n_jobs` default changed from `1` to `None`.

    Attributes
    ----------
    estimators_ : list of ``n_output`` estimators
        Estimators used for predictions.

    n_features_in_ : int
        Number of features seen during :term:`fit`. Only defined if the
        underlying `estimator` exposes such an attribute when fit.

        .. versionadded:: 0.24

    feature_names_in_ : ndarray of shape (`n_features_in_`,)
        Names of features seen during :term:`fit`. Only defined if the
        underlying estimators expose such an attribute when fit.

        .. versionadded:: 1.0

    See Also
    --------
    RegressorChain : A multi-label model that arranges regressions into a
        chain.
    MultiOutputClassifier : Classifies each output independently rather than
        chaining.

    Examples
    --------
    >>> import numpy as np
    >>> from sklearn.datasets import load_linnerud
    >>> from sklearn.multioutput import MultiOutputRegressor
    >>> from sklearn.linear_model import Ridge
    >>> X, y = load_linnerud(return_X_y=True)
    >>> regr = MultiOutputRegressor(Ridge(random_state=123)).fit(X, y)
    >>> regr.predict(X[[0]])
    array([[176..., 35..., 57...]])
    """

    def __init__(self, estimator, *, n_jobs=None):
        super().__init__(estimator, n_jobs=n_jobs)

    @_available_if_estimator_has("partial_fit")
    def partial_fit(self, X, y, sample_weight=None, **partial_fit_params):
        """Incrementally fit the model to data, for each output variable.

        Parameters
        ----------
        X : {array-like, sparse matrix} of shape (n_samples, n_features)
            The input data.

        y : {array-like, sparse matrix} of shape (n_samples, n_outputs)
            Multi-output targets.

        sample_weight : array-like of shape (n_samples,), default=None
            Sample weights. If `None`, then samples are equally weighted.
            Only supported if the underlying regressor supports sample
            weights.

        **partial_fit_params : dict of str -> object
            Parameters passed to the ``estimator.partial_fit`` method of each step.

            .. versionadded:: 1.2

        Returns
        -------
        self : object
            Returns a fitted instance.
        """
        super().partial_fit(X, y, sample_weight=sample_weight, **partial_fit_params)


class MultiOutputClassifier(ClassifierMixin, _MultiOutputEstimator):
    """Multi target classification.

    This strategy consists of fitting one classifier per target. This is a
    simple strategy for extending classifiers that do not natively support
    multi-target classification.

    Parameters
    ----------
    estimator : estimator object
        An estimator object implementing :term:`fit` and :term:`predict`.
        A :term:`predict_proba` method will be exposed only if `estimator` implements
        it.

    n_jobs : int or None, optional (default=None)
        The number of jobs to run in parallel.
        :meth:`fit`, :meth:`predict` and :meth:`partial_fit` (if supported
        by the passed estimator) will be parallelized for each target.

        When individual estimators are fast to train or predict,
        using ``n_jobs > 1`` can result in slower performance due
        to the parallelism overhead.

        ``None`` means `1` unless in a :obj:`joblib.parallel_backend` context.
        ``-1`` means using all available processes / threads.
        See :term:`Glossary <n_jobs>` for more details.

        .. versionchanged:: 0.20
            `n_jobs` default changed from `1` to `None`.

    Attributes
    ----------
    classes_ : ndarray of shape (n_classes,)
        Class labels.

    estimators_ : list of ``n_output`` estimators
        Estimators used for predictions.

    n_features_in_ : int
        Number of features seen during :term:`fit`. Only defined if the
        underlying `estimator` exposes such an attribute when fit.

        .. versionadded:: 0.24

    feature_names_in_ : ndarray of shape (`n_features_in_`,)
        Names of features seen during :term:`fit`. Only defined if the
        underlying estimators expose such an attribute when fit.

        .. versionadded:: 1.0

    See Also
    --------
    ClassifierChain : A multi-label model that arranges binary classifiers
        into a chain.
    MultiOutputRegressor : Fits one regressor per target variable.

    Examples
    --------
    >>> import numpy as np
    >>> from sklearn.datasets import make_multilabel_classification
    >>> from sklearn.multioutput import MultiOutputClassifier
    >>> from sklearn.linear_model import LogisticRegression
    >>> X, y = make_multilabel_classification(n_classes=3, random_state=0)
    >>> clf = MultiOutputClassifier(LogisticRegression()).fit(X, y)
    >>> clf.predict(X[-2:])
    array([[1, 1, 1],
           [1, 0, 1]])
    """

    def __init__(self, estimator, *, n_jobs=None):
        super().__init__(estimator, n_jobs=n_jobs)

    def fit(self, X, Y, sample_weight=None, **fit_params):
        """Fit the model to data matrix X and targets Y.

        Parameters
        ----------
        X : {array-like, sparse matrix} of shape (n_samples, n_features)
            The input data.

        Y : array-like of shape (n_samples, n_classes)
            The target values.

        sample_weight : array-like of shape (n_samples,), default=None
            Sample weights. If `None`, then samples are equally weighted.
            Only supported if the underlying regressor supports sample
            weights.

        **fit_params : dict of string -> object
            Parameters passed to the ``estimator.fit`` method of each step.

            .. versionadded:: 0.23

        Returns
        -------
        self : object
            Returns a fitted instance.
        """
        super().fit(X, Y, sample_weight=sample_weight, **fit_params)
        self.classes_ = [estimator.classes_ for estimator in self.estimators_]
        return self

    def _check_predict_proba(self):
        if hasattr(self, "estimators_"):
            # raise an AttributeError if `predict_proba` does not exist for
            # each estimator
            [getattr(est, "predict_proba") for est in self.estimators_]
            return True
        # raise an AttributeError if `predict_proba` does not exist for the
        # unfitted estimator
        getattr(self.estimator, "predict_proba")
        return True

    @available_if(_check_predict_proba)
    def predict_proba(self, X):
        """Return prediction probabilities for each class of each output.

        This method will raise a ``ValueError`` if any of the
        estimators do not have ``predict_proba``.

        Parameters
        ----------
        X : array-like of shape (n_samples, n_features)
            The input data.

        Returns
        -------
        p : array of shape (n_samples, n_classes), or a list of n_outputs \
                such arrays if n_outputs > 1.
            The class probabilities of the input samples. The order of the
            classes corresponds to that in the attribute :term:`classes_`.

            .. versionchanged:: 0.19
                This function now returns a list of arrays where the length of
                the list is ``n_outputs``, and each array is (``n_samples``,
                ``n_classes``) for that particular output.
        """
        check_is_fitted(self)
        results = [estimator.predict_proba(X) for estimator in self.estimators_]
        return results

    def score(self, X, y):
        """Return the mean accuracy on the given test data and labels.

        Parameters
        ----------
        X : array-like of shape (n_samples, n_features)
            Test samples.

        y : array-like of shape (n_samples, n_outputs)
            True values for X.

        Returns
        -------
        scores : float
            Mean accuracy of predicted target versus true target.
        """
        check_is_fitted(self)
        n_outputs_ = len(self.estimators_)
        if y.ndim == 1:
            raise ValueError(
                "y must have at least two dimensions for "
                "multi target classification but has only one"
            )
        if y.shape[1] != n_outputs_:
            raise ValueError(
                "The number of outputs of Y for fit {0} and"
                " score {1} should be same".format(n_outputs_, y.shape[1])
            )
        y_pred = self.predict(X)
        return np.mean(np.all(y == y_pred, axis=1))

    def _more_tags(self):
        # FIXME
        return {"_skip_test": True}


def _available_if_base_estimator_has(attr):
    """Return a function to check if `base_estimator` or `estimators_` has `attr`.

    Helper for Chain implementations.
    """

    def _check(self):
        return hasattr(self.base_estimator, attr) or all(
            hasattr(est, attr) for est in self.estimators_
        )

    return available_if(_check)


class _BaseChain(BaseEstimator, metaclass=ABCMeta):

    _parameter_constraints: dict = {
        "base_estimator": [HasMethods(["fit", "predict"])],
        "order": ["array-like", StrOptions({"random"}), None],
        "cv": ["cv_object", StrOptions({"prefit"})],
        "random_state": ["random_state"],
        "verbose": ["boolean"],
    }

    def __init__(
        self, base_estimator, *, order=None, cv=None, random_state=None, verbose=False
    ):
        self.base_estimator = base_estimator
        self.order = order
        self.cv = cv
        self.random_state = random_state
        self.verbose = verbose

    def _log_message(self, *, estimator_idx, n_estimators, processing_msg):
        if not self.verbose:
            return None
        return f"({estimator_idx} of {n_estimators}) {processing_msg}"

    @abstractmethod
    def fit(self, X, Y, **fit_params):
        """Fit the model to data matrix X and targets Y.

        Parameters
        ----------
        X : {array-like, sparse matrix} of shape (n_samples, n_features)
            The input data.

        Y : array-like of shape (n_samples, n_classes)
            The target values.

        **fit_params : dict of string -> object
            Parameters passed to the `fit` method of each step.

            .. versionadded:: 0.23

        Returns
        -------
        self : object
            Returns a fitted instance.
        """
        X, Y = self._validate_data(X, Y, multi_output=True, accept_sparse=True)

        random_state = check_random_state(self.random_state)
        self.order_ = self.order
        if isinstance(self.order_, tuple):
            self.order_ = np.array(self.order_)

        if self.order_ is None:
            self.order_ = np.array(range(Y.shape[1]))
        elif isinstance(self.order_, str):
            if self.order_ == "random":
                self.order_ = random_state.permutation(Y.shape[1])
        elif sorted(self.order_) != list(range(Y.shape[1])):
            raise ValueError("invalid order")

        self.estimators_ = [clone(self.base_estimator) for _ in range(Y.shape[1])]

        if self.cv is None:
            Y_pred_chain = Y[:, self.order_]
            if sp.issparse(X):
                X_aug = sp.hstack((X, Y_pred_chain), format="lil")
                X_aug = X_aug.tocsr()
            else:
                X_aug = np.hstack((X, Y_pred_chain))

        elif sp.issparse(X):
            Y_pred_chain = sp.lil_matrix((X.shape[0], Y.shape[1]))
            X_aug = sp.hstack((X, Y_pred_chain), format="lil")

        else:
            Y_pred_chain = np.zeros((X.shape[0], Y.shape[1]))
            X_aug = np.hstack((X, Y_pred_chain))

        del Y_pred_chain

        for chain_idx, estimator in enumerate(self.estimators_):
            message = self._log_message(
                estimator_idx=chain_idx + 1,
                n_estimators=len(self.estimators_),
                processing_msg=f"Processing order {self.order_[chain_idx]}",
            )
            y = Y[:, self.order_[chain_idx]]
            with _print_elapsed_time("Chain", message):
                estimator.fit(X_aug[:, : (X.shape[1] + chain_idx)], y, **fit_params)
            if self.cv is not None and chain_idx < len(self.estimators_) - 1:
                col_idx = X.shape[1] + chain_idx
                cv_result = cross_val_predict(
                    self.base_estimator, X_aug[:, :col_idx], y=y, cv=self.cv
                )
                if sp.issparse(X_aug):
                    X_aug[:, col_idx] = np.expand_dims(cv_result, 1)
                else:
                    X_aug[:, col_idx] = cv_result

        return self

    def predict(self, X):
        """Predict on the data matrix X using the ClassifierChain model.

        Parameters
        ----------
        X : {array-like, sparse matrix} of shape (n_samples, n_features)
            The input data.

        Returns
        -------
        Y_pred : array-like of shape (n_samples, n_classes)
            The predicted values.
        """
        check_is_fitted(self)
        X = self._validate_data(X, accept_sparse=True, reset=False)
        Y_pred_chain = np.zeros((X.shape[0], len(self.estimators_)))
        for chain_idx, estimator in enumerate(self.estimators_):
            previous_predictions = Y_pred_chain[:, :chain_idx]
            if sp.issparse(X):
                if chain_idx == 0:
                    X_aug = X
                else:
                    X_aug = sp.hstack((X, previous_predictions))
            else:
                X_aug = np.hstack((X, previous_predictions))
            Y_pred_chain[:, chain_idx] = estimator.predict(X_aug)

        inv_order = np.empty_like(self.order_)
        inv_order[self.order_] = np.arange(len(self.order_))
        Y_pred = Y_pred_chain[:, inv_order]

        return Y_pred


class ClassifierChain(MetaEstimatorMixin, ClassifierMixin, _BaseChain):
    """A multi-label model that arranges binary classifiers into a chain.

    Each model makes a prediction in the order specified by the chain using
    all of the available features provided to the model plus the predictions
    of models that are earlier in the chain.

    Read more in the :ref:`User Guide <classifierchain>`.

    .. versionadded:: 0.19

    Parameters
    ----------
    base_estimator : estimator
        The base estimator from which the classifier chain is built.

    order : array-like of shape (n_outputs,) or 'random', default=None
        If `None`, the order will be determined by the order of columns in
        the label matrix Y.::

            order = [0, 1, 2, ..., Y.shape[1] - 1]

        The order of the chain can be explicitly set by providing a list of
        integers. For example, for a chain of length 5.::

            order = [1, 3, 2, 4, 0]

        means that the first model in the chain will make predictions for
        column 1 in the Y matrix, the second model will make predictions
        for column 3, etc.

        If order is `random` a random ordering will be used.

    cv : int, cross-validation generator or an iterable, default=None
        Determines whether to use cross validated predictions or true
        labels for the results of previous estimators in the chain.
        Possible inputs for cv are:

        - None, to use true labels when fitting,
        - integer, to specify the number of folds in a (Stratified)KFold,
        - :term:`CV splitter`,
        - An iterable yielding (train, test) splits as arrays of indices.

    random_state : int, RandomState instance or None, optional (default=None)
        If ``order='random'``, determines random number generation for the
        chain order.
        In addition, it controls the random seed given at each `base_estimator`
        at each chaining iteration. Thus, it is only used when `base_estimator`
        exposes a `random_state`.
        Pass an int for reproducible output across multiple function calls.
        See :term:`Glossary <random_state>`.

    verbose : bool, default=False
        If True, chain progress is output as each model is completed.

        .. versionadded:: 1.2

    Attributes
    ----------
    classes_ : list
        A list of arrays of length ``len(estimators_)`` containing the
        class labels for each estimator in the chain.

    estimators_ : list
        A list of clones of base_estimator.

    order_ : list
        The order of labels in the classifier chain.

    n_features_in_ : int
        Number of features seen during :term:`fit`. Only defined if the
        underlying `base_estimator` exposes such an attribute when fit.

        .. versionadded:: 0.24

    feature_names_in_ : ndarray of shape (`n_features_in_`,)
        Names of features seen during :term:`fit`. Defined only when `X`
        has feature names that are all strings.

        .. versionadded:: 1.0

    See Also
    --------
    RegressorChain : Equivalent for regression.
    MultioutputClassifier : Classifies each output independently rather than
        chaining.

    References
    ----------
    Jesse Read, Bernhard Pfahringer, Geoff Holmes, Eibe Frank, "Classifier
    Chains for Multi-label Classification", 2009.

    Examples
    --------
    >>> from sklearn.datasets import make_multilabel_classification
    >>> from sklearn.linear_model import LogisticRegression
    >>> from sklearn.model_selection import train_test_split
    >>> from sklearn.multioutput import ClassifierChain
    >>> X, Y = make_multilabel_classification(
    ...    n_samples=12, n_classes=3, random_state=0
    ... )
    >>> X_train, X_test, Y_train, Y_test = train_test_split(
    ...    X, Y, random_state=0
    ... )
    >>> base_lr = LogisticRegression(solver='lbfgs', random_state=0)
    >>> chain = ClassifierChain(base_lr, order='random', random_state=0)
    >>> chain.fit(X_train, Y_train).predict(X_test)
    array([[1., 1., 0.],
           [1., 0., 0.],
           [0., 1., 0.]])
    >>> chain.predict_proba(X_test)
    array([[0.8387..., 0.9431..., 0.4576...],
           [0.8878..., 0.3684..., 0.2640...],
           [0.0321..., 0.9935..., 0.0625...]])
    """

    def fit(self, X, Y):
        """Fit the model to data matrix X and targets Y.

        Parameters
        ----------
        X : {array-like, sparse matrix} of shape (n_samples, n_features)
            The input data.

        Y : array-like of shape (n_samples, n_classes)
            The target values.

        Returns
        -------
        self : object
            Class instance.
        """
        self._validate_params()

        super().fit(X, Y)
        self.classes_ = [
            estimator.classes_ for chain_idx, estimator in enumerate(self.estimators_)
        ]
        return self

    @_available_if_base_estimator_has("predict_proba")
    def predict_proba(self, X):
        """Predict probability estimates.

        Parameters
        ----------
        X : {array-like, sparse matrix} of shape (n_samples, n_features)
            The input data.

        Returns
        -------
        Y_prob : array-like of shape (n_samples, n_classes)
            The predicted probabilities.
        """
        X = self._validate_data(X, accept_sparse=True, reset=False)
        Y_prob_chain = np.zeros((X.shape[0], len(self.estimators_)))
        Y_pred_chain = np.zeros((X.shape[0], len(self.estimators_)))
        for chain_idx, estimator in enumerate(self.estimators_):
            previous_predictions = Y_pred_chain[:, :chain_idx]
            if sp.issparse(X):
                X_aug = sp.hstack((X, previous_predictions))
            else:
                X_aug = np.hstack((X, previous_predictions))
            Y_prob_chain[:, chain_idx] = estimator.predict_proba(X_aug)[:, 1]
            Y_pred_chain[:, chain_idx] = estimator.predict(X_aug)
        inv_order = np.empty_like(self.order_)
        inv_order[self.order_] = np.arange(len(self.order_))
        Y_prob = Y_prob_chain[:, inv_order]

        return Y_prob

    @_available_if_base_estimator_has("decision_function")
    def decision_function(self, X):
        """Evaluate the decision_function of the models in the chain.

        Parameters
        ----------
        X : array-like of shape (n_samples, n_features)
            The input data.

        Returns
        -------
        Y_decision : array-like of shape (n_samples, n_classes)
            Returns the decision function of the sample for each model
            in the chain.
        """
        X = self._validate_data(X, accept_sparse=True, reset=False)
        Y_decision_chain = np.zeros((X.shape[0], len(self.estimators_)))
        Y_pred_chain = np.zeros((X.shape[0], len(self.estimators_)))
        for chain_idx, estimator in enumerate(self.estimators_):
            previous_predictions = Y_pred_chain[:, :chain_idx]
            if sp.issparse(X):
                X_aug = sp.hstack((X, previous_predictions))
            else:
                X_aug = np.hstack((X, previous_predictions))
            Y_decision_chain[:, chain_idx] = estimator.decision_function(X_aug)
            Y_pred_chain[:, chain_idx] = estimator.predict(X_aug)

        inv_order = np.empty_like(self.order_)
        inv_order[self.order_] = np.arange(len(self.order_))
        Y_decision = Y_decision_chain[:, inv_order]

        return Y_decision

    def _more_tags(self):
        return {"_skip_test": True, "multioutput_only": True}


class RegressorChain(MetaEstimatorMixin, RegressorMixin, _BaseChain):
    """A multi-label model that arranges regressions into a chain.

    Each model makes a prediction in the order specified by the chain using
    all of the available features provided to the model plus the predictions
    of models that are earlier in the chain.

    Read more in the :ref:`User Guide <regressorchain>`.

    .. versionadded:: 0.20

    Parameters
    ----------
    base_estimator : estimator
        The base estimator from which the regressor chain is built.

    order : array-like of shape (n_outputs,) or 'random', default=None
        If `None`, the order will be determined by the order of columns in
        the label matrix Y.::

            order = [0, 1, 2, ..., Y.shape[1] - 1]

        The order of the chain can be explicitly set by providing a list of
        integers. For example, for a chain of length 5.::

            order = [1, 3, 2, 4, 0]

        means that the first model in the chain will make predictions for
        column 1 in the Y matrix, the second model will make predictions
        for column 3, etc.

        If order is 'random' a random ordering will be used.

    cv : int, cross-validation generator or an iterable, default=None
        Determines whether to use cross validated predictions or true
        labels for the results of previous estimators in the chain.
        Possible inputs for cv are:

        - None, to use true labels when fitting,
        - integer, to specify the number of folds in a (Stratified)KFold,
        - :term:`CV splitter`,
        - An iterable yielding (train, test) splits as arrays of indices.

    random_state : int, RandomState instance or None, optional (default=None)
        If ``order='random'``, determines random number generation for the
        chain order.
        In addition, it controls the random seed given at each `base_estimator`
        at each chaining iteration. Thus, it is only used when `base_estimator`
        exposes a `random_state`.
        Pass an int for reproducible output across multiple function calls.
        See :term:`Glossary <random_state>`.

    verbose : bool, default=False
        If True, chain progress is output as each model is completed.

        .. versionadded:: 1.2

    Attributes
    ----------
    estimators_ : list
        A list of clones of base_estimator.

    order_ : list
        The order of labels in the classifier chain.

    n_features_in_ : int
        Number of features seen during :term:`fit`. Only defined if the
        underlying `base_estimator` exposes such an attribute when fit.

        .. versionadded:: 0.24

    feature_names_in_ : ndarray of shape (`n_features_in_`,)
        Names of features seen during :term:`fit`. Defined only when `X`
        has feature names that are all strings.

        .. versionadded:: 1.0

    See Also
    --------
    ClassifierChain : Equivalent for classification.
    MultiOutputRegressor : Learns each output independently rather than
        chaining.

    Examples
    --------
    >>> from sklearn.multioutput import RegressorChain
    >>> from sklearn.linear_model import LogisticRegression
    >>> logreg = LogisticRegression(solver='lbfgs',multi_class='multinomial')
    >>> X, Y = [[1, 0], [0, 1], [1, 1]], [[0, 2], [1, 1], [2, 0]]
    >>> chain = RegressorChain(base_estimator=logreg, order=[0, 1]).fit(X, Y)
    >>> chain.predict(X)
    array([[0., 2.],
           [1., 1.],
           [2., 0.]])
    """

    def fit(self, X, Y, **fit_params):
        """Fit the model to data matrix X and targets Y.

        Parameters
        ----------
        X : {array-like, sparse matrix} of shape (n_samples, n_features)
            The input data.

        Y : array-like of shape (n_samples, n_classes)
            The target values.

        **fit_params : dict of string -> object
            Parameters passed to the `fit` method at each step
            of the regressor chain.

            .. versionadded:: 0.23

        Returns
        -------
        self : object
            Returns a fitted instance.
        """
        self._validate_params()

        super().fit(X, Y, **fit_params)
        return self

    def _more_tags(self):
        return {"multioutput_only": True}<|MERGE_RESOLUTION|>--- conflicted
+++ resolved
@@ -32,22 +32,12 @@
 )
 from .model_selection import cross_val_predict
 from .utils import _print_elapsed_time, check_random_state
-from .utils._param_validation import HasMethods
+from .utils._param_validation import HasMethods, StrOptions
 from .utils.fixes import delayed
 from .utils.metadata_routing import MetadataRouter, MethodMapping, process_routing
 from .utils.metaestimators import available_if
 from .utils.multiclass import check_classification_targets
-<<<<<<< HEAD
 from .utils.validation import check_is_fitted
-=======
-from .utils.validation import (
-    check_is_fitted,
-    has_fit_parameter,
-    _check_fit_params,
-)
-from .utils.fixes import delayed
-from .utils._param_validation import HasMethods, StrOptions
->>>>>>> 62d10c85
 
 __all__ = [
     "MultiOutputRegressor",
@@ -95,12 +85,8 @@
 
 
 class _MultiOutputEstimator(MetaEstimatorMixin, BaseEstimator, metaclass=ABCMeta):
-<<<<<<< HEAD
-    _parameter_constraints = {
-=======
 
     _parameter_constraints: dict = {
->>>>>>> 62d10c85
         "estimator": [HasMethods(["fit", "predict"])],
         "n_jobs": [Integral, None],
     }

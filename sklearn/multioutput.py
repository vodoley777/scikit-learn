"""
This module implements multioutput regression and classification.

The estimators provided in this module are meta-estimators: they require
a base estimator to be provided in their constructor. The meta-estimator
extends single output estimators to multioutput estimators.
"""

# Author: Tim Head <betatim@gmail.com>
# Author: Hugo Bowne-Anderson <hugobowne@gmail.com>
# Author: Chris Rivera <chris.richard.rivera@gmail.com>
# Author: Michael Williamson
# Author: James Ashton Nichols <james.ashton.nichols@gmail.com>
#
# License: BSD 3 clause

import numpy as np
import scipy.sparse as sp
from abc import ABCMeta, abstractmethod
from .base import BaseEstimator, clone, MetaEstimatorMixin
from .base import RegressorMixin, ClassifierMixin, is_classifier, _update_tags
from .model_selection import cross_val_predict
from .utils import check_array, check_X_y, check_random_state
from .utils.fixes import parallel_helper
from .utils.metaestimators import if_delegate_has_method
from .utils.validation import check_is_fitted, has_fit_parameter
from .utils.multiclass import check_classification_targets
from .utils.metaestimators import if_delegate_has_method
from .externals.joblib import Parallel, delayed
from .externals import six

__all__ = ["MultiOutputRegressor", "MultiOutputClassifier",
           "ClassifierChain", "RegressorChain"]


def _fit_estimator(estimator, X, y, sample_weight=None):
    estimator = clone(estimator)
    if sample_weight is not None:
        estimator.fit(X, y, sample_weight=sample_weight)
    else:
        estimator.fit(X, y)
    return estimator


def _partial_fit_estimator(estimator, X, y, classes=None, sample_weight=None,
                           first_time=True):
    if first_time:
        estimator = clone(estimator)

    if sample_weight is not None:
        if classes is not None:
            estimator.partial_fit(X, y, classes=classes,
                                  sample_weight=sample_weight)
        else:
            estimator.partial_fit(X, y, sample_weight=sample_weight)
    else:
        if classes is not None:
            estimator.partial_fit(X, y, classes=classes)
        else:
            estimator.partial_fit(X, y)
    return estimator


class MultiOutputEstimator(six.with_metaclass(ABCMeta, BaseEstimator,
                                              MetaEstimatorMixin)):
    @abstractmethod
    def __init__(self, estimator, n_jobs=1):
        self.estimator = estimator
        self.n_jobs = n_jobs

    @if_delegate_has_method('estimator')
    def partial_fit(self, X, y, classes=None, sample_weight=None):
        """Incrementally fit the model to data.
        Fit a separate model for each output variable.

        Parameters
        ----------
        X : (sparse) array-like, shape (n_samples, n_features)
            Data.

        y : (sparse) array-like, shape (n_samples, n_outputs)
            Multi-output targets.

        classes : list of numpy arrays, shape (n_outputs)
            Each array is unique classes for one output in str/int
            Can be obtained by via
            ``[np.unique(y[:, i]) for i in range(y.shape[1])]``, where y is the
            target matrix of the entire dataset.
            This argument is required for the first call to partial_fit
            and can be omitted in the subsequent calls.
            Note that y doesn't need to contain all labels in `classes`.

        sample_weight : array-like, shape = (n_samples) or None
            Sample weights. If None, then samples are equally weighted.
            Only supported if the underlying regressor supports sample
            weights.

        Returns
        -------
        self : object
        """
        X, y = check_X_y(X, y,
                         multi_output=True,
                         accept_sparse=True)

        if y.ndim == 1:
            raise ValueError("y must have at least two dimensions for "
                             "multi-output regression but has only one.")

        if (sample_weight is not None and
                not has_fit_parameter(self.estimator, 'sample_weight')):
            raise ValueError("Underlying estimator does not support"
                             " sample weights.")

        first_time = not hasattr(self, 'estimators_')

        self.estimators_ = Parallel(n_jobs=self.n_jobs)(
            delayed(_partial_fit_estimator)(
                self.estimators_[i] if not first_time else self.estimator,
                X, y[:, i],
                classes[i] if classes is not None else None,
                sample_weight, first_time) for i in range(y.shape[1]))
        return self

    def fit(self, X, y, sample_weight=None):
        """ Fit the model to data.
        Fit a separate model for each output variable.

        Parameters
        ----------
        X : (sparse) array-like, shape (n_samples, n_features)
            Data.

        y : (sparse) array-like, shape (n_samples, n_outputs)
            Multi-output targets. An indicator matrix turns on multilabel
            estimation.

        sample_weight : array-like, shape = (n_samples) or None
            Sample weights. If None, then samples are equally weighted.
            Only supported if the underlying regressor supports sample
            weights.

        Returns
        -------
        self : object
        """

        if not hasattr(self.estimator, "fit"):
            raise ValueError("The base estimator should implement a fit method")

        X, y = check_X_y(X, y,
                         multi_output=True,
                         accept_sparse=True)

        if is_classifier(self):
            check_classification_targets(y)

        if y.ndim == 1:
            raise ValueError("y must have at least two dimensions for "
                             "multi-output regression but has only one.")

        if (sample_weight is not None and
                not has_fit_parameter(self.estimator, 'sample_weight')):
            raise ValueError("Underlying estimator does not support"
                             " sample weights.")

        self.estimators_ = Parallel(n_jobs=self.n_jobs)(
            delayed(_fit_estimator)(
                self.estimator, X, y[:, i], sample_weight)
            for i in range(y.shape[1]))
        return self

    def predict(self, X):
        """Predict multi-output variable using a model
         trained for each target variable.

        Parameters
        ----------
        X : (sparse) array-like, shape (n_samples, n_features)
            Data.

        Returns
        -------
        y : (sparse) array-like, shape (n_samples, n_outputs)
            Multi-output targets predicted across multiple predictors.
            Note: Separate models are generated for each predictor.
        """
        check_is_fitted(self, 'estimators_')
        if not hasattr(self.estimator, "predict"):
            raise ValueError("The base estimator should implement a predict method")

        X = check_array(X, accept_sparse=True)

        y = Parallel(n_jobs=self.n_jobs)(
            delayed(parallel_helper)(e, 'predict', X)
            for e in self.estimators_)

        return np.asarray(y).T

    def _get_tags(self):
        return _update_tags(super(MultiOutputEstimator, self),
                            multioutput_only=True)


class MultiOutputRegressor(MultiOutputEstimator, RegressorMixin):
    """Multi target regression

    This strategy consists of fitting one regressor per target. This is a
    simple strategy for extending regressors that do not natively support
    multi-target regression.

    Parameters
    ----------
    estimator : estimator object
        An estimator object implementing `fit` and `predict`.

    n_jobs : int, optional, default=1
        The number of jobs to run in parallel for `fit`. If -1,
        then the number of jobs is set to the number of cores.
        When individual estimators are fast to train or predict
        using `n_jobs>1` can result in slower performance due
        to the overhead of spawning processes.
    """

    def __init__(self, estimator, n_jobs=1):
        super(MultiOutputRegressor, self).__init__(estimator, n_jobs)

    @if_delegate_has_method('estimator')
    def partial_fit(self, X, y, sample_weight=None):
        """Incrementally fit the model to data.
        Fit a separate model for each output variable.

        Parameters
        ----------
        X : (sparse) array-like, shape (n_samples, n_features)
            Data.

        y : (sparse) array-like, shape (n_samples, n_outputs)
            Multi-output targets.

        sample_weight : array-like, shape = (n_samples) or None
            Sample weights. If None, then samples are equally weighted.
            Only supported if the underlying regressor supports sample
            weights.

        Returns
        -------
        self : object
        """
        super(MultiOutputRegressor, self).partial_fit(
            X, y, sample_weight=sample_weight)

    def score(self, X, y, sample_weight=None):
        """Returns the coefficient of determination R^2 of the prediction.

        The coefficient R^2 is defined as (1 - u/v), where u is the residual
        sum of squares ((y_true - y_pred) ** 2).sum() and v is the regression
        sum of squares ((y_true - y_true.mean()) ** 2).sum().
        Best possible score is 1.0 and it can be negative (because the
        model can be arbitrarily worse). A constant model that always
        predicts the expected value of y, disregarding the input features,
        would get a R^2 score of 0.0.

        Notes
        -----
        R^2 is calculated by weighting all the targets equally using
        `multioutput='uniform_average'`.

        Parameters
        ----------
        X : array-like, shape (n_samples, n_features)
            Test samples.

        y : array-like, shape (n_samples) or (n_samples, n_outputs)
            True values for X.

        sample_weight : array-like, shape [n_samples], optional
            Sample weights.

        Returns
        -------
        score : float
            R^2 of self.predict(X) wrt. y.
        """
        # XXX remove in 0.19 when r2_score default for multioutput changes
        from .metrics import r2_score
        return r2_score(y, self.predict(X), sample_weight=sample_weight,
                        multioutput='uniform_average')


class MultiOutputClassifier(MultiOutputEstimator, ClassifierMixin):
    """Multi target classification

    This strategy consists of fitting one classifier per target. This is a
    simple strategy for extending classifiers that do not natively support
    multi-target classification

    Parameters
    ----------
    estimator : estimator object
        An estimator object implementing `fit`, `score` and `predict_proba`.

    n_jobs : int, optional, default=1
        The number of jobs to use for the computation. If -1 all CPUs are used.
        If 1 is given, no parallel computing code is used at all, which is
        useful for debugging. For n_jobs below -1, (n_cpus + 1 + n_jobs) are
        used. Thus for n_jobs = -2, all CPUs but one are used.
        The number of jobs to use for the computation.
        It does each target variable in y in parallel.

    Attributes
    ----------
    estimators_ : list of ``n_output`` estimators
        Estimators used for predictions.
    """

    def __init__(self, estimator, n_jobs=1):
        super(MultiOutputClassifier, self).__init__(estimator, n_jobs)

    def predict_proba(self, X):
        """Probability estimates.
        Returns prediction probabilities for each class of each output.

        Parameters
        ----------
        X : array-like, shape (n_samples, n_features)
            Data

        Returns
        -------
        p : array of shape = [n_samples, n_classes], or a list of n_outputs \
            such arrays if n_outputs > 1.
            The class probabilities of the input samples. The order of the
            classes corresponds to that in the attribute `classes_`.
        """
        check_is_fitted(self, 'estimators_')
        if not hasattr(self.estimator, "predict_proba"):
            raise ValueError("The base estimator should implement"
                             "predict_proba method")

        results = [estimator.predict_proba(X) for estimator in
                   self.estimators_]
        return results

    def score(self, X, y):
        """"Returns the mean accuracy on the given test data and labels.

        Parameters
        ----------
        X : array-like, shape [n_samples, n_features]
            Test samples

        y : array-like, shape [n_samples, n_outputs]
            True values for X

        Returns
        -------
        scores : float
            accuracy_score of self.predict(X) versus y
        """
        check_is_fitted(self, 'estimators_')
        n_outputs_ = len(self.estimators_)
        if y.ndim == 1:
            raise ValueError("y must have at least two dimensions for "
                             "multi target classification but has only one")
        if y.shape[1] != n_outputs_:
            raise ValueError("The number of outputs of Y for fit {0} and"
                             " score {1} should be same".
                             format(n_outputs_, y.shape[1]))
        y_pred = self.predict(X)
        return np.mean(np.all(y == y_pred, axis=1))

    def _get_tags(self):
        return _update_tags(super(MultiOutputClassifier, self),
                            _skip_test=True)


class _BaseChain(six.with_metaclass(ABCMeta, BaseEstimator)):
    def __init__(self, base_estimator, order=None, cv=None, random_state=None):
        self.base_estimator = base_estimator
        self.order = order
        self.cv = cv
        self.random_state = random_state

    @abstractmethod
    def fit(self, X, Y):
        """Fit the model to data matrix X and targets Y.

        Parameters
        ----------
        X : {array-like, sparse matrix}, shape (n_samples, n_features)
            The input data.
        Y : array-like, shape (n_samples, n_classes)
            The target values.

        Returns
        -------
        self : object
        """
        X, Y = check_X_y(X, Y, multi_output=True, accept_sparse=True)

        random_state = check_random_state(self.random_state)
        check_array(X, accept_sparse=True)
        self.order_ = self.order
        if self.order_ is None:
            self.order_ = np.array(range(Y.shape[1]))
        elif isinstance(self.order_, str):
            if self.order_ == 'random':
                self.order_ = random_state.permutation(Y.shape[1])
        elif sorted(self.order_) != list(range(Y.shape[1])):
                raise ValueError("invalid order")

        self.estimators_ = [clone(self.base_estimator)
                            for _ in range(Y.shape[1])]

        if self.cv is None:
            Y_pred_chain = Y[:, self.order_]
            if sp.issparse(X):
                X_aug = sp.hstack((X, Y_pred_chain), format='lil')
                X_aug = X_aug.tocsr()
            else:
                X_aug = np.hstack((X, Y_pred_chain))

        elif sp.issparse(X):
            Y_pred_chain = sp.lil_matrix((X.shape[0], Y.shape[1]))
            X_aug = sp.hstack((X, Y_pred_chain), format='lil')

        else:
            Y_pred_chain = np.zeros((X.shape[0], Y.shape[1]))
            X_aug = np.hstack((X, Y_pred_chain))

        del Y_pred_chain

        for chain_idx, estimator in enumerate(self.estimators_):
            y = Y[:, self.order_[chain_idx]]
            estimator.fit(X_aug[:, :(X.shape[1] + chain_idx)], y)
            if self.cv is not None and chain_idx < len(self.estimators_) - 1:
                col_idx = X.shape[1] + chain_idx
                cv_result = cross_val_predict(
                    self.base_estimator, X_aug[:, :col_idx],
                    y=y, cv=self.cv)
                if sp.issparse(X_aug):
                    X_aug[:, col_idx] = np.expand_dims(cv_result, 1)
                else:
                    X_aug[:, col_idx] = cv_result

        return self

    def predict(self, X):
        """Predict on the data matrix X using the ClassifierChain model.

        Parameters
        ----------
        X : {array-like, sparse matrix}, shape (n_samples, n_features)
            The input data.

        Returns
        -------
        Y_pred : array-like, shape (n_samples, n_classes)
            The predicted values.

        """
        X = check_array(X, accept_sparse=True)
        Y_pred_chain = np.zeros((X.shape[0], len(self.estimators_)))
        for chain_idx, estimator in enumerate(self.estimators_):
            previous_predictions = Y_pred_chain[:, :chain_idx]
            if sp.issparse(X):
                if chain_idx == 0:
                    X_aug = X
                else:
                    X_aug = sp.hstack((X, previous_predictions))
            else:
                X_aug = np.hstack((X, previous_predictions))
            Y_pred_chain[:, chain_idx] = estimator.predict(X_aug)

        inv_order = np.empty_like(self.order_)
        inv_order[self.order_] = np.arange(len(self.order_))
        Y_pred = Y_pred_chain[:, inv_order]

        return Y_pred


class ClassifierChain(_BaseChain, ClassifierMixin, MetaEstimatorMixin):
    """A multi-label model that arranges binary classifiers into a chain.

    Each model makes a prediction in the order specified by the chain using
    all of the available features provided to the model plus the predictions
    of models that are earlier in the chain.

    Read more in the :ref:`User Guide <classifierchain>`.

    Parameters
    ----------
    base_estimator : estimator
        The base estimator from which the classifier chain is built.

    order : array-like, shape=[n_outputs] or 'random', optional
        By default the order will be determined by the order of columns in
        the label matrix Y.::

            order = [0, 1, 2, ..., Y.shape[1] - 1]

        The order of the chain can be explicitly set by providing a list of
        integers. For example, for a chain of length 5.::

            order = [1, 3, 2, 4, 0]

        means that the first model in the chain will make predictions for
        column 1 in the Y matrix, the second model will make predictions
        for column 3, etc.

        If order is 'random' a random ordering will be used.

    cv : int, cross-validation generator or an iterable, optional \
    (default=None)
        Determines whether to use cross validated predictions or true
        labels for the results of previous estimators in the chain.
        If cv is None the true labels are used when fitting. Otherwise
        possible inputs for cv are:
            * integer, to specify the number of folds in a (Stratified)KFold,
            * An object to be used as a cross-validation generator.
            * An iterable yielding train, test splits.

    random_state : int, RandomState instance or None, optional (default=None)
        If int, random_state is the seed used by the random number generator;
        If RandomState instance, random_state is the random number generator;
        If None, the random number generator is the RandomState instance used
        by `np.random`.

        The random number generator is used to generate random chain orders.

    Attributes
    ----------
    classes_ : list
        A list of arrays of length ``len(estimators_)`` containing the
        class labels for each estimator in the chain.

    estimators_ : list
        A list of clones of base_estimator.

    order_ : list
        The order of labels in the classifier chain.

    See also
    --------
    RegressorChain: Equivalent for regression
    MultioutputClassifier: Classifies each output independently rather than
        chaining.

    References
    ----------
    Jesse Read, Bernhard Pfahringer, Geoff Holmes, Eibe Frank, "Classifier
    Chains for Multi-label Classification", 2009.

    """

    def fit(self, X, Y):
        """Fit the model to data matrix X and targets Y.
        Parameters
        ----------
        X : {array-like, sparse matrix}, shape (n_samples, n_features)
            The input data.
        Y : array-like, shape (n_samples, n_classes)
            The target values.

        Returns
        -------
        self : object
        """
        super(ClassifierChain, self).fit(X, Y)
        self.classes_ = []
        for chain_idx, estimator in enumerate(self.estimators_):
            self.classes_.append(estimator.classes_)
        return self

    @if_delegate_has_method('base_estimator')
    def predict_proba(self, X):
        """Predict probability estimates.

        Parameters
        ----------
        X : {array-like, sparse matrix}, shape (n_samples, n_features)

        Returns
        -------
        Y_prob : array-like, shape (n_samples, n_classes)
        """
        X = check_array(X, accept_sparse=True)
        Y_prob_chain = np.zeros((X.shape[0], len(self.estimators_)))
        Y_pred_chain = np.zeros((X.shape[0], len(self.estimators_)))
        for chain_idx, estimator in enumerate(self.estimators_):
            previous_predictions = Y_pred_chain[:, :chain_idx]
            if sp.issparse(X):
                X_aug = sp.hstack((X, previous_predictions))
            else:
                X_aug = np.hstack((X, previous_predictions))
            Y_prob_chain[:, chain_idx] = estimator.predict_proba(X_aug)[:, 1]
            Y_pred_chain[:, chain_idx] = estimator.predict(X_aug)
        inv_order = np.empty_like(self.order_)
        inv_order[self.order_] = np.arange(len(self.order_))
        Y_prob = Y_prob_chain[:, inv_order]

        return Y_prob

    @if_delegate_has_method('base_estimator')
    def decision_function(self, X):
        """Evaluate the decision_function of the models in the chain.

        Parameters
        ----------
        X : array-like, shape (n_samples, n_features)

        Returns
        -------
        Y_decision : array-like, shape (n_samples, n_classes )
            Returns the decision function of the sample for each model
            in the chain.
        """
        Y_decision_chain = np.zeros((X.shape[0], len(self.estimators_)))
        Y_pred_chain = np.zeros((X.shape[0], len(self.estimators_)))
        for chain_idx, estimator in enumerate(self.estimators_):
            previous_predictions = Y_pred_chain[:, :chain_idx]
            if sp.issparse(X):
                X_aug = sp.hstack((X, previous_predictions))
            else:
                X_aug = np.hstack((X, previous_predictions))
            Y_decision_chain[:, chain_idx] = estimator.decision_function(X_aug)
            Y_pred_chain[:, chain_idx] = estimator.predict(X_aug)

        inv_order = np.empty_like(self.order_)
        inv_order[self.order_] = np.arange(len(self.order_))
        Y_decision = Y_decision_chain[:, inv_order]

        return Y_decision

<<<<<<< HEAD
    def _get_tags(self):
        return _update_tags(super(ClassifierChain, self),
                            _skip_test=True)
=======

class RegressorChain(_BaseChain, RegressorMixin, MetaEstimatorMixin):
    """A multi-label model that arranges regressions into a chain.

    Each model makes a prediction in the order specified by the chain using
    all of the available features provided to the model plus the predictions
    of models that are earlier in the chain.

    Read more in the :ref:`User Guide <regressorchain>`.

    Parameters
    ----------
    base_estimator : estimator
        The base estimator from which the classifier chain is built.

    order : array-like, shape=[n_outputs] or 'random', optional
        By default the order will be determined by the order of columns in
        the label matrix Y.::

            order = [0, 1, 2, ..., Y.shape[1] - 1]

        The order of the chain can be explicitly set by providing a list of
        integers. For example, for a chain of length 5.::

            order = [1, 3, 2, 4, 0]

        means that the first model in the chain will make predictions for
        column 1 in the Y matrix, the second model will make predictions
        for column 3, etc.

        If order is 'random' a random ordering will be used.

    cv : int, cross-validation generator or an iterable, optional \
    (default=None)
        Determines whether to use cross validated predictions or true
        labels for the results of previous estimators in the chain.
        If cv is None the true labels are used when fitting. Otherwise
        possible inputs for cv are:
            * integer, to specify the number of folds in a (Stratified)KFold,
            * An object to be used as a cross-validation generator.
            * An iterable yielding train, test splits.

    random_state : int, RandomState instance or None, optional (default=None)
        If int, random_state is the seed used by the random number generator;
        If RandomState instance, random_state is the random number generator;
        If None, the random number generator is the RandomState instance used
        by `np.random`.

        The random number generator is used to generate random chain orders.

    Attributes
    ----------
    estimators_ : list
        A list of clones of base_estimator.

    order_ : list
        The order of labels in the classifier chain.

    See also
    --------
    ClassifierChain: Equivalent for classification
    MultioutputRegressor: Learns each output independently rather than
        chaining.

    """
    def fit(self, X, Y):
        """Fit the model to data matrix X and targets Y.

        Parameters
        ----------
        X : {array-like, sparse matrix}, shape (n_samples, n_features)
            The input data.
        Y : array-like, shape (n_samples, n_classes)
            The target values.

        Returns
        -------
        self : object
        """
        super(RegressorChain, self).fit(X, Y)
        return self
>>>>>>> f049ec72
<|MERGE_RESOLUTION|>--- conflicted
+++ resolved
@@ -633,11 +633,9 @@
 
         return Y_decision
 
-<<<<<<< HEAD
     def _get_tags(self):
         return _update_tags(super(ClassifierChain, self),
                             _skip_test=True)
-=======
 
 class RegressorChain(_BaseChain, RegressorMixin, MetaEstimatorMixin):
     """A multi-label model that arranges regressions into a chain.
@@ -718,5 +716,4 @@
         self : object
         """
         super(RegressorChain, self).fit(X, Y)
-        return self
->>>>>>> f049ec72
+        return self
--- conflicted
+++ resolved
@@ -282,19 +282,17 @@
 
         .. versionadded:: 0.24
 
-<<<<<<< HEAD
+    feature_names_in_ : ndarray of shape (`n_features_in_`,)
+        Names of features seen during :term:`fit`. Only defined if the
+        underlying estimators expose such an attribute when fit.
+
+        .. versionadded:: 1.0
+
     See Also
     --------
     RegressorChain : Equivalent for regression.
     MultiOutputClassifier : Classifies each output independently rather than
         chaining.
-=======
-    feature_names_in_ : ndarray of shape (`n_features_in_`,)
-        Names of features seen during :term:`fit`. Only defined if the
-        underlying estimators expose such an attribute when fit.
-
-        .. versionadded:: 1.0
->>>>>>> 0417fa74
 
     Examples
     --------
@@ -379,18 +377,16 @@
 
         .. versionadded:: 0.24
 
-<<<<<<< HEAD
+    feature_names_in_ : ndarray of shape (`n_features_in_`,)
+        Names of features seen during :term:`fit`. Only defined if the
+        underlying estimators expose such an attribute when fit.
+
+        .. versionadded:: 1.0
+
     See Also
     --------
     RegressorChain : Equivalent for regression.
     MultiOutputRegressor : Fits one regressor per target variable.
-=======
-    feature_names_in_ : ndarray of shape (`n_features_in_`,)
-        Names of features seen during :term:`fit`. Only defined if the
-        underlying estimators expose such an attribute when fit.
-
-        .. versionadded:: 1.0
->>>>>>> 0417fa74
 
     Examples
     --------
@@ -437,9 +433,20 @@
         self.classes_ = [estimator.classes_ for estimator in self.estimators_]
         return self
 
-    @property
-    def predict_proba(self):
-        """Returns prediction probabilities for each class of each output.
+    def _check_predict_proba(self):
+        if hasattr(self, "estimators_"):
+            # raise an AttributeError if `predict_proba` does not exist for
+            # each estimator
+            [getattr(est, "predict_proba") for est in self.estimators_]
+            return True
+        # raise an AttributeError if `predict_proba` does not exist for the
+        # unfitted estimator
+        getattr(self.estimator, "predict_proba")
+        return True
+
+    @available_if(_check_predict_proba)
+    def predict_proba(self, X):
+        """Return prediction probabilities for each class of each output.
 
         This method will raise a ``ValueError`` if any of the
         estimators do not have ``predict_proba``.
@@ -698,12 +705,6 @@
 
         .. versionadded:: 0.24
 
-<<<<<<< HEAD
-    See Also
-    --------
-    RegressorChain : Equivalent for regression.
-    MultiOutputClassifier : Classifies each output independently rather than
-=======
     feature_names_in_ : ndarray of shape (`n_features_in_`,)
         Names of features seen during :term:`fit`. Defined only when `X`
         has feature names that are all strings.
@@ -714,7 +715,6 @@
     --------
     RegressorChain : Equivalent for regression.
     MultioutputClassifier : Classifies each output independently rather than
->>>>>>> 0417fa74
         chaining.
 
     References
@@ -760,11 +760,7 @@
         Returns
         -------
         self : object
-<<<<<<< HEAD
-            Returns fitted predictions, for each sample and class.
-=======
             Class instance.
->>>>>>> 0417fa74
         """
         super().fit(X, Y)
         self.classes_ = [
@@ -784,11 +780,7 @@
         Returns
         -------
         Y_prob : array-like of shape (n_samples, n_classes)
-<<<<<<< HEAD
-            Returns fitted predictions, for each sample and class.
-=======
             The predicted probabilities.
->>>>>>> 0417fa74
         """
         X = self._validate_data(X, accept_sparse=True, reset=False)
         Y_prob_chain = np.zeros((X.shape[0], len(self.estimators_)))
@@ -910,19 +902,17 @@
 
         .. versionadded:: 0.24
 
-<<<<<<< HEAD
+    feature_names_in_ : ndarray of shape (`n_features_in_`,)
+        Names of features seen during :term:`fit`. Defined only when `X`
+        has feature names that are all strings.
+
+        .. versionadded:: 1.0
+
     See Also
     --------
     ClassifierChain : Equivalent for classification.
     MultiOutputRegressor : Learns each output independently rather than
         chaining.
-=======
-    feature_names_in_ : ndarray of shape (`n_features_in_`,)
-        Names of features seen during :term:`fit`. Defined only when `X`
-        has feature names that are all strings.
-
-        .. versionadded:: 1.0
->>>>>>> 0417fa74
 
     Examples
     --------

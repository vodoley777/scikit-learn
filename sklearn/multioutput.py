--- conflicted
+++ resolved
@@ -561,17 +561,10 @@
         -------
         self : object
         """
-<<<<<<< HEAD
         super().fit(X, Y)
-        self.classes_ = []
-        for chain_idx, estimator in enumerate(self.estimators_):
-            self.classes_.append(estimator.classes_)
-=======
-        super(ClassifierChain, self).fit(X, Y)
         self.classes_ = [estimator.classes_
                          for chain_idx, estimator
                          in enumerate(self.estimators_)]
->>>>>>> 58175201
         return self
 
     @if_delegate_has_method('base_estimator')

"""
This module implements multioutput regression and classification.

The estimators provided in this module are meta-estimators: they require
a base estimator to be provided in their constructor. The meta-estimator
extends single output estimators to multioutput estimators.
"""

# Author: Tim Head <betatim@gmail.com>
# Author: Hugo Bowne-Anderson <hugobowne@gmail.com>
# Author: Chris Rivera <chris.richard.rivera@gmail.com>
# Author: Michael Williamson
# Author: James Ashton Nichols <james.ashton.nichols@gmail.com>
#
# License: BSD 3 clause


from abc import ABCMeta, abstractmethod
from numbers import Integral

import numpy as np
import scipy.sparse as sp

<<<<<<< HEAD
from abc import ABCMeta, abstractmethod
from .base import BaseEstimator, clone, MetaEstimatorMixin
from .base import RegressorMixin, ClassifierMixin, is_classifier
from .base import _fit_context
=======
from .base import (
    BaseEstimator,
    ClassifierMixin,
    MetaEstimatorMixin,
    RegressorMixin,
    clone,
    is_classifier,
)
>>>>>>> 4f89e717
from .model_selection import cross_val_predict
from .utils import _print_elapsed_time, check_random_state, Bunch
from .utils.metadata_routing import (
    MetadataRouter,
    MethodMapping,
    process_routing,
    _routing_enabled,
)
from .utils.metaestimators import available_if
from .utils.multiclass import check_classification_targets
from .utils.validation import _check_fit_params, check_is_fitted, has_fit_parameter
from .utils.parallel import delayed, Parallel
from .utils._param_validation import HasMethods, StrOptions

__all__ = [
    "MultiOutputRegressor",
    "MultiOutputClassifier",
    "ClassifierChain",
    "RegressorChain",
]


def _fit_estimator(estimator, X, y, sample_weight=None, **fit_params):
    estimator = clone(estimator)
    if sample_weight is not None:
        estimator.fit(X, y, sample_weight=sample_weight, **fit_params)
    else:
        estimator.fit(X, y, **fit_params)
    return estimator


def _partial_fit_estimator(
    estimator, X, y, classes=None, partial_fit_params=None, first_time=True
):
    partial_fit_params = {} if partial_fit_params is None else partial_fit_params
    if first_time:
        estimator = clone(estimator)

    if classes is not None:
        estimator.partial_fit(X, y, classes=classes, **partial_fit_params)
    else:
        estimator.partial_fit(X, y, **partial_fit_params)
    return estimator


def _available_if_estimator_has(attr):
    """Return a function to check if the sub-estimator(s) has(have) `attr`.

    Helper for Chain implementations.
    """

    def _check(self):
        if hasattr(self, "estimators_"):
            return all(hasattr(est, attr) for est in self.estimators_)

        if hasattr(self.estimator, attr):
            return True

        return False

    return available_if(_check)


class _MultiOutputEstimator(MetaEstimatorMixin, BaseEstimator, metaclass=ABCMeta):
    _parameter_constraints: dict = {
        "estimator": [HasMethods(["fit", "predict"])],
        "n_jobs": [Integral, None],
    }

    @abstractmethod
    def __init__(self, estimator, *, n_jobs=None):
        self.estimator = estimator
        self.n_jobs = n_jobs

    @_available_if_estimator_has("partial_fit")
<<<<<<< HEAD
    @_fit_context(prefer_skip_nested_validation=False)
    def partial_fit(self, X, y, classes=None, sample_weight=None):
=======
    def partial_fit(self, X, y, classes=None, sample_weight=None, **partial_fit_params):
>>>>>>> 4f89e717
        """Incrementally fit a separate model for each class output.

        Parameters
        ----------
        X : {array-like, sparse matrix} of shape (n_samples, n_features)
            The input data.

        y : {array-like, sparse matrix} of shape (n_samples, n_outputs)
            Multi-output targets.

        classes : list of ndarray of shape (n_outputs,), default=None
            Each array is unique classes for one output in str/int.
            Can be obtained via
            ``[np.unique(y[:, i]) for i in range(y.shape[1])]``, where `y`
            is the target matrix of the entire dataset.
            This argument is required for the first call to partial_fit
            and can be omitted in the subsequent calls.
            Note that `y` doesn't need to contain all labels in `classes`.

        sample_weight : array-like of shape (n_samples,), default=None
            Sample weights. If `None`, then samples are equally weighted.
            Only supported if the underlying regressor supports sample
            weights.

        **partial_fit_params : dict of str -> object
            Parameters passed to the ``estimator.partial_fit`` method of each
            sub-estimator.

            Only available if `enable_metadata_routing=True`. See the
            :ref:`User Guide <metadata_routing>`.

            .. versionadded:: 1.3

        Returns
        -------
        self : object
            Returns a fitted instance.
        """
        if partial_fit_params and not _routing_enabled():
            raise ValueError(
                "partial_fit_params is only supported if enable_metadata_routing=True."
                " See the User Guide for more information."
            )

        first_time = not hasattr(self, "estimators_")

        y = self._validate_data(X="no_validation", y=y, multi_output=True)

        if y.ndim == 1:
            raise ValueError(
                "y must have at least two dimensions for "
                "multi-output regression but has only one."
            )

        if _routing_enabled():
            routed_params = process_routing(
                obj=self,
                method="partial_fit",
                other_params=partial_fit_params,
                sample_weight=sample_weight,
            )
        else:
            if sample_weight is not None and not has_fit_parameter(
                self.estimator, "sample_weight"
            ):
                raise ValueError(
                    "Underlying estimator does not support sample weights."
                )

            if sample_weight is not None:
                routed_params = Bunch(
                    estimator=Bunch(partial_fit=Bunch(sample_weight=sample_weight))
                )
            else:
                routed_params = Bunch(estimator=Bunch(partial_fit=Bunch()))

        self.estimators_ = Parallel(n_jobs=self.n_jobs)(
            delayed(_partial_fit_estimator)(
                self.estimators_[i] if not first_time else self.estimator,
                X,
                y[:, i],
                classes[i] if classes is not None else None,
                partial_fit_params=routed_params.estimator.partial_fit,
                first_time=first_time,
            )
            for i in range(y.shape[1])
        )

        if first_time and hasattr(self.estimators_[0], "n_features_in_"):
            self.n_features_in_ = self.estimators_[0].n_features_in_
        if first_time and hasattr(self.estimators_[0], "feature_names_in_"):
            self.feature_names_in_ = self.estimators_[0].feature_names_in_

        return self

    @_fit_context(prefer_skip_nested_validation=False)
    def fit(self, X, y, sample_weight=None, **fit_params):
        """Fit the model to data, separately for each output variable.

        Parameters
        ----------
        X : {array-like, sparse matrix} of shape (n_samples, n_features)
            The input data.

        y : {array-like, sparse matrix} of shape (n_samples, n_outputs)
            Multi-output targets. An indicator matrix turns on multilabel
            estimation.

        sample_weight : array-like of shape (n_samples,), default=None
            Sample weights. If `None`, then samples are equally weighted.
            Only supported if the underlying regressor supports sample
            weights.

        **fit_params : dict of string -> object
            Parameters passed to the ``estimator.fit`` method of each step.

            .. versionadded:: 0.23

        Returns
        -------
        self : object
            Returns a fitted instance.
        """
        if not hasattr(self.estimator, "fit"):
            raise ValueError("The base estimator should implement a fit method")

        y = self._validate_data(X="no_validation", y=y, multi_output=True)

        if is_classifier(self):
            check_classification_targets(y)

        if y.ndim == 1:
            raise ValueError(
                "y must have at least two dimensions for "
                "multi-output regression but has only one."
            )

        if _routing_enabled():
            routed_params = process_routing(
                obj=self,
                method="fit",
                other_params=fit_params,
                sample_weight=sample_weight,
            )
        else:
            if sample_weight is not None and not has_fit_parameter(
                self.estimator, "sample_weight"
            ):
                raise ValueError(
                    "Underlying estimator does not support sample weights."
                )

            fit_params_validated = _check_fit_params(X, fit_params)
            routed_params = Bunch(estimator=Bunch(fit=fit_params_validated))
            if sample_weight is not None:
                routed_params.estimator.fit["sample_weight"] = sample_weight

        self.estimators_ = Parallel(n_jobs=self.n_jobs)(
            delayed(_fit_estimator)(
                self.estimator, X, y[:, i], **routed_params.estimator.fit
            )
            for i in range(y.shape[1])
        )

        if hasattr(self.estimators_[0], "n_features_in_"):
            self.n_features_in_ = self.estimators_[0].n_features_in_
        if hasattr(self.estimators_[0], "feature_names_in_"):
            self.feature_names_in_ = self.estimators_[0].feature_names_in_

        return self

    def predict(self, X):
        """Predict multi-output variable using model for each target variable.

        Parameters
        ----------
        X : {array-like, sparse matrix} of shape (n_samples, n_features)
            The input data.

        Returns
        -------
        y : {array-like, sparse matrix} of shape (n_samples, n_outputs)
            Multi-output targets predicted across multiple predictors.
            Note: Separate models are generated for each predictor.
        """
        check_is_fitted(self)
        if not hasattr(self.estimators_[0], "predict"):
            raise ValueError("The base estimator should implement a predict method")

        y = Parallel(n_jobs=self.n_jobs)(
            delayed(e.predict)(X) for e in self.estimators_
        )

        return np.asarray(y).T

    def _more_tags(self):
        return {"multioutput_only": True}

    def get_metadata_routing(self):
        """Get metadata routing of this object.

        Please check :ref:`User Guide <metadata_routing>` on how the routing
        mechanism works.

        .. versionadded:: 1.3

        Returns
        -------
        routing : MetadataRouter
            A :class:`~utils.metadata_routing.MetadataRouter` encapsulating
            routing information.
        """
        router = MetadataRouter(owner=self.__class__.__name__).add(
            estimator=self.estimator,
            method_mapping=MethodMapping()
            .add(callee="partial_fit", caller="partial_fit")
            .add(callee="fit", caller="fit"),
        )
        return router


class MultiOutputRegressor(RegressorMixin, _MultiOutputEstimator):
    """Multi target regression.

    This strategy consists of fitting one regressor per target. This is a
    simple strategy for extending regressors that do not natively support
    multi-target regression.

    .. versionadded:: 0.18

    Parameters
    ----------
    estimator : estimator object
        An estimator object implementing :term:`fit` and :term:`predict`.

    n_jobs : int or None, optional (default=None)
        The number of jobs to run in parallel.
        :meth:`fit`, :meth:`predict` and :meth:`partial_fit` (if supported
        by the passed estimator) will be parallelized for each target.

        When individual estimators are fast to train or predict,
        using ``n_jobs > 1`` can result in slower performance due
        to the parallelism overhead.

        ``None`` means `1` unless in a :obj:`joblib.parallel_backend` context.
        ``-1`` means using all available processes / threads.
        See :term:`Glossary <n_jobs>` for more details.

        .. versionchanged:: 0.20
            `n_jobs` default changed from `1` to `None`.

    Attributes
    ----------
    estimators_ : list of ``n_output`` estimators
        Estimators used for predictions.

    n_features_in_ : int
        Number of features seen during :term:`fit`. Only defined if the
        underlying `estimator` exposes such an attribute when fit.

        .. versionadded:: 0.24

    feature_names_in_ : ndarray of shape (`n_features_in_`,)
        Names of features seen during :term:`fit`. Only defined if the
        underlying estimators expose such an attribute when fit.

        .. versionadded:: 1.0

    See Also
    --------
    RegressorChain : A multi-label model that arranges regressions into a
        chain.
    MultiOutputClassifier : Classifies each output independently rather than
        chaining.

    Examples
    --------
    >>> import numpy as np
    >>> from sklearn.datasets import load_linnerud
    >>> from sklearn.multioutput import MultiOutputRegressor
    >>> from sklearn.linear_model import Ridge
    >>> X, y = load_linnerud(return_X_y=True)
    >>> regr = MultiOutputRegressor(Ridge(random_state=123)).fit(X, y)
    >>> regr.predict(X[[0]])
    array([[176..., 35..., 57...]])
    """

    def __init__(self, estimator, *, n_jobs=None):
        super().__init__(estimator, n_jobs=n_jobs)

    @_available_if_estimator_has("partial_fit")
    def partial_fit(self, X, y, sample_weight=None, **partial_fit_params):
        """Incrementally fit the model to data, for each output variable.

        Parameters
        ----------
        X : {array-like, sparse matrix} of shape (n_samples, n_features)
            The input data.

        y : {array-like, sparse matrix} of shape (n_samples, n_outputs)
            Multi-output targets.

        sample_weight : array-like of shape (n_samples,), default=None
            Sample weights. If `None`, then samples are equally weighted.
            Only supported if the underlying regressor supports sample
            weights.

        **partial_fit_params : dict of str -> object
            Parameters passed to the ``estimator.partial_fit`` method of each
            sub-estimator.

            Only available if `enable_metadata_routing=True`. See the
            :ref:`User Guide <metadata_routing>`.

            .. versionadded:: 1.3

        Returns
        -------
        self : object
            Returns a fitted instance.
        """
        super().partial_fit(X, y, sample_weight=sample_weight, **partial_fit_params)


class MultiOutputClassifier(ClassifierMixin, _MultiOutputEstimator):
    """Multi target classification.

    This strategy consists of fitting one classifier per target. This is a
    simple strategy for extending classifiers that do not natively support
    multi-target classification.

    Parameters
    ----------
    estimator : estimator object
        An estimator object implementing :term:`fit` and :term:`predict`.
        A :term:`predict_proba` method will be exposed only if `estimator` implements
        it.

    n_jobs : int or None, optional (default=None)
        The number of jobs to run in parallel.
        :meth:`fit`, :meth:`predict` and :meth:`partial_fit` (if supported
        by the passed estimator) will be parallelized for each target.

        When individual estimators are fast to train or predict,
        using ``n_jobs > 1`` can result in slower performance due
        to the parallelism overhead.

        ``None`` means `1` unless in a :obj:`joblib.parallel_backend` context.
        ``-1`` means using all available processes / threads.
        See :term:`Glossary <n_jobs>` for more details.

        .. versionchanged:: 0.20
            `n_jobs` default changed from `1` to `None`.

    Attributes
    ----------
    classes_ : ndarray of shape (n_classes,)
        Class labels.

    estimators_ : list of ``n_output`` estimators
        Estimators used for predictions.

    n_features_in_ : int
        Number of features seen during :term:`fit`. Only defined if the
        underlying `estimator` exposes such an attribute when fit.

        .. versionadded:: 0.24

    feature_names_in_ : ndarray of shape (`n_features_in_`,)
        Names of features seen during :term:`fit`. Only defined if the
        underlying estimators expose such an attribute when fit.

        .. versionadded:: 1.0

    See Also
    --------
    ClassifierChain : A multi-label model that arranges binary classifiers
        into a chain.
    MultiOutputRegressor : Fits one regressor per target variable.

    Examples
    --------
    >>> import numpy as np
    >>> from sklearn.datasets import make_multilabel_classification
    >>> from sklearn.multioutput import MultiOutputClassifier
    >>> from sklearn.linear_model import LogisticRegression
    >>> X, y = make_multilabel_classification(n_classes=3, random_state=0)
    >>> clf = MultiOutputClassifier(LogisticRegression()).fit(X, y)
    >>> clf.predict(X[-2:])
    array([[1, 1, 1],
           [1, 0, 1]])
    """

    def __init__(self, estimator, *, n_jobs=None):
        super().__init__(estimator, n_jobs=n_jobs)

    def fit(self, X, Y, sample_weight=None, **fit_params):
        """Fit the model to data matrix X and targets Y.

        Parameters
        ----------
        X : {array-like, sparse matrix} of shape (n_samples, n_features)
            The input data.

        Y : array-like of shape (n_samples, n_classes)
            The target values.

        sample_weight : array-like of shape (n_samples,), default=None
            Sample weights. If `None`, then samples are equally weighted.
            Only supported if the underlying classifier supports sample
            weights.

        **fit_params : dict of string -> object
            Parameters passed to the ``estimator.fit`` method of each step.

            .. versionadded:: 0.23

        Returns
        -------
        self : object
            Returns a fitted instance.
        """
        super().fit(X, Y, sample_weight=sample_weight, **fit_params)
        self.classes_ = [estimator.classes_ for estimator in self.estimators_]
        return self

    def _check_predict_proba(self):
        if hasattr(self, "estimators_"):
            # raise an AttributeError if `predict_proba` does not exist for
            # each estimator
            [getattr(est, "predict_proba") for est in self.estimators_]
            return True
        # raise an AttributeError if `predict_proba` does not exist for the
        # unfitted estimator
        getattr(self.estimator, "predict_proba")
        return True

    @available_if(_check_predict_proba)
    def predict_proba(self, X):
        """Return prediction probabilities for each class of each output.

        This method will raise a ``ValueError`` if any of the
        estimators do not have ``predict_proba``.

        Parameters
        ----------
        X : array-like of shape (n_samples, n_features)
            The input data.

        Returns
        -------
        p : array of shape (n_samples, n_classes), or a list of n_outputs \
                such arrays if n_outputs > 1.
            The class probabilities of the input samples. The order of the
            classes corresponds to that in the attribute :term:`classes_`.

            .. versionchanged:: 0.19
                This function now returns a list of arrays where the length of
                the list is ``n_outputs``, and each array is (``n_samples``,
                ``n_classes``) for that particular output.
        """
        check_is_fitted(self)
        results = [estimator.predict_proba(X) for estimator in self.estimators_]
        return results

    def score(self, X, y):
        """Return the mean accuracy on the given test data and labels.

        Parameters
        ----------
        X : array-like of shape (n_samples, n_features)
            Test samples.

        y : array-like of shape (n_samples, n_outputs)
            True values for X.

        Returns
        -------
        scores : float
            Mean accuracy of predicted target versus true target.
        """
        check_is_fitted(self)
        n_outputs_ = len(self.estimators_)
        if y.ndim == 1:
            raise ValueError(
                "y must have at least two dimensions for "
                "multi target classification but has only one"
            )
        if y.shape[1] != n_outputs_:
            raise ValueError(
                "The number of outputs of Y for fit {0} and"
                " score {1} should be same".format(n_outputs_, y.shape[1])
            )
        y_pred = self.predict(X)
        return np.mean(np.all(y == y_pred, axis=1))

    def _more_tags(self):
        # FIXME
        return {"_skip_test": True}


def _available_if_base_estimator_has(attr):
    """Return a function to check if `base_estimator` or `estimators_` has `attr`.

    Helper for Chain implementations.
    """

    def _check(self):
        return hasattr(self.base_estimator, attr) or all(
            hasattr(est, attr) for est in self.estimators_
        )

    return available_if(_check)


class _BaseChain(BaseEstimator, metaclass=ABCMeta):
    _parameter_constraints: dict = {
        "base_estimator": [HasMethods(["fit", "predict"])],
        "order": ["array-like", StrOptions({"random"}), None],
        "cv": ["cv_object", StrOptions({"prefit"})],
        "random_state": ["random_state"],
        "verbose": ["boolean"],
    }

    def __init__(
        self, base_estimator, *, order=None, cv=None, random_state=None, verbose=False
    ):
        self.base_estimator = base_estimator
        self.order = order
        self.cv = cv
        self.random_state = random_state
        self.verbose = verbose

    def _log_message(self, *, estimator_idx, n_estimators, processing_msg):
        if not self.verbose:
            return None
        return f"({estimator_idx} of {n_estimators}) {processing_msg}"

    @abstractmethod
    def fit(self, X, Y, **fit_params):
        """Fit the model to data matrix X and targets Y.

        Parameters
        ----------
        X : {array-like, sparse matrix} of shape (n_samples, n_features)
            The input data.

        Y : array-like of shape (n_samples, n_classes)
            The target values.

        **fit_params : dict of string -> object
            Parameters passed to the `fit` method of each step.

            .. versionadded:: 0.23

        Returns
        -------
        self : object
            Returns a fitted instance.
        """
        X, Y = self._validate_data(X, Y, multi_output=True, accept_sparse=True)

        random_state = check_random_state(self.random_state)
        self.order_ = self.order
        if isinstance(self.order_, tuple):
            self.order_ = np.array(self.order_)

        if self.order_ is None:
            self.order_ = np.array(range(Y.shape[1]))
        elif isinstance(self.order_, str):
            if self.order_ == "random":
                self.order_ = random_state.permutation(Y.shape[1])
        elif sorted(self.order_) != list(range(Y.shape[1])):
            raise ValueError("invalid order")

        self.estimators_ = [clone(self.base_estimator) for _ in range(Y.shape[1])]

        if self.cv is None:
            Y_pred_chain = Y[:, self.order_]
            if sp.issparse(X):
                X_aug = sp.hstack((X, Y_pred_chain), format="lil")
                X_aug = X_aug.tocsr()
            else:
                X_aug = np.hstack((X, Y_pred_chain))

        elif sp.issparse(X):
            Y_pred_chain = sp.lil_matrix((X.shape[0], Y.shape[1]))
            X_aug = sp.hstack((X, Y_pred_chain), format="lil")

        else:
            Y_pred_chain = np.zeros((X.shape[0], Y.shape[1]))
            X_aug = np.hstack((X, Y_pred_chain))

        del Y_pred_chain

        if _routing_enabled():
            routed_params = process_routing(
                obj=self, method="fit", other_params=fit_params
            )
        else:
            routed_params = Bunch(estimator=Bunch(fit=fit_params))

        for chain_idx, estimator in enumerate(self.estimators_):
            message = self._log_message(
                estimator_idx=chain_idx + 1,
                n_estimators=len(self.estimators_),
                processing_msg=f"Processing order {self.order_[chain_idx]}",
            )
            y = Y[:, self.order_[chain_idx]]
            with _print_elapsed_time("Chain", message):
                estimator.fit(
                    X_aug[:, : (X.shape[1] + chain_idx)],
                    y,
                    **routed_params.estimator.fit,
                )

            if self.cv is not None and chain_idx < len(self.estimators_) - 1:
                col_idx = X.shape[1] + chain_idx
                cv_result = cross_val_predict(
                    self.base_estimator, X_aug[:, :col_idx], y=y, cv=self.cv
                )
                if sp.issparse(X_aug):
                    X_aug[:, col_idx] = np.expand_dims(cv_result, 1)
                else:
                    X_aug[:, col_idx] = cv_result

        return self

    def predict(self, X):
        """Predict on the data matrix X using the ClassifierChain model.

        Parameters
        ----------
        X : {array-like, sparse matrix} of shape (n_samples, n_features)
            The input data.

        Returns
        -------
        Y_pred : array-like of shape (n_samples, n_classes)
            The predicted values.
        """
        check_is_fitted(self)
        X = self._validate_data(X, accept_sparse=True, reset=False)
        Y_pred_chain = np.zeros((X.shape[0], len(self.estimators_)))
        for chain_idx, estimator in enumerate(self.estimators_):
            previous_predictions = Y_pred_chain[:, :chain_idx]
            if sp.issparse(X):
                if chain_idx == 0:
                    X_aug = X
                else:
                    X_aug = sp.hstack((X, previous_predictions))
            else:
                X_aug = np.hstack((X, previous_predictions))
            Y_pred_chain[:, chain_idx] = estimator.predict(X_aug)

        inv_order = np.empty_like(self.order_)
        inv_order[self.order_] = np.arange(len(self.order_))
        Y_pred = Y_pred_chain[:, inv_order]

        return Y_pred


class ClassifierChain(MetaEstimatorMixin, ClassifierMixin, _BaseChain):
    """A multi-label model that arranges binary classifiers into a chain.

    Each model makes a prediction in the order specified by the chain using
    all of the available features provided to the model plus the predictions
    of models that are earlier in the chain.

    Read more in the :ref:`User Guide <classifierchain>`.

    .. versionadded:: 0.19

    Parameters
    ----------
    base_estimator : estimator
        The base estimator from which the classifier chain is built.

    order : array-like of shape (n_outputs,) or 'random', default=None
        If `None`, the order will be determined by the order of columns in
        the label matrix Y.::

            order = [0, 1, 2, ..., Y.shape[1] - 1]

        The order of the chain can be explicitly set by providing a list of
        integers. For example, for a chain of length 5.::

            order = [1, 3, 2, 4, 0]

        means that the first model in the chain will make predictions for
        column 1 in the Y matrix, the second model will make predictions
        for column 3, etc.

        If order is `random` a random ordering will be used.

    cv : int, cross-validation generator or an iterable, default=None
        Determines whether to use cross validated predictions or true
        labels for the results of previous estimators in the chain.
        Possible inputs for cv are:

        - None, to use true labels when fitting,
        - integer, to specify the number of folds in a (Stratified)KFold,
        - :term:`CV splitter`,
        - An iterable yielding (train, test) splits as arrays of indices.

    random_state : int, RandomState instance or None, optional (default=None)
        If ``order='random'``, determines random number generation for the
        chain order.
        In addition, it controls the random seed given at each `base_estimator`
        at each chaining iteration. Thus, it is only used when `base_estimator`
        exposes a `random_state`.
        Pass an int for reproducible output across multiple function calls.
        See :term:`Glossary <random_state>`.

    verbose : bool, default=False
        If True, chain progress is output as each model is completed.

        .. versionadded:: 1.2

    Attributes
    ----------
    classes_ : list
        A list of arrays of length ``len(estimators_)`` containing the
        class labels for each estimator in the chain.

    estimators_ : list
        A list of clones of base_estimator.

    order_ : list
        The order of labels in the classifier chain.

    n_features_in_ : int
        Number of features seen during :term:`fit`. Only defined if the
        underlying `base_estimator` exposes such an attribute when fit.

        .. versionadded:: 0.24

    feature_names_in_ : ndarray of shape (`n_features_in_`,)
        Names of features seen during :term:`fit`. Defined only when `X`
        has feature names that are all strings.

        .. versionadded:: 1.0

    See Also
    --------
    RegressorChain : Equivalent for regression.
    MultioutputClassifier : Classifies each output independently rather than
        chaining.

    References
    ----------
    Jesse Read, Bernhard Pfahringer, Geoff Holmes, Eibe Frank, "Classifier
    Chains for Multi-label Classification", 2009.

    Examples
    --------
    >>> from sklearn.datasets import make_multilabel_classification
    >>> from sklearn.linear_model import LogisticRegression
    >>> from sklearn.model_selection import train_test_split
    >>> from sklearn.multioutput import ClassifierChain
    >>> X, Y = make_multilabel_classification(
    ...    n_samples=12, n_classes=3, random_state=0
    ... )
    >>> X_train, X_test, Y_train, Y_test = train_test_split(
    ...    X, Y, random_state=0
    ... )
    >>> base_lr = LogisticRegression(solver='lbfgs', random_state=0)
    >>> chain = ClassifierChain(base_lr, order='random', random_state=0)
    >>> chain.fit(X_train, Y_train).predict(X_test)
    array([[1., 1., 0.],
           [1., 0., 0.],
           [0., 1., 0.]])
    >>> chain.predict_proba(X_test)
    array([[0.8387..., 0.9431..., 0.4576...],
           [0.8878..., 0.3684..., 0.2640...],
           [0.0321..., 0.9935..., 0.0625...]])
    """

<<<<<<< HEAD
    @_fit_context(prefer_skip_nested_validation=False)
    def fit(self, X, Y):
=======
    def fit(self, X, Y, **fit_params):
>>>>>>> 4f89e717
        """Fit the model to data matrix X and targets Y.

        Parameters
        ----------
        X : {array-like, sparse matrix} of shape (n_samples, n_features)
            The input data.

        Y : array-like of shape (n_samples, n_classes)
            The target values.

        **fit_params : dict of string -> object
            Parameters passed to the `fit` method of each step.

            Only available if `enable_metadata_routing=True`. See the
            :ref:`User Guide <metadata_routing>`.

            .. versionadded:: 1.3

        Returns
        -------
        self : object
            Class instance.
        """
<<<<<<< HEAD
        super().fit(X, Y)
=======
        if fit_params and not _routing_enabled():
            raise ValueError(
                "fit_params is only supported if enable_metadata_routing=True. "
                "See the User Guide for more information."
            )

        self._validate_params()

        super().fit(X, Y, **fit_params)
>>>>>>> 4f89e717
        self.classes_ = [
            estimator.classes_ for chain_idx, estimator in enumerate(self.estimators_)
        ]
        return self

    @_available_if_base_estimator_has("predict_proba")
    def predict_proba(self, X):
        """Predict probability estimates.

        Parameters
        ----------
        X : {array-like, sparse matrix} of shape (n_samples, n_features)
            The input data.

        Returns
        -------
        Y_prob : array-like of shape (n_samples, n_classes)
            The predicted probabilities.
        """
        X = self._validate_data(X, accept_sparse=True, reset=False)
        Y_prob_chain = np.zeros((X.shape[0], len(self.estimators_)))
        Y_pred_chain = np.zeros((X.shape[0], len(self.estimators_)))
        for chain_idx, estimator in enumerate(self.estimators_):
            previous_predictions = Y_pred_chain[:, :chain_idx]
            if sp.issparse(X):
                X_aug = sp.hstack((X, previous_predictions))
            else:
                X_aug = np.hstack((X, previous_predictions))
            Y_prob_chain[:, chain_idx] = estimator.predict_proba(X_aug)[:, 1]
            Y_pred_chain[:, chain_idx] = estimator.predict(X_aug)
        inv_order = np.empty_like(self.order_)
        inv_order[self.order_] = np.arange(len(self.order_))
        Y_prob = Y_prob_chain[:, inv_order]

        return Y_prob

    @_available_if_base_estimator_has("decision_function")
    def decision_function(self, X):
        """Evaluate the decision_function of the models in the chain.

        Parameters
        ----------
        X : array-like of shape (n_samples, n_features)
            The input data.

        Returns
        -------
        Y_decision : array-like of shape (n_samples, n_classes)
            Returns the decision function of the sample for each model
            in the chain.
        """
        X = self._validate_data(X, accept_sparse=True, reset=False)
        Y_decision_chain = np.zeros((X.shape[0], len(self.estimators_)))
        Y_pred_chain = np.zeros((X.shape[0], len(self.estimators_)))
        for chain_idx, estimator in enumerate(self.estimators_):
            previous_predictions = Y_pred_chain[:, :chain_idx]
            if sp.issparse(X):
                X_aug = sp.hstack((X, previous_predictions))
            else:
                X_aug = np.hstack((X, previous_predictions))
            Y_decision_chain[:, chain_idx] = estimator.decision_function(X_aug)
            Y_pred_chain[:, chain_idx] = estimator.predict(X_aug)

        inv_order = np.empty_like(self.order_)
        inv_order[self.order_] = np.arange(len(self.order_))
        Y_decision = Y_decision_chain[:, inv_order]

        return Y_decision

    def get_metadata_routing(self):
        """Get metadata routing of this object.

        Please check :ref:`User Guide <metadata_routing>` on how the routing
        mechanism works.

        .. versionadded:: 1.3

        Returns
        -------
        routing : MetadataRouter
            A :class:`~utils.metadata_routing.MetadataRouter` encapsulating
            routing information.
        """
        router = MetadataRouter(owner=self.__class__.__name__).add(
            estimator=self.base_estimator,
            method_mapping=MethodMapping().add(callee="fit", caller="fit"),
        )
        return router

    def _more_tags(self):
        return {"_skip_test": True, "multioutput_only": True}


class RegressorChain(MetaEstimatorMixin, RegressorMixin, _BaseChain):
    """A multi-label model that arranges regressions into a chain.

    Each model makes a prediction in the order specified by the chain using
    all of the available features provided to the model plus the predictions
    of models that are earlier in the chain.

    Read more in the :ref:`User Guide <regressorchain>`.

    .. versionadded:: 0.20

    Parameters
    ----------
    base_estimator : estimator
        The base estimator from which the regressor chain is built.

    order : array-like of shape (n_outputs,) or 'random', default=None
        If `None`, the order will be determined by the order of columns in
        the label matrix Y.::

            order = [0, 1, 2, ..., Y.shape[1] - 1]

        The order of the chain can be explicitly set by providing a list of
        integers. For example, for a chain of length 5.::

            order = [1, 3, 2, 4, 0]

        means that the first model in the chain will make predictions for
        column 1 in the Y matrix, the second model will make predictions
        for column 3, etc.

        If order is 'random' a random ordering will be used.

    cv : int, cross-validation generator or an iterable, default=None
        Determines whether to use cross validated predictions or true
        labels for the results of previous estimators in the chain.
        Possible inputs for cv are:

        - None, to use true labels when fitting,
        - integer, to specify the number of folds in a (Stratified)KFold,
        - :term:`CV splitter`,
        - An iterable yielding (train, test) splits as arrays of indices.

    random_state : int, RandomState instance or None, optional (default=None)
        If ``order='random'``, determines random number generation for the
        chain order.
        In addition, it controls the random seed given at each `base_estimator`
        at each chaining iteration. Thus, it is only used when `base_estimator`
        exposes a `random_state`.
        Pass an int for reproducible output across multiple function calls.
        See :term:`Glossary <random_state>`.

    verbose : bool, default=False
        If True, chain progress is output as each model is completed.

        .. versionadded:: 1.2

    Attributes
    ----------
    estimators_ : list
        A list of clones of base_estimator.

    order_ : list
        The order of labels in the classifier chain.

    n_features_in_ : int
        Number of features seen during :term:`fit`. Only defined if the
        underlying `base_estimator` exposes such an attribute when fit.

        .. versionadded:: 0.24

    feature_names_in_ : ndarray of shape (`n_features_in_`,)
        Names of features seen during :term:`fit`. Defined only when `X`
        has feature names that are all strings.

        .. versionadded:: 1.0

    See Also
    --------
    ClassifierChain : Equivalent for classification.
    MultiOutputRegressor : Learns each output independently rather than
        chaining.

    Examples
    --------
    >>> from sklearn.multioutput import RegressorChain
    >>> from sklearn.linear_model import LogisticRegression
    >>> logreg = LogisticRegression(solver='lbfgs',multi_class='multinomial')
    >>> X, Y = [[1, 0], [0, 1], [1, 1]], [[0, 2], [1, 1], [2, 0]]
    >>> chain = RegressorChain(base_estimator=logreg, order=[0, 1]).fit(X, Y)
    >>> chain.predict(X)
    array([[0., 2.],
           [1., 1.],
           [2., 0.]])
    """

    @_fit_context(prefer_skip_nested_validation=False)
    def fit(self, X, Y, **fit_params):
        """Fit the model to data matrix X and targets Y.

        Parameters
        ----------
        X : {array-like, sparse matrix} of shape (n_samples, n_features)
            The input data.

        Y : array-like of shape (n_samples, n_classes)
            The target values.

        **fit_params : dict of string -> object
            Parameters passed to the `fit` method at each step
            of the regressor chain.

            .. versionadded:: 0.23

        Returns
        -------
        self : object
            Returns a fitted instance.
        """
        super().fit(X, Y, **fit_params)
        return self

    def get_metadata_routing(self):
        """Get metadata routing of this object.

        Please check :ref:`User Guide <metadata_routing>` on how the routing
        mechanism works.

        .. versionadded:: 1.3

        Returns
        -------
        routing : MetadataRouter
            A :class:`~utils.metadata_routing.MetadataRouter` encapsulating
            routing information.
        """
        router = MetadataRouter(owner=self.__class__.__name__).add(
            estimator=self.base_estimator,
            method_mapping=MethodMapping().add(callee="fit", caller="fit"),
        )
        return router

    def _more_tags(self):
        return {"multioutput_only": True}<|MERGE_RESOLUTION|>--- conflicted
+++ resolved
@@ -21,12 +21,6 @@
 import numpy as np
 import scipy.sparse as sp
 
-<<<<<<< HEAD
-from abc import ABCMeta, abstractmethod
-from .base import BaseEstimator, clone, MetaEstimatorMixin
-from .base import RegressorMixin, ClassifierMixin, is_classifier
-from .base import _fit_context
-=======
 from .base import (
     BaseEstimator,
     ClassifierMixin,
@@ -34,8 +28,8 @@
     RegressorMixin,
     clone,
     is_classifier,
+    _fit_context,
 )
->>>>>>> 4f89e717
 from .model_selection import cross_val_predict
 from .utils import _print_elapsed_time, check_random_state, Bunch
 from .utils.metadata_routing import (
@@ -111,12 +105,8 @@
         self.n_jobs = n_jobs
 
     @_available_if_estimator_has("partial_fit")
-<<<<<<< HEAD
     @_fit_context(prefer_skip_nested_validation=False)
-    def partial_fit(self, X, y, classes=None, sample_weight=None):
-=======
     def partial_fit(self, X, y, classes=None, sample_weight=None, **partial_fit_params):
->>>>>>> 4f89e717
         """Incrementally fit a separate model for each class output.
 
         Parameters
@@ -895,12 +885,8 @@
            [0.0321..., 0.9935..., 0.0625...]])
     """
 
-<<<<<<< HEAD
     @_fit_context(prefer_skip_nested_validation=False)
-    def fit(self, X, Y):
-=======
     def fit(self, X, Y, **fit_params):
->>>>>>> 4f89e717
         """Fit the model to data matrix X and targets Y.
 
         Parameters
@@ -924,19 +910,13 @@
         self : object
             Class instance.
         """
-<<<<<<< HEAD
-        super().fit(X, Y)
-=======
         if fit_params and not _routing_enabled():
             raise ValueError(
                 "fit_params is only supported if enable_metadata_routing=True. "
                 "See the User Guide for more information."
             )
 
-        self._validate_params()
-
         super().fit(X, Y, **fit_params)
->>>>>>> 4f89e717
         self.classes_ = [
             estimator.classes_ for chain_idx, estimator in enumerate(self.estimators_)
         ]

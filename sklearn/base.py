--- conflicted
+++ resolved
@@ -172,11 +172,7 @@
 
         Parameters
         ----------
-<<<<<<< HEAD
-        deep : bool, optional
-=======
         deep : bool, default=True
->>>>>>> ea006d3f
             If True, will return the parameters for this estimator and
             contained subobjects that are estimators.
 

--- conflicted
+++ resolved
@@ -36,13 +36,9 @@
     'multioutput_only': False,
     'binary_only': False,
     'requires_fit': True,
-<<<<<<< HEAD
-    'preserves_dtype': [np.float64, np.float32]
-}
-=======
+    'preserves_dtype': [np.float64, np.float32],
     'requires_y': False,
     }
->>>>>>> 62fc8bb9
 
 
 @_deprecate_positional_args

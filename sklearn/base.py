--- conflicted
+++ resolved
@@ -373,15 +373,10 @@
             self.n_features_in_ = n_features
             return
 
-<<<<<<< HEAD
-        fitted_n_features_in = getattr(self, 'n_features_in_', None)
-        if fitted_n_features_in is None:
-=======
         if not hasattr(self, "n_features_in_"):
             # Skip this check if the expected number of expected input features
             # was not recorded by calling fit first. This is typically the case
             # for stateless transformers.
->>>>>>> e8ffa317
             return
 
         if n_features != self.n_features_in_:

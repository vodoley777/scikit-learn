--- conflicted
+++ resolved
@@ -611,13 +611,9 @@
         accepted constraints.
         """
         validate_parameter_constraints(
-<<<<<<< HEAD
-            self._parameter_constraints, self.get_params(deep=False)
-=======
             self._parameter_constraints,
             self.get_params(deep=False),
             caller_name=self.__class__.__name__,
->>>>>>> 49c60ffd
         )
 
     @property

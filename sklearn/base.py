"""Base classes for all estimators."""

# Author: Gael Varoquaux <gael.varoquaux@normalesup.org>
# License: BSD 3 clause

import copy
import warnings
from collections import defaultdict
<<<<<<< HEAD
import struct
import inspect
=======
from inspect import signature
>>>>>>> d6095eb0

import numpy as np
from scipy import sparse
from .externals import six
from . import __version__

_DEFAULT_TAGS = {
    'non_deterministic': False,
    'requires_positive_data': False,
    'X_types': ['2darray'],
    'poor_score': False,
    'no_validation': False,
    'multioutput': False,
    "allow_nan": False,
    'stateless': False,
    'multilabel': False,
    '_skip_test': False,
    'multioutput_only': False}


def _first_and_last_element(arr):
    """Returns first and last element of numpy array or sparse matrix."""
    if isinstance(arr, np.ndarray) or hasattr(arr, 'data'):
        # numpy array or sparse matrix with .data attribute
        data = arr.data if sparse.issparse(arr) else arr
        return data.flat[0], data.flat[-1]
    else:
        # Sparse matrices without .data attribute. Only dok_matrix at
        # the time of writing, in this case indexing is fast
        return arr[0, 0], arr[-1, -1]


def clone(estimator, safe=True):
    """Constructs a new estimator with the same parameters.

    Clone does a deep copy of the model in an estimator
    without actually copying attached data. It yields a new estimator
    with the same parameters that has not been fit on any data.

    Parameters
    ----------
    estimator : estimator object, or list, tuple or set of objects
        The estimator or group of estimators to be cloned

    safe : boolean, optional
        If safe is false, clone will fall back to a deep copy on objects
        that are not estimators.

    """
    estimator_type = type(estimator)
    # XXX: not handling dictionaries
    if estimator_type in (list, tuple, set, frozenset):
        return estimator_type([clone(e, safe=safe) for e in estimator])
    elif not hasattr(estimator, 'get_params') or isinstance(estimator, type):
        if not safe:
            return copy.deepcopy(estimator)
        else:
            raise TypeError("Cannot clone object '%s' (type %s): "
                            "it does not seem to be a scikit-learn estimator "
                            "as it does not implement a 'get_params' methods."
                            % (repr(estimator), type(estimator)))
    klass = estimator.__class__
    new_object_params = estimator.get_params(deep=False)
    for name, param in six.iteritems(new_object_params):
        new_object_params[name] = clone(param, safe=False)
    new_object = klass(**new_object_params)
    params_set = new_object.get_params(deep=False)

    # quick sanity check of the parameters of the clone
    for name in new_object_params:
        param1 = new_object_params[name]
        param2 = params_set[name]
        if param1 is not param2:
            raise RuntimeError('Cannot clone object %s, as the constructor '
                               'either does not set or modifies parameter %s' %
                               (estimator, name))
    return new_object


def _pprint(params, offset=0, printer=repr):
    """Pretty print the dictionary 'params'

    Parameters
    ----------
    params : dict
        The dictionary to pretty print

    offset : int
        The offset in characters to add at the begin of each line.

    printer : callable
        The function to convert entries to strings, typically
        the builtin str or repr

    """
    # Do a multi-line justified repr:
    options = np.get_printoptions()
    np.set_printoptions(precision=5, threshold=64, edgeitems=2)
    params_list = list()
    this_line_length = offset
    line_sep = ',\n' + (1 + offset // 2) * ' '
    for i, (k, v) in enumerate(sorted(six.iteritems(params))):
        if type(v) is float:
            # use str for representing floating point numbers
            # this way we get consistent representation across
            # architectures and versions.
            this_repr = '%s=%s' % (k, str(v))
        else:
            # use repr of the rest
            this_repr = '%s=%s' % (k, printer(v))
        if len(this_repr) > 500:
            this_repr = this_repr[:300] + '...' + this_repr[-100:]
        if i > 0:
            if (this_line_length + len(this_repr) >= 75 or '\n' in this_repr):
                params_list.append(line_sep)
                this_line_length = len(line_sep)
            else:
                params_list.append(', ')
                this_line_length += 2
        params_list.append(this_repr)
        this_line_length += len(this_repr)

    np.set_printoptions(**options)
    lines = ''.join(params_list)
    # Strip trailing space to avoid nightmare in doctests
    lines = '\n'.join(l.rstrip(' ') for l in lines.split('\n'))
    return lines


def _update_if_consistent(dict1, dict2):
    common_keys = set(dict1.keys()).intersection(dict2.keys())
    for key in common_keys:
        if dict1[key] != dict2[key]:
            raise TypeError("Inconsistent values for tag {}: {} != {}".format(
                key, dict1[key], dict2[key]
            ))
    dict1.update(dict2)
    return dict1


class BaseEstimator(object):
    """Base class for all estimators in scikit-learn

    Notes
    -----
    All estimators should specify all the parameters that can be set
    at the class level in their ``__init__`` as explicit keyword
    arguments (no ``*args`` or ``**kwargs``).
    """

    @classmethod
    def _get_param_names(cls):
        """Get parameter names for the estimator"""
        # fetch the constructor or the original constructor before
        # deprecation wrapping if any
        init = getattr(cls.__init__, 'deprecated_original', cls.__init__)
        if init is object.__init__:
            # No explicit constructor to introspect
            return []

        # introspect the constructor arguments to find the model parameters
        # to represent
        init_signature = signature(init)
        # Consider the constructor parameters excluding 'self'
        parameters = [p for p in init_signature.parameters.values()
                      if p.name != 'self' and p.kind != p.VAR_KEYWORD]
        for p in parameters:
            if p.kind == p.VAR_POSITIONAL:
                raise RuntimeError("scikit-learn estimators should always "
                                   "specify their parameters in the signature"
                                   " of their __init__ (no varargs)."
                                   " %s with constructor %s doesn't "
                                   " follow this convention."
                                   % (cls, init_signature))
        # Extract and sort argument names excluding 'self'
        return sorted([p.name for p in parameters])

    def get_params(self, deep=True):
        """Get parameters for this estimator.

        Parameters
        ----------
        deep : boolean, optional
            If True, will return the parameters for this estimator and
            contained subobjects that are estimators.

        Returns
        -------
        params : mapping of string to any
            Parameter names mapped to their values.
        """
        out = dict()
        for key in self._get_param_names():
            value = getattr(self, key, None)
            if deep and hasattr(value, 'get_params'):
                deep_items = value.get_params().items()
                out.update((key + '__' + k, val) for k, val in deep_items)
            out[key] = value
        return out

    def set_params(self, **params):
        """Set the parameters of this estimator.

        The method works on simple estimators as well as on nested objects
        (such as pipelines). The latter have parameters of the form
        ``<component>__<parameter>`` so that it's possible to update each
        component of a nested object.

        Returns
        -------
        self
        """
        if not params:
            # Simple optimization to gain speed (inspect is slow)
            return self
        valid_params = self.get_params(deep=True)

        nested_params = defaultdict(dict)  # grouped by prefix
        for key, value in params.items():
            key, delim, sub_key = key.partition('__')
            if key not in valid_params:
                raise ValueError('Invalid parameter %s for estimator %s. '
                                 'Check the list of available parameters '
                                 'with `estimator.get_params().keys()`.' %
                                 (key, self))

            if delim:
                nested_params[key][sub_key] = value
            else:
                setattr(self, key, value)
                valid_params[key] = value

        for key, sub_params in nested_params.items():
            valid_params[key].set_params(**sub_params)

        return self

    def __repr__(self):
        from .utils._pprint import _EstimatorPrettyPrinter

        N_CHAR_MAX = 700  # number of non-whitespace or newline chars
        N_MAX_ELEMENTS_TO_SHOW = 30  # number of elements to show in sequences

        # use ellipsis for sequences with a lot of elements
        pp = _EstimatorPrettyPrinter(
            compact=True, indent=1, indent_at_name=True,
            n_max_elements_to_show=N_MAX_ELEMENTS_TO_SHOW)

        repr_ = pp.pformat(self)

        # Use bruteforce ellipsis if string is very long
        if len(''.join(repr_.split())) > N_CHAR_MAX:  # check non-blank chars
            lim = N_CHAR_MAX // 2
            repr_ = repr_[:lim] + '...' + repr_[-lim:]
        return repr_

    def __getstate__(self):
        try:
            state = super(BaseEstimator, self).__getstate__()
        except AttributeError:
            state = self.__dict__.copy()

        if type(self).__module__.startswith('sklearn.'):
            return dict(state.items(), _sklearn_version=__version__)
        else:
            return state

    def __setstate__(self, state):
        if type(self).__module__.startswith('sklearn.'):
            pickle_version = state.pop("_sklearn_version", "pre-0.18")
            if pickle_version != __version__:
                warnings.warn(
                    "Trying to unpickle estimator {0} from version {1} when "
                    "using version {2}. This might lead to breaking code or "
                    "invalid results. Use at your own risk.".format(
                        self.__class__.__name__, pickle_version, __version__),
                    UserWarning)
        try:
            super(BaseEstimator, self).__setstate__(state)
        except AttributeError:
            self.__dict__.update(state)

    def _get_tags(self):
        collected_tags = {}
        for base_class in inspect.getmro(self.__class__):
            if (hasattr(base_class, '_more_tags')
                    and base_class != self.__class__):
                more_tags = base_class._more_tags(self)
                collected_tags = _update_if_consistent(collected_tags,
                                                       more_tags)
        if hasattr(self, '_more_tags'):
            more_tags = self._more_tags()
            collected_tags = _update_if_consistent(collected_tags, more_tags)
        tags = _DEFAULT_TAGS.copy()
        tags.update(collected_tags)
        return tags


class ClassifierMixin(object):
    """Mixin class for all classifiers in scikit-learn."""
    _estimator_type = "classifier"

    def score(self, X, y, sample_weight=None):
        """Returns the mean accuracy on the given test data and labels.

        In multi-label classification, this is the subset accuracy
        which is a harsh metric since you require for each sample that
        each label set be correctly predicted.

        Parameters
        ----------
        X : array-like, shape = (n_samples, n_features)
            Test samples.

        y : array-like, shape = (n_samples) or (n_samples, n_outputs)
            True labels for X.

        sample_weight : array-like, shape = [n_samples], optional
            Sample weights.

        Returns
        -------
        score : float
            Mean accuracy of self.predict(X) wrt. y.

        """
        from .metrics import accuracy_score
        return accuracy_score(y, self.predict(X), sample_weight=sample_weight)


class RegressorMixin(object):
    """Mixin class for all regression estimators in scikit-learn."""
    _estimator_type = "regressor"

    def score(self, X, y, sample_weight=None):
        """Returns the coefficient of determination R^2 of the prediction.

        The coefficient R^2 is defined as (1 - u/v), where u is the residual
        sum of squares ((y_true - y_pred) ** 2).sum() and v is the total
        sum of squares ((y_true - y_true.mean()) ** 2).sum().
        The best possible score is 1.0 and it can be negative (because the
        model can be arbitrarily worse). A constant model that always
        predicts the expected value of y, disregarding the input features,
        would get a R^2 score of 0.0.

        Parameters
        ----------
        X : array-like, shape = (n_samples, n_features)
            Test samples. For some estimators this may be a
            precomputed kernel matrix instead, shape = (n_samples,
            n_samples_fitted], where n_samples_fitted is the number of
            samples used in the fitting for the estimator.

        y : array-like, shape = (n_samples) or (n_samples, n_outputs)
            True values for X.

        sample_weight : array-like, shape = [n_samples], optional
            Sample weights.

        Returns
        -------
        score : float
            R^2 of self.predict(X) wrt. y.
        """

        from .metrics import r2_score
        return r2_score(y, self.predict(X), sample_weight=sample_weight,
                        multioutput='variance_weighted')


class ClusterMixin(object):
    """Mixin class for all cluster estimators in scikit-learn."""
    _estimator_type = "clusterer"

    def fit_predict(self, X, y=None):
        """Performs clustering on X and returns cluster labels.

        Parameters
        ----------
        X : ndarray, shape (n_samples, n_features)
            Input data.

        y : Ignored
            not used, present for API consistency by convention.

        Returns
        -------
        labels : ndarray, shape (n_samples,)
            cluster labels
        """
        # non-optimized default implementation; override when a better
        # method is possible for a given clustering algorithm
        self.fit(X)
        return self.labels_


class BiclusterMixin(object):
    """Mixin class for all bicluster estimators in scikit-learn"""

    @property
    def biclusters_(self):
        """Convenient way to get row and column indicators together.

        Returns the ``rows_`` and ``columns_`` members.
        """
        return self.rows_, self.columns_

    def get_indices(self, i):
        """Row and column indices of the i'th bicluster.

        Only works if ``rows_`` and ``columns_`` attributes exist.

        Parameters
        ----------
        i : int
            The index of the cluster.

        Returns
        -------
        row_ind : np.array, dtype=np.intp
            Indices of rows in the dataset that belong to the bicluster.
        col_ind : np.array, dtype=np.intp
            Indices of columns in the dataset that belong to the bicluster.

        """
        rows = self.rows_[i]
        columns = self.columns_[i]
        return np.nonzero(rows)[0], np.nonzero(columns)[0]

    def get_shape(self, i):
        """Shape of the i'th bicluster.

        Parameters
        ----------
        i : int
            The index of the cluster.

        Returns
        -------
        shape : (int, int)
            Number of rows and columns (resp.) in the bicluster.
        """
        indices = self.get_indices(i)
        return tuple(len(i) for i in indices)

    def get_submatrix(self, i, data):
        """Returns the submatrix corresponding to bicluster `i`.

        Parameters
        ----------
        i : int
            The index of the cluster.
        data : array
            The data.

        Returns
        -------
        submatrix : array
            The submatrix corresponding to bicluster i.

        Notes
        -----
        Works with sparse matrices. Only works if ``rows_`` and
        ``columns_`` attributes exist.
        """
        from .utils.validation import check_array
        data = check_array(data, accept_sparse='csr')
        row_ind, col_ind = self.get_indices(i)
        return data[row_ind[:, np.newaxis], col_ind]


class TransformerMixin(object):
    """Mixin class for all transformers in scikit-learn."""

    def fit_transform(self, X, y=None, **fit_params):
        """Fit to data, then transform it.

        Fits transformer to X and y with optional parameters fit_params
        and returns a transformed version of X.

        Parameters
        ----------
        X : numpy array of shape [n_samples, n_features]
            Training set.

        y : numpy array of shape [n_samples]
            Target values.

        Returns
        -------
        X_new : numpy array of shape [n_samples, n_features_new]
            Transformed array.

        """
        # non-optimized default implementation; override when a better
        # method is possible for a given clustering algorithm
        if y is None:
            # fit method of arity 1 (unsupervised transformation)
            return self.fit(X, **fit_params).transform(X)
        else:
            # fit method of arity 2 (supervised transformation)
            return self.fit(X, y, **fit_params).transform(X)


class DensityMixin(object):
    """Mixin class for all density estimators in scikit-learn."""
    _estimator_type = "DensityEstimator"

    def score(self, X, y=None):
        """Returns the score of the model on the data X

        Parameters
        ----------
        X : array-like, shape = (n_samples, n_features)

        Returns
        -------
        score : float
        """
        pass


class OutlierMixin(object):
    """Mixin class for all outlier detection estimators in scikit-learn."""
    _estimator_type = "outlier_detector"

    def fit_predict(self, X, y=None):
        """Performs outlier detection on X.

        Returns -1 for outliers and 1 for inliers.

        Parameters
        ----------
        X : ndarray, shape (n_samples, n_features)
            Input data.

        y : Ignored
            not used, present for API consistency by convention.

        Returns
        -------
        y : ndarray, shape (n_samples,)
            1 for inliers, -1 for outliers.
        """
        # override for transductive outlier detectors like LocalOulierFactor
        return self.fit(X).predict(X)


###############################################################################
class MetaEstimatorMixin(object):
    _required_parameters = ["estimator"]

    """Mixin class for all meta estimators in scikit-learn."""


class MultiOutputMixin(object):
    """Mixin to mark estimators that support multioutput."""
    def _more_tags(self):
        return {'multioutput': True}


def _is_32bit():
    """Detect if process is 32bit Python."""
    return struct.calcsize('P') * 8 == 32


class _UnstableOn32BitMixin(object):
    """Mark estimators that are non-determinstic on 32bit."""
    def _more_tags(self):
        return {'non_deterministic': _is_32bit()}


def is_classifier(estimator):
    """Returns True if the given estimator is (probably) a classifier.

    Parameters
    ----------
    estimator : object
        Estimator object to test.

    Returns
    -------
    out : bool
        True if estimator is a classifier and False otherwise.
    """
    return getattr(estimator, "_estimator_type", None) == "classifier"


def is_regressor(estimator):
    """Returns True if the given estimator is (probably) a regressor.

    Parameters
    ----------
    estimator : object
        Estimator object to test.

    Returns
    -------
    out : bool
        True if estimator is a regressor and False otherwise.
    """
    return getattr(estimator, "_estimator_type", None) == "regressor"


def is_outlier_detector(estimator):
    """Returns True if the given estimator is (probably) an outlier detector.

    Parameters
    ----------
    estimator : object
        Estimator object to test.

    Returns
    -------
    out : bool
        True if estimator is an outlier detector and False otherwise.
    """
    return getattr(estimator, "_estimator_type", None) == "outlier_detector"<|MERGE_RESOLUTION|>--- conflicted
+++ resolved
@@ -6,12 +6,8 @@
 import copy
 import warnings
 from collections import defaultdict
-<<<<<<< HEAD
 import struct
-import inspect
-=======
 from inspect import signature
->>>>>>> d6095eb0
 
 import numpy as np
 from scipy import sparse

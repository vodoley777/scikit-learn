--- conflicted
+++ resolved
@@ -74,7 +74,6 @@
         if not safe:
             return copy.deepcopy(estimator)
         else:
-<<<<<<< HEAD
             if isinstance(estimator, type):
                 raise TypeError(
                     "Cannot clone object. You should provide an instance of "
@@ -87,12 +86,6 @@
                     "scikit-learn estimator as it does not implement a "
                     "'get_params' method."
                 )
-=======
-            raise TypeError("Cannot clone object '%s' (type %s): "
-                            "it does not seem to be a scikit-learn estimator "
-                            "as it does not implement a 'get_params' methods."
-                            % (repr(estimator), type(estimator)))
->>>>>>> 09d021c6
 
     klass = estimator.__class__
     new_object_params = estimator.get_params(deep=False)

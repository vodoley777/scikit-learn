--- conflicted
+++ resolved
@@ -108,61 +108,7 @@
     return new_object
 
 
-<<<<<<< HEAD
-def _pprint(params, offset=0, printer=repr):
-    """Pretty print the dictionary 'params'
-
-    Parameters
-    ----------
-    params : dict
-        The dictionary to pretty print
-
-    offset : int, default=0
-        The offset in characters to add at the begin of each line.
-
-    printer : callable, default=repr
-        The function to convert entries to strings, typically
-        the builtin str or repr
-
-    """
-    # Do a multi-line justified repr:
-    options = np.get_printoptions()
-    np.set_printoptions(precision=5, threshold=64, edgeitems=2)
-    params_list = list()
-    this_line_length = offset
-    line_sep = ",\n" + (1 + offset // 2) * " "
-    for i, (k, v) in enumerate(sorted(params.items())):
-        if type(v) is float:
-            # use str for representing floating point numbers
-            # this way we get consistent representation across
-            # architectures and versions.
-            this_repr = "%s=%s" % (k, str(v))
-        else:
-            # use repr of the rest
-            this_repr = "%s=%s" % (k, printer(v))
-        if len(this_repr) > 500:
-            this_repr = this_repr[:300] + "..." + this_repr[-100:]
-        if i > 0:
-            if this_line_length + len(this_repr) >= 75 or "\n" in this_repr:
-                params_list.append(line_sep)
-                this_line_length = len(line_sep)
-            else:
-                params_list.append(", ")
-                this_line_length += 2
-        params_list.append(this_repr)
-        this_line_length += len(this_repr)
-
-    np.set_printoptions(**options)
-    lines = "".join(params_list)
-    # Strip trailing space to avoid nightmare in doctests
-    lines = "\n".join(l.rstrip(" ") for l in lines.split("\n"))
-    return lines
-
-
 class BaseEstimator(_MetadataRequester):
-=======
-class BaseEstimator:
->>>>>>> ecef8cb7
     """Base class for all estimators in scikit-learn.
 
     Notes

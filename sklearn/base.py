"""Base classes for all estimators."""

# Author: Gael Varoquaux <gael.varoquaux@normalesup.org>
# License: BSD 3 clause

import copy
import functools
import inspect
import platform
import re
import warnings
from collections import defaultdict

import numpy as np

from . import __version__
from ._config import config_context, get_config
from .exceptions import InconsistentVersionWarning
from .utils._estimator_html_repr import _HTMLDocumentationLinkMixin, estimator_html_repr
from .utils._metadata_requests import _MetadataRequester, _routing_enabled
from .utils._param_validation import validate_parameter_constraints
from .utils._set_output import _SetOutputMixin
from .utils._tags import (
    _DEFAULT_TAGS,
)
from .utils.fixes import _IS_32BIT
from .utils.validation import (
    _check_feature_names_in,
    _check_y,
    _generate_get_feature_names_out,
    _get_feature_names,
    _is_fitted,
    _num_features,
    check_array,
    check_is_fitted,
    check_X_y,
)


def clone(estimator, *, safe=True):
    """Construct a new unfitted estimator with the same parameters.

    Clone does a deep copy of the model in an estimator
    without actually copying attached data. It returns a new estimator
    with the same parameters that has not been fitted on any data.

    .. versionchanged:: 1.3
        Delegates to `estimator.__sklearn_clone__` if the method exists.

    Parameters
    ----------
    estimator : {list, tuple, set} of estimator instance or a single \
            estimator instance
        The estimator or group of estimators to be cloned.
    safe : bool, default=True
        If safe is False, clone will fall back to a deep copy on objects
        that are not estimators. Ignored if `estimator.__sklearn_clone__`
        exists.

    Returns
    -------
    estimator : object
        The deep copy of the input, an estimator if input is an estimator.

    Notes
    -----
    If the estimator's `random_state` parameter is an integer (or if the
    estimator doesn't have a `random_state` parameter), an *exact clone* is
    returned: the clone and the original estimator will give the exact same
    results. Otherwise, *statistical clone* is returned: the clone might
    return different results from the original estimator. More details can be
    found in :ref:`randomness`.

    Examples
    --------
    >>> from sklearn.base import clone
    >>> from sklearn.linear_model import LogisticRegression
    >>> X = [[-1, 0], [0, 1], [0, -1], [1, 0]]
    >>> y = [0, 0, 1, 1]
    >>> classifier = LogisticRegression().fit(X, y)
    >>> cloned_classifier = clone(classifier)
    >>> hasattr(classifier, "classes_")
    True
    >>> hasattr(cloned_classifier, "classes_")
    False
    >>> classifier is cloned_classifier
    False
    """
    if hasattr(estimator, "__sklearn_clone__") and not inspect.isclass(estimator):
        return estimator.__sklearn_clone__()
    return _clone_parametrized(estimator, safe=safe)


def _clone_parametrized(estimator, *, safe=True):
    """Default implementation of clone. See :func:`sklearn.base.clone` for details."""

    estimator_type = type(estimator)
    if estimator_type is dict:
        return {k: clone(v, safe=safe) for k, v in estimator.items()}
    elif estimator_type in (list, tuple, set, frozenset):
        return estimator_type([clone(e, safe=safe) for e in estimator])
    elif not hasattr(estimator, "get_params") or isinstance(estimator, type):
        if not safe:
            return copy.deepcopy(estimator)
        else:
            if isinstance(estimator, type):
                raise TypeError(
                    "Cannot clone object. "
                    + "You should provide an instance of "
                    + "scikit-learn estimator instead of a class."
                )
            else:
                raise TypeError(
                    "Cannot clone object '%s' (type %s): "
                    "it does not seem to be a scikit-learn "
                    "estimator as it does not implement a "
                    "'get_params' method." % (repr(estimator), type(estimator))
                )

    klass = estimator.__class__
    new_object_params = estimator.get_params(deep=False)
    for name, param in new_object_params.items():
        new_object_params[name] = clone(param, safe=False)

    new_object = klass(**new_object_params)
    try:
        new_object._metadata_request = copy.deepcopy(estimator._metadata_request)
    except AttributeError:
        pass

    params_set = new_object.get_params(deep=False)

    # quick sanity check of the parameters of the clone
    for name in new_object_params:
        param1 = new_object_params[name]
        param2 = params_set[name]
        if param1 is not param2:
            raise RuntimeError(
                "Cannot clone object %s, as the constructor "
                "either does not set or modifies parameter %s" % (estimator, name)
            )

    # _sklearn_output_config is used by `set_output` to configure the output
    # container of an estimator.
    if hasattr(estimator, "_sklearn_output_config"):
        new_object._sklearn_output_config = copy.deepcopy(
            estimator._sklearn_output_config
        )
    return new_object


class BaseEstimator(_HTMLDocumentationLinkMixin, _MetadataRequester):
    """Base class for all estimators in scikit-learn.

    Inheriting from this class provides default implementations of:

    - setting and getting parameters used by `GridSearchCV` and friends;
    - textual and HTML representation displayed in terminals and IDEs;
    - estimator serialization;
    - parameters validation;
    - data validation;
    - feature names validation.

    Read more in the :ref:`User Guide <rolling_your_own_estimator>`.


    Notes
    -----
    All estimators should specify all the parameters that can be set
    at the class level in their ``__init__`` as explicit keyword
    arguments (no ``*args`` or ``**kwargs``).

    Examples
    --------
    >>> import numpy as np
    >>> from sklearn.base import BaseEstimator
    >>> class MyEstimator(BaseEstimator):
    ...     def __init__(self, *, param=1):
    ...         self.param = param
    ...     def fit(self, X, y=None):
    ...         self.is_fitted_ = True
    ...         return self
    ...     def predict(self, X):
    ...         return np.full(shape=X.shape[0], fill_value=self.param)
    >>> estimator = MyEstimator(param=2)
    >>> estimator.get_params()
    {'param': 2}
    >>> X = np.array([[1, 2], [2, 3], [3, 4]])
    >>> y = np.array([1, 0, 1])
    >>> estimator.fit(X, y).predict(X)
    array([2, 2, 2])
    >>> estimator.set_params(param=3).fit(X, y).predict(X)
    array([3, 3, 3])
    """

    @classmethod
    def _get_param_names(cls):
        """Get parameter names for the estimator"""
        # fetch the constructor or the original constructor before
        # deprecation wrapping if any
        init = getattr(cls.__init__, "deprecated_original", cls.__init__)
        if init is object.__init__:
            # No explicit constructor to introspect
            return []

        # introspect the constructor arguments to find the model parameters
        # to represent
        init_signature = inspect.signature(init)
        # Consider the constructor parameters excluding 'self'
        parameters = [
            p
            for p in init_signature.parameters.values()
            if p.name != "self" and p.kind != p.VAR_KEYWORD
        ]
        for p in parameters:
            if p.kind == p.VAR_POSITIONAL:
                raise RuntimeError(
                    "scikit-learn estimators should always "
                    "specify their parameters in the signature"
                    " of their __init__ (no varargs)."
                    " %s with constructor %s doesn't "
                    " follow this convention." % (cls, init_signature)
                )
        # Extract and sort argument names excluding 'self'
        return sorted([p.name for p in parameters])

    def get_params(self, deep=True):
        """
        Get parameters for this estimator.

        Parameters
        ----------
        deep : bool, default=True
            If True, will return the parameters for this estimator and
            contained subobjects that are estimators.

        Returns
        -------
        params : dict
            Parameter names mapped to their values.
        """
        out = dict()
        for key in self._get_param_names():
            value = getattr(self, key)
            if deep and hasattr(value, "get_params") and not isinstance(value, type):
                deep_items = value.get_params().items()
                out.update((key + "__" + k, val) for k, val in deep_items)
            out[key] = value
        return out

    def set_params(self, **params):
        """Set the parameters of this estimator.

        The method works on simple estimators as well as on nested objects
        (such as :class:`~sklearn.pipeline.Pipeline`). The latter have
        parameters of the form ``<component>__<parameter>`` so that it's
        possible to update each component of a nested object.

        Parameters
        ----------
        **params : dict
            Estimator parameters.

        Returns
        -------
        self : estimator instance
            Estimator instance.
        """
        if not params:
            # Simple optimization to gain speed (inspect is slow)
            return self
        valid_params = self.get_params(deep=True)

        nested_params = defaultdict(dict)  # grouped by prefix
        for key, value in params.items():
            key, delim, sub_key = key.partition("__")
            if key not in valid_params:
                local_valid_params = self._get_param_names()
                raise ValueError(
                    f"Invalid parameter {key!r} for estimator {self}. "
                    f"Valid parameters are: {local_valid_params!r}."
                )

            if delim:
                nested_params[key][sub_key] = value
            else:
                setattr(self, key, value)
                valid_params[key] = value

        for key, sub_params in nested_params.items():
            valid_params[key].set_params(**sub_params)

        return self

    def __sklearn_clone__(self):
        return _clone_parametrized(self)

    def __repr__(self, N_CHAR_MAX=700):
        # N_CHAR_MAX is the (approximate) maximum number of non-blank
        # characters to render. We pass it as an optional parameter to ease
        # the tests.

        from .utils._pprint import _EstimatorPrettyPrinter

        N_MAX_ELEMENTS_TO_SHOW = 30  # number of elements to show in sequences

        # use ellipsis for sequences with a lot of elements
        pp = _EstimatorPrettyPrinter(
            compact=True,
            indent=1,
            indent_at_name=True,
            n_max_elements_to_show=N_MAX_ELEMENTS_TO_SHOW,
        )

        repr_ = pp.pformat(self)

        # Use bruteforce ellipsis when there are a lot of non-blank characters
        n_nonblank = len("".join(repr_.split()))
        if n_nonblank > N_CHAR_MAX:
            lim = N_CHAR_MAX // 2  # apprx number of chars to keep on both ends
            regex = r"^(\s*\S){%d}" % lim
            # The regex '^(\s*\S){%d}' % n
            # matches from the start of the string until the nth non-blank
            # character:
            # - ^ matches the start of string
            # - (pattern){n} matches n repetitions of pattern
            # - \s*\S matches a non-blank char following zero or more blanks
            left_lim = re.match(regex, repr_).end()
            right_lim = re.match(regex, repr_[::-1]).end()

            if "\n" in repr_[left_lim:-right_lim]:
                # The left side and right side aren't on the same line.
                # To avoid weird cuts, e.g.:
                # categoric...ore',
                # we need to start the right side with an appropriate newline
                # character so that it renders properly as:
                # categoric...
                # handle_unknown='ignore',
                # so we add [^\n]*\n which matches until the next \n
                regex += r"[^\n]*\n"
                right_lim = re.match(regex, repr_[::-1]).end()

            ellipsis = "..."
            if left_lim + len(ellipsis) < len(repr_) - right_lim:
                # Only add ellipsis if it results in a shorter repr
                repr_ = repr_[:left_lim] + "..." + repr_[-right_lim:]

        return repr_

    def __getstate__(self):
        if getattr(self, "__slots__", None):
            raise TypeError(
                "You cannot use `__slots__` in objects inheriting from "
                "`sklearn.base.BaseEstimator`."
            )

        try:
            state = super().__getstate__()
            if state is None:
                # For Python 3.11+, empty instance (no `__slots__`,
                # and `__dict__`) will return a state equal to `None`.
                state = self.__dict__.copy()
        except AttributeError:
            # Python < 3.11
            state = self.__dict__.copy()

        if type(self).__module__.startswith("sklearn."):
            return dict(state.items(), _sklearn_version=__version__)
        else:
            return state

    def __setstate__(self, state):
        if type(self).__module__.startswith("sklearn."):
            pickle_version = state.pop("_sklearn_version", "pre-0.18")
            if pickle_version != __version__:
                warnings.warn(
                    InconsistentVersionWarning(
                        estimator_name=self.__class__.__name__,
                        current_sklearn_version=__version__,
                        original_sklearn_version=pickle_version,
                    ),
                )
        try:
            super().__setstate__(state)
        except AttributeError:
            self.__dict__.update(state)

    def __sklearn_tags__(self):
        return copy.deepcopy(_DEFAULT_TAGS)

    def _check_n_features(self, X, reset):
        """Set the `n_features_in_` attribute, or check against it.

        Parameters
        ----------
        X : {ndarray, sparse matrix} of shape (n_samples, n_features)
            The input samples.
        reset : bool
            If True, the `n_features_in_` attribute is set to `X.shape[1]`.
            If False and the attribute exists, then check that it is equal to
            `X.shape[1]`. If False and the attribute does *not* exist, then
            the check is skipped.
            .. note::
               It is recommended to call reset=True in `fit` and in the first
               call to `partial_fit`. All other methods that validate `X`
               should set `reset=False`.
        """
        try:
            n_features = _num_features(X)
        except TypeError as e:
            if not reset and hasattr(self, "n_features_in_"):
                raise ValueError(
                    "X does not contain any features, but "
                    f"{self.__class__.__name__} is expecting "
                    f"{self.n_features_in_} features"
                ) from e
            # If the number of features is not defined and reset=True,
            # then we skip this check
            return

        if reset:
            self.n_features_in_ = n_features
            return

        if not hasattr(self, "n_features_in_"):
            # Skip this check if the expected number of expected input features
            # was not recorded by calling fit first. This is typically the case
            # for stateless transformers.
            return

        if n_features != self.n_features_in_:
            raise ValueError(
                f"X has {n_features} features, but {self.__class__.__name__} "
                f"is expecting {self.n_features_in_} features as input."
            )

    def _check_feature_names(self, X, *, reset):
        """Set or check the `feature_names_in_` attribute.

        .. versionadded:: 1.0

        Parameters
        ----------
        X : {ndarray, dataframe} of shape (n_samples, n_features)
            The input samples.

        reset : bool
            Whether to reset the `feature_names_in_` attribute.
            If False, the input will be checked for consistency with
            feature names of data provided when reset was last True.
            .. note::
               It is recommended to call `reset=True` in `fit` and in the first
               call to `partial_fit`. All other methods that validate `X`
               should set `reset=False`.
        """

        if reset:
            feature_names_in = _get_feature_names(X)
            if feature_names_in is not None:
                self.feature_names_in_ = feature_names_in
            elif hasattr(self, "feature_names_in_"):
                # Delete the attribute when the estimator is fitted on a new dataset
                # that has no feature names.
                delattr(self, "feature_names_in_")
            return

        fitted_feature_names = getattr(self, "feature_names_in_", None)
        X_feature_names = _get_feature_names(X)

        if fitted_feature_names is None and X_feature_names is None:
            # no feature names seen in fit and in X
            return

        if X_feature_names is not None and fitted_feature_names is None:
            warnings.warn(
                f"X has feature names, but {self.__class__.__name__} was fitted without"
                " feature names"
            )
            return

        if X_feature_names is None and fitted_feature_names is not None:
            warnings.warn(
                "X does not have valid feature names, but"
                f" {self.__class__.__name__} was fitted with feature names"
            )
            return

        # validate the feature names against the `feature_names_in_` attribute
        if len(fitted_feature_names) != len(X_feature_names) or np.any(
            fitted_feature_names != X_feature_names
        ):
            message = (
                "The feature names should match those that were passed during fit.\n"
            )
            fitted_feature_names_set = set(fitted_feature_names)
            X_feature_names_set = set(X_feature_names)

            unexpected_names = sorted(X_feature_names_set - fitted_feature_names_set)
            missing_names = sorted(fitted_feature_names_set - X_feature_names_set)

            def add_names(names):
                output = ""
                max_n_names = 5
                for i, name in enumerate(names):
                    if i >= max_n_names:
                        output += "- ...\n"
                        break
                    output += f"- {name}\n"
                return output

            if unexpected_names:
                message += "Feature names unseen at fit time:\n"
                message += add_names(unexpected_names)

            if missing_names:
                message += "Feature names seen at fit time, yet now missing:\n"
                message += add_names(missing_names)

            if not missing_names and not unexpected_names:
                message += (
                    "Feature names must be in the same order as they were in fit.\n"
                )

            raise ValueError(message)

    def _validate_data(
        self,
        X="no_validation",
        y="no_validation",
        reset=True,
        validate_separately=False,
        cast_to_ndarray=True,
        **check_params,
    ):
        """Validate input data and set or check the `n_features_in_` attribute.

        Parameters
        ----------
        X : {array-like, sparse matrix, dataframe} of shape \
                (n_samples, n_features), default='no validation'
            The input samples.
            If `'no_validation'`, no validation is performed on `X`. This is
            useful for meta-estimator which can delegate input validation to
            their underlying estimator(s). In that case `y` must be passed and
            the only accepted `check_params` are `multi_output` and
            `y_numeric`.

        y : array-like of shape (n_samples,), default='no_validation'
            The targets.

            - If `None`, `check_array` is called on `X`. If the estimator's
              requires_y tag is True, then an error will be raised.
            - If `'no_validation'`, `check_array` is called on `X` and the
              estimator's requires_y tag is ignored. This is a default
              placeholder and is never meant to be explicitly set. In that case
              `X` must be passed.
            - Otherwise, only `y` with `_check_y` or both `X` and `y` are
              checked with either `check_array` or `check_X_y` depending on
              `validate_separately`.

        reset : bool, default=True
            Whether to reset the `n_features_in_` attribute.
            If False, the input will be checked for consistency with data
            provided when reset was last True.
            .. note::
               It is recommended to call reset=True in `fit` and in the first
               call to `partial_fit`. All other methods that validate `X`
               should set `reset=False`.

        validate_separately : False or tuple of dicts, default=False
            Only used if y is not None.
            If False, call validate_X_y(). Else, it must be a tuple of kwargs
            to be used for calling check_array() on X and y respectively.

            `estimator=self` is automatically added to these dicts to generate
            more informative error message in case of invalid input data.

        cast_to_ndarray : bool, default=True
            Cast `X` and `y` to ndarray with checks in `check_params`. If
            `False`, `X` and `y` are unchanged and only `feature_names_in_` and
            `n_features_in_` are checked.

        **check_params : kwargs
            Parameters passed to :func:`sklearn.utils.check_array` or
            :func:`sklearn.utils.check_X_y`. Ignored if validate_separately
            is not False.

            `estimator=self` is automatically added to these params to generate
            more informative error message in case of invalid input data.

        Returns
        -------
        out : {ndarray, sparse matrix} or tuple of these
            The validated input. A tuple is returned if both `X` and `y` are
            validated.
        """
        self._check_feature_names(X, reset=reset)

        if y is None and self.__sklearn_tags__()["requires_y"]:
            raise ValueError(
                f"This {self.__class__.__name__} estimator "
                "requires y to be passed, but the target y is None."
            )

        no_val_X = isinstance(X, str) and X == "no_validation"
        no_val_y = y is None or isinstance(y, str) and y == "no_validation"

        if no_val_X and no_val_y:
            raise ValueError("Validation should be done on X, y or both.")

        default_check_params = {"estimator": self}
        check_params = {**default_check_params, **check_params}

        if not cast_to_ndarray:
            if not no_val_X and no_val_y:
                out = X
            elif no_val_X and not no_val_y:
                out = y
            else:
                out = X, y
        elif not no_val_X and no_val_y:
            out = check_array(X, input_name="X", **check_params)
        elif no_val_X and not no_val_y:
            out = _check_y(y, **check_params)
        else:
            if validate_separately:
                # We need this because some estimators validate X and y
                # separately, and in general, separately calling check_array()
                # on X and y isn't equivalent to just calling check_X_y()
                # :(
                check_X_params, check_y_params = validate_separately
                if "estimator" not in check_X_params:
                    check_X_params = {**default_check_params, **check_X_params}
                X = check_array(X, input_name="X", **check_X_params)
                if "estimator" not in check_y_params:
                    check_y_params = {**default_check_params, **check_y_params}
                y = check_array(y, input_name="y", **check_y_params)
            else:
                X, y = check_X_y(X, y, **check_params)
            out = X, y

        if not no_val_X and check_params.get("ensure_2d", True):
            self._check_n_features(X, reset=reset)

        return out

    def _validate_params(self):
        """Validate types and values of constructor parameters

        The expected type and values must be defined in the `_parameter_constraints`
        class attribute, which is a dictionary `param_name: list of constraints`. See
        the docstring of `validate_parameter_constraints` for a description of the
        accepted constraints.
        """
        validate_parameter_constraints(
            self._parameter_constraints,
            self.get_params(deep=False),
            caller_name=self.__class__.__name__,
        )

    @property
    def _repr_html_(self):
        """HTML representation of estimator.

        This is redundant with the logic of `_repr_mimebundle_`. The latter
        should be favorted in the long term, `_repr_html_` is only
        implemented for consumers who do not interpret `_repr_mimbundle_`.
        """
        if get_config()["display"] != "diagram":
            raise AttributeError(
                "_repr_html_ is only defined when the "
                "'display' configuration option is set to "
                "'diagram'"
            )
        return self._repr_html_inner

    def _repr_html_inner(self):
        """This function is returned by the @property `_repr_html_` to make
        `hasattr(estimator, "_repr_html_") return `True` or `False` depending
        on `get_config()["display"]`.
        """
        return estimator_html_repr(self)

    def _repr_mimebundle_(self, **kwargs):
        """Mime bundle used by jupyter kernels to display estimator"""
        output = {"text/plain": repr(self)}
        if get_config()["display"] == "diagram":
            output["text/html"] = estimator_html_repr(self)
        return output


class ClassifierMixin:
    """Mixin class for all classifiers in scikit-learn.

    This mixin defines the following functionality:

    - `_estimator_type` class attribute defaulting to `"classifier"`;
    - `score` method that default to :func:`~sklearn.metrics.accuracy_score`.
    - enforce that `fit` requires `y` to be passed through the `requires_y` tag.

    Read more in the :ref:`User Guide <rolling_your_own_estimator>`.

    Examples
    --------
    >>> import numpy as np
    >>> from sklearn.base import BaseEstimator, ClassifierMixin
    >>> # Mixin classes should always be on the left-hand side for a correct MRO
    >>> class MyEstimator(ClassifierMixin, BaseEstimator):
    ...     def __init__(self, *, param=1):
    ...         self.param = param
    ...     def fit(self, X, y=None):
    ...         self.is_fitted_ = True
    ...         return self
    ...     def predict(self, X):
    ...         return np.full(shape=X.shape[0], fill_value=self.param)
    >>> estimator = MyEstimator(param=1)
    >>> X = np.array([[1, 2], [2, 3], [3, 4]])
    >>> y = np.array([1, 0, 1])
    >>> estimator.fit(X, y).predict(X)
    array([1, 1, 1])
    >>> estimator.score(X, y)
    0.66...
    """

    _estimator_type = "classifier"

    def score(self, X, y, sample_weight=None):
        """
        Return the mean accuracy on the given test data and labels.

        In multi-label classification, this is the subset accuracy
        which is a harsh metric since you require for each sample that
        each label set be correctly predicted.

        Parameters
        ----------
        X : array-like of shape (n_samples, n_features)
            Test samples.

        y : array-like of shape (n_samples,) or (n_samples, n_outputs)
            True labels for `X`.

        sample_weight : array-like of shape (n_samples,), default=None
            Sample weights.

        Returns
        -------
        score : float
            Mean accuracy of ``self.predict(X)`` w.r.t. `y`.
        """
        from .metrics import accuracy_score

        return accuracy_score(y, self.predict(X), sample_weight=sample_weight)

    def __sklearn_tags__(self):
        tags = super().__sklearn_tags__()
        tags.update(requires_y=True)
        return tags


class RegressorMixin:
    """Mixin class for all regression estimators in scikit-learn.

    This mixin defines the following functionality:

    - `_estimator_type` class attribute defaulting to `"regressor"`;
    - `score` method that default to :func:`~sklearn.metrics.r2_score`.
    - enforce that `fit` requires `y` to be passed through the `requires_y` tag.

    Read more in the :ref:`User Guide <rolling_your_own_estimator>`.

    Examples
    --------
    >>> import numpy as np
    >>> from sklearn.base import BaseEstimator, RegressorMixin
    >>> # Mixin classes should always be on the left-hand side for a correct MRO
    >>> class MyEstimator(RegressorMixin, BaseEstimator):
    ...     def __init__(self, *, param=1):
    ...         self.param = param
    ...     def fit(self, X, y=None):
    ...         self.is_fitted_ = True
    ...         return self
    ...     def predict(self, X):
    ...         return np.full(shape=X.shape[0], fill_value=self.param)
    >>> estimator = MyEstimator(param=0)
    >>> X = np.array([[1, 2], [2, 3], [3, 4]])
    >>> y = np.array([-1, 0, 1])
    >>> estimator.fit(X, y).predict(X)
    array([0, 0, 0])
    >>> estimator.score(X, y)
    0.0
    """

    _estimator_type = "regressor"

    def score(self, X, y, sample_weight=None):
        """Return the coefficient of determination of the prediction.

        The coefficient of determination :math:`R^2` is defined as
        :math:`(1 - \\frac{u}{v})`, where :math:`u` is the residual
        sum of squares ``((y_true - y_pred)** 2).sum()`` and :math:`v`
        is the total sum of squares ``((y_true - y_true.mean()) ** 2).sum()``.
        The best possible score is 1.0 and it can be negative (because the
        model can be arbitrarily worse). A constant model that always predicts
        the expected value of `y`, disregarding the input features, would get
        a :math:`R^2` score of 0.0.

        Parameters
        ----------
        X : array-like of shape (n_samples, n_features)
            Test samples. For some estimators this may be a precomputed
            kernel matrix or a list of generic objects instead with shape
            ``(n_samples, n_samples_fitted)``, where ``n_samples_fitted``
            is the number of samples used in the fitting for the estimator.

        y : array-like of shape (n_samples,) or (n_samples, n_outputs)
            True values for `X`.

        sample_weight : array-like of shape (n_samples,), default=None
            Sample weights.

        Returns
        -------
        score : float
            :math:`R^2` of ``self.predict(X)`` w.r.t. `y`.

        Notes
        -----
        The :math:`R^2` score used when calling ``score`` on a regressor uses
        ``multioutput='uniform_average'`` from version 0.23 to keep consistent
        with default value of :func:`~sklearn.metrics.r2_score`.
        This influences the ``score`` method of all the multioutput
        regressors (except for
        :class:`~sklearn.multioutput.MultiOutputRegressor`).
        """

        from .metrics import r2_score

        y_pred = self.predict(X)
        return r2_score(y, y_pred, sample_weight=sample_weight)

    def __sklearn_tags__(self):
        more_tags = {"requires_y": True}
        return {**super().__sklearn_tags__(), **more_tags}


class ClusterMixin:
    """Mixin class for all cluster estimators in scikit-learn.

    - `_estimator_type` class attribute defaulting to `"clusterer"`;
    - `fit_predict` method returning the cluster labels associated to each sample.

    Examples
    --------
    >>> import numpy as np
    >>> from sklearn.base import BaseEstimator, ClusterMixin
    >>> class MyClusterer(ClusterMixin, BaseEstimator):
    ...     def fit(self, X, y=None):
    ...         self.labels_ = np.ones(shape=(len(X),), dtype=np.int64)
    ...         return self
    >>> X = [[1, 2], [2, 3], [3, 4]]
    >>> MyClusterer().fit_predict(X)
    array([1, 1, 1])
    """

    _estimator_type = "clusterer"

    def fit_predict(self, X, y=None, **kwargs):
        """
        Perform clustering on `X` and returns cluster labels.

        Parameters
        ----------
        X : array-like of shape (n_samples, n_features)
            Input data.

        y : Ignored
            Not used, present for API consistency by convention.

        **kwargs : dict
            Arguments to be passed to ``fit``.

            .. versionadded:: 1.4

        Returns
        -------
        labels : ndarray of shape (n_samples,), dtype=np.int64
            Cluster labels.
        """
        # non-optimized default implementation; override when a better
        # method is possible for a given clustering algorithm
        self.fit(X, **kwargs)
        return self.labels_

    def __sklearn_tags__(self):
        more_tags = {"preserves_dtype": []}
        return {**super().__sklearn_tags__(), **more_tags}


class BiclusterMixin:
    """Mixin class for all bicluster estimators in scikit-learn.

    This mixin defines the following functionality:

    - `biclusters_` property that returns the row and column indicators;
    - `get_indices` method that returns the row and column indices of a bicluster;
    - `get_shape` method that returns the shape of a bicluster;
    - `get_submatrix` method that returns the submatrix corresponding to a bicluster.

    Examples
    --------
    >>> import numpy as np
    >>> from sklearn.base import BaseEstimator, BiclusterMixin
    >>> class DummyBiClustering(BiclusterMixin, BaseEstimator):
    ...     def fit(self, X, y=None):
    ...         self.rows_ = np.ones(shape=(1, X.shape[0]), dtype=bool)
    ...         self.columns_ = np.ones(shape=(1, X.shape[1]), dtype=bool)
    ...         return self
    >>> X = np.array([[1, 1], [2, 1], [1, 0],
    ...               [4, 7], [3, 5], [3, 6]])
    >>> bicluster = DummyBiClustering().fit(X)
    >>> hasattr(bicluster, "biclusters_")
    True
    >>> bicluster.get_indices(0)
    (array([0, 1, 2, 3, 4, 5]), array([0, 1]))
    """

    @property
    def biclusters_(self):
        """Convenient way to get row and column indicators together.

        Returns the ``rows_`` and ``columns_`` members.
        """
        return self.rows_, self.columns_

    def get_indices(self, i):
        """Row and column indices of the `i`'th bicluster.

        Only works if ``rows_`` and ``columns_`` attributes exist.

        Parameters
        ----------
        i : int
            The index of the cluster.

        Returns
        -------
        row_ind : ndarray, dtype=np.intp
            Indices of rows in the dataset that belong to the bicluster.
        col_ind : ndarray, dtype=np.intp
            Indices of columns in the dataset that belong to the bicluster.
        """
        rows = self.rows_[i]
        columns = self.columns_[i]
        return np.nonzero(rows)[0], np.nonzero(columns)[0]

    def get_shape(self, i):
        """Shape of the `i`'th bicluster.

        Parameters
        ----------
        i : int
            The index of the cluster.

        Returns
        -------
        n_rows : int
            Number of rows in the bicluster.

        n_cols : int
            Number of columns in the bicluster.
        """
        indices = self.get_indices(i)
        return tuple(len(i) for i in indices)

    def get_submatrix(self, i, data):
        """Return the submatrix corresponding to bicluster `i`.

        Parameters
        ----------
        i : int
            The index of the cluster.
        data : array-like of shape (n_samples, n_features)
            The data.

        Returns
        -------
        submatrix : ndarray of shape (n_rows, n_cols)
            The submatrix corresponding to bicluster `i`.

        Notes
        -----
        Works with sparse matrices. Only works if ``rows_`` and
        ``columns_`` attributes exist.
        """
        from .utils.validation import check_array

        data = check_array(data, accept_sparse="csr")
        row_ind, col_ind = self.get_indices(i)
        return data[row_ind[:, np.newaxis], col_ind]


class TransformerMixin(_SetOutputMixin):
    """Mixin class for all transformers in scikit-learn.

    This mixin defines the following functionality:

    - a `fit_transform` method that delegates to `fit` and `transform`;
    - a `set_output` method to output `X` as a specific container type.

    If :term:`get_feature_names_out` is defined, then :class:`BaseEstimator` will
    automatically wrap `transform` and `fit_transform` to follow the `set_output`
    API. See the :ref:`developer_api_set_output` for details.

    :class:`OneToOneFeatureMixin` and
    :class:`ClassNamePrefixFeaturesOutMixin` are helpful mixins for
    defining :term:`get_feature_names_out`.

    Examples
    --------
    >>> import numpy as np
    >>> from sklearn.base import BaseEstimator, TransformerMixin
    >>> class MyTransformer(TransformerMixin, BaseEstimator):
    ...     def __init__(self, *, param=1):
    ...         self.param = param
    ...     def fit(self, X, y=None):
    ...         return self
    ...     def transform(self, X):
    ...         return np.full(shape=len(X), fill_value=self.param)
    >>> transformer = MyTransformer()
    >>> X = [[1, 2], [2, 3], [3, 4]]
    >>> transformer.fit_transform(X)
    array([1, 1, 1])
    """

    def fit_transform(self, X, y=None, **fit_params):
        """
        Fit to data, then transform it.

        Fits transformer to `X` and `y` with optional parameters `fit_params`
        and returns a transformed version of `X`.

        Parameters
        ----------
        X : array-like of shape (n_samples, n_features)
            Input samples.

        y :  array-like of shape (n_samples,) or (n_samples, n_outputs), \
                default=None
            Target values (None for unsupervised transformations).

        **fit_params : dict
            Additional fit parameters.

        Returns
        -------
        X_new : ndarray array of shape (n_samples, n_features_new)
            Transformed array.
        """
        # non-optimized default implementation; override when a better
        # method is possible for a given clustering algorithm

        # we do not route parameters here, since consumers don't route. But
        # since it's possible for a `transform` method to also consume
        # metadata, we check if that's the case, and we raise a warning telling
        # users that they should implement a custom `fit_transform` method
        # to forward metadata to `transform` as well.
        #
        # For that, we calculate routing and check if anything would be routed
        # to `transform` if we were to route them.
        if _routing_enabled():
            transform_params = self.get_metadata_routing().consumes(
                method="transform", params=fit_params.keys()
            )
            if transform_params:
                warnings.warn(
                    (
                        f"This object ({self.__class__.__name__}) has a `transform`"
                        " method which consumes metadata, but `fit_transform` does not"
                        " forward metadata to `transform`. Please implement a custom"
                        " `fit_transform` method to forward metadata to `transform` as"
                        " well. Alternatively, you can explicitly do"
                        " `set_transform_request`and set all values to `False` to"
                        " disable metadata routed to `transform`, if that's an option."
                    ),
                    UserWarning,
                )

        if y is None:
            # fit method of arity 1 (unsupervised transformation)
            return self.fit(X, **fit_params).transform(X)
        else:
            # fit method of arity 2 (supervised transformation)
            return self.fit(X, y, **fit_params).transform(X)


class OneToOneFeatureMixin:
    """Provides `get_feature_names_out` for simple transformers.

    This mixin assumes there's a 1-to-1 correspondence between input features
    and output features, such as :class:`~sklearn.preprocessing.StandardScaler`.

    Examples
    --------
    >>> import numpy as np
    >>> from sklearn.base import OneToOneFeatureMixin
    >>> class MyEstimator(OneToOneFeatureMixin):
    ...     def fit(self, X, y=None):
    ...         self.n_features_in_ = X.shape[1]
    ...         return self
    >>> X = np.array([[1, 2], [3, 4]])
    >>> MyEstimator().fit(X).get_feature_names_out()
    array(['x0', 'x1'], dtype=object)
    """

    def get_feature_names_out(self, input_features=None):
        """Get output feature names for transformation.

        Parameters
        ----------
        input_features : array-like of str or None, default=None
            Input features.

            - If `input_features` is `None`, then `feature_names_in_` is
              used as feature names in. If `feature_names_in_` is not defined,
              then the following input feature names are generated:
              `["x0", "x1", ..., "x(n_features_in_ - 1)"]`.
            - If `input_features` is an array-like, then `input_features` must
              match `feature_names_in_` if `feature_names_in_` is defined.

        Returns
        -------
        feature_names_out : ndarray of str objects
            Same as input features.
        """
        check_is_fitted(self, "n_features_in_")
        return _check_feature_names_in(self, input_features)


class ClassNamePrefixFeaturesOutMixin:
    """Mixin class for transformers that generate their own names by prefixing.

    This mixin is useful when the transformer needs to generate its own feature
    names out, such as :class:`~sklearn.decomposition.PCA`. For example, if
    :class:`~sklearn.decomposition.PCA` outputs 3 features, then the generated feature
    names out are: `["pca0", "pca1", "pca2"]`.

    This mixin assumes that a `_n_features_out` attribute is defined when the
    transformer is fitted. `_n_features_out` is the number of output features
    that the transformer will return in `transform` of `fit_transform`.

    Examples
    --------
    >>> import numpy as np
    >>> from sklearn.base import ClassNamePrefixFeaturesOutMixin
    >>> class MyEstimator(ClassNamePrefixFeaturesOutMixin):
    ...     def fit(self, X, y=None):
    ...         self._n_features_out = X.shape[1]
    ...         return self
    >>> X = np.array([[1, 2], [3, 4]])
    >>> MyEstimator().fit(X).get_feature_names_out()
    array(['myestimator0', 'myestimator1'], dtype=object)
    """

    def get_feature_names_out(self, input_features=None):
        """Get output feature names for transformation.

        The feature names out will prefixed by the lowercased class name. For
        example, if the transformer outputs 3 features, then the feature names
        out are: `["class_name0", "class_name1", "class_name2"]`.

        Parameters
        ----------
        input_features : array-like of str or None, default=None
            Only used to validate feature names with the names seen in `fit`.

        Returns
        -------
        feature_names_out : ndarray of str objects
            Transformed feature names.
        """
        check_is_fitted(self, "_n_features_out")
        return _generate_get_feature_names_out(
            self, self._n_features_out, input_features=input_features
        )


class DensityMixin:
    """Mixin class for all density estimators in scikit-learn.

    This mixin defines the following functionality:

    - `_estimator_type` class attribute defaulting to `"DensityEstimator"`;
    - `score` method that default that do no-op.

    Examples
    --------
    >>> from sklearn.base import DensityMixin
    >>> class MyEstimator(DensityMixin):
    ...     def fit(self, X, y=None):
    ...         self.is_fitted_ = True
    ...         return self
    >>> estimator = MyEstimator()
    >>> hasattr(estimator, "score")
    True
    """

    _estimator_type = "DensityEstimator"

    def score(self, X, y=None):
        """Return the score of the model on the data `X`.

        Parameters
        ----------
        X : array-like of shape (n_samples, n_features)
            Test samples.

        y : Ignored
            Not used, present for API consistency by convention.

        Returns
        -------
        score : float
        """
        pass


class OutlierMixin:
    """Mixin class for all outlier detection estimators in scikit-learn.

    This mixin defines the following functionality:

    - `_estimator_type` class attribute defaulting to `outlier_detector`;
    - `fit_predict` method that default to `fit` and `predict`.

    Examples
    --------
    >>> import numpy as np
    >>> from sklearn.base import BaseEstimator, OutlierMixin
    >>> class MyEstimator(OutlierMixin):
    ...     def fit(self, X, y=None):
    ...         self.is_fitted_ = True
    ...         return self
    ...     def predict(self, X):
    ...         return np.ones(shape=len(X))
    >>> estimator = MyEstimator()
    >>> X = np.array([[1, 2], [2, 3], [3, 4]])
    >>> estimator.fit_predict(X)
    array([1., 1., 1.])
    """

    _estimator_type = "outlier_detector"

    def fit_predict(self, X, y=None, **kwargs):
        """Perform fit on X and returns labels for X.

        Returns -1 for outliers and 1 for inliers.

        Parameters
        ----------
        X : {array-like, sparse matrix} of shape (n_samples, n_features)
            The input samples.

        y : Ignored
            Not used, present for API consistency by convention.

        **kwargs : dict
            Arguments to be passed to ``fit``.

            .. versionadded:: 1.4

        Returns
        -------
        y : ndarray of shape (n_samples,)
            1 for inliers, -1 for outliers.
        """
        # we do not route parameters here, since consumers don't route. But
        # since it's possible for a `predict` method to also consume
        # metadata, we check if that's the case, and we raise a warning telling
        # users that they should implement a custom `fit_predict` method
        # to forward metadata to `predict` as well.
        #
        # For that, we calculate routing and check if anything would be routed
        # to `predict` if we were to route them.
        if _routing_enabled():
            transform_params = self.get_metadata_routing().consumes(
                method="predict", params=kwargs.keys()
            )
            if transform_params:
                warnings.warn(
                    (
                        f"This object ({self.__class__.__name__}) has a `predict` "
                        "method which consumes metadata, but `fit_predict` does not "
                        "forward metadata to `predict`. Please implement a custom "
                        "`fit_predict` method to forward metadata to `predict` as well."
                        "Alternatively, you can explicitly do `set_predict_request`"
                        "and set all values to `False` to disable metadata routed to "
                        "`predict`, if that's an option."
                    ),
                    UserWarning,
                )

        # override for transductive outlier detectors like LocalOulierFactor
        return self.fit(X, **kwargs).predict(X)


class MetaEstimatorMixin:
    """Mixin class for all meta estimators in scikit-learn.

    This mixin defines the following functionality:

    - define `_required_parameters` that specify the mandatory `estimator` parameter.

    Examples
    --------
    >>> from sklearn.base import MetaEstimatorMixin
    >>> from sklearn.datasets import load_iris
    >>> from sklearn.linear_model import LogisticRegression
    >>> class MyEstimator(MetaEstimatorMixin):
    ...     def __init__(self, *, estimator=None):
    ...         self.estimator = estimator
    ...     def fit(self, X, y=None):
    ...         if self.estimator is None:
    ...             self.estimator_ = LogisticRegression()
    ...         else:
    ...             self.estimator_ = self.estimator
    ...         return self
    >>> X, y = load_iris(return_X_y=True)
    >>> estimator = MyEstimator().fit(X, y)
    >>> estimator.estimator_
    LogisticRegression()
    """

    _required_parameters = ["estimator"]


class MultiOutputMixin:
    """Mixin to mark estimators that support multioutput."""

    def __sklearn_tags__(self):
        more_tags = {"multioutput": True}
        return {**super().__sklearn_tags__(), **more_tags}


class _UnstableArchMixin:
    """Mark estimators that are non-determinstic on 32bit or PowerPC"""

<<<<<<< HEAD
    def __sklearn_tags__(self):
        more_tags = {
            "non_deterministic": (
                _IS_32BIT or platform.machine().startswith(("ppc", "powerpc"))
            )
=======
    def _more_tags(self):
        return {
            "non_deterministic": _IS_32BIT
            or platform.machine().startswith(("ppc", "powerpc"))
>>>>>>> 0bdc754e
        }
        return {**super().__sklearn_tags__(), **more_tags}


def is_classifier(estimator):
    """Return True if the given estimator is (probably) a classifier.

    Parameters
    ----------
    estimator : object
        Estimator object to test.

    Returns
    -------
    out : bool
        True if estimator is a classifier and False otherwise.

    Examples
    --------
    >>> from sklearn.base import is_classifier
    >>> from sklearn.svm import SVC, SVR
    >>> classifier = SVC()
    >>> regressor = SVR()
    >>> is_classifier(classifier)
    True
    >>> is_classifier(regressor)
    False
    """
    return getattr(estimator, "_estimator_type", None) == "classifier"


def is_regressor(estimator):
    """Return True if the given estimator is (probably) a regressor.

    Parameters
    ----------
    estimator : estimator instance
        Estimator object to test.

    Returns
    -------
    out : bool
        True if estimator is a regressor and False otherwise.

    Examples
    --------
    >>> from sklearn.base import is_regressor
    >>> from sklearn.svm import SVC, SVR
    >>> classifier = SVC()
    >>> regressor = SVR()
    >>> is_regressor(classifier)
    False
    >>> is_regressor(regressor)
    True
    """
    return getattr(estimator, "_estimator_type", None) == "regressor"


def is_outlier_detector(estimator):
    """Return True if the given estimator is (probably) an outlier detector.

    Parameters
    ----------
    estimator : estimator instance
        Estimator object to test.

    Returns
    -------
    out : bool
        True if estimator is an outlier detector and False otherwise.
    """
    return getattr(estimator, "_estimator_type", None) == "outlier_detector"


def _fit_context(*, prefer_skip_nested_validation):
    """Decorator to run the fit methods of estimators within context managers.

    Parameters
    ----------
    prefer_skip_nested_validation : bool
        If True, the validation of parameters of inner estimators or functions
        called during fit will be skipped.

        This is useful to avoid validating many times the parameters passed by the
        user from the public facing API. It's also useful to avoid validating
        parameters that we pass internally to inner functions that are guaranteed to
        be valid by the test suite.

        It should be set to True for most estimators, except for those that receive
        non-validated objects as parameters, such as meta-estimators that are given
        estimator objects.

    Returns
    -------
    decorated_fit : method
        The decorated fit method.
    """

    def decorator(fit_method):
        @functools.wraps(fit_method)
        def wrapper(estimator, *args, **kwargs):
            global_skip_validation = get_config()["skip_parameter_validation"]

            # we don't want to validate again for each call to partial_fit
            partial_fit_and_fitted = (
                fit_method.__name__ == "partial_fit" and _is_fitted(estimator)
            )

            if not global_skip_validation and not partial_fit_and_fitted:
                estimator._validate_params()

            with config_context(
                skip_parameter_validation=(
                    prefer_skip_nested_validation or global_skip_validation
                )
            ):
                return fit_method(estimator, *args, **kwargs)

        return wrapper

    return decorator<|MERGE_RESOLUTION|>--- conflicted
+++ resolved
@@ -1345,18 +1345,11 @@
 class _UnstableArchMixin:
     """Mark estimators that are non-determinstic on 32bit or PowerPC"""
 
-<<<<<<< HEAD
     def __sklearn_tags__(self):
         more_tags = {
             "non_deterministic": (
                 _IS_32BIT or platform.machine().startswith(("ppc", "powerpc"))
             )
-=======
-    def _more_tags(self):
-        return {
-            "non_deterministic": _IS_32BIT
-            or platform.machine().startswith(("ppc", "powerpc"))
->>>>>>> 0bdc754e
         }
         return {**super().__sklearn_tags__(), **more_tags}
 

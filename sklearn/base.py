"""Base classes for all estimators."""

# Author: Gael Varoquaux <gael.varoquaux@normalesup.org>
# License: BSD 3 clause

from copy import deepcopy
import warnings
import functools

import numpy as np
from scipy import sparse
from .externals import six
from .utils.fixes import signature
from . import __version__


##############################################################################
def _first_and_last_element(arr):
    """Returns first and last element of numpy array or sparse matrix."""
    if isinstance(arr, np.ndarray) or hasattr(arr, 'data'):
        # numpy array or sparse matrix with .data attribute
        data = arr.data if sparse.issparse(arr) else arr
        return data.flat[0], data.flat[-1]
    else:
        # Sparse matrices without .data attribute. Only dok_matrix at
        # the time of writing, in this case indexing is fast
        return arr[0, 0], arr[-1, -1]


def clone(estimator, safe=True):
    """Constructs a new estimator with the same parameters.

    Clone does a deep copy of the model in an estimator
    without actually copying attached data. It yields a new estimator
    with the same parameters that has not been fit on any data.

    Parameters
    ----------
    estimator : estimator object, or list, tuple or set of objects
        The estimator or group of estimators to be cloned

    safe : boolean, optional
        If safe is false, clone will fall back to a deep copy on objects
        that are not estimators.

    """
    estimator_type = type(estimator)
    # XXX: not handling dictionaries
    if isinstance(getattr(estimator, 'fit', None), _FrozenFit):
        return estimator
    if estimator_type in (list, tuple, set, frozenset):
        return estimator_type([clone(e, safe=safe) for e in estimator])
    elif not hasattr(estimator, 'get_params'):
        if not safe:
            return deepcopy(estimator)
        else:
            raise TypeError("Cannot clone object '%s' (type %s): "
                            "it does not seem to be a scikit-learn estimator "
                            "as it does not implement a 'get_params' methods."
                            % (repr(estimator), type(estimator)))
    klass = estimator.__class__
    new_object_params = estimator.get_params(deep=False)
    for name, param in six.iteritems(new_object_params):
        new_object_params[name] = clone(param, safe=False)
    new_object = klass(**new_object_params)
    params_set = new_object.get_params(deep=False)

    # quick sanity check of the parameters of the clone
    for name in new_object_params:
        param1 = new_object_params[name]
        param2 = params_set[name]
        if param1 is param2:
            # this should always happen
            continue
        if isinstance(param1, np.ndarray):
            # For most ndarrays, we do not test for complete equality
            if not isinstance(param2, type(param1)):
                equality_test = False
            elif (param1.ndim > 0
                    and param1.shape[0] > 0
                    and isinstance(param2, np.ndarray)
                    and param2.ndim > 0
                    and param2.shape[0] > 0):
                equality_test = (
                    param1.shape == param2.shape
                    and param1.dtype == param2.dtype
                    and (_first_and_last_element(param1) ==
                         _first_and_last_element(param2))
                )
            else:
                equality_test = np.all(param1 == param2)
        elif sparse.issparse(param1):
            # For sparse matrices equality doesn't work
            if not sparse.issparse(param2):
                equality_test = False
            elif param1.size == 0 or param2.size == 0:
                equality_test = (
                    param1.__class__ == param2.__class__
                    and param1.size == 0
                    and param2.size == 0
                )
            else:
                equality_test = (
                    param1.__class__ == param2.__class__
                    and (_first_and_last_element(param1) ==
                         _first_and_last_element(param2))
                    and param1.nnz == param2.nnz
                    and param1.shape == param2.shape
                )
        else:
            # fall back on standard equality
            equality_test = param1 == param2
        if equality_test:
            warnings.warn("Estimator %s modifies parameters in __init__."
                          " This behavior is deprecated as of 0.18 and "
                          "support for this behavior will be removed in 0.20."
                          % type(estimator).__name__, DeprecationWarning)
        else:
            raise RuntimeError('Cannot clone object %s, as the constructor '
                               'does not seem to set parameter %s' %
                               (estimator, name))

    return new_object


###############################################################################
def _pprint(params, offset=0, printer=repr):
    """Pretty print the dictionary 'params'

    Parameters
    ----------
    params : dict
        The dictionary to pretty print

    offset : int
        The offset in characters to add at the begin of each line.

    printer : callable
        The function to convert entries to strings, typically
        the builtin str or repr

    """
    # Do a multi-line justified repr:
    options = np.get_printoptions()
    np.set_printoptions(precision=5, threshold=64, edgeitems=2)
    params_list = list()
    this_line_length = offset
    line_sep = ',\n' + (1 + offset // 2) * ' '
    for i, (k, v) in enumerate(sorted(six.iteritems(params))):
        if type(v) is float:
            # use str for representing floating point numbers
            # this way we get consistent representation across
            # architectures and versions.
            this_repr = '%s=%s' % (k, str(v))
        else:
            # use repr of the rest
            this_repr = '%s=%s' % (k, printer(v))
        if len(this_repr) > 500:
            this_repr = this_repr[:300] + '...' + this_repr[-100:]
        if i > 0:
            if (this_line_length + len(this_repr) >= 75 or '\n' in this_repr):
                params_list.append(line_sep)
                this_line_length = len(line_sep)
            else:
                params_list.append(', ')
                this_line_length += 2
        params_list.append(this_repr)
        this_line_length += len(this_repr)

    np.set_printoptions(**options)
    lines = ''.join(params_list)
    # Strip trailing space to avoid nightmare in doctests
    lines = '\n'.join(l.rstrip(' ') for l in lines.split('\n'))
    return lines


###############################################################################
class BaseEstimator(object):
    """Base class for all estimators in scikit-learn

    Notes
    -----
    All estimators should specify all the parameters that can be set
    at the class level in their ``__init__`` as explicit keyword
    arguments (no ``*args`` or ``**kwargs``).
    """

    @classmethod
    def _get_param_names(cls):
        """Get parameter names for the estimator"""
        # fetch the constructor or the original constructor before
        # deprecation wrapping if any
        init = getattr(cls.__init__, 'deprecated_original', cls.__init__)
        if init is object.__init__:
            # No explicit constructor to introspect
            return []

        # introspect the constructor arguments to find the model parameters
        # to represent
        init_signature = signature(init)
        # Consider the constructor parameters excluding 'self'
        parameters = [p for p in init_signature.parameters.values()
                      if p.name != 'self' and p.kind != p.VAR_KEYWORD]
        for p in parameters:
            if p.kind == p.VAR_POSITIONAL:
                raise RuntimeError("scikit-learn estimators should always "
                                   "specify their parameters in the signature"
                                   " of their __init__ (no varargs)."
                                   " %s with constructor %s doesn't "
                                   " follow this convention."
                                   % (cls, init_signature))
        # Extract and sort argument names excluding 'self'
        return sorted([p.name for p in parameters])

    def get_params(self, deep=True):
        """Get parameters for this estimator.

        Parameters
        ----------
        deep : boolean, optional
            If True, will return the parameters for this estimator and
            contained subobjects that are estimators.

        Returns
        -------
        params : mapping of string to any
            Parameter names mapped to their values.
        """
        out = dict()
        for key in self._get_param_names():
            # We need deprecation warnings to always be on in order to
            # catch deprecated param values.
            # This is set in utils/__init__.py but it gets overwritten
            # when running under python3 somehow.
            warnings.simplefilter("always", DeprecationWarning)
            try:
                with warnings.catch_warnings(record=True) as w:
                    value = getattr(self, key, None)
                if len(w) and w[0].category == DeprecationWarning:
                    # if the parameter is deprecated, don't show it
                    continue
            finally:
                warnings.filters.pop(0)

            # XXX: should we rather test if instance of estimator?
            if deep and hasattr(value, 'get_params'):
                deep_items = value.get_params().items()
                out.update((key + '__' + k, val) for k, val in deep_items)
            out[key] = value
        return out

    def set_params(self, **params):
        """Set the parameters of this estimator.

        The method works on simple estimators as well as on nested objects
        (such as pipelines). The latter have parameters of the form
        ``<component>__<parameter>`` so that it's possible to update each
        component of a nested object.

        Returns
        -------
        self
        """
        if not params:
            # Simple optimization to gain speed (inspect is slow)
            return self
        valid_params = self.get_params(deep=True)
        for key, value in six.iteritems(params):
            split = key.split('__', 1)
            if len(split) > 1:
                # nested objects case
                name, sub_name = split
                if name not in valid_params:
                    raise ValueError('Invalid parameter %s for estimator %s. '
                                     'Check the list of available parameters '
                                     'with `estimator.get_params().keys()`.' %
                                     (name, self))
                sub_object = valid_params[name]
                sub_object.set_params(**{sub_name: value})
            else:
                # simple objects case
                if key not in valid_params:
                    raise ValueError('Invalid parameter %s for estimator %s. '
                                     'Check the list of available parameters '
                                     'with `estimator.get_params().keys()`.' %
                                     (key, self.__class__.__name__))
                setattr(self, key, value)
        return self

    def __repr__(self):
        class_name = self.__class__.__name__
        return '%s(%s)' % (class_name, _pprint(self.get_params(deep=False),
                                               offset=len(class_name),),)

    def __getstate__(self):
        try:
            state = super(BaseEstimator, self).__getstate__()
        except AttributeError:
            state = self.__dict__.copy()

        if type(self).__module__.startswith('sklearn.'):
            return dict(state.items(), _sklearn_version=__version__)
        else:
            return state

    def __setstate__(self, state):
        if type(self).__module__.startswith('sklearn.'):
            pickle_version = state.pop("_sklearn_version", "pre-0.18")
            if pickle_version != __version__:
                warnings.warn(
                    "Trying to unpickle estimator {0} from version {1} when "
                    "using version {2}. This might lead to breaking code or "
                    "invalid results. Use at your own risk.".format(
                        self.__class__.__name__, pickle_version, __version__),
                    UserWarning)
        try:
            super(BaseEstimator, self).__setstate__(state)
        except AttributeError:
            self.__dict__.update(state)



###############################################################################
class ClassifierMixin(object):
    """Mixin class for all classifiers in scikit-learn."""
    _estimator_type = "classifier"

    def score(self, X, y, sample_weight=None):
        """Returns the mean accuracy on the given test data and labels.

        In multi-label classification, this is the subset accuracy
        which is a harsh metric since you require for each sample that
        each label set be correctly predicted.

        Parameters
        ----------
        X : array-like, shape = (n_samples, n_features)
            Test samples.

        y : array-like, shape = (n_samples) or (n_samples, n_outputs)
            True labels for X.

        sample_weight : array-like, shape = [n_samples], optional
            Sample weights.

        Returns
        -------
        score : float
            Mean accuracy of self.predict(X) wrt. y.

        """
        from .metrics import accuracy_score
        return accuracy_score(y, self.predict(X), sample_weight=sample_weight)


###############################################################################
class RegressorMixin(object):
    """Mixin class for all regression estimators in scikit-learn."""
    _estimator_type = "regressor"

    def score(self, X, y, sample_weight=None):
        """Returns the coefficient of determination R^2 of the prediction.

        The coefficient R^2 is defined as (1 - u/v), where u is the residual
        sum of squares ((y_true - y_pred) ** 2).sum() and v is the total
        sum of squares ((y_true - y_true.mean()) ** 2).sum().
        The best possible score is 1.0 and it can be negative (because the
        model can be arbitrarily worse). A constant model that always
        predicts the expected value of y, disregarding the input features,
        would get a R^2 score of 0.0.

        Parameters
        ----------
        X : array-like, shape = (n_samples, n_features)
            Test samples.

        y : array-like, shape = (n_samples) or (n_samples, n_outputs)
            True values for X.

        sample_weight : array-like, shape = [n_samples], optional
            Sample weights.

        Returns
        -------
        score : float
            R^2 of self.predict(X) wrt. y.
        """

        from .metrics import r2_score
        return r2_score(y, self.predict(X), sample_weight=sample_weight,
                        multioutput='variance_weighted')


###############################################################################
class ClusterMixin(object):
    """Mixin class for all cluster estimators in scikit-learn."""
    _estimator_type = "clusterer"

    def fit_predict(self, X, y=None):
        """Performs clustering on X and returns cluster labels.

        Parameters
        ----------
        X : ndarray, shape (n_samples, n_features)
            Input data.

        Returns
        -------
        y : ndarray, shape (n_samples,)
            cluster labels
        """
        # non-optimized default implementation; override when a better
        # method is possible for a given clustering algorithm
        self.fit(X)
        return self.labels_


class BiclusterMixin(object):
    """Mixin class for all bicluster estimators in scikit-learn"""

    @property
    def biclusters_(self):
        """Convenient way to get row and column indicators together.

        Returns the ``rows_`` and ``columns_`` members.
        """
        return self.rows_, self.columns_

    def get_indices(self, i):
        """Row and column indices of the i'th bicluster.

        Only works if ``rows_`` and ``columns_`` attributes exist.

        Parameters
        ----------
        i : int
            The index of the cluster.

        Returns
        -------
        row_ind : np.array, dtype=np.intp
            Indices of rows in the dataset that belong to the bicluster.
        col_ind : np.array, dtype=np.intp
            Indices of columns in the dataset that belong to the bicluster.

        """
        rows = self.rows_[i]
        columns = self.columns_[i]
        return np.nonzero(rows)[0], np.nonzero(columns)[0]

    def get_shape(self, i):
        """Shape of the i'th bicluster.

        Parameters
        ----------
        i : int
            The index of the cluster.

        Returns
        -------
        shape : (int, int)
            Number of rows and columns (resp.) in the bicluster.
        """
        indices = self.get_indices(i)
        return tuple(len(i) for i in indices)

    def get_submatrix(self, i, data):
        """Returns the submatrix corresponding to bicluster `i`.

        Parameters
        ----------
        i : int
            The index of the cluster.
        data : array
            The data.

        Returns
        -------
        submatrix : array
            The submatrix corresponding to bicluster i.

        Notes
        -----
        Works with sparse matrices. Only works if ``rows_`` and
        ``columns_`` attributes exist.
        """
        from .utils.validation import check_array
        data = check_array(data, accept_sparse='csr')
        row_ind, col_ind = self.get_indices(i)
        return data[row_ind[:, np.newaxis], col_ind]


###############################################################################
class TransformerMixin(object):
    """Mixin class for all transformers in scikit-learn."""

    def fit_transform(self, X, y=None, **fit_params):
        """Fit to data, then transform it.

        Fits transformer to X and y with optional parameters fit_params
        and returns a transformed version of X.

        Parameters
        ----------
        X : numpy array of shape [n_samples, n_features]
            Training set.

        y : numpy array of shape [n_samples]
            Target values.

        Returns
        -------
        X_new : numpy array of shape [n_samples, n_features_new]
            Transformed array.

        """
        # non-optimized default implementation; override when a better
        # method is possible for a given clustering algorithm
        if y is None:
            # fit method of arity 1 (unsupervised transformation)
            return self.fit(X, **fit_params).transform(X)
        else:
            # fit method of arity 2 (supervised transformation)
            return self.fit(X, y, **fit_params).transform(X)


class DensityMixin(object):
    """Mixin class for all density estimators in scikit-learn."""
    _estimator_type = "DensityEstimator"

    def score(self, X, y=None):
        """Returns the score of the model on the data X

        Parameters
        ----------
        X : array-like, shape = (n_samples, n_features)

        Returns
        -------
        score : float
        """
        pass


###############################################################################
class MetaEstimatorMixin(object):
    """Mixin class for all meta estimators in scikit-learn."""
    # this is just a tag for the moment


###############################################################################

def is_classifier(estimator):
    """Returns True if the given estimator is (probably) a classifier.

    Parameters
    ----------
    estimator : object
        Estimator object to test.

    Returns
    -------
    out : bool
        True if estimator is a classifier and False otherwise.
    """
    return getattr(estimator, "_estimator_type", None) == "classifier"


def is_regressor(estimator):
<<<<<<< HEAD
    """Returns True if the given estimator is (probably) a regressor."""
    return getattr(estimator, "_estimator_type", None) == "regressor"


class _FrozenFit(object):
    # We use a class as this allows isinstance check in clone
    def __init__(self, obj):
        self.obj = obj

    def __call__(self, *args, **kwargs):
        return self.obj


def _frozen_fit_method(obj, method, X, *args, **kwargs):
    return getattr(obj, method)(X)


def freeze(estimator, copy=False):
    """Copies estimator and freezes it

    Frozen estimators:
        * have ``fit(self, *args, **kwargs)`` merely return ``self``
        * have ``fit_transform`` merely perform ``transform``
        * have ``fit_predict`` merely perform ``predict``

    Parameters
    ----------
    estimator : estimator
    copy : bool

    Returns
    -------
    frozen_estimator : estimator
        A frozen copy of the input estimator, if ``copy``; otherwise, the
        estimator is mutated to a frozen version of itself.

    Notes
    -----
    Only works on estimators with ``__dict__``.
    """
    if copy:
        estimator = deepcopy(estimator)
    estimator.fit = _FrozenFit(estimator)
    if hasattr(estimator, 'fit_transform'):
        estimator.fit_transform = functools.partial(_frozen_fit_method,
                                                    estimator, 'transform')
    if hasattr(estimator, 'fit_predict'):
        estimator.fit_predict = functools.partial(_frozen_fit_method,
                                                  estimator, 'predict')
    return estimator
=======
    """Returns True if the given estimator is (probably) a regressor.


    Parameters
    ----------
    estimator : object
        Estimator object to test.

    Returns
    -------
    out : bool
        True if estimator is a regressor and False otherwise.
    """
    return getattr(estimator, "_estimator_type", None) == "regressor"
>>>>>>> a4fe1834
<|MERGE_RESOLUTION|>--- conflicted
+++ resolved
@@ -567,8 +567,19 @@
 
 
 def is_regressor(estimator):
-<<<<<<< HEAD
-    """Returns True if the given estimator is (probably) a regressor."""
+    """Returns True if the given estimator is (probably) a regressor.
+
+
+    Parameters
+    ----------
+    estimator : object
+        Estimator object to test.
+
+    Returns
+    -------
+    out : bool
+        True if estimator is a regressor and False otherwise.
+    """
     return getattr(estimator, "_estimator_type", None) == "regressor"
 
 
@@ -617,20 +628,4 @@
     if hasattr(estimator, 'fit_predict'):
         estimator.fit_predict = functools.partial(_frozen_fit_method,
                                                   estimator, 'predict')
-    return estimator
-=======
-    """Returns True if the given estimator is (probably) a regressor.
-
-
-    Parameters
-    ----------
-    estimator : object
-        Estimator object to test.
-
-    Returns
-    -------
-    out : bool
-        True if estimator is a regressor and False otherwise.
-    """
-    return getattr(estimator, "_estimator_type", None) == "regressor"
->>>>>>> a4fe1834
+    return estimator
--- conflicted
+++ resolved
@@ -24,19 +24,6 @@
 from .utils._tags import (
     _DEFAULT_TAGS,
 )
-<<<<<<< HEAD
-from .exceptions import InconsistentVersionWarning
-from .utils.validation import check_X_y
-from .utils.validation import check_array
-from .utils.validation import _check_y
-from .utils.validation import _num_features
-from .utils.validation import _check_feature_names_in
-from .utils.validation import _generate_get_feature_names_out
-from .utils.validation import check_is_fitted
-from .utils.validation import _get_feature_names
-from .utils._estimator_html_repr import estimator_html_repr
-from .utils._param_validation import validate_parameter_constraints
-=======
 from .utils.validation import (
     _check_feature_names_in,
     _check_y,
@@ -48,7 +35,6 @@
     check_is_fitted,
     check_X_y,
 )
->>>>>>> 2ab1d81e
 
 
 def clone(estimator, *, safe=True):

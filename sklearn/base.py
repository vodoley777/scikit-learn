--- conflicted
+++ resolved
@@ -13,13 +13,9 @@
 import numpy as np
 
 from . import __version__
-<<<<<<< HEAD
-from sklearn.utils import _IS_32BIT
+from .utils import _IS_32BIT
 from .utils.validation import check_X_y
 from .utils.validation import check_array
-=======
-from .utils import _IS_32BIT
->>>>>>> d903436a
 
 _DEFAULT_TAGS = {
     'non_deterministic': False,

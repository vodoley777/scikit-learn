"""Base classes for all estimators."""

# Author: Gael Varoquaux <gael.varoquaux@normalesup.org>
# License: BSD 3 clause

import copy
import warnings
from collections import defaultdict

import platform
import inspect
import re

import numpy as np

from . import __version__
<<<<<<< HEAD
from .exceptions import NotFittedError

=======
from ._config import get_config
>>>>>>> 7cc815c2
from .utils import _IS_32BIT
from .utils.validation import check_X_y
from .utils.validation import check_array
from .utils._estimator_html_repr import estimator_html_repr
from .utils.validation import _deprecate_positional_args


_DEFAULT_TAGS = {
    'non_deterministic': False,
    'requires_positive_X': False,
    'requires_positive_y': False,
    'X_types': ['2darray'],
    'poor_score': False,
    'no_validation': False,
    'multioutput': False,
    "allow_nan": False,
    'stateless': False,
    'multilabel': False,
    '_skip_test': False,
    '_xfail_checks': False,
    'multioutput_only': False,
    'binary_only': False,
    'requires_fit': True,
    'requires_y': False,
    }


@_deprecate_positional_args
def clone(estimator, *, safe=True):
    """Constructs a new estimator with the same parameters.

    Clone does a deep copy of the model in an estimator
    without actually copying attached data. It yields a new estimator
    with the same parameters that has not been fit on any data.

    Parameters
    ----------
    estimator : {list, tuple, set} of estimator objects or estimator object
        The estimator or group of estimators to be cloned.

    safe : bool, default=True
        If safe is false, clone will fall back to a deep copy on objects
        that are not estimators.

    """
    estimator_type = type(estimator)
    # XXX: not handling dictionaries
    if estimator_type in (list, tuple, set, frozenset):
        return estimator_type([clone(e, safe=safe) for e in estimator])
    elif not hasattr(estimator, 'get_params') or isinstance(estimator, type):
        if not safe:
            return copy.deepcopy(estimator)
        else:
            if isinstance(estimator, type):
                raise TypeError("Cannot clone object. " +
                                "You should provide an instance of " +
                                "scikit-learn estimator instead of a class.")
            else:
                raise TypeError("Cannot clone object '%s' (type %s): "
                                "it does not seem to be a scikit-learn "
                                "estimator as it does not implement a "
                                "'get_params' method."
                                % (repr(estimator), type(estimator)))

    klass = estimator.__class__
    new_object_params = estimator.get_params(deep=False)
    for name, param in new_object_params.items():
        new_object_params[name] = clone(param, safe=False)
    new_object = klass(**new_object_params)
    params_set = new_object.get_params(deep=False)

    # quick sanity check of the parameters of the clone
    for name in new_object_params:
        param1 = new_object_params[name]
        param2 = params_set[name]
        if param1 is not param2:
            raise RuntimeError('Cannot clone object %s, as the constructor '
                               'either does not set or modifies parameter %s' %
                               (estimator, name))
    return new_object


def _pprint(params, offset=0, printer=repr):
    """Pretty print the dictionary 'params'

    Parameters
    ----------
    params : dict
        The dictionary to pretty print

    offset : int, default=0
        The offset in characters to add at the begin of each line.

    printer : callable, default=repr
        The function to convert entries to strings, typically
        the builtin str or repr

    """
    # Do a multi-line justified repr:
    options = np.get_printoptions()
    np.set_printoptions(precision=5, threshold=64, edgeitems=2)
    params_list = list()
    this_line_length = offset
    line_sep = ',\n' + (1 + offset // 2) * ' '
    for i, (k, v) in enumerate(sorted(params.items())):
        if type(v) is float:
            # use str for representing floating point numbers
            # this way we get consistent representation across
            # architectures and versions.
            this_repr = '%s=%s' % (k, str(v))
        else:
            # use repr of the rest
            this_repr = '%s=%s' % (k, printer(v))
        if len(this_repr) > 500:
            this_repr = this_repr[:300] + '...' + this_repr[-100:]
        if i > 0:
            if (this_line_length + len(this_repr) >= 75 or '\n' in this_repr):
                params_list.append(line_sep)
                this_line_length = len(line_sep)
            else:
                params_list.append(', ')
                this_line_length += 2
        params_list.append(this_repr)
        this_line_length += len(this_repr)

    np.set_printoptions(**options)
    lines = ''.join(params_list)
    # Strip trailing space to avoid nightmare in doctests
    lines = '\n'.join(l.rstrip(' ') for l in lines.split('\n'))
    return lines


class BaseEstimator:
    """Base class for all estimators in scikit-learn

    Notes
    -----
    All estimators should specify all the parameters that can be set
    at the class level in their ``__init__`` as explicit keyword
    arguments (no ``*args`` or ``**kwargs``).
    """

    @classmethod
    def _get_param_names(cls):
        """Get parameter names for the estimator"""
        # fetch the constructor or the original constructor before
        # deprecation wrapping if any
        init = getattr(cls.__init__, 'deprecated_original', cls.__init__)
        if init is object.__init__:
            # No explicit constructor to introspect
            return []

        # introspect the constructor arguments to find the model parameters
        # to represent
        init_signature = inspect.signature(init)
        # Consider the constructor parameters excluding 'self'
        parameters = [p for p in init_signature.parameters.values()
                      if p.name != 'self' and p.kind != p.VAR_KEYWORD]
        for p in parameters:
            if p.kind == p.VAR_POSITIONAL:
                raise RuntimeError("scikit-learn estimators should always "
                                   "specify their parameters in the signature"
                                   " of their __init__ (no varargs)."
                                   " %s with constructor %s doesn't "
                                   " follow this convention."
                                   % (cls, init_signature))
        # Extract and sort argument names excluding 'self'
        return sorted([p.name for p in parameters])

    def get_params(self, deep=True):
        """
        Get parameters for this estimator.

        Parameters
        ----------
        deep : bool, default=True
            If True, will return the parameters for this estimator and
            contained subobjects that are estimators.

        Returns
        -------
        params : mapping of string to any
            Parameter names mapped to their values.
        """
        out = dict()
        for key in self._get_param_names():
            try:
                value = getattr(self, key)
            except AttributeError:
                warnings.warn('From version 0.24, get_params will raise an '
                              'AttributeError if a parameter cannot be '
                              'retrieved as an instance attribute. Previously '
                              'it would return None.',
                              FutureWarning)
                value = None
            if deep and hasattr(value, 'get_params'):
                deep_items = value.get_params().items()
                out.update((key + '__' + k, val) for k, val in deep_items)
            out[key] = value
        return out

    def set_params(self, **params):
        """
        Set the parameters of this estimator.

        The method works on simple estimators as well as on nested objects
        (such as pipelines). The latter have parameters of the form
        ``<component>__<parameter>`` so that it's possible to update each
        component of a nested object.

        Parameters
        ----------
        **params : dict
            Estimator parameters.

        Returns
        -------
        self : object
            Estimator instance.
        """
        if not params:
            # Simple optimization to gain speed (inspect is slow)
            return self
        valid_params = self.get_params(deep=True)

        nested_params = defaultdict(dict)  # grouped by prefix
        for key, value in params.items():
            key, delim, sub_key = key.partition('__')
            if key not in valid_params:
                raise ValueError('Invalid parameter %s for estimator %s. '
                                 'Check the list of available parameters '
                                 'with `estimator.get_params().keys()`.' %
                                 (key, self))

            if delim:
                nested_params[key][sub_key] = value
            else:
                setattr(self, key, value)
                valid_params[key] = value

        for key, sub_params in nested_params.items():
            valid_params[key].set_params(**sub_params)

        return self

    def __repr__(self, N_CHAR_MAX=700):
        # N_CHAR_MAX is the (approximate) maximum number of non-blank
        # characters to render. We pass it as an optional parameter to ease
        # the tests.

        from .utils._pprint import _EstimatorPrettyPrinter

        N_MAX_ELEMENTS_TO_SHOW = 30  # number of elements to show in sequences

        # use ellipsis for sequences with a lot of elements
        pp = _EstimatorPrettyPrinter(
            compact=True, indent=1, indent_at_name=True,
            n_max_elements_to_show=N_MAX_ELEMENTS_TO_SHOW)

        repr_ = pp.pformat(self)

        # Use bruteforce ellipsis when there are a lot of non-blank characters
        n_nonblank = len(''.join(repr_.split()))
        if n_nonblank > N_CHAR_MAX:
            lim = N_CHAR_MAX // 2  # apprx number of chars to keep on both ends
            regex = r'^(\s*\S){%d}' % lim
            # The regex '^(\s*\S){%d}' % n
            # matches from the start of the string until the nth non-blank
            # character:
            # - ^ matches the start of string
            # - (pattern){n} matches n repetitions of pattern
            # - \s*\S matches a non-blank char following zero or more blanks
            left_lim = re.match(regex, repr_).end()
            right_lim = re.match(regex, repr_[::-1]).end()

            if '\n' in repr_[left_lim:-right_lim]:
                # The left side and right side aren't on the same line.
                # To avoid weird cuts, e.g.:
                # categoric...ore',
                # we need to start the right side with an appropriate newline
                # character so that it renders properly as:
                # categoric...
                # handle_unknown='ignore',
                # so we add [^\n]*\n which matches until the next \n
                regex += r'[^\n]*\n'
                right_lim = re.match(regex, repr_[::-1]).end()

            ellipsis = '...'
            if left_lim + len(ellipsis) < len(repr_) - right_lim:
                # Only add ellipsis if it results in a shorter repr
                repr_ = repr_[:left_lim] + '...' + repr_[-right_lim:]

        return repr_

    def __getstate__(self):
        try:
            state = super().__getstate__()
        except AttributeError:
            state = self.__dict__.copy()

        if type(self).__module__.startswith('sklearn.'):
            return dict(state.items(), _sklearn_version=__version__)
        else:
            return state

    def __setstate__(self, state):
        if type(self).__module__.startswith('sklearn.'):
            pickle_version = state.pop("_sklearn_version", "pre-0.18")
            if pickle_version != __version__:
                warnings.warn(
                    "Trying to unpickle estimator {0} from version {1} when "
                    "using version {2}. This might lead to breaking code or "
                    "invalid results. Use at your own risk.".format(
                        self.__class__.__name__, pickle_version, __version__),
                    UserWarning)
        try:
            super().__setstate__(state)
        except AttributeError:
            self.__dict__.update(state)

    def _more_tags(self):
        return _DEFAULT_TAGS

    def _get_tags(self):
        collected_tags = {}
        for base_class in reversed(inspect.getmro(self.__class__)):
            if hasattr(base_class, '_more_tags'):
                # need the if because mixins might not have _more_tags
                # but might do redundant work in estimators
                # (i.e. calling more tags on BaseEstimator multiple times)
                more_tags = base_class._more_tags(self)
                collected_tags.update(more_tags)
        return collected_tags

    def _check_n_features(self, X, reset):
        """Set the `n_features_in_` attribute, or check against it.

        Parameters
        ----------
        X : {ndarray, sparse matrix} of shape (n_samples, n_features)
            The input samples.
        reset : bool
            If True, the `n_features_in_` attribute is set to `X.shape[1]`.
            Else, the attribute must already exist and the function checks
            that it is equal to `X.shape[1]`.
        """
        n_features = X.shape[1]

        if reset:
            self.n_features_in_ = n_features
        else:
            if not hasattr(self, 'n_features_in_'):
                raise RuntimeError(
                    "The reset parameter is False but there is no "
                    "n_features_in_ attribute. Is this estimator fitted?"
                )
            if n_features != self.n_features_in_:
                raise ValueError(
                    'X has {} features, but this {} is expecting {} features '
                    'as input.'.format(n_features, self.__class__.__name__,
                                       self.n_features_in_)
                )

    def _validate_data(self, X, y=None, reset=True,
                       validate_separately=False, **check_params):
        """Validate input data and set or check the `n_features_in_` attribute.

        Parameters
        ----------
        X : {array-like, sparse matrix, dataframe} of shape \
                (n_samples, n_features)
            The input samples.
        y : array-like of shape (n_samples,), default=None
            The targets. If None, `check_array` is called on `X` and
            `check_X_y` is called otherwise.
        reset : bool, default=True
            Whether to reset the `n_features_in_` attribute.
            If False, the input will be checked for consistency with data
            provided when reset was last True.
        validate_separately : False or tuple of dicts, default=False
            Only used if y is not None.
            If False, call validate_X_y(). Else, it must be a tuple of kwargs
            to be used for calling check_array() on X and y respectively.
        **check_params : kwargs
            Parameters passed to :func:`sklearn.utils.check_array` or
            :func:`sklearn.utils.check_X_y`. Ignored if validate_separately
            is not False.

        Returns
        -------
        out : {ndarray, sparse matrix} or tuple of these
            The validated input. A tuple is returned if `y` is not None.
        """

        if y is None:
            if self._get_tags()['requires_y']:
                raise ValueError(
                    f"This {self.__class__.__name__} estimator "
                    f"requires y to be passed, but the target y is None."
                )
            X = check_array(X, **check_params)
            out = X
        else:
            if validate_separately:
                # We need this because some estimators validate X and y
                # separately, and in general, separately calling check_array()
                # on X and y isn't equivalent to just calling check_X_y()
                # :(
                check_X_params, check_y_params = validate_separately
                X = check_array(X, **check_X_params)
                y = check_array(y, **check_y_params)
            else:
                X, y = check_X_y(X, y, **check_params)
            out = X, y

        if check_params.get('ensure_2d', True):
            self._check_n_features(X, reset=reset)

        return out

    @property
    def _repr_html_(self):
        """HTML representation of estimator.

        This is redundant with the logic of `_repr_mimebundle_`. The latter
        should be favorted in the long term, `_repr_html_` is only
        implemented for consumers who do not interpret `_repr_mimbundle_`.
        """
        if get_config()["display"] != 'diagram':
            raise AttributeError("_repr_html_ is only defined when the "
                                 "'display' configuration option is set to "
                                 "'diagram'")
        return self._repr_html_inner

    def _repr_html_inner(self):
        """This function is returned by the @property `_repr_html_` to make
        `hasattr(estimator, "_repr_html_") return `True` or `False` depending
        on `get_config()["display"]`.
        """
        return estimator_html_repr(self)

    def _repr_mimebundle_(self, **kwargs):
        """Mime bundle used by jupyter kernels to display estimator"""
        output = {"text/plain": repr(self)}
        if get_config()["display"] == 'diagram':
            output["text/html"] = estimator_html_repr(self)
        return output


class ClassifierMixin:
    """Mixin class for all classifiers in scikit-learn."""

    _estimator_type = "classifier"

    def score(self, X, y, sample_weight=None):
        """
        Return the mean accuracy on the given test data and labels.

        In multi-label classification, this is the subset accuracy
        which is a harsh metric since you require for each sample that
        each label set be correctly predicted.

        Parameters
        ----------
        X : array-like of shape (n_samples, n_features)
            Test samples.

        y : array-like of shape (n_samples,) or (n_samples, n_outputs)
            True labels for X.

        sample_weight : array-like of shape (n_samples,), default=None
            Sample weights.

        Returns
        -------
        score : float
            Mean accuracy of self.predict(X) wrt. y.
        """
        from .metrics import accuracy_score
        return accuracy_score(y, self.predict(X), sample_weight=sample_weight)

    def _more_tags(self):
        return {'requires_y': True}


class RegressorMixin:
    """Mixin class for all regression estimators in scikit-learn."""
    _estimator_type = "regressor"

    def score(self, X, y, sample_weight=None):
        """Return the coefficient of determination R^2 of the prediction.

        The coefficient R^2 is defined as (1 - u/v), where u is the residual
        sum of squares ((y_true - y_pred) ** 2).sum() and v is the total
        sum of squares ((y_true - y_true.mean()) ** 2).sum().
        The best possible score is 1.0 and it can be negative (because the
        model can be arbitrarily worse). A constant model that always
        predicts the expected value of y, disregarding the input features,
        would get a R^2 score of 0.0.

        Parameters
        ----------
        X : array-like of shape (n_samples, n_features)
            Test samples. For some estimators this may be a
            precomputed kernel matrix or a list of generic objects instead,
            shape = (n_samples, n_samples_fitted),
            where n_samples_fitted is the number of
            samples used in the fitting for the estimator.

        y : array-like of shape (n_samples,) or (n_samples, n_outputs)
            True values for X.

        sample_weight : array-like of shape (n_samples,), default=None
            Sample weights.

        Returns
        -------
        score : float
            R^2 of self.predict(X) wrt. y.

        Notes
        -----
        The R2 score used when calling ``score`` on a regressor uses
        ``multioutput='uniform_average'`` from version 0.23 to keep consistent
        with default value of :func:`~sklearn.metrics.r2_score`.
        This influences the ``score`` method of all the multioutput
        regressors (except for
        :class:`~sklearn.multioutput.MultiOutputRegressor`).
        """

        from .metrics import r2_score
        y_pred = self.predict(X)
        return r2_score(y, y_pred, sample_weight=sample_weight)

    def _more_tags(self):
        return {'requires_y': True}


class ClusterMixin:
    """Mixin class for all cluster estimators in scikit-learn."""
    _estimator_type = "clusterer"

    def fit_predict(self, X, y=None):
        """
        Perform clustering on X and returns cluster labels.

        Parameters
        ----------
        X : array-like of shape (n_samples, n_features)
            Input data.

        y : Ignored
            Not used, present for API consistency by convention.

        Returns
        -------
        labels : ndarray of shape (n_samples,)
            Cluster labels.
        """
        # non-optimized default implementation; override when a better
        # method is possible for a given clustering algorithm
        self.fit(X)
        return self.labels_


class BiclusterMixin:
    """Mixin class for all bicluster estimators in scikit-learn"""

    @property
    def biclusters_(self):
        """Convenient way to get row and column indicators together.

        Returns the ``rows_`` and ``columns_`` members.
        """
        return self.rows_, self.columns_

    def get_indices(self, i):
        """Row and column indices of the i'th bicluster.

        Only works if ``rows_`` and ``columns_`` attributes exist.

        Parameters
        ----------
        i : int
            The index of the cluster.

        Returns
        -------
        row_ind : ndarray, dtype=np.intp
            Indices of rows in the dataset that belong to the bicluster.
        col_ind : ndarray, dtype=np.intp
            Indices of columns in the dataset that belong to the bicluster.

        """
        rows = self.rows_[i]
        columns = self.columns_[i]
        return np.nonzero(rows)[0], np.nonzero(columns)[0]

    def get_shape(self, i):
        """Shape of the i'th bicluster.

        Parameters
        ----------
        i : int
            The index of the cluster.

        Returns
        -------
        shape : tuple (int, int)
            Number of rows and columns (resp.) in the bicluster.
        """
        indices = self.get_indices(i)
        return tuple(len(i) for i in indices)

    def get_submatrix(self, i, data):
        """Return the submatrix corresponding to bicluster `i`.

        Parameters
        ----------
        i : int
            The index of the cluster.
        data : array-like
            The data.

        Returns
        -------
        submatrix : ndarray
            The submatrix corresponding to bicluster i.

        Notes
        -----
        Works with sparse matrices. Only works if ``rows_`` and
        ``columns_`` attributes exist.
        """
        from .utils.validation import check_array
        data = check_array(data, accept_sparse='csr')
        row_ind, col_ind = self.get_indices(i)
        return data[row_ind[:, np.newaxis], col_ind]


class TransformerMixin:
    """Mixin class for all transformers in scikit-learn."""

    def fit_transform(self, X, y=None, **fit_params):
        """
        Fit to data, then transform it.

        Fits transformer to X and y with optional parameters fit_params
        and returns a transformed version of X.

        Parameters
        ----------
        X : {array-like, sparse matrix, dataframe} of shape \
                (n_samples, n_features)

        y : ndarray of shape (n_samples,), default=None
            Target values.

        **fit_params : dict
            Additional fit parameters.

        Returns
        -------
        X_new : ndarray array of shape (n_samples, n_features_new)
            Transformed array.
        """
        # non-optimized default implementation; override when a better
        # method is possible for a given clustering algorithm
        if y is None:
            # fit method of arity 1 (unsupervised transformation)
            return self.fit(X, **fit_params).transform(X)
        else:
            # fit method of arity 2 (supervised transformation)
            return self.fit(X, y, **fit_params).transform(X)

    def get_feature_names(self, input_features=None):
        """Get output feature names.

        Parameters
        ----------
        input_features : list of string or None
            String names of the input features.

        Returns
        -------
        output_feature_names : list of string
            Feature names for transformer output.
        """
        # OneToOneMixin is higher in the class hierarchy
        # because we put mixins on the wrong side
        if hasattr(super(), 'get_feature_names'):
            return super().get_feature_names(input_features)
        # generate feature names from class name by default
        # would be much less guessing if we stored the number
        # of output features.
        # Ideally this would be done in each class.
        if hasattr(self, 'n_clusters'):
            # this is before n_components_
            # because n_components_ means something else
            # in agglomerative clustering
            n_features = self.n_clusters
        elif hasattr(self, '_max_components'):
            # special case for LinearDiscriminantAnalysis
            n_components = self.n_components or np.inf
            n_features = min(self._max_components, n_components)
        elif hasattr(self, 'n_components_'):
            # n_components could be auto or None
            # this is more likely to be an int
            n_features = self.n_components_
        elif hasattr(self, 'n_components') and self.n_components is not None:
            n_features = self.n_components
        elif hasattr(self, 'components_'):
            n_features = self.components_.shape[0]
        else:
            return None
        return ["{}{}".format(type(self).__name__.lower(), i)
                for i in range(n_features)]


class DensityMixin:
    """Mixin class for all density estimators in scikit-learn."""
    _estimator_type = "DensityEstimator"

    def score(self, X, y=None):
        """Return the score of the model on the data X

        Parameters
        ----------
        X : array-like of shape (n_samples, n_features)

        y : Ignored
            Not used, present for API consistency by convention.

        Returns
        -------
        score : float
        """
        pass


class OutlierMixin:
    """Mixin class for all outlier detection estimators in scikit-learn."""
    _estimator_type = "outlier_detector"

    def fit_predict(self, X, y=None):
        """Perform fit on X and returns labels for X.

        Returns -1 for outliers and 1 for inliers.

        Parameters
        ----------
        X : {array-like, sparse matrix, dataframe} of shape \
            (n_samples, n_features)

        y : Ignored
            Not used, present for API consistency by convention.

        Returns
        -------
        y : ndarray of shape (n_samples,)
            1 for inliers, -1 for outliers.
        """
        # override for transductive outlier detectors like LocalOulierFactor
        return self.fit(X).predict(X)


class OneToOneMixin(object):
    """Provides get_feature_names for simple transformers

    Assumes there's a 1-to-1 correspondence between input features
    and output features.
    """

    def get_feature_names(self, input_features=None):
        """Get feature names for transformation.

        Returns input_features as this transformation
        doesn't add or drop features.

        Parameters
        ----------
        input_features : array-like of string
            Input feature names.

        Returns
        -------
        feature_names : array-like of string
            Transformed feature names
        """
        if input_features is not None:
            return input_features
        else:
            raise ValueError("Don't know how to get"
                             " input feature names for {}".format(self))


def _get_sub_estimators(est):
    # Explicitly declare all fitted subestimators of existing meta-estimators
    sub_ests = []
    # OHE is not really needed
    sub_names = ['estimator_', 'base_estimator_', 'one_hot_encoder_',
                 'best_estimator_', 'init_']
    for name in sub_names:
        sub_est = getattr(est, name, None)
        if sub_est is not None:
            sub_ests.append(sub_est)
    if hasattr(est, "estimators_"):
        if hasattr(est.estimators_, 'shape'):
            sub_ests.extend(est.estimators_.ravel())
        else:
            sub_ests.extend(est.estimators_)
    return sub_ests


class MetaEstimatorMixin:
    _required_parameters = ["estimator"]
    """Mixin class for all meta estimators in scikit-learn."""

    def get_feature_names(self, input_features=None):
        """Ensure feature names are set on sub-estimators

        Parameters
        ----------
        input_features : list of string or None
            Input features to the meta-estimator.
        """
        sub_ests = _get_sub_estimators(self)
        for est in sub_ests:
            est.input_features_ = input_features
            if hasattr(est, "get_feature_names"):
                # doing hassattr instead of a try-except on everything
                # b/c catching AttributeError makes recursive code
                # impossible to debug
                try:
                    est.get_feature_names(input_features=input_features)
                except TypeError:
                    # do we need this?
                    est.get_feature_names()
                except NotFittedError:
                    pass


class MultiOutputMixin:
    """Mixin to mark estimators that support multioutput."""
    def _more_tags(self):
        return {'multioutput': True}


class _UnstableArchMixin:
    """Mark estimators that are non-determinstic on 32bit or PowerPC"""
    def _more_tags(self):
        return {'non_deterministic': (
            _IS_32BIT or platform.machine().startswith(('ppc', 'powerpc')))}


def is_classifier(estimator):
    """Return True if the given estimator is (probably) a classifier.

    Parameters
    ----------
    estimator : object
        Estimator object to test.

    Returns
    -------
    out : bool
        True if estimator is a classifier and False otherwise.
    """
    return getattr(estimator, "_estimator_type", None) == "classifier"


def is_regressor(estimator):
    """Return True if the given estimator is (probably) a regressor.

    Parameters
    ----------
    estimator : object
        Estimator object to test.

    Returns
    -------
    out : bool
        True if estimator is a regressor and False otherwise.
    """
    return getattr(estimator, "_estimator_type", None) == "regressor"


def is_outlier_detector(estimator):
    """Return True if the given estimator is (probably) an outlier detector.

    Parameters
    ----------
    estimator : object
        Estimator object to test.

    Returns
    -------
    out : bool
        True if estimator is an outlier detector and False otherwise.
    """
    return getattr(estimator, "_estimator_type", None) == "outlier_detector"<|MERGE_RESOLUTION|>--- conflicted
+++ resolved
@@ -14,12 +14,8 @@
 import numpy as np
 
 from . import __version__
-<<<<<<< HEAD
-from .exceptions import NotFittedError
-
-=======
+from .exception import NotFittedError
 from ._config import get_config
->>>>>>> 7cc815c2
 from .utils import _IS_32BIT
 from .utils.validation import check_X_y
 from .utils.validation import check_array

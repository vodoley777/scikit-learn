"""
This module contains loss classes suitable for fitting.

It is not part of the public API.
Specific losses are used for regression, binary classification or multiclass
classification.
"""
# Goals:
# - Provide a common private module for loss functions/classes.
# - To be used in:
#   - LogisticRegression
#   - PoissonRegressor, GammaRegressor, TweedieRegressor
#   - HistGradientBoostingRegressor, HistGradientBoostingClassifier
#   - GradientBoostingRegressor, GradientBoostingClassifier
#   - SGDRegressor, SGDClassifier
# - Replace link module of GLMs.

import numbers

import numpy as np
from scipy.special import xlogy

from ..utils import check_scalar
from ..utils.stats import _weighted_percentile
from ._loss import (
    CyAbsoluteError,
<<<<<<< HEAD
    CyPinballLoss,
    CyHuberLoss,
    CyHalfPoissonLoss,
=======
    CyExponentialLoss,
    CyHalfBinomialLoss,
>>>>>>> 2ab1d81e
    CyHalfGammaLoss,
    CyHalfMultinomialLoss,
    CyHalfPoissonLoss,
    CyHalfSquaredError,
    CyHalfTweedieLoss,
    CyHalfTweedieLossIdentity,
<<<<<<< HEAD
    CyHalfBinomialLoss,
    CyHalfMultinomialLoss,
    CyExponentialLoss,
=======
    CyHuberLoss,
    CyPinballLoss,
>>>>>>> 2ab1d81e
)
from .link import (
    HalfLogitLink,
    IdentityLink,
    Interval,
    LogitLink,
<<<<<<< HEAD
    HalfLogitLink,
    MultinomialLogit,
)
from ..utils import check_scalar
from ..utils.stats import _weighted_percentile
=======
    LogLink,
    MultinomialLogit,
)
>>>>>>> 2ab1d81e


# Note: The shape of raw_prediction for multiclass classifications are
# - GradientBoostingClassifier: (n_samples, n_classes)
# - HistGradientBoostingClassifier: (n_classes, n_samples)
#
# Note: Instead of inheritance like
#
#    class BaseLoss(BaseLink, CyLossFunction):
#    ...
#
#    # Note: Naturally, we would inherit in the following order
#    #     class HalfSquaredError(IdentityLink, CyHalfSquaredError, BaseLoss)
#    #   But because of https://github.com/cython/cython/issues/4350 we set BaseLoss as
#    #   the last one. This, of course, changes the MRO.
#    class HalfSquaredError(IdentityLink, CyHalfSquaredError, BaseLoss):
#
# we use composition. This way we improve maintainability by avoiding the above
# mentioned Cython edge case and have easier to understand code (which method calls
# which code).
class BaseLoss:
    """Base class for a loss function of 1-dimensional targets.

    Conventions:

        - y_true.shape = sample_weight.shape = (n_samples,)
        - y_pred.shape = raw_prediction.shape = (n_samples,)
        - If is_multiclass is true (multiclass classification), then
          y_pred.shape = raw_prediction.shape = (n_samples, n_classes)
          Note that this corresponds to the return value of decision_function.

    y_true, y_pred, sample_weight and raw_prediction must either be all float64
    or all float32.
    gradient and hessian must be either both float64 or both float32.

    Note that y_pred = link.inverse(raw_prediction).

    Specific loss classes can inherit specific link classes to satisfy
    BaseLink's abstractmethods.

    Parameters
    ----------
    sample_weight : {None, ndarray}
        If sample_weight is None, the hessian might be constant.
    n_classes : {None, int}
        The number of classes for classification, else None.

    Attributes
    ----------
    closs: CyLossFunction
    link : BaseLink
    interval_y_true : Interval
        Valid interval for y_true
    interval_y_pred : Interval
        Valid Interval for y_pred
    differentiable : bool
        Indicates whether or not loss function is differentiable in
        raw_prediction everywhere.
    need_update_leaves_values : bool
        Indicates whether decision trees in gradient boosting need to uptade
        leave values after having been fit to the (negative) gradients.
    approx_hessian : bool
        Indicates whether the hessian is approximated or exact. If,
        approximated, it should be larger or equal to the exact one.
    constant_hessian : bool
        Indicates whether the hessian is one for this loss.
    is_multiclass : bool
        Indicates whether n_classes > 2 is allowed.
    """

    # For decision trees:
    # This variable indicates whether the loss requires the leaves values to
    # be updated once the tree has been trained. The trees are trained to
    # predict a Newton-Raphson step (see grower._finalize_leaf()). But for
    # some losses (e.g. least absolute deviation) we need to adjust the tree
    # values to account for the "line search" of the gradient descent
    # procedure. See the original paper Greedy Function Approximation: A
    # Gradient Boosting Machine by Friedman
    # (https://statweb.stanford.edu/~jhf/ftp/trebst.pdf) for the theory.
    need_update_leaves_values = False
    differentiable = True
    is_multiclass = False

    def __init__(self, closs, link, n_classes=None):
        self.closs = closs
        self.link = link
        self.approx_hessian = False
        self.constant_hessian = False
        self.n_classes = n_classes
        self.interval_y_true = Interval(-np.inf, np.inf, False, False)
        self.interval_y_pred = self.link.interval_y_pred

    def in_y_true_range(self, y):
        """Return True if y is in the valid range of y_true.

        Parameters
        ----------
        y : ndarray
        """
        return self.interval_y_true.includes(y)

    def in_y_pred_range(self, y):
        """Return True if y is in the valid range of y_pred.

        Parameters
        ----------
        y : ndarray
        """
        return self.interval_y_pred.includes(y)

    def loss(
        self,
        y_true,
        raw_prediction,
        sample_weight=None,
        loss_out=None,
        n_threads=1,
    ):
        """Compute the pointwise loss value for each input.

        Parameters
        ----------
        y_true : C-contiguous array of shape (n_samples,)
            Observed, true target values.
        raw_prediction : C-contiguous array of shape (n_samples,) or array of \
            shape (n_samples, n_classes)
            Raw prediction values (in link space).
        sample_weight : None or C-contiguous array of shape (n_samples,)
            Sample weights.
        loss_out : None or C-contiguous array of shape (n_samples,)
            A location into which the result is stored. If None, a new array
            might be created.
        n_threads : int, default=1
            Might use openmp thread parallelism.

        Returns
        -------
        loss : array of shape (n_samples,)
            Element-wise loss function.
        """
        if loss_out is None:
            loss_out = np.empty_like(y_true)
        # Be graceful to shape (n_samples, 1) -> (n_samples,)
        if raw_prediction.ndim == 2 and raw_prediction.shape[1] == 1:
            raw_prediction = raw_prediction.squeeze(1)

        return self.closs.loss(
            y_true=y_true,
            raw_prediction=raw_prediction,
            sample_weight=sample_weight,
            loss_out=loss_out,
            n_threads=n_threads,
        )

    def loss_gradient(
        self,
        y_true,
        raw_prediction,
        sample_weight=None,
        loss_out=None,
        gradient_out=None,
        n_threads=1,
    ):
        """Compute loss and gradient w.r.t. raw_prediction for each input.

        Parameters
        ----------
        y_true : C-contiguous array of shape (n_samples,)
            Observed, true target values.
        raw_prediction : C-contiguous array of shape (n_samples,) or array of \
            shape (n_samples, n_classes)
            Raw prediction values (in link space).
        sample_weight : None or C-contiguous array of shape (n_samples,)
            Sample weights.
        loss_out : None or C-contiguous array of shape (n_samples,)
            A location into which the loss is stored. If None, a new array
            might be created.
        gradient_out : None or C-contiguous array of shape (n_samples,) or array \
            of shape (n_samples, n_classes)
            A location into which the gradient is stored. If None, a new array
            might be created.
        n_threads : int, default=1
            Might use openmp thread parallelism.

        Returns
        -------
        loss : array of shape (n_samples,)
            Element-wise loss function.

        gradient : array of shape (n_samples,) or (n_samples, n_classes)
            Element-wise gradients.
        """
        if loss_out is None:
            if gradient_out is None:
                loss_out = np.empty_like(y_true)
                gradient_out = np.empty_like(raw_prediction)
            else:
                loss_out = np.empty_like(y_true, dtype=gradient_out.dtype)
        elif gradient_out is None:
            gradient_out = np.empty_like(raw_prediction, dtype=loss_out.dtype)

        # Be graceful to shape (n_samples, 1) -> (n_samples,)
        if raw_prediction.ndim == 2 and raw_prediction.shape[1] == 1:
            raw_prediction = raw_prediction.squeeze(1)
        if gradient_out.ndim == 2 and gradient_out.shape[1] == 1:
            gradient_out = gradient_out.squeeze(1)

        return self.closs.loss_gradient(
            y_true=y_true,
            raw_prediction=raw_prediction,
            sample_weight=sample_weight,
            loss_out=loss_out,
            gradient_out=gradient_out,
            n_threads=n_threads,
        )

    def gradient(
        self,
        y_true,
        raw_prediction,
        sample_weight=None,
        gradient_out=None,
        n_threads=1,
    ):
        """Compute gradient of loss w.r.t raw_prediction for each input.

        Parameters
        ----------
        y_true : C-contiguous array of shape (n_samples,)
            Observed, true target values.
        raw_prediction : C-contiguous array of shape (n_samples,) or array of \
            shape (n_samples, n_classes)
            Raw prediction values (in link space).
        sample_weight : None or C-contiguous array of shape (n_samples,)
            Sample weights.
        gradient_out : None or C-contiguous array of shape (n_samples,) or array \
            of shape (n_samples, n_classes)
            A location into which the result is stored. If None, a new array
            might be created.
        n_threads : int, default=1
            Might use openmp thread parallelism.

        Returns
        -------
        gradient : array of shape (n_samples,) or (n_samples, n_classes)
            Element-wise gradients.
        """
        if gradient_out is None:
            gradient_out = np.empty_like(raw_prediction)

        # Be graceful to shape (n_samples, 1) -> (n_samples,)
        if raw_prediction.ndim == 2 and raw_prediction.shape[1] == 1:
            raw_prediction = raw_prediction.squeeze(1)
        if gradient_out.ndim == 2 and gradient_out.shape[1] == 1:
            gradient_out = gradient_out.squeeze(1)

        return self.closs.gradient(
            y_true=y_true,
            raw_prediction=raw_prediction,
            sample_weight=sample_weight,
            gradient_out=gradient_out,
            n_threads=n_threads,
        )

    def gradient_hessian(
        self,
        y_true,
        raw_prediction,
        sample_weight=None,
        gradient_out=None,
        hessian_out=None,
        n_threads=1,
    ):
        """Compute gradient and hessian of loss w.r.t raw_prediction.

        Parameters
        ----------
        y_true : C-contiguous array of shape (n_samples,)
            Observed, true target values.
        raw_prediction : C-contiguous array of shape (n_samples,) or array of \
            shape (n_samples, n_classes)
            Raw prediction values (in link space).
        sample_weight : None or C-contiguous array of shape (n_samples,)
            Sample weights.
        gradient_out : None or C-contiguous array of shape (n_samples,) or array \
            of shape (n_samples, n_classes)
            A location into which the gradient is stored. If None, a new array
            might be created.
        hessian_out : None or C-contiguous array of shape (n_samples,) or array \
            of shape (n_samples, n_classes)
            A location into which the hessian is stored. If None, a new array
            might be created.
        n_threads : int, default=1
            Might use openmp thread parallelism.

        Returns
        -------
        gradient : arrays of shape (n_samples,) or (n_samples, n_classes)
            Element-wise gradients.

        hessian : arrays of shape (n_samples,) or (n_samples, n_classes)
            Element-wise hessians.
        """
        if gradient_out is None:
            if hessian_out is None:
                gradient_out = np.empty_like(raw_prediction)
                hessian_out = np.empty_like(raw_prediction)
            else:
                gradient_out = np.empty_like(hessian_out)
        elif hessian_out is None:
            hessian_out = np.empty_like(gradient_out)

        # Be graceful to shape (n_samples, 1) -> (n_samples,)
        if raw_prediction.ndim == 2 and raw_prediction.shape[1] == 1:
            raw_prediction = raw_prediction.squeeze(1)
        if gradient_out.ndim == 2 and gradient_out.shape[1] == 1:
            gradient_out = gradient_out.squeeze(1)
        if hessian_out.ndim == 2 and hessian_out.shape[1] == 1:
            hessian_out = hessian_out.squeeze(1)

        return self.closs.gradient_hessian(
            y_true=y_true,
            raw_prediction=raw_prediction,
            sample_weight=sample_weight,
            gradient_out=gradient_out,
            hessian_out=hessian_out,
            n_threads=n_threads,
        )

    def __call__(self, y_true, raw_prediction, sample_weight=None, n_threads=1):
        """Compute the weighted average loss.

        Parameters
        ----------
        y_true : C-contiguous array of shape (n_samples,)
            Observed, true target values.
        raw_prediction : C-contiguous array of shape (n_samples,) or array of \
            shape (n_samples, n_classes)
            Raw prediction values (in link space).
        sample_weight : None or C-contiguous array of shape (n_samples,)
            Sample weights.
        n_threads : int, default=1
            Might use openmp thread parallelism.

        Returns
        -------
        loss : float
            Mean or averaged loss function.
        """
        return np.average(
            self.loss(
                y_true=y_true,
                raw_prediction=raw_prediction,
                sample_weight=None,
                loss_out=None,
                n_threads=n_threads,
            ),
            weights=sample_weight,
        )

    def fit_intercept_only(self, y_true, sample_weight=None):
        """Compute raw_prediction of an intercept-only model.

        This can be used as initial estimates of predictions, i.e. before the
        first iteration in fit.

        Parameters
        ----------
        y_true : array-like of shape (n_samples,)
            Observed, true target values.
        sample_weight : None or array of shape (n_samples,)
            Sample weights.

        Returns
        -------
        raw_prediction : numpy scalar or array of shape (n_classes,)
            Raw predictions of an intercept-only model.
        """
        # As default, take weighted average of the target over the samples
        # axis=0 and then transform into link-scale (raw_prediction).
        y_pred = np.average(y_true, weights=sample_weight, axis=0)
        eps = 10 * np.finfo(y_pred.dtype).eps

        if self.interval_y_pred.low == -np.inf:
            a_min = None
        elif self.interval_y_pred.low_inclusive:
            a_min = self.interval_y_pred.low
        else:
            a_min = self.interval_y_pred.low + eps

        if self.interval_y_pred.high == np.inf:
            a_max = None
        elif self.interval_y_pred.high_inclusive:
            a_max = self.interval_y_pred.high
        else:
            a_max = self.interval_y_pred.high - eps

        if a_min is None and a_max is None:
            return self.link.link(y_pred)
        else:
            return self.link.link(np.clip(y_pred, a_min, a_max))

    def constant_to_optimal_zero(self, y_true, sample_weight=None):
        """Calculate term dropped in loss.

        With this term added, the loss of perfect predictions is zero.
        """
        return np.zeros_like(y_true)

    def init_gradient_and_hessian(self, n_samples, dtype=np.float64, order="F"):
        """Initialize arrays for gradients and hessians.

        Unless hessians are constant, arrays are initialized with undefined values.

        Parameters
        ----------
        n_samples : int
            The number of samples, usually passed to `fit()`.
        dtype : {np.float64, np.float32}, default=np.float64
            The dtype of the arrays gradient and hessian.
        order : {'C', 'F'}, default='F'
            Order of the arrays gradient and hessian. The default 'F' makes the arrays
            contiguous along samples.

        Returns
        -------
        gradient : C-contiguous array of shape (n_samples,) or array of shape \
            (n_samples, n_classes)
            Empty array (allocated but not initialized) to be used as argument
            gradient_out.
        hessian : C-contiguous array of shape (n_samples,), array of shape
            (n_samples, n_classes) or shape (1,)
            Empty (allocated but not initialized) array to be used as argument
            hessian_out.
            If constant_hessian is True (e.g. `HalfSquaredError`), the array is
            initialized to ``1``.
        """
        if dtype not in (np.float32, np.float64):
            raise ValueError(
                "Valid options for 'dtype' are np.float32 and np.float64. "
                f"Got dtype={dtype} instead."
            )

        if self.is_multiclass:
            shape = (n_samples, self.n_classes)
        else:
            shape = (n_samples,)
        gradient = np.empty(shape=shape, dtype=dtype, order=order)

        if self.constant_hessian:
            # If the hessians are constant, we consider them equal to 1.
            # - This is correct for HalfSquaredError
            # - For AbsoluteError, hessians are actually 0, but they are
            #   always ignored anyway.
            hessian = np.ones(shape=(1,), dtype=dtype)
        else:
            hessian = np.empty(shape=shape, dtype=dtype, order=order)

        return gradient, hessian


# Note: Naturally, we would inherit in the following order
#         class HalfSquaredError(IdentityLink, CyHalfSquaredError, BaseLoss)
#       But because of https://github.com/cython/cython/issues/4350 we
#       set BaseLoss as the last one. This, of course, changes the MRO.
class HalfSquaredError(BaseLoss):
    """Half squared error with identity link, for regression.

    Domain:
    y_true and y_pred all real numbers

    Link:
    y_pred = raw_prediction

    For a given sample x_i, half squared error is defined as::

        loss(x_i) = 0.5 * (y_true_i - raw_prediction_i)**2

    The factor of 0.5 simplifies the computation of gradients and results in a
    unit hessian (and is consistent with what is done in LightGBM). It is also
    half the Normal distribution deviance.
    """

    def __init__(self, sample_weight=None):
        super().__init__(closs=CyHalfSquaredError(), link=IdentityLink())
        self.constant_hessian = sample_weight is None


class AbsoluteError(BaseLoss):
    """Absolute error with identity link, for regression.

    Domain:
    y_true and y_pred all real numbers

    Link:
    y_pred = raw_prediction

    For a given sample x_i, the absolute error is defined as::

        loss(x_i) = |y_true_i - raw_prediction_i|
    """

    differentiable = False
    need_update_leaves_values = True

    def __init__(self, sample_weight=None):
        super().__init__(closs=CyAbsoluteError(), link=IdentityLink())
        self.approx_hessian = True
        self.constant_hessian = sample_weight is None

    def fit_intercept_only(self, y_true, sample_weight=None):
        """Compute raw_prediction of an intercept-only model.

        This is the weighted median of the target, i.e. over the samples
        axis=0.
        """
        if sample_weight is None:
            return np.median(y_true, axis=0)
        else:
            return _weighted_percentile(y_true, sample_weight, 50)


class PinballLoss(BaseLoss):
    """Quantile loss aka pinball loss, for regression.

    Domain:
    y_true and y_pred all real numbers
    quantile in (0, 1)

    Link:
    y_pred = raw_prediction

    For a given sample x_i, the pinball loss is defined as::

        loss(x_i) = rho_{quantile}(y_true_i - raw_prediction_i)

        rho_{quantile}(u) = u * (quantile - 1_{u<0})
                          = -u *(1 - quantile)  if u < 0
                             u * quantile       if u >= 0

    Note: 2 * PinballLoss(quantile=0.5) equals AbsoluteError().

    Additional Attributes
    ---------------------
    quantile : float
        The quantile level of the quantile to be estimated. Must be in range (0, 1).
    """

    differentiable = False
    need_update_leaves_values = True

    def __init__(self, sample_weight=None, quantile=0.5):
        check_scalar(
            quantile,
            "quantile",
            target_type=numbers.Real,
            min_val=0,
            max_val=1,
            include_boundaries="neither",
        )
        super().__init__(
            closs=CyPinballLoss(quantile=float(quantile)),
            link=IdentityLink(),
        )
        self.approx_hessian = True
        self.constant_hessian = sample_weight is None

    def fit_intercept_only(self, y_true, sample_weight=None):
        """Compute raw_prediction of an intercept-only model.

        This is the weighted median of the target, i.e. over the samples
        axis=0.
        """
        if sample_weight is None:
            return np.percentile(y_true, 100 * self.closs.quantile, axis=0)
        else:
            return _weighted_percentile(
                y_true, sample_weight, 100 * self.closs.quantile
            )


class HuberLoss(BaseLoss):
    """Huber loss, for regression.

    Domain:
    y_true and y_pred all real numbers
    quantile in (0, 1)

    Link:
    y_pred = raw_prediction

    For a given sample x_i, the Huber loss is defined as::

        loss(x_i) = 1/2 * abserr**2            if abserr <= delta
                    delta * (abserr - delta/2) if abserr > delta

        abserr = |y_true_i - raw_prediction_i|
        delta = quantile(abserr, self.quantile)

    Note: HuberLoss(quantile=1) equals HalfSquaredError and HuberLoss(quantile=0)
    equals delta * (AbsoluteError() - delta/2).

    Additional Attributes
    ---------------------
    quantile : float
        The quantile level which defines the breaking point `delta` to distinguish
        between absolute error and squared error. Must be in range (0, 1).

     Reference
    ---------
    .. [1] Friedman, J.H. (2001). :doi:`Greedy function approximation: A gradient
      boosting machine <10.1214/aos/1013203451>`.
      Annals of Statistics, 29, 1189-1232.
    """

    differentiable = False
    need_update_leaves_values = True

    def __init__(self, sample_weight=None, quantile=0.9, delta=0.5):
        check_scalar(
            quantile,
            "quantile",
            target_type=numbers.Real,
            min_val=0,
            max_val=1,
            include_boundaries="neither",
        )
        self.quantile = quantile  # This is better stored outside of Cython.
        super().__init__(
            closs=CyHuberLoss(delta=float(delta)),
            link=IdentityLink(),
        )
        self.approx_hessian = True
        self.constant_hessian = False

    def fit_intercept_only(self, y_true, sample_weight=None):
        """Compute raw_prediction of an intercept-only model.

        This is the weighted median of the target, i.e. over the samples
        axis=0.
        """
        # See formula before algo 4 in Friedman (2001), but we apply it to y_true,
        # not to the residual y_true - raw_prediction. An estimator like
        # HistGradientBoostingRegressor might then call it on the residual, e.g.
        # fit_intercept_only(y_true - raw_prediction).
        if sample_weight is None:
            median = np.percentile(y_true, 50, axis=0)
        else:
            median = _weighted_percentile(y_true, sample_weight, 50)
        diff = y_true - median
        term = np.sign(diff) * np.minimum(self.closs.delta, np.abs(diff))
        return median + np.average(term, weights=sample_weight)


class HalfPoissonLoss(BaseLoss):
    """Half Poisson deviance loss with log-link, for regression.

    Domain:
    y_true in non-negative real numbers
    y_pred in positive real numbers

    Link:
    y_pred = exp(raw_prediction)

    For a given sample x_i, half the Poisson deviance is defined as::

        loss(x_i) = y_true_i * log(y_true_i/exp(raw_prediction_i))
                    - y_true_i + exp(raw_prediction_i)

    Half the Poisson deviance is actually the negative log-likelihood up to
    constant terms (not involving raw_prediction) and simplifies the
    computation of the gradients.
    We also skip the constant term `y_true_i * log(y_true_i) - y_true_i`.
    """

    def __init__(self, sample_weight=None):
        super().__init__(closs=CyHalfPoissonLoss(), link=LogLink())
        self.interval_y_true = Interval(0, np.inf, True, False)

    def constant_to_optimal_zero(self, y_true, sample_weight=None):
        term = xlogy(y_true, y_true) - y_true
        if sample_weight is not None:
            term *= sample_weight
        return term


class HalfGammaLoss(BaseLoss):
    """Half Gamma deviance loss with log-link, for regression.

    Domain:
    y_true and y_pred in positive real numbers

    Link:
    y_pred = exp(raw_prediction)

    For a given sample x_i, half Gamma deviance loss is defined as::

        loss(x_i) = log(exp(raw_prediction_i)/y_true_i)
                    + y_true/exp(raw_prediction_i) - 1

    Half the Gamma deviance is actually proportional to the negative log-
    likelihood up to constant terms (not involving raw_prediction) and
    simplifies the computation of the gradients.
    We also skip the constant term `-log(y_true_i) - 1`.
    """

    def __init__(self, sample_weight=None):
        super().__init__(closs=CyHalfGammaLoss(), link=LogLink())
        self.interval_y_true = Interval(0, np.inf, False, False)

    def constant_to_optimal_zero(self, y_true, sample_weight=None):
        term = -np.log(y_true) - 1
        if sample_weight is not None:
            term *= sample_weight
        return term


class HalfTweedieLoss(BaseLoss):
    """Half Tweedie deviance loss with log-link, for regression.

    Domain:
    y_true in real numbers for power <= 0
    y_true in non-negative real numbers for 0 < power < 2
    y_true in positive real numbers for 2 <= power
    y_pred in positive real numbers
    power in real numbers

    Link:
    y_pred = exp(raw_prediction)

    For a given sample x_i, half Tweedie deviance loss with p=power is defined
    as::

        loss(x_i) = max(y_true_i, 0)**(2-p) / (1-p) / (2-p)
                    - y_true_i * exp(raw_prediction_i)**(1-p) / (1-p)
                    + exp(raw_prediction_i)**(2-p) / (2-p)

    Taking the limits for p=0, 1, 2 gives HalfSquaredError with a log link,
    HalfPoissonLoss and HalfGammaLoss.

    We also skip constant terms, but those are different for p=0, 1, 2.
    Therefore, the loss is not continuous in `power`.

    Note furthermore that although no Tweedie distribution exists for
    0 < power < 1, it still gives a strictly consistent scoring function for
    the expectation.
    """

    def __init__(self, sample_weight=None, power=1.5):
        super().__init__(
            closs=CyHalfTweedieLoss(power=float(power)),
            link=LogLink(),
        )
        if self.closs.power <= 0:
            self.interval_y_true = Interval(-np.inf, np.inf, False, False)
        elif self.closs.power < 2:
            self.interval_y_true = Interval(0, np.inf, True, False)
        else:
            self.interval_y_true = Interval(0, np.inf, False, False)

    def constant_to_optimal_zero(self, y_true, sample_weight=None):
        if self.closs.power == 0:
            return HalfSquaredError().constant_to_optimal_zero(
                y_true=y_true, sample_weight=sample_weight
            )
        elif self.closs.power == 1:
            return HalfPoissonLoss().constant_to_optimal_zero(
                y_true=y_true, sample_weight=sample_weight
            )
        elif self.closs.power == 2:
            return HalfGammaLoss().constant_to_optimal_zero(
                y_true=y_true, sample_weight=sample_weight
            )
        else:
            p = self.closs.power
            term = np.power(np.maximum(y_true, 0), 2 - p) / (1 - p) / (2 - p)
            if sample_weight is not None:
                term *= sample_weight
            return term


class HalfTweedieLossIdentity(BaseLoss):
    """Half Tweedie deviance loss with identity link, for regression.

    Domain:
    y_true in real numbers for power <= 0
    y_true in non-negative real numbers for 0 < power < 2
    y_true in positive real numbers for 2 <= power
    y_pred in positive real numbers for power != 0
    y_pred in real numbers for power = 0
    power in real numbers

    Link:
    y_pred = raw_prediction

    For a given sample x_i, half Tweedie deviance loss with p=power is defined
    as::

        loss(x_i) = max(y_true_i, 0)**(2-p) / (1-p) / (2-p)
                    - y_true_i * raw_prediction_i**(1-p) / (1-p)
                    + raw_prediction_i**(2-p) / (2-p)

    Note that the minimum value of this loss is 0.

    Note furthermore that although no Tweedie distribution exists for
    0 < power < 1, it still gives a strictly consistent scoring function for
    the expectation.
    """

    def __init__(self, sample_weight=None, power=1.5):
        super().__init__(
            closs=CyHalfTweedieLossIdentity(power=float(power)),
            link=IdentityLink(),
        )
        if self.closs.power <= 0:
            self.interval_y_true = Interval(-np.inf, np.inf, False, False)
        elif self.closs.power < 2:
            self.interval_y_true = Interval(0, np.inf, True, False)
        else:
            self.interval_y_true = Interval(0, np.inf, False, False)

        if self.closs.power == 0:
            self.interval_y_pred = Interval(-np.inf, np.inf, False, False)
        else:
            self.interval_y_pred = Interval(0, np.inf, False, False)


class HalfBinomialLoss(BaseLoss):
    """Half Binomial deviance loss with logit link, for binary classification.

    This is also know as binary cross entropy, log-loss and logistic loss.

    Domain:
    y_true in [0, 1], i.e. regression on the unit interval
    y_pred in (0, 1), i.e. boundaries excluded

    Link:
    y_pred = expit(raw_prediction)

    For a given sample x_i, half Binomial deviance is defined as the negative
    log-likelihood of the Binomial/Bernoulli distribution and can be expressed
    as::

        loss(x_i) = log(1 + exp(raw_pred_i)) - y_true_i * raw_pred_i

    See The Elements of Statistical Learning, by Hastie, Tibshirani, Friedman,
    section 4.4.1 (about logistic regression).

    Note that the formulation works for classification, y = {0, 1}, as well as
    logistic regression, y = [0, 1].
    If you add `constant_to_optimal_zero` to the loss, you get half the
    Bernoulli/binomial deviance.

    More details: Inserting the predicted probability y_pred = expit(raw_prediction)
    in the loss gives the well known::

        loss(x_i) = - y_true_i * log(y_pred_i) - (1 - y_true_i) * log(1 - y_pred_i)
    """

    def __init__(self, sample_weight=None):
        super().__init__(
            closs=CyHalfBinomialLoss(),
            link=LogitLink(),
            n_classes=2,
        )
        self.interval_y_true = Interval(0, 1, True, True)

    def constant_to_optimal_zero(self, y_true, sample_weight=None):
        # This is non-zero only if y_true is neither 0 nor 1.
        term = xlogy(y_true, y_true) + xlogy(1 - y_true, 1 - y_true)
        if sample_weight is not None:
            term *= sample_weight
        return term

    def predict_proba(self, raw_prediction):
        """Predict probabilities.

        Parameters
        ----------
        raw_prediction : array of shape (n_samples,) or (n_samples, 1)
            Raw prediction values (in link space).

        Returns
        -------
        proba : array of shape (n_samples, 2)
            Element-wise class probabilities.
        """
        # Be graceful to shape (n_samples, 1) -> (n_samples,)
        if raw_prediction.ndim == 2 and raw_prediction.shape[1] == 1:
            raw_prediction = raw_prediction.squeeze(1)
        proba = np.empty((raw_prediction.shape[0], 2), dtype=raw_prediction.dtype)
        proba[:, 1] = self.link.inverse(raw_prediction)
        proba[:, 0] = 1 - proba[:, 1]
        return proba


class HalfMultinomialLoss(BaseLoss):
    """Categorical cross-entropy loss, for multiclass classification.

    Domain:
    y_true in {0, 1, 2, 3, .., n_classes - 1}
    y_pred has n_classes elements, each element in (0, 1)

    Link:
    y_pred = softmax(raw_prediction)

    Note: We assume y_true to be already label encoded. The inverse link is
    softmax. But the full link function is the symmetric multinomial logit
    function.

    For a given sample x_i, the categorical cross-entropy loss is defined as
    the negative log-likelihood of the multinomial distribution, it
    generalizes the binary cross-entropy to more than 2 classes::

        loss_i = log(sum(exp(raw_pred_{i, k}), k=0..n_classes-1))
                - sum(y_true_{i, k} * raw_pred_{i, k}, k=0..n_classes-1)

    See [1].

    Note that for the hessian, we calculate only the diagonal part in the
    classes: If the full hessian for classes k and l and sample i is H_i_k_l,
    we calculate H_i_k_k, i.e. k=l.

    Reference
    ---------
    .. [1] :arxiv:`Simon, Noah, J. Friedman and T. Hastie.
        "A Blockwise Descent Algorithm for Group-penalized Multiresponse and
        Multinomial Regression".
        <1311.6529>`
    """

    is_multiclass = True

    def __init__(self, sample_weight=None, n_classes=3):
        super().__init__(
            closs=CyHalfMultinomialLoss(),
            link=MultinomialLogit(),
            n_classes=n_classes,
        )
        self.interval_y_true = Interval(0, np.inf, True, False)
        self.interval_y_pred = Interval(0, 1, False, False)

    def in_y_true_range(self, y):
        """Return True if y is in the valid range of y_true.

        Parameters
        ----------
        y : ndarray
        """
        return self.interval_y_true.includes(y) and np.all(y.astype(int) == y)

    def fit_intercept_only(self, y_true, sample_weight=None):
        """Compute raw_prediction of an intercept-only model.

        This is the softmax of the weighted average of the target, i.e. over
        the samples axis=0.
        """
        out = np.zeros(self.n_classes, dtype=y_true.dtype)
        eps = np.finfo(y_true.dtype).eps
        for k in range(self.n_classes):
            out[k] = np.average(y_true == k, weights=sample_weight, axis=0)
            out[k] = np.clip(out[k], eps, 1 - eps)
        return self.link.link(out[None, :]).reshape(-1)

    def predict_proba(self, raw_prediction):
        """Predict probabilities.

        Parameters
        ----------
        raw_prediction : array of shape (n_samples, n_classes)
            Raw prediction values (in link space).

        Returns
        -------
        proba : array of shape (n_samples, n_classes)
            Element-wise class probabilities.
        """
        return self.link.inverse(raw_prediction)

    def gradient_proba(
        self,
        y_true,
        raw_prediction,
        sample_weight=None,
        gradient_out=None,
        proba_out=None,
        n_threads=1,
    ):
        """Compute gradient and class probabilities fow raw_prediction.

        Parameters
        ----------
        y_true : C-contiguous array of shape (n_samples,)
            Observed, true target values.
        raw_prediction : array of shape (n_samples, n_classes)
            Raw prediction values (in link space).
        sample_weight : None or C-contiguous array of shape (n_samples,)
            Sample weights.
        gradient_out : None or array of shape (n_samples, n_classes)
            A location into which the gradient is stored. If None, a new array
            might be created.
        proba_out : None or array of shape (n_samples, n_classes)
            A location into which the class probabilities are stored. If None,
            a new array might be created.
        n_threads : int, default=1
            Might use openmp thread parallelism.

        Returns
        -------
        gradient : array of shape (n_samples, n_classes)
            Element-wise gradients.

        proba : array of shape (n_samples, n_classes)
            Element-wise class probabilities.
        """
        if gradient_out is None:
            if proba_out is None:
                gradient_out = np.empty_like(raw_prediction)
                proba_out = np.empty_like(raw_prediction)
            else:
                gradient_out = np.empty_like(proba_out)
        elif proba_out is None:
            proba_out = np.empty_like(gradient_out)

        return self.closs.gradient_proba(
            y_true=y_true,
            raw_prediction=raw_prediction,
            sample_weight=sample_weight,
            gradient_out=gradient_out,
            proba_out=proba_out,
            n_threads=n_threads,
        )


class ExponentialLoss(BaseLoss):
    """Exponential loss with (half) logit link, for binary classification.

    This is also know as boosting loss.

    Domain:
    y_true in [0, 1], i.e. regression on the unit interval
    y_pred in (0, 1), i.e. boundaries excluded

    Link:
    y_pred = expit(2 * raw_prediction)

    For a given sample x_i, the exponential loss is defined as::

        loss(x_i) = y_true_i * exp(-raw_pred_i)) + (1 - y_true_i) * exp(raw_pred_i)

    See:
    - J. Friedman, T. Hastie, R. Tibshirani.
      "Additive logistic regression: a statistical view of boosting (With discussion
      and a rejoinder by the authors)." Ann. Statist. 28 (2) 337 - 407, April 2000.
      https://doi.org/10.1214/aos/1016218223
    - A. Buja, W. Stuetzle, Y. Shen. (2005).
      "Loss Functions for Binary Class Probability Estimation and Classification:
      Structure and Applications."

    Note that the formulation works for classification, y = {0, 1}, as well as
    "exponential logistic" regression, y = [0, 1].
    Note that this is a proper scoring rule, but without it's canonical link.

    More details: Inserting the predicted probability
    y_pred = expit(2 * raw_prediction) in the loss gives::

        loss(x_i) = y_true_i * sqrt((1 - y_pred_i) / y_pred_i)
            + (1 - y_true_i) * sqrt(y_pred_i / (1 - y_pred_i))
    """

    def __init__(self, sample_weight=None):
        super().__init__(
            closs=CyExponentialLoss(),
            link=HalfLogitLink(),
            n_classes=2,
        )
        self.interval_y_true = Interval(0, 1, True, True)

    def constant_to_optimal_zero(self, y_true, sample_weight=None):
        # This is non-zero only if y_true is neither 0 nor 1.
        term = -2 * np.sqrt(y_true * (1 - y_true))
        if sample_weight is not None:
            term *= sample_weight
        return term

    def predict_proba(self, raw_prediction):
        """Predict probabilities.

        Parameters
        ----------
        raw_prediction : array of shape (n_samples,) or (n_samples, 1)
            Raw prediction values (in link space).

        Returns
        -------
        proba : array of shape (n_samples, 2)
            Element-wise class probabilities.
        """
        # Be graceful to shape (n_samples, 1) -> (n_samples,)
        if raw_prediction.ndim == 2 and raw_prediction.shape[1] == 1:
            raw_prediction = raw_prediction.squeeze(1)
        proba = np.empty((raw_prediction.shape[0], 2), dtype=raw_prediction.dtype)
        proba[:, 1] = self.link.inverse(raw_prediction)
        proba[:, 0] = 1 - proba[:, 1]
        return proba


_LOSSES = {
    "squared_error": HalfSquaredError,
    "absolute_error": AbsoluteError,
    "pinball_loss": PinballLoss,
    "huber_loss": HuberLoss,
    "poisson_loss": HalfPoissonLoss,
    "gamma_loss": HalfGammaLoss,
    "tweedie_loss": HalfTweedieLoss,
    "binomial_loss": HalfBinomialLoss,
    "multinomial_loss": HalfMultinomialLoss,
    "exponential_loss": ExponentialLoss,
}<|MERGE_RESOLUTION|>--- conflicted
+++ resolved
@@ -24,45 +24,25 @@
 from ..utils.stats import _weighted_percentile
 from ._loss import (
     CyAbsoluteError,
-<<<<<<< HEAD
-    CyPinballLoss,
-    CyHuberLoss,
-    CyHalfPoissonLoss,
-=======
     CyExponentialLoss,
     CyHalfBinomialLoss,
->>>>>>> 2ab1d81e
     CyHalfGammaLoss,
     CyHalfMultinomialLoss,
     CyHalfPoissonLoss,
     CyHalfSquaredError,
     CyHalfTweedieLoss,
     CyHalfTweedieLossIdentity,
-<<<<<<< HEAD
-    CyHalfBinomialLoss,
-    CyHalfMultinomialLoss,
-    CyExponentialLoss,
-=======
     CyHuberLoss,
     CyPinballLoss,
->>>>>>> 2ab1d81e
 )
 from .link import (
     HalfLogitLink,
     IdentityLink,
     Interval,
     LogitLink,
-<<<<<<< HEAD
-    HalfLogitLink,
-    MultinomialLogit,
-)
-from ..utils import check_scalar
-from ..utils.stats import _weighted_percentile
-=======
     LogLink,
     MultinomialLogit,
 )
->>>>>>> 2ab1d81e
 
 
 # Note: The shape of raw_prediction for multiclass classifications are

--- conflicted
+++ resolved
@@ -4,13 +4,7 @@
 
 from sklearn._loss.link import (
     _LINKS,
-<<<<<<< HEAD
-    _inclusive_low_high,
     HalfLogitLink,
-    MultinomialLogit,
-=======
-    HalfLogitLink,
->>>>>>> 2ab1d81e
     Interval,
     MultinomialLogit,
     _inclusive_low_high,

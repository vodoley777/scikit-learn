"""Multi-layer Perceptron
"""

# Authors: Issam H. Laradji <issam.laradji@gmail.com>
#          Andreas Mueller
#          Jiyuan Qian
# License: BSD 3 clause

import numpy as np

from abc import ABCMeta, abstractmethod
import warnings

import scipy.optimize

from ..base import BaseEstimator, ClassifierMixin, RegressorMixin
from ..base import is_classifier
from ._base import ACTIVATIONS, DERIVATIVES, LOSS_FUNCTIONS
from ._stochastic_optimizers import SGDOptimizer, AdamOptimizer
from ..model_selection import train_test_split
from ..preprocessing import LabelBinarizer
from ..utils import gen_batches, check_random_state
from ..utils import shuffle
from ..utils import check_array, check_X_y, column_or_1d
from ..exceptions import ConvergenceWarning
from ..utils.extmath import safe_sparse_dot
from ..utils.validation import check_is_fitted
from ..utils.multiclass import _check_partial_fit_first_call, unique_labels
from ..utils.multiclass import type_of_target
from ..utils.optimize import _check_optimize_result


_STOCHASTIC_SOLVERS = ['sgd', 'adam']


def _pack(coefs_, intercepts_):
    """Pack the parameters into a single vector."""
    return np.hstack([l.ravel() for l in coefs_ + intercepts_])


class BaseMultilayerPerceptron(BaseEstimator, metaclass=ABCMeta):
    """Base class for MLP classification and regression.

    Warning: This class should not be used directly.
    Use derived classes instead.

    .. versionadded:: 0.18
    """

    @abstractmethod
    def __init__(self, hidden_layer_sizes, activation, solver,
                 alpha, batch_size, learning_rate, learning_rate_init, power_t,
                 max_iter, loss, shuffle, random_state, tol, verbose,
                 warm_start, momentum, nesterovs_momentum, early_stopping,
                 validation_fraction, beta_1, beta_2, epsilon,
                 n_iter_no_change, max_fun):
        self.activation = activation
        self.solver = solver
        self.alpha = alpha
        self.batch_size = batch_size
        self.learning_rate = learning_rate
        self.learning_rate_init = learning_rate_init
        self.power_t = power_t
        self.max_iter = max_iter
        self.loss = loss
        self.hidden_layer_sizes = hidden_layer_sizes
        self.shuffle = shuffle
        self.random_state = random_state
        self.tol = tol
        self.verbose = verbose
        self.warm_start = warm_start
        self.momentum = momentum
        self.nesterovs_momentum = nesterovs_momentum
        self.early_stopping = early_stopping
        self.validation_fraction = validation_fraction
        self.beta_1 = beta_1
        self.beta_2 = beta_2
        self.epsilon = epsilon
        self.n_iter_no_change = n_iter_no_change
        self.max_fun = max_fun

    def _unpack(self, packed_parameters):
        """Extract the coefficients and intercepts from packed_parameters."""
        for i in range(self.n_layers_ - 1):
            start, end, shape = self._coef_indptr[i]
            self.coefs_[i] = np.reshape(packed_parameters[start:end], shape)

            start, end = self._intercept_indptr[i]
            self.intercepts_[i] = packed_parameters[start:end]

    def _forward_pass(self, activations):
        """Perform a forward pass on the network by computing the values
        of the neurons in the hidden layers and the output layer.

        Parameters
        ----------
        activations : list, length = n_layers - 1
            The ith element of the list holds the values of the ith layer.
        """
        hidden_activation = ACTIVATIONS[self.activation]
        # Iterate over the hidden layers
        for i in range(self.n_layers_ - 1):
            activations[i + 1] = safe_sparse_dot(activations[i],
                                                 self.coefs_[i])
            activations[i + 1] += self.intercepts_[i]

            # For the hidden layers
            if (i + 1) != (self.n_layers_ - 1):
                activations[i + 1] = hidden_activation(activations[i + 1])

        # For the last layer
        output_activation = ACTIVATIONS[self.out_activation_]
        activations[i + 1] = output_activation(activations[i + 1])

        return activations

    def _compute_loss_grad(self, layer, n_samples, activations, deltas,
                           coef_grads, intercept_grads):
        """Compute the gradient of loss with respect to coefs and intercept for
        specified layer.

        This function does backpropagation for the specified one layer.
        """
        coef_grads[layer] = safe_sparse_dot(activations[layer].T,
                                            deltas[layer])
        coef_grads[layer] += (self.alpha * self.coefs_[layer])
        coef_grads[layer] /= n_samples

        intercept_grads[layer] = np.mean(deltas[layer], 0)

        return coef_grads, intercept_grads

    def _loss_grad_lbfgs(self, packed_coef_inter, X, y, activations, deltas,
                         coef_grads, intercept_grads):
        """Compute the MLP loss function and its corresponding derivatives
        with respect to the different parameters given in the initialization.

        Returned gradients are packed in a single vector so it can be used
        in lbfgs

        Parameters
        ----------
        packed_coef_inter : array-like
            A vector comprising the flattened coefficients and intercepts.

        X : {array-like, sparse matrix}, shape (n_samples, n_features)
            The input data.

        y : array-like, shape (n_samples,)
            The target values.

        activations : list, length = n_layers - 1
            The ith element of the list holds the values of the ith layer.

        deltas : list, length = n_layers - 1
            The ith element of the list holds the difference between the
            activations of the i + 1 layer and the backpropagated error.
            More specifically, deltas are gradients of loss with respect to z
            in each layer, where z = wx + b is the value of a particular layer
            before passing through the activation function

        coef_grads : list, length = n_layers - 1
            The ith element contains the amount of change used to update the
            coefficient parameters of the ith layer in an iteration.

        intercept_grads : list, length = n_layers - 1
            The ith element contains the amount of change used to update the
            intercept parameters of the ith layer in an iteration.

        Returns
        -------
        loss : float
        grad : array-like, shape (number of nodes of all layers,)
        """
        self._unpack(packed_coef_inter)
        loss, coef_grads, intercept_grads = self._backprop(
            X, y, activations, deltas, coef_grads, intercept_grads)
        grad = _pack(coef_grads, intercept_grads)
        return loss, grad

    def _backprop(self, X, y, activations, deltas, coef_grads,
                  intercept_grads):
        """Compute the MLP loss function and its corresponding derivatives
        with respect to each parameter: weights and bias vectors.

        Parameters
        ----------
        X : {array-like, sparse matrix}, shape (n_samples, n_features)
            The input data.

        y : array-like, shape (n_samples,)
            The target values.

        activations : list, length = n_layers - 1
             The ith element of the list holds the values of the ith layer.

        deltas : list, length = n_layers - 1
            The ith element of the list holds the difference between the
            activations of the i + 1 layer and the backpropagated error.
            More specifically, deltas are gradients of loss with respect to z
            in each layer, where z = wx + b is the value of a particular layer
            before passing through the activation function

        coef_grads : list, length = n_layers - 1
            The ith element contains the amount of change used to update the
            coefficient parameters of the ith layer in an iteration.

        intercept_grads : list, length = n_layers - 1
            The ith element contains the amount of change used to update the
            intercept parameters of the ith layer in an iteration.

        Returns
        -------
        loss : float
        coef_grads : list, length = n_layers - 1
        intercept_grads : list, length = n_layers - 1
        """
        n_samples = X.shape[0]

        # Forward propagate
        activations = self._forward_pass(activations)

        # Get loss
        loss_func_name = self.loss
        if loss_func_name == 'log_loss' and self.out_activation_ == 'logistic':
            loss_func_name = 'binary_log_loss'
        loss = LOSS_FUNCTIONS[loss_func_name](y, activations[-1])
        # Add L2 regularization term to loss
        values = np.sum(
            np.array([np.dot(s.ravel(), s.ravel()) for s in self.coefs_]))
        loss += (0.5 * self.alpha) * values / n_samples

        # Backward propagate
        last = self.n_layers_ - 2

        # The calculation of delta[last] here works with following
        # combinations of output activation and loss function:
        # sigmoid and binary cross entropy, softmax and categorical cross
        # entropy, and identity with squared loss
        deltas[last] = activations[-1] - y

        # Compute gradient for the last layer
        coef_grads, intercept_grads = self._compute_loss_grad(
            last, n_samples, activations, deltas, coef_grads, intercept_grads)

        # Iterate over the hidden layers
        for i in range(self.n_layers_ - 2, 0, -1):
            deltas[i - 1] = safe_sparse_dot(deltas[i], self.coefs_[i].T)
            inplace_derivative = DERIVATIVES[self.activation]
            inplace_derivative(activations[i], deltas[i - 1])

            coef_grads, intercept_grads = self._compute_loss_grad(
                i - 1, n_samples, activations, deltas, coef_grads,
                intercept_grads)

        return loss, coef_grads, intercept_grads

    def _initialize(self, y, layer_units):
        # set all attributes, allocate weights etc for first call
        # Initialize parameters
        self.n_iter_ = 0
        self.t_ = 0
        self.n_outputs_ = y.shape[1]

        # Compute the number of layers
        self.n_layers_ = len(layer_units)

        # Output for regression
        if not is_classifier(self):
            self.out_activation_ = 'identity'
        # Output for multi class
        elif self._label_binarizer.y_type_ == 'multiclass':
            self.out_activation_ = 'softmax'
        # Output for binary class and multi-label
        else:
            self.out_activation_ = 'logistic'

        # Initialize coefficient and intercept layers
        self.coefs_ = []
        self.intercepts_ = []

        for i in range(self.n_layers_ - 1):
            coef_init, intercept_init = self._init_coef(layer_units[i],
                                                        layer_units[i + 1])
            self.coefs_.append(coef_init)
            self.intercepts_.append(intercept_init)

        if self.solver in _STOCHASTIC_SOLVERS:
            self.loss_curve_ = []
            self._no_improvement_count = 0
            if self.early_stopping:
                self.validation_scores_ = []
                self.best_validation_score_ = -np.inf
            else:
                self.best_loss_ = np.inf

    def _init_coef(self, fan_in, fan_out):
        # Use the initialization method recommended by
        # Glorot et al.
        factor = 6.
        if self.activation == 'logistic':
            factor = 2.
        init_bound = np.sqrt(factor / (fan_in + fan_out))

        # Generate weights and bias:
        coef_init = self._random_state.uniform(-init_bound, init_bound,
                                               (fan_in, fan_out))
        intercept_init = self._random_state.uniform(-init_bound, init_bound,
                                                    fan_out)
        return coef_init, intercept_init

    def _fit(self, X, y, incremental=False):
        # Make sure self.hidden_layer_sizes is a list
        hidden_layer_sizes = self.hidden_layer_sizes
        if not hasattr(hidden_layer_sizes, "__iter__"):
            hidden_layer_sizes = [hidden_layer_sizes]
        hidden_layer_sizes = list(hidden_layer_sizes)

        # Validate input parameters.
        self._validate_hyperparameters()
        if np.any(np.array(hidden_layer_sizes) <= 0):
            raise ValueError("hidden_layer_sizes must be > 0, got %s." %
                             hidden_layer_sizes)

        X, y = self._validate_input(X, y, incremental)
        n_samples, n_features = X.shape

        # Ensure y is 2D
        if y.ndim == 1:
            y = y.reshape((-1, 1))

        self.n_outputs_ = y.shape[1]

        layer_units = ([n_features] + hidden_layer_sizes +
                       [self.n_outputs_])

        # check random state
        self._random_state = check_random_state(self.random_state)

        if not hasattr(self, 'coefs_') or (not self.warm_start and not
                                           incremental):
            # First time training the model
            self._initialize(y, layer_units)

        # lbfgs does not support mini-batches
        if self.solver == 'lbfgs':
            batch_size = n_samples
        elif self.batch_size == 'auto':
            batch_size = min(200, n_samples)
        else:
            if self.batch_size < 1 or self.batch_size > n_samples:
                warnings.warn("Got `batch_size` less than 1 or larger than "
                              "sample size. It is going to be clipped")
            batch_size = np.clip(self.batch_size, 1, n_samples)

        # Initialize lists
<<<<<<< HEAD
        activations = [X]
        activations.extend(np.empty((batch_size, n_fan_out))
                           for n_fan_out in layer_units[1:])
        deltas = [np.empty_like(a_layer) for a_layer in activations[1:]]
=======
        activations = [X] + [None] * (len(layer_units) - 1)
        deltas = [None] * (len(activations) - 1)
>>>>>>> 98e1c0f8

        coef_grads = [np.empty((n_fan_in_, n_fan_out_)) for n_fan_in_,
                      n_fan_out_ in zip(layer_units[:-1],
                                        layer_units[1:])]

        intercept_grads = [np.empty(n_fan_out_) for n_fan_out_ in
                           layer_units[1:]]

        # Run the Stochastic optimization solver
        if self.solver in _STOCHASTIC_SOLVERS:
            self._fit_stochastic(X, y, activations, deltas, coef_grads,
                                 intercept_grads, layer_units, incremental)

        # Run the LBFGS solver
        elif self.solver == 'lbfgs':
            self._fit_lbfgs(X, y, activations, deltas, coef_grads,
                            intercept_grads, layer_units)
        return self

    def _validate_hyperparameters(self):
        if not isinstance(self.shuffle, bool):
            raise ValueError("shuffle must be either True or False, got %s." %
                             self.shuffle)
        if self.max_iter <= 0:
            raise ValueError("max_iter must be > 0, got %s." % self.max_iter)
        if self.max_fun <= 0:
            raise ValueError("max_fun must be > 0, got %s." % self.max_fun)
        if self.alpha < 0.0:
            raise ValueError("alpha must be >= 0, got %s." % self.alpha)
        if (self.learning_rate in ["constant", "invscaling", "adaptive"] and
                self.learning_rate_init <= 0.0):
            raise ValueError("learning_rate_init must be > 0, got %s." %
                             self.learning_rate)
        if self.momentum > 1 or self.momentum < 0:
            raise ValueError("momentum must be >= 0 and <= 1, got %s" %
                             self.momentum)
        if not isinstance(self.nesterovs_momentum, bool):
            raise ValueError("nesterovs_momentum must be either True or False,"
                             " got %s." % self.nesterovs_momentum)
        if not isinstance(self.early_stopping, bool):
            raise ValueError("early_stopping must be either True or False,"
                             " got %s." % self.early_stopping)
        if self.validation_fraction < 0 or self.validation_fraction >= 1:
            raise ValueError("validation_fraction must be >= 0 and < 1, "
                             "got %s" % self.validation_fraction)
        if self.beta_1 < 0 or self.beta_1 >= 1:
            raise ValueError("beta_1 must be >= 0 and < 1, got %s" %
                             self.beta_1)
        if self.beta_2 < 0 or self.beta_2 >= 1:
            raise ValueError("beta_2 must be >= 0 and < 1, got %s" %
                             self.beta_2)
        if self.epsilon <= 0.0:
            raise ValueError("epsilon must be > 0, got %s." % self.epsilon)
        if self.n_iter_no_change <= 0:
            raise ValueError("n_iter_no_change must be > 0, got %s."
                             % self.n_iter_no_change)

        # raise ValueError if not registered
        supported_activations = ('identity', 'logistic', 'tanh', 'relu')
        if self.activation not in supported_activations:
            raise ValueError("The activation '%s' is not supported. Supported "
                             "activations are %s." % (self.activation,
                                                      supported_activations))
        if self.learning_rate not in ["constant", "invscaling", "adaptive"]:
            raise ValueError("learning rate %s is not supported. " %
                             self.learning_rate)
        supported_solvers = _STOCHASTIC_SOLVERS + ["lbfgs"]
        if self.solver not in supported_solvers:
            raise ValueError("The solver %s is not supported. "
                             " Expected one of: %s" %
                             (self.solver, ", ".join(supported_solvers)))

    def _fit_lbfgs(self, X, y, activations, deltas, coef_grads,
                   intercept_grads, layer_units):
        # Store meta information for the parameters
        self._coef_indptr = []
        self._intercept_indptr = []
        start = 0

        # Save sizes and indices of coefficients for faster unpacking
        for i in range(self.n_layers_ - 1):
            n_fan_in, n_fan_out = layer_units[i], layer_units[i + 1]

            end = start + (n_fan_in * n_fan_out)
            self._coef_indptr.append((start, end, (n_fan_in, n_fan_out)))
            start = end

        # Save sizes and indices of intercepts for faster unpacking
        for i in range(self.n_layers_ - 1):
            end = start + layer_units[i + 1]
            self._intercept_indptr.append((start, end))
            start = end

        # Run LBFGS
        packed_coef_inter = _pack(self.coefs_,
                                  self.intercepts_)

        if self.verbose is True or self.verbose >= 1:
            iprint = 1
        else:
            iprint = -1

        opt_res = scipy.optimize.minimize(
                self._loss_grad_lbfgs, packed_coef_inter,
                method="L-BFGS-B", jac=True,
                options={
                    "maxfun": self.max_fun,
                    "maxiter": self.max_iter,
                    "iprint": iprint,
                    "gtol": self.tol
                },
                args=(X, y, activations, deltas, coef_grads, intercept_grads))
        self.n_iter_ = _check_optimize_result("lbfgs", opt_res, self.max_iter)
        self.loss_ = opt_res.fun
        self._unpack(opt_res.x)

    def _fit_stochastic(self, X, y, activations, deltas, coef_grads,
                        intercept_grads, layer_units, incremental):

        if not incremental or not hasattr(self, '_optimizer'):
            params = self.coefs_ + self.intercepts_

            if self.solver == 'sgd':
                self._optimizer = SGDOptimizer(
                    params, self.learning_rate_init, self.learning_rate,
                    self.momentum, self.nesterovs_momentum, self.power_t)
            elif self.solver == 'adam':
                self._optimizer = AdamOptimizer(
                    params, self.learning_rate_init, self.beta_1, self.beta_2,
                    self.epsilon)

        # early_stopping in partial_fit doesn't make sense
        early_stopping = self.early_stopping and not incremental
        if early_stopping:
            # don't stratify in multilabel classification
            should_stratify = is_classifier(self) and self.n_outputs_ == 1
            stratify = y if should_stratify else None
            X, X_val, y, y_val = train_test_split(
                X, y, random_state=self._random_state,
                test_size=self.validation_fraction,
                stratify=stratify)
            if is_classifier(self):
                y_val = self._label_binarizer.inverse_transform(y_val)
        else:
            X_val = None
            y_val = None

        n_samples = X.shape[0]

        if self.batch_size == 'auto':
            batch_size = min(200, n_samples)
        else:
            batch_size = np.clip(self.batch_size, 1, n_samples)

        try:
            for it in range(self.max_iter):
                if self.shuffle:
                    X, y = shuffle(X, y, random_state=self._random_state)
                accumulated_loss = 0.0
                for batch_slice in gen_batches(n_samples, batch_size):
                    activations[0] = X[batch_slice]
                    batch_loss, coef_grads, intercept_grads = self._backprop(
                        X[batch_slice], y[batch_slice], activations, deltas,
                        coef_grads, intercept_grads)
                    accumulated_loss += batch_loss * (batch_slice.stop -
                                                      batch_slice.start)

                    # update weights
                    grads = coef_grads + intercept_grads
                    self._optimizer.update_params(grads)

                self.n_iter_ += 1
                self.loss_ = accumulated_loss / X.shape[0]

                self.t_ += n_samples
                self.loss_curve_.append(self.loss_)
                if self.verbose:
                    print("Iteration %d, loss = %.8f" % (self.n_iter_,
                                                         self.loss_))

                # update no_improvement_count based on training loss or
                # validation score according to early_stopping
                self._update_no_improvement_count(early_stopping, X_val, y_val)

                # for learning rate that needs to be updated at iteration end
                self._optimizer.iteration_ends(self.t_)

                if self._no_improvement_count > self.n_iter_no_change:
                    # not better than last `n_iter_no_change` iterations by tol
                    # stop or decrease learning rate
                    if early_stopping:
                        msg = ("Validation score did not improve more than "
                               "tol=%f for %d consecutive epochs." % (
                                   self.tol, self.n_iter_no_change))
                    else:
                        msg = ("Training loss did not improve more than tol=%f"
                               " for %d consecutive epochs." % (
                                   self.tol, self.n_iter_no_change))

                    is_stopping = self._optimizer.trigger_stopping(
                        msg, self.verbose)
                    if is_stopping:
                        break
                    else:
                        self._no_improvement_count = 0

                if incremental:
                    break

                if self.n_iter_ == self.max_iter:
                    warnings.warn(
                        "Stochastic Optimizer: Maximum iterations (%d) "
                        "reached and the optimization hasn't converged yet."
                        % self.max_iter, ConvergenceWarning)
        except KeyboardInterrupt:
            warnings.warn("Training interrupted by user.")

        if early_stopping:
            # restore best weights
            self.coefs_ = self._best_coefs
            self.intercepts_ = self._best_intercepts

    def _update_no_improvement_count(self, early_stopping, X_val, y_val):
        if early_stopping:
            # compute validation score, use that for stopping
            self.validation_scores_.append(self.score(X_val, y_val))

            if self.verbose:
                print("Validation score: %f" % self.validation_scores_[-1])
            # update best parameters
            # use validation_scores_, not loss_curve_
            # let's hope no-one overloads .score with mse
            last_valid_score = self.validation_scores_[-1]

            if last_valid_score < (self.best_validation_score_ +
                                   self.tol):
                self._no_improvement_count += 1
            else:
                self._no_improvement_count = 0

            if last_valid_score > self.best_validation_score_:
                self.best_validation_score_ = last_valid_score
                self._best_coefs = [c.copy() for c in self.coefs_]
                self._best_intercepts = [i.copy()
                                         for i in self.intercepts_]
        else:
            if self.loss_curve_[-1] > self.best_loss_ - self.tol:
                self._no_improvement_count += 1
            else:
                self._no_improvement_count = 0
            if self.loss_curve_[-1] < self.best_loss_:
                self.best_loss_ = self.loss_curve_[-1]

    def fit(self, X, y):
        """Fit the model to data matrix X and target(s) y.

        Parameters
        ----------
        X : array-like or sparse matrix, shape (n_samples, n_features)
            The input data.

        y : array-like, shape (n_samples,) or (n_samples, n_outputs)
            The target values (class labels in classification, real numbers in
            regression).

        Returns
        -------
        self : returns a trained MLP model.
        """
        return self._fit(X, y, incremental=False)

    @property
    def partial_fit(self):
        """Update the model with a single iteration over the given data.

        Parameters
        ----------
        X : {array-like, sparse matrix}, shape (n_samples, n_features)
            The input data.

        y : array-like, shape (n_samples,)
            The target values.

        Returns
        -------
        self : returns a trained MLP model.
        """
        if self.solver not in _STOCHASTIC_SOLVERS:
            raise AttributeError("partial_fit is only available for stochastic"
                                 " optimizers. %s is not stochastic."
                                 % self.solver)
        return self._partial_fit

    def _partial_fit(self, X, y):
        return self._fit(X, y, incremental=True)

    def _predict(self, X):
        """Predict using the trained model

        Parameters
        ----------
        X : {array-like, sparse matrix}, shape (n_samples, n_features)
            The input data.

        Returns
        -------
        y_pred : array-like, shape (n_samples,) or (n_samples, n_outputs)
            The decision function of the samples for each class in the model.
        """
        X = check_array(X, accept_sparse=['csr', 'csc', 'coo'])

        # Make sure self.hidden_layer_sizes is a list
        hidden_layer_sizes = self.hidden_layer_sizes
        if not hasattr(hidden_layer_sizes, "__iter__"):
            hidden_layer_sizes = [hidden_layer_sizes]
        hidden_layer_sizes = list(hidden_layer_sizes)

        layer_units = [X.shape[1]] + hidden_layer_sizes + \
            [self.n_outputs_]

        # Initialize layers
        activations = [X]

        for i in range(self.n_layers_ - 1):
            activations.append(np.empty((X.shape[0],
                                         layer_units[i + 1])))
        # forward propagate
        self._forward_pass(activations)
        y_pred = activations[-1]

        return y_pred


class MLPClassifier(BaseMultilayerPerceptron, ClassifierMixin):
    """Multi-layer Perceptron classifier.

    This model optimizes the log-loss function using LBFGS or stochastic
    gradient descent.

    .. versionadded:: 0.18

    Parameters
    ----------
    hidden_layer_sizes : tuple, length = n_layers - 2, default (100,)
        The ith element represents the number of neurons in the ith
        hidden layer.

    activation : {'identity', 'logistic', 'tanh', 'relu'}, default 'relu'
        Activation function for the hidden layer.

        - 'identity', no-op activation, useful to implement linear bottleneck,
          returns f(x) = x

        - 'logistic', the logistic sigmoid function,
          returns f(x) = 1 / (1 + exp(-x)).

        - 'tanh', the hyperbolic tan function,
          returns f(x) = tanh(x).

        - 'relu', the rectified linear unit function,
          returns f(x) = max(0, x)

    solver : {'lbfgs', 'sgd', 'adam'}, default 'adam'
        The solver for weight optimization.

        - 'lbfgs' is an optimizer in the family of quasi-Newton methods.

        - 'sgd' refers to stochastic gradient descent.

        - 'adam' refers to a stochastic gradient-based optimizer proposed
          by Kingma, Diederik, and Jimmy Ba

        Note: The default solver 'adam' works pretty well on relatively
        large datasets (with thousands of training samples or more) in terms of
        both training time and validation score.
        For small datasets, however, 'lbfgs' can converge faster and perform
        better.

    alpha : float, optional, default 0.0001
        L2 penalty (regularization term) parameter.

    batch_size : int, optional, default 'auto'
        Size of minibatches for stochastic optimizers.
        If the solver is 'lbfgs', the classifier will not use minibatch.
        When set to "auto", `batch_size=min(200, n_samples)`

    learning_rate : {'constant', 'invscaling', 'adaptive'}, default 'constant'
        Learning rate schedule for weight updates.

        - 'constant' is a constant learning rate given by
          'learning_rate_init'.

        - 'invscaling' gradually decreases the learning rate at each
          time step 't' using an inverse scaling exponent of 'power_t'.
          effective_learning_rate = learning_rate_init / pow(t, power_t)

        - 'adaptive' keeps the learning rate constant to
          'learning_rate_init' as long as training loss keeps decreasing.
          Each time two consecutive epochs fail to decrease training loss by at
          least tol, or fail to increase validation score by at least tol if
          'early_stopping' is on, the current learning rate is divided by 5.

        Only used when ``solver='sgd'``.

    learning_rate_init : double, optional, default 0.001
        The initial learning rate used. It controls the step-size
        in updating the weights. Only used when solver='sgd' or 'adam'.

    power_t : double, optional, default 0.5
        The exponent for inverse scaling learning rate.
        It is used in updating effective learning rate when the learning_rate
        is set to 'invscaling'. Only used when solver='sgd'.

    max_iter : int, optional, default 200
        Maximum number of iterations. The solver iterates until convergence
        (determined by 'tol') or this number of iterations. For stochastic
        solvers ('sgd', 'adam'), note that this determines the number of epochs
        (how many times each data point will be used), not the number of
        gradient steps.

    shuffle : bool, optional, default True
        Whether to shuffle samples in each iteration. Only used when
        solver='sgd' or 'adam'.

    random_state : int, RandomState instance or None, optional, default None
        If int, random_state is the seed used by the random number generator;
        If RandomState instance, random_state is the random number generator;
        If None, the random number generator is the RandomState instance used
        by `np.random`.

    tol : float, optional, default 1e-4
        Tolerance for the optimization. When the loss or score is not improving
        by at least ``tol`` for ``n_iter_no_change`` consecutive iterations,
        unless ``learning_rate`` is set to 'adaptive', convergence is
        considered to be reached and training stops.

    verbose : bool, optional, default False
        Whether to print progress messages to stdout.

    warm_start : bool, optional, default False
        When set to True, reuse the solution of the previous
        call to fit as initialization, otherwise, just erase the
        previous solution. See :term:`the Glossary <warm_start>`.

    momentum : float, default 0.9
        Momentum for gradient descent update. Should be between 0 and 1. Only
        used when solver='sgd'.

    nesterovs_momentum : boolean, default True
        Whether to use Nesterov's momentum. Only used when solver='sgd' and
        momentum > 0.

    early_stopping : bool, default False
        Whether to use early stopping to terminate training when validation
        score is not improving. If set to true, it will automatically set
        aside 10% of training data as validation and terminate training when
        validation score is not improving by at least tol for
        ``n_iter_no_change`` consecutive epochs. The split is stratified,
        except in a multilabel setting.
        Only effective when solver='sgd' or 'adam'

    validation_fraction : float, optional, default 0.1
        The proportion of training data to set aside as validation set for
        early stopping. Must be between 0 and 1.
        Only used if early_stopping is True

    beta_1 : float, optional, default 0.9
        Exponential decay rate for estimates of first moment vector in adam,
        should be in [0, 1). Only used when solver='adam'

    beta_2 : float, optional, default 0.999
        Exponential decay rate for estimates of second moment vector in adam,
        should be in [0, 1). Only used when solver='adam'

    epsilon : float, optional, default 1e-8
        Value for numerical stability in adam. Only used when solver='adam'

    n_iter_no_change : int, optional, default 10
        Maximum number of epochs to not meet ``tol`` improvement.
        Only effective when solver='sgd' or 'adam'

        .. versionadded:: 0.20

    max_fun : int, optional, default 15000
        Only used when solver='lbfgs'. Maximum number of loss function calls.
        The solver iterates until convergence (determined by 'tol'), number
        of iterations reaches max_iter, or this number of loss function calls.
        Note that number of loss function calls will be greater than or equal
        to the number of iterations for the `MLPClassifier`.

        .. versionadded:: 0.22

    Attributes
    ----------
    classes_ : array or list of array of shape (n_classes,)
        Class labels for each output.

    loss_ : float
        The current loss computed with the loss function.

    coefs_ : list, length n_layers - 1
        The ith element in the list represents the weight matrix corresponding
        to layer i.

    intercepts_ : list, length n_layers - 1
        The ith element in the list represents the bias vector corresponding to
        layer i + 1.

    n_iter_ : int,
        The number of iterations the solver has ran.

    n_layers_ : int
        Number of layers.

    n_outputs_ : int
        Number of outputs.

    out_activation_ : string
        Name of the output activation function.

    Notes
    -----
    MLPClassifier trains iteratively since at each time step
    the partial derivatives of the loss function with respect to the model
    parameters are computed to update the parameters.

    It can also have a regularization term added to the loss function
    that shrinks model parameters to prevent overfitting.

    This implementation works with data represented as dense numpy arrays or
    sparse scipy arrays of floating point values.

    References
    ----------
    Hinton, Geoffrey E.
        "Connectionist learning procedures." Artificial intelligence 40.1
        (1989): 185-234.

    Glorot, Xavier, and Yoshua Bengio. "Understanding the difficulty of
        training deep feedforward neural networks." International Conference
        on Artificial Intelligence and Statistics. 2010.

    He, Kaiming, et al. "Delving deep into rectifiers: Surpassing human-level
        performance on imagenet classification." arXiv preprint
        arXiv:1502.01852 (2015).

    Kingma, Diederik, and Jimmy Ba. "Adam: A method for stochastic
        optimization." arXiv preprint arXiv:1412.6980 (2014).
    """
    def __init__(self, hidden_layer_sizes=(100,), activation="relu",
                 solver='adam', alpha=0.0001,
                 batch_size='auto', learning_rate="constant",
                 learning_rate_init=0.001, power_t=0.5, max_iter=200,
                 shuffle=True, random_state=None, tol=1e-4,
                 verbose=False, warm_start=False, momentum=0.9,
                 nesterovs_momentum=True, early_stopping=False,
                 validation_fraction=0.1, beta_1=0.9, beta_2=0.999,
                 epsilon=1e-8, n_iter_no_change=10, max_fun=15000):
        super().__init__(
            hidden_layer_sizes=hidden_layer_sizes,
            activation=activation, solver=solver, alpha=alpha,
            batch_size=batch_size, learning_rate=learning_rate,
            learning_rate_init=learning_rate_init, power_t=power_t,
            max_iter=max_iter, loss='log_loss', shuffle=shuffle,
            random_state=random_state, tol=tol, verbose=verbose,
            warm_start=warm_start, momentum=momentum,
            nesterovs_momentum=nesterovs_momentum,
            early_stopping=early_stopping,
            validation_fraction=validation_fraction,
            beta_1=beta_1, beta_2=beta_2, epsilon=epsilon,
            n_iter_no_change=n_iter_no_change, max_fun=max_fun)

    def _validate_input(self, X, y, incremental):
        X, y = check_X_y(X, y, accept_sparse=['csr', 'csc', 'coo'],
                         multi_output=True)
        if y.ndim == 2 and y.shape[1] == 1:
            y = column_or_1d(y, warn=True)

        if not incremental:
            self._label_binarizer = LabelBinarizer()
            self._label_binarizer.fit(y)
            self.classes_ = self._label_binarizer.classes_
        elif self.warm_start:
            classes = unique_labels(y)
            if set(classes) != set(self.classes_):
                raise ValueError("warm_start can only be used where `y` has "
                                 "the same classes as in the previous "
                                 "call to fit. Previously got %s, `y` has %s" %
                                 (self.classes_, classes))
        else:
            classes = unique_labels(y)
            if len(np.setdiff1d(classes, self.classes_, assume_unique=True)):
                raise ValueError("`y` has classes not in `self.classes_`."
                                 " `self.classes_` has %s. 'y' has %s." %
                                 (self.classes_, classes))

        y = self._label_binarizer.transform(y)
        return X, y

    def predict(self, X):
        """Predict using the multi-layer perceptron classifier

        Parameters
        ----------
        X : {array-like, sparse matrix}, shape (n_samples, n_features)
            The input data.

        Returns
        -------
        y : array-like, shape (n_samples,) or (n_samples, n_classes)
            The predicted classes.
        """
        check_is_fitted(self, "coefs_")
        y_pred = self._predict(X)

        if self.n_outputs_ == 1:
            y_pred = y_pred.ravel()

        return self._label_binarizer.inverse_transform(y_pred)

    def fit(self, X, y):
        """Fit the model to data matrix X and target(s) y.

        Parameters
        ----------
        X : array-like or sparse matrix, shape (n_samples, n_features)
            The input data.

        y : array-like, shape (n_samples,) or (n_samples, n_outputs)
            The target values (class labels in classification, real numbers in
            regression).

        Returns
        -------
        self : returns a trained MLP model.
        """
        return self._fit(X, y, incremental=(self.warm_start and
                                            hasattr(self, "classes_")))

    @property
    def partial_fit(self):
        """Update the model with a single iteration over the given data.

        Parameters
        ----------
        X : {array-like, sparse matrix}, shape (n_samples, n_features)
            The input data.

        y : array-like, shape (n_samples,)
            The target values.

        classes : array, shape (n_classes), default None
            Classes across all calls to partial_fit.
            Can be obtained via `np.unique(y_all)`, where y_all is the
            target vector of the entire dataset.
            This argument is required for the first call to partial_fit
            and can be omitted in the subsequent calls.
            Note that y doesn't need to contain all labels in `classes`.

        Returns
        -------
        self : returns a trained MLP model.
        """
        if self.solver not in _STOCHASTIC_SOLVERS:
            raise AttributeError("partial_fit is only available for stochastic"
                                 " optimizer. %s is not stochastic"
                                 % self.solver)
        return self._partial_fit

    def _partial_fit(self, X, y, classes=None):
        if _check_partial_fit_first_call(self, classes):
            self._label_binarizer = LabelBinarizer()
            if type_of_target(y).startswith('multilabel'):
                self._label_binarizer.fit(y)
            else:
                self._label_binarizer.fit(classes)

        super()._partial_fit(X, y)

        return self

    def predict_log_proba(self, X):
        """Return the log of probability estimates.

        Parameters
        ----------
        X : array-like, shape (n_samples, n_features)
            The input data.

        Returns
        -------
        log_y_prob : array-like, shape (n_samples, n_classes)
            The predicted log-probability of the sample for each class
            in the model, where classes are ordered as they are in
            `self.classes_`. Equivalent to log(predict_proba(X))
        """
        y_prob = self.predict_proba(X)
        return np.log(y_prob, out=y_prob)

    def predict_proba(self, X):
        """Probability estimates.

        Parameters
        ----------
        X : {array-like, sparse matrix}, shape (n_samples, n_features)
            The input data.

        Returns
        -------
        y_prob : array-like, shape (n_samples, n_classes)
            The predicted probability of the sample for each class in the
            model, where classes are ordered as they are in `self.classes_`.
        """
        check_is_fitted(self, "coefs_")
        y_pred = self._predict(X)

        if self.n_outputs_ == 1:
            y_pred = y_pred.ravel()

        if y_pred.ndim == 1:
            return np.vstack([1 - y_pred, y_pred]).T
        else:
            return y_pred


class MLPRegressor(BaseMultilayerPerceptron, RegressorMixin):
    """Multi-layer Perceptron regressor.

    This model optimizes the squared-loss using LBFGS or stochastic gradient
    descent.

    .. versionadded:: 0.18

    Parameters
    ----------
    hidden_layer_sizes : tuple, length = n_layers - 2, default (100,)
        The ith element represents the number of neurons in the ith
        hidden layer.

    activation : {'identity', 'logistic', 'tanh', 'relu'}, default 'relu'
        Activation function for the hidden layer.

        - 'identity', no-op activation, useful to implement linear bottleneck,
          returns f(x) = x

        - 'logistic', the logistic sigmoid function,
          returns f(x) = 1 / (1 + exp(-x)).

        - 'tanh', the hyperbolic tan function,
          returns f(x) = tanh(x).

        - 'relu', the rectified linear unit function,
          returns f(x) = max(0, x)

    solver : {'lbfgs', 'sgd', 'adam'}, default 'adam'
        The solver for weight optimization.

        - 'lbfgs' is an optimizer in the family of quasi-Newton methods.

        - 'sgd' refers to stochastic gradient descent.

        - 'adam' refers to a stochastic gradient-based optimizer proposed by
          Kingma, Diederik, and Jimmy Ba

        Note: The default solver 'adam' works pretty well on relatively
        large datasets (with thousands of training samples or more) in terms of
        both training time and validation score.
        For small datasets, however, 'lbfgs' can converge faster and perform
        better.

    alpha : float, optional, default 0.0001
        L2 penalty (regularization term) parameter.

    batch_size : int, optional, default 'auto'
        Size of minibatches for stochastic optimizers.
        If the solver is 'lbfgs', the classifier will not use minibatch.
        When set to "auto", `batch_size=min(200, n_samples)`

    learning_rate : {'constant', 'invscaling', 'adaptive'}, default 'constant'
        Learning rate schedule for weight updates.

        - 'constant' is a constant learning rate given by
          'learning_rate_init'.

        - 'invscaling' gradually decreases the learning rate ``learning_rate_``
          at each time step 't' using an inverse scaling exponent of 'power_t'.
          effective_learning_rate = learning_rate_init / pow(t, power_t)

        - 'adaptive' keeps the learning rate constant to
          'learning_rate_init' as long as training loss keeps decreasing.
          Each time two consecutive epochs fail to decrease training loss by at
          least tol, or fail to increase validation score by at least tol if
          'early_stopping' is on, the current learning rate is divided by 5.

        Only used when solver='sgd'.

    learning_rate_init : double, optional, default 0.001
        The initial learning rate used. It controls the step-size
        in updating the weights. Only used when solver='sgd' or 'adam'.

    power_t : double, optional, default 0.5
        The exponent for inverse scaling learning rate.
        It is used in updating effective learning rate when the learning_rate
        is set to 'invscaling'. Only used when solver='sgd'.

    max_iter : int, optional, default 200
        Maximum number of iterations. The solver iterates until convergence
        (determined by 'tol') or this number of iterations. For stochastic
        solvers ('sgd', 'adam'), note that this determines the number of epochs
        (how many times each data point will be used), not the number of
        gradient steps.

    shuffle : bool, optional, default True
        Whether to shuffle samples in each iteration. Only used when
        solver='sgd' or 'adam'.

    random_state : int, RandomState instance or None, optional, default None
        If int, random_state is the seed used by the random number generator;
        If RandomState instance, random_state is the random number generator;
        If None, the random number generator is the RandomState instance used
        by `np.random`.

    tol : float, optional, default 1e-4
        Tolerance for the optimization. When the loss or score is not improving
        by at least ``tol`` for ``n_iter_no_change`` consecutive iterations,
        unless ``learning_rate`` is set to 'adaptive', convergence is
        considered to be reached and training stops.

    verbose : bool, optional, default False
        Whether to print progress messages to stdout.

    warm_start : bool, optional, default False
        When set to True, reuse the solution of the previous
        call to fit as initialization, otherwise, just erase the
        previous solution. See :term:`the Glossary <warm_start>`.

    momentum : float, default 0.9
        Momentum for gradient descent update.  Should be between 0 and 1. Only
        used when solver='sgd'.

    nesterovs_momentum : boolean, default True
        Whether to use Nesterov's momentum. Only used when solver='sgd' and
        momentum > 0.

    early_stopping : bool, default False
        Whether to use early stopping to terminate training when validation
        score is not improving. If set to true, it will automatically set
        aside 10% of training data as validation and terminate training when
        validation score is not improving by at least ``tol`` for
        ``n_iter_no_change`` consecutive epochs.
        Only effective when solver='sgd' or 'adam'

    validation_fraction : float, optional, default 0.1
        The proportion of training data to set aside as validation set for
        early stopping. Must be between 0 and 1.
        Only used if early_stopping is True

    beta_1 : float, optional, default 0.9
        Exponential decay rate for estimates of first moment vector in adam,
        should be in [0, 1). Only used when solver='adam'

    beta_2 : float, optional, default 0.999
        Exponential decay rate for estimates of second moment vector in adam,
        should be in [0, 1). Only used when solver='adam'

    epsilon : float, optional, default 1e-8
        Value for numerical stability in adam. Only used when solver='adam'

    n_iter_no_change : int, optional, default 10
        Maximum number of epochs to not meet ``tol`` improvement.
        Only effective when solver='sgd' or 'adam'

        .. versionadded:: 0.20

    max_fun : int, optional, default 15000
        Only used when solver='lbfgs'. Maximum number of function calls.
        The solver iterates until convergence (determined by 'tol'), number
        of iterations reaches max_iter, or this number of function calls.
        Note that number of function calls will be greater than or equal to
        the number of iterations for the MLPRegressor.

        .. versionadded:: 0.22

    Attributes
    ----------
    loss_ : float
        The current loss computed with the loss function.

    coefs_ : list, length n_layers - 1
        The ith element in the list represents the weight matrix corresponding
        to layer i.

    intercepts_ : list, length n_layers - 1
        The ith element in the list represents the bias vector corresponding to
        layer i + 1.

    n_iter_ : int,
        The number of iterations the solver has ran.

    n_layers_ : int
        Number of layers.

    n_outputs_ : int
        Number of outputs.

    out_activation_ : string
        Name of the output activation function.

    Notes
    -----
    MLPRegressor trains iteratively since at each time step
    the partial derivatives of the loss function with respect to the model
    parameters are computed to update the parameters.

    It can also have a regularization term added to the loss function
    that shrinks model parameters to prevent overfitting.

    This implementation works with data represented as dense and sparse numpy
    arrays of floating point values.

    References
    ----------
    Hinton, Geoffrey E.
        "Connectionist learning procedures." Artificial intelligence 40.1
        (1989): 185-234.

    Glorot, Xavier, and Yoshua Bengio. "Understanding the difficulty of
        training deep feedforward neural networks." International Conference
        on Artificial Intelligence and Statistics. 2010.

    He, Kaiming, et al. "Delving deep into rectifiers: Surpassing human-level
        performance on imagenet classification." arXiv preprint
        arXiv:1502.01852 (2015).

    Kingma, Diederik, and Jimmy Ba. "Adam: A method for stochastic
        optimization." arXiv preprint arXiv:1412.6980 (2014).
    """
    def __init__(self, hidden_layer_sizes=(100,), activation="relu",
                 solver='adam', alpha=0.0001,
                 batch_size='auto', learning_rate="constant",
                 learning_rate_init=0.001,
                 power_t=0.5, max_iter=200, shuffle=True,
                 random_state=None, tol=1e-4,
                 verbose=False, warm_start=False, momentum=0.9,
                 nesterovs_momentum=True, early_stopping=False,
                 validation_fraction=0.1, beta_1=0.9, beta_2=0.999,
                 epsilon=1e-8, n_iter_no_change=10, max_fun=15000):
        super().__init__(
            hidden_layer_sizes=hidden_layer_sizes,
            activation=activation, solver=solver, alpha=alpha,
            batch_size=batch_size, learning_rate=learning_rate,
            learning_rate_init=learning_rate_init, power_t=power_t,
            max_iter=max_iter, loss='squared_loss', shuffle=shuffle,
            random_state=random_state, tol=tol, verbose=verbose,
            warm_start=warm_start, momentum=momentum,
            nesterovs_momentum=nesterovs_momentum,
            early_stopping=early_stopping,
            validation_fraction=validation_fraction,
            beta_1=beta_1, beta_2=beta_2, epsilon=epsilon,
            n_iter_no_change=n_iter_no_change, max_fun=max_fun)

    def predict(self, X):
        """Predict using the multi-layer perceptron model.

        Parameters
        ----------
        X : {array-like, sparse matrix}, shape (n_samples, n_features)
            The input data.

        Returns
        -------
        y : array-like, shape (n_samples, n_outputs)
            The predicted values.
        """
        check_is_fitted(self, "coefs_")
        y_pred = self._predict(X)
        if y_pred.shape[1] == 1:
            return y_pred.ravel()
        return y_pred

    def _validate_input(self, X, y, incremental):
        X, y = check_X_y(X, y, accept_sparse=['csr', 'csc', 'coo'],
                         multi_output=True, y_numeric=True)
        if y.ndim == 2 and y.shape[1] == 1:
            y = column_or_1d(y, warn=True)
        return X, y<|MERGE_RESOLUTION|>--- conflicted
+++ resolved
@@ -354,15 +354,8 @@
             batch_size = np.clip(self.batch_size, 1, n_samples)
 
         # Initialize lists
-<<<<<<< HEAD
-        activations = [X]
-        activations.extend(np.empty((batch_size, n_fan_out))
-                           for n_fan_out in layer_units[1:])
-        deltas = [np.empty_like(a_layer) for a_layer in activations[1:]]
-=======
         activations = [X] + [None] * (len(layer_units) - 1)
         deltas = [None] * (len(activations) - 1)
->>>>>>> 98e1c0f8
 
         coef_grads = [np.empty((n_fan_in_, n_fan_out_)) for n_fan_in_,
                       n_fan_out_ in zip(layer_units[:-1],

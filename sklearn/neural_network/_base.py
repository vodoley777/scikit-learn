--- conflicted
+++ resolved
@@ -176,7 +176,7 @@
                'relu': inplace_relu_derivative}
 
 
-def squared_loss(y_true, y_pred, sample_weight=None):
+def squared_loss(y_true, y_pred):
     """Compute the squared loss for regression.
 
     Parameters
@@ -187,20 +187,15 @@
     y_pred : array-like or label indicator matrix
         Predicted values, as returned by a regression estimator.
 
-    sample_weight : array-like of shape (n_samples,), default=None
-        Sample weights. If None, then samples are equally weighted.
-
     Returns
     -------
     loss : float
         The degree to which the samples are correctly predicted.
     """
-    loss = ((y_true - y_pred) ** 2).sum(axis=-1)
-
-    return (loss * sample_weight).mean() / 2
-
-
-def log_loss(y_true, y_prob, sample_weight=None):
+    return ((y_true - y_pred) ** 2).mean() / 2
+
+
+def log_loss(y_true, y_prob):
     """Compute Logistic loss for classification.
 
     Parameters
@@ -211,9 +206,6 @@
     y_prob : array-like of float, shape = (n_samples, n_classes)
         Predicted probabilities, as returned by a classifier's
         predict_proba method.
-
-    sample_weight : array-like of shape (n_samples,), default=None
-        Sample weights. If None, then samples are equally weighted.
 
     Returns
     -------
@@ -228,12 +220,10 @@
     if y_true.shape[1] == 1:
         y_true = np.append(1 - y_true, y_true, axis=1)
 
-    loss = -(xlogy(y_true, y_prob)).sum(axis=-1)
-
-    return (loss * sample_weight).sum() / y_prob.shape[0]
-
-
-def binary_log_loss(y_true, y_prob, sample_weight=None):
+    return - xlogy(y_true, y_prob).sum() / y_prob.shape[0]
+
+
+def binary_log_loss(y_true, y_prob):
     """Compute binary logistic loss for classification.
 
     This is identical to log_loss in binary classification case,
@@ -248,26 +238,15 @@
         Predicted probabilities, as returned by a classifier's
         predict_proba method.
 
-    sample_weight : array-like of shape (n_samples,), default=None
-        Sample weights. If None, then samples are equally weighted.
-
     Returns
     -------
     loss : float
         The degree to which the samples are correctly predicted.
     """
-<<<<<<< HEAD
-    loss = -(
-        xlogy(y_true, y_prob) + xlogy(1 - y_true, 1 - y_prob)
-    ).sum(axis=-1)
-
-    return (loss * sample_weight).sum() / y_prob.shape[0]
-=======
     eps = np.finfo(y_prob.dtype).eps
     y_prob = np.clip(y_prob, eps, 1 - eps)
     return -(xlogy(y_true, y_prob) +
              xlogy(1 - y_true, 1 - y_prob)).sum() / y_prob.shape[0]
->>>>>>> 923d8879
 
 
 LOSS_FUNCTIONS = {'squared_loss': squared_loss, 'log_loss': log_loss,

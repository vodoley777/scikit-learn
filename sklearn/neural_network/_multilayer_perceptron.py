"""Multi-layer Perceptron
"""

# Authors: Issam H. Laradji <issam.laradji@gmail.com>
#          Andreas Mueller
#          Jiyuan Qian
# License: BSD 3 clause

import numpy as np

from abc import ABCMeta, abstractmethod
import warnings

import scipy.optimize

from ..base import BaseEstimator, ClassifierMixin, RegressorMixin
from ..base import is_classifier
from ._base import ACTIVATIONS, DERIVATIVES, LOSS_FUNCTIONS
from ._stochastic_optimizers import SGDOptimizer, AdamOptimizer
from ..model_selection import train_test_split
from ..preprocessing import LabelBinarizer
from ..utils import gen_batches, check_random_state
from ..utils import shuffle
from ..utils import _safe_indexing
from ..utils import check_array, check_X_y, column_or_1d
from ..exceptions import ConvergenceWarning
from ..utils.extmath import safe_sparse_dot
from ..utils.validation import check_is_fitted
from ..utils.multiclass import _check_partial_fit_first_call, unique_labels
from ..utils.multiclass import type_of_target
from ..utils.optimize import _check_optimize_result


_STOCHASTIC_SOLVERS = ['sgd', 'adam']


def _pack(coefs_, intercepts_):
    """Pack the parameters into a single vector."""
    return np.hstack([l.ravel() for l in coefs_ + intercepts_])


class BaseMultilayerPerceptron(BaseEstimator, metaclass=ABCMeta):
    """Base class for MLP classification and regression.

    Warning: This class should not be used directly.
    Use derived classes instead.

    .. versionadded:: 0.18
    """

    @abstractmethod
    def __init__(self, hidden_layer_sizes, activation, solver,
                 alpha, batch_size, learning_rate, learning_rate_init, power_t,
                 max_iter, loss, shuffle, random_state, tol, verbose,
                 warm_start, momentum, nesterovs_momentum, early_stopping,
                 validation_fraction, beta_1, beta_2, epsilon,
                 n_iter_no_change, max_fun):
        self.activation = activation
        self.solver = solver
        self.alpha = alpha
        self.batch_size = batch_size
        self.learning_rate = learning_rate
        self.learning_rate_init = learning_rate_init
        self.power_t = power_t
        self.max_iter = max_iter
        self.loss = loss
        self.hidden_layer_sizes = hidden_layer_sizes
        self.shuffle = shuffle
        self.random_state = random_state
        self.tol = tol
        self.verbose = verbose
        self.warm_start = warm_start
        self.momentum = momentum
        self.nesterovs_momentum = nesterovs_momentum
        self.early_stopping = early_stopping
        self.validation_fraction = validation_fraction
        self.beta_1 = beta_1
        self.beta_2 = beta_2
        self.epsilon = epsilon
        self.n_iter_no_change = n_iter_no_change
        self.max_fun = max_fun

    def _unpack(self, packed_parameters):
        """Extract the coefficients and intercepts from packed_parameters."""
        for i in range(self.n_layers_ - 1):
            start, end, shape = self._coef_indptr[i]
            self.coefs_[i] = np.reshape(packed_parameters[start:end], shape)

            start, end = self._intercept_indptr[i]
            self.intercepts_[i] = packed_parameters[start:end]

    def _forward_pass(self, activations):
        """Perform a forward pass on the network by computing the values
        of the neurons in the hidden layers and the output layer.

        Parameters
        ----------
        activations : list, length = n_layers - 1
            The ith element of the list holds the values of the ith layer.
        """
        hidden_activation = ACTIVATIONS[self.activation]
        # Iterate over the hidden layers
        for i in range(self.n_layers_ - 1):
            activations[i + 1] = safe_sparse_dot(activations[i],
                                                 self.coefs_[i])
            activations[i + 1] += self.intercepts_[i]

            # For the hidden layers
            if (i + 1) != (self.n_layers_ - 1):
                activations[i + 1] = hidden_activation(activations[i + 1])

        # For the last layer
        output_activation = ACTIVATIONS[self.out_activation_]
        activations[i + 1] = output_activation(activations[i + 1])

        return activations

    def _compute_loss_grad(self, layer, n_samples, activations, deltas,
                           coef_grads, intercept_grads):
        """Compute the gradient of loss with respect to coefs and intercept for
        specified layer.

        This function does backpropagation for the specified one layer.
        """
        coef_grads[layer] = safe_sparse_dot(activations[layer].T,
                                            deltas[layer])
        coef_grads[layer] += (self.alpha * self.coefs_[layer])
        coef_grads[layer] /= n_samples

        intercept_grads[layer] = np.mean(deltas[layer], 0)

        return coef_grads, intercept_grads

    def _loss_grad_lbfgs(self, packed_coef_inter, X, y, activations, deltas,
                         coef_grads, intercept_grads):
        """Compute the MLP loss function and its corresponding derivatives
        with respect to the different parameters given in the initialization.

        Returned gradients are packed in a single vector so it can be used
        in lbfgs

        Parameters
        ----------
        packed_coef_inter : ndarray
            A vector comprising the flattened coefficients and intercepts.

        X : {array-like, sparse matrix} of shape (n_samples, n_features)
            The input data.

        y : ndarray of shape (n_samples,)
            The target values.

        activations : list, length = n_layers - 1
            The ith element of the list holds the values of the ith layer.

        deltas : list, length = n_layers - 1
            The ith element of the list holds the difference between the
            activations of the i + 1 layer and the backpropagated error.
            More specifically, deltas are gradients of loss with respect to z
            in each layer, where z = wx + b is the value of a particular layer
            before passing through the activation function

        coef_grads : list, length = n_layers - 1
            The ith element contains the amount of change used to update the
            coefficient parameters of the ith layer in an iteration.

        intercept_grads : list, length = n_layers - 1
            The ith element contains the amount of change used to update the
            intercept parameters of the ith layer in an iteration.

        Returns
        -------
        loss : float
        grad : array-like, shape (number of nodes of all layers,)
        """
        self._unpack(packed_coef_inter)
        loss, coef_grads, intercept_grads = self._backprop(
            X, y, activations, deltas, coef_grads, intercept_grads)
        grad = _pack(coef_grads, intercept_grads)
        return loss, grad

    def _backprop(self, X, y, activations, deltas, coef_grads,
                  intercept_grads):
        """Compute the MLP loss function and its corresponding derivatives
        with respect to each parameter: weights and bias vectors.

        Parameters
        ----------
        X : {array-like, sparse matrix} of shape (n_samples, n_features)
            The input data.

        y : ndarray of shape (n_samples,)
            The target values.

        activations : list, length = n_layers - 1
             The ith element of the list holds the values of the ith layer.

        deltas : list, length = n_layers - 1
            The ith element of the list holds the difference between the
            activations of the i + 1 layer and the backpropagated error.
            More specifically, deltas are gradients of loss with respect to z
            in each layer, where z = wx + b is the value of a particular layer
            before passing through the activation function

        coef_grads : list, length = n_layers - 1
            The ith element contains the amount of change used to update the
            coefficient parameters of the ith layer in an iteration.

        intercept_grads : list, length = n_layers - 1
            The ith element contains the amount of change used to update the
            intercept parameters of the ith layer in an iteration.

        Returns
        -------
        loss : float
        coef_grads : list, length = n_layers - 1
        intercept_grads : list, length = n_layers - 1
        """
        n_samples = X.shape[0]

        # Forward propagate
        activations = self._forward_pass(activations)

        # Get loss
        loss_func_name = self.loss
        if loss_func_name == 'log_loss' and self.out_activation_ == 'logistic':
            loss_func_name = 'binary_log_loss'
        loss = LOSS_FUNCTIONS[loss_func_name](y, activations[-1])
        # Add L2 regularization term to loss
        values = np.sum(
            np.array([np.dot(s.ravel(), s.ravel()) for s in self.coefs_]))
        loss += (0.5 * self.alpha) * values / n_samples

        # Backward propagate
        last = self.n_layers_ - 2

        # The calculation of delta[last] here works with following
        # combinations of output activation and loss function:
        # sigmoid and binary cross entropy, softmax and categorical cross
        # entropy, and identity with squared loss
        deltas[last] = activations[-1] - y

        # Compute gradient for the last layer
        coef_grads, intercept_grads = self._compute_loss_grad(
            last, n_samples, activations, deltas, coef_grads, intercept_grads)

        # Iterate over the hidden layers
        for i in range(self.n_layers_ - 2, 0, -1):
            deltas[i - 1] = safe_sparse_dot(deltas[i], self.coefs_[i].T)
            inplace_derivative = DERIVATIVES[self.activation]
            inplace_derivative(activations[i], deltas[i - 1])

            coef_grads, intercept_grads = self._compute_loss_grad(
                i - 1, n_samples, activations, deltas, coef_grads,
                intercept_grads)

        return loss, coef_grads, intercept_grads

    def _initialize(self, y, layer_units):
        # set all attributes, allocate weights etc for first call
        # Initialize parameters
        self.n_iter_ = 0
        self.t_ = 0
        self.n_outputs_ = y.shape[1]

        # Compute the number of layers
        self.n_layers_ = len(layer_units)

        # Output for regression
        if not is_classifier(self):
            self.out_activation_ = 'identity'
        # Output for multi class
        elif self._label_binarizer.y_type_ == 'multiclass':
            self.out_activation_ = 'softmax'
        # Output for binary class and multi-label
        else:
            self.out_activation_ = 'logistic'

        # Initialize coefficient and intercept layers
        self.coefs_ = []
        self.intercepts_ = []

        for i in range(self.n_layers_ - 1):
            coef_init, intercept_init = self._init_coef(layer_units[i],
                                                        layer_units[i + 1])
            self.coefs_.append(coef_init)
            self.intercepts_.append(intercept_init)

        if self.solver in _STOCHASTIC_SOLVERS:
            self.loss_curve_ = []
            self._no_improvement_count = 0
            if self.early_stopping:
                self.validation_scores_ = []
                self.best_validation_score_ = -np.inf
            else:
                self.best_loss_ = np.inf

    def _init_coef(self, fan_in, fan_out):
        # Use the initialization method recommended by
        # Glorot et al.
        factor = 6.
        if self.activation == 'logistic':
            factor = 2.
        init_bound = np.sqrt(factor / (fan_in + fan_out))

        # Generate weights and bias:
        coef_init = self._random_state.uniform(-init_bound, init_bound,
                                               (fan_in, fan_out))
        intercept_init = self._random_state.uniform(-init_bound, init_bound,
                                                    fan_out)
        return coef_init, intercept_init

    def _fit(self, X, y, incremental=False):
        # Make sure self.hidden_layer_sizes is a list
        hidden_layer_sizes = self.hidden_layer_sizes
        if not hasattr(hidden_layer_sizes, "__iter__"):
            hidden_layer_sizes = [hidden_layer_sizes]
        hidden_layer_sizes = list(hidden_layer_sizes)

        # Validate input parameters.
        self._validate_hyperparameters()
        if np.any(np.array(hidden_layer_sizes) <= 0):
            raise ValueError("hidden_layer_sizes must be > 0, got %s." %
                             hidden_layer_sizes)

        X, y = self._validate_input(X, y, incremental)
        n_samples, n_features = X.shape

        # Ensure y is 2D
        if y.ndim == 1:
            y = y.reshape((-1, 1))

        self.n_outputs_ = y.shape[1]

        layer_units = ([n_features] + hidden_layer_sizes +
                       [self.n_outputs_])

        # check random state
        self._random_state = check_random_state(self.random_state)

        if not hasattr(self, 'coefs_') or (not self.warm_start and not
                                           incremental):
            # First time training the model
            self._initialize(y, layer_units)

        # lbfgs does not support mini-batches
        if self.solver == 'lbfgs':
            batch_size = n_samples
        elif self.batch_size == 'auto':
            batch_size = min(200, n_samples)
        else:
            if self.batch_size < 1 or self.batch_size > n_samples:
                warnings.warn("Got `batch_size` less than 1 or larger than "
                              "sample size. It is going to be clipped")
            batch_size = np.clip(self.batch_size, 1, n_samples)

        # Initialize lists
        activations = [X] + [None] * (len(layer_units) - 1)
        deltas = [None] * (len(activations) - 1)

        coef_grads = [np.empty((n_fan_in_, n_fan_out_)) for n_fan_in_,
                      n_fan_out_ in zip(layer_units[:-1],
                                        layer_units[1:])]

        intercept_grads = [np.empty(n_fan_out_) for n_fan_out_ in
                           layer_units[1:]]

        # Run the Stochastic optimization solver
        if self.solver in _STOCHASTIC_SOLVERS:
            self._fit_stochastic(X, y, activations, deltas, coef_grads,
                                 intercept_grads, layer_units, incremental)

        # Run the LBFGS solver
        elif self.solver == 'lbfgs':
            self._fit_lbfgs(X, y, activations, deltas, coef_grads,
                            intercept_grads, layer_units)
        return self

    def _validate_hyperparameters(self):
        if not isinstance(self.shuffle, bool):
            raise ValueError("shuffle must be either True or False, got %s." %
                             self.shuffle)
        if self.max_iter <= 0:
            raise ValueError("max_iter must be > 0, got %s." % self.max_iter)
        if self.max_fun <= 0:
            raise ValueError("max_fun must be > 0, got %s." % self.max_fun)
        if self.alpha < 0.0:
            raise ValueError("alpha must be >= 0, got %s." % self.alpha)
        if (self.learning_rate in ["constant", "invscaling", "adaptive"] and
                self.learning_rate_init <= 0.0):
            raise ValueError("learning_rate_init must be > 0, got %s." %
                             self.learning_rate)
        if self.momentum > 1 or self.momentum < 0:
            raise ValueError("momentum must be >= 0 and <= 1, got %s" %
                             self.momentum)
        if not isinstance(self.nesterovs_momentum, bool):
            raise ValueError("nesterovs_momentum must be either True or False,"
                             " got %s." % self.nesterovs_momentum)
        if not isinstance(self.early_stopping, bool):
            raise ValueError("early_stopping must be either True or False,"
                             " got %s." % self.early_stopping)
        if self.validation_fraction < 0 or self.validation_fraction >= 1:
            raise ValueError("validation_fraction must be >= 0 and < 1, "
                             "got %s" % self.validation_fraction)
        if self.beta_1 < 0 or self.beta_1 >= 1:
            raise ValueError("beta_1 must be >= 0 and < 1, got %s" %
                             self.beta_1)
        if self.beta_2 < 0 or self.beta_2 >= 1:
            raise ValueError("beta_2 must be >= 0 and < 1, got %s" %
                             self.beta_2)
        if self.epsilon <= 0.0:
            raise ValueError("epsilon must be > 0, got %s." % self.epsilon)
        if self.n_iter_no_change <= 0:
            raise ValueError("n_iter_no_change must be > 0, got %s."
                             % self.n_iter_no_change)

        # raise ValueError if not registered
        if self.activation not in ACTIVATIONS:
            raise ValueError("The activation '%s' is not supported. Supported "
                             "activations are %s."
                             % (self.activation, list(sorted(ACTIVATIONS))))
        if self.learning_rate not in ["constant", "invscaling", "adaptive"]:
            raise ValueError("learning rate %s is not supported. " %
                             self.learning_rate)
        supported_solvers = _STOCHASTIC_SOLVERS + ["lbfgs"]
        if self.solver not in supported_solvers:
            raise ValueError("The solver %s is not supported. "
                             " Expected one of: %s" %
                             (self.solver, ", ".join(supported_solvers)))

    def _fit_lbfgs(self, X, y, activations, deltas, coef_grads,
                   intercept_grads, layer_units):
        # Store meta information for the parameters
        self._coef_indptr = []
        self._intercept_indptr = []
        start = 0

        # Save sizes and indices of coefficients for faster unpacking
        for i in range(self.n_layers_ - 1):
            n_fan_in, n_fan_out = layer_units[i], layer_units[i + 1]

            end = start + (n_fan_in * n_fan_out)
            self._coef_indptr.append((start, end, (n_fan_in, n_fan_out)))
            start = end

        # Save sizes and indices of intercepts for faster unpacking
        for i in range(self.n_layers_ - 1):
            end = start + layer_units[i + 1]
            self._intercept_indptr.append((start, end))
            start = end

        # Run LBFGS
        packed_coef_inter = _pack(self.coefs_,
                                  self.intercepts_)

        if self.verbose is True or self.verbose >= 1:
            iprint = 1
        else:
            iprint = -1

        opt_res = scipy.optimize.minimize(
                self._loss_grad_lbfgs, packed_coef_inter,
                method="L-BFGS-B", jac=True,
                options={
                    "maxfun": self.max_fun,
                    "maxiter": self.max_iter,
                    "iprint": iprint,
                    "gtol": self.tol
                },
                args=(X, y, activations, deltas, coef_grads, intercept_grads))
        self.n_iter_ = _check_optimize_result("lbfgs", opt_res, self.max_iter)
        self.loss_ = opt_res.fun
        self._unpack(opt_res.x)

    def _fit_stochastic(self, X, y, activations, deltas, coef_grads,
                        intercept_grads, layer_units, incremental):

        if not incremental or not hasattr(self, '_optimizer'):
            params = self.coefs_ + self.intercepts_

            if self.solver == 'sgd':
                self._optimizer = SGDOptimizer(
                    params, self.learning_rate_init, self.learning_rate,
                    self.momentum, self.nesterovs_momentum, self.power_t)
            elif self.solver == 'adam':
                self._optimizer = AdamOptimizer(
                    params, self.learning_rate_init, self.beta_1, self.beta_2,
                    self.epsilon)

        # early_stopping in partial_fit doesn't make sense
        early_stopping = self.early_stopping and not incremental
        if early_stopping:
            # don't stratify in multilabel classification
            should_stratify = is_classifier(self) and self.n_outputs_ == 1
            stratify = y if should_stratify else None
            X, X_val, y, y_val = train_test_split(
                X, y, random_state=self._random_state,
                test_size=self.validation_fraction,
                stratify=stratify)
            if is_classifier(self):
                y_val = self._label_binarizer.inverse_transform(y_val)
        else:
            X_val = None
            y_val = None

        n_samples = X.shape[0]
        sample_idx = np.arange(n_samples, dtype=int)

        if self.batch_size == 'auto':
            batch_size = min(200, n_samples)
        else:
            batch_size = np.clip(self.batch_size, 1, n_samples)

        try:
            for it in range(self.max_iter):
                if self.shuffle:
                    # Only shuffle the sample indices instead of X and y to
                    # reduce the memory footprint. These indices will be used
                    # to slice the X and y.
                    sample_idx = shuffle(sample_idx,
                                         random_state=self._random_state)

                accumulated_loss = 0.0
                for batch_slice in gen_batches(n_samples, batch_size):
                    if self.shuffle:
                        X_batch = _safe_indexing(X, sample_idx[batch_slice])
                        y_batch = y[sample_idx[batch_slice]]
                    else:
                        X_batch = X[batch_slice]
                        y_batch = y[batch_slice]

                    activations[0] = X_batch
                    batch_loss, coef_grads, intercept_grads = self._backprop(
                        X_batch, y_batch, activations, deltas,
                        coef_grads, intercept_grads)
                    accumulated_loss += batch_loss * (batch_slice.stop -
                                                      batch_slice.start)

                    # update weights
                    grads = coef_grads + intercept_grads
                    self._optimizer.update_params(grads)

                self.n_iter_ += 1
                self.loss_ = accumulated_loss / X.shape[0]

                self.t_ += n_samples
                self.loss_curve_.append(self.loss_)
                if self.verbose:
                    print("Iteration %d, loss = %.8f" % (self.n_iter_,
                                                         self.loss_))

                # update no_improvement_count based on training loss or
                # validation score according to early_stopping
                self._update_no_improvement_count(early_stopping, X_val, y_val)

                # for learning rate that needs to be updated at iteration end
                self._optimizer.iteration_ends(self.t_)

                if self._no_improvement_count > self.n_iter_no_change:
                    # not better than last `n_iter_no_change` iterations by tol
                    # stop or decrease learning rate
                    if early_stopping:
                        msg = ("Validation score did not improve more than "
                               "tol=%f for %d consecutive epochs." % (
                                   self.tol, self.n_iter_no_change))
                    else:
                        msg = ("Training loss did not improve more than tol=%f"
                               " for %d consecutive epochs." % (
                                   self.tol, self.n_iter_no_change))

                    is_stopping = self._optimizer.trigger_stopping(
                        msg, self.verbose)
                    if is_stopping:
                        break
                    else:
                        self._no_improvement_count = 0

                if incremental:
                    break

                if self.n_iter_ == self.max_iter:
                    warnings.warn(
                        "Stochastic Optimizer: Maximum iterations (%d) "
                        "reached and the optimization hasn't converged yet."
                        % self.max_iter, ConvergenceWarning)
        except KeyboardInterrupt:
            warnings.warn("Training interrupted by user.")

        if early_stopping:
            # restore best weights
            self.coefs_ = self._best_coefs
            self.intercepts_ = self._best_intercepts

    def _update_no_improvement_count(self, early_stopping, X_val, y_val):
        if early_stopping:
            # compute validation score, use that for stopping
            self.validation_scores_.append(self.score(X_val, y_val))

            if self.verbose:
                print("Validation score: %f" % self.validation_scores_[-1])
            # update best parameters
            # use validation_scores_, not loss_curve_
            # let's hope no-one overloads .score with mse
            last_valid_score = self.validation_scores_[-1]

            if last_valid_score < (self.best_validation_score_ +
                                   self.tol):
                self._no_improvement_count += 1
            else:
                self._no_improvement_count = 0

            if last_valid_score > self.best_validation_score_:
                self.best_validation_score_ = last_valid_score
                self._best_coefs = [c.copy() for c in self.coefs_]
                self._best_intercepts = [i.copy()
                                         for i in self.intercepts_]
        else:
            if self.loss_curve_[-1] > self.best_loss_ - self.tol:
                self._no_improvement_count += 1
            else:
                self._no_improvement_count = 0
            if self.loss_curve_[-1] < self.best_loss_:
                self.best_loss_ = self.loss_curve_[-1]

    def fit(self, X, y):
        """Fit the model to data matrix X and target(s) y.

        Parameters
        ----------
        X : ndarray or sparse matrix of shape (n_samples, n_features)
            The input data.

        y : ndarray of shape (n_samples,) or (n_samples, n_outputs)
            The target values (class labels in classification, real numbers in
            regression).

        Returns
        -------
        self : returns a trained MLP model.
        """
        return self._fit(X, y, incremental=False)

    @property
    def partial_fit(self):
        """Update the model with a single iteration over the given data.

        Parameters
        ----------
        X : {array-like, sparse matrix} of shape (n_samples, n_features)
            The input data.

        y : ndarray of shape (n_samples,)
            The target values.

        Returns
        -------
        self : returns a trained MLP model.
        """
        if self.solver not in _STOCHASTIC_SOLVERS:
            raise AttributeError("partial_fit is only available for stochastic"
                                 " optimizers. %s is not stochastic."
                                 % self.solver)
        return self._partial_fit

    def _partial_fit(self, X, y):
        return self._fit(X, y, incremental=True)

    def _predict(self, X):
        """Predict using the trained model

        Parameters
        ----------
        X : {array-like, sparse matrix} of shape (n_samples, n_features)
            The input data.

        Returns
        -------
        y_pred : ndarray of shape (n_samples,) or (n_samples, n_outputs)
            The decision function of the samples for each class in the model.
        """
        X = check_array(X, accept_sparse=['csr', 'csc'])

        # Make sure self.hidden_layer_sizes is a list
        hidden_layer_sizes = self.hidden_layer_sizes
        if not hasattr(hidden_layer_sizes, "__iter__"):
            hidden_layer_sizes = [hidden_layer_sizes]
        hidden_layer_sizes = list(hidden_layer_sizes)

        layer_units = [X.shape[1]] + hidden_layer_sizes + \
            [self.n_outputs_]

        # Initialize layers
        activations = [X]

        for i in range(self.n_layers_ - 1):
            activations.append(np.empty((X.shape[0],
                                         layer_units[i + 1])))
        # forward propagate
        self._forward_pass(activations)
        y_pred = activations[-1]

        return y_pred


class MLPClassifier(ClassifierMixin, BaseMultilayerPerceptron):
    """Multi-layer Perceptron classifier.

    This model optimizes the log-loss function using LBFGS or stochastic
    gradient descent.

    .. versionadded:: 0.18

    Parameters
    ----------
    hidden_layer_sizes : tuple, length = n_layers - 2, default=(100,)
        The ith element represents the number of neurons in the ith
        hidden layer.

    activation : {'identity', 'logistic', 'tanh', 'relu'}, default='relu'
        Activation function for the hidden layer.

        - 'identity', no-op activation, useful to implement linear bottleneck,
          returns f(x) = x

        - 'logistic', the logistic sigmoid function,
          returns f(x) = 1 / (1 + exp(-x)).

        - 'tanh', the hyperbolic tan function,
          returns f(x) = tanh(x).

        - 'relu', the rectified linear unit function,
          returns f(x) = max(0, x)

    solver : {'lbfgs', 'sgd', 'adam'}, default='adam'
        The solver for weight optimization.

        - 'lbfgs' is an optimizer in the family of quasi-Newton methods.

        - 'sgd' refers to stochastic gradient descent.

        - 'adam' refers to a stochastic gradient-based optimizer proposed
          by Kingma, Diederik, and Jimmy Ba

        Note: The default solver 'adam' works pretty well on relatively
        large datasets (with thousands of training samples or more) in terms of
        both training time and validation score.
        For small datasets, however, 'lbfgs' can converge faster and perform
        better.

    alpha : float, default=0.0001
        L2 penalty (regularization term) parameter.

    batch_size : int, default='auto'
        Size of minibatches for stochastic optimizers.
        If the solver is 'lbfgs', the classifier will not use minibatch.
        When set to "auto", `batch_size=min(200, n_samples)`

    learning_rate : {'constant', 'invscaling', 'adaptive'}, default='constant'
        Learning rate schedule for weight updates.

        - 'constant' is a constant learning rate given by
          'learning_rate_init'.

        - 'invscaling' gradually decreases the learning rate at each
          time step 't' using an inverse scaling exponent of 'power_t'.
          effective_learning_rate = learning_rate_init / pow(t, power_t)

        - 'adaptive' keeps the learning rate constant to
          'learning_rate_init' as long as training loss keeps decreasing.
          Each time two consecutive epochs fail to decrease training loss by at
          least tol, or fail to increase validation score by at least tol if
          'early_stopping' is on, the current learning rate is divided by 5.

        Only used when ``solver='sgd'``.

    learning_rate_init : double, default=0.001
        The initial learning rate used. It controls the step-size
        in updating the weights. Only used when solver='sgd' or 'adam'.

    power_t : double, default=0.5
        The exponent for inverse scaling learning rate.
        It is used in updating effective learning rate when the learning_rate
        is set to 'invscaling'. Only used when solver='sgd'.

    max_iter : int, default=200
        Maximum number of iterations. The solver iterates until convergence
        (determined by 'tol') or this number of iterations. For stochastic
        solvers ('sgd', 'adam'), note that this determines the number of epochs
        (how many times each data point will be used), not the number of
        gradient steps.

    shuffle : bool, default=True
        Whether to shuffle samples in each iteration. Only used when
        solver='sgd' or 'adam'.

    random_state : int, RandomState instance or None, default=None
        If int, random_state is the seed used by the random number generator;
        If RandomState instance, random_state is the random number generator;
        If None, the random number generator is the RandomState instance used
        by `np.random`.

    tol : float, default=1e-4
        Tolerance for the optimization. When the loss or score is not improving
        by at least ``tol`` for ``n_iter_no_change`` consecutive iterations,
        unless ``learning_rate`` is set to 'adaptive', convergence is
        considered to be reached and training stops.

    verbose : bool, default=False
        Whether to print progress messages to stdout.

    warm_start : bool, default=False
        When set to True, reuse the solution of the previous
        call to fit as initialization, otherwise, just erase the
        previous solution. See :term:`the Glossary <warm_start>`.

    momentum : float, default=0.9
        Momentum for gradient descent update. Should be between 0 and 1. Only
        used when solver='sgd'.

    nesterovs_momentum : boolean, default=True
        Whether to use Nesterov's momentum. Only used when solver='sgd' and
        momentum > 0.

    early_stopping : bool, default=False
        Whether to use early stopping to terminate training when validation
        score is not improving. If set to true, it will automatically set
        aside 10% of training data as validation and terminate training when
        validation score is not improving by at least tol for
        ``n_iter_no_change`` consecutive epochs. The split is stratified,
        except in a multilabel setting.
        Only effective when solver='sgd' or 'adam'

    validation_fraction : float, default=0.1
        The proportion of training data to set aside as validation set for
        early stopping. Must be between 0 and 1.
        Only used if early_stopping is True

    beta_1 : float, default=0.9
        Exponential decay rate for estimates of first moment vector in adam,
        should be in [0, 1). Only used when solver='adam'

    beta_2 : float, default=0.999
        Exponential decay rate for estimates of second moment vector in adam,
        should be in [0, 1). Only used when solver='adam'

    epsilon : float, default=1e-8
        Value for numerical stability in adam. Only used when solver='adam'

    n_iter_no_change : int, default=10
        Maximum number of epochs to not meet ``tol`` improvement.
        Only effective when solver='sgd' or 'adam'

        .. versionadded:: 0.20

    max_fun : int, default=15000
        Only used when solver='lbfgs'. Maximum number of loss function calls.
        The solver iterates until convergence (determined by 'tol'), number
        of iterations reaches max_iter, or this number of loss function calls.
        Note that number of loss function calls will be greater than or equal
        to the number of iterations for the `MLPClassifier`.

        .. versionadded:: 0.22

    Attributes
    ----------
    classes_ : ndarray or list of ndarray of shape (n_classes,)
        Class labels for each output.

    loss_ : float
        The current loss computed with the loss function.

    coefs_ : list, length n_layers - 1
        The ith element in the list represents the weight matrix corresponding
        to layer i.

    intercepts_ : list, length n_layers - 1
        The ith element in the list represents the bias vector corresponding to
        layer i + 1.

    n_iter_ : int,
        The number of iterations the solver has ran.

    n_layers_ : int
        Number of layers.

    n_outputs_ : int
        Number of outputs.

    out_activation_ : string
        Name of the output activation function.

    Notes
    -----
    MLPClassifier trains iteratively since at each time step
    the partial derivatives of the loss function with respect to the model
    parameters are computed to update the parameters.

    It can also have a regularization term added to the loss function
    that shrinks model parameters to prevent overfitting.

    This implementation works with data represented as dense numpy arrays or
    sparse scipy arrays of floating point values.

    References
    ----------
    Hinton, Geoffrey E.
        "Connectionist learning procedures." Artificial intelligence 40.1
        (1989): 185-234.

    Glorot, Xavier, and Yoshua Bengio. "Understanding the difficulty of
        training deep feedforward neural networks." International Conference
        on Artificial Intelligence and Statistics. 2010.

    He, Kaiming, et al. "Delving deep into rectifiers: Surpassing human-level
        performance on imagenet classification." arXiv preprint
        arXiv:1502.01852 (2015).

    Kingma, Diederik, and Jimmy Ba. "Adam: A method for stochastic
        optimization." arXiv preprint arXiv:1412.6980 (2014).
    """
    def __init__(self, hidden_layer_sizes=(100,), activation="relu",
                 solver='adam', alpha=0.0001,
                 batch_size='auto', learning_rate="constant",
                 learning_rate_init=0.001, power_t=0.5, max_iter=200,
                 shuffle=True, random_state=None, tol=1e-4,
                 verbose=False, warm_start=False, momentum=0.9,
                 nesterovs_momentum=True, early_stopping=False,
                 validation_fraction=0.1, beta_1=0.9, beta_2=0.999,
                 epsilon=1e-8, n_iter_no_change=10, max_fun=15000):
        super().__init__(
            hidden_layer_sizes=hidden_layer_sizes,
            activation=activation, solver=solver, alpha=alpha,
            batch_size=batch_size, learning_rate=learning_rate,
            learning_rate_init=learning_rate_init, power_t=power_t,
            max_iter=max_iter, loss='log_loss', shuffle=shuffle,
            random_state=random_state, tol=tol, verbose=verbose,
            warm_start=warm_start, momentum=momentum,
            nesterovs_momentum=nesterovs_momentum,
            early_stopping=early_stopping,
            validation_fraction=validation_fraction,
            beta_1=beta_1, beta_2=beta_2, epsilon=epsilon,
            n_iter_no_change=n_iter_no_change, max_fun=max_fun)

    def _validate_input(self, X, y, incremental):
<<<<<<< HEAD
        X, y = self._validate_X_y(X, y, accept_sparse=['csr', 'csc', 'coo'],
                                  multi_output=True)
=======
        X, y = check_X_y(X, y, accept_sparse=['csr', 'csc'],
                         multi_output=True)
>>>>>>> d2febf2c
        if y.ndim == 2 and y.shape[1] == 1:
            y = column_or_1d(y, warn=True)

        if not incremental:
            self._label_binarizer = LabelBinarizer()
            self._label_binarizer.fit(y)
            self.classes_ = self._label_binarizer.classes_
        elif self.warm_start:
            classes = unique_labels(y)
            if set(classes) != set(self.classes_):
                raise ValueError("warm_start can only be used where `y` has "
                                 "the same classes as in the previous "
                                 "call to fit. Previously got %s, `y` has %s" %
                                 (self.classes_, classes))
        else:
            classes = unique_labels(y)
            if len(np.setdiff1d(classes, self.classes_, assume_unique=True)):
                raise ValueError("`y` has classes not in `self.classes_`."
                                 " `self.classes_` has %s. 'y' has %s." %
                                 (self.classes_, classes))

        y = self._label_binarizer.transform(y)
        return X, y

    def predict(self, X):
        """Predict using the multi-layer perceptron classifier

        Parameters
        ----------
        X : {array-like, sparse matrix} of shape (n_samples, n_features)
            The input data.

        Returns
        -------
        y : ndarray, shape (n_samples,) or (n_samples, n_classes)
            The predicted classes.
        """
        check_is_fitted(self)
        y_pred = self._predict(X)

        if self.n_outputs_ == 1:
            y_pred = y_pred.ravel()

        return self._label_binarizer.inverse_transform(y_pred)

    def fit(self, X, y):
        """Fit the model to data matrix X and target(s) y.

        Parameters
        ----------
        X : ndarray or sparse matrix of shape (n_samples, n_features)
            The input data.

        y : ndarray, shape (n_samples,) or (n_samples, n_outputs)
            The target values (class labels in classification, real numbers in
            regression).

        Returns
        -------
        self : returns a trained MLP model.
        """
        return self._fit(X, y, incremental=(self.warm_start and
                                            hasattr(self, "classes_")))

    @property
    def partial_fit(self):
        """Update the model with a single iteration over the given data.

        Parameters
        ----------
        X : {array-like, sparse matrix}, shape (n_samples, n_features)
            The input data.

        y : array-like, shape (n_samples,)
            The target values.

        classes : array, shape (n_classes), default None
            Classes across all calls to partial_fit.
            Can be obtained via `np.unique(y_all)`, where y_all is the
            target vector of the entire dataset.
            This argument is required for the first call to partial_fit
            and can be omitted in the subsequent calls.
            Note that y doesn't need to contain all labels in `classes`.

        Returns
        -------
        self : returns a trained MLP model.
        """
        if self.solver not in _STOCHASTIC_SOLVERS:
            raise AttributeError("partial_fit is only available for stochastic"
                                 " optimizer. %s is not stochastic"
                                 % self.solver)
        return self._partial_fit

    def _partial_fit(self, X, y, classes=None):
        if _check_partial_fit_first_call(self, classes):
            self._label_binarizer = LabelBinarizer()
            if type_of_target(y).startswith('multilabel'):
                self._label_binarizer.fit(y)
            else:
                self._label_binarizer.fit(classes)

        super()._partial_fit(X, y)

        return self

    def predict_log_proba(self, X):
        """Return the log of probability estimates.

        Parameters
        ----------
        X : ndarray of shape (n_samples, n_features)
            The input data.

        Returns
        -------
        log_y_prob : ndarray of shape (n_samples, n_classes)
            The predicted log-probability of the sample for each class
            in the model, where classes are ordered as they are in
            `self.classes_`. Equivalent to log(predict_proba(X))
        """
        y_prob = self.predict_proba(X)
        return np.log(y_prob, out=y_prob)

    def predict_proba(self, X):
        """Probability estimates.

        Parameters
        ----------
        X : {array-like, sparse matrix} of shape (n_samples, n_features)
            The input data.

        Returns
        -------
        y_prob : ndarray of shape (n_samples, n_classes)
            The predicted probability of the sample for each class in the
            model, where classes are ordered as they are in `self.classes_`.
        """
        check_is_fitted(self)
        y_pred = self._predict(X)

        if self.n_outputs_ == 1:
            y_pred = y_pred.ravel()

        if y_pred.ndim == 1:
            return np.vstack([1 - y_pred, y_pred]).T
        else:
            return y_pred


class MLPRegressor(RegressorMixin, BaseMultilayerPerceptron):
    """Multi-layer Perceptron regressor.

    This model optimizes the squared-loss using LBFGS or stochastic gradient
    descent.

    .. versionadded:: 0.18

    Parameters
    ----------
    hidden_layer_sizes : tuple, length = n_layers - 2, default=(100,)
        The ith element represents the number of neurons in the ith
        hidden layer.

    activation : {'identity', 'logistic', 'tanh', 'relu'}, default='relu'
        Activation function for the hidden layer.

        - 'identity', no-op activation, useful to implement linear bottleneck,
          returns f(x) = x

        - 'logistic', the logistic sigmoid function,
          returns f(x) = 1 / (1 + exp(-x)).

        - 'tanh', the hyperbolic tan function,
          returns f(x) = tanh(x).

        - 'relu', the rectified linear unit function,
          returns f(x) = max(0, x)

    solver : {'lbfgs', 'sgd', 'adam'}, default='adam'
        The solver for weight optimization.

        - 'lbfgs' is an optimizer in the family of quasi-Newton methods.

        - 'sgd' refers to stochastic gradient descent.

        - 'adam' refers to a stochastic gradient-based optimizer proposed by
          Kingma, Diederik, and Jimmy Ba

        Note: The default solver 'adam' works pretty well on relatively
        large datasets (with thousands of training samples or more) in terms of
        both training time and validation score.
        For small datasets, however, 'lbfgs' can converge faster and perform
        better.

    alpha : float, default=0.0001
        L2 penalty (regularization term) parameter.

    batch_size : int, default='auto'
        Size of minibatches for stochastic optimizers.
        If the solver is 'lbfgs', the classifier will not use minibatch.
        When set to "auto", `batch_size=min(200, n_samples)`

    learning_rate : {'constant', 'invscaling', 'adaptive'}, default='constant'
        Learning rate schedule for weight updates.

        - 'constant' is a constant learning rate given by
          'learning_rate_init'.

        - 'invscaling' gradually decreases the learning rate ``learning_rate_``
          at each time step 't' using an inverse scaling exponent of 'power_t'.
          effective_learning_rate = learning_rate_init / pow(t, power_t)

        - 'adaptive' keeps the learning rate constant to
          'learning_rate_init' as long as training loss keeps decreasing.
          Each time two consecutive epochs fail to decrease training loss by at
          least tol, or fail to increase validation score by at least tol if
          'early_stopping' is on, the current learning rate is divided by 5.

        Only used when solver='sgd'.

    learning_rate_init : double, default=0.001
        The initial learning rate used. It controls the step-size
        in updating the weights. Only used when solver='sgd' or 'adam'.

    power_t : double, default=0.5
        The exponent for inverse scaling learning rate.
        It is used in updating effective learning rate when the learning_rate
        is set to 'invscaling'. Only used when solver='sgd'.

    max_iter : int, default=200
        Maximum number of iterations. The solver iterates until convergence
        (determined by 'tol') or this number of iterations. For stochastic
        solvers ('sgd', 'adam'), note that this determines the number of epochs
        (how many times each data point will be used), not the number of
        gradient steps.

    shuffle : bool, default=True
        Whether to shuffle samples in each iteration. Only used when
        solver='sgd' or 'adam'.

    random_state : int, RandomState instance or None, default=None
        If int, random_state is the seed used by the random number generator;
        If RandomState instance, random_state is the random number generator;
        If None, the random number generator is the RandomState instance used
        by `np.random`.

    tol : float, default=1e-4
        Tolerance for the optimization. When the loss or score is not improving
        by at least ``tol`` for ``n_iter_no_change`` consecutive iterations,
        unless ``learning_rate`` is set to 'adaptive', convergence is
        considered to be reached and training stops.

    verbose : bool, default=False
        Whether to print progress messages to stdout.

    warm_start : bool, default=False
        When set to True, reuse the solution of the previous
        call to fit as initialization, otherwise, just erase the
        previous solution. See :term:`the Glossary <warm_start>`.

    momentum : float, default=0.9
        Momentum for gradient descent update.  Should be between 0 and 1. Only
        used when solver='sgd'.

    nesterovs_momentum : boolean, default=True
        Whether to use Nesterov's momentum. Only used when solver='sgd' and
        momentum > 0.

    early_stopping : bool, default=False
        Whether to use early stopping to terminate training when validation
        score is not improving. If set to true, it will automatically set
        aside 10% of training data as validation and terminate training when
        validation score is not improving by at least ``tol`` for
        ``n_iter_no_change`` consecutive epochs.
        Only effective when solver='sgd' or 'adam'

    validation_fraction : float, default=0.1
        The proportion of training data to set aside as validation set for
        early stopping. Must be between 0 and 1.
        Only used if early_stopping is True

    beta_1 : float, default=0.9
        Exponential decay rate for estimates of first moment vector in adam,
        should be in [0, 1). Only used when solver='adam'

    beta_2 : float, default=0.999
        Exponential decay rate for estimates of second moment vector in adam,
        should be in [0, 1). Only used when solver='adam'

    epsilon : float, default=1e-8
        Value for numerical stability in adam. Only used when solver='adam'

    n_iter_no_change : int, default=10
        Maximum number of epochs to not meet ``tol`` improvement.
        Only effective when solver='sgd' or 'adam'

        .. versionadded:: 0.20

    max_fun : int, default=15000
        Only used when solver='lbfgs'. Maximum number of function calls.
        The solver iterates until convergence (determined by 'tol'), number
        of iterations reaches max_iter, or this number of function calls.
        Note that number of function calls will be greater than or equal to
        the number of iterations for the MLPRegressor.

        .. versionadded:: 0.22

    Attributes
    ----------
    loss_ : float
        The current loss computed with the loss function.

    coefs_ : list, length n_layers - 1
        The ith element in the list represents the weight matrix corresponding
        to layer i.

    intercepts_ : list, length n_layers - 1
        The ith element in the list represents the bias vector corresponding to
        layer i + 1.

    n_iter_ : int,
        The number of iterations the solver has ran.

    n_layers_ : int
        Number of layers.

    n_outputs_ : int
        Number of outputs.

    out_activation_ : string
        Name of the output activation function.

    Notes
    -----
    MLPRegressor trains iteratively since at each time step
    the partial derivatives of the loss function with respect to the model
    parameters are computed to update the parameters.

    It can also have a regularization term added to the loss function
    that shrinks model parameters to prevent overfitting.

    This implementation works with data represented as dense and sparse numpy
    arrays of floating point values.

    References
    ----------
    Hinton, Geoffrey E.
        "Connectionist learning procedures." Artificial intelligence 40.1
        (1989): 185-234.

    Glorot, Xavier, and Yoshua Bengio. "Understanding the difficulty of
        training deep feedforward neural networks." International Conference
        on Artificial Intelligence and Statistics. 2010.

    He, Kaiming, et al. "Delving deep into rectifiers: Surpassing human-level
        performance on imagenet classification." arXiv preprint
        arXiv:1502.01852 (2015).

    Kingma, Diederik, and Jimmy Ba. "Adam: A method for stochastic
        optimization." arXiv preprint arXiv:1412.6980 (2014).
    """
    def __init__(self, hidden_layer_sizes=(100,), activation="relu",
                 solver='adam', alpha=0.0001,
                 batch_size='auto', learning_rate="constant",
                 learning_rate_init=0.001,
                 power_t=0.5, max_iter=200, shuffle=True,
                 random_state=None, tol=1e-4,
                 verbose=False, warm_start=False, momentum=0.9,
                 nesterovs_momentum=True, early_stopping=False,
                 validation_fraction=0.1, beta_1=0.9, beta_2=0.999,
                 epsilon=1e-8, n_iter_no_change=10, max_fun=15000):
        super().__init__(
            hidden_layer_sizes=hidden_layer_sizes,
            activation=activation, solver=solver, alpha=alpha,
            batch_size=batch_size, learning_rate=learning_rate,
            learning_rate_init=learning_rate_init, power_t=power_t,
            max_iter=max_iter, loss='squared_loss', shuffle=shuffle,
            random_state=random_state, tol=tol, verbose=verbose,
            warm_start=warm_start, momentum=momentum,
            nesterovs_momentum=nesterovs_momentum,
            early_stopping=early_stopping,
            validation_fraction=validation_fraction,
            beta_1=beta_1, beta_2=beta_2, epsilon=epsilon,
            n_iter_no_change=n_iter_no_change, max_fun=max_fun)

    def predict(self, X):
        """Predict using the multi-layer perceptron model.

        Parameters
        ----------
        X : {array-like, sparse matrix} of shape (n_samples, n_features)
            The input data.

        Returns
        -------
        y : ndarray of shape (n_samples, n_outputs)
            The predicted values.
        """
        check_is_fitted(self)
        y_pred = self._predict(X)
        if y_pred.shape[1] == 1:
            return y_pred.ravel()
        return y_pred

    def _validate_input(self, X, y, incremental):
<<<<<<< HEAD
        X, y = self._validate_X_y(X, y, accept_sparse=['csr', 'csc', 'coo'],
                                  multi_output=True, y_numeric=True)
=======
        X, y = check_X_y(X, y, accept_sparse=['csr', 'csc'],
                         multi_output=True, y_numeric=True)
>>>>>>> d2febf2c
        if y.ndim == 2 and y.shape[1] == 1:
            y = column_or_1d(y, warn=True)
        return X, y<|MERGE_RESOLUTION|>--- conflicted
+++ resolved
@@ -942,13 +942,8 @@
             n_iter_no_change=n_iter_no_change, max_fun=max_fun)
 
     def _validate_input(self, X, y, incremental):
-<<<<<<< HEAD
-        X, y = self._validate_X_y(X, y, accept_sparse=['csr', 'csc', 'coo'],
+        X, y = self._validate_X_y(X, y, accept_sparse=['csr', 'csc'],
                                   multi_output=True)
-=======
-        X, y = check_X_y(X, y, accept_sparse=['csr', 'csc'],
-                         multi_output=True)
->>>>>>> d2febf2c
         if y.ndim == 2 and y.shape[1] == 1:
             y = column_or_1d(y, warn=True)
 
@@ -1355,13 +1350,8 @@
         return y_pred
 
     def _validate_input(self, X, y, incremental):
-<<<<<<< HEAD
-        X, y = self._validate_X_y(X, y, accept_sparse=['csr', 'csc', 'coo'],
+        X, y = self._validate_X_y(X, y, accept_sparse=['csr', 'csc'],
                                   multi_output=True, y_numeric=True)
-=======
-        X, y = check_X_y(X, y, accept_sparse=['csr', 'csc'],
-                         multi_output=True, y_numeric=True)
->>>>>>> d2febf2c
         if y.ndim == 2 and y.shape[1] == 1:
             y = column_or_1d(y, warn=True)
         return X, y
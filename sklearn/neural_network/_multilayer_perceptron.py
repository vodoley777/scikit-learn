--- conflicted
+++ resolved
@@ -13,7 +13,6 @@
 
 import scipy.optimize
 
-from sklearn.utils import compute_sample_weight
 from ..base import BaseEstimator, ClassifierMixin, RegressorMixin
 from ..base import is_classifier
 from ._base import ACTIVATIONS, DERIVATIVES, LOSS_FUNCTIONS
@@ -26,11 +25,7 @@
 from ..utils import check_array, column_or_1d
 from ..exceptions import ConvergenceWarning
 from ..utils.extmath import safe_sparse_dot
-<<<<<<< HEAD
-from ..utils.validation import check_is_fitted, _check_sample_weight
-=======
 from ..utils.validation import check_is_fitted, _deprecate_positional_args
->>>>>>> 923d8879
 from ..utils.multiclass import _check_partial_fit_first_call, unique_labels
 from ..utils.multiclass import type_of_target
 from ..utils.optimize import _check_optimize_result
@@ -59,7 +54,7 @@
                  max_iter, loss, shuffle, random_state, tol, verbose,
                  warm_start, momentum, nesterovs_momentum, early_stopping,
                  validation_fraction, beta_1, beta_2, epsilon,
-                 n_iter_no_change, max_fun, class_weight):
+                 n_iter_no_change, max_fun):
         self.activation = activation
         self.solver = solver
         self.alpha = alpha
@@ -84,7 +79,6 @@
         self.epsilon = epsilon
         self.n_iter_no_change = n_iter_no_change
         self.max_fun = max_fun
-        self.class_weight = class_weight
 
     def _unpack(self, packed_parameters):
         """Extract the coefficients and intercepts from packed_parameters."""
@@ -138,7 +132,7 @@
         return coef_grads, intercept_grads
 
     def _loss_grad_lbfgs(self, packed_coef_inter, X, y, activations, deltas,
-                         coef_grads, intercept_grads, sample_weight=None):
+                         coef_grads, intercept_grads):
         """Compute the MLP loss function and its corresponding derivatives
         with respect to the different parameters given in the initialization.
 
@@ -181,13 +175,12 @@
         """
         self._unpack(packed_coef_inter)
         loss, coef_grads, intercept_grads = self._backprop(
-            X, y, activations, deltas, coef_grads, intercept_grads,
-            sample_weight)
+            X, y, activations, deltas, coef_grads, intercept_grads)
         grad = _pack(coef_grads, intercept_grads)
         return loss, grad
 
     def _backprop(self, X, y, activations, deltas, coef_grads,
-                  intercept_grads, sample_weight):
+                  intercept_grads):
         """Compute the MLP loss function and its corresponding derivatives
         with respect to each parameter: weights and bias vectors.
 
@@ -232,10 +225,7 @@
         loss_func_name = self.loss
         if loss_func_name == 'log_loss' and self.out_activation_ == 'logistic':
             loss_func_name = 'binary_log_loss'
-
-        loss = LOSS_FUNCTIONS[loss_func_name](y, activations[-1],
-                                              sample_weight)
-
+        loss = LOSS_FUNCTIONS[loss_func_name](y, activations[-1])
         # Add L2 regularization term to loss
         values = np.sum(
             np.array([np.dot(s.ravel(), s.ravel()) for s in self.coefs_]))
@@ -320,7 +310,7 @@
                                                     fan_out)
         return coef_init, intercept_init
 
-    def _fit(self, X, y, incremental=False, sample_weight=None):
+    def _fit(self, X, y, incremental=False):
         # Make sure self.hidden_layer_sizes is a list
         hidden_layer_sizes = self.hidden_layer_sizes
         if not hasattr(hidden_layer_sizes, "__iter__"):
@@ -339,12 +329,6 @@
         # Ensure y is 2D
         if y.ndim == 1:
             y = y.reshape((-1, 1))
-
-        # Handle sample/class weights
-        sample_weight = _check_sample_weight(sample_weight, X, dtype=X.dtype)
-        if isinstance(self, MLPClassifier) and self.class_weight is not None:
-            sample_weight = (sample_weight *
-                             compute_sample_weight(self.class_weight, y))
 
         self.n_outputs_ = y.shape[1]
 
@@ -384,13 +368,12 @@
         # Run the Stochastic optimization solver
         if self.solver in _STOCHASTIC_SOLVERS:
             self._fit_stochastic(X, y, activations, deltas, coef_grads,
-                                 intercept_grads, layer_units, incremental,
-                                 sample_weight)
+                                 intercept_grads, layer_units, incremental)
 
         # Run the LBFGS solver
         elif self.solver == 'lbfgs':
             self._fit_lbfgs(X, y, activations, deltas, coef_grads,
-                            intercept_grads, layer_units, sample_weight)
+                            intercept_grads, layer_units)
         return self
 
     def _validate_hyperparameters(self):
@@ -446,7 +429,7 @@
                              (self.solver, ", ".join(supported_solvers)))
 
     def _fit_lbfgs(self, X, y, activations, deltas, coef_grads,
-                   intercept_grads, layer_units, sample_weight=None):
+                   intercept_grads, layer_units):
         # Store meta information for the parameters
         self._coef_indptr = []
         self._intercept_indptr = []
@@ -484,15 +467,13 @@
                     "iprint": iprint,
                     "gtol": self.tol
                 },
-                args=(X, y, activations, deltas, coef_grads, intercept_grads,
-                      sample_weight))
+                args=(X, y, activations, deltas, coef_grads, intercept_grads))
         self.n_iter_ = _check_optimize_result("lbfgs", opt_res, self.max_iter)
         self.loss_ = opt_res.fun
         self._unpack(opt_res.x)
 
     def _fit_stochastic(self, X, y, activations, deltas, coef_grads,
-                        intercept_grads, layer_units, incremental,
-                        sample_weight):
+                        intercept_grads, layer_units, incremental):
 
         if not incremental or not hasattr(self, '_optimizer'):
             params = self.coefs_ + self.intercepts_
@@ -512,10 +493,8 @@
             # don't stratify in multilabel classification
             should_stratify = is_classifier(self) and self.n_outputs_ == 1
             stratify = y if should_stratify else None
-            # TODO: handle sample_weight in validation set
-            X, X_val, y, y_val, sample_weight, _ = train_test_split(
-                X, y, sample_weight,
-                random_state=self._random_state,
+            X, X_val, y, y_val = train_test_split(
+                X, y, random_state=self._random_state,
                 test_size=self.validation_fraction,
                 stratify=stratify)
             if is_classifier(self):
@@ -535,18 +514,12 @@
         try:
             for it in range(self.max_iter):
                 if self.shuffle:
-<<<<<<< HEAD
-                    X, y, sample_weight = \
-                        shuffle(X, y, sample_weight,
-                                random_state=self._random_state)
-=======
                     # Only shuffle the sample indices instead of X and y to
                     # reduce the memory footprint. These indices will be used
                     # to slice the X and y.
                     sample_idx = shuffle(sample_idx,
                                          random_state=self._random_state)
 
->>>>>>> 923d8879
                 accumulated_loss = 0.0
                 for batch_slice in gen_batches(n_samples, batch_size):
                     if self.shuffle:
@@ -558,14 +531,8 @@
 
                     activations[0] = X_batch
                     batch_loss, coef_grads, intercept_grads = self._backprop(
-<<<<<<< HEAD
-                        X[batch_slice], y[batch_slice], activations, deltas,
-                        coef_grads, intercept_grads,
-                        sample_weight[batch_slice])
-=======
                         X_batch, y_batch, activations, deltas,
                         coef_grads, intercept_grads)
->>>>>>> 923d8879
                     accumulated_loss += batch_loss * (batch_slice.stop -
                                                       batch_slice.start)
 
@@ -655,7 +622,7 @@
             if self.loss_curve_[-1] < self.best_loss_:
                 self.best_loss_ = self.loss_curve_[-1]
 
-    def fit(self, X, y, sample_weight=None):
+    def fit(self, X, y):
         """Fit the model to data matrix X and target(s) y.
 
         Parameters
@@ -667,14 +634,11 @@
             The target values (class labels in classification, real numbers in
             regression).
 
-        sample_weight : array-like of shape (n_samples,), default=None
-            Sample weights. If None, then samples are equally weighted.
-
         Returns
         -------
         self : returns a trained MLP model.
         """
-        return self._fit(X, y, incremental=False, sample_weight=sample_weight)
+        return self._fit(X, y, incremental=False)
 
     @property
     def partial_fit(self):
@@ -687,9 +651,6 @@
 
         y : ndarray of shape (n_samples,)
             The target values.
-
-        sample_weight : array-like of shape (n_samples,), default=None
-            Sample weights. If None, then samples are equally weighted.
 
         Returns
         -------
@@ -701,8 +662,8 @@
                                  % self.solver)
         return self._partial_fit
 
-    def _partial_fit(self, X, y, sample_weight=None):
-        return self._fit(X, y, incremental=True, sample_weight=sample_weight)
+    def _partial_fit(self, X, y):
+        return self._fit(X, y, incremental=True)
 
     def _predict(self, X):
         """Predict using the trained model
@@ -898,15 +859,6 @@
         of iterations reaches max_iter, or this number of loss function calls.
         Note that number of loss function calls will be greater than or equal
         to the number of iterations for the `MLPClassifier`.
-
-        .. versionadded:: 0.22
-
-    class_weight : dict or 'balanced', optional
-        Weights associated with classes in the form ``{class_label: weight}``.
-        If not given, all classes are supposed to have weight one.
-        The "balanced" mode uses the values of y to automatically adjust
-        weights inversely proportional to class frequencies in the input data
-        as ``n_samples / (n_classes * np.bincount(y))``
 
         .. versionadded:: 0.22
 
@@ -993,8 +945,7 @@
                  verbose=False, warm_start=False, momentum=0.9,
                  nesterovs_momentum=True, early_stopping=False,
                  validation_fraction=0.1, beta_1=0.9, beta_2=0.999,
-                 epsilon=1e-8, n_iter_no_change=10, max_fun=15000,
-                 class_weight=None):
+                 epsilon=1e-8, n_iter_no_change=10, max_fun=15000):
         super().__init__(
             hidden_layer_sizes=hidden_layer_sizes,
             activation=activation, solver=solver, alpha=alpha,
@@ -1007,8 +958,7 @@
             early_stopping=early_stopping,
             validation_fraction=validation_fraction,
             beta_1=beta_1, beta_2=beta_2, epsilon=epsilon,
-            n_iter_no_change=n_iter_no_change, max_fun=max_fun,
-            class_weight=class_weight)
+            n_iter_no_change=n_iter_no_change, max_fun=max_fun)
 
     def _validate_input(self, X, y, incremental):
         X, y = self._validate_data(X, y, accept_sparse=['csr', 'csc'],
@@ -1058,7 +1008,7 @@
 
         return self._label_binarizer.inverse_transform(y_pred)
 
-    def fit(self, X, y, sample_weight=None):
+    def fit(self, X, y):
         """Fit the model to data matrix X and target(s) y.
 
         Parameters
@@ -1069,17 +1019,13 @@
         y : ndarray, shape (n_samples,) or (n_samples, n_outputs)
             The target values (class labels in classification, real numbers in
             regression).
-
-        sample_weight : array-like of shape (n_samples,), default=None
-            Sample weights. If None, then samples are equally weighted.
 
         Returns
         -------
         self : returns a trained MLP model.
         """
         return self._fit(X, y, incremental=(self.warm_start and
-                                            hasattr(self, "classes_")),
-                         sample_weight=sample_weight)
+                                            hasattr(self, "classes_")))
 
     @property
     def partial_fit(self):
@@ -1100,9 +1046,6 @@
             This argument is required for the first call to partial_fit
             and can be omitted in the subsequent calls.
             Note that y doesn't need to contain all labels in `classes`.
-
-        sample_weight : array-like of shape (n_samples,), default=None
-            Sample weights. If None, then samples are equally weighted.
 
         Returns
         -------
@@ -1114,8 +1057,7 @@
                                  % self.solver)
         return self._partial_fit
 
-    def _partial_fit(self, X, y, classes=None,
-                     sample_weight=None):
+    def _partial_fit(self, X, y, classes=None):
         if _check_partial_fit_first_call(self, classes):
             self._label_binarizer = LabelBinarizer()
             if type_of_target(y).startswith('multilabel'):
@@ -1123,8 +1065,7 @@
             else:
                 self._label_binarizer.fit(classes)
 
-        super()._partial_fit(X, y,
-                             sample_weight=sample_weight)
+        super()._partial_fit(X, y)
 
         return self
 
@@ -1422,8 +1363,7 @@
             early_stopping=early_stopping,
             validation_fraction=validation_fraction,
             beta_1=beta_1, beta_2=beta_2, epsilon=epsilon,
-            n_iter_no_change=n_iter_no_change, max_fun=max_fun,
-            class_weight=None)
+            n_iter_no_change=n_iter_no_change, max_fun=max_fun)
 
     def predict(self, X):
         """Predict using the multi-layer perceptron model.

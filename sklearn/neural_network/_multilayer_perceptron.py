"""Multi-layer Perceptron
"""

# Authors: Issam H. Laradji <issam.laradji@gmail.com>
#          Andreas Mueller
#          Jiyuan Qian
# License: BSD 3 clause

from numbers import Integral, Real
import numpy as np

from abc import ABCMeta, abstractmethod
import warnings
from itertools import chain

import scipy.optimize

from ..base import (
    BaseEstimator,
    ClassifierMixin,
    RegressorMixin,
)
from ..base import is_classifier
from ._base import ACTIVATIONS, DERIVATIVES, LOSS_FUNCTIONS
from ._stochastic_optimizers import SGDOptimizer, AdamOptimizer
from ..model_selection import train_test_split
from ..preprocessing import LabelBinarizer
from ..utils import gen_batches, check_random_state
from ..utils import shuffle
from ..utils import _safe_indexing
from ..utils import column_or_1d
from ..exceptions import ConvergenceWarning
from ..utils.extmath import safe_sparse_dot
from ..utils.validation import check_is_fitted
from ..utils.multiclass import _check_partial_fit_first_call, unique_labels
from ..utils.multiclass import type_of_target
from ..utils.optimize import _check_optimize_result
from ..utils.metaestimators import available_if
from ..utils._param_validation import StrOptions, Interval


_STOCHASTIC_SOLVERS = ["sgd", "adam"]


def _pack(coefs_, intercepts_):
    """Pack the parameters into a single vector."""
    return np.hstack([l.ravel() for l in coefs_ + intercepts_])


class BaseMultilayerPerceptron(BaseEstimator, metaclass=ABCMeta):
    """Base class for MLP classification and regression.

    Warning: This class should not be used directly.
    Use derived classes instead.

    .. versionadded:: 0.18
    """

    _parameter_constraints = {
<<<<<<< HEAD
        "hidden_layer_sizes": [tuple, Interval(Integral, 1, None, closed="left")],
=======
        "hidden_layer_sizes": [
            "array-like",
            Interval(Integral, 1, None, closed="left"),
        ],
>>>>>>> 6e7922e4
        "activation": [StrOptions({"identity", "logistic", "tanh", "relu"})],
        "solver": [StrOptions({"lbfgs", "sgd", "adam"})],
        "alpha": [Interval(Real, 0, None, closed="left")],
        "batch_size": [
            StrOptions({"auto"}),
            Interval(Integral, 1, None, closed="left"),
        ],
        "learning_rate": [StrOptions({"constant", "invscaling", "adaptive"})],
        "learning_rate_init": [Interval(Real, 0, None, closed="neither")],
        "power_t": [Interval(Real, 0, None, closed="left")],
        "max_iter": [Interval(Integral, 1, None, closed="left")],
        "shuffle": ["boolean"],
        "random_state": ["random_state"],
        "tol": [Interval(Real, 0, None, closed="left")],
        "verbose": ["verbose"],
        "warm_start": ["boolean"],
        "momentum": [Interval(Real, 0, 1, closed="both")],
        "nesterovs_momentum": ["boolean"],
        "early_stopping": ["boolean"],
        "validation_fraction": [Interval(Real, 0, 1, closed="left")],
        "beta_1": [Interval(Real, 0, 1, closed="left")],
        "beta_2": [Interval(Real, 0, 1, closed="left")],
        "epsilon": [Interval(Real, 0, None, closed="neither")],
<<<<<<< HEAD
        "n_iter_no_change": [Interval(Integral, 0, None, closed="neither")],
        "max_fun": [Interval(Integral, 0, None, closed="neither")],
=======
        # TODO update when ScalarOptions available
        # [Interval(Integral, 1, None, closed="left"), ScalarOptions({np.inf})]
        "n_iter_no_change": [Interval(Real, 0, None, closed="right")],
        "max_fun": [Interval(Integral, 1, None, closed="left")],
>>>>>>> 6e7922e4
    }

    @abstractmethod
    def __init__(
        self,
        hidden_layer_sizes,
        activation,
        solver,
        alpha,
        batch_size,
        learning_rate,
        learning_rate_init,
        power_t,
        max_iter,
        loss,
        shuffle,
        random_state,
        tol,
        verbose,
        warm_start,
        momentum,
        nesterovs_momentum,
        early_stopping,
        validation_fraction,
        beta_1,
        beta_2,
        epsilon,
        n_iter_no_change,
        max_fun,
    ):
        self.activation = activation
        self.solver = solver
        self.alpha = alpha
        self.batch_size = batch_size
        self.learning_rate = learning_rate
        self.learning_rate_init = learning_rate_init
        self.power_t = power_t
        self.max_iter = max_iter
        self.loss = loss
        self.hidden_layer_sizes = hidden_layer_sizes
        self.shuffle = shuffle
        self.random_state = random_state
        self.tol = tol
        self.verbose = verbose
        self.warm_start = warm_start
        self.momentum = momentum
        self.nesterovs_momentum = nesterovs_momentum
        self.early_stopping = early_stopping
        self.validation_fraction = validation_fraction
        self.beta_1 = beta_1
        self.beta_2 = beta_2
        self.epsilon = epsilon
        self.n_iter_no_change = n_iter_no_change
        self.max_fun = max_fun

    def _unpack(self, packed_parameters):
        """Extract the coefficients and intercepts from packed_parameters."""
        for i in range(self.n_layers_ - 1):
            start, end, shape = self._coef_indptr[i]
            self.coefs_[i] = np.reshape(packed_parameters[start:end], shape)

            start, end = self._intercept_indptr[i]
            self.intercepts_[i] = packed_parameters[start:end]

    def _forward_pass(self, activations):
        """Perform a forward pass on the network by computing the values
        of the neurons in the hidden layers and the output layer.

        Parameters
        ----------
        activations : list, length = n_layers - 1
            The ith element of the list holds the values of the ith layer.
        """
        hidden_activation = ACTIVATIONS[self.activation]
        # Iterate over the hidden layers
        for i in range(self.n_layers_ - 1):
            activations[i + 1] = safe_sparse_dot(activations[i], self.coefs_[i])
            activations[i + 1] += self.intercepts_[i]

            # For the hidden layers
            if (i + 1) != (self.n_layers_ - 1):
                hidden_activation(activations[i + 1])

        # For the last layer
        output_activation = ACTIVATIONS[self.out_activation_]
        output_activation(activations[i + 1])

        return activations

    def _forward_pass_fast(self, X):
        """Predict using the trained model

        This is the same as _forward_pass but does not record the activations
        of all layers and only returns the last layer's activation.

        Parameters
        ----------
        X : {array-like, sparse matrix} of shape (n_samples, n_features)
            The input data.

        Returns
        -------
        y_pred : ndarray of shape (n_samples,) or (n_samples, n_outputs)
            The decision function of the samples for each class in the model.
        """
        X = self._validate_data(X, accept_sparse=["csr", "csc"], reset=False)

        # Initialize first layer
        activation = X

        # Forward propagate
        hidden_activation = ACTIVATIONS[self.activation]
        for i in range(self.n_layers_ - 1):
            activation = safe_sparse_dot(activation, self.coefs_[i])
            activation += self.intercepts_[i]
            if i != self.n_layers_ - 2:
                hidden_activation(activation)
        output_activation = ACTIVATIONS[self.out_activation_]
        output_activation(activation)

        return activation

    def _compute_loss_grad(
        self, layer, n_samples, activations, deltas, coef_grads, intercept_grads
    ):
        """Compute the gradient of loss with respect to coefs and intercept for
        specified layer.

        This function does backpropagation for the specified one layer.
        """
        coef_grads[layer] = safe_sparse_dot(activations[layer].T, deltas[layer])
        coef_grads[layer] += self.alpha * self.coefs_[layer]
        coef_grads[layer] /= n_samples

        intercept_grads[layer] = np.mean(deltas[layer], 0)

    def _loss_grad_lbfgs(
        self, packed_coef_inter, X, y, activations, deltas, coef_grads, intercept_grads
    ):
        """Compute the MLP loss function and its corresponding derivatives
        with respect to the different parameters given in the initialization.

        Returned gradients are packed in a single vector so it can be used
        in lbfgs

        Parameters
        ----------
        packed_coef_inter : ndarray
            A vector comprising the flattened coefficients and intercepts.

        X : {array-like, sparse matrix} of shape (n_samples, n_features)
            The input data.

        y : ndarray of shape (n_samples,)
            The target values.

        activations : list, length = n_layers - 1
            The ith element of the list holds the values of the ith layer.

        deltas : list, length = n_layers - 1
            The ith element of the list holds the difference between the
            activations of the i + 1 layer and the backpropagated error.
            More specifically, deltas are gradients of loss with respect to z
            in each layer, where z = wx + b is the value of a particular layer
            before passing through the activation function

        coef_grads : list, length = n_layers - 1
            The ith element contains the amount of change used to update the
            coefficient parameters of the ith layer in an iteration.

        intercept_grads : list, length = n_layers - 1
            The ith element contains the amount of change used to update the
            intercept parameters of the ith layer in an iteration.

        Returns
        -------
        loss : float
        grad : array-like, shape (number of nodes of all layers,)
        """
        self._unpack(packed_coef_inter)
        loss, coef_grads, intercept_grads = self._backprop(
            X, y, activations, deltas, coef_grads, intercept_grads
        )
        grad = _pack(coef_grads, intercept_grads)
        return loss, grad

    def _backprop(self, X, y, activations, deltas, coef_grads, intercept_grads):
        """Compute the MLP loss function and its corresponding derivatives
        with respect to each parameter: weights and bias vectors.

        Parameters
        ----------
        X : {array-like, sparse matrix} of shape (n_samples, n_features)
            The input data.

        y : ndarray of shape (n_samples,)
            The target values.

        activations : list, length = n_layers - 1
             The ith element of the list holds the values of the ith layer.

        deltas : list, length = n_layers - 1
            The ith element of the list holds the difference between the
            activations of the i + 1 layer and the backpropagated error.
            More specifically, deltas are gradients of loss with respect to z
            in each layer, where z = wx + b is the value of a particular layer
            before passing through the activation function

        coef_grads : list, length = n_layers - 1
            The ith element contains the amount of change used to update the
            coefficient parameters of the ith layer in an iteration.

        intercept_grads : list, length = n_layers - 1
            The ith element contains the amount of change used to update the
            intercept parameters of the ith layer in an iteration.

        Returns
        -------
        loss : float
        coef_grads : list, length = n_layers - 1
        intercept_grads : list, length = n_layers - 1
        """
        n_samples = X.shape[0]

        # Forward propagate
        activations = self._forward_pass(activations)

        # Get loss
        loss_func_name = self.loss
        if loss_func_name == "log_loss" and self.out_activation_ == "logistic":
            loss_func_name = "binary_log_loss"
        loss = LOSS_FUNCTIONS[loss_func_name](y, activations[-1])
        # Add L2 regularization term to loss
        values = 0
        for s in self.coefs_:
            s = s.ravel()
            values += np.dot(s, s)
        loss += (0.5 * self.alpha) * values / n_samples

        # Backward propagate
        last = self.n_layers_ - 2

        # The calculation of delta[last] here works with following
        # combinations of output activation and loss function:
        # sigmoid and binary cross entropy, softmax and categorical cross
        # entropy, and identity with squared loss
        deltas[last] = activations[-1] - y

        # Compute gradient for the last layer
        self._compute_loss_grad(
            last, n_samples, activations, deltas, coef_grads, intercept_grads
        )

        inplace_derivative = DERIVATIVES[self.activation]
        # Iterate over the hidden layers
        for i in range(self.n_layers_ - 2, 0, -1):
            deltas[i - 1] = safe_sparse_dot(deltas[i], self.coefs_[i].T)
            inplace_derivative(activations[i], deltas[i - 1])

            self._compute_loss_grad(
                i - 1, n_samples, activations, deltas, coef_grads, intercept_grads
            )

        return loss, coef_grads, intercept_grads

    def _initialize(self, y, layer_units, dtype):
        # set all attributes, allocate weights etc for first call
        # Initialize parameters
        self.n_iter_ = 0
        self.t_ = 0
        self.n_outputs_ = y.shape[1]

        # Compute the number of layers
        self.n_layers_ = len(layer_units)

        # Output for regression
        if not is_classifier(self):
            self.out_activation_ = "identity"
        # Output for multi class
        elif self._label_binarizer.y_type_ == "multiclass":
            self.out_activation_ = "softmax"
        # Output for binary class and multi-label
        else:
            self.out_activation_ = "logistic"

        # Initialize coefficient and intercept layers
        self.coefs_ = []
        self.intercepts_ = []

        for i in range(self.n_layers_ - 1):
            coef_init, intercept_init = self._init_coef(
                layer_units[i], layer_units[i + 1], dtype
            )
            self.coefs_.append(coef_init)
            self.intercepts_.append(intercept_init)

        if self.solver in _STOCHASTIC_SOLVERS:
            self.loss_curve_ = []
            self._no_improvement_count = 0
            if self.early_stopping:
                self.validation_scores_ = []
                self.best_validation_score_ = -np.inf
            else:
                self.best_loss_ = np.inf

    def _init_coef(self, fan_in, fan_out, dtype):
        # Use the initialization method recommended by
        # Glorot et al.
        factor = 6.0
        if self.activation == "logistic":
            factor = 2.0
        init_bound = np.sqrt(factor / (fan_in + fan_out))

        # Generate weights and bias:
        coef_init = self._random_state.uniform(
            -init_bound, init_bound, (fan_in, fan_out)
        )
        intercept_init = self._random_state.uniform(-init_bound, init_bound, fan_out)
        coef_init = coef_init.astype(dtype, copy=False)
        intercept_init = intercept_init.astype(dtype, copy=False)
        return coef_init, intercept_init

    def _fit(self, X, y, incremental=False):

        # Make sure self.hidden_layer_sizes is a list
        hidden_layer_sizes = self.hidden_layer_sizes
        if not hasattr(hidden_layer_sizes, "__iter__"):
            hidden_layer_sizes = [hidden_layer_sizes]
        hidden_layer_sizes = list(hidden_layer_sizes)

        if np.any(np.array(hidden_layer_sizes) <= 0):
            raise ValueError(
                "hidden_layer_sizes must be > 0, got %s." % hidden_layer_sizes
            )
        first_pass = not hasattr(self, "coefs_") or (
            not self.warm_start and not incremental
        )

        X, y = self._validate_input(X, y, incremental, reset=first_pass)

        n_samples, n_features = X.shape

        # Ensure y is 2D
        if y.ndim == 1:
            y = y.reshape((-1, 1))

        self.n_outputs_ = y.shape[1]

        layer_units = [n_features] + hidden_layer_sizes + [self.n_outputs_]

        # check random state
        self._random_state = check_random_state(self.random_state)

        if first_pass:
            # First time training the model
            self._initialize(y, layer_units, X.dtype)

        # Initialize lists
        activations = [X] + [None] * (len(layer_units) - 1)
        deltas = [None] * (len(activations) - 1)

        coef_grads = [
            np.empty((n_fan_in_, n_fan_out_), dtype=X.dtype)
            for n_fan_in_, n_fan_out_ in zip(layer_units[:-1], layer_units[1:])
        ]

        intercept_grads = [
            np.empty(n_fan_out_, dtype=X.dtype) for n_fan_out_ in layer_units[1:]
        ]

        # Run the Stochastic optimization solver
        if self.solver in _STOCHASTIC_SOLVERS:
            self._fit_stochastic(
                X,
                y,
                activations,
                deltas,
                coef_grads,
                intercept_grads,
                layer_units,
                incremental,
            )

        # Run the LBFGS solver
        elif self.solver == "lbfgs":
            self._fit_lbfgs(
                X, y, activations, deltas, coef_grads, intercept_grads, layer_units
            )

        # validate parameter weights
        weights = chain(self.coefs_, self.intercepts_)
        if not all(np.isfinite(w).all() for w in weights):
            raise ValueError(
                "Solver produced non-finite parameter weights. The input data may"
                " contain large values and need to be preprocessed."
            )

        return self

    def _fit_lbfgs(
        self, X, y, activations, deltas, coef_grads, intercept_grads, layer_units
    ):
        # Store meta information for the parameters
        self._coef_indptr = []
        self._intercept_indptr = []
        start = 0

        # Save sizes and indices of coefficients for faster unpacking
        for i in range(self.n_layers_ - 1):
            n_fan_in, n_fan_out = layer_units[i], layer_units[i + 1]

            end = start + (n_fan_in * n_fan_out)
            self._coef_indptr.append((start, end, (n_fan_in, n_fan_out)))
            start = end

        # Save sizes and indices of intercepts for faster unpacking
        for i in range(self.n_layers_ - 1):
            end = start + layer_units[i + 1]
            self._intercept_indptr.append((start, end))
            start = end

        # Run LBFGS
        packed_coef_inter = _pack(self.coefs_, self.intercepts_)

        if self.verbose is True or self.verbose >= 1:
            iprint = 1
        else:
            iprint = -1

        opt_res = scipy.optimize.minimize(
            self._loss_grad_lbfgs,
            packed_coef_inter,
            method="L-BFGS-B",
            jac=True,
            options={
                "maxfun": self.max_fun,
                "maxiter": self.max_iter,
                "iprint": iprint,
                "gtol": self.tol,
            },
            args=(X, y, activations, deltas, coef_grads, intercept_grads),
        )
        self.n_iter_ = _check_optimize_result("lbfgs", opt_res, self.max_iter)
        self.loss_ = opt_res.fun
        self._unpack(opt_res.x)

    def _fit_stochastic(
        self,
        X,
        y,
        activations,
        deltas,
        coef_grads,
        intercept_grads,
        layer_units,
        incremental,
    ):

        params = self.coefs_ + self.intercepts_
        if not incremental or not hasattr(self, "_optimizer"):
            if self.solver == "sgd":
                self._optimizer = SGDOptimizer(
                    params,
                    self.learning_rate_init,
                    self.learning_rate,
                    self.momentum,
                    self.nesterovs_momentum,
                    self.power_t,
                )
            elif self.solver == "adam":
                self._optimizer = AdamOptimizer(
                    params,
                    self.learning_rate_init,
                    self.beta_1,
                    self.beta_2,
                    self.epsilon,
                )

        # early_stopping in partial_fit doesn't make sense
        early_stopping = self.early_stopping and not incremental
        if early_stopping:
            # don't stratify in multilabel classification
            should_stratify = is_classifier(self) and self.n_outputs_ == 1
            stratify = y if should_stratify else None
            X, X_val, y, y_val = train_test_split(
                X,
                y,
                random_state=self._random_state,
                test_size=self.validation_fraction,
                stratify=stratify,
            )
            if is_classifier(self):
                y_val = self._label_binarizer.inverse_transform(y_val)
        else:
            X_val = None
            y_val = None

        n_samples = X.shape[0]
        sample_idx = np.arange(n_samples, dtype=int)

        if self.batch_size == "auto":
            batch_size = min(200, n_samples)
        else:
            if self.batch_size > n_samples:
                warnings.warn(
                    "Got `batch_size` larger than "
                    "sample size. It is going to be clipped"
                )
            batch_size = np.clip(self.batch_size, 1, n_samples)

        try:
            for it in range(self.max_iter):
                if self.shuffle:
                    # Only shuffle the sample indices instead of X and y to
                    # reduce the memory footprint. These indices will be used
                    # to slice the X and y.
                    sample_idx = shuffle(sample_idx, random_state=self._random_state)

                accumulated_loss = 0.0
                for batch_slice in gen_batches(n_samples, batch_size):
                    if self.shuffle:
                        X_batch = _safe_indexing(X, sample_idx[batch_slice])
                        y_batch = y[sample_idx[batch_slice]]
                    else:
                        X_batch = X[batch_slice]
                        y_batch = y[batch_slice]

                    activations[0] = X_batch
                    batch_loss, coef_grads, intercept_grads = self._backprop(
                        X_batch,
                        y_batch,
                        activations,
                        deltas,
                        coef_grads,
                        intercept_grads,
                    )
                    accumulated_loss += batch_loss * (
                        batch_slice.stop - batch_slice.start
                    )

                    # update weights
                    grads = coef_grads + intercept_grads
                    self._optimizer.update_params(params, grads)

                self.n_iter_ += 1
                self.loss_ = accumulated_loss / X.shape[0]

                self.t_ += n_samples
                self.loss_curve_.append(self.loss_)
                if self.verbose:
                    print("Iteration %d, loss = %.8f" % (self.n_iter_, self.loss_))

                # update no_improvement_count based on training loss or
                # validation score according to early_stopping
                self._update_no_improvement_count(early_stopping, X_val, y_val)

                # for learning rate that needs to be updated at iteration end
                self._optimizer.iteration_ends(self.t_)

                if self._no_improvement_count > self.n_iter_no_change:
                    # not better than last `n_iter_no_change` iterations by tol
                    # stop or decrease learning rate
                    if early_stopping:
                        msg = (
                            "Validation score did not improve more than "
                            "tol=%f for %d consecutive epochs."
                            % (self.tol, self.n_iter_no_change)
                        )
                    else:
                        msg = (
                            "Training loss did not improve more than tol=%f"
                            " for %d consecutive epochs."
                            % (self.tol, self.n_iter_no_change)
                        )

                    is_stopping = self._optimizer.trigger_stopping(msg, self.verbose)
                    if is_stopping:
                        break
                    else:
                        self._no_improvement_count = 0

                if incremental:
                    break

                if self.n_iter_ == self.max_iter:
                    warnings.warn(
                        "Stochastic Optimizer: Maximum iterations (%d) "
                        "reached and the optimization hasn't converged yet."
                        % self.max_iter,
                        ConvergenceWarning,
                    )
        except KeyboardInterrupt:
            warnings.warn("Training interrupted by user.")

        if early_stopping:
            # restore best weights
            self.coefs_ = self._best_coefs
            self.intercepts_ = self._best_intercepts

    def _update_no_improvement_count(self, early_stopping, X_val, y_val):
        if early_stopping:
            # compute validation score, use that for stopping
            self.validation_scores_.append(self.score(X_val, y_val))

            if self.verbose:
                print("Validation score: %f" % self.validation_scores_[-1])
            # update best parameters
            # use validation_scores_, not loss_curve_
            # let's hope no-one overloads .score with mse
            last_valid_score = self.validation_scores_[-1]

            if last_valid_score < (self.best_validation_score_ + self.tol):
                self._no_improvement_count += 1
            else:
                self._no_improvement_count = 0

            if last_valid_score > self.best_validation_score_:
                self.best_validation_score_ = last_valid_score
                self._best_coefs = [c.copy() for c in self.coefs_]
                self._best_intercepts = [i.copy() for i in self.intercepts_]
        else:
            if self.loss_curve_[-1] > self.best_loss_ - self.tol:
                self._no_improvement_count += 1
            else:
                self._no_improvement_count = 0
            if self.loss_curve_[-1] < self.best_loss_:
                self.best_loss_ = self.loss_curve_[-1]

    def fit(self, X, y):
        """Fit the model to data matrix X and target(s) y.

        Parameters
        ----------
        X : ndarray or sparse matrix of shape (n_samples, n_features)
            The input data.

        y : ndarray of shape (n_samples,) or (n_samples, n_outputs)
            The target values (class labels in classification, real numbers in
            regression).

        Returns
        -------
        self : object
            Returns a trained MLP model.
        """
        self._validate_params()

        return self._fit(X, y, incremental=False)

    def _check_solver(self):
        if self.solver not in _STOCHASTIC_SOLVERS:
            raise AttributeError(
                "partial_fit is only available for stochastic"
                " optimizers. %s is not stochastic."
                % self.solver
            )
        return True

<<<<<<< HEAD
    @available_if(_check_solver)
    def partial_fit(self, X, y):
        """Update the model with a single iteration over the given data.

        Parameters
        ----------
        X : {array-like, sparse matrix} of shape (n_samples, n_features)
            The input data.

        y : ndarray of shape (n_samples,)
            The target values.

        Returns
        -------
        self : object
            Trained MLP model.
        """
        self._validate_params()

        return self._fit(X, y, incremental=True)

=======
>>>>>>> 6e7922e4

class MLPClassifier(ClassifierMixin, BaseMultilayerPerceptron):
    """Multi-layer Perceptron classifier.

    This model optimizes the log-loss function using LBFGS or stochastic
    gradient descent.

    .. versionadded:: 0.18

    Parameters
    ----------
    hidden_layer_sizes : array-like of shape(n_layers - 2,), default=(100,)
        The ith element represents the number of neurons in the ith
        hidden layer.

    activation : {'identity', 'logistic', 'tanh', 'relu'}, default='relu'
        Activation function for the hidden layer.

        - 'identity', no-op activation, useful to implement linear bottleneck,
          returns f(x) = x

        - 'logistic', the logistic sigmoid function,
          returns f(x) = 1 / (1 + exp(-x)).

        - 'tanh', the hyperbolic tan function,
          returns f(x) = tanh(x).

        - 'relu', the rectified linear unit function,
          returns f(x) = max(0, x)

    solver : {'lbfgs', 'sgd', 'adam'}, default='adam'
        The solver for weight optimization.

        - 'lbfgs' is an optimizer in the family of quasi-Newton methods.

        - 'sgd' refers to stochastic gradient descent.

        - 'adam' refers to a stochastic gradient-based optimizer proposed
          by Kingma, Diederik, and Jimmy Ba

        Note: The default solver 'adam' works pretty well on relatively
        large datasets (with thousands of training samples or more) in terms of
        both training time and validation score.
        For small datasets, however, 'lbfgs' can converge faster and perform
        better.

    alpha : float, default=0.0001
        Strength of the L2 regularization term. The L2 regularization term
        is divided by the sample size when added to the loss.

    batch_size : int, default='auto'
        Size of minibatches for stochastic optimizers.
        If the solver is 'lbfgs', the classifier will not use minibatch.
        When set to "auto", `batch_size=min(200, n_samples)`.

    learning_rate : {'constant', 'invscaling', 'adaptive'}, default='constant'
        Learning rate schedule for weight updates.

        - 'constant' is a constant learning rate given by
          'learning_rate_init'.

        - 'invscaling' gradually decreases the learning rate at each
          time step 't' using an inverse scaling exponent of 'power_t'.
          effective_learning_rate = learning_rate_init / pow(t, power_t)

        - 'adaptive' keeps the learning rate constant to
          'learning_rate_init' as long as training loss keeps decreasing.
          Each time two consecutive epochs fail to decrease training loss by at
          least tol, or fail to increase validation score by at least tol if
          'early_stopping' is on, the current learning rate is divided by 5.

        Only used when ``solver='sgd'``.

    learning_rate_init : float, default=0.001
        The initial learning rate used. It controls the step-size
        in updating the weights. Only used when solver='sgd' or 'adam'.

    power_t : float, default=0.5
        The exponent for inverse scaling learning rate.
        It is used in updating effective learning rate when the learning_rate
        is set to 'invscaling'. Only used when solver='sgd'.

    max_iter : int, default=200
        Maximum number of iterations. The solver iterates until convergence
        (determined by 'tol') or this number of iterations. For stochastic
        solvers ('sgd', 'adam'), note that this determines the number of epochs
        (how many times each data point will be used), not the number of
        gradient steps.

    shuffle : bool, default=True
        Whether to shuffle samples in each iteration. Only used when
        solver='sgd' or 'adam'.

    random_state : int, RandomState instance, default=None
        Determines random number generation for weights and bias
        initialization, train-test split if early stopping is used, and batch
        sampling when solver='sgd' or 'adam'.
        Pass an int for reproducible results across multiple function calls.
        See :term:`Glossary <random_state>`.

    tol : float, default=1e-4
        Tolerance for the optimization. When the loss or score is not improving
        by at least ``tol`` for ``n_iter_no_change`` consecutive iterations,
        unless ``learning_rate`` is set to 'adaptive', convergence is
        considered to be reached and training stops.

    verbose : bool, default=False
        Whether to print progress messages to stdout.

    warm_start : bool, default=False
        When set to True, reuse the solution of the previous
        call to fit as initialization, otherwise, just erase the
        previous solution. See :term:`the Glossary <warm_start>`.

    momentum : float, default=0.9
        Momentum for gradient descent update. Should be between 0 and 1. Only
        used when solver='sgd'.

    nesterovs_momentum : bool, default=True
        Whether to use Nesterov's momentum. Only used when solver='sgd' and
        momentum > 0.

    early_stopping : bool, default=False
        Whether to use early stopping to terminate training when validation
        score is not improving. If set to true, it will automatically set
        aside 10% of training data as validation and terminate training when
        validation score is not improving by at least tol for
        ``n_iter_no_change`` consecutive epochs. The split is stratified,
        except in a multilabel setting.
        If early stopping is False, then the training stops when the training
        loss does not improve by more than tol for n_iter_no_change consecutive
        passes over the training set.
        Only effective when solver='sgd' or 'adam'.

    validation_fraction : float, default=0.1
        The proportion of training data to set aside as validation set for
        early stopping. Must be between 0 and 1.
        Only used if early_stopping is True.

    beta_1 : float, default=0.9
        Exponential decay rate for estimates of first moment vector in adam,
        should be in [0, 1). Only used when solver='adam'.

    beta_2 : float, default=0.999
        Exponential decay rate for estimates of second moment vector in adam,
        should be in [0, 1). Only used when solver='adam'.

    epsilon : float, default=1e-8
        Value for numerical stability in adam. Only used when solver='adam'.

    n_iter_no_change : int, default=10
        Maximum number of epochs to not meet ``tol`` improvement.
        Only effective when solver='sgd' or 'adam'.

        .. versionadded:: 0.20

    max_fun : int, default=15000
        Only used when solver='lbfgs'. Maximum number of loss function calls.
        The solver iterates until convergence (determined by 'tol'), number
        of iterations reaches max_iter, or this number of loss function calls.
        Note that number of loss function calls will be greater than or equal
        to the number of iterations for the `MLPClassifier`.

        .. versionadded:: 0.22

    Attributes
    ----------
    classes_ : ndarray or list of ndarray of shape (n_classes,)
        Class labels for each output.

    loss_ : float
        The current loss computed with the loss function.

    best_loss_ : float
        The minimum loss reached by the solver throughout fitting.

    loss_curve_ : list of shape (`n_iter_`,)
        The ith element in the list represents the loss at the ith iteration.

    t_ : int
        The number of training samples seen by the solver during fitting.

    coefs_ : list of shape (n_layers - 1,)
        The ith element in the list represents the weight matrix corresponding
        to layer i.

    intercepts_ : list of shape (n_layers - 1,)
        The ith element in the list represents the bias vector corresponding to
        layer i + 1.

    n_features_in_ : int
        Number of features seen during :term:`fit`.

        .. versionadded:: 0.24

    feature_names_in_ : ndarray of shape (`n_features_in_`,)
        Names of features seen during :term:`fit`. Defined only when `X`
        has feature names that are all strings.

        .. versionadded:: 1.0

    n_iter_ : int
        The number of iterations the solver has run.

    n_layers_ : int
        Number of layers.

    n_outputs_ : int
        Number of outputs.

    out_activation_ : str
        Name of the output activation function.

    See Also
    --------
    MLPRegressor : Multi-layer Perceptron regressor.
    BernoulliRBM : Bernoulli Restricted Boltzmann Machine (RBM).

    Notes
    -----
    MLPClassifier trains iteratively since at each time step
    the partial derivatives of the loss function with respect to the model
    parameters are computed to update the parameters.

    It can also have a regularization term added to the loss function
    that shrinks model parameters to prevent overfitting.

    This implementation works with data represented as dense numpy arrays or
    sparse scipy arrays of floating point values.

    References
    ----------
    Hinton, Geoffrey E. "Connectionist learning procedures."
    Artificial intelligence 40.1 (1989): 185-234.

    Glorot, Xavier, and Yoshua Bengio.
    "Understanding the difficulty of training deep feedforward neural networks."
    International Conference on Artificial Intelligence and Statistics. 2010.

    :arxiv:`He, Kaiming, et al (2015). "Delving deep into rectifiers:
    Surpassing human-level performance on imagenet classification." <1502.01852>`

    :arxiv:`Kingma, Diederik, and Jimmy Ba (2014)
    "Adam: A method for stochastic optimization." <1412.6980>`

    Examples
    --------
    >>> from sklearn.neural_network import MLPClassifier
    >>> from sklearn.datasets import make_classification
    >>> from sklearn.model_selection import train_test_split
    >>> X, y = make_classification(n_samples=100, random_state=1)
    >>> X_train, X_test, y_train, y_test = train_test_split(X, y, stratify=y,
    ...                                                     random_state=1)
    >>> clf = MLPClassifier(random_state=1, max_iter=300).fit(X_train, y_train)
    >>> clf.predict_proba(X_test[:1])
    array([[0.038..., 0.961...]])
    >>> clf.predict(X_test[:5, :])
    array([1, 0, 1, 0, 1])
    >>> clf.score(X_test, y_test)
    0.8...
    """

    def __init__(
        self,
        hidden_layer_sizes=(100,),
        activation="relu",
        *,
        solver="adam",
        alpha=0.0001,
        batch_size="auto",
        learning_rate="constant",
        learning_rate_init=0.001,
        power_t=0.5,
        max_iter=200,
        shuffle=True,
        random_state=None,
        tol=1e-4,
        verbose=False,
        warm_start=False,
        momentum=0.9,
        nesterovs_momentum=True,
        early_stopping=False,
        validation_fraction=0.1,
        beta_1=0.9,
        beta_2=0.999,
        epsilon=1e-8,
        n_iter_no_change=10,
        max_fun=15000,
    ):
        super().__init__(
            hidden_layer_sizes=hidden_layer_sizes,
            activation=activation,
            solver=solver,
            alpha=alpha,
            batch_size=batch_size,
            learning_rate=learning_rate,
            learning_rate_init=learning_rate_init,
            power_t=power_t,
            max_iter=max_iter,
            loss="log_loss",
            shuffle=shuffle,
            random_state=random_state,
            tol=tol,
            verbose=verbose,
            warm_start=warm_start,
            momentum=momentum,
            nesterovs_momentum=nesterovs_momentum,
            early_stopping=early_stopping,
            validation_fraction=validation_fraction,
            beta_1=beta_1,
            beta_2=beta_2,
            epsilon=epsilon,
            n_iter_no_change=n_iter_no_change,
            max_fun=max_fun,
        )

    def _validate_input(self, X, y, incremental, reset):
        X, y = self._validate_data(
            X,
            y,
            accept_sparse=["csr", "csc"],
            multi_output=True,
            dtype=(np.float64, np.float32),
            reset=reset,
        )
        if y.ndim == 2 and y.shape[1] == 1:
            y = column_or_1d(y, warn=True)

        # Matrix of actions to be taken under the possible combinations:
        # The case that incremental == True and classes_ not defined is
        # already checked by _check_partial_fit_first_call that is called
        # in _partial_fit below.
        # The cases are already grouped into the respective if blocks below.
        #
        # incremental warm_start classes_ def  action
        #    0            0         0        define classes_
        #    0            1         0        define classes_
        #    0            0         1        redefine classes_
        #
        #    0            1         1        check compat warm_start
        #    1            1         1        check compat warm_start
        #
        #    1            0         1        check compat last fit
        #
        # Note the reliance on short-circuiting here, so that the second
        # or part implies that classes_ is defined.
        if (not hasattr(self, "classes_")) or (not self.warm_start and not incremental):
            self._label_binarizer = LabelBinarizer()
            self._label_binarizer.fit(y)
            self.classes_ = self._label_binarizer.classes_
        else:
            classes = unique_labels(y)
            if self.warm_start:
                if set(classes) != set(self.classes_):
                    raise ValueError(
                        "warm_start can only be used where `y` has the same "
                        "classes as in the previous call to fit. Previously "
                        f"got {self.classes_}, `y` has {classes}"
                    )
            elif len(np.setdiff1d(classes, self.classes_, assume_unique=True)):
                raise ValueError(
                    "`y` has classes not in `self.classes_`. "
                    f"`self.classes_` has {self.classes_}. 'y' has {classes}."
                )

        # This downcast to bool is to prevent upcasting when working with
        # float32 data
        y = self._label_binarizer.transform(y).astype(bool)
        return X, y

    def predict(self, X):
        """Predict using the multi-layer perceptron classifier.

        Parameters
        ----------
        X : {array-like, sparse matrix} of shape (n_samples, n_features)
            The input data.

        Returns
        -------
        y : ndarray, shape (n_samples,) or (n_samples, n_classes)
            The predicted classes.
        """
        check_is_fitted(self)
        y_pred = self._forward_pass_fast(X)

        if self.n_outputs_ == 1:
            y_pred = y_pred.ravel()

        return self._label_binarizer.inverse_transform(y_pred)

    @available_if(lambda est: est._check_solver())
    def partial_fit(self, X, y, classes=None):
        """Update the model with a single iteration over the given data.

        Parameters
        ----------
        X : {array-like, sparse matrix} of shape (n_samples, n_features)
            The input data.

        y : array-like of shape (n_samples,)
            The target values.

        classes : array of shape (n_classes,), default=None
            Classes across all calls to partial_fit.
            Can be obtained via `np.unique(y_all)`, where y_all is the
            target vector of the entire dataset.
            This argument is required for the first call to partial_fit
            and can be omitted in the subsequent calls.
            Note that y doesn't need to contain all labels in `classes`.

        Returns
        -------
        self : object
            Trained MLP model.
        """
        if not hasattr(self, "coefs_"):
            self._validate_params()

        if _check_partial_fit_first_call(self, classes):
            self._label_binarizer = LabelBinarizer()
            if type_of_target(y).startswith("multilabel"):
                self._label_binarizer.fit(y)
            else:
                self._label_binarizer.fit(classes)

        return self._fit(X, y, incremental=True)

    def predict_log_proba(self, X):
        """Return the log of probability estimates.

        Parameters
        ----------
        X : ndarray of shape (n_samples, n_features)
            The input data.

        Returns
        -------
        log_y_prob : ndarray of shape (n_samples, n_classes)
            The predicted log-probability of the sample for each class
            in the model, where classes are ordered as they are in
            `self.classes_`. Equivalent to `log(predict_proba(X))`.
        """
        y_prob = self.predict_proba(X)
        return np.log(y_prob, out=y_prob)

    def predict_proba(self, X):
        """Probability estimates.

        Parameters
        ----------
        X : {array-like, sparse matrix} of shape (n_samples, n_features)
            The input data.

        Returns
        -------
        y_prob : ndarray of shape (n_samples, n_classes)
            The predicted probability of the sample for each class in the
            model, where classes are ordered as they are in `self.classes_`.
        """
        check_is_fitted(self)
        y_pred = self._forward_pass_fast(X)

        if self.n_outputs_ == 1:
            y_pred = y_pred.ravel()

        if y_pred.ndim == 1:
            return np.vstack([1 - y_pred, y_pred]).T
        else:
            return y_pred

    def _more_tags(self):
        return {"multilabel": True}


class MLPRegressor(RegressorMixin, BaseMultilayerPerceptron):
    """Multi-layer Perceptron regressor.

    This model optimizes the squared error using LBFGS or stochastic gradient
    descent.

    .. versionadded:: 0.18

    Parameters
    ----------
    hidden_layer_sizes : array-like of shape(n_layers - 2,), default=(100,)
        The ith element represents the number of neurons in the ith
        hidden layer.

    activation : {'identity', 'logistic', 'tanh', 'relu'}, default='relu'
        Activation function for the hidden layer.

        - 'identity', no-op activation, useful to implement linear bottleneck,
          returns f(x) = x

        - 'logistic', the logistic sigmoid function,
          returns f(x) = 1 / (1 + exp(-x)).

        - 'tanh', the hyperbolic tan function,
          returns f(x) = tanh(x).

        - 'relu', the rectified linear unit function,
          returns f(x) = max(0, x)

    solver : {'lbfgs', 'sgd', 'adam'}, default='adam'
        The solver for weight optimization.

        - 'lbfgs' is an optimizer in the family of quasi-Newton methods.

        - 'sgd' refers to stochastic gradient descent.

        - 'adam' refers to a stochastic gradient-based optimizer proposed by
          Kingma, Diederik, and Jimmy Ba

        Note: The default solver 'adam' works pretty well on relatively
        large datasets (with thousands of training samples or more) in terms of
        both training time and validation score.
        For small datasets, however, 'lbfgs' can converge faster and perform
        better.

    alpha : float, default=0.0001
        Strength of the L2 regularization term. The L2 regularization term
        is divided by the sample size when added to the loss.

    batch_size : int, default='auto'
        Size of minibatches for stochastic optimizers.
        If the solver is 'lbfgs', the classifier will not use minibatch.
        When set to "auto", `batch_size=min(200, n_samples)`.

    learning_rate : {'constant', 'invscaling', 'adaptive'}, default='constant'
        Learning rate schedule for weight updates.

        - 'constant' is a constant learning rate given by
          'learning_rate_init'.

        - 'invscaling' gradually decreases the learning rate ``learning_rate_``
          at each time step 't' using an inverse scaling exponent of 'power_t'.
          effective_learning_rate = learning_rate_init / pow(t, power_t)

        - 'adaptive' keeps the learning rate constant to
          'learning_rate_init' as long as training loss keeps decreasing.
          Each time two consecutive epochs fail to decrease training loss by at
          least tol, or fail to increase validation score by at least tol if
          'early_stopping' is on, the current learning rate is divided by 5.

        Only used when solver='sgd'.

    learning_rate_init : float, default=0.001
        The initial learning rate used. It controls the step-size
        in updating the weights. Only used when solver='sgd' or 'adam'.

    power_t : float, default=0.5
        The exponent for inverse scaling learning rate.
        It is used in updating effective learning rate when the learning_rate
        is set to 'invscaling'. Only used when solver='sgd'.

    max_iter : int, default=200
        Maximum number of iterations. The solver iterates until convergence
        (determined by 'tol') or this number of iterations. For stochastic
        solvers ('sgd', 'adam'), note that this determines the number of epochs
        (how many times each data point will be used), not the number of
        gradient steps.

    shuffle : bool, default=True
        Whether to shuffle samples in each iteration. Only used when
        solver='sgd' or 'adam'.

    random_state : int, RandomState instance, default=None
        Determines random number generation for weights and bias
        initialization, train-test split if early stopping is used, and batch
        sampling when solver='sgd' or 'adam'.
        Pass an int for reproducible results across multiple function calls.
        See :term:`Glossary <random_state>`.

    tol : float, default=1e-4
        Tolerance for the optimization. When the loss or score is not improving
        by at least ``tol`` for ``n_iter_no_change`` consecutive iterations,
        unless ``learning_rate`` is set to 'adaptive', convergence is
        considered to be reached and training stops.

    verbose : bool, default=False
        Whether to print progress messages to stdout.

    warm_start : bool, default=False
        When set to True, reuse the solution of the previous
        call to fit as initialization, otherwise, just erase the
        previous solution. See :term:`the Glossary <warm_start>`.

    momentum : float, default=0.9
        Momentum for gradient descent update.  Should be between 0 and 1. Only
        used when solver='sgd'.

    nesterovs_momentum : bool, default=True
        Whether to use Nesterov's momentum. Only used when solver='sgd' and
        momentum > 0.

    early_stopping : bool, default=False
        Whether to use early stopping to terminate training when validation
        score is not improving. If set to true, it will automatically set
        aside 10% of training data as validation and terminate training when
        validation score is not improving by at least ``tol`` for
        ``n_iter_no_change`` consecutive epochs.
        Only effective when solver='sgd' or 'adam'.

    validation_fraction : float, default=0.1
        The proportion of training data to set aside as validation set for
        early stopping. Must be between 0 and 1.
        Only used if early_stopping is True.

    beta_1 : float, default=0.9
        Exponential decay rate for estimates of first moment vector in adam,
        should be in [0, 1). Only used when solver='adam'.

    beta_2 : float, default=0.999
        Exponential decay rate for estimates of second moment vector in adam,
        should be in [0, 1). Only used when solver='adam'.

    epsilon : float, default=1e-8
        Value for numerical stability in adam. Only used when solver='adam'.

    n_iter_no_change : int, default=10
        Maximum number of epochs to not meet ``tol`` improvement.
        Only effective when solver='sgd' or 'adam'.

        .. versionadded:: 0.20

    max_fun : int, default=15000
        Only used when solver='lbfgs'. Maximum number of function calls.
        The solver iterates until convergence (determined by 'tol'), number
        of iterations reaches max_iter, or this number of function calls.
        Note that number of function calls will be greater than or equal to
        the number of iterations for the MLPRegressor.

        .. versionadded:: 0.22

    Attributes
    ----------
    loss_ : float
        The current loss computed with the loss function.

    best_loss_ : float
        The minimum loss reached by the solver throughout fitting.

    loss_curve_ : list of shape (`n_iter_`,)
        Loss value evaluated at the end of each training step.
        The ith element in the list represents the loss at the ith iteration.

    t_ : int
        The number of training samples seen by the solver during fitting.
        Mathematically equals `n_iters * X.shape[0]`, it means
        `time_step` and it is used by optimizer's learning rate scheduler.

    coefs_ : list of shape (n_layers - 1,)
        The ith element in the list represents the weight matrix corresponding
        to layer i.

    intercepts_ : list of shape (n_layers - 1,)
        The ith element in the list represents the bias vector corresponding to
        layer i + 1.

    n_features_in_ : int
        Number of features seen during :term:`fit`.

        .. versionadded:: 0.24

    feature_names_in_ : ndarray of shape (`n_features_in_`,)
        Names of features seen during :term:`fit`. Defined only when `X`
        has feature names that are all strings.

        .. versionadded:: 1.0

    n_iter_ : int
        The number of iterations the solver has run.

    n_layers_ : int
        Number of layers.

    n_outputs_ : int
        Number of outputs.

    out_activation_ : str
        Name of the output activation function.

    See Also
    --------
    BernoulliRBM : Bernoulli Restricted Boltzmann Machine (RBM).
    MLPClassifier : Multi-layer Perceptron classifier.
    sklearn.linear_model.SGDRegressor : Linear model fitted by minimizing
        a regularized empirical loss with SGD.

    Notes
    -----
    MLPRegressor trains iteratively since at each time step
    the partial derivatives of the loss function with respect to the model
    parameters are computed to update the parameters.

    It can also have a regularization term added to the loss function
    that shrinks model parameters to prevent overfitting.

    This implementation works with data represented as dense and sparse numpy
    arrays of floating point values.

    References
    ----------
    Hinton, Geoffrey E. "Connectionist learning procedures."
    Artificial intelligence 40.1 (1989): 185-234.

    Glorot, Xavier, and Yoshua Bengio.
    "Understanding the difficulty of training deep feedforward neural networks."
    International Conference on Artificial Intelligence and Statistics. 2010.

    :arxiv:`He, Kaiming, et al (2015). "Delving deep into rectifiers:
    Surpassing human-level performance on imagenet classification." <1502.01852>`

    :arxiv:`Kingma, Diederik, and Jimmy Ba (2014)
    "Adam: A method for stochastic optimization." <1412.6980>`

    Examples
    --------
    >>> from sklearn.neural_network import MLPRegressor
    >>> from sklearn.datasets import make_regression
    >>> from sklearn.model_selection import train_test_split
    >>> X, y = make_regression(n_samples=200, random_state=1)
    >>> X_train, X_test, y_train, y_test = train_test_split(X, y,
    ...                                                     random_state=1)
    >>> regr = MLPRegressor(random_state=1, max_iter=500).fit(X_train, y_train)
    >>> regr.predict(X_test[:2])
    array([-0.9..., -7.1...])
    >>> regr.score(X_test, y_test)
    0.4...
    """

    def __init__(
        self,
        hidden_layer_sizes=(100,),
        activation="relu",
        *,
        solver="adam",
        alpha=0.0001,
        batch_size="auto",
        learning_rate="constant",
        learning_rate_init=0.001,
        power_t=0.5,
        max_iter=200,
        shuffle=True,
        random_state=None,
        tol=1e-4,
        verbose=False,
        warm_start=False,
        momentum=0.9,
        nesterovs_momentum=True,
        early_stopping=False,
        validation_fraction=0.1,
        beta_1=0.9,
        beta_2=0.999,
        epsilon=1e-8,
        n_iter_no_change=10,
        max_fun=15000,
    ):
        super().__init__(
            hidden_layer_sizes=hidden_layer_sizes,
            activation=activation,
            solver=solver,
            alpha=alpha,
            batch_size=batch_size,
            learning_rate=learning_rate,
            learning_rate_init=learning_rate_init,
            power_t=power_t,
            max_iter=max_iter,
            loss="squared_error",
            shuffle=shuffle,
            random_state=random_state,
            tol=tol,
            verbose=verbose,
            warm_start=warm_start,
            momentum=momentum,
            nesterovs_momentum=nesterovs_momentum,
            early_stopping=early_stopping,
            validation_fraction=validation_fraction,
            beta_1=beta_1,
            beta_2=beta_2,
            epsilon=epsilon,
            n_iter_no_change=n_iter_no_change,
            max_fun=max_fun,
        )

    def predict(self, X):
        """Predict using the multi-layer perceptron model.

        Parameters
        ----------
        X : {array-like, sparse matrix} of shape (n_samples, n_features)
            The input data.

        Returns
        -------
        y : ndarray of shape (n_samples, n_outputs)
            The predicted values.
        """
        check_is_fitted(self)
        y_pred = self._forward_pass_fast(X)
        if y_pred.shape[1] == 1:
            return y_pred.ravel()
        return y_pred

    def _validate_input(self, X, y, incremental, reset):
        X, y = self._validate_data(
            X,
            y,
            accept_sparse=["csr", "csc"],
            multi_output=True,
            y_numeric=True,
            dtype=(np.float64, np.float32),
            reset=reset,
        )
        if y.ndim == 2 and y.shape[1] == 1:
            y = column_or_1d(y, warn=True)
        return X, y

    @available_if(lambda est: est._check_solver)
    def partial_fit(self, X, y):
        """Update the model with a single iteration over the given data.

        Parameters
        ----------
        X : {array-like, sparse matrix} of shape (n_samples, n_features)
            The input data.

        y : ndarray of shape (n_samples,)
            The target values.

        Returns
        -------
        self : object
            Trained MLP model.
        """
        if not hasattr(self, "coefs_"):
            self._validate_params()

        return self._fit(X, y, incremental=True)<|MERGE_RESOLUTION|>--- conflicted
+++ resolved
@@ -57,14 +57,10 @@
     """
 
     _parameter_constraints = {
-<<<<<<< HEAD
-        "hidden_layer_sizes": [tuple, Interval(Integral, 1, None, closed="left")],
-=======
         "hidden_layer_sizes": [
             "array-like",
             Interval(Integral, 1, None, closed="left"),
         ],
->>>>>>> 6e7922e4
         "activation": [StrOptions({"identity", "logistic", "tanh", "relu"})],
         "solver": [StrOptions({"lbfgs", "sgd", "adam"})],
         "alpha": [Interval(Real, 0, None, closed="left")],
@@ -88,15 +84,10 @@
         "beta_1": [Interval(Real, 0, 1, closed="left")],
         "beta_2": [Interval(Real, 0, 1, closed="left")],
         "epsilon": [Interval(Real, 0, None, closed="neither")],
-<<<<<<< HEAD
-        "n_iter_no_change": [Interval(Integral, 0, None, closed="neither")],
-        "max_fun": [Interval(Integral, 0, None, closed="neither")],
-=======
         # TODO update when ScalarOptions available
         # [Interval(Integral, 1, None, closed="left"), ScalarOptions({np.inf})]
         "n_iter_no_change": [Interval(Real, 0, None, closed="right")],
         "max_fun": [Interval(Integral, 1, None, closed="left")],
->>>>>>> 6e7922e4
     }
 
     @abstractmethod
@@ -755,30 +746,6 @@
             )
         return True
 
-<<<<<<< HEAD
-    @available_if(_check_solver)
-    def partial_fit(self, X, y):
-        """Update the model with a single iteration over the given data.
-
-        Parameters
-        ----------
-        X : {array-like, sparse matrix} of shape (n_samples, n_features)
-            The input data.
-
-        y : ndarray of shape (n_samples,)
-            The target values.
-
-        Returns
-        -------
-        self : object
-            Trained MLP model.
-        """
-        self._validate_params()
-
-        return self._fit(X, y, incremental=True)
-
-=======
->>>>>>> 6e7922e4
 
 class MLPClassifier(ClassifierMixin, BaseMultilayerPerceptron):
     """Multi-layer Perceptron classifier.

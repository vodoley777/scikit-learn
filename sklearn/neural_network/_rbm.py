"""Restricted Boltzmann Machine
"""

# Authors: Yann N. Dauphin <dauphiya@iro.umontreal.ca>
#          Vlad Niculae
#          Gabriel Synnaeve
#          Lars Buitinck
# License: BSD 3 clause

import time

import numpy as np
import scipy.sparse as sp
from scipy.special import expit  # logistic function

from ..base import BaseEstimator
from ..base import TransformerMixin
from ..utils import check_random_state
from ..utils import gen_even_slices
from ..utils.extmath import safe_sparse_dot
from ..utils.extmath import log_logistic
from ..utils.validation import check_is_fitted


class BernoulliRBM(TransformerMixin, BaseEstimator):
    """Bernoulli Restricted Boltzmann Machine (RBM).

    A Restricted Boltzmann Machine with binary visible units and
    binary hidden units. Parameters are estimated using Stochastic Maximum
    Likelihood (SML), also known as Persistent Contrastive Divergence (PCD)
    [2].

    The time complexity of this implementation is ``O(d ** 2)`` assuming
    d ~ n_features ~ n_components.

    Read more in the :ref:`User Guide <rbm>`.

    Parameters
    ----------
    n_components : int, default=256
        Number of binary hidden units.

    learning_rate : float, default=0.1
        The learning rate for weight updates. It is *highly* recommended
        to tune this hyper-parameter. Reasonable values are in the
        10**[0., -3.] range.

    batch_size : int, default=10
        Number of examples per minibatch.

    n_iter : int, default=10
        Number of iterations/sweeps over the training dataset to perform
        during training.

    verbose : int, default=0
        The verbosity level. The default, zero, means silent mode. Range
        of values is [0, inf].

    random_state : int, RandomState instance or None, default=None
        Determines random number generation for:

        - Gibbs sampling from visible and hidden layers.

        - Initializing components, sampling from layers during fit.

        - Corrupting the data when scoring samples.

        Pass an int for reproducible results across multiple function calls.
        See :term:`Glossary <random_state>`.

    Attributes
    ----------
    intercept_hidden_ : array-like of shape (n_components,)
        Biases of the hidden units.

    intercept_visible_ : array-like of shape (n_features,)
        Biases of the visible units.

    components_ : array-like of shape (n_components, n_features)
        Weight matrix, where `n_features` is the number of
        visible units and `n_components` is the number of hidden units.

    h_samples_ : array-like of shape (batch_size, n_components)
        Hidden Activation sampled from the model distribution,
        where `batch_size` is the number of examples per minibatch and
        `n_components` is the number of hidden units.

    n_features_in_ : int
        Number of features seen during :term:`fit`.

        .. versionadded:: 0.24

<<<<<<< HEAD
    See Also
=======
    feature_names_in_ : ndarray of shape (`n_features_in_`,)
        Names of features seen during :term:`fit`. Defined only when `X`
        has feature names that are all strings.

        .. versionadded:: 1.0

    Examples
>>>>>>> cf2e4e33
    --------

    gibbs: Gibbs sampling step.

    References
    ----------

    [1] Hinton, G. E., Osindero, S. and Teh, Y. A fast learning algorithm for
        deep belief nets. Neural Computation 18, pp 1527-1554.
        https://www.cs.toronto.edu/~hinton/absps/fastnc.pdf

    [2] Tieleman, T. Training Restricted Boltzmann Machines using
        Approximations to the Likelihood Gradient. International Conference
        on Machine Learning (ICML) 2008

    Examples
    --------

    >>> import numpy as np
    >>> from sklearn.neural_network import BernoulliRBM
    >>> X = np.array([[0, 0, 0], [0, 1, 1], [1, 0, 1], [1, 1, 1]])
    >>> model = BernoulliRBM(n_components=2)
    >>> model.fit(X)
    BernoulliRBM(n_components=2)
    """

    def __init__(
        self,
        n_components=256,
        *,
        learning_rate=0.1,
        batch_size=10,
        n_iter=10,
        verbose=0,
        random_state=None,
    ):
        self.n_components = n_components
        self.learning_rate = learning_rate
        self.batch_size = batch_size
        self.n_iter = n_iter
        self.verbose = verbose
        self.random_state = random_state

    def transform(self, X):
        """Compute the hidden layer activation probabilities, P(h=1|v=X).

        Parameters
        ----------
        X : {array-like, sparse matrix} of shape (n_samples, n_features)
            The data to be transformed.

        Returns
        -------
        h : ndarray of shape (n_samples, n_components)
            Latent representations of the data.
        """
        check_is_fitted(self)

        X = self._validate_data(
            X, accept_sparse="csr", reset=False, dtype=(np.float64, np.float32)
        )
        return self._mean_hiddens(X)

    def _mean_hiddens(self, v):
        """Computes the probabilities P(h=1|v).

        Parameters
        ----------
        v : ndarray of shape (n_samples, n_features)
            Values of the visible layer.

        Returns
        -------
        h : ndarray of shape (n_samples, n_components)
            Corresponding mean field values for the hidden layer.
        """
        p = safe_sparse_dot(v, self.components_.T)
        p += self.intercept_hidden_
        return expit(p, out=p)

    def _sample_hiddens(self, v, rng):
        """Sample from the distribution P(h|v).

        Parameters
        ----------
        v : ndarray of shape (n_samples, n_features)
            Values of the visible layer to sample from.

        rng : RandomState instance
            Random number generator to use.

        Returns
        -------
        h : ndarray of shape (n_samples, n_components)
            Values of the hidden layer.
        """
        p = self._mean_hiddens(v)
        return rng.random_sample(size=p.shape) < p

    def _sample_visibles(self, h, rng):
        """Sample from the distribution P(v|h).

        Parameters
        ----------
        h : ndarray of shape (n_samples, n_components)
            Values of the hidden layer to sample from.

        rng : RandomState instance
            Random number generator to use.

        Returns
        -------
        v : ndarray of shape (n_samples, n_features)
            Values of the visible layer.
        """
        p = np.dot(h, self.components_)
        p += self.intercept_visible_
        expit(p, out=p)
        return rng.random_sample(size=p.shape) < p

    def _free_energy(self, v):
        """Computes the free energy F(v) = - log sum_h exp(-E(v,h)).

        Parameters
        ----------
        v : ndarray of shape (n_samples, n_features)
            Values of the visible layer.

        Returns
        -------
        free_energy : ndarray of shape (n_samples,)
            The value of the free energy.
        """
        return -safe_sparse_dot(v, self.intercept_visible_) - np.logaddexp(
            0, safe_sparse_dot(v, self.components_.T) + self.intercept_hidden_
        ).sum(axis=1)

    def gibbs(self, v):
        """Perform one Gibbs sampling step.

        Parameters
        ----------
        v : ndarray of shape (n_samples, n_features)
            Values of the visible layer to start from.

        Returns
        -------
        v_new : ndarray of shape (n_samples, n_features)
            Values of the visible layer after one Gibbs step.
        """
        check_is_fitted(self)
        if not hasattr(self, "random_state_"):
            self.random_state_ = check_random_state(self.random_state)
        h_ = self._sample_hiddens(v, self.random_state_)
        v_ = self._sample_visibles(h_, self.random_state_)

        return v_

    def partial_fit(self, X, y=None):
        """Fit the model to the partial segment of the data X.

        Parameters
        ----------
        X : ndarray of shape (n_samples, n_features)
            Training data.

        y : array-like of shape (n_samples,) or (n_samples, n_outputs), default=None
            Target values (None for unsupervised transformations).

        Returns
        -------
        self : BernoulliRBM
            The fitted model.
        """
        first_pass = not hasattr(self, "components_")
        X = self._validate_data(
            X, accept_sparse="csr", dtype=np.float64, reset=first_pass
        )
        if not hasattr(self, "random_state_"):
            self.random_state_ = check_random_state(self.random_state)
        if not hasattr(self, "components_"):
            self.components_ = np.asarray(
                self.random_state_.normal(0, 0.01, (self.n_components, X.shape[1])),
                order="F",
            )
        if not hasattr(self, "intercept_hidden_"):
            self.intercept_hidden_ = np.zeros(
                self.n_components,
            )
        if not hasattr(self, "intercept_visible_"):
            self.intercept_visible_ = np.zeros(
                X.shape[1],
            )
        if not hasattr(self, "h_samples_"):
            self.h_samples_ = np.zeros((self.batch_size, self.n_components))

        self._fit(X, self.random_state_)

    def _fit(self, v_pos, rng):
        """Inner fit for one mini-batch.

        Adjust the parameters to maximize the likelihood of v using
        Stochastic Maximum Likelihood (SML).

        Parameters
        ----------
        v_pos : ndarray of shape (n_samples, n_features)
            The data to use for training.

        rng : RandomState instance
            Random number generator to use for sampling.
        """
        h_pos = self._mean_hiddens(v_pos)
        v_neg = self._sample_visibles(self.h_samples_, rng)
        h_neg = self._mean_hiddens(v_neg)

        lr = float(self.learning_rate) / v_pos.shape[0]
        update = safe_sparse_dot(v_pos.T, h_pos, dense_output=True).T
        update -= np.dot(h_neg.T, v_neg)
        self.components_ += lr * update
        self.intercept_hidden_ += lr * (h_pos.sum(axis=0) - h_neg.sum(axis=0))
        self.intercept_visible_ += lr * (
            np.asarray(v_pos.sum(axis=0)).squeeze() - v_neg.sum(axis=0)
        )

        h_neg[rng.uniform(size=h_neg.shape) < h_neg] = 1.0  # sample binomial
        self.h_samples_ = np.floor(h_neg, h_neg)

    def score_samples(self, X):
        """Compute the pseudo-likelihood of X.

        Parameters
        ----------
        X : {array-like, sparse matrix} of shape (n_samples, n_features)
            Values of the visible layer. Must be all-boolean (not checked).

        Returns
        -------
        pseudo_likelihood : ndarray of shape (n_samples,)
            Value of the pseudo-likelihood (proxy for likelihood).

        Notes
        -----
        This method is not deterministic: it computes a quantity called the
        free energy on X, then on a randomly corrupted version of X, and
        returns the log of the logistic function of the difference.
        """
        check_is_fitted(self)

        v = self._validate_data(X, accept_sparse="csr", reset=False)
        rng = check_random_state(self.random_state)

        # Randomly corrupt one feature in each sample in v.
        ind = (np.arange(v.shape[0]), rng.randint(0, v.shape[1], v.shape[0]))
        if sp.issparse(v):
            data = -2 * v[ind] + 1
            v_ = v + sp.csr_matrix((data.A.ravel(), ind), shape=v.shape)
        else:
            v_ = v.copy()
            v_[ind] = 1 - v_[ind]

        fe = self._free_energy(v)
        fe_ = self._free_energy(v_)
        return v.shape[1] * log_logistic(fe_ - fe)

    def fit(self, X, y=None):
        """Fit the model to the data X.

        Parameters
        ----------
        X : {array-like, sparse matrix} of shape (n_samples, n_features)
            Training data.

        y : array-like of shape (n_samples,) or (n_samples, n_outputs), default=None
            Target values (None for unsupervised transformations).

        Returns
        -------
        self : BernoulliRBM
            The fitted model.
        """
        X = self._validate_data(X, accept_sparse="csr", dtype=(np.float64, np.float32))
        n_samples = X.shape[0]
        rng = check_random_state(self.random_state)

        self.components_ = np.asarray(
            rng.normal(0, 0.01, (self.n_components, X.shape[1])),
            order="F",
            dtype=X.dtype,
        )
        self.intercept_hidden_ = np.zeros(self.n_components, dtype=X.dtype)
        self.intercept_visible_ = np.zeros(X.shape[1], dtype=X.dtype)
        self.h_samples_ = np.zeros((self.batch_size, self.n_components), dtype=X.dtype)

        n_batches = int(np.ceil(float(n_samples) / self.batch_size))
        batch_slices = list(
            gen_even_slices(n_batches * self.batch_size, n_batches, n_samples=n_samples)
        )
        verbose = self.verbose
        begin = time.time()
        for iteration in range(1, self.n_iter + 1):
            for batch_slice in batch_slices:
                self._fit(X[batch_slice], rng)

            if verbose:
                end = time.time()
                print(
                    "[%s] Iteration %d, pseudo-likelihood = %.2f, time = %.2fs"
                    % (
                        type(self).__name__,
                        iteration,
                        self.score_samples(X).mean(),
                        end - begin,
                    )
                )
                begin = end

        return self

    def _more_tags(self):
        return {
            "_xfail_checks": {
                "check_methods_subset_invariance": (
                    "fails for the decision_function method"
                ),
                "check_methods_sample_order_invariance": (
                    "fails for the score_samples method"
                ),
            }
        }<|MERGE_RESOLUTION|>--- conflicted
+++ resolved
@@ -90,20 +90,18 @@
 
         .. versionadded:: 0.24
 
-<<<<<<< HEAD
-    See Also
-=======
     feature_names_in_ : ndarray of shape (`n_features_in_`,)
         Names of features seen during :term:`fit`. Defined only when `X`
         has feature names that are all strings.
 
         .. versionadded:: 1.0
 
-    Examples
->>>>>>> cf2e4e33
+    See Also
     --------
-
-    gibbs: Gibbs sampling step.
+    sklearn.neural_network.MLPRegressor : Multi-layer Perceptron regressor.
+    sklearn.neural_network.MLPClassifier : Multi-layer Perceptron classifier.
+    sklearn.decomposition.PCA : An unsupervised linear dimensionality
+        reduction model.
 
     References
     ----------

--- conflicted
+++ resolved
@@ -440,17 +440,6 @@
 
     def __sklearn_tags__(self):
         tags = super().__sklearn_tags__()
-<<<<<<< HEAD
-        tags._xfail_checks = {
-            "check_methods_subset_invariance": (
-                "fails for the decision_function method"
-            ),
-            "check_methods_sample_order_invariance": (
-                "fails for the score_samples method"
-            ),
-        }
         tags.input_tags.sparse = True
-=======
->>>>>>> eaf9529b
         tags.transformer_tags.preserves_dtype = ["float64", "float32"]
         return tags
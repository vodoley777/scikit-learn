# Authors: Gilles Louppe <g.louppe@gmail.com>
#          Peter Prettenhofer <peter.prettenhofer@gmail.com>
#          Brian Holt <bdholt1@gmail.com>
#          Joel Nothman <joel.nothman@gmail.com>
#          Arnaud Joly <arnaud.v.joly@gmail.com>
#          Jacob Schreiber <jmschreiber91@gmail.com>
#
# License: BSD 3 clause

# See _criterion.pyx for implementation details.
cimport numpy as cnp

from ._tree cimport DTYPE_t          # Type of X
from ._tree cimport DOUBLE_t         # Type of y, sample_weight
from ._tree cimport SIZE_t           # Type for indices and counters
from ._tree cimport INT32_t          # Signed 32 bit integer
from ._tree cimport UINT32_t         # Unsigned 32 bit integer

cdef class Criterion:
    # The criterion computes the impurity of a node and the reduction of
    # impurity of a split on that node. It also computes the output statistics
    # such as the mean in regression and class probabilities in classification.

    # Internal structures
    cdef const DOUBLE_t[:, ::1] y         # Values of y
    cdef const DOUBLE_t[:] sample_weight  # Sample weights

    cdef const SIZE_t[:] sample_indices   # Sample indices in X, y
    cdef SIZE_t start                     # samples[start:pos] are the samples in the left node
    cdef SIZE_t pos                       # samples[pos:end] are the samples in the right node
    cdef SIZE_t end
    cdef SIZE_t n_missing                # Number of missing values for the feature being evaluated
    cdef bint missing_go_to_left         # Whether missing values go to the left node

    cdef SIZE_t n_outputs                 # Number of outputs
    cdef SIZE_t n_samples                 # Number of samples
    cdef SIZE_t n_node_samples            # Number of samples in the node (end-start)
    cdef double weighted_n_samples        # Weighted number of samples (in total)
    cdef double weighted_n_node_samples   # Weighted number of samples in the node
    cdef double weighted_n_left           # Weighted number of samples in the left node
    cdef double weighted_n_right          # Weighted number of samples in the right node
    cdef double weighted_n_missing       # Weighted number of samples that are missing

    # The criterion object is maintained such that left and right collected
    # statistics correspond to samples[start:pos] and samples[pos:end].

    # Methods
<<<<<<< HEAD
    cdef int init(self, const DOUBLE_t[:, ::1] y, DOUBLE_t* sample_weight,
                  double weighted_n_samples, SIZE_t* samples, SIZE_t start,
                  SIZE_t end) nogil except -1
    cdef int reset(self) nogil except -1
    cdef int reverse_reset(self) nogil except -1
    cdef int update(self, SIZE_t new_pos) nogil except -1
    cdef double node_impurity(self) nogil
    cdef void children_impurity(self, double* impurity_left,
                                double* impurity_right) nogil
    cdef void node_value(self, double* dest) nogil
    cdef double impurity_improvement(self, double impurity_parent,
                                     double impurity_left,
                                     double impurity_right) nogil
    cdef double proxy_impurity_improvement(self) nogil
    cdef bint check_monotonicity(
        self,
        cnp.int8_t monotonic_cst,
        double lower_bound,
        double upper_bound,
    ) nogil
    cdef inline bint _check_monotonicity(
        self,
        cnp.int8_t monotonic_cst,
        double lower_bound,
        double upper_bound,
        double sum_left,
        double sum_right,
    ) nogil
=======
    cdef int init(
        self,
        const DOUBLE_t[:, ::1] y,
        const DOUBLE_t[:] sample_weight,
        double weighted_n_samples,
        const SIZE_t[:] sample_indices,
        SIZE_t start,
        SIZE_t end
    ) except -1 nogil
    cdef void init_sum_missing(self)
    cdef void init_missing(self, SIZE_t n_missing) noexcept nogil
    cdef int reset(self) except -1 nogil
    cdef int reverse_reset(self) except -1 nogil
    cdef int update(self, SIZE_t new_pos) except -1 nogil
    cdef double node_impurity(self) noexcept nogil
    cdef void children_impurity(
        self,
        double* impurity_left,
        double* impurity_right
    ) noexcept nogil
    cdef void node_value(
        self,
        double* dest
    ) noexcept nogil
    cdef double impurity_improvement(
        self,
        double impurity_parent,
        double impurity_left,
        double impurity_right
    ) noexcept nogil
    cdef double proxy_impurity_improvement(self) noexcept nogil
>>>>>>> e5df5fec

cdef class ClassificationCriterion(Criterion):
    """Abstract criterion for classification."""

    cdef SIZE_t[::1] n_classes
    cdef SIZE_t max_n_classes

    cdef double[:, ::1] sum_total    # The sum of the weighted count of each label.
    cdef double[:, ::1] sum_left     # Same as above, but for the left side of the split
    cdef double[:, ::1] sum_right    # Same as above, but for the right side of the split
    cdef double[:, ::1] sum_missing  # Same as above, but for missing values in X

cdef class RegressionCriterion(Criterion):
    """Abstract regression criterion."""

    cdef double sq_sum_total

    cdef double[::1] sum_total    # The sum of w*y.
    cdef double[::1] sum_left     # Same as above, but for the left side of the split
    cdef double[::1] sum_right    # Same as above, but for the right side of the split
    cdef double[::1] sum_missing  # Same as above, but for missing values in X<|MERGE_RESOLUTION|>--- conflicted
+++ resolved
@@ -45,36 +45,6 @@
     # statistics correspond to samples[start:pos] and samples[pos:end].
 
     # Methods
-<<<<<<< HEAD
-    cdef int init(self, const DOUBLE_t[:, ::1] y, DOUBLE_t* sample_weight,
-                  double weighted_n_samples, SIZE_t* samples, SIZE_t start,
-                  SIZE_t end) nogil except -1
-    cdef int reset(self) nogil except -1
-    cdef int reverse_reset(self) nogil except -1
-    cdef int update(self, SIZE_t new_pos) nogil except -1
-    cdef double node_impurity(self) nogil
-    cdef void children_impurity(self, double* impurity_left,
-                                double* impurity_right) nogil
-    cdef void node_value(self, double* dest) nogil
-    cdef double impurity_improvement(self, double impurity_parent,
-                                     double impurity_left,
-                                     double impurity_right) nogil
-    cdef double proxy_impurity_improvement(self) nogil
-    cdef bint check_monotonicity(
-        self,
-        cnp.int8_t monotonic_cst,
-        double lower_bound,
-        double upper_bound,
-    ) nogil
-    cdef inline bint _check_monotonicity(
-        self,
-        cnp.int8_t monotonic_cst,
-        double lower_bound,
-        double upper_bound,
-        double sum_left,
-        double sum_right,
-    ) nogil
-=======
     cdef int init(
         self,
         const DOUBLE_t[:, ::1] y,
@@ -106,7 +76,20 @@
         double impurity_right
     ) noexcept nogil
     cdef double proxy_impurity_improvement(self) noexcept nogil
->>>>>>> e5df5fec
+    cdef bint check_monotonicity(
+            self,
+            cnp.int8_t monotonic_cst,
+            double lower_bound,
+            double upper_bound,
+    ) nogil
+    cdef inline bint _check_monotonicity(
+            self,
+            cnp.int8_t monotonic_cst,
+            double lower_bound,
+            double upper_bound,
+            double sum_left,
+            double sum_right,
+    ) nogil
 
 cdef class ClassificationCriterion(Criterion):
     """Abstract criterion for classification."""

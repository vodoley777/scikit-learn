--- conflicted
+++ resolved
@@ -31,16 +31,6 @@
     cdef SIZE_t n_missing                # Number of missing values for the feature being evaluated
     cdef bint missing_go_to_left         # Whether missing values go to the left node
 
-<<<<<<< HEAD
-    cdef SIZE_t n_outputs                # Number of outputs
-    cdef SIZE_t n_samples                # Number of samples
-    cdef SIZE_t n_node_samples           # Number of samples in the node (end-start)
-    cdef double weighted_n_samples       # Weighted number of samples (in total)
-    cdef double weighted_n_node_samples  # Weighted number of samples in the node
-    cdef double weighted_n_left          # Weighted number of samples in the left node
-    cdef double weighted_n_right         # Weighted number of samples in the right node
-    cdef double weighted_n_missing       # Weighted number of samples that are missing
-=======
     cdef SIZE_t n_outputs                 # Number of outputs
     cdef SIZE_t n_samples                 # Number of samples
     cdef SIZE_t n_node_samples            # Number of samples in the node (end-start)
@@ -48,7 +38,7 @@
     cdef double weighted_n_node_samples   # Weighted number of samples in the node
     cdef double weighted_n_left           # Weighted number of samples in the left node
     cdef double weighted_n_right          # Weighted number of samples in the right node
->>>>>>> 66a39055
+    cdef double weighted_n_missing       # Weighted number of samples that are missing
 
     # The criterion object is maintained such that left and right collected
     # statistics correspond to samples[start:pos] and samples[pos:end].

# Authors: Gilles Louppe <g.louppe@gmail.com>
#          Peter Prettenhofer <peter.prettenhofer@gmail.com>
#          Brian Holt <bdholt1@gmail.com>
#          Joel Nothman <joel.nothman@gmail.com>
#          Arnaud Joly <arnaud.v.joly@gmail.com>
#          Jacob Schreiber <jmschreiber91@gmail.com>
#
# License: BSD 3 clause

# See _criterion.pyx for implementation details.
cimport numpy as cnp

from ._tree cimport DTYPE_t          # Type of X
from ._tree cimport DOUBLE_t         # Type of y, sample_weight
from ._tree cimport SIZE_t           # Type for indices and counters
from ._tree cimport INT32_t          # Signed 32 bit integer
from ._tree cimport UINT32_t         # Unsigned 32 bit integer

cdef class Criterion:
    # The criterion computes the impurity of a node and the reduction of
    # impurity of a split on that node. It also computes the output statistics
    # such as the mean in regression and class probabilities in classification.

    # Internal structures
    cdef const DOUBLE_t[:, ::1] y         # Values of y
    cdef const DOUBLE_t[:] sample_weight  # Sample weights

    cdef const SIZE_t[:] sample_indices   # Sample indices in X, y
    cdef SIZE_t start                     # samples[start:pos] are the samples in the left node
    cdef SIZE_t pos                       # samples[pos:end] are the samples in the right node
    cdef SIZE_t end
    cdef SIZE_t n_missing                # Number of missing values for the feature being evaluated
    cdef bint missing_go_to_left         # Whether missing values go to the left node

    cdef SIZE_t n_outputs                 # Number of outputs
    cdef SIZE_t n_samples                 # Number of samples
    cdef SIZE_t n_node_samples            # Number of samples in the node (end-start)
    cdef double weighted_n_samples        # Weighted number of samples (in total)
    cdef double weighted_n_node_samples   # Weighted number of samples in the node
    cdef double weighted_n_left           # Weighted number of samples in the left node
    cdef double weighted_n_right          # Weighted number of samples in the right node
    cdef double weighted_n_missing       # Weighted number of samples that are missing

    # The criterion object is maintained such that left and right collected
    # statistics correspond to samples[start:pos] and samples[pos:end].

    # Methods
    cdef int init(
        self,
        const DOUBLE_t[:, ::1] y,
        const DOUBLE_t[:] sample_weight,
        double weighted_n_samples,
        const SIZE_t[:] sample_indices,
        SIZE_t start,
        SIZE_t end
    ) except -1 nogil
    cdef void init_sum_missing(self)
    cdef void init_missing(self, SIZE_t n_missing) noexcept nogil
    cdef int reset(self) except -1 nogil
    cdef int reverse_reset(self) except -1 nogil
    cdef int update(self, SIZE_t new_pos) except -1 nogil
    cdef double node_impurity(self) noexcept nogil
    cdef void children_impurity(
        self,
        double* impurity_left,
        double* impurity_right
    ) noexcept nogil
    cdef void node_value(
        self,
        double* dest
    ) noexcept nogil
<<<<<<< HEAD
=======
    cdef void clip_node_value(
        self,
        double* dest,
        double lower_bound,
        double upper_bound
    ) noexcept nogil
    cdef double middle_value(self) noexcept nogil
>>>>>>> 2ab1d81e
    cdef double impurity_improvement(
        self,
        double impurity_parent,
        double impurity_left,
        double impurity_right
    ) noexcept nogil
    cdef double proxy_impurity_improvement(self) noexcept nogil
<<<<<<< HEAD
=======
    cdef bint check_monotonicity(
            self,
            cnp.int8_t monotonic_cst,
            double lower_bound,
            double upper_bound,
    ) noexcept nogil
    cdef inline bint _check_monotonicity(
            self,
            cnp.int8_t monotonic_cst,
            double lower_bound,
            double upper_bound,
            double sum_left,
            double sum_right,
    ) noexcept nogil
>>>>>>> 2ab1d81e

cdef class ClassificationCriterion(Criterion):
    """Abstract criterion for classification."""

    cdef SIZE_t[::1] n_classes
    cdef SIZE_t max_n_classes

    cdef double[:, ::1] sum_total    # The sum of the weighted count of each label.
    cdef double[:, ::1] sum_left     # Same as above, but for the left side of the split
    cdef double[:, ::1] sum_right    # Same as above, but for the right side of the split
    cdef double[:, ::1] sum_missing  # Same as above, but for missing values in X

cdef class RegressionCriterion(Criterion):
    """Abstract regression criterion."""

    cdef double sq_sum_total

    cdef double[::1] sum_total    # The sum of w*y.
    cdef double[::1] sum_left     # Same as above, but for the left side of the split
    cdef double[::1] sum_right    # Same as above, but for the right side of the split
    cdef double[::1] sum_missing  # Same as above, but for missing values in X<|MERGE_RESOLUTION|>--- conflicted
+++ resolved
@@ -69,8 +69,6 @@
         self,
         double* dest
     ) noexcept nogil
-<<<<<<< HEAD
-=======
     cdef void clip_node_value(
         self,
         double* dest,
@@ -78,7 +76,6 @@
         double upper_bound
     ) noexcept nogil
     cdef double middle_value(self) noexcept nogil
->>>>>>> 2ab1d81e
     cdef double impurity_improvement(
         self,
         double impurity_parent,
@@ -86,8 +83,6 @@
         double impurity_right
     ) noexcept nogil
     cdef double proxy_impurity_improvement(self) noexcept nogil
-<<<<<<< HEAD
-=======
     cdef bint check_monotonicity(
             self,
             cnp.int8_t monotonic_cst,
@@ -102,7 +97,6 @@
             double sum_left,
             double sum_right,
     ) noexcept nogil
->>>>>>> 2ab1d81e
 
 cdef class ClassificationCriterion(Criterion):
     """Abstract criterion for classification."""

"""
Testing for the tree module (sklearn.tree).
"""

import copy
import copyreg
import io
import pickle
import struct
from itertools import chain, product

import joblib
import numpy as np
import pytest
from joblib.numpy_pickle import NumpyPickler
from numpy.testing import assert_allclose

<<<<<<< HEAD
from sklearn import datasets, tree
from sklearn.dummy import DummyClassifier, DummyRegressor
=======
from sklearn import clone, datasets, tree
from sklearn.dummy import DummyRegressor
>>>>>>> 98465765
from sklearn.exceptions import NotFittedError
from sklearn.impute import SimpleImputer
from sklearn.metrics import accuracy_score, mean_poisson_deviance, mean_squared_error
from sklearn.model_selection import train_test_split
from sklearn.pipeline import make_pipeline
from sklearn.random_projection import _sparse_random_matrix
from sklearn.tree import (
    DecisionTreeClassifier,
    DecisionTreeRegressor,
    ExtraTreeClassifier,
    ExtraTreeRegressor,
)
from sklearn.tree._classes import (
    CRITERIA_CLF,
    CRITERIA_REG,
    DENSE_SPLITTERS,
    SPARSE_SPLITTERS,
)
from sklearn.tree._tree import (
    NODE_DTYPE,
    TREE_LEAF,
    TREE_UNDEFINED,
    _check_n_classes,
    _check_node_ndarray,
    _check_value_ndarray,
)
from sklearn.tree._tree import Tree as CythonTree
from sklearn.utils import _IS_32BIT, compute_sample_weight
from sklearn.utils._testing import (
    assert_almost_equal,
    assert_array_almost_equal,
    assert_array_equal,
    create_memmap_backed_data,
    ignore_warnings,
    skip_if_32bit,
)
from sklearn.utils.estimator_checks import check_sample_weights_invariance
from sklearn.utils.fixes import COO_CONTAINERS, CSC_CONTAINERS, CSR_CONTAINERS
from sklearn.utils.validation import check_random_state

CLF_CRITERIONS = ("gini", "log_loss")
REG_CRITERIONS = ("squared_error", "absolute_error", "friedman_mse", "poisson")

CLF_TREES = {
    "DecisionTreeClassifier": DecisionTreeClassifier,
    "ExtraTreeClassifier": ExtraTreeClassifier,
}

REG_TREES = {
    "DecisionTreeRegressor": DecisionTreeRegressor,
    "ExtraTreeRegressor": ExtraTreeRegressor,
}

ALL_TREES: dict = dict()
ALL_TREES.update(CLF_TREES)
ALL_TREES.update(REG_TREES)

SPARSE_TREES = [
    "DecisionTreeClassifier",
    "DecisionTreeRegressor",
    "ExtraTreeClassifier",
    "ExtraTreeRegressor",
]


X_small = np.array(
    [
        [0, 0, 4, 0, 0, 0, 1, -14, 0, -4, 0, 0, 0, 0],
        [0, 0, 5, 3, 0, -4, 0, 0, 1, -5, 0.2, 0, 4, 1],
        [-1, -1, 0, 0, -4.5, 0, 0, 2.1, 1, 0, 0, -4.5, 0, 1],
        [-1, -1, 0, -1.2, 0, 0, 0, 0, 0, 0, 0.2, 0, 0, 1],
        [-1, -1, 0, 0, 0, 0, 0, 3, 0, 0, 0, 0, 0, 1],
        [-1, -2, 0, 4, -3, 10, 4, 0, -3.2, 0, 4, 3, -4, 1],
        [2.11, 0, -6, -0.5, 0, 11, 0, 0, -3.2, 6, 0.5, 0, -3, 1],
        [2.11, 0, -6, -0.5, 0, 11, 0, 0, -3.2, 6, 0, 0, -2, 1],
        [2.11, 8, -6, -0.5, 0, 11, 0, 0, -3.2, 6, 0, 0, -2, 1],
        [2.11, 8, -6, -0.5, 0, 11, 0, 0, -3.2, 6, 0.5, 0, -1, 0],
        [2, 8, 5, 1, 0.5, -4, 10, 0, 1, -5, 3, 0, 2, 0],
        [2, 0, 1, 1, 1, -1, 1, 0, 0, -2, 3, 0, 1, 0],
        [2, 0, 1, 2, 3, -1, 10, 2, 0, -1, 1, 2, 2, 0],
        [1, 1, 0, 2, 2, -1, 1, 2, 0, -5, 1, 2, 3, 0],
        [3, 1, 0, 3, 0, -4, 10, 0, 1, -5, 3, 0, 3, 1],
        [2.11, 8, -6, -0.5, 0, 1, 0, 0, -3.2, 6, 0.5, 0, -3, 1],
        [2.11, 8, -6, -0.5, 0, 1, 0, 0, -3.2, 6, 1.5, 1, -1, -1],
        [2.11, 8, -6, -0.5, 0, 10, 0, 0, -3.2, 6, 0.5, 0, -1, -1],
        [2, 0, 5, 1, 0.5, -2, 10, 0, 1, -5, 3, 1, 0, -1],
        [2, 0, 1, 1, 1, -2, 1, 0, 0, -2, 0, 0, 0, 1],
        [2, 1, 1, 1, 2, -1, 10, 2, 0, -1, 0, 2, 1, 1],
        [1, 1, 0, 0, 1, -3, 1, 2, 0, -5, 1, 2, 1, 1],
        [3, 1, 0, 1, 0, -4, 1, 0, 1, -2, 0, 0, 1, 0],
    ]
)

y_small = [1, 1, 0, 0, 0, 0, 1, 1, 1, 1, 1, 1, 0, 0, 0, 1, 0, 0, 1, 0, 0, 0, 0]
y_small_reg = [
    1.0,
    2.1,
    1.2,
    0.05,
    10,
    2.4,
    3.1,
    1.01,
    0.01,
    2.98,
    3.1,
    1.1,
    0.0,
    1.2,
    2,
    11,
    0,
    0,
    4.5,
    0.201,
    1.06,
    0.9,
    0,
]

# toy sample
X = [[-2, -1], [-1, -1], [-1, -2], [1, 1], [1, 2], [2, 1]]
y = [-1, -1, -1, 1, 1, 1]
T = [[-1, -1], [2, 2], [3, 2]]
true_result = [-1, 1, 1]

# also load the iris dataset
# and randomly permute it
iris = datasets.load_iris()
rng = np.random.RandomState(1)
perm = rng.permutation(iris.target.size)
iris.data = iris.data[perm]
iris.target = iris.target[perm]

# also load the diabetes dataset
# and randomly permute it
diabetes = datasets.load_diabetes()
perm = rng.permutation(diabetes.target.size)
diabetes.data = diabetes.data[perm]
diabetes.target = diabetes.target[perm]

digits = datasets.load_digits()
perm = rng.permutation(digits.target.size)
digits.data = digits.data[perm]
digits.target = digits.target[perm]

random_state = check_random_state(0)
X_multilabel, y_multilabel = datasets.make_multilabel_classification(
    random_state=0, n_samples=30, n_features=10
)

# NB: despite their names X_sparse_* are numpy arrays (and not sparse matrices)
X_sparse_pos = random_state.uniform(size=(20, 5))
X_sparse_pos[X_sparse_pos <= 0.8] = 0.0
y_random = random_state.randint(0, 4, size=(20,))
X_sparse_mix = _sparse_random_matrix(20, 10, density=0.25, random_state=0).toarray()


DATASETS = {
    "iris": {"X": iris.data, "y": iris.target},
    "diabetes": {"X": diabetes.data, "y": diabetes.target},
    "digits": {"X": digits.data, "y": digits.target},
    "toy": {"X": X, "y": y},
    "clf_small": {"X": X_small, "y": y_small},
    "reg_small": {"X": X_small, "y": y_small_reg},
    "multilabel": {"X": X_multilabel, "y": y_multilabel},
    "sparse-pos": {"X": X_sparse_pos, "y": y_random},
    "sparse-neg": {"X": -X_sparse_pos, "y": y_random},
    "sparse-mix": {"X": X_sparse_mix, "y": y_random},
    "zeros": {"X": np.zeros((20, 3)), "y": y_random},
}


def assert_tree_equal(d, s, message):
    assert (
        s.node_count == d.node_count
    ), "{0}: inequal number of node ({1} != {2})".format(
        message, s.node_count, d.node_count
    )

    assert_array_equal(
        d.children_right, s.children_right, message + ": inequal children_right"
    )
    assert_array_equal(
        d.children_left, s.children_left, message + ": inequal children_left"
    )

    external = d.children_right == TREE_LEAF
    internal = np.logical_not(external)

    assert_array_equal(
        d.feature[internal], s.feature[internal], message + ": inequal features"
    )
    assert_array_equal(
        d.threshold[internal], s.threshold[internal], message + ": inequal threshold"
    )
    assert_array_equal(
        d.n_node_samples.sum(),
        s.n_node_samples.sum(),
        message + ": inequal sum(n_node_samples)",
    )
    assert_array_equal(
        d.n_node_samples, s.n_node_samples, message + ": inequal n_node_samples"
    )

    assert_almost_equal(d.impurity, s.impurity, err_msg=message + ": inequal impurity")

    assert_array_almost_equal(
        d.value[external], s.value[external], err_msg=message + ": inequal value"
    )


def test_classification_toy():
    # Check classification on a toy dataset.
    for name, Tree in CLF_TREES.items():
        clf = Tree(random_state=0)
        clf.fit(X, y)
        assert_array_equal(clf.predict(T), true_result, "Failed with {0}".format(name))

        clf = Tree(max_features=1, random_state=1)
        clf.fit(X, y)
        assert_array_equal(clf.predict(T), true_result, "Failed with {0}".format(name))


def test_weighted_classification_toy():
    # Check classification on a weighted toy dataset.
    for name, Tree in CLF_TREES.items():
        clf = Tree(random_state=0)

        clf.fit(X, y, sample_weight=np.ones(len(X)))
        assert_array_equal(clf.predict(T), true_result, "Failed with {0}".format(name))

        clf.fit(X, y, sample_weight=np.full(len(X), 0.5))
        assert_array_equal(clf.predict(T), true_result, "Failed with {0}".format(name))


@pytest.mark.parametrize("Tree", REG_TREES.values())
@pytest.mark.parametrize("criterion", REG_CRITERIONS)
def test_regression_toy(Tree, criterion):
    # Check regression on a toy dataset.
    if criterion == "poisson":
        # make target positive while not touching the original y and
        # true_result
        a = np.abs(np.min(y)) + 1
        y_train = np.array(y) + a
        y_test = np.array(true_result) + a
    else:
        y_train = y
        y_test = true_result

    reg = Tree(criterion=criterion, random_state=1)
    reg.fit(X, y_train)
    assert_allclose(reg.predict(T), y_test)

    clf = Tree(criterion=criterion, max_features=1, random_state=1)
    clf.fit(X, y_train)
    assert_allclose(reg.predict(T), y_test)


def test_xor():
    # Check on a XOR problem
    y = np.zeros((10, 10))
    y[:5, :5] = 1
    y[5:, 5:] = 1

    gridx, gridy = np.indices(y.shape)

    X = np.vstack([gridx.ravel(), gridy.ravel()]).T
    y = y.ravel()

    for name, Tree in CLF_TREES.items():
        clf = Tree(random_state=0)
        clf.fit(X, y)
        assert clf.score(X, y) == 1.0, "Failed with {0}".format(name)

        clf = Tree(random_state=0, max_features=1)
        clf.fit(X, y)
        assert clf.score(X, y) == 1.0, "Failed with {0}".format(name)


def test_iris():
    # Check consistency on dataset iris.
    for (name, Tree), criterion in product(CLF_TREES.items(), CLF_CRITERIONS):
        clf = Tree(criterion=criterion, random_state=0)
        clf.fit(iris.data, iris.target)
        score = accuracy_score(clf.predict(iris.data), iris.target)
        assert score > 0.9, "Failed with {0}, criterion = {1} and score = {2}".format(
            name, criterion, score
        )

        clf = Tree(criterion=criterion, max_features=2, random_state=0)
        clf.fit(iris.data, iris.target)
        score = accuracy_score(clf.predict(iris.data), iris.target)
        assert score > 0.5, "Failed with {0}, criterion = {1} and score = {2}".format(
            name, criterion, score
        )


@pytest.mark.parametrize("name, Tree", REG_TREES.items())
@pytest.mark.parametrize("criterion", REG_CRITERIONS)
def test_diabetes_overfit(name, Tree, criterion):
    # check consistency of overfitted trees on the diabetes dataset
    # since the trees will overfit, we expect an MSE of 0
    reg = Tree(criterion=criterion, random_state=0)
    reg.fit(diabetes.data, diabetes.target)
    score = mean_squared_error(diabetes.target, reg.predict(diabetes.data))
    assert score == pytest.approx(
        0
    ), f"Failed with {name}, criterion = {criterion} and score = {score}"


@skip_if_32bit
@pytest.mark.parametrize("name, Tree", REG_TREES.items())
@pytest.mark.parametrize(
    "criterion, max_depth, metric, max_loss",
    [
        ("squared_error", 15, mean_squared_error, 60),
        ("absolute_error", 20, mean_squared_error, 60),
        ("friedman_mse", 15, mean_squared_error, 60),
        ("poisson", 15, mean_poisson_deviance, 30),
    ],
)
def test_diabetes_underfit(name, Tree, criterion, max_depth, metric, max_loss):
    # check consistency of trees when the depth and the number of features are
    # limited

    reg = Tree(criterion=criterion, max_depth=max_depth, max_features=6, random_state=0)
    reg.fit(diabetes.data, diabetes.target)
    loss = metric(diabetes.target, reg.predict(diabetes.data))
    assert 0 < loss < max_loss


def test_probability():
    # Predict probabilities using DecisionTreeClassifier.

    for name, Tree in CLF_TREES.items():
        clf = Tree(max_depth=1, max_features=1, random_state=42)
        clf.fit(iris.data, iris.target)

        prob_predict = clf.predict_proba(iris.data)
        assert_array_almost_equal(
            np.sum(prob_predict, 1),
            np.ones(iris.data.shape[0]),
            err_msg="Failed with {0}".format(name),
        )
        assert_array_equal(
            np.argmax(prob_predict, 1),
            clf.predict(iris.data),
            err_msg="Failed with {0}".format(name),
        )
        assert_almost_equal(
            clf.predict_proba(iris.data),
            np.exp(clf.predict_log_proba(iris.data)),
            8,
            err_msg="Failed with {0}".format(name),
        )


def test_arrayrepr():
    # Check the array representation.
    # Check resize
    X = np.arange(10000)[:, np.newaxis]
    y = np.arange(10000)

    for name, Tree in REG_TREES.items():
        reg = Tree(max_depth=None, random_state=0)
        reg.fit(X, y)


def test_pure_set():
    # Check when y is pure.
    X = [[-2, -1], [-1, -1], [-1, -2], [1, 1], [1, 2], [2, 1]]
    y = [1, 1, 1, 1, 1, 1]

    for name, TreeClassifier in CLF_TREES.items():
        clf = TreeClassifier(random_state=0)
        clf.fit(X, y)
        assert_array_equal(clf.predict(X), y, err_msg="Failed with {0}".format(name))

    for name, TreeRegressor in REG_TREES.items():
        reg = TreeRegressor(random_state=0)
        reg.fit(X, y)
        assert_almost_equal(reg.predict(X), y, err_msg="Failed with {0}".format(name))


def test_numerical_stability():
    # Check numerical stability.
    X = np.array(
        [
            [152.08097839, 140.40744019, 129.75102234, 159.90493774],
            [142.50700378, 135.81935120, 117.82884979, 162.75781250],
            [127.28772736, 140.40744019, 129.75102234, 159.90493774],
            [132.37025452, 143.71923828, 138.35694885, 157.84558105],
            [103.10237122, 143.71928406, 138.35696411, 157.84559631],
            [127.71276855, 143.71923828, 138.35694885, 157.84558105],
            [120.91514587, 140.40744019, 129.75102234, 159.90493774],
        ]
    )

    y = np.array([1.0, 0.70209277, 0.53896582, 0.0, 0.90914464, 0.48026916, 0.49622521])

    with np.errstate(all="raise"):
        for name, Tree in REG_TREES.items():
            reg = Tree(random_state=0)
            reg.fit(X, y)
            reg.fit(X, -y)
            reg.fit(-X, y)
            reg.fit(-X, -y)


def test_importances():
    # Check variable importances.
    X, y = datasets.make_classification(
        n_samples=5000,
        n_features=10,
        n_informative=3,
        n_redundant=0,
        n_repeated=0,
        shuffle=False,
        random_state=0,
    )

    for name, Tree in CLF_TREES.items():
        clf = Tree(random_state=0)

        clf.fit(X, y)
        importances = clf.feature_importances_
        n_important = np.sum(importances > 0.1)

        assert importances.shape[0] == 10, "Failed with {0}".format(name)
        assert n_important == 3, "Failed with {0}".format(name)

    # Check on iris that importances are the same for all builders
    clf = DecisionTreeClassifier(random_state=0)
    clf.fit(iris.data, iris.target)
    clf2 = DecisionTreeClassifier(random_state=0, max_leaf_nodes=len(iris.data))
    clf2.fit(iris.data, iris.target)

    assert_array_equal(clf.feature_importances_, clf2.feature_importances_)


def test_importances_raises():
    # Check if variable importance before fit raises ValueError.
    clf = DecisionTreeClassifier()
    with pytest.raises(ValueError):
        getattr(clf, "feature_importances_")


def test_importances_gini_equal_squared_error():
    # Check that gini is equivalent to squared_error for binary output variable

    X, y = datasets.make_classification(
        n_samples=2000,
        n_features=10,
        n_informative=3,
        n_redundant=0,
        n_repeated=0,
        shuffle=False,
        random_state=0,
    )

    # The gini index and the mean square error (variance) might differ due
    # to numerical instability. Since those instabilities mainly occurs at
    # high tree depth, we restrict this maximal depth.
    clf = DecisionTreeClassifier(criterion="gini", max_depth=5, random_state=0).fit(
        X, y
    )
    reg = DecisionTreeRegressor(
        criterion="squared_error", max_depth=5, random_state=0
    ).fit(X, y)

    assert_almost_equal(clf.feature_importances_, reg.feature_importances_)
    assert_array_equal(clf.tree_.feature, reg.tree_.feature)
    assert_array_equal(clf.tree_.children_left, reg.tree_.children_left)
    assert_array_equal(clf.tree_.children_right, reg.tree_.children_right)
    assert_array_equal(clf.tree_.n_node_samples, reg.tree_.n_node_samples)


def test_max_features():
    # Check max_features.
    for name, TreeEstimator in ALL_TREES.items():
        est = TreeEstimator(max_features="sqrt")
        est.fit(iris.data, iris.target)
        assert est.max_features_ == int(np.sqrt(iris.data.shape[1]))

        est = TreeEstimator(max_features="log2")
        est.fit(iris.data, iris.target)
        assert est.max_features_ == int(np.log2(iris.data.shape[1]))

        est = TreeEstimator(max_features=1)
        est.fit(iris.data, iris.target)
        assert est.max_features_ == 1

        est = TreeEstimator(max_features=3)
        est.fit(iris.data, iris.target)
        assert est.max_features_ == 3

        est = TreeEstimator(max_features=0.01)
        est.fit(iris.data, iris.target)
        assert est.max_features_ == 1

        est = TreeEstimator(max_features=0.5)
        est.fit(iris.data, iris.target)
        assert est.max_features_ == int(0.5 * iris.data.shape[1])

        est = TreeEstimator(max_features=1.0)
        est.fit(iris.data, iris.target)
        assert est.max_features_ == iris.data.shape[1]

        est = TreeEstimator(max_features=None)
        est.fit(iris.data, iris.target)
        assert est.max_features_ == iris.data.shape[1]


def test_error():
    # Test that it gives proper exception on deficient input.
    for name, TreeEstimator in CLF_TREES.items():
        # predict before fit
        est = TreeEstimator()
        with pytest.raises(NotFittedError):
            est.predict_proba(X)

        est.fit(X, y)
        X2 = [[-2, -1, 1]]  # wrong feature shape for sample
        with pytest.raises(ValueError):
            est.predict_proba(X2)

        # Wrong dimensions
        est = TreeEstimator()
        y2 = y[:-1]
        with pytest.raises(ValueError):
            est.fit(X, y2)

        # Test with arrays that are non-contiguous.
        Xf = np.asfortranarray(X)
        est = TreeEstimator()
        est.fit(Xf, y)
        assert_almost_equal(est.predict(T), true_result)

        # predict before fitting
        est = TreeEstimator()
        with pytest.raises(NotFittedError):
            est.predict(T)

        # predict on vector with different dims
        est.fit(X, y)
        t = np.asarray(T)
        with pytest.raises(ValueError):
            est.predict(t[:, 1:])

        # wrong sample shape
        Xt = np.array(X).T

        est = TreeEstimator()
        est.fit(np.dot(X, Xt), y)
        with pytest.raises(ValueError):
            est.predict(X)
        with pytest.raises(ValueError):
            est.apply(X)

        clf = TreeEstimator()
        clf.fit(X, y)
        with pytest.raises(ValueError):
            clf.predict(Xt)
        with pytest.raises(ValueError):
            clf.apply(Xt)

        # apply before fitting
        est = TreeEstimator()
        with pytest.raises(NotFittedError):
            est.apply(T)

    # non positive target for Poisson splitting Criterion
    est = DecisionTreeRegressor(criterion="poisson")
    with pytest.raises(ValueError, match="y is not positive.*Poisson"):
        est.fit([[0, 1, 2]], [0, 0, 0])
    with pytest.raises(ValueError, match="Some.*y are negative.*Poisson"):
        est.fit([[0, 1, 2]], [5, -0.1, 2])


def test_min_samples_split():
    """Test min_samples_split parameter"""
    X = np.asfortranarray(iris.data, dtype=tree._tree.DTYPE)
    y = iris.target

    # test both DepthFirstTreeBuilder and BestFirstTreeBuilder
    # by setting max_leaf_nodes
    for max_leaf_nodes, name in product((None, 1000), ALL_TREES.keys()):
        TreeEstimator = ALL_TREES[name]

        # test for integer parameter
        est = TreeEstimator(
            min_samples_split=10, max_leaf_nodes=max_leaf_nodes, random_state=0
        )
        est.fit(X, y)
        # count samples on nodes, -1 means it is a leaf
        node_samples = est.tree_.n_node_samples[est.tree_.children_left != -1]

        assert np.min(node_samples) > 9, "Failed with {0}".format(name)

        # test for float parameter
        est = TreeEstimator(
            min_samples_split=0.2, max_leaf_nodes=max_leaf_nodes, random_state=0
        )
        est.fit(X, y)
        # count samples on nodes, -1 means it is a leaf
        node_samples = est.tree_.n_node_samples[est.tree_.children_left != -1]

        assert np.min(node_samples) > 9, "Failed with {0}".format(name)


def test_min_samples_leaf():
    # Test if leaves contain more than leaf_count training examples
    X = np.asfortranarray(iris.data, dtype=tree._tree.DTYPE)
    y = iris.target

    # test both DepthFirstTreeBuilder and BestFirstTreeBuilder
    # by setting max_leaf_nodes
    for max_leaf_nodes, name in product((None, 1000), ALL_TREES.keys()):
        TreeEstimator = ALL_TREES[name]

        # test integer parameter
        est = TreeEstimator(
            min_samples_leaf=5, max_leaf_nodes=max_leaf_nodes, random_state=0
        )
        est.fit(X, y)
        out = est.tree_.apply(X)
        node_counts = np.bincount(out)
        # drop inner nodes
        leaf_count = node_counts[node_counts != 0]
        assert np.min(leaf_count) > 4, "Failed with {0}".format(name)

        # test float parameter
        est = TreeEstimator(
            min_samples_leaf=0.1, max_leaf_nodes=max_leaf_nodes, random_state=0
        )
        est.fit(X, y)
        out = est.tree_.apply(X)
        node_counts = np.bincount(out)
        # drop inner nodes
        leaf_count = node_counts[node_counts != 0]
        assert np.min(leaf_count) > 4, "Failed with {0}".format(name)


def check_min_weight_fraction_leaf(name, datasets, sparse_container=None):
    """Test if leaves contain at least min_weight_fraction_leaf of the
    training set"""
    X = DATASETS[datasets]["X"].astype(np.float32)
    if sparse_container is not None:
        X = sparse_container(X)
    y = DATASETS[datasets]["y"]

    weights = rng.rand(X.shape[0])
    total_weight = np.sum(weights)

    TreeEstimator = ALL_TREES[name]

    # test both DepthFirstTreeBuilder and BestFirstTreeBuilder
    # by setting max_leaf_nodes
    for max_leaf_nodes, frac in product((None, 1000), np.linspace(0, 0.5, 6)):
        est = TreeEstimator(
            min_weight_fraction_leaf=frac, max_leaf_nodes=max_leaf_nodes, random_state=0
        )
        est.fit(X, y, sample_weight=weights)

        if sparse_container is not None:
            out = est.tree_.apply(X.tocsr())
        else:
            out = est.tree_.apply(X)

        node_weights = np.bincount(out, weights=weights)
        # drop inner nodes
        leaf_weights = node_weights[node_weights != 0]
        assert (
            np.min(leaf_weights) >= total_weight * est.min_weight_fraction_leaf
        ), "Failed with {0} min_weight_fraction_leaf={1}".format(
            name, est.min_weight_fraction_leaf
        )

    # test case with no weights passed in
    total_weight = X.shape[0]

    for max_leaf_nodes, frac in product((None, 1000), np.linspace(0, 0.5, 6)):
        est = TreeEstimator(
            min_weight_fraction_leaf=frac, max_leaf_nodes=max_leaf_nodes, random_state=0
        )
        est.fit(X, y)

        if sparse_container is not None:
            out = est.tree_.apply(X.tocsr())
        else:
            out = est.tree_.apply(X)

        node_weights = np.bincount(out)
        # drop inner nodes
        leaf_weights = node_weights[node_weights != 0]
        assert (
            np.min(leaf_weights) >= total_weight * est.min_weight_fraction_leaf
        ), "Failed with {0} min_weight_fraction_leaf={1}".format(
            name, est.min_weight_fraction_leaf
        )


@pytest.mark.parametrize("name", ALL_TREES)
def test_min_weight_fraction_leaf_on_dense_input(name):
    check_min_weight_fraction_leaf(name, "iris")


@pytest.mark.parametrize("name", SPARSE_TREES)
@pytest.mark.parametrize("csc_container", CSC_CONTAINERS)
def test_min_weight_fraction_leaf_on_sparse_input(name, csc_container):
    check_min_weight_fraction_leaf(name, "multilabel", sparse_container=csc_container)


def check_min_weight_fraction_leaf_with_min_samples_leaf(
    name, datasets, sparse_container=None
):
    """Test the interaction between min_weight_fraction_leaf and
    min_samples_leaf when sample_weights is not provided in fit."""
    X = DATASETS[datasets]["X"].astype(np.float32)
    if sparse_container is not None:
        X = sparse_container(X)
    y = DATASETS[datasets]["y"]

    total_weight = X.shape[0]
    TreeEstimator = ALL_TREES[name]
    for max_leaf_nodes, frac in product((None, 1000), np.linspace(0, 0.5, 3)):
        # test integer min_samples_leaf
        est = TreeEstimator(
            min_weight_fraction_leaf=frac,
            max_leaf_nodes=max_leaf_nodes,
            min_samples_leaf=5,
            random_state=0,
        )
        est.fit(X, y)

        if sparse_container is not None:
            out = est.tree_.apply(X.tocsr())
        else:
            out = est.tree_.apply(X)

        node_weights = np.bincount(out)
        # drop inner nodes
        leaf_weights = node_weights[node_weights != 0]
        assert np.min(leaf_weights) >= max(
            (total_weight * est.min_weight_fraction_leaf), 5
        ), "Failed with {0} min_weight_fraction_leaf={1}, min_samples_leaf={2}".format(
            name, est.min_weight_fraction_leaf, est.min_samples_leaf
        )
    for max_leaf_nodes, frac in product((None, 1000), np.linspace(0, 0.5, 3)):
        # test float min_samples_leaf
        est = TreeEstimator(
            min_weight_fraction_leaf=frac,
            max_leaf_nodes=max_leaf_nodes,
            min_samples_leaf=0.1,
            random_state=0,
        )
        est.fit(X, y)

        if sparse_container is not None:
            out = est.tree_.apply(X.tocsr())
        else:
            out = est.tree_.apply(X)

        node_weights = np.bincount(out)
        # drop inner nodes
        leaf_weights = node_weights[node_weights != 0]
        assert np.min(leaf_weights) >= max(
            (total_weight * est.min_weight_fraction_leaf),
            (total_weight * est.min_samples_leaf),
        ), "Failed with {0} min_weight_fraction_leaf={1}, min_samples_leaf={2}".format(
            name, est.min_weight_fraction_leaf, est.min_samples_leaf
        )


@pytest.mark.parametrize("name", ALL_TREES)
def test_min_weight_fraction_leaf_with_min_samples_leaf_on_dense_input(name):
    check_min_weight_fraction_leaf_with_min_samples_leaf(name, "iris")


@pytest.mark.parametrize("name", SPARSE_TREES)
@pytest.mark.parametrize("csc_container", CSC_CONTAINERS)
def test_min_weight_fraction_leaf_with_min_samples_leaf_on_sparse_input(
    name, csc_container
):
    check_min_weight_fraction_leaf_with_min_samples_leaf(
        name, "multilabel", sparse_container=csc_container
    )


def test_min_impurity_decrease(global_random_seed):
    # test if min_impurity_decrease ensure that a split is made only if
    # if the impurity decrease is at least that value
    X, y = datasets.make_classification(n_samples=100, random_state=global_random_seed)

    # test both DepthFirstTreeBuilder and BestFirstTreeBuilder
    # by setting max_leaf_nodes
    for max_leaf_nodes, name in product((None, 1000), ALL_TREES.keys()):
        TreeEstimator = ALL_TREES[name]

        # Check default value of min_impurity_decrease, 1e-7
        est1 = TreeEstimator(max_leaf_nodes=max_leaf_nodes, random_state=0)
        # Check with explicit value of 0.05
        est2 = TreeEstimator(
            max_leaf_nodes=max_leaf_nodes, min_impurity_decrease=0.05, random_state=0
        )
        # Check with a much lower value of 0.0001
        est3 = TreeEstimator(
            max_leaf_nodes=max_leaf_nodes, min_impurity_decrease=0.0001, random_state=0
        )
        # Check with a much lower value of 0.1
        est4 = TreeEstimator(
            max_leaf_nodes=max_leaf_nodes, min_impurity_decrease=0.1, random_state=0
        )

        for est, expected_decrease in (
            (est1, 1e-7),
            (est2, 0.05),
            (est3, 0.0001),
            (est4, 0.1),
        ):
            assert (
                est.min_impurity_decrease <= expected_decrease
            ), "Failed, min_impurity_decrease = {0} > {1}".format(
                est.min_impurity_decrease, expected_decrease
            )
            est.fit(X, y)
            for node in range(est.tree_.node_count):
                # If current node is a not leaf node, check if the split was
                # justified w.r.t the min_impurity_decrease
                if est.tree_.children_left[node] != TREE_LEAF:
                    imp_parent = est.tree_.impurity[node]
                    wtd_n_node = est.tree_.weighted_n_node_samples[node]

                    left = est.tree_.children_left[node]
                    wtd_n_left = est.tree_.weighted_n_node_samples[left]
                    imp_left = est.tree_.impurity[left]
                    wtd_imp_left = wtd_n_left * imp_left

                    right = est.tree_.children_right[node]
                    wtd_n_right = est.tree_.weighted_n_node_samples[right]
                    imp_right = est.tree_.impurity[right]
                    wtd_imp_right = wtd_n_right * imp_right

                    wtd_avg_left_right_imp = wtd_imp_right + wtd_imp_left
                    wtd_avg_left_right_imp /= wtd_n_node

                    fractional_node_weight = (
                        est.tree_.weighted_n_node_samples[node] / X.shape[0]
                    )

                    actual_decrease = fractional_node_weight * (
                        imp_parent - wtd_avg_left_right_imp
                    )

                    assert (
                        actual_decrease >= expected_decrease
                    ), "Failed with {0} expected min_impurity_decrease={1}".format(
                        actual_decrease, expected_decrease
                    )


def test_pickle():
    """Test pickling preserves Tree properties and performance."""
    for name, TreeEstimator in ALL_TREES.items():
        if "Classifier" in name:
            X, y = iris.data, iris.target
        else:
            X, y = diabetes.data, diabetes.target

        est = TreeEstimator(random_state=0)
        est.fit(X, y)
        score = est.score(X, y)

        # test that all class properties are maintained
        attributes = [
            "max_depth",
            "node_count",
            "capacity",
            "n_classes",
            "children_left",
            "children_right",
            "n_leaves",
            "feature",
            "threshold",
            "impurity",
            "n_node_samples",
            "weighted_n_node_samples",
            "value",
        ]
        fitted_attribute = {
            attribute: getattr(est.tree_, attribute) for attribute in attributes
        }

        serialized_object = pickle.dumps(est)
        est2 = pickle.loads(serialized_object)
        assert type(est2) == est.__class__

        score2 = est2.score(X, y)
        assert (
            score == score2
        ), "Failed to generate same score  after pickling with {0}".format(name)
        for attribute in fitted_attribute:
            assert_array_equal(
                getattr(est2.tree_, attribute),
                fitted_attribute[attribute],
                err_msg=(
                    f"Failed to generate same attribute {attribute} after pickling with"
                    f" {name}"
                ),
            )


def test_multioutput():
    # Check estimators on multi-output problems.
    X = [
        [-2, -1],
        [-1, -1],
        [-1, -2],
        [1, 1],
        [1, 2],
        [2, 1],
        [-2, 1],
        [-1, 1],
        [-1, 2],
        [2, -1],
        [1, -1],
        [1, -2],
    ]

    y = [
        [-1, 0],
        [-1, 0],
        [-1, 0],
        [1, 1],
        [1, 1],
        [1, 1],
        [-1, 2],
        [-1, 2],
        [-1, 2],
        [1, 3],
        [1, 3],
        [1, 3],
    ]

    T = [[-1, -1], [1, 1], [-1, 1], [1, -1]]
    y_true = [[-1, 0], [1, 1], [-1, 2], [1, 3]]

    # toy classification problem
    for name, TreeClassifier in CLF_TREES.items():
        clf = TreeClassifier(random_state=0)
        y_hat = clf.fit(X, y).predict(T)
        assert_array_equal(y_hat, y_true)
        assert y_hat.shape == (4, 2)

        proba = clf.predict_proba(T)
        assert len(proba) == 2
        assert proba[0].shape == (4, 2)
        assert proba[1].shape == (4, 4)

        log_proba = clf.predict_log_proba(T)
        assert len(log_proba) == 2
        assert log_proba[0].shape == (4, 2)
        assert log_proba[1].shape == (4, 4)

    # toy regression problem
    for name, TreeRegressor in REG_TREES.items():
        reg = TreeRegressor(random_state=0)
        y_hat = reg.fit(X, y).predict(T)
        assert_almost_equal(y_hat, y_true)
        assert y_hat.shape == (4, 2)


def test_classes_shape():
    # Test that n_classes_ and classes_ have proper shape.
    for name, TreeClassifier in CLF_TREES.items():
        # Classification, single output
        clf = TreeClassifier(random_state=0)
        clf.fit(X, y)

        assert clf.n_classes_ == 2
        assert_array_equal(clf.classes_, [-1, 1])

        # Classification, multi-output
        _y = np.vstack((y, np.array(y) * 2)).T
        clf = TreeClassifier(random_state=0)
        clf.fit(X, _y)
        assert len(clf.n_classes_) == 2
        assert len(clf.classes_) == 2
        assert_array_equal(clf.n_classes_, [2, 2])
        assert_array_equal(clf.classes_, [[-1, 1], [-2, 2]])


def test_unbalanced_iris():
    # Check class rebalancing.
    unbalanced_X = iris.data[:125]
    unbalanced_y = iris.target[:125]
    sample_weight = compute_sample_weight("balanced", unbalanced_y)

    for name, TreeClassifier in CLF_TREES.items():
        clf = TreeClassifier(random_state=0)
        clf.fit(unbalanced_X, unbalanced_y, sample_weight=sample_weight)
        assert_almost_equal(clf.predict(unbalanced_X), unbalanced_y)


def test_memory_layout():
    # Check that it works no matter the memory layout
    for (name, TreeEstimator), dtype in product(
        ALL_TREES.items(), [np.float64, np.float32]
    ):
        est = TreeEstimator(random_state=0)

        # Nothing
        X = np.asarray(iris.data, dtype=dtype)
        y = iris.target
        assert_array_equal(est.fit(X, y).predict(X), y)

        # C-order
        X = np.asarray(iris.data, order="C", dtype=dtype)
        y = iris.target
        assert_array_equal(est.fit(X, y).predict(X), y)

        # F-order
        X = np.asarray(iris.data, order="F", dtype=dtype)
        y = iris.target
        assert_array_equal(est.fit(X, y).predict(X), y)

        # Contiguous
        X = np.ascontiguousarray(iris.data, dtype=dtype)
        y = iris.target
        assert_array_equal(est.fit(X, y).predict(X), y)

        # csr
        for csr_container in CSR_CONTAINERS:
            X = csr_container(iris.data, dtype=dtype)
            y = iris.target
            assert_array_equal(est.fit(X, y).predict(X), y)

        # csc
        for csc_container in CSC_CONTAINERS:
            X = csc_container(iris.data, dtype=dtype)
            y = iris.target
            assert_array_equal(est.fit(X, y).predict(X), y)

        # Strided
        X = np.asarray(iris.data[::3], dtype=dtype)
        y = iris.target[::3]
        assert_array_equal(est.fit(X, y).predict(X), y)


def test_sample_weight():
    # Check sample weighting.
    # Test that zero-weighted samples are not taken into account
    X = np.arange(100)[:, np.newaxis]
    y = np.ones(100)
    y[:50] = 0.0

    sample_weight = np.ones(100)
    sample_weight[y == 0] = 0.0

    clf = DecisionTreeClassifier(random_state=0)
    clf.fit(X, y, sample_weight=sample_weight)
    assert_array_equal(clf.predict(X), np.ones(100))

    # Test that low weighted samples are not taken into account at low depth
    X = np.arange(200)[:, np.newaxis]
    y = np.zeros(200)
    y[50:100] = 1
    y[100:200] = 2
    X[100:200, 0] = 200

    sample_weight = np.ones(200)

    sample_weight[y == 2] = 0.51  # Samples of class '2' are still weightier
    clf = DecisionTreeClassifier(max_depth=1, random_state=0)
    clf.fit(X, y, sample_weight=sample_weight)
    assert clf.tree_.threshold[0] == 149.5

    sample_weight[y == 2] = 0.5  # Samples of class '2' are no longer weightier
    clf = DecisionTreeClassifier(max_depth=1, random_state=0)
    clf.fit(X, y, sample_weight=sample_weight)
    assert clf.tree_.threshold[0] == 49.5  # Threshold should have moved

    # Test that sample weighting is the same as having duplicates
    X = iris.data
    y = iris.target

    duplicates = rng.randint(0, X.shape[0], 100)

    clf = DecisionTreeClassifier(random_state=1)
    clf.fit(X[duplicates], y[duplicates])

    sample_weight = np.bincount(duplicates, minlength=X.shape[0])
    clf2 = DecisionTreeClassifier(random_state=1)
    clf2.fit(X, y, sample_weight=sample_weight)

    internal = clf.tree_.children_left != tree._tree.TREE_LEAF
    assert_array_almost_equal(
        clf.tree_.threshold[internal], clf2.tree_.threshold[internal]
    )


def test_sample_weight_invalid():
    # Check sample weighting raises errors.
    X = np.arange(100)[:, np.newaxis]
    y = np.ones(100)
    y[:50] = 0.0

    clf = DecisionTreeClassifier(random_state=0)

    sample_weight = np.random.rand(100, 1)
    with pytest.raises(ValueError):
        clf.fit(X, y, sample_weight=sample_weight)

    sample_weight = np.array(0)
    expected_err = r"Singleton.* cannot be considered a valid collection"
    with pytest.raises(TypeError, match=expected_err):
        clf.fit(X, y, sample_weight=sample_weight)


@pytest.mark.parametrize("name", CLF_TREES)
def test_class_weights(name):
    # Test that class_weights resemble sample_weights behavior.
    TreeClassifier = CLF_TREES[name]

    # Iris is balanced, so no effect expected for using 'balanced' weights
    clf1 = TreeClassifier(random_state=0)
    clf1.fit(iris.data, iris.target)
    clf2 = TreeClassifier(class_weight="balanced", random_state=0)
    clf2.fit(iris.data, iris.target)
    assert_almost_equal(clf1.feature_importances_, clf2.feature_importances_)

    # Make a multi-output problem with three copies of Iris
    iris_multi = np.vstack((iris.target, iris.target, iris.target)).T
    # Create user-defined weights that should balance over the outputs
    clf3 = TreeClassifier(
        class_weight=[
            {0: 2.0, 1: 2.0, 2: 1.0},
            {0: 2.0, 1: 1.0, 2: 2.0},
            {0: 1.0, 1: 2.0, 2: 2.0},
        ],
        random_state=0,
    )
    clf3.fit(iris.data, iris_multi)
    assert_almost_equal(clf2.feature_importances_, clf3.feature_importances_)
    # Check against multi-output "auto" which should also have no effect
    clf4 = TreeClassifier(class_weight="balanced", random_state=0)
    clf4.fit(iris.data, iris_multi)
    assert_almost_equal(clf3.feature_importances_, clf4.feature_importances_)

    # Inflate importance of class 1, check against user-defined weights
    sample_weight = np.ones(iris.target.shape)
    sample_weight[iris.target == 1] *= 100
    class_weight = {0: 1.0, 1: 100.0, 2: 1.0}
    clf1 = TreeClassifier(random_state=0)
    clf1.fit(iris.data, iris.target, sample_weight)
    clf2 = TreeClassifier(class_weight=class_weight, random_state=0)
    clf2.fit(iris.data, iris.target)
    assert_almost_equal(clf1.feature_importances_, clf2.feature_importances_)

    # Check that sample_weight and class_weight are multiplicative
    clf1 = TreeClassifier(random_state=0)
    clf1.fit(iris.data, iris.target, sample_weight**2)
    clf2 = TreeClassifier(class_weight=class_weight, random_state=0)
    clf2.fit(iris.data, iris.target, sample_weight)
    assert_almost_equal(clf1.feature_importances_, clf2.feature_importances_)


@pytest.mark.parametrize("name", CLF_TREES)
def test_class_weight_errors(name):
    # Test if class_weight raises errors and warnings when expected.
    TreeClassifier = CLF_TREES[name]
    _y = np.vstack((y, np.array(y) * 2)).T

    # Incorrect length list for multi-output
    clf = TreeClassifier(class_weight=[{-1: 0.5, 1: 1.0}], random_state=0)
    err_msg = "number of elements in class_weight should match number of outputs."
    with pytest.raises(ValueError, match=err_msg):
        clf.fit(X, _y)


def test_max_leaf_nodes():
    # Test greedy trees with max_depth + 1 leafs.
    X, y = datasets.make_hastie_10_2(n_samples=100, random_state=1)
    k = 4
    for name, TreeEstimator in ALL_TREES.items():
        est = TreeEstimator(max_depth=None, max_leaf_nodes=k + 1).fit(X, y)
        assert est.get_n_leaves() == k + 1


def test_max_leaf_nodes_max_depth():
    # Test precedence of max_leaf_nodes over max_depth.
    X, y = datasets.make_hastie_10_2(n_samples=100, random_state=1)
    k = 4
    for name, TreeEstimator in ALL_TREES.items():
        est = TreeEstimator(max_depth=1, max_leaf_nodes=k).fit(X, y)
        assert est.get_depth() == 1


def test_arrays_persist():
    # Ensure property arrays' memory stays alive when tree disappears
    # non-regression for #2726
    for attr in [
        "n_classes",
        "value",
        "children_left",
        "children_right",
        "threshold",
        "impurity",
        "feature",
        "n_node_samples",
    ]:
        value = getattr(DecisionTreeClassifier().fit([[0], [1]], [0, 1]).tree_, attr)
        # if pointing to freed memory, contents may be arbitrary
        assert -3 <= value.flat[0] < 3, "Array points to arbitrary memory"


def test_only_constant_features():
    random_state = check_random_state(0)
    X = np.zeros((10, 20))
    y = random_state.randint(0, 2, (10,))
    for name, TreeEstimator in ALL_TREES.items():
        est = TreeEstimator(random_state=0)
        est.fit(X, y)
        assert est.tree_.max_depth == 0


def test_behaviour_constant_feature_after_splits():
    X = np.transpose(
        np.vstack(([[0, 0, 0, 0, 0, 1, 2, 4, 5, 6, 7]], np.zeros((4, 11))))
    )
    y = [0, 0, 0, 1, 1, 2, 2, 2, 3, 3, 3]
    for name, TreeEstimator in ALL_TREES.items():
        # do not check extra random trees
        if "ExtraTree" not in name:
            est = TreeEstimator(random_state=0, max_features=1)
            est.fit(X, y)
            assert est.tree_.max_depth == 2
            assert est.tree_.node_count == 5


def test_with_only_one_non_constant_features():
    X = np.hstack([np.array([[1.0], [1.0], [0.0], [0.0]]), np.zeros((4, 1000))])

    y = np.array([0.0, 1.0, 0.0, 1.0])
    for name, TreeEstimator in CLF_TREES.items():
        est = TreeEstimator(random_state=0, max_features=1)
        est.fit(X, y)
        assert est.tree_.max_depth == 1
        assert_array_equal(est.predict_proba(X), np.full((4, 2), 0.5))

    for name, TreeEstimator in REG_TREES.items():
        est = TreeEstimator(random_state=0, max_features=1)
        est.fit(X, y)
        assert est.tree_.max_depth == 1
        assert_array_equal(est.predict(X), np.full((4,), 0.5))


def test_big_input():
    # Test if the warning for too large inputs is appropriate.
    X = np.repeat(10**40.0, 4).astype(np.float64).reshape(-1, 1)
    clf = DecisionTreeClassifier()
    with pytest.raises(ValueError, match="float32"):
        clf.fit(X, [0, 1, 0, 1])


def test_realloc():
    from sklearn.tree._utils import _realloc_test

    with pytest.raises(MemoryError):
        _realloc_test()


def test_huge_allocations():
    n_bits = 8 * struct.calcsize("P")

    X = np.random.randn(10, 2)
    y = np.random.randint(0, 2, 10)

    # Sanity check: we cannot request more memory than the size of the address
    # space. Currently raises OverflowError.
    huge = 2 ** (n_bits + 1)
    clf = DecisionTreeClassifier(splitter="best", max_leaf_nodes=huge)
    with pytest.raises(Exception):
        clf.fit(X, y)

    # Non-regression test: MemoryError used to be dropped by Cython
    # because of missing "except *".
    huge = 2 ** (n_bits - 1) - 1
    clf = DecisionTreeClassifier(splitter="best", max_leaf_nodes=huge)
    with pytest.raises(MemoryError):
        clf.fit(X, y)


def check_sparse_input(tree, dataset, max_depth=None):
    TreeEstimator = ALL_TREES[tree]
    X = DATASETS[dataset]["X"]
    y = DATASETS[dataset]["y"]

    # Gain testing time
    if dataset in ["digits", "diabetes"]:
        n_samples = X.shape[0] // 5
        X = X[:n_samples]
        y = y[:n_samples]

    for sparse_container in COO_CONTAINERS + CSC_CONTAINERS + CSR_CONTAINERS:
        X_sparse = sparse_container(X)

        # Check the default (depth first search)
        d = TreeEstimator(random_state=0, max_depth=max_depth).fit(X, y)
        s = TreeEstimator(random_state=0, max_depth=max_depth).fit(X_sparse, y)

        assert_tree_equal(
            d.tree_,
            s.tree_,
            "{0} with dense and sparse format gave different trees".format(tree),
        )

        y_pred = d.predict(X)
        if tree in CLF_TREES:
            y_proba = d.predict_proba(X)
            y_log_proba = d.predict_log_proba(X)

        for sparse_container_test in COO_CONTAINERS + CSR_CONTAINERS + CSC_CONTAINERS:
            X_sparse_test = sparse_container_test(X_sparse, dtype=np.float32)

            assert_array_almost_equal(s.predict(X_sparse_test), y_pred)

            if tree in CLF_TREES:
                assert_array_almost_equal(s.predict_proba(X_sparse_test), y_proba)
                assert_array_almost_equal(
                    s.predict_log_proba(X_sparse_test), y_log_proba
                )


@pytest.mark.parametrize("tree_type", SPARSE_TREES)
@pytest.mark.parametrize(
    "dataset",
    (
        "clf_small",
        "toy",
        "digits",
        "multilabel",
        "sparse-pos",
        "sparse-neg",
        "sparse-mix",
        "zeros",
    ),
)
def test_sparse_input(tree_type, dataset):
    max_depth = 3 if dataset == "digits" else None
    check_sparse_input(tree_type, dataset, max_depth)


@pytest.mark.parametrize("tree_type", sorted(set(SPARSE_TREES).intersection(REG_TREES)))
@pytest.mark.parametrize("dataset", ["diabetes", "reg_small"])
def test_sparse_input_reg_trees(tree_type, dataset):
    # Due to numerical instability of MSE and too strict test, we limit the
    # maximal depth
    check_sparse_input(tree_type, dataset, 2)


@pytest.mark.parametrize("tree_type", SPARSE_TREES)
@pytest.mark.parametrize("dataset", ["sparse-pos", "sparse-neg", "sparse-mix", "zeros"])
@pytest.mark.parametrize("csc_container", CSC_CONTAINERS)
def test_sparse_parameters(tree_type, dataset, csc_container):
    TreeEstimator = ALL_TREES[tree_type]
    X = DATASETS[dataset]["X"]
    X_sparse = csc_container(X)
    y = DATASETS[dataset]["y"]

    # Check max_features
    d = TreeEstimator(random_state=0, max_features=1, max_depth=2).fit(X, y)
    s = TreeEstimator(random_state=0, max_features=1, max_depth=2).fit(X_sparse, y)
    assert_tree_equal(
        d.tree_,
        s.tree_,
        "{0} with dense and sparse format gave different trees".format(tree_type),
    )
    assert_array_almost_equal(s.predict(X), d.predict(X))

    # Check min_samples_split
    d = TreeEstimator(random_state=0, max_features=1, min_samples_split=10).fit(X, y)
    s = TreeEstimator(random_state=0, max_features=1, min_samples_split=10).fit(
        X_sparse, y
    )
    assert_tree_equal(
        d.tree_,
        s.tree_,
        "{0} with dense and sparse format gave different trees".format(tree_type),
    )
    assert_array_almost_equal(s.predict(X), d.predict(X))

    # Check min_samples_leaf
    d = TreeEstimator(random_state=0, min_samples_leaf=X_sparse.shape[0] // 2).fit(X, y)
    s = TreeEstimator(random_state=0, min_samples_leaf=X_sparse.shape[0] // 2).fit(
        X_sparse, y
    )
    assert_tree_equal(
        d.tree_,
        s.tree_,
        "{0} with dense and sparse format gave different trees".format(tree_type),
    )
    assert_array_almost_equal(s.predict(X), d.predict(X))

    # Check best-first search
    d = TreeEstimator(random_state=0, max_leaf_nodes=3).fit(X, y)
    s = TreeEstimator(random_state=0, max_leaf_nodes=3).fit(X_sparse, y)
    assert_tree_equal(
        d.tree_,
        s.tree_,
        "{0} with dense and sparse format gave different trees".format(tree_type),
    )
    assert_array_almost_equal(s.predict(X), d.predict(X))


@pytest.mark.parametrize(
    "tree_type, criterion",
    list(product([tree for tree in SPARSE_TREES if tree in REG_TREES], REG_CRITERIONS))
    + list(
        product([tree for tree in SPARSE_TREES if tree in CLF_TREES], CLF_CRITERIONS)
    ),
)
@pytest.mark.parametrize("dataset", ["sparse-pos", "sparse-neg", "sparse-mix", "zeros"])
@pytest.mark.parametrize("csc_container", CSC_CONTAINERS)
def test_sparse_criteria(tree_type, dataset, csc_container, criterion):
    TreeEstimator = ALL_TREES[tree_type]
    X = DATASETS[dataset]["X"]
    X_sparse = csc_container(X)
    y = DATASETS[dataset]["y"]

    d = TreeEstimator(random_state=0, max_depth=3, criterion=criterion).fit(X, y)
    s = TreeEstimator(random_state=0, max_depth=3, criterion=criterion).fit(X_sparse, y)

    assert_tree_equal(
        d.tree_,
        s.tree_,
        "{0} with dense and sparse format gave different trees".format(tree_type),
    )
    assert_array_almost_equal(s.predict(X), d.predict(X))


@pytest.mark.parametrize("tree_type", SPARSE_TREES)
@pytest.mark.parametrize(
    "csc_container,csr_container", zip(CSC_CONTAINERS, CSR_CONTAINERS)
)
def test_explicit_sparse_zeros(tree_type, csc_container, csr_container):
    TreeEstimator = ALL_TREES[tree_type]
    max_depth = 3
    n_features = 10

    # n_samples set n_feature to ease construction of a simultaneous
    # construction of a csr and csc matrix
    n_samples = n_features
    samples = np.arange(n_samples)

    # Generate X, y
    random_state = check_random_state(0)
    indices = []
    data = []
    offset = 0
    indptr = [offset]
    for i in range(n_features):
        n_nonzero_i = random_state.binomial(n_samples, 0.5)
        indices_i = random_state.permutation(samples)[:n_nonzero_i]
        indices.append(indices_i)
        data_i = random_state.binomial(3, 0.5, size=(n_nonzero_i,)) - 1
        data.append(data_i)
        offset += n_nonzero_i
        indptr.append(offset)

    indices = np.concatenate(indices).astype(np.int32)
    indptr = np.array(indptr, dtype=np.int32)
    data = np.array(np.concatenate(data), dtype=np.float32)
    X_sparse = csc_container((data, indices, indptr), shape=(n_samples, n_features))
    X = X_sparse.toarray()
    X_sparse_test = csr_container(
        (data, indices, indptr), shape=(n_samples, n_features)
    )
    X_test = X_sparse_test.toarray()
    y = random_state.randint(0, 3, size=(n_samples,))

    # Ensure that X_sparse_test owns its data, indices and indptr array
    X_sparse_test = X_sparse_test.copy()

    # Ensure that we have explicit zeros
    assert (X_sparse.data == 0.0).sum() > 0
    assert (X_sparse_test.data == 0.0).sum() > 0

    # Perform the comparison
    d = TreeEstimator(random_state=0, max_depth=max_depth).fit(X, y)
    s = TreeEstimator(random_state=0, max_depth=max_depth).fit(X_sparse, y)

    assert_tree_equal(
        d.tree_,
        s.tree_,
        "{0} with dense and sparse format gave different trees".format(tree),
    )

    Xs = (X_test, X_sparse_test)
    for X1, X2 in product(Xs, Xs):
        assert_array_almost_equal(s.tree_.apply(X1), d.tree_.apply(X2))
        assert_array_almost_equal(s.apply(X1), d.apply(X2))
        assert_array_almost_equal(s.apply(X1), s.tree_.apply(X1))

        assert_array_almost_equal(
            s.tree_.decision_path(X1).toarray(), d.tree_.decision_path(X2).toarray()
        )
        assert_array_almost_equal(
            s.decision_path(X1).toarray(), d.decision_path(X2).toarray()
        )
        assert_array_almost_equal(
            s.decision_path(X1).toarray(), s.tree_.decision_path(X1).toarray()
        )

        assert_array_almost_equal(s.predict(X1), d.predict(X2))

        if tree in CLF_TREES:
            assert_array_almost_equal(s.predict_proba(X1), d.predict_proba(X2))


@ignore_warnings
def check_raise_error_on_1d_input(name):
    TreeEstimator = ALL_TREES[name]

    X = iris.data[:, 0].ravel()
    X_2d = iris.data[:, 0].reshape((-1, 1))
    y = iris.target

    with pytest.raises(ValueError):
        TreeEstimator(random_state=0).fit(X, y)

    est = TreeEstimator(random_state=0)
    est.fit(X_2d, y)
    with pytest.raises(ValueError):
        est.predict([X])


@pytest.mark.parametrize("name", ALL_TREES)
def test_1d_input(name):
    with ignore_warnings():
        check_raise_error_on_1d_input(name)


@pytest.mark.parametrize("name", ALL_TREES)
@pytest.mark.parametrize("sparse_container", [None] + CSC_CONTAINERS)
def test_min_weight_leaf_split_level(name, sparse_container):
    TreeEstimator = ALL_TREES[name]

    X = np.array([[0], [0], [0], [0], [1]])
    y = [0, 0, 0, 0, 1]
    sample_weight = [0.2, 0.2, 0.2, 0.2, 0.2]
    if sparse_container is not None:
        X = sparse_container(X)

    est = TreeEstimator(random_state=0)
    est.fit(X, y, sample_weight=sample_weight)
    assert est.tree_.max_depth == 1

    est = TreeEstimator(random_state=0, min_weight_fraction_leaf=0.4)
    est.fit(X, y, sample_weight=sample_weight)
    assert est.tree_.max_depth == 0


@pytest.mark.parametrize("name", ALL_TREES)
def test_public_apply_all_trees(name):
    X_small32 = X_small.astype(tree._tree.DTYPE, copy=False)

    est = ALL_TREES[name]()
    est.fit(X_small, y_small)
    assert_array_equal(est.apply(X_small), est.tree_.apply(X_small32))


@pytest.mark.parametrize("name", SPARSE_TREES)
@pytest.mark.parametrize("csr_container", CSR_CONTAINERS)
def test_public_apply_sparse_trees(name, csr_container):
    X_small32 = csr_container(X_small.astype(tree._tree.DTYPE, copy=False))

    est = ALL_TREES[name]()
    est.fit(X_small, y_small)
    assert_array_equal(est.apply(X_small), est.tree_.apply(X_small32))


def test_decision_path_hardcoded():
    X = iris.data
    y = iris.target
    est = DecisionTreeClassifier(random_state=0, max_depth=1).fit(X, y)
    node_indicator = est.decision_path(X[:2]).toarray()
    assert_array_equal(node_indicator, [[1, 1, 0], [1, 0, 1]])


@pytest.mark.parametrize("name", ALL_TREES)
def test_decision_path(name):
    X = iris.data
    y = iris.target
    n_samples = X.shape[0]

    TreeEstimator = ALL_TREES[name]
    est = TreeEstimator(random_state=0, max_depth=2)
    est.fit(X, y)

    node_indicator_csr = est.decision_path(X)
    node_indicator = node_indicator_csr.toarray()
    assert node_indicator.shape == (n_samples, est.tree_.node_count)

    # Assert that leaves index are correct
    leaves = est.apply(X)
    leave_indicator = [node_indicator[i, j] for i, j in enumerate(leaves)]
    assert_array_almost_equal(leave_indicator, np.ones(shape=n_samples))

    # Ensure only one leave node per sample
    all_leaves = est.tree_.children_left == TREE_LEAF
    assert_array_almost_equal(
        np.dot(node_indicator, all_leaves), np.ones(shape=n_samples)
    )

    # Ensure max depth is consistent with sum of indicator
    max_depth = node_indicator.sum(axis=1).max()
    assert est.tree_.max_depth <= max_depth


@pytest.mark.parametrize("name", ALL_TREES)
@pytest.mark.parametrize("csr_container", CSR_CONTAINERS)
def test_no_sparse_y_support(name, csr_container):
    # Currently we don't support sparse y
    X, y = X_multilabel, csr_container(y_multilabel)
    TreeEstimator = ALL_TREES[name]
    with pytest.raises(TypeError):
        TreeEstimator(random_state=0).fit(X, y)


def test_mae():
    """Check MAE criterion produces correct results on small toy dataset:

    ------------------
    | X | y | weight |
    ------------------
    | 3 | 3 |  0.1   |
    | 5 | 3 |  0.3   |
    | 8 | 4 |  1.0   |
    | 3 | 6 |  0.6   |
    | 5 | 7 |  0.3   |
    ------------------
    |sum wt:|  2.3   |
    ------------------

    Because we are dealing with sample weights, we cannot find the median by
    simply choosing/averaging the centre value(s), instead we consider the
    median where 50% of the cumulative weight is found (in a y sorted data set)
    . Therefore with regards to this test data, the cumulative weight is >= 50%
    when y = 4.  Therefore:
    Median = 4

    For all the samples, we can get the total error by summing:
    Absolute(Median - y) * weight

    I.e., total error = (Absolute(4 - 3) * 0.1)
                      + (Absolute(4 - 3) * 0.3)
                      + (Absolute(4 - 4) * 1.0)
                      + (Absolute(4 - 6) * 0.6)
                      + (Absolute(4 - 7) * 0.3)
                      = 2.5

    Impurity = Total error / total weight
             = 2.5 / 2.3
             = 1.08695652173913
             ------------------

    From this root node, the next best split is between X values of 3 and 5.
    Thus, we have left and right child nodes:

    LEFT                    RIGHT
    ------------------      ------------------
    | X | y | weight |      | X | y | weight |
    ------------------      ------------------
    | 3 | 3 |  0.1   |      | 5 | 3 |  0.3   |
    | 3 | 6 |  0.6   |      | 8 | 4 |  1.0   |
    ------------------      | 5 | 7 |  0.3   |
    |sum wt:|  0.7   |      ------------------
    ------------------      |sum wt:|  1.6   |
                            ------------------

    Impurity is found in the same way:
    Left node Median = 6
    Total error = (Absolute(6 - 3) * 0.1)
                + (Absolute(6 - 6) * 0.6)
                = 0.3

    Left Impurity = Total error / total weight
            = 0.3 / 0.7
            = 0.428571428571429
            -------------------

    Likewise for Right node:
    Right node Median = 4
    Total error = (Absolute(4 - 3) * 0.3)
                + (Absolute(4 - 4) * 1.0)
                + (Absolute(4 - 7) * 0.3)
                = 1.2

    Right Impurity = Total error / total weight
            = 1.2 / 1.6
            = 0.75
            ------
    """
    dt_mae = DecisionTreeRegressor(
        random_state=0, criterion="absolute_error", max_leaf_nodes=2
    )

    # Test MAE where sample weights are non-uniform (as illustrated above):
    dt_mae.fit(
        X=[[3], [5], [3], [8], [5]],
        y=[6, 7, 3, 4, 3],
        sample_weight=[0.6, 0.3, 0.1, 1.0, 0.3],
    )
    assert_allclose(dt_mae.tree_.impurity, [2.5 / 2.3, 0.3 / 0.7, 1.2 / 1.6])
    assert_array_equal(dt_mae.tree_.value.flat, [4.0, 6.0, 4.0])

    # Test MAE where all sample weights are uniform:
    dt_mae.fit(X=[[3], [5], [3], [8], [5]], y=[6, 7, 3, 4, 3], sample_weight=np.ones(5))
    assert_array_equal(dt_mae.tree_.impurity, [1.4, 1.5, 4.0 / 3.0])
    assert_array_equal(dt_mae.tree_.value.flat, [4, 4.5, 4.0])

    # Test MAE where a `sample_weight` is not explicitly provided.
    # This is equivalent to providing uniform sample weights, though
    # the internal logic is different:
    dt_mae.fit(X=[[3], [5], [3], [8], [5]], y=[6, 7, 3, 4, 3])
    assert_array_equal(dt_mae.tree_.impurity, [1.4, 1.5, 4.0 / 3.0])
    assert_array_equal(dt_mae.tree_.value.flat, [4, 4.5, 4.0])


def test_criterion_copy():
    # Let's check whether copy of our criterion has the same type
    # and properties as original
    n_outputs = 3
    n_classes = np.arange(3, dtype=np.intp)
    n_samples = 100

    def _pickle_copy(obj):
        return pickle.loads(pickle.dumps(obj))

    for copy_func in [copy.copy, copy.deepcopy, _pickle_copy]:
        for _, typename in CRITERIA_CLF.items():
            criteria = typename(n_outputs, n_classes)
            result = copy_func(criteria).__reduce__()
            typename_, (n_outputs_, n_classes_), _ = result
            assert typename == typename_
            assert n_outputs == n_outputs_
            assert_array_equal(n_classes, n_classes_)

        for _, typename in CRITERIA_REG.items():
            criteria = typename(n_outputs, n_samples)
            result = copy_func(criteria).__reduce__()
            typename_, (n_outputs_, n_samples_), _ = result
            assert typename == typename_
            assert n_outputs == n_outputs_
            assert n_samples == n_samples_


@pytest.mark.parametrize("sparse_container", [None] + CSC_CONTAINERS)
def test_empty_leaf_infinite_threshold(sparse_container):
    # try to make empty leaf by using near infinite value.
    data = np.random.RandomState(0).randn(100, 11) * 2e38
    data = np.nan_to_num(data.astype("float32"))
    X = data[:, :-1]
    if sparse_container is not None:
        X = sparse_container(X)
    y = data[:, -1]

    tree = DecisionTreeRegressor(random_state=0).fit(X, y)
    terminal_regions = tree.apply(X)
    left_leaf = set(np.where(tree.tree_.children_left == TREE_LEAF)[0])
    empty_leaf = left_leaf.difference(terminal_regions)
    infinite_threshold = np.where(~np.isfinite(tree.tree_.threshold))[0]
    assert len(infinite_threshold) == 0
    assert len(empty_leaf) == 0


@pytest.mark.parametrize(
    "dataset", sorted(set(DATASETS.keys()) - {"reg_small", "diabetes"})
)
@pytest.mark.parametrize("tree_cls", [DecisionTreeClassifier, ExtraTreeClassifier])
def test_prune_tree_classifier_are_subtrees(dataset, tree_cls):
    dataset = DATASETS[dataset]
    X, y = dataset["X"], dataset["y"]
    est = tree_cls(max_leaf_nodes=20, random_state=0)
    info = est.cost_complexity_pruning_path(X, y)

    pruning_path = info.ccp_alphas
    impurities = info.impurities
    assert np.all(np.diff(pruning_path) >= 0)
    assert np.all(np.diff(impurities) >= 0)

    assert_pruning_creates_subtree(tree_cls, X, y, pruning_path)


@pytest.mark.parametrize("dataset", DATASETS.keys())
@pytest.mark.parametrize("tree_cls", [DecisionTreeRegressor, ExtraTreeRegressor])
def test_prune_tree_regression_are_subtrees(dataset, tree_cls):
    dataset = DATASETS[dataset]
    X, y = dataset["X"], dataset["y"]

    est = tree_cls(max_leaf_nodes=20, random_state=0)
    info = est.cost_complexity_pruning_path(X, y)

    pruning_path = info.ccp_alphas
    impurities = info.impurities
    assert np.all(np.diff(pruning_path) >= 0)
    assert np.all(np.diff(impurities) >= 0)

    assert_pruning_creates_subtree(tree_cls, X, y, pruning_path)


def test_prune_single_node_tree():
    # single node tree
    clf1 = DecisionTreeClassifier(random_state=0)
    clf1.fit([[0], [1]], [0, 0])

    # pruned single node tree
    clf2 = DecisionTreeClassifier(random_state=0, ccp_alpha=10)
    clf2.fit([[0], [1]], [0, 0])

    assert_is_subtree(clf1.tree_, clf2.tree_)


def assert_pruning_creates_subtree(estimator_cls, X, y, pruning_path):
    # generate trees with increasing alphas
    estimators = []
    for ccp_alpha in pruning_path:
        est = estimator_cls(max_leaf_nodes=20, ccp_alpha=ccp_alpha, random_state=0).fit(
            X, y
        )
        estimators.append(est)

    # A pruned tree must be a subtree of the previous tree (which had a
    # smaller ccp_alpha)
    for prev_est, next_est in zip(estimators, estimators[1:]):
        assert_is_subtree(prev_est.tree_, next_est.tree_)


def assert_is_subtree(tree, subtree):
    assert tree.node_count >= subtree.node_count
    assert tree.max_depth >= subtree.max_depth

    tree_c_left = tree.children_left
    tree_c_right = tree.children_right
    subtree_c_left = subtree.children_left
    subtree_c_right = subtree.children_right

    stack = [(0, 0)]
    while stack:
        tree_node_idx, subtree_node_idx = stack.pop()
        assert_array_almost_equal(
            tree.value[tree_node_idx], subtree.value[subtree_node_idx]
        )
        assert_almost_equal(
            tree.impurity[tree_node_idx], subtree.impurity[subtree_node_idx]
        )
        assert_almost_equal(
            tree.n_node_samples[tree_node_idx], subtree.n_node_samples[subtree_node_idx]
        )
        assert_almost_equal(
            tree.weighted_n_node_samples[tree_node_idx],
            subtree.weighted_n_node_samples[subtree_node_idx],
        )

        if subtree_c_left[subtree_node_idx] == subtree_c_right[subtree_node_idx]:
            # is a leaf
            assert_almost_equal(TREE_UNDEFINED, subtree.threshold[subtree_node_idx])
        else:
            # not a leaf
            assert_almost_equal(
                tree.threshold[tree_node_idx], subtree.threshold[subtree_node_idx]
            )
            stack.append((tree_c_left[tree_node_idx], subtree_c_left[subtree_node_idx]))
            stack.append(
                (tree_c_right[tree_node_idx], subtree_c_right[subtree_node_idx])
            )


@pytest.mark.parametrize("name", ALL_TREES)
@pytest.mark.parametrize("splitter", ["best", "random"])
@pytest.mark.parametrize("sparse_container", [None] + CSC_CONTAINERS + CSR_CONTAINERS)
def test_apply_path_readonly_all_trees(name, splitter, sparse_container):
    dataset = DATASETS["clf_small"]
    X_small = dataset["X"].astype(tree._tree.DTYPE, copy=False)
    if sparse_container is None:
        X_readonly = create_memmap_backed_data(X_small)
    else:
        X_readonly = sparse_container(dataset["X"])

        X_readonly.data = np.array(X_readonly.data, dtype=tree._tree.DTYPE)
        (
            X_readonly.data,
            X_readonly.indices,
            X_readonly.indptr,
        ) = create_memmap_backed_data(
            (X_readonly.data, X_readonly.indices, X_readonly.indptr)
        )

    y_readonly = create_memmap_backed_data(np.array(y_small, dtype=tree._tree.DTYPE))
    est = ALL_TREES[name](splitter=splitter)
    est.fit(X_readonly, y_readonly)
    assert_array_equal(est.predict(X_readonly), est.predict(X_small))
    assert_array_equal(
        est.decision_path(X_readonly).todense(), est.decision_path(X_small).todense()
    )


@pytest.mark.parametrize("criterion", ["squared_error", "friedman_mse", "poisson"])
@pytest.mark.parametrize("Tree", REG_TREES.values())
def test_balance_property(criterion, Tree):
    # Test that sum(y_pred)=sum(y_true) on training set.
    # This works if the mean is predicted (should even be true for each leaf).
    # MAE predicts the median and is therefore excluded from this test.

    # Choose a training set with non-negative targets (for poisson)
    X, y = diabetes.data, diabetes.target
    reg = Tree(criterion=criterion)
    reg.fit(X, y)
    assert np.sum(reg.predict(X)) == pytest.approx(np.sum(y))


@pytest.mark.parametrize("seed", range(3))
def test_poisson_zero_nodes(seed):
    # Test that sum(y)=0 and therefore y_pred=0 is forbidden on nodes.
    X = [[0, 0], [0, 1], [0, 2], [0, 3], [1, 0], [1, 2], [1, 2], [1, 3]]
    y = [0, 0, 0, 0, 1, 2, 3, 4]
    # Note that X[:, 0] == 0 is a 100% indicator for y == 0. The tree can
    # easily learn that:
    reg = DecisionTreeRegressor(criterion="squared_error", random_state=seed)
    reg.fit(X, y)
    assert np.amin(reg.predict(X)) == 0
    # whereas Poisson must predict strictly positive numbers
    reg = DecisionTreeRegressor(criterion="poisson", random_state=seed)
    reg.fit(X, y)
    assert np.all(reg.predict(X) > 0)

    # Test additional dataset where something could go wrong.
    n_features = 10
    X, y = datasets.make_regression(
        effective_rank=n_features * 2 // 3,
        tail_strength=0.6,
        n_samples=1_000,
        n_features=n_features,
        n_informative=n_features * 2 // 3,
        random_state=seed,
    )
    # some excess zeros
    y[(-1 < y) & (y < 0)] = 0
    # make sure the target is positive
    y = np.abs(y)
    reg = DecisionTreeRegressor(criterion="poisson", random_state=seed)
    reg.fit(X, y)
    assert np.all(reg.predict(X) > 0)


def test_poisson_vs_mse():
    # For a Poisson distributed target, Poisson loss should give better results
    # than squared error measured in Poisson deviance as metric.
    # We have a similar test, test_poisson(), in
    # sklearn/ensemble/_hist_gradient_boosting/tests/test_gradient_boosting.py
    rng = np.random.RandomState(42)
    n_train, n_test, n_features = 500, 500, 10
    X = datasets.make_low_rank_matrix(
        n_samples=n_train + n_test, n_features=n_features, random_state=rng
    )
    # We create a log-linear Poisson model and downscale coef as it will get
    # exponentiated.
    coef = rng.uniform(low=-2, high=2, size=n_features) / np.max(X, axis=0)
    y = rng.poisson(lam=np.exp(X @ coef))
    X_train, X_test, y_train, y_test = train_test_split(
        X, y, test_size=n_test, random_state=rng
    )
    # We prevent some overfitting by setting min_samples_split=10.
    tree_poi = DecisionTreeRegressor(
        criterion="poisson", min_samples_split=10, random_state=rng
    )
    tree_mse = DecisionTreeRegressor(
        criterion="squared_error", min_samples_split=10, random_state=rng
    )

    tree_poi.fit(X_train, y_train)
    tree_mse.fit(X_train, y_train)
    dummy = DummyRegressor(strategy="mean").fit(X_train, y_train)

    for X, y, val in [(X_train, y_train, "train"), (X_test, y_test, "test")]:
        metric_poi = mean_poisson_deviance(y, tree_poi.predict(X))
        # squared_error might produce non-positive predictions => clip
        metric_mse = mean_poisson_deviance(y, np.clip(tree_mse.predict(X), 1e-15, None))
        metric_dummy = mean_poisson_deviance(y, dummy.predict(X))
        # As squared_error might correctly predict 0 in train set, its train
        # score can be better than Poisson. This is no longer the case for the
        # test set.
        if val == "test":
            assert metric_poi < 0.5 * metric_mse
        assert metric_poi < 0.75 * metric_dummy


@pytest.mark.parametrize("criterion", REG_CRITERIONS)
def test_decision_tree_regressor_sample_weight_consistency(criterion):
    """Test that the impact of sample_weight is consistent."""
    tree_params = dict(criterion=criterion)
    tree = DecisionTreeRegressor(**tree_params, random_state=42)
    for kind in ["zeros", "ones"]:
        check_sample_weights_invariance(
            "DecisionTreeRegressor_" + criterion, tree, kind="zeros"
        )

    rng = np.random.RandomState(0)
    n_samples, n_features = 10, 5

    X = rng.rand(n_samples, n_features)
    y = np.mean(X, axis=1) + rng.rand(n_samples)
    # make it positive in order to work also for poisson criterion
    y += np.min(y) + 0.1

    # check that multiplying sample_weight by 2 is equivalent
    # to repeating corresponding samples twice
    X2 = np.concatenate([X, X[: n_samples // 2]], axis=0)
    y2 = np.concatenate([y, y[: n_samples // 2]])
    sample_weight_1 = np.ones(len(y))
    sample_weight_1[: n_samples // 2] = 2

    tree1 = DecisionTreeRegressor(**tree_params).fit(
        X, y, sample_weight=sample_weight_1
    )

    tree2 = DecisionTreeRegressor(**tree_params).fit(X2, y2, sample_weight=None)

    assert tree1.tree_.node_count == tree2.tree_.node_count
    # Thresholds, tree.tree_.threshold, and values, tree.tree_.value, are not
    # exactly the same, but on the training set, those differences do not
    # matter and thus predictions are the same.
    assert_allclose(tree1.predict(X), tree2.predict(X))


@pytest.mark.parametrize("Tree", [DecisionTreeClassifier, ExtraTreeClassifier])
@pytest.mark.parametrize("n_classes", [2, 4])
def test_criterion_entropy_same_as_log_loss(Tree, n_classes):
    """Test that criterion=entropy gives same as log_loss."""
    n_samples, n_features = 50, 5
    X, y = datasets.make_classification(
        n_classes=n_classes,
        n_samples=n_samples,
        n_features=n_features,
        n_informative=n_features,
        n_redundant=0,
        random_state=42,
    )
    tree_log_loss = Tree(criterion="log_loss", random_state=43).fit(X, y)
    tree_entropy = Tree(criterion="entropy", random_state=43).fit(X, y)

    assert_tree_equal(
        tree_log_loss.tree_,
        tree_entropy.tree_,
        f"{Tree!r} with criterion 'entropy' and 'log_loss' gave different trees.",
    )
    assert_allclose(tree_log_loss.predict(X), tree_entropy.predict(X))


def test_different_endianness_pickle():
    X, y = datasets.make_classification(random_state=0)

    clf = DecisionTreeClassifier(random_state=0, max_depth=3)
    clf.fit(X, y)
    score = clf.score(X, y)

    def reduce_ndarray(arr):
        return arr.byteswap().view(arr.dtype.newbyteorder()).__reduce__()

    def get_pickle_non_native_endianness():
        f = io.BytesIO()
        p = pickle.Pickler(f)
        p.dispatch_table = copyreg.dispatch_table.copy()
        p.dispatch_table[np.ndarray] = reduce_ndarray

        p.dump(clf)
        f.seek(0)
        return f

    new_clf = pickle.load(get_pickle_non_native_endianness())
    new_score = new_clf.score(X, y)
    assert np.isclose(score, new_score)


def test_different_endianness_joblib_pickle():
    X, y = datasets.make_classification(random_state=0)

    clf = DecisionTreeClassifier(random_state=0, max_depth=3)
    clf.fit(X, y)
    score = clf.score(X, y)

    class NonNativeEndiannessNumpyPickler(NumpyPickler):
        def save(self, obj):
            if isinstance(obj, np.ndarray):
                obj = obj.byteswap().view(obj.dtype.newbyteorder())
            super().save(obj)

    def get_joblib_pickle_non_native_endianness():
        f = io.BytesIO()
        p = NonNativeEndiannessNumpyPickler(f)

        p.dump(clf)
        f.seek(0)
        return f

    new_clf = joblib.load(get_joblib_pickle_non_native_endianness())
    new_score = new_clf.score(X, y)
    assert np.isclose(score, new_score)


def get_different_bitness_node_ndarray(node_ndarray):
    new_dtype_for_indexing_fields = np.int64 if _IS_32BIT else np.int32

    # field names in Node struct with SIZE_t types (see sklearn/tree/_tree.pxd)
    indexing_field_names = ["left_child", "right_child", "feature", "n_node_samples"]

    new_dtype_dict = {
        name: dtype for name, (dtype, _) in node_ndarray.dtype.fields.items()
    }
    for name in indexing_field_names:
        new_dtype_dict[name] = new_dtype_for_indexing_fields

    new_dtype = np.dtype(
        {"names": list(new_dtype_dict.keys()), "formats": list(new_dtype_dict.values())}
    )
    return node_ndarray.astype(new_dtype, casting="same_kind")


def get_different_alignment_node_ndarray(node_ndarray):
    new_dtype_dict = {
        name: dtype for name, (dtype, _) in node_ndarray.dtype.fields.items()
    }
    offsets = [offset for dtype, offset in node_ndarray.dtype.fields.values()]
    shifted_offsets = [8 + offset for offset in offsets]

    new_dtype = np.dtype(
        {
            "names": list(new_dtype_dict.keys()),
            "formats": list(new_dtype_dict.values()),
            "offsets": shifted_offsets,
        }
    )
    return node_ndarray.astype(new_dtype, casting="same_kind")


def reduce_tree_with_different_bitness(tree):
    new_dtype = np.int64 if _IS_32BIT else np.int32
    tree_cls, (n_features, n_classes, n_outputs), state = tree.__reduce__()
    new_n_classes = n_classes.astype(new_dtype, casting="same_kind")

    new_state = state.copy()
    new_state["nodes"] = get_different_bitness_node_ndarray(new_state["nodes"])

    return (tree_cls, (n_features, new_n_classes, n_outputs), new_state)


def test_different_bitness_pickle():
    X, y = datasets.make_classification(random_state=0)

    clf = DecisionTreeClassifier(random_state=0, max_depth=3)
    clf.fit(X, y)
    score = clf.score(X, y)

    def pickle_dump_with_different_bitness():
        f = io.BytesIO()
        p = pickle.Pickler(f)
        p.dispatch_table = copyreg.dispatch_table.copy()
        p.dispatch_table[CythonTree] = reduce_tree_with_different_bitness

        p.dump(clf)
        f.seek(0)
        return f

    new_clf = pickle.load(pickle_dump_with_different_bitness())
    new_score = new_clf.score(X, y)
    assert score == pytest.approx(new_score)


def test_different_bitness_joblib_pickle():
    # Make sure that a platform specific pickle generated on a 64 bit
    # platform can be converted at pickle load time into an estimator
    # with Cython code that works with the host's native integer precision
    # to index nodes in the tree data structure when the host is a 32 bit
    # platform (and vice versa).
    X, y = datasets.make_classification(random_state=0)

    clf = DecisionTreeClassifier(random_state=0, max_depth=3)
    clf.fit(X, y)
    score = clf.score(X, y)

    def joblib_dump_with_different_bitness():
        f = io.BytesIO()
        p = NumpyPickler(f)
        p.dispatch_table = copyreg.dispatch_table.copy()
        p.dispatch_table[CythonTree] = reduce_tree_with_different_bitness

        p.dump(clf)
        f.seek(0)
        return f

    new_clf = joblib.load(joblib_dump_with_different_bitness())
    new_score = new_clf.score(X, y)
    assert score == pytest.approx(new_score)


def test_check_n_classes():
    expected_dtype = np.dtype(np.int32) if _IS_32BIT else np.dtype(np.int64)
    allowed_dtypes = [np.dtype(np.int32), np.dtype(np.int64)]
    allowed_dtypes += [dt.newbyteorder() for dt in allowed_dtypes]

    n_classes = np.array([0, 1], dtype=expected_dtype)
    for dt in allowed_dtypes:
        _check_n_classes(n_classes.astype(dt), expected_dtype)

    with pytest.raises(ValueError, match="Wrong dimensions.+n_classes"):
        wrong_dim_n_classes = np.array([[0, 1]], dtype=expected_dtype)
        _check_n_classes(wrong_dim_n_classes, expected_dtype)

    with pytest.raises(ValueError, match="n_classes.+incompatible dtype"):
        wrong_dtype_n_classes = n_classes.astype(np.float64)
        _check_n_classes(wrong_dtype_n_classes, expected_dtype)


def test_check_value_ndarray():
    expected_dtype = np.dtype(np.float64)
    expected_shape = (5, 1, 2)
    value_ndarray = np.zeros(expected_shape, dtype=expected_dtype)

    allowed_dtypes = [expected_dtype, expected_dtype.newbyteorder()]

    for dt in allowed_dtypes:
        _check_value_ndarray(
            value_ndarray, expected_dtype=dt, expected_shape=expected_shape
        )

    with pytest.raises(ValueError, match="Wrong shape.+value array"):
        _check_value_ndarray(
            value_ndarray, expected_dtype=expected_dtype, expected_shape=(1, 2)
        )

    for problematic_arr in [value_ndarray[:, :, :1], np.asfortranarray(value_ndarray)]:
        with pytest.raises(ValueError, match="value array.+C-contiguous"):
            _check_value_ndarray(
                problematic_arr,
                expected_dtype=expected_dtype,
                expected_shape=problematic_arr.shape,
            )

    with pytest.raises(ValueError, match="value array.+incompatible dtype"):
        _check_value_ndarray(
            value_ndarray.astype(np.float32),
            expected_dtype=expected_dtype,
            expected_shape=expected_shape,
        )


def test_check_node_ndarray():
    expected_dtype = NODE_DTYPE

    node_ndarray = np.zeros((5,), dtype=expected_dtype)

    valid_node_ndarrays = [
        node_ndarray,
        get_different_bitness_node_ndarray(node_ndarray),
        get_different_alignment_node_ndarray(node_ndarray),
    ]
    valid_node_ndarrays += [
        arr.astype(arr.dtype.newbyteorder()) for arr in valid_node_ndarrays
    ]

    for arr in valid_node_ndarrays:
        _check_node_ndarray(node_ndarray, expected_dtype=expected_dtype)

    with pytest.raises(ValueError, match="Wrong dimensions.+node array"):
        problematic_node_ndarray = np.zeros((5, 2), dtype=expected_dtype)
        _check_node_ndarray(problematic_node_ndarray, expected_dtype=expected_dtype)

    with pytest.raises(ValueError, match="node array.+C-contiguous"):
        problematic_node_ndarray = node_ndarray[::2]
        _check_node_ndarray(problematic_node_ndarray, expected_dtype=expected_dtype)

    dtype_dict = {name: dtype for name, (dtype, _) in node_ndarray.dtype.fields.items()}

    # array with wrong 'threshold' field dtype (int64 rather than float64)
    new_dtype_dict = dtype_dict.copy()
    new_dtype_dict["threshold"] = np.int64

    new_dtype = np.dtype(
        {"names": list(new_dtype_dict.keys()), "formats": list(new_dtype_dict.values())}
    )
    problematic_node_ndarray = node_ndarray.astype(new_dtype)

    with pytest.raises(ValueError, match="node array.+incompatible dtype"):
        _check_node_ndarray(problematic_node_ndarray, expected_dtype=expected_dtype)

    # array with wrong 'left_child' field dtype (float64 rather than int64 or int32)
    new_dtype_dict = dtype_dict.copy()
    new_dtype_dict["left_child"] = np.float64
    new_dtype = np.dtype(
        {"names": list(new_dtype_dict.keys()), "formats": list(new_dtype_dict.values())}
    )

    problematic_node_ndarray = node_ndarray.astype(new_dtype)

    with pytest.raises(ValueError, match="node array.+incompatible dtype"):
        _check_node_ndarray(problematic_node_ndarray, expected_dtype=expected_dtype)


@pytest.mark.parametrize(
    "Splitter", chain(DENSE_SPLITTERS.values(), SPARSE_SPLITTERS.values())
)
def test_splitter_serializable(Splitter):
    """Check that splitters are serializable."""
    rng = np.random.RandomState(42)
    max_features = 10
    n_outputs, n_classes = 2, np.array([3, 2], dtype=np.intp)

    criterion = CRITERIA_CLF["gini"](n_outputs, n_classes)
    splitter = Splitter(criterion, max_features, 5, 0.5, rng, monotonic_cst=None)
    splitter_serialize = pickle.dumps(splitter)

    splitter_back = pickle.loads(splitter_serialize)
    assert splitter_back.max_features == max_features
    assert isinstance(splitter_back, Splitter)


def test_tree_deserialization_from_read_only_buffer(tmpdir):
    """Check that Trees can be deserialized with read only buffers.

    Non-regression test for gh-25584.
    """
    pickle_path = str(tmpdir.join("clf.joblib"))
    clf = DecisionTreeClassifier(random_state=0)
    clf.fit(X_small, y_small)

    joblib.dump(clf, pickle_path)
    loaded_clf = joblib.load(pickle_path, mmap_mode="r")

    assert_tree_equal(
        loaded_clf.tree_,
        clf.tree_,
        "The trees of the original and loaded classifiers are not equal.",
    )


@pytest.mark.parametrize("Tree", ALL_TREES.values())
def test_min_sample_split_1_error(Tree):
    """Check that an error is raised when min_sample_split=1.

    non-regression test for issue gh-25481.
    """
    X = np.array([[0, 0], [1, 1]])
    y = np.array([0, 1])

    # min_samples_split=1.0 is valid
    Tree(min_samples_split=1.0).fit(X, y)

    # min_samples_split=1 is invalid
    tree = Tree(min_samples_split=1)
    msg = (
        r"'min_samples_split' .* must be an int in the range \[2, inf\) "
        r"or a float in the range \(0.0, 1.0\]"
    )
    with pytest.raises(ValueError, match=msg):
        tree.fit(X, y)


@pytest.mark.parametrize("criterion", ["squared_error", "friedman_mse"])
def test_missing_values_best_splitter_on_equal_nodes_no_missing(criterion):
    """Check missing values goes to correct node during predictions"""
    X = np.array([[0, 1, 2, 3, 8, 9, 11, 12, 15]]).T
    y = np.array([0.1, 0.2, 0.3, 0.2, 1.4, 1.4, 1.5, 1.6, 2.6])

    dtc = DecisionTreeRegressor(random_state=42, max_depth=1, criterion=criterion)
    dtc.fit(X, y)

    # Goes to right node because it has the most data points
    y_pred = dtc.predict([[np.nan]])
    assert_allclose(y_pred, [np.mean(y[-5:])])

    # equal number of elements in both nodes
    X_equal = X[:-1]
    y_equal = y[:-1]

    dtc = DecisionTreeRegressor(random_state=42, max_depth=1, criterion=criterion)
    dtc.fit(X_equal, y_equal)

    # Goes to right node because the implementation sets:
    # missing_go_to_left = n_left > n_right, which is False
    y_pred = dtc.predict([[np.nan]])
    assert_allclose(y_pred, [np.mean(y_equal[-4:])])


@pytest.mark.parametrize("criterion", ["squared_error", "friedman_mse"])
def test_missing_values_random_splitter_on_equal_nodes_no_missing(criterion):
    """Check missing values goes to correct node during predictions.

    When there are no missing values during training, missing-values during
    prediction
    """
    X = np.array([[0, 1, 2, 3, 8, 9, 11, 12, 15]]).T
    y = np.array([0.1, 0.2, 0.3, 0.2, 1.4, 1.4, 1.5, 1.6, 2.6])

    dtc = ExtraTreeRegressor(random_state=42, max_depth=2, criterion=criterion)
    dtc.fit(X, y)

    # Goes to right node because it has the most data points
    decision_path = dtc.decision_path([[np.nan]])

    # Note: when max_leaf_nodes is not defined, the implementation will build
    # the tree using DFS
    # For a 7-node binary tree with DFS traversal, this results in the following
    # decision-path of the nodes, which is the right-side view of the binary tree
    expected_decision_path = [[1, 0, 0, 0, 1, 0, 1]]
    assert_array_equal(decision_path.toarray(), expected_decision_path)

    # BFS building of the binary tree
    dtc = ExtraTreeRegressor(
        random_state=42, max_depth=2, criterion=criterion, max_leaf_nodes=5
    )
    dtc.fit(X, y)
    decision_path = dtc.decision_path([[np.nan]])
    # Note: when max_leaf_nodes is defined, the implementation will build
    # the tree using BFS
    # For a 7-node binary tree with BFS traversal, this results in the following
    # decision-path of the nodes, which is the right-side view of the binary tree
    expected_decision_path = [[1, 0, 1, 0, 1, 0, 0]]
    assert_array_equal(decision_path.toarray(), expected_decision_path)


@pytest.mark.parametrize("criterion", ["entropy", "gini"])
def test_missing_values_best_splitter_three_classes(criterion):
    """Test when missing values are uniquely present in a class among 3 classes."""
    missing_values_class = 0
    X = np.array([[np.nan] * 4 + [0, 1, 2, 3, 8, 9, 11, 12]]).T
    y = np.array([missing_values_class] * 4 + [1] * 4 + [2] * 4)
    dtc = DecisionTreeClassifier(random_state=42, max_depth=2, criterion=criterion)
    dtc.fit(X, y)

    X_test = np.array([[np.nan, 3, 12]]).T
    y_nan_pred = dtc.predict(X_test)
    # Missing values necessarily are associated to the observed class.
    assert_array_equal(y_nan_pred, [missing_values_class, 1, 2])


@pytest.mark.parametrize("criterion", ["entropy", "gini"])
def test_missing_values_best_splitter_to_left(criterion):
    """Missing values spanning only one class at fit-time must make missing
    values at predict-time be classified has belonging to this class."""
    X = np.array([[np.nan] * 4 + [0, 1, 2, 3, 4, 5]]).T
    y = np.array([0] * 4 + [1] * 6)

    dtc = DecisionTreeClassifier(random_state=42, max_depth=2, criterion=criterion)
    dtc.fit(X, y)

    X_test = np.array([[np.nan, 5, np.nan]]).T
    y_pred = dtc.predict(X_test)

    assert_array_equal(y_pred, [0, 1, 0])


@pytest.mark.parametrize("criterion", ["entropy", "gini"])
def test_missing_values_best_splitter_to_right(criterion):
    """Missing values and non-missing values sharing one class at fit-time
    must make missing values at predict-time be classified has belonging
    to this class."""
    X = np.array([[np.nan] * 4 + [0, 1, 2, 3, 4, 5]]).T
    y = np.array([1] * 4 + [0] * 4 + [1] * 2)

    dtc = DecisionTreeClassifier(random_state=42, max_depth=2, criterion=criterion)
    dtc.fit(X, y)

    X_test = np.array([[np.nan, 1.2, 4.8]]).T
    y_pred = dtc.predict(X_test)

    assert_array_equal(y_pred, [1, 0, 1])


@pytest.mark.parametrize("criterion", ["entropy", "gini"])
def test_missing_values_best_splitter_missing_both_classes_has_nan(criterion):
    """Check behavior of missing value when there is one missing value in each class."""
    X = np.array([[1, 2, 3, 5, np.nan, 10, 20, 30, 60, np.nan]]).T
    y = np.array([0] * 5 + [1] * 5)

    dtc = DecisionTreeClassifier(random_state=42, max_depth=1, criterion=criterion)
    dtc.fit(X, y)
    X_test = np.array([[np.nan, 2.3, 34.2]]).T
    y_pred = dtc.predict(X_test)

    # Missing value goes to the class at the right (here 1) because the implementation
    # searches right first.
    assert_array_equal(y_pred, [1, 0, 1])


@pytest.mark.parametrize("sparse_container", [None] + CSR_CONTAINERS)
@pytest.mark.parametrize(
    "tree",
    [
        DecisionTreeRegressor(criterion="absolute_error"),
        ExtraTreeRegressor(criterion="absolute_error"),
    ],
)
def test_missing_value_errors(sparse_container, tree):
    """Check unsupported configurations for missing values."""

    X = np.array([[1, 2, 3, 5, np.nan, 10, 20, 30, 60, np.nan]]).T
    y = np.array([0] * 5 + [1] * 5)

    if sparse_container is not None:
        X = sparse_container(X)

    with pytest.raises(ValueError, match="Input X contains NaN"):
        tree.fit(X, y)


@pytest.mark.parametrize("Tree", REG_TREES.values())
def test_missing_values_poisson(Tree):
    """Smoke test for poisson regression and missing values."""
    X, y = diabetes.data.copy(), diabetes.target

    # Set some values missing
    X[::5, 0] = np.nan
    X[::6, -1] = np.nan

    reg = Tree(criterion="poisson", random_state=42)
    reg.fit(X, y)

    y_pred = reg.predict(X)
    assert (y_pred >= 0.0).all()


<<<<<<< HEAD
# XXX: ExtraTreeRegressor performs very poorly, or sporadically with missing-values
# at random. Is this something we should document?
@pytest.mark.parametrize(
    "make_data, Tree, resilience_score, dummy_model",
    [
        (datasets.make_regression, DecisionTreeRegressor, 0.7, DummyRegressor),
        (datasets.make_classification, DecisionTreeClassifier, 0.9, DummyClassifier),
        (datasets.make_regression, ExtraTreeRegressor, 0.55, DummyRegressor),
        (
            datasets.make_classification,
            ExtraTreeClassifier,
            0.75,
            DummyClassifier,
        ),
=======
def make_friedman1_classification(*args, **kwargs):
    X, y = datasets.make_friedman1(*args, **kwargs)
    y = y > 14
    return X, y


@pytest.mark.parametrize(
    "make_data,Tree",
    [
        (datasets.make_friedman1, DecisionTreeRegressor),
        (make_friedman1_classification, DecisionTreeClassifier),
>>>>>>> 98465765
    ],
)
@pytest.mark.parametrize("sample_weight_train", [None, "ones"])
def test_missing_values_is_resilience(
<<<<<<< HEAD
    make_data, Tree, resilience_score, dummy_model, sample_weight_train
):
    """Check that trees can deal with missing values and have decent performance."""

    rng = np.random.RandomState(0)
    n_samples, n_features = 1000, 50
    X, y = make_data(n_samples=n_samples, n_features=n_features, random_state=rng)
=======
    make_data, Tree, sample_weight_train, global_random_seed
):
    """Check that trees can deal with missing values have decent performance."""
    n_samples, n_features = 5_000, 10
    X, y = make_data(
        n_samples=n_samples, n_features=n_features, random_state=global_random_seed
    )
>>>>>>> 98465765

    X_missing = X.copy()
    rng = np.random.RandomState(global_random_seed)
    X_missing[rng.choice([False, True], size=X.shape, p=[0.9, 0.1])] = np.nan
    X_missing_train, X_missing_test, y_train, y_test = train_test_split(
        X_missing, y, random_state=global_random_seed
    )
    if sample_weight_train == "ones":
        sample_weight = np.ones(X_missing_train.shape[0])
    else:
        sample_weight = None

<<<<<<< HEAD
    # Train tree with missing values
    tree_with_missing = Tree(random_state=0)
    tree_with_missing.fit(X_missing_train, y_train, sample_weight=sample_weight_train)
    score_with_missing = tree_with_missing.score(X_missing_test, y_test)

    # Train tree without missing values
    X_train, X_test, y_train, y_test = train_test_split(X, y, random_state=0)
    tree = Tree(random_state=0)
    tree.fit(X_train, y_train, sample_weight=sample_weight_train)
    score_without_missing = tree.score(X_test, y_test)

    # We should definitely be better than the dummy model
    dummy_score = dummy_model().fit(X_train, y_train).score(X_test, y_test)

    # Score is still a relatively large percent of the tree's score that had
    # no missing values
    assert (
        score_without_missing > dummy_score
    ), f"{score_without_missing} is not > than {dummy_score}"
    assert (
        score_with_missing > dummy_score
    ), f"{score_with_missing} is not > than {dummy_score}"
    assert (
        score_with_missing >= resilience_score * score_without_missing
    ), f"{score_with_missing} is not > than {resilience_score * score_without_missing}"
=======
    native_tree = Tree(max_depth=10, random_state=global_random_seed)
    native_tree.fit(X_missing_train, y_train, sample_weight=sample_weight)
    score_native_tree = native_tree.score(X_missing_test, y_test)

    tree_with_imputer = make_pipeline(
        SimpleImputer(), Tree(max_depth=10, random_state=global_random_seed)
    )
    tree_with_imputer.fit(X_missing_train, y_train)
    score_tree_with_imputer = tree_with_imputer.score(X_missing_test, y_test)

    assert (
        score_native_tree > score_tree_with_imputer
    ), f"{score_native_tree=} should be strictly greater than {score_tree_with_imputer}"
>>>>>>> 98465765


@pytest.mark.parametrize("Tree, expected_score", zip(CLF_TREES.values(), [0.85, 0.82]))
def test_missing_value_is_predictive(Tree, expected_score):
    """Check the tree learns when only the missing value is predictive."""
    rng = np.random.RandomState(0)
    n_samples = 1000

    X = rng.standard_normal(size=(n_samples, 10))
    y = rng.randint(0, high=2, size=n_samples)

    # Create a predictive feature using `y` and with some noise
    X_random_mask = rng.choice([False, True], size=n_samples, p=[0.95, 0.05])
    y_mask = y.copy().astype(bool)
    y_mask[X_random_mask] = ~y_mask[X_random_mask]

    X_predictive = rng.standard_normal(size=n_samples)
    X_predictive[y_mask] = np.nan

    X[:, 5] = X_predictive

    X_train, X_test, y_train, y_test = train_test_split(X, y, random_state=rng)
    tree = Tree(random_state=rng).fit(X_train, y_train)

    assert tree.score(X_train, y_train) >= expected_score
    assert tree.score(X_test, y_test) >= expected_score


@pytest.mark.parametrize(
    "make_data, Tree",
    [
        (datasets.make_regression, DecisionTreeRegressor),
        (datasets.make_classification, DecisionTreeClassifier),
    ],
)
def test_sample_weight_non_uniform(make_data, Tree):
    """Check sample weight is correctly handled with missing values."""
    rng = np.random.RandomState(0)
    n_samples, n_features = 1000, 10
    X, y = make_data(n_samples=n_samples, n_features=n_features, random_state=rng)

    # Create dataset with missing values
    X[rng.choice([False, True], size=X.shape, p=[0.9, 0.1])] = np.nan

    # Zero sample weight is the same as removing the sample
    sample_weight = np.ones(X.shape[0])
    sample_weight[::2] = 0.0

    tree_with_sw = Tree(random_state=0)
    tree_with_sw.fit(X, y, sample_weight=sample_weight)

    tree_samples_removed = Tree(random_state=0)
    tree_samples_removed.fit(X[1::2, :], y[1::2])

    assert_allclose(tree_samples_removed.predict(X), tree_with_sw.predict(X))


def test_deterministic_pickle():
    # Non-regression test for:
    # https://github.com/scikit-learn/scikit-learn/issues/27268
    # Uninitialised memory would lead to the two pickle strings being different.
    tree1 = DecisionTreeClassifier(random_state=0).fit(iris.data, iris.target)
    tree2 = DecisionTreeClassifier(random_state=0).fit(iris.data, iris.target)

    pickle1 = pickle.dumps(tree1)
    pickle2 = pickle.dumps(tree2)

    assert pickle1 == pickle2


<<<<<<< HEAD
@pytest.mark.parametrize("Tree", [DecisionTreeRegressor, ExtraTreeRegressor])
@pytest.mark.parametrize(
    "X",
    [
        np.array([np.nan, 2, np.nan, 4, 5, 6]).reshape(
            -1, 1
        ),  # missing values will go left for greedy splits
        np.array([np.nan, np.nan, 3, 4, 5, 6]).reshape(
            -1, 1
        ),  # missing values will go left for greedy splits
        np.array([1, 2, 3, 4, np.nan, np.nan]).reshape(
            -1, 1
        ),  # missing values will go right for greedy splits
        np.array([1, 2, 3, 4, np.nan, 6]).reshape(
            -1, 1
        ),  # missing values will go right for greedy splits
    ],
)
@pytest.mark.parametrize("criterion", ["squared_error", "friedman_mse"])
def test_regression_tree_missing_values_toy(Tree, X, criterion):
=======
@pytest.mark.parametrize(
    "X",
    [
        # missing values will go left for greedy splits
        np.array([np.nan, 2, np.nan, 4, 5, 6]),
        np.array([np.nan, np.nan, 3, 4, 5, 6]),
        # missing values will go right for greedy splits
        np.array([1, 2, 3, 4, np.nan, np.nan]),
        np.array([1, 2, 3, np.nan, 6, np.nan]),
    ],
)
@pytest.mark.parametrize("criterion", ["squared_error", "friedman_mse"])
def test_regression_tree_missing_values_toy(X, criterion):
>>>>>>> 98465765
    """Check that we properly handle missing values in regression trees using a toy
    dataset.

    The regression targeted by this test was that we were not reinitializing the
    criterion when it comes to the number of missing values. Therefore, the value
    of the critetion (i.e. MSE) was completely wrong.

    This test check that the MSE is null when there is a single sample in the leaf.

    Non-regression test for:
    https://github.com/scikit-learn/scikit-learn/issues/28254
    https://github.com/scikit-learn/scikit-learn/issues/28316
    """
<<<<<<< HEAD

    # With certain datasets, the missing values will always be sent to the left,
    # or right child at the first split. The leaf will be pure.
    y = np.arange(6)

    tree = Tree(criterion=criterion, random_state=0).fit(X, y)
=======
    X = X.reshape(-1, 1)
    y = np.arange(6)

    tree = DecisionTreeRegressor(criterion=criterion, random_state=0).fit(X, y)
    tree_ref = clone(tree).fit(y.reshape(-1, 1), y)
>>>>>>> 98465765
    assert all(tree.tree_.impurity >= 0)  # MSE should always be positive
    # Check the impurity match after the first split
    assert_allclose(tree.tree_.impurity[:2], tree_ref.tree_.impurity[:2])

    # Find the leaves with a single sample where the MSE should be 0
    leaves_idx = np.flatnonzero(
        (tree.tree_.children_left == -1) & (tree.tree_.n_node_samples == 1)
    )
    assert_allclose(tree.tree_.impurity[leaves_idx], 0.0)


def test_classification_tree_missing_values_toy():
    """Check that we properly handle missing values in clasification trees using a toy
    dataset.

    The test is more involved because we use a case where we detected a regression
    in a random forest. We therefore define the seed and bootstrap indices to detect
    one of the non-frequent regression.

    Here, we check that the impurity is null or positive in the leaves.

    Non-regression test for:
    https://github.com/scikit-learn/scikit-learn/issues/28254
    """
    X, y = datasets.load_iris(return_X_y=True)

    rng = np.random.RandomState(42)
    X_missing = X.copy()
    mask = rng.binomial(
        n=np.ones(shape=(1, 4), dtype=np.int32), p=X[:, [2]] / 8
    ).astype(bool)
    X_missing[mask] = np.nan
    X_train, _, y_train, _ = train_test_split(X_missing, y, random_state=13)

    # fmt: off
    # no black reformatting for this specific array
    indices = np.array([
        2, 81, 39, 97, 91, 38, 46, 31, 101, 13, 89, 82, 100, 42, 69, 27, 81, 16, 73, 74,
        51, 47, 107, 17, 75, 110, 20, 15, 104, 57, 26, 15, 75, 79, 35, 77, 90, 51, 46,
        13, 94, 91, 23, 8, 93, 93, 73, 77, 12, 13, 74, 109, 110, 24, 10, 23, 104, 27,
        92, 52, 20, 109, 8, 8, 28, 27, 35, 12, 12, 7, 43, 0, 30, 31, 78, 12, 24, 105,
        50, 0, 73, 12, 102, 105, 13, 31, 1, 69, 11, 32, 75, 90, 106, 94, 60, 56, 35, 17,
        62, 85, 81, 39, 80, 16, 63, 6, 80, 84, 3, 3, 76, 78
    ], dtype=np.int32)
    # fmt: on

    tree = DecisionTreeClassifier(
        max_depth=3, max_features="sqrt", random_state=1857819720
    )
    tree.fit(X_train[indices], y_train[indices])
    assert all(tree.tree_.impurity >= 0)

    leaves_idx = np.flatnonzero(
        (tree.tree_.children_left == -1) & (tree.tree_.n_node_samples == 1)
    )
    assert_allclose(tree.tree_.impurity[leaves_idx], 0.0)<|MERGE_RESOLUTION|>--- conflicted
+++ resolved
@@ -15,13 +15,8 @@
 from joblib.numpy_pickle import NumpyPickler
 from numpy.testing import assert_allclose
 
-<<<<<<< HEAD
-from sklearn import datasets, tree
-from sklearn.dummy import DummyClassifier, DummyRegressor
-=======
 from sklearn import clone, datasets, tree
 from sklearn.dummy import DummyRegressor
->>>>>>> 98465765
 from sklearn.exceptions import NotFittedError
 from sklearn.impute import SimpleImputer
 from sklearn.metrics import accuracy_score, mean_poisson_deviance, mean_squared_error
@@ -2555,22 +2550,6 @@
     assert (y_pred >= 0.0).all()
 
 
-<<<<<<< HEAD
-# XXX: ExtraTreeRegressor performs very poorly, or sporadically with missing-values
-# at random. Is this something we should document?
-@pytest.mark.parametrize(
-    "make_data, Tree, resilience_score, dummy_model",
-    [
-        (datasets.make_regression, DecisionTreeRegressor, 0.7, DummyRegressor),
-        (datasets.make_classification, DecisionTreeClassifier, 0.9, DummyClassifier),
-        (datasets.make_regression, ExtraTreeRegressor, 0.55, DummyRegressor),
-        (
-            datasets.make_classification,
-            ExtraTreeClassifier,
-            0.75,
-            DummyClassifier,
-        ),
-=======
 def make_friedman1_classification(*args, **kwargs):
     X, y = datasets.make_friedman1(*args, **kwargs)
     y = y > 14
@@ -2582,20 +2561,10 @@
     [
         (datasets.make_friedman1, DecisionTreeRegressor),
         (make_friedman1_classification, DecisionTreeClassifier),
->>>>>>> 98465765
     ],
 )
 @pytest.mark.parametrize("sample_weight_train", [None, "ones"])
 def test_missing_values_is_resilience(
-<<<<<<< HEAD
-    make_data, Tree, resilience_score, dummy_model, sample_weight_train
-):
-    """Check that trees can deal with missing values and have decent performance."""
-
-    rng = np.random.RandomState(0)
-    n_samples, n_features = 1000, 50
-    X, y = make_data(n_samples=n_samples, n_features=n_features, random_state=rng)
-=======
     make_data, Tree, sample_weight_train, global_random_seed
 ):
     """Check that trees can deal with missing values have decent performance."""
@@ -2603,7 +2572,6 @@
     X, y = make_data(
         n_samples=n_samples, n_features=n_features, random_state=global_random_seed
     )
->>>>>>> 98465765
 
     X_missing = X.copy()
     rng = np.random.RandomState(global_random_seed)
@@ -2616,33 +2584,6 @@
     else:
         sample_weight = None
 
-<<<<<<< HEAD
-    # Train tree with missing values
-    tree_with_missing = Tree(random_state=0)
-    tree_with_missing.fit(X_missing_train, y_train, sample_weight=sample_weight_train)
-    score_with_missing = tree_with_missing.score(X_missing_test, y_test)
-
-    # Train tree without missing values
-    X_train, X_test, y_train, y_test = train_test_split(X, y, random_state=0)
-    tree = Tree(random_state=0)
-    tree.fit(X_train, y_train, sample_weight=sample_weight_train)
-    score_without_missing = tree.score(X_test, y_test)
-
-    # We should definitely be better than the dummy model
-    dummy_score = dummy_model().fit(X_train, y_train).score(X_test, y_test)
-
-    # Score is still a relatively large percent of the tree's score that had
-    # no missing values
-    assert (
-        score_without_missing > dummy_score
-    ), f"{score_without_missing} is not > than {dummy_score}"
-    assert (
-        score_with_missing > dummy_score
-    ), f"{score_with_missing} is not > than {dummy_score}"
-    assert (
-        score_with_missing >= resilience_score * score_without_missing
-    ), f"{score_with_missing} is not > than {resilience_score * score_without_missing}"
-=======
     native_tree = Tree(max_depth=10, random_state=global_random_seed)
     native_tree.fit(X_missing_train, y_train, sample_weight=sample_weight)
     score_native_tree = native_tree.score(X_missing_test, y_test)
@@ -2656,7 +2597,6 @@
     assert (
         score_native_tree > score_tree_with_imputer
     ), f"{score_native_tree=} should be strictly greater than {score_tree_with_imputer}"
->>>>>>> 98465765
 
 
 @pytest.mark.parametrize("Tree, expected_score", zip(CLF_TREES.values(), [0.85, 0.82]))
@@ -2727,28 +2667,6 @@
     assert pickle1 == pickle2
 
 
-<<<<<<< HEAD
-@pytest.mark.parametrize("Tree", [DecisionTreeRegressor, ExtraTreeRegressor])
-@pytest.mark.parametrize(
-    "X",
-    [
-        np.array([np.nan, 2, np.nan, 4, 5, 6]).reshape(
-            -1, 1
-        ),  # missing values will go left for greedy splits
-        np.array([np.nan, np.nan, 3, 4, 5, 6]).reshape(
-            -1, 1
-        ),  # missing values will go left for greedy splits
-        np.array([1, 2, 3, 4, np.nan, np.nan]).reshape(
-            -1, 1
-        ),  # missing values will go right for greedy splits
-        np.array([1, 2, 3, 4, np.nan, 6]).reshape(
-            -1, 1
-        ),  # missing values will go right for greedy splits
-    ],
-)
-@pytest.mark.parametrize("criterion", ["squared_error", "friedman_mse"])
-def test_regression_tree_missing_values_toy(Tree, X, criterion):
-=======
 @pytest.mark.parametrize(
     "X",
     [
@@ -2762,7 +2680,6 @@
 )
 @pytest.mark.parametrize("criterion", ["squared_error", "friedman_mse"])
 def test_regression_tree_missing_values_toy(X, criterion):
->>>>>>> 98465765
     """Check that we properly handle missing values in regression trees using a toy
     dataset.
 
@@ -2776,20 +2693,11 @@
     https://github.com/scikit-learn/scikit-learn/issues/28254
     https://github.com/scikit-learn/scikit-learn/issues/28316
     """
-<<<<<<< HEAD
-
-    # With certain datasets, the missing values will always be sent to the left,
-    # or right child at the first split. The leaf will be pure.
-    y = np.arange(6)
-
-    tree = Tree(criterion=criterion, random_state=0).fit(X, y)
-=======
     X = X.reshape(-1, 1)
     y = np.arange(6)
 
     tree = DecisionTreeRegressor(criterion=criterion, random_state=0).fit(X, y)
     tree_ref = clone(tree).fit(y.reshape(-1, 1), y)
->>>>>>> 98465765
     assert all(tree.tree_.impurity >= 0)  # MSE should always be positive
     # Check the impurity match after the first split
     assert_allclose(tree.tree_.impurity[:2], tree_ref.tree_.impurity[:2])

"""
Testing for the tree module (sklearn.tree).
"""
import copy
import copyreg
import io
import pickle
<<<<<<< HEAD
from itertools import product, chain
=======
>>>>>>> 2ab1d81e
import struct
from itertools import chain, product

import joblib
import numpy as np
import pytest
from joblib.numpy_pickle import NumpyPickler
from numpy.testing import assert_allclose
from scipy.sparse import coo_matrix, csc_matrix, csr_matrix

from sklearn import datasets, tree
from sklearn.dummy import DummyRegressor
from sklearn.exceptions import NotFittedError
from sklearn.metrics import accuracy_score, mean_poisson_deviance, mean_squared_error
from sklearn.model_selection import train_test_split
from sklearn.random_projection import _sparse_random_matrix
from sklearn.tree import (
    DecisionTreeClassifier,
    DecisionTreeRegressor,
    ExtraTreeClassifier,
    ExtraTreeRegressor,
)
from sklearn.tree._classes import (
    CRITERIA_CLF,
    CRITERIA_REG,
    DENSE_SPLITTERS,
    SPARSE_SPLITTERS,
)
from sklearn.tree._tree import (
    NODE_DTYPE,
    TREE_LEAF,
    TREE_UNDEFINED,
    _check_n_classes,
    _check_node_ndarray,
    _check_value_ndarray,
)
from sklearn.tree._tree import Tree as CythonTree
from sklearn.utils import _IS_32BIT, compute_sample_weight
from sklearn.utils._testing import (
    assert_almost_equal,
    assert_array_almost_equal,
    assert_array_equal,
    create_memmap_backed_data,
    ignore_warnings,
    skip_if_32bit,
)
from sklearn.utils.estimator_checks import check_sample_weights_invariance
from sklearn.utils.validation import check_random_state
<<<<<<< HEAD
from sklearn.utils import _IS_32BIT

from sklearn.exceptions import NotFittedError

from sklearn.tree import DecisionTreeClassifier
from sklearn.tree import DecisionTreeRegressor
from sklearn.tree import ExtraTreeClassifier
from sklearn.tree import ExtraTreeRegressor

from sklearn import tree
from sklearn.tree._tree import TREE_LEAF, TREE_UNDEFINED
from sklearn.tree._tree import Tree as CythonTree
from sklearn.tree._tree import _check_n_classes
from sklearn.tree._tree import _check_value_ndarray
from sklearn.tree._tree import _check_node_ndarray
from sklearn.tree._tree import NODE_DTYPE

from sklearn.tree._classes import CRITERIA_CLF
from sklearn.tree._classes import CRITERIA_REG
from sklearn import datasets

from sklearn.utils import compute_sample_weight
from sklearn.tree._classes import DENSE_SPLITTERS, SPARSE_SPLITTERS

=======
>>>>>>> 2ab1d81e

CLF_CRITERIONS = ("gini", "log_loss")
REG_CRITERIONS = ("squared_error", "absolute_error", "friedman_mse", "poisson")

CLF_TREES = {
    "DecisionTreeClassifier": DecisionTreeClassifier,
    "ExtraTreeClassifier": ExtraTreeClassifier,
}

REG_TREES = {
    "DecisionTreeRegressor": DecisionTreeRegressor,
    "ExtraTreeRegressor": ExtraTreeRegressor,
}

ALL_TREES: dict = dict()
ALL_TREES.update(CLF_TREES)
ALL_TREES.update(REG_TREES)

SPARSE_TREES = [
    "DecisionTreeClassifier",
    "DecisionTreeRegressor",
    "ExtraTreeClassifier",
    "ExtraTreeRegressor",
]


X_small = np.array(
    [
        [0, 0, 4, 0, 0, 0, 1, -14, 0, -4, 0, 0, 0, 0],
        [0, 0, 5, 3, 0, -4, 0, 0, 1, -5, 0.2, 0, 4, 1],
        [-1, -1, 0, 0, -4.5, 0, 0, 2.1, 1, 0, 0, -4.5, 0, 1],
        [-1, -1, 0, -1.2, 0, 0, 0, 0, 0, 0, 0.2, 0, 0, 1],
        [-1, -1, 0, 0, 0, 0, 0, 3, 0, 0, 0, 0, 0, 1],
        [-1, -2, 0, 4, -3, 10, 4, 0, -3.2, 0, 4, 3, -4, 1],
        [2.11, 0, -6, -0.5, 0, 11, 0, 0, -3.2, 6, 0.5, 0, -3, 1],
        [2.11, 0, -6, -0.5, 0, 11, 0, 0, -3.2, 6, 0, 0, -2, 1],
        [2.11, 8, -6, -0.5, 0, 11, 0, 0, -3.2, 6, 0, 0, -2, 1],
        [2.11, 8, -6, -0.5, 0, 11, 0, 0, -3.2, 6, 0.5, 0, -1, 0],
        [2, 8, 5, 1, 0.5, -4, 10, 0, 1, -5, 3, 0, 2, 0],
        [2, 0, 1, 1, 1, -1, 1, 0, 0, -2, 3, 0, 1, 0],
        [2, 0, 1, 2, 3, -1, 10, 2, 0, -1, 1, 2, 2, 0],
        [1, 1, 0, 2, 2, -1, 1, 2, 0, -5, 1, 2, 3, 0],
        [3, 1, 0, 3, 0, -4, 10, 0, 1, -5, 3, 0, 3, 1],
        [2.11, 8, -6, -0.5, 0, 1, 0, 0, -3.2, 6, 0.5, 0, -3, 1],
        [2.11, 8, -6, -0.5, 0, 1, 0, 0, -3.2, 6, 1.5, 1, -1, -1],
        [2.11, 8, -6, -0.5, 0, 10, 0, 0, -3.2, 6, 0.5, 0, -1, -1],
        [2, 0, 5, 1, 0.5, -2, 10, 0, 1, -5, 3, 1, 0, -1],
        [2, 0, 1, 1, 1, -2, 1, 0, 0, -2, 0, 0, 0, 1],
        [2, 1, 1, 1, 2, -1, 10, 2, 0, -1, 0, 2, 1, 1],
        [1, 1, 0, 0, 1, -3, 1, 2, 0, -5, 1, 2, 1, 1],
        [3, 1, 0, 1, 0, -4, 1, 0, 1, -2, 0, 0, 1, 0],
    ]
)

y_small = [1, 1, 0, 0, 0, 0, 1, 1, 1, 1, 1, 1, 0, 0, 0, 1, 0, 0, 1, 0, 0, 0, 0]
y_small_reg = [
    1.0,
    2.1,
    1.2,
    0.05,
    10,
    2.4,
    3.1,
    1.01,
    0.01,
    2.98,
    3.1,
    1.1,
    0.0,
    1.2,
    2,
    11,
    0,
    0,
    4.5,
    0.201,
    1.06,
    0.9,
    0,
]

# toy sample
X = [[-2, -1], [-1, -1], [-1, -2], [1, 1], [1, 2], [2, 1]]
y = [-1, -1, -1, 1, 1, 1]
T = [[-1, -1], [2, 2], [3, 2]]
true_result = [-1, 1, 1]

# also load the iris dataset
# and randomly permute it
iris = datasets.load_iris()
rng = np.random.RandomState(1)
perm = rng.permutation(iris.target.size)
iris.data = iris.data[perm]
iris.target = iris.target[perm]

# also load the diabetes dataset
# and randomly permute it
diabetes = datasets.load_diabetes()
perm = rng.permutation(diabetes.target.size)
diabetes.data = diabetes.data[perm]
diabetes.target = diabetes.target[perm]

digits = datasets.load_digits()
perm = rng.permutation(digits.target.size)
digits.data = digits.data[perm]
digits.target = digits.target[perm]

random_state = check_random_state(0)
X_multilabel, y_multilabel = datasets.make_multilabel_classification(
    random_state=0, n_samples=30, n_features=10
)

# NB: despite their names X_sparse_* are numpy arrays (and not sparse matrices)
X_sparse_pos = random_state.uniform(size=(20, 5))
X_sparse_pos[X_sparse_pos <= 0.8] = 0.0
y_random = random_state.randint(0, 4, size=(20,))
X_sparse_mix = _sparse_random_matrix(20, 10, density=0.25, random_state=0).toarray()


DATASETS = {
    "iris": {"X": iris.data, "y": iris.target},
    "diabetes": {"X": diabetes.data, "y": diabetes.target},
    "digits": {"X": digits.data, "y": digits.target},
    "toy": {"X": X, "y": y},
    "clf_small": {"X": X_small, "y": y_small},
    "reg_small": {"X": X_small, "y": y_small_reg},
    "multilabel": {"X": X_multilabel, "y": y_multilabel},
    "sparse-pos": {"X": X_sparse_pos, "y": y_random},
    "sparse-neg": {"X": -X_sparse_pos, "y": y_random},
    "sparse-mix": {"X": X_sparse_mix, "y": y_random},
    "zeros": {"X": np.zeros((20, 3)), "y": y_random},
}

for name in DATASETS:
    DATASETS[name]["X_sparse"] = csc_matrix(DATASETS[name]["X"])


def assert_tree_equal(d, s, message):
    assert (
        s.node_count == d.node_count
    ), "{0}: inequal number of node ({1} != {2})".format(
        message, s.node_count, d.node_count
    )

    assert_array_equal(
        d.children_right, s.children_right, message + ": inequal children_right"
    )
    assert_array_equal(
        d.children_left, s.children_left, message + ": inequal children_left"
    )

    external = d.children_right == TREE_LEAF
    internal = np.logical_not(external)

    assert_array_equal(
        d.feature[internal], s.feature[internal], message + ": inequal features"
    )
    assert_array_equal(
        d.threshold[internal], s.threshold[internal], message + ": inequal threshold"
    )
    assert_array_equal(
        d.n_node_samples.sum(),
        s.n_node_samples.sum(),
        message + ": inequal sum(n_node_samples)",
    )
    assert_array_equal(
        d.n_node_samples, s.n_node_samples, message + ": inequal n_node_samples"
    )

    assert_almost_equal(d.impurity, s.impurity, err_msg=message + ": inequal impurity")

    assert_array_almost_equal(
        d.value[external], s.value[external], err_msg=message + ": inequal value"
    )


def test_classification_toy():
    # Check classification on a toy dataset.
    for name, Tree in CLF_TREES.items():
        clf = Tree(random_state=0)
        clf.fit(X, y)
        assert_array_equal(clf.predict(T), true_result, "Failed with {0}".format(name))

        clf = Tree(max_features=1, random_state=1)
        clf.fit(X, y)
        assert_array_equal(clf.predict(T), true_result, "Failed with {0}".format(name))


def test_weighted_classification_toy():
    # Check classification on a weighted toy dataset.
    for name, Tree in CLF_TREES.items():
        clf = Tree(random_state=0)

        clf.fit(X, y, sample_weight=np.ones(len(X)))
        assert_array_equal(clf.predict(T), true_result, "Failed with {0}".format(name))

        clf.fit(X, y, sample_weight=np.full(len(X), 0.5))
        assert_array_equal(clf.predict(T), true_result, "Failed with {0}".format(name))


@pytest.mark.parametrize("Tree", REG_TREES.values())
@pytest.mark.parametrize("criterion", REG_CRITERIONS)
def test_regression_toy(Tree, criterion):
    # Check regression on a toy dataset.
    if criterion == "poisson":
        # make target positive while not touching the original y and
        # true_result
        a = np.abs(np.min(y)) + 1
        y_train = np.array(y) + a
        y_test = np.array(true_result) + a
    else:
        y_train = y
        y_test = true_result

    reg = Tree(criterion=criterion, random_state=1)
    reg.fit(X, y_train)
    assert_allclose(reg.predict(T), y_test)

    clf = Tree(criterion=criterion, max_features=1, random_state=1)
    clf.fit(X, y_train)
    assert_allclose(reg.predict(T), y_test)


def test_xor():
    # Check on a XOR problem
    y = np.zeros((10, 10))
    y[:5, :5] = 1
    y[5:, 5:] = 1

    gridx, gridy = np.indices(y.shape)

    X = np.vstack([gridx.ravel(), gridy.ravel()]).T
    y = y.ravel()

    for name, Tree in CLF_TREES.items():
        clf = Tree(random_state=0)
        clf.fit(X, y)
        assert clf.score(X, y) == 1.0, "Failed with {0}".format(name)

        clf = Tree(random_state=0, max_features=1)
        clf.fit(X, y)
        assert clf.score(X, y) == 1.0, "Failed with {0}".format(name)


def test_iris():
    # Check consistency on dataset iris.
    for (name, Tree), criterion in product(CLF_TREES.items(), CLF_CRITERIONS):
        clf = Tree(criterion=criterion, random_state=0)
        clf.fit(iris.data, iris.target)
        score = accuracy_score(clf.predict(iris.data), iris.target)
        assert score > 0.9, "Failed with {0}, criterion = {1} and score = {2}".format(
            name, criterion, score
        )

        clf = Tree(criterion=criterion, max_features=2, random_state=0)
        clf.fit(iris.data, iris.target)
        score = accuracy_score(clf.predict(iris.data), iris.target)
        assert score > 0.5, "Failed with {0}, criterion = {1} and score = {2}".format(
            name, criterion, score
        )


@pytest.mark.parametrize("name, Tree", REG_TREES.items())
@pytest.mark.parametrize("criterion", REG_CRITERIONS)
def test_diabetes_overfit(name, Tree, criterion):
    # check consistency of overfitted trees on the diabetes dataset
    # since the trees will overfit, we expect an MSE of 0
    reg = Tree(criterion=criterion, random_state=0)
    reg.fit(diabetes.data, diabetes.target)
    score = mean_squared_error(diabetes.target, reg.predict(diabetes.data))
    assert score == pytest.approx(
        0
    ), f"Failed with {name}, criterion = {criterion} and score = {score}"


@skip_if_32bit
@pytest.mark.parametrize("name, Tree", REG_TREES.items())
@pytest.mark.parametrize(
    "criterion, max_depth, metric, max_loss",
    [
        ("squared_error", 15, mean_squared_error, 60),
        ("absolute_error", 20, mean_squared_error, 60),
        ("friedman_mse", 15, mean_squared_error, 60),
        ("poisson", 15, mean_poisson_deviance, 30),
    ],
)
def test_diabetes_underfit(name, Tree, criterion, max_depth, metric, max_loss):
    # check consistency of trees when the depth and the number of features are
    # limited

    reg = Tree(criterion=criterion, max_depth=max_depth, max_features=6, random_state=0)
    reg.fit(diabetes.data, diabetes.target)
    loss = metric(diabetes.target, reg.predict(diabetes.data))
    assert 0 < loss < max_loss


def test_probability():
    # Predict probabilities using DecisionTreeClassifier.

    for name, Tree in CLF_TREES.items():
        clf = Tree(max_depth=1, max_features=1, random_state=42)
        clf.fit(iris.data, iris.target)

        prob_predict = clf.predict_proba(iris.data)
        assert_array_almost_equal(
            np.sum(prob_predict, 1),
            np.ones(iris.data.shape[0]),
            err_msg="Failed with {0}".format(name),
        )
        assert_array_equal(
            np.argmax(prob_predict, 1),
            clf.predict(iris.data),
            err_msg="Failed with {0}".format(name),
        )
        assert_almost_equal(
            clf.predict_proba(iris.data),
            np.exp(clf.predict_log_proba(iris.data)),
            8,
            err_msg="Failed with {0}".format(name),
        )


def test_arrayrepr():
    # Check the array representation.
    # Check resize
    X = np.arange(10000)[:, np.newaxis]
    y = np.arange(10000)

    for name, Tree in REG_TREES.items():
        reg = Tree(max_depth=None, random_state=0)
        reg.fit(X, y)


def test_pure_set():
    # Check when y is pure.
    X = [[-2, -1], [-1, -1], [-1, -2], [1, 1], [1, 2], [2, 1]]
    y = [1, 1, 1, 1, 1, 1]

    for name, TreeClassifier in CLF_TREES.items():
        clf = TreeClassifier(random_state=0)
        clf.fit(X, y)
        assert_array_equal(clf.predict(X), y, err_msg="Failed with {0}".format(name))

    for name, TreeRegressor in REG_TREES.items():
        reg = TreeRegressor(random_state=0)
        reg.fit(X, y)
        assert_almost_equal(reg.predict(X), y, err_msg="Failed with {0}".format(name))


def test_numerical_stability():
    # Check numerical stability.
    X = np.array(
        [
            [152.08097839, 140.40744019, 129.75102234, 159.90493774],
            [142.50700378, 135.81935120, 117.82884979, 162.75781250],
            [127.28772736, 140.40744019, 129.75102234, 159.90493774],
            [132.37025452, 143.71923828, 138.35694885, 157.84558105],
            [103.10237122, 143.71928406, 138.35696411, 157.84559631],
            [127.71276855, 143.71923828, 138.35694885, 157.84558105],
            [120.91514587, 140.40744019, 129.75102234, 159.90493774],
        ]
    )

    y = np.array([1.0, 0.70209277, 0.53896582, 0.0, 0.90914464, 0.48026916, 0.49622521])

    with np.errstate(all="raise"):
        for name, Tree in REG_TREES.items():
            reg = Tree(random_state=0)
            reg.fit(X, y)
            reg.fit(X, -y)
            reg.fit(-X, y)
            reg.fit(-X, -y)


def test_importances():
    # Check variable importances.
    X, y = datasets.make_classification(
        n_samples=5000,
        n_features=10,
        n_informative=3,
        n_redundant=0,
        n_repeated=0,
        shuffle=False,
        random_state=0,
    )

    for name, Tree in CLF_TREES.items():
        clf = Tree(random_state=0)

        clf.fit(X, y)
        importances = clf.feature_importances_
        n_important = np.sum(importances > 0.1)

        assert importances.shape[0] == 10, "Failed with {0}".format(name)
        assert n_important == 3, "Failed with {0}".format(name)

    # Check on iris that importances are the same for all builders
    clf = DecisionTreeClassifier(random_state=0)
    clf.fit(iris.data, iris.target)
    clf2 = DecisionTreeClassifier(random_state=0, max_leaf_nodes=len(iris.data))
    clf2.fit(iris.data, iris.target)

    assert_array_equal(clf.feature_importances_, clf2.feature_importances_)


def test_importances_raises():
    # Check if variable importance before fit raises ValueError.
    clf = DecisionTreeClassifier()
    with pytest.raises(ValueError):
        getattr(clf, "feature_importances_")


def test_importances_gini_equal_squared_error():
    # Check that gini is equivalent to squared_error for binary output variable

    X, y = datasets.make_classification(
        n_samples=2000,
        n_features=10,
        n_informative=3,
        n_redundant=0,
        n_repeated=0,
        shuffle=False,
        random_state=0,
    )

    # The gini index and the mean square error (variance) might differ due
    # to numerical instability. Since those instabilities mainly occurs at
    # high tree depth, we restrict this maximal depth.
    clf = DecisionTreeClassifier(criterion="gini", max_depth=5, random_state=0).fit(
        X, y
    )
    reg = DecisionTreeRegressor(
        criterion="squared_error", max_depth=5, random_state=0
    ).fit(X, y)

    assert_almost_equal(clf.feature_importances_, reg.feature_importances_)
    assert_array_equal(clf.tree_.feature, reg.tree_.feature)
    assert_array_equal(clf.tree_.children_left, reg.tree_.children_left)
    assert_array_equal(clf.tree_.children_right, reg.tree_.children_right)
    assert_array_equal(clf.tree_.n_node_samples, reg.tree_.n_node_samples)


def test_max_features():
    # Check max_features.
    for name, TreeEstimator in ALL_TREES.items():
        est = TreeEstimator(max_features="sqrt")
        est.fit(iris.data, iris.target)
        assert est.max_features_ == int(np.sqrt(iris.data.shape[1]))

        est = TreeEstimator(max_features="log2")
        est.fit(iris.data, iris.target)
        assert est.max_features_ == int(np.log2(iris.data.shape[1]))

        est = TreeEstimator(max_features=1)
        est.fit(iris.data, iris.target)
        assert est.max_features_ == 1

        est = TreeEstimator(max_features=3)
        est.fit(iris.data, iris.target)
        assert est.max_features_ == 3

        est = TreeEstimator(max_features=0.01)
        est.fit(iris.data, iris.target)
        assert est.max_features_ == 1

        est = TreeEstimator(max_features=0.5)
        est.fit(iris.data, iris.target)
        assert est.max_features_ == int(0.5 * iris.data.shape[1])

        est = TreeEstimator(max_features=1.0)
        est.fit(iris.data, iris.target)
        assert est.max_features_ == iris.data.shape[1]

        est = TreeEstimator(max_features=None)
        est.fit(iris.data, iris.target)
        assert est.max_features_ == iris.data.shape[1]


def test_error():
    # Test that it gives proper exception on deficient input.
    for name, TreeEstimator in CLF_TREES.items():
        # predict before fit
        est = TreeEstimator()
        with pytest.raises(NotFittedError):
            est.predict_proba(X)

        est.fit(X, y)
        X2 = [[-2, -1, 1]]  # wrong feature shape for sample
        with pytest.raises(ValueError):
            est.predict_proba(X2)

        # Wrong dimensions
        est = TreeEstimator()
        y2 = y[:-1]
        with pytest.raises(ValueError):
            est.fit(X, y2)

        # Test with arrays that are non-contiguous.
        Xf = np.asfortranarray(X)
        est = TreeEstimator()
        est.fit(Xf, y)
        assert_almost_equal(est.predict(T), true_result)

        # predict before fitting
        est = TreeEstimator()
        with pytest.raises(NotFittedError):
            est.predict(T)

        # predict on vector with different dims
        est.fit(X, y)
        t = np.asarray(T)
        with pytest.raises(ValueError):
            est.predict(t[:, 1:])

        # wrong sample shape
        Xt = np.array(X).T

        est = TreeEstimator()
        est.fit(np.dot(X, Xt), y)
        with pytest.raises(ValueError):
            est.predict(X)
        with pytest.raises(ValueError):
            est.apply(X)

        clf = TreeEstimator()
        clf.fit(X, y)
        with pytest.raises(ValueError):
            clf.predict(Xt)
        with pytest.raises(ValueError):
            clf.apply(Xt)

        # apply before fitting
        est = TreeEstimator()
        with pytest.raises(NotFittedError):
            est.apply(T)

    # non positive target for Poisson splitting Criterion
    est = DecisionTreeRegressor(criterion="poisson")
    with pytest.raises(ValueError, match="y is not positive.*Poisson"):
        est.fit([[0, 1, 2]], [0, 0, 0])
    with pytest.raises(ValueError, match="Some.*y are negative.*Poisson"):
        est.fit([[0, 1, 2]], [5, -0.1, 2])


def test_min_samples_split():
    """Test min_samples_split parameter"""
    X = np.asfortranarray(iris.data, dtype=tree._tree.DTYPE)
    y = iris.target

    # test both DepthFirstTreeBuilder and BestFirstTreeBuilder
    # by setting max_leaf_nodes
    for max_leaf_nodes, name in product((None, 1000), ALL_TREES.keys()):
        TreeEstimator = ALL_TREES[name]

        # test for integer parameter
        est = TreeEstimator(
            min_samples_split=10, max_leaf_nodes=max_leaf_nodes, random_state=0
        )
        est.fit(X, y)
        # count samples on nodes, -1 means it is a leaf
        node_samples = est.tree_.n_node_samples[est.tree_.children_left != -1]

        assert np.min(node_samples) > 9, "Failed with {0}".format(name)

        # test for float parameter
        est = TreeEstimator(
            min_samples_split=0.2, max_leaf_nodes=max_leaf_nodes, random_state=0
        )
        est.fit(X, y)
        # count samples on nodes, -1 means it is a leaf
        node_samples = est.tree_.n_node_samples[est.tree_.children_left != -1]

        assert np.min(node_samples) > 9, "Failed with {0}".format(name)


def test_min_samples_leaf():
    # Test if leaves contain more than leaf_count training examples
    X = np.asfortranarray(iris.data, dtype=tree._tree.DTYPE)
    y = iris.target

    # test both DepthFirstTreeBuilder and BestFirstTreeBuilder
    # by setting max_leaf_nodes
    for max_leaf_nodes, name in product((None, 1000), ALL_TREES.keys()):
        TreeEstimator = ALL_TREES[name]

        # test integer parameter
        est = TreeEstimator(
            min_samples_leaf=5, max_leaf_nodes=max_leaf_nodes, random_state=0
        )
        est.fit(X, y)
        out = est.tree_.apply(X)
        node_counts = np.bincount(out)
        # drop inner nodes
        leaf_count = node_counts[node_counts != 0]
        assert np.min(leaf_count) > 4, "Failed with {0}".format(name)

        # test float parameter
        est = TreeEstimator(
            min_samples_leaf=0.1, max_leaf_nodes=max_leaf_nodes, random_state=0
        )
        est.fit(X, y)
        out = est.tree_.apply(X)
        node_counts = np.bincount(out)
        # drop inner nodes
        leaf_count = node_counts[node_counts != 0]
        assert np.min(leaf_count) > 4, "Failed with {0}".format(name)


def check_min_weight_fraction_leaf(name, datasets, sparse=False):
    """Test if leaves contain at least min_weight_fraction_leaf of the
    training set"""
    if sparse:
        X = DATASETS[datasets]["X_sparse"].astype(np.float32)
    else:
        X = DATASETS[datasets]["X"].astype(np.float32)
    y = DATASETS[datasets]["y"]

    weights = rng.rand(X.shape[0])
    total_weight = np.sum(weights)

    TreeEstimator = ALL_TREES[name]

    # test both DepthFirstTreeBuilder and BestFirstTreeBuilder
    # by setting max_leaf_nodes
    for max_leaf_nodes, frac in product((None, 1000), np.linspace(0, 0.5, 6)):
        est = TreeEstimator(
            min_weight_fraction_leaf=frac, max_leaf_nodes=max_leaf_nodes, random_state=0
        )
        est.fit(X, y, sample_weight=weights)

        if sparse:
            out = est.tree_.apply(X.tocsr())

        else:
            out = est.tree_.apply(X)

        node_weights = np.bincount(out, weights=weights)
        # drop inner nodes
        leaf_weights = node_weights[node_weights != 0]
        assert (
            np.min(leaf_weights) >= total_weight * est.min_weight_fraction_leaf
        ), "Failed with {0} min_weight_fraction_leaf={1}".format(
            name, est.min_weight_fraction_leaf
        )

    # test case with no weights passed in
    total_weight = X.shape[0]

    for max_leaf_nodes, frac in product((None, 1000), np.linspace(0, 0.5, 6)):
        est = TreeEstimator(
            min_weight_fraction_leaf=frac, max_leaf_nodes=max_leaf_nodes, random_state=0
        )
        est.fit(X, y)

        if sparse:
            out = est.tree_.apply(X.tocsr())
        else:
            out = est.tree_.apply(X)

        node_weights = np.bincount(out)
        # drop inner nodes
        leaf_weights = node_weights[node_weights != 0]
        assert (
            np.min(leaf_weights) >= total_weight * est.min_weight_fraction_leaf
        ), "Failed with {0} min_weight_fraction_leaf={1}".format(
            name, est.min_weight_fraction_leaf
        )


@pytest.mark.parametrize("name", ALL_TREES)
def test_min_weight_fraction_leaf_on_dense_input(name):
    check_min_weight_fraction_leaf(name, "iris")


@pytest.mark.parametrize("name", SPARSE_TREES)
def test_min_weight_fraction_leaf_on_sparse_input(name):
    check_min_weight_fraction_leaf(name, "multilabel", True)


def check_min_weight_fraction_leaf_with_min_samples_leaf(name, datasets, sparse=False):
    """Test the interaction between min_weight_fraction_leaf and
    min_samples_leaf when sample_weights is not provided in fit."""
    if sparse:
        X = DATASETS[datasets]["X_sparse"].astype(np.float32)
    else:
        X = DATASETS[datasets]["X"].astype(np.float32)
    y = DATASETS[datasets]["y"]

    total_weight = X.shape[0]
    TreeEstimator = ALL_TREES[name]
    for max_leaf_nodes, frac in product((None, 1000), np.linspace(0, 0.5, 3)):
        # test integer min_samples_leaf
        est = TreeEstimator(
            min_weight_fraction_leaf=frac,
            max_leaf_nodes=max_leaf_nodes,
            min_samples_leaf=5,
            random_state=0,
        )
        est.fit(X, y)

        if sparse:
            out = est.tree_.apply(X.tocsr())
        else:
            out = est.tree_.apply(X)

        node_weights = np.bincount(out)
        # drop inner nodes
        leaf_weights = node_weights[node_weights != 0]
        assert np.min(leaf_weights) >= max(
            (total_weight * est.min_weight_fraction_leaf), 5
        ), "Failed with {0} min_weight_fraction_leaf={1}, min_samples_leaf={2}".format(
            name, est.min_weight_fraction_leaf, est.min_samples_leaf
        )
    for max_leaf_nodes, frac in product((None, 1000), np.linspace(0, 0.5, 3)):
        # test float min_samples_leaf
        est = TreeEstimator(
            min_weight_fraction_leaf=frac,
            max_leaf_nodes=max_leaf_nodes,
            min_samples_leaf=0.1,
            random_state=0,
        )
        est.fit(X, y)

        if sparse:
            out = est.tree_.apply(X.tocsr())
        else:
            out = est.tree_.apply(X)

        node_weights = np.bincount(out)
        # drop inner nodes
        leaf_weights = node_weights[node_weights != 0]
        assert np.min(leaf_weights) >= max(
            (total_weight * est.min_weight_fraction_leaf),
            (total_weight * est.min_samples_leaf),
        ), "Failed with {0} min_weight_fraction_leaf={1}, min_samples_leaf={2}".format(
            name, est.min_weight_fraction_leaf, est.min_samples_leaf
        )


@pytest.mark.parametrize("name", ALL_TREES)
def test_min_weight_fraction_leaf_with_min_samples_leaf_on_dense_input(name):
    check_min_weight_fraction_leaf_with_min_samples_leaf(name, "iris")


@pytest.mark.parametrize("name", SPARSE_TREES)
def test_min_weight_fraction_leaf_with_min_samples_leaf_on_sparse_input(name):
    check_min_weight_fraction_leaf_with_min_samples_leaf(name, "multilabel", True)


def test_min_impurity_decrease():
    # test if min_impurity_decrease ensure that a split is made only if
    # if the impurity decrease is at least that value
    X, y = datasets.make_classification(n_samples=10000, random_state=42)

    # test both DepthFirstTreeBuilder and BestFirstTreeBuilder
    # by setting max_leaf_nodes
    for max_leaf_nodes, name in product((None, 1000), ALL_TREES.keys()):
        TreeEstimator = ALL_TREES[name]

        # Check default value of min_impurity_decrease, 1e-7
        est1 = TreeEstimator(max_leaf_nodes=max_leaf_nodes, random_state=0)
        # Check with explicit value of 0.05
        est2 = TreeEstimator(
            max_leaf_nodes=max_leaf_nodes, min_impurity_decrease=0.05, random_state=0
        )
        # Check with a much lower value of 0.0001
        est3 = TreeEstimator(
            max_leaf_nodes=max_leaf_nodes, min_impurity_decrease=0.0001, random_state=0
        )
        # Check with a much lower value of 0.1
        est4 = TreeEstimator(
            max_leaf_nodes=max_leaf_nodes, min_impurity_decrease=0.1, random_state=0
        )

        for est, expected_decrease in (
            (est1, 1e-7),
            (est2, 0.05),
            (est3, 0.0001),
            (est4, 0.1),
        ):
            assert (
                est.min_impurity_decrease <= expected_decrease
            ), "Failed, min_impurity_decrease = {0} > {1}".format(
                est.min_impurity_decrease, expected_decrease
            )
            est.fit(X, y)
            for node in range(est.tree_.node_count):
                # If current node is a not leaf node, check if the split was
                # justified w.r.t the min_impurity_decrease
                if est.tree_.children_left[node] != TREE_LEAF:
                    imp_parent = est.tree_.impurity[node]
                    wtd_n_node = est.tree_.weighted_n_node_samples[node]

                    left = est.tree_.children_left[node]
                    wtd_n_left = est.tree_.weighted_n_node_samples[left]
                    imp_left = est.tree_.impurity[left]
                    wtd_imp_left = wtd_n_left * imp_left

                    right = est.tree_.children_right[node]
                    wtd_n_right = est.tree_.weighted_n_node_samples[right]
                    imp_right = est.tree_.impurity[right]
                    wtd_imp_right = wtd_n_right * imp_right

                    wtd_avg_left_right_imp = wtd_imp_right + wtd_imp_left
                    wtd_avg_left_right_imp /= wtd_n_node

                    fractional_node_weight = (
                        est.tree_.weighted_n_node_samples[node] / X.shape[0]
                    )

                    actual_decrease = fractional_node_weight * (
                        imp_parent - wtd_avg_left_right_imp
                    )

                    assert (
                        actual_decrease >= expected_decrease
                    ), "Failed with {0} expected min_impurity_decrease={1}".format(
                        actual_decrease, expected_decrease
                    )


def test_pickle():
    """Test pickling preserves Tree properties and performance."""
    for name, TreeEstimator in ALL_TREES.items():
        if "Classifier" in name:
            X, y = iris.data, iris.target
        else:
            X, y = diabetes.data, diabetes.target

        est = TreeEstimator(random_state=0)
        est.fit(X, y)
        score = est.score(X, y)

        # test that all class properties are maintained
        attributes = [
            "max_depth",
            "node_count",
            "capacity",
            "n_classes",
            "children_left",
            "children_right",
            "n_leaves",
            "feature",
            "threshold",
            "impurity",
            "n_node_samples",
            "weighted_n_node_samples",
            "value",
        ]
        fitted_attribute = {
            attribute: getattr(est.tree_, attribute) for attribute in attributes
        }

        serialized_object = pickle.dumps(est)
        est2 = pickle.loads(serialized_object)
        assert type(est2) == est.__class__

        score2 = est2.score(X, y)
        assert (
            score == score2
        ), "Failed to generate same score  after pickling with {0}".format(name)
        for attribute in fitted_attribute:
            assert_array_equal(
                getattr(est2.tree_, attribute),
                fitted_attribute[attribute],
                err_msg=(
                    f"Failed to generate same attribute {attribute} after pickling with"
                    f" {name}"
                ),
            )


def test_multioutput():
    # Check estimators on multi-output problems.
    X = [
        [-2, -1],
        [-1, -1],
        [-1, -2],
        [1, 1],
        [1, 2],
        [2, 1],
        [-2, 1],
        [-1, 1],
        [-1, 2],
        [2, -1],
        [1, -1],
        [1, -2],
    ]

    y = [
        [-1, 0],
        [-1, 0],
        [-1, 0],
        [1, 1],
        [1, 1],
        [1, 1],
        [-1, 2],
        [-1, 2],
        [-1, 2],
        [1, 3],
        [1, 3],
        [1, 3],
    ]

    T = [[-1, -1], [1, 1], [-1, 1], [1, -1]]
    y_true = [[-1, 0], [1, 1], [-1, 2], [1, 3]]

    # toy classification problem
    for name, TreeClassifier in CLF_TREES.items():
        clf = TreeClassifier(random_state=0)
        y_hat = clf.fit(X, y).predict(T)
        assert_array_equal(y_hat, y_true)
        assert y_hat.shape == (4, 2)

        proba = clf.predict_proba(T)
        assert len(proba) == 2
        assert proba[0].shape == (4, 2)
        assert proba[1].shape == (4, 4)

        log_proba = clf.predict_log_proba(T)
        assert len(log_proba) == 2
        assert log_proba[0].shape == (4, 2)
        assert log_proba[1].shape == (4, 4)

    # toy regression problem
    for name, TreeRegressor in REG_TREES.items():
        reg = TreeRegressor(random_state=0)
        y_hat = reg.fit(X, y).predict(T)
        assert_almost_equal(y_hat, y_true)
        assert y_hat.shape == (4, 2)


def test_classes_shape():
    # Test that n_classes_ and classes_ have proper shape.
    for name, TreeClassifier in CLF_TREES.items():
        # Classification, single output
        clf = TreeClassifier(random_state=0)
        clf.fit(X, y)

        assert clf.n_classes_ == 2
        assert_array_equal(clf.classes_, [-1, 1])

        # Classification, multi-output
        _y = np.vstack((y, np.array(y) * 2)).T
        clf = TreeClassifier(random_state=0)
        clf.fit(X, _y)
        assert len(clf.n_classes_) == 2
        assert len(clf.classes_) == 2
        assert_array_equal(clf.n_classes_, [2, 2])
        assert_array_equal(clf.classes_, [[-1, 1], [-2, 2]])


def test_unbalanced_iris():
    # Check class rebalancing.
    unbalanced_X = iris.data[:125]
    unbalanced_y = iris.target[:125]
    sample_weight = compute_sample_weight("balanced", unbalanced_y)

    for name, TreeClassifier in CLF_TREES.items():
        clf = TreeClassifier(random_state=0)
        clf.fit(unbalanced_X, unbalanced_y, sample_weight=sample_weight)
        assert_almost_equal(clf.predict(unbalanced_X), unbalanced_y)


def test_memory_layout():
    # Check that it works no matter the memory layout
    for (name, TreeEstimator), dtype in product(
        ALL_TREES.items(), [np.float64, np.float32]
    ):
        est = TreeEstimator(random_state=0)

        # Nothing
        X = np.asarray(iris.data, dtype=dtype)
        y = iris.target
        assert_array_equal(est.fit(X, y).predict(X), y)

        # C-order
        X = np.asarray(iris.data, order="C", dtype=dtype)
        y = iris.target
        assert_array_equal(est.fit(X, y).predict(X), y)

        # F-order
        X = np.asarray(iris.data, order="F", dtype=dtype)
        y = iris.target
        assert_array_equal(est.fit(X, y).predict(X), y)

        # Contiguous
        X = np.ascontiguousarray(iris.data, dtype=dtype)
        y = iris.target
        assert_array_equal(est.fit(X, y).predict(X), y)

        # csr matrix
        X = csr_matrix(iris.data, dtype=dtype)
        y = iris.target
        assert_array_equal(est.fit(X, y).predict(X), y)

        # csc_matrix
        X = csc_matrix(iris.data, dtype=dtype)
        y = iris.target
        assert_array_equal(est.fit(X, y).predict(X), y)

        # Strided
        X = np.asarray(iris.data[::3], dtype=dtype)
        y = iris.target[::3]
        assert_array_equal(est.fit(X, y).predict(X), y)


def test_sample_weight():
    # Check sample weighting.
    # Test that zero-weighted samples are not taken into account
    X = np.arange(100)[:, np.newaxis]
    y = np.ones(100)
    y[:50] = 0.0

    sample_weight = np.ones(100)
    sample_weight[y == 0] = 0.0

    clf = DecisionTreeClassifier(random_state=0)
    clf.fit(X, y, sample_weight=sample_weight)
    assert_array_equal(clf.predict(X), np.ones(100))

    # Test that low weighted samples are not taken into account at low depth
    X = np.arange(200)[:, np.newaxis]
    y = np.zeros(200)
    y[50:100] = 1
    y[100:200] = 2
    X[100:200, 0] = 200

    sample_weight = np.ones(200)

    sample_weight[y == 2] = 0.51  # Samples of class '2' are still weightier
    clf = DecisionTreeClassifier(max_depth=1, random_state=0)
    clf.fit(X, y, sample_weight=sample_weight)
    assert clf.tree_.threshold[0] == 149.5

    sample_weight[y == 2] = 0.5  # Samples of class '2' are no longer weightier
    clf = DecisionTreeClassifier(max_depth=1, random_state=0)
    clf.fit(X, y, sample_weight=sample_weight)
    assert clf.tree_.threshold[0] == 49.5  # Threshold should have moved

    # Test that sample weighting is the same as having duplicates
    X = iris.data
    y = iris.target

    duplicates = rng.randint(0, X.shape[0], 100)

    clf = DecisionTreeClassifier(random_state=1)
    clf.fit(X[duplicates], y[duplicates])

    sample_weight = np.bincount(duplicates, minlength=X.shape[0])
    clf2 = DecisionTreeClassifier(random_state=1)
    clf2.fit(X, y, sample_weight=sample_weight)

    internal = clf.tree_.children_left != tree._tree.TREE_LEAF
    assert_array_almost_equal(
        clf.tree_.threshold[internal], clf2.tree_.threshold[internal]
    )


def test_sample_weight_invalid():
    # Check sample weighting raises errors.
    X = np.arange(100)[:, np.newaxis]
    y = np.ones(100)
    y[:50] = 0.0

    clf = DecisionTreeClassifier(random_state=0)

    sample_weight = np.random.rand(100, 1)
    with pytest.raises(ValueError):
        clf.fit(X, y, sample_weight=sample_weight)

    sample_weight = np.array(0)
    expected_err = r"Singleton.* cannot be considered a valid collection"
    with pytest.raises(TypeError, match=expected_err):
        clf.fit(X, y, sample_weight=sample_weight)


def check_class_weights(name):
    """Check class_weights resemble sample_weights behavior."""
    TreeClassifier = CLF_TREES[name]

    # Iris is balanced, so no effect expected for using 'balanced' weights
    clf1 = TreeClassifier(random_state=0)
    clf1.fit(iris.data, iris.target)
    clf2 = TreeClassifier(class_weight="balanced", random_state=0)
    clf2.fit(iris.data, iris.target)
    assert_almost_equal(clf1.feature_importances_, clf2.feature_importances_)

    # Make a multi-output problem with three copies of Iris
    iris_multi = np.vstack((iris.target, iris.target, iris.target)).T
    # Create user-defined weights that should balance over the outputs
    clf3 = TreeClassifier(
        class_weight=[
            {0: 2.0, 1: 2.0, 2: 1.0},
            {0: 2.0, 1: 1.0, 2: 2.0},
            {0: 1.0, 1: 2.0, 2: 2.0},
        ],
        random_state=0,
    )
    clf3.fit(iris.data, iris_multi)
    assert_almost_equal(clf2.feature_importances_, clf3.feature_importances_)
    # Check against multi-output "auto" which should also have no effect
    clf4 = TreeClassifier(class_weight="balanced", random_state=0)
    clf4.fit(iris.data, iris_multi)
    assert_almost_equal(clf3.feature_importances_, clf4.feature_importances_)

    # Inflate importance of class 1, check against user-defined weights
    sample_weight = np.ones(iris.target.shape)
    sample_weight[iris.target == 1] *= 100
    class_weight = {0: 1.0, 1: 100.0, 2: 1.0}
    clf1 = TreeClassifier(random_state=0)
    clf1.fit(iris.data, iris.target, sample_weight)
    clf2 = TreeClassifier(class_weight=class_weight, random_state=0)
    clf2.fit(iris.data, iris.target)
    assert_almost_equal(clf1.feature_importances_, clf2.feature_importances_)

    # Check that sample_weight and class_weight are multiplicative
    clf1 = TreeClassifier(random_state=0)
    clf1.fit(iris.data, iris.target, sample_weight**2)
    clf2 = TreeClassifier(class_weight=class_weight, random_state=0)
    clf2.fit(iris.data, iris.target, sample_weight)
    assert_almost_equal(clf1.feature_importances_, clf2.feature_importances_)


@pytest.mark.parametrize("name", CLF_TREES)
def test_class_weights(name):
    check_class_weights(name)


def check_class_weight_errors(name):
    # Test if class_weight raises errors and warnings when expected.
    TreeClassifier = CLF_TREES[name]
    _y = np.vstack((y, np.array(y) * 2)).T

    # Incorrect length list for multi-output
    clf = TreeClassifier(class_weight=[{-1: 0.5, 1: 1.0}], random_state=0)
    err_msg = "number of elements in class_weight should match number of outputs."
    with pytest.raises(ValueError, match=err_msg):
        clf.fit(X, _y)


@pytest.mark.parametrize("name", CLF_TREES)
def test_class_weight_errors(name):
    check_class_weight_errors(name)


def test_max_leaf_nodes():
    # Test greedy trees with max_depth + 1 leafs.
    X, y = datasets.make_hastie_10_2(n_samples=100, random_state=1)
    k = 4
    for name, TreeEstimator in ALL_TREES.items():
        est = TreeEstimator(max_depth=None, max_leaf_nodes=k + 1).fit(X, y)
        assert est.get_n_leaves() == k + 1


def test_max_leaf_nodes_max_depth():
    # Test precedence of max_leaf_nodes over max_depth.
    X, y = datasets.make_hastie_10_2(n_samples=100, random_state=1)
    k = 4
    for name, TreeEstimator in ALL_TREES.items():
        est = TreeEstimator(max_depth=1, max_leaf_nodes=k).fit(X, y)
        assert est.get_depth() == 1


def test_arrays_persist():
    # Ensure property arrays' memory stays alive when tree disappears
    # non-regression for #2726
    for attr in [
        "n_classes",
        "value",
        "children_left",
        "children_right",
        "threshold",
        "impurity",
        "feature",
        "n_node_samples",
    ]:
        value = getattr(DecisionTreeClassifier().fit([[0], [1]], [0, 1]).tree_, attr)
        # if pointing to freed memory, contents may be arbitrary
        assert -3 <= value.flat[0] < 3, "Array points to arbitrary memory"


def test_only_constant_features():
    random_state = check_random_state(0)
    X = np.zeros((10, 20))
    y = random_state.randint(0, 2, (10,))
    for name, TreeEstimator in ALL_TREES.items():
        est = TreeEstimator(random_state=0)
        est.fit(X, y)
        assert est.tree_.max_depth == 0


def test_behaviour_constant_feature_after_splits():
    X = np.transpose(
        np.vstack(([[0, 0, 0, 0, 0, 1, 2, 4, 5, 6, 7]], np.zeros((4, 11))))
    )
    y = [0, 0, 0, 1, 1, 2, 2, 2, 3, 3, 3]
    for name, TreeEstimator in ALL_TREES.items():
        # do not check extra random trees
        if "ExtraTree" not in name:
            est = TreeEstimator(random_state=0, max_features=1)
            est.fit(X, y)
            assert est.tree_.max_depth == 2
            assert est.tree_.node_count == 5


def test_with_only_one_non_constant_features():
    X = np.hstack([np.array([[1.0], [1.0], [0.0], [0.0]]), np.zeros((4, 1000))])

    y = np.array([0.0, 1.0, 0.0, 1.0])
    for name, TreeEstimator in CLF_TREES.items():
        est = TreeEstimator(random_state=0, max_features=1)
        est.fit(X, y)
        assert est.tree_.max_depth == 1
        assert_array_equal(est.predict_proba(X), np.full((4, 2), 0.5))

    for name, TreeEstimator in REG_TREES.items():
        est = TreeEstimator(random_state=0, max_features=1)
        est.fit(X, y)
        assert est.tree_.max_depth == 1
        assert_array_equal(est.predict(X), np.full((4,), 0.5))


def test_big_input():
    # Test if the warning for too large inputs is appropriate.
    X = np.repeat(10**40.0, 4).astype(np.float64).reshape(-1, 1)
    clf = DecisionTreeClassifier()
    with pytest.raises(ValueError, match="float32"):
        clf.fit(X, [0, 1, 0, 1])


def test_realloc():
    from sklearn.tree._utils import _realloc_test

    with pytest.raises(MemoryError):
        _realloc_test()


def test_huge_allocations():
    n_bits = 8 * struct.calcsize("P")

    X = np.random.randn(10, 2)
    y = np.random.randint(0, 2, 10)

    # Sanity check: we cannot request more memory than the size of the address
    # space. Currently raises OverflowError.
    huge = 2 ** (n_bits + 1)
    clf = DecisionTreeClassifier(splitter="best", max_leaf_nodes=huge)
    with pytest.raises(Exception):
        clf.fit(X, y)

    # Non-regression test: MemoryError used to be dropped by Cython
    # because of missing "except *".
    huge = 2 ** (n_bits - 1) - 1
    clf = DecisionTreeClassifier(splitter="best", max_leaf_nodes=huge)
    with pytest.raises(MemoryError):
        clf.fit(X, y)


def check_sparse_input(tree, dataset, max_depth=None):
    TreeEstimator = ALL_TREES[tree]
    X = DATASETS[dataset]["X"]
    X_sparse = DATASETS[dataset]["X_sparse"]
    y = DATASETS[dataset]["y"]

    # Gain testing time
    if dataset in ["digits", "diabetes"]:
        n_samples = X.shape[0] // 5
        X = X[:n_samples]
        X_sparse = X_sparse[:n_samples]
        y = y[:n_samples]

    for sparse_format in (csr_matrix, csc_matrix, coo_matrix):
        X_sparse = sparse_format(X_sparse)

        # Check the default (depth first search)
        d = TreeEstimator(random_state=0, max_depth=max_depth).fit(X, y)
        s = TreeEstimator(random_state=0, max_depth=max_depth).fit(X_sparse, y)

        assert_tree_equal(
            d.tree_,
            s.tree_,
            "{0} with dense and sparse format gave different trees".format(tree),
        )

        y_pred = d.predict(X)
        if tree in CLF_TREES:
            y_proba = d.predict_proba(X)
            y_log_proba = d.predict_log_proba(X)

        for sparse_matrix in (csr_matrix, csc_matrix, coo_matrix):
            X_sparse_test = sparse_matrix(X_sparse, dtype=np.float32)

            assert_array_almost_equal(s.predict(X_sparse_test), y_pred)

            if tree in CLF_TREES:
                assert_array_almost_equal(s.predict_proba(X_sparse_test), y_proba)
                assert_array_almost_equal(
                    s.predict_log_proba(X_sparse_test), y_log_proba
                )


@pytest.mark.parametrize("tree_type", SPARSE_TREES)
@pytest.mark.parametrize(
    "dataset",
    (
        "clf_small",
        "toy",
        "digits",
        "multilabel",
        "sparse-pos",
        "sparse-neg",
        "sparse-mix",
        "zeros",
    ),
)
def test_sparse_input(tree_type, dataset):
    max_depth = 3 if dataset == "digits" else None
    check_sparse_input(tree_type, dataset, max_depth)


@pytest.mark.parametrize("tree_type", sorted(set(SPARSE_TREES).intersection(REG_TREES)))
@pytest.mark.parametrize("dataset", ["diabetes", "reg_small"])
def test_sparse_input_reg_trees(tree_type, dataset):
    # Due to numerical instability of MSE and too strict test, we limit the
    # maximal depth
    check_sparse_input(tree_type, dataset, 2)


def check_sparse_parameters(tree, dataset):
    TreeEstimator = ALL_TREES[tree]
    X = DATASETS[dataset]["X"]
    X_sparse = DATASETS[dataset]["X_sparse"]
    y = DATASETS[dataset]["y"]

    # Check max_features
    d = TreeEstimator(random_state=0, max_features=1, max_depth=2).fit(X, y)
    s = TreeEstimator(random_state=0, max_features=1, max_depth=2).fit(X_sparse, y)
    assert_tree_equal(
        d.tree_,
        s.tree_,
        "{0} with dense and sparse format gave different trees".format(tree),
    )
    assert_array_almost_equal(s.predict(X), d.predict(X))

    # Check min_samples_split
    d = TreeEstimator(random_state=0, max_features=1, min_samples_split=10).fit(X, y)
    s = TreeEstimator(random_state=0, max_features=1, min_samples_split=10).fit(
        X_sparse, y
    )
    assert_tree_equal(
        d.tree_,
        s.tree_,
        "{0} with dense and sparse format gave different trees".format(tree),
    )
    assert_array_almost_equal(s.predict(X), d.predict(X))

    # Check min_samples_leaf
    d = TreeEstimator(random_state=0, min_samples_leaf=X_sparse.shape[0] // 2).fit(X, y)
    s = TreeEstimator(random_state=0, min_samples_leaf=X_sparse.shape[0] // 2).fit(
        X_sparse, y
    )
    assert_tree_equal(
        d.tree_,
        s.tree_,
        "{0} with dense and sparse format gave different trees".format(tree),
    )
    assert_array_almost_equal(s.predict(X), d.predict(X))

    # Check best-first search
    d = TreeEstimator(random_state=0, max_leaf_nodes=3).fit(X, y)
    s = TreeEstimator(random_state=0, max_leaf_nodes=3).fit(X_sparse, y)
    assert_tree_equal(
        d.tree_,
        s.tree_,
        "{0} with dense and sparse format gave different trees".format(tree),
    )
    assert_array_almost_equal(s.predict(X), d.predict(X))


def check_sparse_criterion(tree, dataset):
    TreeEstimator = ALL_TREES[tree]
    X = DATASETS[dataset]["X"]
    X_sparse = DATASETS[dataset]["X_sparse"]
    y = DATASETS[dataset]["y"]

    # Check various criterion
    CRITERIONS = REG_CRITERIONS if tree in REG_TREES else CLF_CRITERIONS
    for criterion in CRITERIONS:
        d = TreeEstimator(random_state=0, max_depth=3, criterion=criterion).fit(X, y)
        s = TreeEstimator(random_state=0, max_depth=3, criterion=criterion).fit(
            X_sparse, y
        )

        assert_tree_equal(
            d.tree_,
            s.tree_,
            "{0} with dense and sparse format gave different trees".format(tree),
        )
        assert_array_almost_equal(s.predict(X), d.predict(X))


@pytest.mark.parametrize("tree_type", SPARSE_TREES)
@pytest.mark.parametrize("dataset", ["sparse-pos", "sparse-neg", "sparse-mix", "zeros"])
@pytest.mark.parametrize("check", [check_sparse_parameters, check_sparse_criterion])
def test_sparse(tree_type, dataset, check):
    check(tree_type, dataset)


def check_explicit_sparse_zeros(tree, max_depth=3, n_features=10):
    TreeEstimator = ALL_TREES[tree]

    # n_samples set n_feature to ease construction of a simultaneous
    # construction of a csr and csc matrix
    n_samples = n_features
    samples = np.arange(n_samples)

    # Generate X, y
    random_state = check_random_state(0)
    indices = []
    data = []
    offset = 0
    indptr = [offset]
    for i in range(n_features):
        n_nonzero_i = random_state.binomial(n_samples, 0.5)
        indices_i = random_state.permutation(samples)[:n_nonzero_i]
        indices.append(indices_i)
        data_i = random_state.binomial(3, 0.5, size=(n_nonzero_i,)) - 1
        data.append(data_i)
        offset += n_nonzero_i
        indptr.append(offset)

    indices = np.concatenate(indices)
    data = np.array(np.concatenate(data), dtype=np.float32)
    X_sparse = csc_matrix((data, indices, indptr), shape=(n_samples, n_features))
    X = X_sparse.toarray()
    X_sparse_test = csr_matrix((data, indices, indptr), shape=(n_samples, n_features))
    X_test = X_sparse_test.toarray()
    y = random_state.randint(0, 3, size=(n_samples,))

    # Ensure that X_sparse_test owns its data, indices and indptr array
    X_sparse_test = X_sparse_test.copy()

    # Ensure that we have explicit zeros
    assert (X_sparse.data == 0.0).sum() > 0
    assert (X_sparse_test.data == 0.0).sum() > 0

    # Perform the comparison
    d = TreeEstimator(random_state=0, max_depth=max_depth).fit(X, y)
    s = TreeEstimator(random_state=0, max_depth=max_depth).fit(X_sparse, y)

    assert_tree_equal(
        d.tree_,
        s.tree_,
        "{0} with dense and sparse format gave different trees".format(tree),
    )

    Xs = (X_test, X_sparse_test)
    for X1, X2 in product(Xs, Xs):
        assert_array_almost_equal(s.tree_.apply(X1), d.tree_.apply(X2))
        assert_array_almost_equal(s.apply(X1), d.apply(X2))
        assert_array_almost_equal(s.apply(X1), s.tree_.apply(X1))

        assert_array_almost_equal(
            s.tree_.decision_path(X1).toarray(), d.tree_.decision_path(X2).toarray()
        )
        assert_array_almost_equal(
            s.decision_path(X1).toarray(), d.decision_path(X2).toarray()
        )
        assert_array_almost_equal(
            s.decision_path(X1).toarray(), s.tree_.decision_path(X1).toarray()
        )

        assert_array_almost_equal(s.predict(X1), d.predict(X2))

        if tree in CLF_TREES:
            assert_array_almost_equal(s.predict_proba(X1), d.predict_proba(X2))


@pytest.mark.parametrize("tree_type", SPARSE_TREES)
def test_explicit_sparse_zeros(tree_type):
    check_explicit_sparse_zeros(tree_type)


@ignore_warnings
def check_raise_error_on_1d_input(name):
    TreeEstimator = ALL_TREES[name]

    X = iris.data[:, 0].ravel()
    X_2d = iris.data[:, 0].reshape((-1, 1))
    y = iris.target

    with pytest.raises(ValueError):
        TreeEstimator(random_state=0).fit(X, y)

    est = TreeEstimator(random_state=0)
    est.fit(X_2d, y)
    with pytest.raises(ValueError):
        est.predict([X])


@pytest.mark.parametrize("name", ALL_TREES)
def test_1d_input(name):
    with ignore_warnings():
        check_raise_error_on_1d_input(name)


def _check_min_weight_leaf_split_level(TreeEstimator, X, y, sample_weight):
    est = TreeEstimator(random_state=0)
    est.fit(X, y, sample_weight=sample_weight)
    assert est.tree_.max_depth == 1

    est = TreeEstimator(random_state=0, min_weight_fraction_leaf=0.4)
    est.fit(X, y, sample_weight=sample_weight)
    assert est.tree_.max_depth == 0


def check_min_weight_leaf_split_level(name):
    TreeEstimator = ALL_TREES[name]

    X = np.array([[0], [0], [0], [0], [1]])
    y = [0, 0, 0, 0, 1]
    sample_weight = [0.2, 0.2, 0.2, 0.2, 0.2]
    _check_min_weight_leaf_split_level(TreeEstimator, X, y, sample_weight)

    _check_min_weight_leaf_split_level(TreeEstimator, csc_matrix(X), y, sample_weight)


@pytest.mark.parametrize("name", ALL_TREES)
def test_min_weight_leaf_split_level(name):
    check_min_weight_leaf_split_level(name)


def check_public_apply(name):
    X_small32 = X_small.astype(tree._tree.DTYPE, copy=False)

    est = ALL_TREES[name]()
    est.fit(X_small, y_small)
    assert_array_equal(est.apply(X_small), est.tree_.apply(X_small32))


def check_public_apply_sparse(name):
    X_small32 = csr_matrix(X_small.astype(tree._tree.DTYPE, copy=False))

    est = ALL_TREES[name]()
    est.fit(X_small, y_small)
    assert_array_equal(est.apply(X_small), est.tree_.apply(X_small32))


@pytest.mark.parametrize("name", ALL_TREES)
def test_public_apply_all_trees(name):
    check_public_apply(name)


@pytest.mark.parametrize("name", SPARSE_TREES)
def test_public_apply_sparse_trees(name):
    check_public_apply_sparse(name)


def test_decision_path_hardcoded():
    X = iris.data
    y = iris.target
    est = DecisionTreeClassifier(random_state=0, max_depth=1).fit(X, y)
    node_indicator = est.decision_path(X[:2]).toarray()
    assert_array_equal(node_indicator, [[1, 1, 0], [1, 0, 1]])


def check_decision_path(name):
    X = iris.data
    y = iris.target
    n_samples = X.shape[0]

    TreeEstimator = ALL_TREES[name]
    est = TreeEstimator(random_state=0, max_depth=2)
    est.fit(X, y)

    node_indicator_csr = est.decision_path(X)
    node_indicator = node_indicator_csr.toarray()
    assert node_indicator.shape == (n_samples, est.tree_.node_count)

    # Assert that leaves index are correct
    leaves = est.apply(X)
    leave_indicator = [node_indicator[i, j] for i, j in enumerate(leaves)]
    assert_array_almost_equal(leave_indicator, np.ones(shape=n_samples))

    # Ensure only one leave node per sample
    all_leaves = est.tree_.children_left == TREE_LEAF
    assert_array_almost_equal(
        np.dot(node_indicator, all_leaves), np.ones(shape=n_samples)
    )

    # Ensure max depth is consistent with sum of indicator
    max_depth = node_indicator.sum(axis=1).max()
    assert est.tree_.max_depth <= max_depth


@pytest.mark.parametrize("name", ALL_TREES)
def test_decision_path(name):
    check_decision_path(name)


def check_no_sparse_y_support(name):
    X, y = X_multilabel, csr_matrix(y_multilabel)
    TreeEstimator = ALL_TREES[name]
    with pytest.raises(TypeError):
        TreeEstimator(random_state=0).fit(X, y)


@pytest.mark.parametrize("name", ALL_TREES)
def test_no_sparse_y_support(name):
    # Currently we don't support sparse y
    check_no_sparse_y_support(name)


def test_mae():
    """Check MAE criterion produces correct results on small toy dataset:

    ------------------
    | X | y | weight |
    ------------------
    | 3 | 3 |  0.1   |
    | 5 | 3 |  0.3   |
    | 8 | 4 |  1.0   |
    | 3 | 6 |  0.6   |
    | 5 | 7 |  0.3   |
    ------------------
    |sum wt:|  2.3   |
    ------------------

    Because we are dealing with sample weights, we cannot find the median by
    simply choosing/averaging the centre value(s), instead we consider the
    median where 50% of the cumulative weight is found (in a y sorted data set)
    . Therefore with regards to this test data, the cumulative weight is >= 50%
    when y = 4.  Therefore:
    Median = 4

    For all the samples, we can get the total error by summing:
    Absolute(Median - y) * weight

    I.e., total error = (Absolute(4 - 3) * 0.1)
                      + (Absolute(4 - 3) * 0.3)
                      + (Absolute(4 - 4) * 1.0)
                      + (Absolute(4 - 6) * 0.6)
                      + (Absolute(4 - 7) * 0.3)
                      = 2.5

    Impurity = Total error / total weight
             = 2.5 / 2.3
             = 1.08695652173913
             ------------------

    From this root node, the next best split is between X values of 3 and 5.
    Thus, we have left and right child nodes:

    LEFT                    RIGHT
    ------------------      ------------------
    | X | y | weight |      | X | y | weight |
    ------------------      ------------------
    | 3 | 3 |  0.1   |      | 5 | 3 |  0.3   |
    | 3 | 6 |  0.6   |      | 8 | 4 |  1.0   |
    ------------------      | 5 | 7 |  0.3   |
    |sum wt:|  0.7   |      ------------------
    ------------------      |sum wt:|  1.6   |
                            ------------------

    Impurity is found in the same way:
    Left node Median = 6
    Total error = (Absolute(6 - 3) * 0.1)
                + (Absolute(6 - 6) * 0.6)
                = 0.3

    Left Impurity = Total error / total weight
            = 0.3 / 0.7
            = 0.428571428571429
            -------------------

    Likewise for Right node:
    Right node Median = 4
    Total error = (Absolute(4 - 3) * 0.3)
                + (Absolute(4 - 4) * 1.0)
                + (Absolute(4 - 7) * 0.3)
                = 1.2

    Right Impurity = Total error / total weight
            = 1.2 / 1.6
            = 0.75
            ------
    """
    dt_mae = DecisionTreeRegressor(
        random_state=0, criterion="absolute_error", max_leaf_nodes=2
    )

    # Test MAE where sample weights are non-uniform (as illustrated above):
    dt_mae.fit(
        X=[[3], [5], [3], [8], [5]],
        y=[6, 7, 3, 4, 3],
        sample_weight=[0.6, 0.3, 0.1, 1.0, 0.3],
    )
    assert_allclose(dt_mae.tree_.impurity, [2.5 / 2.3, 0.3 / 0.7, 1.2 / 1.6])
    assert_array_equal(dt_mae.tree_.value.flat, [4.0, 6.0, 4.0])

    # Test MAE where all sample weights are uniform:
    dt_mae.fit(X=[[3], [5], [3], [8], [5]], y=[6, 7, 3, 4, 3], sample_weight=np.ones(5))
    assert_array_equal(dt_mae.tree_.impurity, [1.4, 1.5, 4.0 / 3.0])
    assert_array_equal(dt_mae.tree_.value.flat, [4, 4.5, 4.0])

    # Test MAE where a `sample_weight` is not explicitly provided.
    # This is equivalent to providing uniform sample weights, though
    # the internal logic is different:
    dt_mae.fit(X=[[3], [5], [3], [8], [5]], y=[6, 7, 3, 4, 3])
    assert_array_equal(dt_mae.tree_.impurity, [1.4, 1.5, 4.0 / 3.0])
    assert_array_equal(dt_mae.tree_.value.flat, [4, 4.5, 4.0])


def test_criterion_copy():
    # Let's check whether copy of our criterion has the same type
    # and properties as original
    n_outputs = 3
    n_classes = np.arange(3, dtype=np.intp)
    n_samples = 100

    def _pickle_copy(obj):
        return pickle.loads(pickle.dumps(obj))

    for copy_func in [copy.copy, copy.deepcopy, _pickle_copy]:
        for _, typename in CRITERIA_CLF.items():
            criteria = typename(n_outputs, n_classes)
            result = copy_func(criteria).__reduce__()
            typename_, (n_outputs_, n_classes_), _ = result
            assert typename == typename_
            assert n_outputs == n_outputs_
            assert_array_equal(n_classes, n_classes_)

        for _, typename in CRITERIA_REG.items():
            criteria = typename(n_outputs, n_samples)
            result = copy_func(criteria).__reduce__()
            typename_, (n_outputs_, n_samples_), _ = result
            assert typename == typename_
            assert n_outputs == n_outputs_
            assert n_samples == n_samples_


def test_empty_leaf_infinite_threshold():
    # try to make empty leaf by using near infinite value.
    data = np.random.RandomState(0).randn(100, 11) * 2e38
    data = np.nan_to_num(data.astype("float32"))
    X_full = data[:, :-1]
    X_sparse = csc_matrix(X_full)
    y = data[:, -1]
    for X in [X_full, X_sparse]:
        tree = DecisionTreeRegressor(random_state=0).fit(X, y)
        terminal_regions = tree.apply(X)
        left_leaf = set(np.where(tree.tree_.children_left == TREE_LEAF)[0])
        empty_leaf = left_leaf.difference(terminal_regions)
        infinite_threshold = np.where(~np.isfinite(tree.tree_.threshold))[0]
        assert len(infinite_threshold) == 0
        assert len(empty_leaf) == 0


@pytest.mark.parametrize("criterion", CLF_CRITERIONS)
@pytest.mark.parametrize(
    "dataset", sorted(set(DATASETS.keys()) - {"reg_small", "diabetes"})
)
@pytest.mark.parametrize("tree_cls", [DecisionTreeClassifier, ExtraTreeClassifier])
def test_prune_tree_classifier_are_subtrees(criterion, dataset, tree_cls):
    dataset = DATASETS[dataset]
    X, y = dataset["X"], dataset["y"]
    est = tree_cls(max_leaf_nodes=20, random_state=0)
    info = est.cost_complexity_pruning_path(X, y)

    pruning_path = info.ccp_alphas
    impurities = info.impurities
    assert np.all(np.diff(pruning_path) >= 0)
    assert np.all(np.diff(impurities) >= 0)

    assert_pruning_creates_subtree(tree_cls, X, y, pruning_path)


@pytest.mark.parametrize("criterion", REG_CRITERIONS)
@pytest.mark.parametrize("dataset", DATASETS.keys())
@pytest.mark.parametrize("tree_cls", [DecisionTreeRegressor, ExtraTreeRegressor])
def test_prune_tree_regression_are_subtrees(criterion, dataset, tree_cls):
    dataset = DATASETS[dataset]
    X, y = dataset["X"], dataset["y"]

    est = tree_cls(max_leaf_nodes=20, random_state=0)
    info = est.cost_complexity_pruning_path(X, y)

    pruning_path = info.ccp_alphas
    impurities = info.impurities
    assert np.all(np.diff(pruning_path) >= 0)
    assert np.all(np.diff(impurities) >= 0)

    assert_pruning_creates_subtree(tree_cls, X, y, pruning_path)


def test_prune_single_node_tree():
    # single node tree
    clf1 = DecisionTreeClassifier(random_state=0)
    clf1.fit([[0], [1]], [0, 0])

    # pruned single node tree
    clf2 = DecisionTreeClassifier(random_state=0, ccp_alpha=10)
    clf2.fit([[0], [1]], [0, 0])

    assert_is_subtree(clf1.tree_, clf2.tree_)


def assert_pruning_creates_subtree(estimator_cls, X, y, pruning_path):
    # generate trees with increasing alphas
    estimators = []
    for ccp_alpha in pruning_path:
        est = estimator_cls(max_leaf_nodes=20, ccp_alpha=ccp_alpha, random_state=0).fit(
            X, y
        )
        estimators.append(est)

    # A pruned tree must be a subtree of the previous tree (which had a
    # smaller ccp_alpha)
    for prev_est, next_est in zip(estimators, estimators[1:]):
        assert_is_subtree(prev_est.tree_, next_est.tree_)


def assert_is_subtree(tree, subtree):
    assert tree.node_count >= subtree.node_count
    assert tree.max_depth >= subtree.max_depth

    tree_c_left = tree.children_left
    tree_c_right = tree.children_right
    subtree_c_left = subtree.children_left
    subtree_c_right = subtree.children_right

    stack = [(0, 0)]
    while stack:
        tree_node_idx, subtree_node_idx = stack.pop()
        assert_array_almost_equal(
            tree.value[tree_node_idx], subtree.value[subtree_node_idx]
        )
        assert_almost_equal(
            tree.impurity[tree_node_idx], subtree.impurity[subtree_node_idx]
        )
        assert_almost_equal(
            tree.n_node_samples[tree_node_idx], subtree.n_node_samples[subtree_node_idx]
        )
        assert_almost_equal(
            tree.weighted_n_node_samples[tree_node_idx],
            subtree.weighted_n_node_samples[subtree_node_idx],
        )

        if subtree_c_left[subtree_node_idx] == subtree_c_right[subtree_node_idx]:
            # is a leaf
            assert_almost_equal(TREE_UNDEFINED, subtree.threshold[subtree_node_idx])
        else:
            # not a leaf
            assert_almost_equal(
                tree.threshold[tree_node_idx], subtree.threshold[subtree_node_idx]
            )
            stack.append((tree_c_left[tree_node_idx], subtree_c_left[subtree_node_idx]))
            stack.append(
                (tree_c_right[tree_node_idx], subtree_c_right[subtree_node_idx])
            )


@pytest.mark.parametrize("name", ALL_TREES)
@pytest.mark.parametrize("splitter", ["best", "random"])
@pytest.mark.parametrize("X_format", ["dense", "csr", "csc"])
def test_apply_path_readonly_all_trees(name, splitter, X_format):
    dataset = DATASETS["clf_small"]
    X_small = dataset["X"].astype(tree._tree.DTYPE, copy=False)
    if X_format == "dense":
        X_readonly = create_memmap_backed_data(X_small)
    else:
        X_readonly = dataset["X_sparse"]  # CSR
        if X_format == "csc":
            # Cheap CSR to CSC conversion
            X_readonly = X_readonly.tocsc()

        X_readonly.data = np.array(X_readonly.data, dtype=tree._tree.DTYPE)
        (
            X_readonly.data,
            X_readonly.indices,
            X_readonly.indptr,
        ) = create_memmap_backed_data(
            (X_readonly.data, X_readonly.indices, X_readonly.indptr)
        )

    y_readonly = create_memmap_backed_data(np.array(y_small, dtype=tree._tree.DTYPE))
    est = ALL_TREES[name](splitter=splitter)
    est.fit(X_readonly, y_readonly)
    assert_array_equal(est.predict(X_readonly), est.predict(X_small))
    assert_array_equal(
        est.decision_path(X_readonly).todense(), est.decision_path(X_small).todense()
    )


@pytest.mark.parametrize("criterion", ["squared_error", "friedman_mse", "poisson"])
@pytest.mark.parametrize("Tree", REG_TREES.values())
def test_balance_property(criterion, Tree):
    # Test that sum(y_pred)=sum(y_true) on training set.
    # This works if the mean is predicted (should even be true for each leaf).
    # MAE predicts the median and is therefore excluded from this test.

    # Choose a training set with non-negative targets (for poisson)
    X, y = diabetes.data, diabetes.target
    reg = Tree(criterion=criterion)
    reg.fit(X, y)
    assert np.sum(reg.predict(X)) == pytest.approx(np.sum(y))


@pytest.mark.parametrize("seed", range(3))
def test_poisson_zero_nodes(seed):
    # Test that sum(y)=0 and therefore y_pred=0 is forbidden on nodes.
    X = [[0, 0], [0, 1], [0, 2], [0, 3], [1, 0], [1, 2], [1, 2], [1, 3]]
    y = [0, 0, 0, 0, 1, 2, 3, 4]
    # Note that X[:, 0] == 0 is a 100% indicator for y == 0. The tree can
    # easily learn that:
    reg = DecisionTreeRegressor(criterion="squared_error", random_state=seed)
    reg.fit(X, y)
    assert np.amin(reg.predict(X)) == 0
    # whereas Poisson must predict strictly positive numbers
    reg = DecisionTreeRegressor(criterion="poisson", random_state=seed)
    reg.fit(X, y)
    assert np.all(reg.predict(X) > 0)

    # Test additional dataset where something could go wrong.
    n_features = 10
    X, y = datasets.make_regression(
        effective_rank=n_features * 2 // 3,
        tail_strength=0.6,
        n_samples=1_000,
        n_features=n_features,
        n_informative=n_features * 2 // 3,
        random_state=seed,
    )
    # some excess zeros
    y[(-1 < y) & (y < 0)] = 0
    # make sure the target is positive
    y = np.abs(y)
    reg = DecisionTreeRegressor(criterion="poisson", random_state=seed)
    reg.fit(X, y)
    assert np.all(reg.predict(X) > 0)


def test_poisson_vs_mse():
    # For a Poisson distributed target, Poisson loss should give better results
    # than squared error measured in Poisson deviance as metric.
    # We have a similar test, test_poisson(), in
    # sklearn/ensemble/_hist_gradient_boosting/tests/test_gradient_boosting.py
    rng = np.random.RandomState(42)
    n_train, n_test, n_features = 500, 500, 10
    X = datasets.make_low_rank_matrix(
        n_samples=n_train + n_test, n_features=n_features, random_state=rng
    )
    # We create a log-linear Poisson model and downscale coef as it will get
    # exponentiated.
    coef = rng.uniform(low=-2, high=2, size=n_features) / np.max(X, axis=0)
    y = rng.poisson(lam=np.exp(X @ coef))
    X_train, X_test, y_train, y_test = train_test_split(
        X, y, test_size=n_test, random_state=rng
    )
    # We prevent some overfitting by setting min_samples_split=10.
    tree_poi = DecisionTreeRegressor(
        criterion="poisson", min_samples_split=10, random_state=rng
    )
    tree_mse = DecisionTreeRegressor(
        criterion="squared_error", min_samples_split=10, random_state=rng
    )

    tree_poi.fit(X_train, y_train)
    tree_mse.fit(X_train, y_train)
    dummy = DummyRegressor(strategy="mean").fit(X_train, y_train)

    for X, y, val in [(X_train, y_train, "train"), (X_test, y_test, "test")]:
        metric_poi = mean_poisson_deviance(y, tree_poi.predict(X))
        # squared_error might produce non-positive predictions => clip
        metric_mse = mean_poisson_deviance(y, np.clip(tree_mse.predict(X), 1e-15, None))
        metric_dummy = mean_poisson_deviance(y, dummy.predict(X))
        # As squared_error might correctly predict 0 in train set, its train
        # score can be better than Poisson. This is no longer the case for the
        # test set.
        if val == "test":
            assert metric_poi < 0.5 * metric_mse
        assert metric_poi < 0.75 * metric_dummy


@pytest.mark.parametrize("criterion", REG_CRITERIONS)
def test_decision_tree_regressor_sample_weight_consistency(criterion):
    """Test that the impact of sample_weight is consistent."""
    tree_params = dict(criterion=criterion)
    tree = DecisionTreeRegressor(**tree_params, random_state=42)
    for kind in ["zeros", "ones"]:
        check_sample_weights_invariance(
            "DecisionTreeRegressor_" + criterion, tree, kind="zeros"
        )

    rng = np.random.RandomState(0)
    n_samples, n_features = 10, 5

    X = rng.rand(n_samples, n_features)
    y = np.mean(X, axis=1) + rng.rand(n_samples)
    # make it positive in order to work also for poisson criterion
    y += np.min(y) + 0.1

    # check that multiplying sample_weight by 2 is equivalent
    # to repeating corresponding samples twice
    X2 = np.concatenate([X, X[: n_samples // 2]], axis=0)
    y2 = np.concatenate([y, y[: n_samples // 2]])
    sample_weight_1 = np.ones(len(y))
    sample_weight_1[: n_samples // 2] = 2

    tree1 = DecisionTreeRegressor(**tree_params).fit(
        X, y, sample_weight=sample_weight_1
    )

    tree2 = DecisionTreeRegressor(**tree_params).fit(X2, y2, sample_weight=None)

    assert tree1.tree_.node_count == tree2.tree_.node_count
    # Thresholds, tree.tree_.threshold, and values, tree.tree_.value, are not
    # exactly the same, but on the training set, those differences do not
    # matter and thus predictions are the same.
    assert_allclose(tree1.predict(X), tree2.predict(X))


@pytest.mark.parametrize("Tree", [DecisionTreeClassifier, ExtraTreeClassifier])
@pytest.mark.parametrize("n_classes", [2, 4])
def test_criterion_entropy_same_as_log_loss(Tree, n_classes):
    """Test that criterion=entropy gives same as log_loss."""
    n_samples, n_features = 50, 5
    X, y = datasets.make_classification(
        n_classes=n_classes,
        n_samples=n_samples,
        n_features=n_features,
        n_informative=n_features,
        n_redundant=0,
        random_state=42,
    )
    tree_log_loss = Tree(criterion="log_loss", random_state=43).fit(X, y)
    tree_entropy = Tree(criterion="entropy", random_state=43).fit(X, y)

    assert_tree_equal(
        tree_log_loss.tree_,
        tree_entropy.tree_,
        f"{Tree!r} with criterion 'entropy' and 'log_loss' gave different trees.",
    )
    assert_allclose(tree_log_loss.predict(X), tree_entropy.predict(X))


def test_different_endianness_pickle():
    X, y = datasets.make_classification(random_state=0)

    clf = DecisionTreeClassifier(random_state=0, max_depth=3)
    clf.fit(X, y)
    score = clf.score(X, y)

    def reduce_ndarray(arr):
        return arr.byteswap().newbyteorder().__reduce__()

    def get_pickle_non_native_endianness():
        f = io.BytesIO()
        p = pickle.Pickler(f)
        p.dispatch_table = copyreg.dispatch_table.copy()
        p.dispatch_table[np.ndarray] = reduce_ndarray

        p.dump(clf)
        f.seek(0)
        return f

    new_clf = pickle.load(get_pickle_non_native_endianness())
    new_score = new_clf.score(X, y)
    assert np.isclose(score, new_score)


def test_different_endianness_joblib_pickle():
    X, y = datasets.make_classification(random_state=0)

    clf = DecisionTreeClassifier(random_state=0, max_depth=3)
    clf.fit(X, y)
    score = clf.score(X, y)

    class NonNativeEndiannessNumpyPickler(NumpyPickler):
        def save(self, obj):
            if isinstance(obj, np.ndarray):
                obj = obj.byteswap().newbyteorder()
            super().save(obj)

    def get_joblib_pickle_non_native_endianness():
        f = io.BytesIO()
        p = NonNativeEndiannessNumpyPickler(f)

        p.dump(clf)
        f.seek(0)
        return f

    new_clf = joblib.load(get_joblib_pickle_non_native_endianness())
    new_score = new_clf.score(X, y)
    assert np.isclose(score, new_score)


def get_different_bitness_node_ndarray(node_ndarray):
    new_dtype_for_indexing_fields = np.int64 if _IS_32BIT else np.int32

    # field names in Node struct with SIZE_t types (see sklearn/tree/_tree.pxd)
    indexing_field_names = ["left_child", "right_child", "feature", "n_node_samples"]

    new_dtype_dict = {
        name: dtype for name, (dtype, _) in node_ndarray.dtype.fields.items()
    }
    for name in indexing_field_names:
        new_dtype_dict[name] = new_dtype_for_indexing_fields

    new_dtype = np.dtype(
        {"names": list(new_dtype_dict.keys()), "formats": list(new_dtype_dict.values())}
    )
    return node_ndarray.astype(new_dtype, casting="same_kind")


def get_different_alignment_node_ndarray(node_ndarray):
    new_dtype_dict = {
        name: dtype for name, (dtype, _) in node_ndarray.dtype.fields.items()
    }
    offsets = [offset for dtype, offset in node_ndarray.dtype.fields.values()]
    shifted_offsets = [8 + offset for offset in offsets]

    new_dtype = np.dtype(
        {
            "names": list(new_dtype_dict.keys()),
            "formats": list(new_dtype_dict.values()),
            "offsets": shifted_offsets,
        }
    )
    return node_ndarray.astype(new_dtype, casting="same_kind")


def reduce_tree_with_different_bitness(tree):
    new_dtype = np.int64 if _IS_32BIT else np.int32
    tree_cls, (n_features, n_classes, n_outputs), state = tree.__reduce__()
    new_n_classes = n_classes.astype(new_dtype, casting="same_kind")

    new_state = state.copy()
    new_state["nodes"] = get_different_bitness_node_ndarray(new_state["nodes"])

    return (tree_cls, (n_features, new_n_classes, n_outputs), new_state)


def test_different_bitness_pickle():
    X, y = datasets.make_classification(random_state=0)

    clf = DecisionTreeClassifier(random_state=0, max_depth=3)
    clf.fit(X, y)
    score = clf.score(X, y)

    def pickle_dump_with_different_bitness():
        f = io.BytesIO()
        p = pickle.Pickler(f)
        p.dispatch_table = copyreg.dispatch_table.copy()
        p.dispatch_table[CythonTree] = reduce_tree_with_different_bitness

        p.dump(clf)
        f.seek(0)
        return f

    new_clf = pickle.load(pickle_dump_with_different_bitness())
    new_score = new_clf.score(X, y)
    assert score == pytest.approx(new_score)


def test_different_bitness_joblib_pickle():
    # Make sure that a platform specific pickle generated on a 64 bit
    # platform can be converted at pickle load time into an estimator
    # with Cython code that works with the host's native integer precision
    # to index nodes in the tree data structure when the host is a 32 bit
    # platform (and vice versa).
    X, y = datasets.make_classification(random_state=0)

    clf = DecisionTreeClassifier(random_state=0, max_depth=3)
    clf.fit(X, y)
    score = clf.score(X, y)

    def joblib_dump_with_different_bitness():
        f = io.BytesIO()
        p = NumpyPickler(f)
        p.dispatch_table = copyreg.dispatch_table.copy()
        p.dispatch_table[CythonTree] = reduce_tree_with_different_bitness

        p.dump(clf)
        f.seek(0)
        return f

    new_clf = joblib.load(joblib_dump_with_different_bitness())
    new_score = new_clf.score(X, y)
    assert score == pytest.approx(new_score)


def test_check_n_classes():
    expected_dtype = np.dtype(np.int32) if _IS_32BIT else np.dtype(np.int64)
    allowed_dtypes = [np.dtype(np.int32), np.dtype(np.int64)]
    allowed_dtypes += [dt.newbyteorder() for dt in allowed_dtypes]

    n_classes = np.array([0, 1], dtype=expected_dtype)
    for dt in allowed_dtypes:
        _check_n_classes(n_classes.astype(dt), expected_dtype)

    with pytest.raises(ValueError, match="Wrong dimensions.+n_classes"):
        wrong_dim_n_classes = np.array([[0, 1]], dtype=expected_dtype)
        _check_n_classes(wrong_dim_n_classes, expected_dtype)

    with pytest.raises(ValueError, match="n_classes.+incompatible dtype"):
        wrong_dtype_n_classes = n_classes.astype(np.float64)
        _check_n_classes(wrong_dtype_n_classes, expected_dtype)


def test_check_value_ndarray():
    expected_dtype = np.dtype(np.float64)
    expected_shape = (5, 1, 2)
    value_ndarray = np.zeros(expected_shape, dtype=expected_dtype)

    allowed_dtypes = [expected_dtype, expected_dtype.newbyteorder()]

    for dt in allowed_dtypes:
        _check_value_ndarray(
            value_ndarray, expected_dtype=dt, expected_shape=expected_shape
        )

    with pytest.raises(ValueError, match="Wrong shape.+value array"):
        _check_value_ndarray(
            value_ndarray, expected_dtype=expected_dtype, expected_shape=(1, 2)
        )

    for problematic_arr in [value_ndarray[:, :, :1], np.asfortranarray(value_ndarray)]:
        with pytest.raises(ValueError, match="value array.+C-contiguous"):
            _check_value_ndarray(
                problematic_arr,
                expected_dtype=expected_dtype,
                expected_shape=problematic_arr.shape,
            )

    with pytest.raises(ValueError, match="value array.+incompatible dtype"):
        _check_value_ndarray(
            value_ndarray.astype(np.float32),
            expected_dtype=expected_dtype,
            expected_shape=expected_shape,
        )


def test_check_node_ndarray():
    expected_dtype = NODE_DTYPE

    node_ndarray = np.zeros((5,), dtype=expected_dtype)

    valid_node_ndarrays = [
        node_ndarray,
        get_different_bitness_node_ndarray(node_ndarray),
        get_different_alignment_node_ndarray(node_ndarray),
    ]
    valid_node_ndarrays += [
        arr.astype(arr.dtype.newbyteorder()) for arr in valid_node_ndarrays
    ]

    for arr in valid_node_ndarrays:
        _check_node_ndarray(node_ndarray, expected_dtype=expected_dtype)

    with pytest.raises(ValueError, match="Wrong dimensions.+node array"):
        problematic_node_ndarray = np.zeros((5, 2), dtype=expected_dtype)
        _check_node_ndarray(problematic_node_ndarray, expected_dtype=expected_dtype)

    with pytest.raises(ValueError, match="node array.+C-contiguous"):
        problematic_node_ndarray = node_ndarray[::2]
        _check_node_ndarray(problematic_node_ndarray, expected_dtype=expected_dtype)

    dtype_dict = {name: dtype for name, (dtype, _) in node_ndarray.dtype.fields.items()}

    # array with wrong 'threshold' field dtype (int64 rather than float64)
    new_dtype_dict = dtype_dict.copy()
    new_dtype_dict["threshold"] = np.int64

    new_dtype = np.dtype(
        {"names": list(new_dtype_dict.keys()), "formats": list(new_dtype_dict.values())}
    )
    problematic_node_ndarray = node_ndarray.astype(new_dtype)

    with pytest.raises(ValueError, match="node array.+incompatible dtype"):
        _check_node_ndarray(problematic_node_ndarray, expected_dtype=expected_dtype)

    # array with wrong 'left_child' field dtype (float64 rather than int64 or int32)
    new_dtype_dict = dtype_dict.copy()
    new_dtype_dict["left_child"] = np.float64
    new_dtype = np.dtype(
        {"names": list(new_dtype_dict.keys()), "formats": list(new_dtype_dict.values())}
    )

    problematic_node_ndarray = node_ndarray.astype(new_dtype)

    with pytest.raises(ValueError, match="node array.+incompatible dtype"):
        _check_node_ndarray(problematic_node_ndarray, expected_dtype=expected_dtype)


@pytest.mark.parametrize(
    "Splitter", chain(DENSE_SPLITTERS.values(), SPARSE_SPLITTERS.values())
)
def test_splitter_serializable(Splitter):
    """Check that splitters are serializable."""
    rng = np.random.RandomState(42)
    max_features = 10
    n_outputs, n_classes = 2, np.array([3, 2], dtype=np.intp)

    criterion = CRITERIA_CLF["gini"](n_outputs, n_classes)
<<<<<<< HEAD
    splitter = Splitter(criterion, max_features, 5, 0.5, rng)
=======
    splitter = Splitter(criterion, max_features, 5, 0.5, rng, monotonic_cst=None)
>>>>>>> 2ab1d81e
    splitter_serialize = pickle.dumps(splitter)

    splitter_back = pickle.loads(splitter_serialize)
    assert splitter_back.max_features == max_features
    assert isinstance(splitter_back, Splitter)


def test_tree_deserialization_from_read_only_buffer(tmpdir):
    """Check that Trees can be deserialized with read only buffers.

    Non-regression test for gh-25584.
    """
    pickle_path = str(tmpdir.join("clf.joblib"))
    clf = DecisionTreeClassifier(random_state=0)
    clf.fit(X_small, y_small)

    joblib.dump(clf, pickle_path)
    loaded_clf = joblib.load(pickle_path, mmap_mode="r")

    assert_tree_equal(
        loaded_clf.tree_,
        clf.tree_,
        "The trees of the original and loaded classifiers are not equal.",
    )


@pytest.mark.parametrize("Tree", ALL_TREES.values())
def test_min_sample_split_1_error(Tree):
    """Check that an error is raised when min_sample_split=1.

    non-regression test for issue gh-25481.
    """
    X = np.array([[0, 0], [1, 1]])
    y = np.array([0, 1])

    # min_samples_split=1.0 is valid
    Tree(min_samples_split=1.0).fit(X, y)

    # min_samples_split=1 is invalid
    tree = Tree(min_samples_split=1)
    msg = (
        r"'min_samples_split' .* must be an int in the range \[2, inf\) "
        r"or a float in the range \(0.0, 1.0\]"
    )
    with pytest.raises(ValueError, match=msg):
        tree.fit(X, y)


@pytest.mark.parametrize("criterion", ["squared_error", "friedman_mse"])
def test_missing_values_on_equal_nodes_no_missing(criterion):
    """Check missing values goes to correct node during predictions"""
    X = np.array([[0, 1, 2, 3, 8, 9, 11, 12, 15]]).T
    y = np.array([0.1, 0.2, 0.3, 0.2, 1.4, 1.4, 1.5, 1.6, 2.6])

    dtc = DecisionTreeRegressor(random_state=42, max_depth=1, criterion=criterion)
    dtc.fit(X, y)

    # Goes to right node because it has the most data points
    y_pred = dtc.predict([[np.nan]])
    assert_allclose(y_pred, [np.mean(y[-5:])])

    # equal number of elements in both nodes
    X_equal = X[:-1]
    y_equal = y[:-1]

    dtc = DecisionTreeRegressor(random_state=42, max_depth=1, criterion=criterion)
    dtc.fit(X_equal, y_equal)

    # Goes to right node because the implementation sets:
    # missing_go_to_left = n_left > n_right, which is False
    y_pred = dtc.predict([[np.nan]])
    assert_allclose(y_pred, [np.mean(y_equal[-4:])])


@pytest.mark.parametrize("criterion", ["entropy", "gini"])
def test_missing_values_best_splitter_three_classes(criterion):
    """Test when missing values are uniquely present in a class among 3 classes."""
    missing_values_class = 0
    X = np.array([[np.nan] * 4 + [0, 1, 2, 3, 8, 9, 11, 12]]).T
    y = np.array([missing_values_class] * 4 + [1] * 4 + [2] * 4)
    dtc = DecisionTreeClassifier(random_state=42, max_depth=2, criterion=criterion)
    dtc.fit(X, y)

    X_test = np.array([[np.nan, 3, 12]]).T
    y_nan_pred = dtc.predict(X_test)
    # Missing values necessarily are associated to the observed class.
    assert_array_equal(y_nan_pred, [missing_values_class, 1, 2])


@pytest.mark.parametrize("criterion", ["entropy", "gini"])
def test_missing_values_best_splitter_to_left(criterion):
    """Missing values spanning only one class at fit-time must make missing
    values at predict-time be classified has belonging to this class."""
    X = np.array([[np.nan] * 4 + [0, 1, 2, 3, 4, 5]]).T
    y = np.array([0] * 4 + [1] * 6)

    dtc = DecisionTreeClassifier(random_state=42, max_depth=2, criterion=criterion)
    dtc.fit(X, y)

    X_test = np.array([[np.nan, 5, np.nan]]).T
    y_pred = dtc.predict(X_test)

    assert_array_equal(y_pred, [0, 1, 0])


@pytest.mark.parametrize("criterion", ["entropy", "gini"])
def test_missing_values_best_splitter_to_right(criterion):
    """Missing values and non-missing values sharing one class at fit-time
    must make missing values at predict-time be classified has belonging
    to this class."""
    X = np.array([[np.nan] * 4 + [0, 1, 2, 3, 4, 5]]).T
    y = np.array([1] * 4 + [0] * 4 + [1] * 2)

    dtc = DecisionTreeClassifier(random_state=42, max_depth=2, criterion=criterion)
    dtc.fit(X, y)

    X_test = np.array([[np.nan, 1.2, 4.8]]).T
    y_pred = dtc.predict(X_test)

    assert_array_equal(y_pred, [1, 0, 1])


@pytest.mark.parametrize("criterion", ["entropy", "gini"])
def test_missing_values_missing_both_classes_has_nan(criterion):
    """Check behavior of missing value when there is one missing value in each class."""
    X = np.array([[1, 2, 3, 5, np.nan, 10, 20, 30, 60, np.nan]]).T
    y = np.array([0] * 5 + [1] * 5)

    dtc = DecisionTreeClassifier(random_state=42, max_depth=1, criterion=criterion)
    dtc.fit(X, y)
    X_test = np.array([[np.nan, 2.3, 34.2]]).T
    y_pred = dtc.predict(X_test)

    # Missing value goes to the class at the right (here 1) because the implementation
    # searches right first.
    assert_array_equal(y_pred, [1, 0, 1])


@pytest.mark.parametrize("is_sparse", [True, False])
@pytest.mark.parametrize(
    "tree",
    [
        DecisionTreeClassifier(splitter="random"),
        DecisionTreeRegressor(criterion="absolute_error"),
    ],
)
def test_missing_value_errors(is_sparse, tree):
    """Check unsupported configurations for missing values."""

    X = np.array([[1, 2, 3, 5, np.nan, 10, 20, 30, 60, np.nan]]).T
    y = np.array([0] * 5 + [1] * 5)

    if is_sparse:
        X = csr_matrix(X)

    with pytest.raises(ValueError, match="Input X contains NaN"):
        tree.fit(X, y)


def test_missing_values_poisson():
    """Smoke test for poisson regression and missing values."""
    X, y = diabetes.data.copy(), diabetes.target

    # Set some values missing
    X[::5, 0] = np.nan
    X[::6, -1] = np.nan

    reg = DecisionTreeRegressor(criterion="poisson", random_state=42)
    reg.fit(X, y)

    y_pred = reg.predict(X)
    assert (y_pred >= 0.0).all()


@pytest.mark.parametrize(
    "make_data, Tree",
    [
        (datasets.make_regression, DecisionTreeRegressor),
        (datasets.make_classification, DecisionTreeClassifier),
    ],
)
<<<<<<< HEAD
def test_missing_values_is_resilience(make_data, Tree):
=======
@pytest.mark.parametrize("sample_weight_train", [None, "ones"])
def test_missing_values_is_resilience(make_data, Tree, sample_weight_train):
>>>>>>> 2ab1d81e
    """Check that trees can deal with missing values and have decent performance."""

    rng = np.random.RandomState(0)
    n_samples, n_features = 1000, 50
    X, y = make_data(n_samples=n_samples, n_features=n_features, random_state=rng)

    # Create dataset with missing values
    X_missing = X.copy()
    X_missing[rng.choice([False, True], size=X.shape, p=[0.9, 0.1])] = np.nan
    X_missing_train, X_missing_test, y_train, y_test = train_test_split(
        X_missing, y, random_state=0
    )

<<<<<<< HEAD
    # Train tree with missing values
    tree_with_missing = Tree(random_state=rng)
    tree_with_missing.fit(X_missing_train, y_train)
=======
    if sample_weight_train == "ones":
        sample_weight_train = np.ones(X_missing_train.shape[0])

    # Train tree with missing values
    tree_with_missing = Tree(random_state=rng)
    tree_with_missing.fit(X_missing_train, y_train, sample_weight=sample_weight_train)
>>>>>>> 2ab1d81e
    score_with_missing = tree_with_missing.score(X_missing_test, y_test)

    # Train tree without missing values
    X_train, X_test, y_train, y_test = train_test_split(X, y, random_state=0)
    tree = Tree(random_state=rng)
<<<<<<< HEAD
    tree.fit(X_train, y_train)
=======
    tree.fit(X_train, y_train, sample_weight=sample_weight_train)
>>>>>>> 2ab1d81e
    score_without_missing = tree.score(X_test, y_test)

    # Score is still 90 percent of the tree's score that had no missing values
    assert score_with_missing >= 0.9 * score_without_missing


def test_missing_value_is_predictive():
    """Check the tree learns when only the missing value is predictive."""
    rng = np.random.RandomState(0)
    n_samples = 1000

    X = rng.standard_normal(size=(n_samples, 10))
    y = rng.randint(0, high=2, size=n_samples)

    # Create a predictive feature using `y` and with some noise
    X_random_mask = rng.choice([False, True], size=n_samples, p=[0.95, 0.05])
    y_mask = y.copy().astype(bool)
    y_mask[X_random_mask] = ~y_mask[X_random_mask]

    X_predictive = rng.standard_normal(size=n_samples)
    X_predictive[y_mask] = np.nan

    X[:, 5] = X_predictive

    X_train, X_test, y_train, y_test = train_test_split(X, y, random_state=rng)
    tree = DecisionTreeClassifier(random_state=rng).fit(X_train, y_train)

    assert tree.score(X_train, y_train) >= 0.85
<<<<<<< HEAD
    assert tree.score(X_test, y_test) >= 0.85
=======
    assert tree.score(X_test, y_test) >= 0.85


@pytest.mark.parametrize(
    "make_data, Tree",
    [
        (datasets.make_regression, DecisionTreeRegressor),
        (datasets.make_classification, DecisionTreeClassifier),
    ],
)
def test_sample_weight_non_uniform(make_data, Tree):
    """Check sample weight is correctly handled with missing values."""
    rng = np.random.RandomState(0)
    n_samples, n_features = 1000, 10
    X, y = make_data(n_samples=n_samples, n_features=n_features, random_state=rng)

    # Create dataset with missing values
    X[rng.choice([False, True], size=X.shape, p=[0.9, 0.1])] = np.nan

    # Zero sample weight is the same as removing the sample
    sample_weight = np.ones(X.shape[0])
    sample_weight[::2] = 0.0

    tree_with_sw = Tree(random_state=0)
    tree_with_sw.fit(X, y, sample_weight=sample_weight)

    tree_samples_removed = Tree(random_state=0)
    tree_samples_removed.fit(X[1::2, :], y[1::2])

    assert_allclose(tree_samples_removed.predict(X), tree_with_sw.predict(X))
>>>>>>> 2ab1d81e
<|MERGE_RESOLUTION|>--- conflicted
+++ resolved
@@ -5,10 +5,6 @@
 import copyreg
 import io
 import pickle
-<<<<<<< HEAD
-from itertools import product, chain
-=======
->>>>>>> 2ab1d81e
 import struct
 from itertools import chain, product
 
@@ -57,33 +53,6 @@
 )
 from sklearn.utils.estimator_checks import check_sample_weights_invariance
 from sklearn.utils.validation import check_random_state
-<<<<<<< HEAD
-from sklearn.utils import _IS_32BIT
-
-from sklearn.exceptions import NotFittedError
-
-from sklearn.tree import DecisionTreeClassifier
-from sklearn.tree import DecisionTreeRegressor
-from sklearn.tree import ExtraTreeClassifier
-from sklearn.tree import ExtraTreeRegressor
-
-from sklearn import tree
-from sklearn.tree._tree import TREE_LEAF, TREE_UNDEFINED
-from sklearn.tree._tree import Tree as CythonTree
-from sklearn.tree._tree import _check_n_classes
-from sklearn.tree._tree import _check_value_ndarray
-from sklearn.tree._tree import _check_node_ndarray
-from sklearn.tree._tree import NODE_DTYPE
-
-from sklearn.tree._classes import CRITERIA_CLF
-from sklearn.tree._classes import CRITERIA_REG
-from sklearn import datasets
-
-from sklearn.utils import compute_sample_weight
-from sklearn.tree._classes import DENSE_SPLITTERS, SPARSE_SPLITTERS
-
-=======
->>>>>>> 2ab1d81e
 
 CLF_CRITERIONS = ("gini", "log_loss")
 REG_CRITERIONS = ("squared_error", "absolute_error", "friedman_mse", "poisson")
@@ -2390,11 +2359,7 @@
     n_outputs, n_classes = 2, np.array([3, 2], dtype=np.intp)
 
     criterion = CRITERIA_CLF["gini"](n_outputs, n_classes)
-<<<<<<< HEAD
-    splitter = Splitter(criterion, max_features, 5, 0.5, rng)
-=======
     splitter = Splitter(criterion, max_features, 5, 0.5, rng, monotonic_cst=None)
->>>>>>> 2ab1d81e
     splitter_serialize = pickle.dumps(splitter)
 
     splitter_back = pickle.loads(splitter_serialize)
@@ -2576,12 +2541,8 @@
         (datasets.make_classification, DecisionTreeClassifier),
     ],
 )
-<<<<<<< HEAD
-def test_missing_values_is_resilience(make_data, Tree):
-=======
 @pytest.mark.parametrize("sample_weight_train", [None, "ones"])
 def test_missing_values_is_resilience(make_data, Tree, sample_weight_train):
->>>>>>> 2ab1d81e
     """Check that trees can deal with missing values and have decent performance."""
 
     rng = np.random.RandomState(0)
@@ -2595,28 +2556,18 @@
         X_missing, y, random_state=0
     )
 
-<<<<<<< HEAD
-    # Train tree with missing values
-    tree_with_missing = Tree(random_state=rng)
-    tree_with_missing.fit(X_missing_train, y_train)
-=======
     if sample_weight_train == "ones":
         sample_weight_train = np.ones(X_missing_train.shape[0])
 
     # Train tree with missing values
     tree_with_missing = Tree(random_state=rng)
     tree_with_missing.fit(X_missing_train, y_train, sample_weight=sample_weight_train)
->>>>>>> 2ab1d81e
     score_with_missing = tree_with_missing.score(X_missing_test, y_test)
 
     # Train tree without missing values
     X_train, X_test, y_train, y_test = train_test_split(X, y, random_state=0)
     tree = Tree(random_state=rng)
-<<<<<<< HEAD
-    tree.fit(X_train, y_train)
-=======
     tree.fit(X_train, y_train, sample_weight=sample_weight_train)
->>>>>>> 2ab1d81e
     score_without_missing = tree.score(X_test, y_test)
 
     # Score is still 90 percent of the tree's score that had no missing values
@@ -2645,9 +2596,6 @@
     tree = DecisionTreeClassifier(random_state=rng).fit(X_train, y_train)
 
     assert tree.score(X_train, y_train) >= 0.85
-<<<<<<< HEAD
-    assert tree.score(X_test, y_test) >= 0.85
-=======
     assert tree.score(X_test, y_test) >= 0.85
 
 
@@ -2677,5 +2625,4 @@
     tree_samples_removed = Tree(random_state=0)
     tree_samples_removed.fit(X[1::2, :], y[1::2])
 
-    assert_allclose(tree_samples_removed.predict(X), tree_with_sw.predict(X))
->>>>>>> 2ab1d81e
+    assert_allclose(tree_samples_removed.predict(X), tree_with_sw.predict(X))
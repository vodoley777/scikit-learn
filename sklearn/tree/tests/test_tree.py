"""
Testing for the tree module (sklearn.tree).
"""
import copy
import pickle
from functools import partial
from itertools import product
import struct

import pytest
import numpy as np
from scipy.sparse import csc_matrix
from scipy.sparse import csr_matrix
from scipy.sparse import coo_matrix

from sklearn.random_projection import sparse_random_matrix

from sklearn.metrics import accuracy_score
from sklearn.metrics import mean_squared_error

from sklearn.utils.testing import assert_allclose
from sklearn.utils.testing import assert_array_equal
from sklearn.utils.testing import assert_array_almost_equal
from sklearn.utils.testing import assert_almost_equal
from sklearn.utils.testing import assert_equal
from sklearn.utils.testing import assert_in
from sklearn.utils.testing import assert_raises
from sklearn.utils.testing import assert_greater
from sklearn.utils.testing import assert_greater_equal
from sklearn.utils.testing import assert_less
from sklearn.utils.testing import assert_less_equal
from sklearn.utils.testing import assert_warns
from sklearn.utils.testing import assert_warns_message
from sklearn.utils.testing import ignore_warnings
from sklearn.utils.testing import assert_raise_message

from sklearn.utils.validation import check_random_state

from sklearn.exceptions import NotFittedError

from sklearn.tree import DecisionTreeClassifier
from sklearn.tree import DecisionTreeRegressor
from sklearn.tree import ExtraTreeClassifier
from sklearn.tree import ExtraTreeRegressor

from sklearn import tree
from sklearn.tree._tree import TREE_LEAF, TREE_UNDEFINED
from sklearn.tree.tree import CRITERIA_CLF
from sklearn.tree.tree import CRITERIA_REG
from sklearn import datasets

from sklearn.utils import compute_sample_weight

CLF_CRITERIONS = ("gini", "entropy")
REG_CRITERIONS = ("mse", "mae", "friedman_mse")

CLF_TREES = {
    "DecisionTreeClassifier": DecisionTreeClassifier,
    "Presort-DecisionTreeClassifier": partial(DecisionTreeClassifier,
                                              presort=True),
    "ExtraTreeClassifier": ExtraTreeClassifier,
}

REG_TREES = {
    "DecisionTreeRegressor": DecisionTreeRegressor,
    "Presort-DecisionTreeRegressor": partial(DecisionTreeRegressor,
                                             presort=True),
    "ExtraTreeRegressor": ExtraTreeRegressor,
}

ALL_TREES = dict()
ALL_TREES.update(CLF_TREES)
ALL_TREES.update(REG_TREES)

SPARSE_TREES = ["DecisionTreeClassifier", "DecisionTreeRegressor",
                "ExtraTreeClassifier", "ExtraTreeRegressor"]


X_small = np.array([
    [0, 0, 4, 0, 0, 0, 1, -14, 0, -4, 0, 0, 0, 0, ],
    [0, 0, 5, 3, 0, -4, 0, 0, 1, -5, 0.2, 0, 4, 1, ],
    [-1, -1, 0, 0, -4.5, 0, 0, 2.1, 1, 0, 0, -4.5, 0, 1, ],
    [-1, -1, 0, -1.2, 0, 0, 0, 0, 0, 0, 0.2, 0, 0, 1, ],
    [-1, -1, 0, 0, 0, 0, 0, 3, 0, 0, 0, 0, 0, 1, ],
    [-1, -2, 0, 4, -3, 10, 4, 0, -3.2, 0, 4, 3, -4, 1, ],
    [2.11, 0, -6, -0.5, 0, 11, 0, 0, -3.2, 6, 0.5, 0, -3, 1, ],
    [2.11, 0, -6, -0.5, 0, 11, 0, 0, -3.2, 6, 0, 0, -2, 1, ],
    [2.11, 8, -6, -0.5, 0, 11, 0, 0, -3.2, 6, 0, 0, -2, 1, ],
    [2.11, 8, -6, -0.5, 0, 11, 0, 0, -3.2, 6, 0.5, 0, -1, 0, ],
    [2, 8, 5, 1, 0.5, -4, 10, 0, 1, -5, 3, 0, 2, 0, ],
    [2, 0, 1, 1, 1, -1, 1, 0, 0, -2, 3, 0, 1, 0, ],
    [2, 0, 1, 2, 3, -1, 10, 2, 0, -1, 1, 2, 2, 0, ],
    [1, 1, 0, 2, 2, -1, 1, 2, 0, -5, 1, 2, 3, 0, ],
    [3, 1, 0, 3, 0, -4, 10, 0, 1, -5, 3, 0, 3, 1, ],
    [2.11, 8, -6, -0.5, 0, 1, 0, 0, -3.2, 6, 0.5, 0, -3, 1, ],
    [2.11, 8, -6, -0.5, 0, 1, 0, 0, -3.2, 6, 1.5, 1, -1, -1, ],
    [2.11, 8, -6, -0.5, 0, 10, 0, 0, -3.2, 6, 0.5, 0, -1, -1, ],
    [2, 0, 5, 1, 0.5, -2, 10, 0, 1, -5, 3, 1, 0, -1, ],
    [2, 0, 1, 1, 1, -2, 1, 0, 0, -2, 0, 0, 0, 1, ],
    [2, 1, 1, 1, 2, -1, 10, 2, 0, -1, 0, 2, 1, 1, ],
    [1, 1, 0, 0, 1, -3, 1, 2, 0, -5, 1, 2, 1, 1, ],
    [3, 1, 0, 1, 0, -4, 1, 0, 1, -2, 0, 0, 1, 0, ]])

y_small = [1, 1, 0, 0, 0, 0, 1, 1, 1, 1, 1, 1, 0, 0, 0, 1, 0, 0, 1, 0, 0,
           0, 0]
y_small_reg = [1.0, 2.1, 1.2, 0.05, 10, 2.4, 3.1, 1.01, 0.01, 2.98, 3.1, 1.1,
               0.0, 1.2, 2, 11, 0, 0, 4.5, 0.201, 1.06, 0.9, 0]

# toy sample
X = [[-2, -1], [-1, -1], [-1, -2], [1, 1], [1, 2], [2, 1]]
y = [-1, -1, -1, 1, 1, 1]
T = [[-1, -1], [2, 2], [3, 2]]
true_result = [-1, 1, 1]

# also load the iris dataset
# and randomly permute it
iris = datasets.load_iris()
rng = np.random.RandomState(1)
perm = rng.permutation(iris.target.size)
iris.data = iris.data[perm]
iris.target = iris.target[perm]

# also load the boston dataset
# and randomly permute it
boston = datasets.load_boston()
perm = rng.permutation(boston.target.size)
boston.data = boston.data[perm]
boston.target = boston.target[perm]

digits = datasets.load_digits()
perm = rng.permutation(digits.target.size)
digits.data = digits.data[perm]
digits.target = digits.target[perm]

random_state = check_random_state(0)
X_multilabel, y_multilabel = datasets.make_multilabel_classification(
    random_state=0, n_samples=30, n_features=10)

# NB: despite their names X_sparse_* are numpy arrays (and not sparse matrices)
X_sparse_pos = random_state.uniform(size=(20, 5))
X_sparse_pos[X_sparse_pos <= 0.8] = 0.
y_random = random_state.randint(0, 4, size=(20, ))
X_sparse_mix = sparse_random_matrix(20, 10, density=0.25,
                                    random_state=0).toarray()


DATASETS = {
    "iris": {"X": iris.data, "y": iris.target},
    "boston": {"X": boston.data, "y": boston.target},
    "digits": {"X": digits.data, "y": digits.target},
    "toy": {"X": X, "y": y},
    "clf_small": {"X": X_small, "y": y_small},
    "reg_small": {"X": X_small, "y": y_small_reg},
    "multilabel": {"X": X_multilabel, "y": y_multilabel},
    "sparse-pos": {"X": X_sparse_pos, "y": y_random},
    "sparse-neg": {"X": - X_sparse_pos, "y": y_random},
    "sparse-mix": {"X": X_sparse_mix, "y": y_random},
    "zeros": {"X": np.zeros((20, 3)), "y": y_random}
}

for name in DATASETS:
    DATASETS[name]["X_sparse"] = csc_matrix(DATASETS[name]["X"])


def assert_tree_equal(d, s, message):
    assert_equal(s.node_count, d.node_count,
                 "{0}: inequal number of node ({1} != {2})"
                 "".format(message, s.node_count, d.node_count))

    assert_array_equal(d.children_right, s.children_right,
                       message + ": inequal children_right")
    assert_array_equal(d.children_left, s.children_left,
                       message + ": inequal children_left")

    external = d.children_right == TREE_LEAF
    internal = np.logical_not(external)

    assert_array_equal(d.feature[internal], s.feature[internal],
                       message + ": inequal features")
    assert_array_equal(d.threshold[internal], s.threshold[internal],
                       message + ": inequal threshold")
    assert_array_equal(d.n_node_samples.sum(), s.n_node_samples.sum(),
                       message + ": inequal sum(n_node_samples)")
    assert_array_equal(d.n_node_samples, s.n_node_samples,
                       message + ": inequal n_node_samples")

    assert_almost_equal(d.impurity, s.impurity,
                        err_msg=message + ": inequal impurity")

    assert_array_almost_equal(d.value[external], s.value[external],
                              err_msg=message + ": inequal value")


def test_classification_toy():
    # Check classification on a toy dataset.
    for name, Tree in CLF_TREES.items():
        clf = Tree(random_state=0)
        clf.fit(X, y)
        assert_array_equal(clf.predict(T), true_result,
                           "Failed with {0}".format(name))

        clf = Tree(max_features=1, random_state=1)
        clf.fit(X, y)
        assert_array_equal(clf.predict(T), true_result,
                           "Failed with {0}".format(name))


def test_weighted_classification_toy():
    # Check classification on a weighted toy dataset.
    for name, Tree in CLF_TREES.items():
        clf = Tree(random_state=0)

        clf.fit(X, y, sample_weight=np.ones(len(X)))
        assert_array_equal(clf.predict(T), true_result,
                           "Failed with {0}".format(name))

        clf.fit(X, y, sample_weight=np.full(len(X), 0.5))
        assert_array_equal(clf.predict(T), true_result,
                           "Failed with {0}".format(name))


def test_regression_toy():
    # Check regression on a toy dataset.
    for name, Tree in REG_TREES.items():
        reg = Tree(random_state=1)
        reg.fit(X, y)
        assert_almost_equal(reg.predict(T), true_result,
                            err_msg="Failed with {0}".format(name))

        clf = Tree(max_features=1, random_state=1)
        clf.fit(X, y)
        assert_almost_equal(reg.predict(T), true_result,
                            err_msg="Failed with {0}".format(name))


def test_xor():
    # Check on a XOR problem
    y = np.zeros((10, 10))
    y[:5, :5] = 1
    y[5:, 5:] = 1

    gridx, gridy = np.indices(y.shape)

    X = np.vstack([gridx.ravel(), gridy.ravel()]).T
    y = y.ravel()

    for name, Tree in CLF_TREES.items():
        clf = Tree(random_state=0)
        clf.fit(X, y)
        assert_equal(clf.score(X, y), 1.0,
                     "Failed with {0}".format(name))

        clf = Tree(random_state=0, max_features=1)
        clf.fit(X, y)
        assert_equal(clf.score(X, y), 1.0,
                     "Failed with {0}".format(name))


def test_iris():
    # Check consistency on dataset iris.
    for (name, Tree), criterion in product(CLF_TREES.items(), CLF_CRITERIONS):
        clf = Tree(criterion=criterion, random_state=0)
        clf.fit(iris.data, iris.target)
        score = accuracy_score(clf.predict(iris.data), iris.target)
        assert_greater(score, 0.9,
                       "Failed with {0}, criterion = {1} and score = {2}"
                       "".format(name, criterion, score))

        clf = Tree(criterion=criterion, max_features=2, random_state=0)
        clf.fit(iris.data, iris.target)
        score = accuracy_score(clf.predict(iris.data), iris.target)
        assert_greater(score, 0.5,
                       "Failed with {0}, criterion = {1} and score = {2}"
                       "".format(name, criterion, score))


def test_boston():
    # Check consistency on dataset boston house prices.

    for (name, Tree), criterion in product(REG_TREES.items(), REG_CRITERIONS):
        reg = Tree(criterion=criterion, random_state=0)
        reg.fit(boston.data, boston.target)
        score = mean_squared_error(boston.target, reg.predict(boston.data))
        assert_less(score, 1,
                    "Failed with {0}, criterion = {1} and score = {2}"
                    "".format(name, criterion, score))

        # using fewer features reduces the learning ability of this tree,
        # but reduces training time.
        reg = Tree(criterion=criterion, max_features=6, random_state=0)
        reg.fit(boston.data, boston.target)
        score = mean_squared_error(boston.target, reg.predict(boston.data))
        assert_less(score, 2,
                    "Failed with {0}, criterion = {1} and score = {2}"
                    "".format(name, criterion, score))


def test_probability():
    # Predict probabilities using DecisionTreeClassifier.

    for name, Tree in CLF_TREES.items():
        clf = Tree(max_depth=1, max_features=1, random_state=42)
        clf.fit(iris.data, iris.target)

        prob_predict = clf.predict_proba(iris.data)
        assert_array_almost_equal(np.sum(prob_predict, 1),
                                  np.ones(iris.data.shape[0]),
                                  err_msg="Failed with {0}".format(name))
        assert_array_equal(np.argmax(prob_predict, 1),
                           clf.predict(iris.data),
                           err_msg="Failed with {0}".format(name))
        assert_almost_equal(clf.predict_proba(iris.data),
                            np.exp(clf.predict_log_proba(iris.data)), 8,
                            err_msg="Failed with {0}".format(name))


def test_arrayrepr():
    # Check the array representation.
    # Check resize
    X = np.arange(10000)[:, np.newaxis]
    y = np.arange(10000)

    for name, Tree in REG_TREES.items():
        reg = Tree(max_depth=None, random_state=0)
        reg.fit(X, y)


def test_pure_set():
    # Check when y is pure.
    X = [[-2, -1], [-1, -1], [-1, -2], [1, 1], [1, 2], [2, 1]]
    y = [1, 1, 1, 1, 1, 1]

    for name, TreeClassifier in CLF_TREES.items():
        clf = TreeClassifier(random_state=0)
        clf.fit(X, y)
        assert_array_equal(clf.predict(X), y,
                           err_msg="Failed with {0}".format(name))

    for name, TreeRegressor in REG_TREES.items():
        reg = TreeRegressor(random_state=0)
        reg.fit(X, y)
        assert_almost_equal(reg.predict(X), y,
                            err_msg="Failed with {0}".format(name))


def test_numerical_stability():
    # Check numerical stability.
    X = np.array([
        [152.08097839, 140.40744019, 129.75102234, 159.90493774],
        [142.50700378, 135.81935120, 117.82884979, 162.75781250],
        [127.28772736, 140.40744019, 129.75102234, 159.90493774],
        [132.37025452, 143.71923828, 138.35694885, 157.84558105],
        [103.10237122, 143.71928406, 138.35696411, 157.84559631],
        [127.71276855, 143.71923828, 138.35694885, 157.84558105],
        [120.91514587, 140.40744019, 129.75102234, 159.90493774]])

    y = np.array(
        [1., 0.70209277, 0.53896582, 0., 0.90914464, 0.48026916, 0.49622521])

    with np.errstate(all="raise"):
        for name, Tree in REG_TREES.items():
            reg = Tree(random_state=0)
            reg.fit(X, y)
            reg.fit(X, -y)
            reg.fit(-X, y)
            reg.fit(-X, -y)


def test_importances():
    # Check variable importances.
    X, y = datasets.make_classification(n_samples=5000,
                                        n_features=10,
                                        n_informative=3,
                                        n_redundant=0,
                                        n_repeated=0,
                                        shuffle=False,
                                        random_state=0)

    for name, Tree in CLF_TREES.items():
        clf = Tree(random_state=0)

        clf.fit(X, y)
        importances = clf.feature_importances_
        n_important = np.sum(importances > 0.1)

        assert_equal(importances.shape[0], 10, "Failed with {0}".format(name))
        assert_equal(n_important, 3, "Failed with {0}".format(name))

    # Check on iris that importances are the same for all builders
    clf = DecisionTreeClassifier(random_state=0)
    clf.fit(iris.data, iris.target)
    clf2 = DecisionTreeClassifier(random_state=0,
                                  max_leaf_nodes=len(iris.data))
    clf2.fit(iris.data, iris.target)

    assert_array_equal(clf.feature_importances_,
                       clf2.feature_importances_)


def test_importances_raises():
    # Check if variable importance before fit raises ValueError.
    clf = DecisionTreeClassifier()
    assert_raises(ValueError, getattr, clf, 'feature_importances_')


def test_importances_gini_equal_mse():
    # Check that gini is equivalent to mse for binary output variable

    X, y = datasets.make_classification(n_samples=2000,
                                        n_features=10,
                                        n_informative=3,
                                        n_redundant=0,
                                        n_repeated=0,
                                        shuffle=False,
                                        random_state=0)

    # The gini index and the mean square error (variance) might differ due
    # to numerical instability. Since those instabilities mainly occurs at
    # high tree depth, we restrict this maximal depth.
    clf = DecisionTreeClassifier(criterion="gini", max_depth=5,
                                 random_state=0).fit(X, y)
    reg = DecisionTreeRegressor(criterion="mse", max_depth=5,
                                random_state=0).fit(X, y)

    assert_almost_equal(clf.feature_importances_, reg.feature_importances_)
    assert_array_equal(clf.tree_.feature, reg.tree_.feature)
    assert_array_equal(clf.tree_.children_left, reg.tree_.children_left)
    assert_array_equal(clf.tree_.children_right, reg.tree_.children_right)
    assert_array_equal(clf.tree_.n_node_samples, reg.tree_.n_node_samples)


def test_max_features():
    # Check max_features.
    for name, TreeRegressor in REG_TREES.items():
        reg = TreeRegressor(max_features="auto")
        reg.fit(boston.data, boston.target)
        assert_equal(reg.max_features_, boston.data.shape[1])

    for name, TreeClassifier in CLF_TREES.items():
        clf = TreeClassifier(max_features="auto")
        clf.fit(iris.data, iris.target)
        assert_equal(clf.max_features_, 2)

    for name, TreeEstimator in ALL_TREES.items():
        est = TreeEstimator(max_features="sqrt")
        est.fit(iris.data, iris.target)
        assert_equal(est.max_features_,
                     int(np.sqrt(iris.data.shape[1])))

        est = TreeEstimator(max_features="log2")
        est.fit(iris.data, iris.target)
        assert_equal(est.max_features_,
                     int(np.log2(iris.data.shape[1])))

        est = TreeEstimator(max_features=1)
        est.fit(iris.data, iris.target)
        assert_equal(est.max_features_, 1)

        est = TreeEstimator(max_features=3)
        est.fit(iris.data, iris.target)
        assert_equal(est.max_features_, 3)

        est = TreeEstimator(max_features=0.01)
        est.fit(iris.data, iris.target)
        assert_equal(est.max_features_, 1)

        est = TreeEstimator(max_features=0.5)
        est.fit(iris.data, iris.target)
        assert_equal(est.max_features_,
                     int(0.5 * iris.data.shape[1]))

        est = TreeEstimator(max_features=1.0)
        est.fit(iris.data, iris.target)
        assert_equal(est.max_features_, iris.data.shape[1])

        est = TreeEstimator(max_features=None)
        est.fit(iris.data, iris.target)
        assert_equal(est.max_features_, iris.data.shape[1])

        # use values of max_features that are invalid
        est = TreeEstimator(max_features=10)
        assert_raises(ValueError, est.fit, X, y)

        est = TreeEstimator(max_features=-1)
        assert_raises(ValueError, est.fit, X, y)

        est = TreeEstimator(max_features=0.0)
        assert_raises(ValueError, est.fit, X, y)

        est = TreeEstimator(max_features=1.5)
        assert_raises(ValueError, est.fit, X, y)

        est = TreeEstimator(max_features="foobar")
        assert_raises(ValueError, est.fit, X, y)


def test_error():
    # Test that it gives proper exception on deficient input.
    for name, TreeEstimator in CLF_TREES.items():
        # predict before fit
        est = TreeEstimator()
        assert_raises(NotFittedError, est.predict_proba, X)

        est.fit(X, y)
        X2 = [[-2, -1, 1]]  # wrong feature shape for sample
        assert_raises(ValueError, est.predict_proba, X2)

    for name, TreeEstimator in ALL_TREES.items():
        assert_raises(ValueError, TreeEstimator(min_samples_leaf=-1).fit, X, y)
        assert_raises(ValueError, TreeEstimator(min_samples_leaf=.6).fit, X, y)
        assert_raises(ValueError, TreeEstimator(min_samples_leaf=0.).fit, X, y)
        assert_raises(ValueError, TreeEstimator(min_samples_leaf=3.).fit, X, y)
        assert_raises(ValueError,
                      TreeEstimator(min_weight_fraction_leaf=-1).fit,
                      X, y)
        assert_raises(ValueError,
                      TreeEstimator(min_weight_fraction_leaf=0.51).fit,
                      X, y)
        assert_raises(ValueError, TreeEstimator(min_samples_split=-1).fit,
                      X, y)
        assert_raises(ValueError, TreeEstimator(min_samples_split=0.0).fit,
                      X, y)
        assert_raises(ValueError, TreeEstimator(min_samples_split=1.1).fit,
                      X, y)
        assert_raises(ValueError, TreeEstimator(min_samples_split=2.5).fit,
                      X, y)
        assert_raises(ValueError, TreeEstimator(max_depth=-1).fit, X, y)
        assert_raises(ValueError, TreeEstimator(max_features=42).fit, X, y)
        # min_impurity_split warning
        with ignore_warnings(category=DeprecationWarning):
            assert_raises(ValueError,
                          TreeEstimator(min_impurity_split=-1.0).fit, X, y)
        assert_raises(ValueError,
                      TreeEstimator(min_impurity_decrease=-1.0).fit, X, y)

        # Wrong dimensions
        est = TreeEstimator()
        y2 = y[:-1]
        assert_raises(ValueError, est.fit, X, y2)

        # Test with arrays that are non-contiguous.
        Xf = np.asfortranarray(X)
        est = TreeEstimator()
        est.fit(Xf, y)
        assert_almost_equal(est.predict(T), true_result)

        # predict before fitting
        est = TreeEstimator()
        assert_raises(NotFittedError, est.predict, T)

        # predict on vector with different dims
        est.fit(X, y)
        t = np.asarray(T)
        assert_raises(ValueError, est.predict, t[:, 1:])

        # wrong sample shape
        Xt = np.array(X).T

        est = TreeEstimator()
        est.fit(np.dot(X, Xt), y)
        assert_raises(ValueError, est.predict, X)
        assert_raises(ValueError, est.apply, X)

        clf = TreeEstimator()
        clf.fit(X, y)
        assert_raises(ValueError, clf.predict, Xt)
        assert_raises(ValueError, clf.apply, Xt)

        # apply before fitting
        est = TreeEstimator()
        assert_raises(NotFittedError, est.apply, T)


def test_min_samples_split():
    """Test min_samples_split parameter"""
    X = np.asfortranarray(iris.data, dtype=tree._tree.DTYPE)
    y = iris.target

    # test both DepthFirstTreeBuilder and BestFirstTreeBuilder
    # by setting max_leaf_nodes
    for max_leaf_nodes, name in product((None, 1000), ALL_TREES.keys()):
        TreeEstimator = ALL_TREES[name]

        # test for integer parameter
        est = TreeEstimator(min_samples_split=10,
                            max_leaf_nodes=max_leaf_nodes,
                            random_state=0)
        est.fit(X, y)
        # count samples on nodes, -1 means it is a leaf
        node_samples = est.tree_.n_node_samples[est.tree_.children_left != -1]

        assert_greater(np.min(node_samples), 9,
                       "Failed with {0}".format(name))

        # test for float parameter
        est = TreeEstimator(min_samples_split=0.2,
                            max_leaf_nodes=max_leaf_nodes,
                            random_state=0)
        est.fit(X, y)
        # count samples on nodes, -1 means it is a leaf
        node_samples = est.tree_.n_node_samples[est.tree_.children_left != -1]

        assert_greater(np.min(node_samples), 9,
                       "Failed with {0}".format(name))


def test_min_samples_leaf():
    # Test if leaves contain more than leaf_count training examples
    X = np.asfortranarray(iris.data, dtype=tree._tree.DTYPE)
    y = iris.target

    # test both DepthFirstTreeBuilder and BestFirstTreeBuilder
    # by setting max_leaf_nodes
    for max_leaf_nodes, name in product((None, 1000), ALL_TREES.keys()):
        TreeEstimator = ALL_TREES[name]

        # test integer parameter
        est = TreeEstimator(min_samples_leaf=5,
                            max_leaf_nodes=max_leaf_nodes,
                            random_state=0)
        est.fit(X, y)
        out = est.tree_.apply(X)
        node_counts = np.bincount(out)
        # drop inner nodes
        leaf_count = node_counts[node_counts != 0]
        assert_greater(np.min(leaf_count), 4,
                       "Failed with {0}".format(name))

        # test float parameter
        est = TreeEstimator(min_samples_leaf=0.1,
                            max_leaf_nodes=max_leaf_nodes,
                            random_state=0)
        est.fit(X, y)
        out = est.tree_.apply(X)
        node_counts = np.bincount(out)
        # drop inner nodes
        leaf_count = node_counts[node_counts != 0]
        assert_greater(np.min(leaf_count), 4,
                       "Failed with {0}".format(name))


def check_min_weight_fraction_leaf(name, datasets, sparse=False):
    """Test if leaves contain at least min_weight_fraction_leaf of the
    training set"""
    if sparse:
        X = DATASETS[datasets]["X_sparse"].astype(np.float32)
    else:
        X = DATASETS[datasets]["X"].astype(np.float32)
    y = DATASETS[datasets]["y"]

    weights = rng.rand(X.shape[0])
    total_weight = np.sum(weights)

    TreeEstimator = ALL_TREES[name]

    # test both DepthFirstTreeBuilder and BestFirstTreeBuilder
    # by setting max_leaf_nodes
    for max_leaf_nodes, frac in product((None, 1000), np.linspace(0, 0.5, 6)):
        est = TreeEstimator(min_weight_fraction_leaf=frac,
                            max_leaf_nodes=max_leaf_nodes,
                            random_state=0)
        est.fit(X, y, sample_weight=weights)

        if sparse:
            out = est.tree_.apply(X.tocsr())

        else:
            out = est.tree_.apply(X)

        node_weights = np.bincount(out, weights=weights)
        # drop inner nodes
        leaf_weights = node_weights[node_weights != 0]
        assert_greater_equal(
            np.min(leaf_weights),
            total_weight * est.min_weight_fraction_leaf,
            "Failed with {0} "
            "min_weight_fraction_leaf={1}".format(
                name, est.min_weight_fraction_leaf))

    # test case with no weights passed in
    total_weight = X.shape[0]

    for max_leaf_nodes, frac in product((None, 1000), np.linspace(0, 0.5, 6)):
        est = TreeEstimator(min_weight_fraction_leaf=frac,
                            max_leaf_nodes=max_leaf_nodes,
                            random_state=0)
        est.fit(X, y)

        if sparse:
            out = est.tree_.apply(X.tocsr())
        else:
            out = est.tree_.apply(X)

        node_weights = np.bincount(out)
        # drop inner nodes
        leaf_weights = node_weights[node_weights != 0]
        assert_greater_equal(
            np.min(leaf_weights),
            total_weight * est.min_weight_fraction_leaf,
            "Failed with {0} "
            "min_weight_fraction_leaf={1}".format(
                name, est.min_weight_fraction_leaf))


@pytest.mark.parametrize("name", ALL_TREES)
def test_min_weight_fraction_leaf_on_dense_input(name):
    check_min_weight_fraction_leaf(name, "iris")


@pytest.mark.parametrize("name", SPARSE_TREES)
def test_min_weight_fraction_leaf_on_sparse_input(name):
    check_min_weight_fraction_leaf(name, "multilabel", True)


def check_min_weight_fraction_leaf_with_min_samples_leaf(name, datasets,
                                                         sparse=False):
    """Test the interaction between min_weight_fraction_leaf and min_samples_leaf
    when sample_weights is not provided in fit."""
    if sparse:
        X = DATASETS[datasets]["X_sparse"].astype(np.float32)
    else:
        X = DATASETS[datasets]["X"].astype(np.float32)
    y = DATASETS[datasets]["y"]

    total_weight = X.shape[0]
    TreeEstimator = ALL_TREES[name]
    for max_leaf_nodes, frac in product((None, 1000), np.linspace(0, 0.5, 3)):
        # test integer min_samples_leaf
        est = TreeEstimator(min_weight_fraction_leaf=frac,
                            max_leaf_nodes=max_leaf_nodes,
                            min_samples_leaf=5,
                            random_state=0)
        est.fit(X, y)

        if sparse:
            out = est.tree_.apply(X.tocsr())
        else:
            out = est.tree_.apply(X)

        node_weights = np.bincount(out)
        # drop inner nodes
        leaf_weights = node_weights[node_weights != 0]
        assert_greater_equal(
            np.min(leaf_weights),
            max((total_weight *
                 est.min_weight_fraction_leaf), 5),
            "Failed with {0} "
            "min_weight_fraction_leaf={1}, "
            "min_samples_leaf={2}".format(name,
                                          est.min_weight_fraction_leaf,
                                          est.min_samples_leaf))
    for max_leaf_nodes, frac in product((None, 1000), np.linspace(0, 0.5, 3)):
        # test float min_samples_leaf
        est = TreeEstimator(min_weight_fraction_leaf=frac,
                            max_leaf_nodes=max_leaf_nodes,
                            min_samples_leaf=.1,
                            random_state=0)
        est.fit(X, y)

        if sparse:
            out = est.tree_.apply(X.tocsr())
        else:
            out = est.tree_.apply(X)

        node_weights = np.bincount(out)
        # drop inner nodes
        leaf_weights = node_weights[node_weights != 0]
        assert_greater_equal(
            np.min(leaf_weights),
            max((total_weight * est.min_weight_fraction_leaf),
                (total_weight * est.min_samples_leaf)),
            "Failed with {0} "
            "min_weight_fraction_leaf={1}, "
            "min_samples_leaf={2}".format(name,
                                          est.min_weight_fraction_leaf,
                                          est.min_samples_leaf))


@pytest.mark.parametrize("name", ALL_TREES)
def test_min_weight_fraction_leaf_with_min_samples_leaf_on_dense_input(name):
    check_min_weight_fraction_leaf_with_min_samples_leaf(name, "iris")


@pytest.mark.parametrize("name", SPARSE_TREES)
def test_min_weight_fraction_leaf_with_min_samples_leaf_on_sparse_input(name):
    check_min_weight_fraction_leaf_with_min_samples_leaf(
            name, "multilabel", True)


def test_min_impurity_split():
    # test if min_impurity_split creates leaves with impurity
    # [0, min_impurity_split) when min_samples_leaf = 1 and
    # min_samples_split = 2.
    X = np.asfortranarray(iris.data, dtype=tree._tree.DTYPE)
    y = iris.target

    # test both DepthFirstTreeBuilder and BestFirstTreeBuilder
    # by setting max_leaf_nodes
    for max_leaf_nodes, name in product((None, 1000), ALL_TREES.keys()):
        TreeEstimator = ALL_TREES[name]
        min_impurity_split = .5

        # verify leaf nodes without min_impurity_split less than
        # impurity 1e-7
        est = TreeEstimator(max_leaf_nodes=max_leaf_nodes,
                            random_state=0)
        assert est.min_impurity_split is None, (
            "Failed, min_impurity_split = {0} > 1e-7".format(
                est.min_impurity_split))
        try:
            assert_warns(DeprecationWarning, est.fit, X, y)
        except AssertionError:
            pass
        for node in range(est.tree_.node_count):
            if (est.tree_.children_left[node] == TREE_LEAF or
                    est.tree_.children_right[node] == TREE_LEAF):
                assert_equal(est.tree_.impurity[node], 0.,
                             "Failed with {0} "
                             "min_impurity_split={1}".format(
                                 est.tree_.impurity[node],
                                 est.min_impurity_split))

        # verify leaf nodes have impurity [0,min_impurity_split] when using
        # min_impurity_split
        est = TreeEstimator(max_leaf_nodes=max_leaf_nodes,
                            min_impurity_split=min_impurity_split,
                            random_state=0)
        assert_warns_message(DeprecationWarning,
                             "Use the min_impurity_decrease",
                             est.fit, X, y)
        for node in range(est.tree_.node_count):
            if (est.tree_.children_left[node] == TREE_LEAF or
                    est.tree_.children_right[node] == TREE_LEAF):
                assert_greater_equal(est.tree_.impurity[node], 0,
                                     "Failed with {0}, "
                                     "min_impurity_split={1}".format(
                                         est.tree_.impurity[node],
                                         est.min_impurity_split))
                assert_less_equal(est.tree_.impurity[node], min_impurity_split,
                                  "Failed with {0}, "
                                  "min_impurity_split={1}".format(
                                      est.tree_.impurity[node],
                                      est.min_impurity_split))


def test_min_impurity_decrease():
    # test if min_impurity_decrease ensure that a split is made only if
    # if the impurity decrease is atleast that value
    X, y = datasets.make_classification(n_samples=10000, random_state=42)

    # test both DepthFirstTreeBuilder and BestFirstTreeBuilder
    # by setting max_leaf_nodes
    for max_leaf_nodes, name in product((None, 1000), ALL_TREES.keys()):
        TreeEstimator = ALL_TREES[name]

        # Check default value of min_impurity_decrease, 1e-7
        est1 = TreeEstimator(max_leaf_nodes=max_leaf_nodes, random_state=0)
        # Check with explicit value of 0.05
        est2 = TreeEstimator(max_leaf_nodes=max_leaf_nodes,
                             min_impurity_decrease=0.05, random_state=0)
        # Check with a much lower value of 0.0001
        est3 = TreeEstimator(max_leaf_nodes=max_leaf_nodes,
                             min_impurity_decrease=0.0001, random_state=0)
        # Check with a much lower value of 0.1
        est4 = TreeEstimator(max_leaf_nodes=max_leaf_nodes,
                             min_impurity_decrease=0.1, random_state=0)

        for est, expected_decrease in ((est1, 1e-7), (est2, 0.05),
                                       (est3, 0.0001), (est4, 0.1)):
            assert_less_equal(est.min_impurity_decrease, expected_decrease,
                              "Failed, min_impurity_decrease = {0} > {1}"
                              .format(est.min_impurity_decrease,
                                      expected_decrease))
            est.fit(X, y)
            for node in range(est.tree_.node_count):
                # If current node is a not leaf node, check if the split was
                # justified w.r.t the min_impurity_decrease
                if est.tree_.children_left[node] != TREE_LEAF:
                    imp_parent = est.tree_.impurity[node]
                    wtd_n_node = est.tree_.weighted_n_node_samples[node]

                    left = est.tree_.children_left[node]
                    wtd_n_left = est.tree_.weighted_n_node_samples[left]
                    imp_left = est.tree_.impurity[left]
                    wtd_imp_left = wtd_n_left * imp_left

                    right = est.tree_.children_right[node]
                    wtd_n_right = est.tree_.weighted_n_node_samples[right]
                    imp_right = est.tree_.impurity[right]
                    wtd_imp_right = wtd_n_right * imp_right

                    wtd_avg_left_right_imp = wtd_imp_right + wtd_imp_left
                    wtd_avg_left_right_imp /= wtd_n_node

                    fractional_node_weight = (
                        est.tree_.weighted_n_node_samples[node] / X.shape[0])

                    actual_decrease = fractional_node_weight * (
                        imp_parent - wtd_avg_left_right_imp)

                    assert_greater_equal(actual_decrease, expected_decrease,
                                         "Failed with {0} "
                                         "expected min_impurity_decrease={1}"
                                         .format(actual_decrease,
                                                 expected_decrease))

    for name, TreeEstimator in ALL_TREES.items():
        if "Classifier" in name:
            X, y = iris.data, iris.target
        else:
            X, y = boston.data, boston.target

        est = TreeEstimator(random_state=0)
        est.fit(X, y)
        score = est.score(X, y)
        fitted_attribute = dict()
        for attribute in ["max_depth", "node_count", "capacity"]:
            fitted_attribute[attribute] = getattr(est.tree_, attribute)

        serialized_object = pickle.dumps(est)
        est2 = pickle.loads(serialized_object)
        assert_equal(type(est2), est.__class__)
        score2 = est2.score(X, y)
        assert_equal(score, score2,
                     "Failed to generate same score  after pickling "
                     "with {0}".format(name))

        for attribute in fitted_attribute:
            assert_equal(getattr(est2.tree_, attribute),
                         fitted_attribute[attribute],
                         "Failed to generate same attribute {0} after "
                         "pickling with {1}".format(attribute, name))


def test_multioutput():
    # Check estimators on multi-output problems.
    X = [[-2, -1],
         [-1, -1],
         [-1, -2],
         [1, 1],
         [1, 2],
         [2, 1],
         [-2, 1],
         [-1, 1],
         [-1, 2],
         [2, -1],
         [1, -1],
         [1, -2]]

    y = [[-1, 0],
         [-1, 0],
         [-1, 0],
         [1, 1],
         [1, 1],
         [1, 1],
         [-1, 2],
         [-1, 2],
         [-1, 2],
         [1, 3],
         [1, 3],
         [1, 3]]

    T = [[-1, -1], [1, 1], [-1, 1], [1, -1]]
    y_true = [[-1, 0], [1, 1], [-1, 2], [1, 3]]

    # toy classification problem
    for name, TreeClassifier in CLF_TREES.items():
        clf = TreeClassifier(random_state=0)
        y_hat = clf.fit(X, y).predict(T)
        assert_array_equal(y_hat, y_true)
        assert_equal(y_hat.shape, (4, 2))

        proba = clf.predict_proba(T)
        assert_equal(len(proba), 2)
        assert_equal(proba[0].shape, (4, 2))
        assert_equal(proba[1].shape, (4, 4))

        log_proba = clf.predict_log_proba(T)
        assert_equal(len(log_proba), 2)
        assert_equal(log_proba[0].shape, (4, 2))
        assert_equal(log_proba[1].shape, (4, 4))

    # toy regression problem
    for name, TreeRegressor in REG_TREES.items():
        reg = TreeRegressor(random_state=0)
        y_hat = reg.fit(X, y).predict(T)
        assert_almost_equal(y_hat, y_true)
        assert_equal(y_hat.shape, (4, 2))


def test_classes_shape():
    # Test that n_classes_ and classes_ have proper shape.
    for name, TreeClassifier in CLF_TREES.items():
        # Classification, single output
        clf = TreeClassifier(random_state=0)
        clf.fit(X, y)

        assert_equal(clf.n_classes_, 2)
        assert_array_equal(clf.classes_, [-1, 1])

        # Classification, multi-output
        _y = np.vstack((y, np.array(y) * 2)).T
        clf = TreeClassifier(random_state=0)
        clf.fit(X, _y)
        assert_equal(len(clf.n_classes_), 2)
        assert_equal(len(clf.classes_), 2)
        assert_array_equal(clf.n_classes_, [2, 2])
        assert_array_equal(clf.classes_, [[-1, 1], [-2, 2]])


def test_unbalanced_iris():
    # Check class rebalancing.
    unbalanced_X = iris.data[:125]
    unbalanced_y = iris.target[:125]
    sample_weight = compute_sample_weight("balanced", unbalanced_y)

    for name, TreeClassifier in CLF_TREES.items():
        clf = TreeClassifier(random_state=0)
        clf.fit(unbalanced_X, unbalanced_y, sample_weight=sample_weight)
        assert_almost_equal(clf.predict(unbalanced_X), unbalanced_y)


def test_memory_layout():
    # Check that it works no matter the memory layout
    for (name, TreeEstimator), dtype in product(ALL_TREES.items(),
                                                [np.float64, np.float32]):
        est = TreeEstimator(random_state=0)

        # Nothing
        X = np.asarray(iris.data, dtype=dtype)
        y = iris.target
        assert_array_equal(est.fit(X, y).predict(X), y)

        # C-order
        X = np.asarray(iris.data, order="C", dtype=dtype)
        y = iris.target
        assert_array_equal(est.fit(X, y).predict(X), y)

        # F-order
        X = np.asarray(iris.data, order="F", dtype=dtype)
        y = iris.target
        assert_array_equal(est.fit(X, y).predict(X), y)

        # Contiguous
        X = np.ascontiguousarray(iris.data, dtype=dtype)
        y = iris.target
        assert_array_equal(est.fit(X, y).predict(X), y)

        if not est.presort:
            # csr matrix
            X = csr_matrix(iris.data, dtype=dtype)
            y = iris.target
            assert_array_equal(est.fit(X, y).predict(X), y)

            # csc_matrix
            X = csc_matrix(iris.data, dtype=dtype)
            y = iris.target
            assert_array_equal(est.fit(X, y).predict(X), y)

        # Strided
        X = np.asarray(iris.data[::3], dtype=dtype)
        y = iris.target[::3]
        assert_array_equal(est.fit(X, y).predict(X), y)


def test_sample_weight():
    # Check sample weighting.
    # Test that zero-weighted samples are not taken into account
    X = np.arange(100)[:, np.newaxis]
    y = np.ones(100)
    y[:50] = 0.0

    sample_weight = np.ones(100)
    sample_weight[y == 0] = 0.0

    clf = DecisionTreeClassifier(random_state=0)
    clf.fit(X, y, sample_weight=sample_weight)
    assert_array_equal(clf.predict(X), np.ones(100))

    # Test that low weighted samples are not taken into account at low depth
    X = np.arange(200)[:, np.newaxis]
    y = np.zeros(200)
    y[50:100] = 1
    y[100:200] = 2
    X[100:200, 0] = 200

    sample_weight = np.ones(200)

    sample_weight[y == 2] = .51  # Samples of class '2' are still weightier
    clf = DecisionTreeClassifier(max_depth=1, random_state=0)
    clf.fit(X, y, sample_weight=sample_weight)
    assert_equal(clf.tree_.threshold[0], 149.5)

    sample_weight[y == 2] = .5  # Samples of class '2' are no longer weightier
    clf = DecisionTreeClassifier(max_depth=1, random_state=0)
    clf.fit(X, y, sample_weight=sample_weight)
    assert_equal(clf.tree_.threshold[0], 49.5)  # Threshold should have moved

    # Test that sample weighting is the same as having duplicates
    X = iris.data
    y = iris.target

    duplicates = rng.randint(0, X.shape[0], 100)

    clf = DecisionTreeClassifier(random_state=1)
    clf.fit(X[duplicates], y[duplicates])

    sample_weight = np.bincount(duplicates, minlength=X.shape[0])
    clf2 = DecisionTreeClassifier(random_state=1)
    clf2.fit(X, y, sample_weight=sample_weight)

    internal = clf.tree_.children_left != tree._tree.TREE_LEAF
    assert_array_almost_equal(clf.tree_.threshold[internal],
                              clf2.tree_.threshold[internal])


def test_sample_weight_invalid():
    # Check sample weighting raises errors.
    X = np.arange(100)[:, np.newaxis]
    y = np.ones(100)
    y[:50] = 0.0

    clf = DecisionTreeClassifier(random_state=0)

    sample_weight = np.random.rand(100, 1)
    assert_raises(ValueError, clf.fit, X, y, sample_weight=sample_weight)

    sample_weight = np.array(0)
    assert_raises(ValueError, clf.fit, X, y, sample_weight=sample_weight)

    sample_weight = np.ones(101)
    assert_raises(ValueError, clf.fit, X, y, sample_weight=sample_weight)

    sample_weight = np.ones(99)
    assert_raises(ValueError, clf.fit, X, y, sample_weight=sample_weight)


def check_class_weights(name):
    """Check class_weights resemble sample_weights behavior."""
    TreeClassifier = CLF_TREES[name]

    # Iris is balanced, so no effect expected for using 'balanced' weights
    clf1 = TreeClassifier(random_state=0)
    clf1.fit(iris.data, iris.target)
    clf2 = TreeClassifier(class_weight='balanced', random_state=0)
    clf2.fit(iris.data, iris.target)
    assert_almost_equal(clf1.feature_importances_, clf2.feature_importances_)

    # Make a multi-output problem with three copies of Iris
    iris_multi = np.vstack((iris.target, iris.target, iris.target)).T
    # Create user-defined weights that should balance over the outputs
    clf3 = TreeClassifier(class_weight=[{0: 2., 1: 2., 2: 1.},
                                        {0: 2., 1: 1., 2: 2.},
                                        {0: 1., 1: 2., 2: 2.}],
                          random_state=0)
    clf3.fit(iris.data, iris_multi)
    assert_almost_equal(clf2.feature_importances_, clf3.feature_importances_)
    # Check against multi-output "auto" which should also have no effect
    clf4 = TreeClassifier(class_weight='balanced', random_state=0)
    clf4.fit(iris.data, iris_multi)
    assert_almost_equal(clf3.feature_importances_, clf4.feature_importances_)

    # Inflate importance of class 1, check against user-defined weights
    sample_weight = np.ones(iris.target.shape)
    sample_weight[iris.target == 1] *= 100
    class_weight = {0: 1., 1: 100., 2: 1.}
    clf1 = TreeClassifier(random_state=0)
    clf1.fit(iris.data, iris.target, sample_weight)
    clf2 = TreeClassifier(class_weight=class_weight, random_state=0)
    clf2.fit(iris.data, iris.target)
    assert_almost_equal(clf1.feature_importances_, clf2.feature_importances_)

    # Check that sample_weight and class_weight are multiplicative
    clf1 = TreeClassifier(random_state=0)
    clf1.fit(iris.data, iris.target, sample_weight ** 2)
    clf2 = TreeClassifier(class_weight=class_weight, random_state=0)
    clf2.fit(iris.data, iris.target, sample_weight)
    assert_almost_equal(clf1.feature_importances_, clf2.feature_importances_)


@pytest.mark.parametrize("name", CLF_TREES)
def test_class_weights(name):
    check_class_weights(name)


def check_class_weight_errors(name):
    # Test if class_weight raises errors and warnings when expected.
    TreeClassifier = CLF_TREES[name]
    _y = np.vstack((y, np.array(y) * 2)).T

    # Invalid preset string
    clf = TreeClassifier(class_weight='the larch', random_state=0)
    assert_raises(ValueError, clf.fit, X, y)
    assert_raises(ValueError, clf.fit, X, _y)

    # Not a list or preset for multi-output
    clf = TreeClassifier(class_weight=1, random_state=0)
    assert_raises(ValueError, clf.fit, X, _y)

    # Incorrect length list for multi-output
    clf = TreeClassifier(class_weight=[{-1: 0.5, 1: 1.}], random_state=0)
    assert_raises(ValueError, clf.fit, X, _y)


@pytest.mark.parametrize("name", CLF_TREES)
def test_class_weight_errors(name):
    check_class_weight_errors(name)


def test_max_leaf_nodes():
    # Test greedy trees with max_depth + 1 leafs.
    X, y = datasets.make_hastie_10_2(n_samples=100, random_state=1)
    k = 4
    for name, TreeEstimator in ALL_TREES.items():
        est = TreeEstimator(max_depth=None, max_leaf_nodes=k + 1).fit(X, y)
        assert_equal(est.get_n_leaves(), k + 1)

        # max_leaf_nodes in (0, 1) should raise ValueError
        est = TreeEstimator(max_depth=None, max_leaf_nodes=0)
        assert_raises(ValueError, est.fit, X, y)
        est = TreeEstimator(max_depth=None, max_leaf_nodes=1)
        assert_raises(ValueError, est.fit, X, y)
        est = TreeEstimator(max_depth=None, max_leaf_nodes=0.1)
        assert_raises(ValueError, est.fit, X, y)


def test_max_leaf_nodes_max_depth():
    # Test precedence of max_leaf_nodes over max_depth.
    X, y = datasets.make_hastie_10_2(n_samples=100, random_state=1)
    k = 4
    for name, TreeEstimator in ALL_TREES.items():
        est = TreeEstimator(max_depth=1, max_leaf_nodes=k).fit(X, y)
        assert_equal(est.get_depth(), 1)


def test_arrays_persist():
    # Ensure property arrays' memory stays alive when tree disappears
    # non-regression for #2726
    for attr in ['n_classes', 'value', 'children_left', 'children_right',
                 'threshold', 'impurity', 'feature', 'n_node_samples']:
        value = getattr(DecisionTreeClassifier().fit([[0], [1]],
                                                     [0, 1]).tree_, attr)
        # if pointing to freed memory, contents may be arbitrary
        assert -3 <= value.flat[0] < 3, \
            'Array points to arbitrary memory'


def test_only_constant_features():
    random_state = check_random_state(0)
    X = np.zeros((10, 20))
    y = random_state.randint(0, 2, (10, ))
    for name, TreeEstimator in ALL_TREES.items():
        est = TreeEstimator(random_state=0)
        est.fit(X, y)
        assert_equal(est.tree_.max_depth, 0)


def test_behaviour_constant_feature_after_splits():
    X = np.transpose(np.vstack(([[0, 0, 0, 0, 0, 1, 2, 4, 5, 6, 7]],
                               np.zeros((4, 11)))))
    y = [0, 0, 0, 1, 1, 2, 2, 2, 3, 3, 3]
    for name, TreeEstimator in ALL_TREES.items():
        # do not check extra random trees
        if "ExtraTree" not in name:
            est = TreeEstimator(random_state=0, max_features=1)
            est.fit(X, y)
            assert_equal(est.tree_.max_depth, 2)
            assert_equal(est.tree_.node_count, 5)


def test_with_only_one_non_constant_features():
    X = np.hstack([np.array([[1.], [1.], [0.], [0.]]),
                   np.zeros((4, 1000))])

    y = np.array([0., 1., 0., 1.0])
    for name, TreeEstimator in CLF_TREES.items():
        est = TreeEstimator(random_state=0, max_features=1)
        est.fit(X, y)
        assert_equal(est.tree_.max_depth, 1)
        assert_array_equal(est.predict_proba(X), np.full((4, 2), 0.5))

    for name, TreeEstimator in REG_TREES.items():
        est = TreeEstimator(random_state=0, max_features=1)
        est.fit(X, y)
        assert_equal(est.tree_.max_depth, 1)
        assert_array_equal(est.predict(X), np.full((4, ), 0.5))


def test_big_input():
    # Test if the warning for too large inputs is appropriate.
    X = np.repeat(10 ** 40., 4).astype(np.float64).reshape(-1, 1)
    clf = DecisionTreeClassifier()
    try:
        clf.fit(X, [0, 1, 0, 1])
    except ValueError as e:
        assert_in("float32", str(e))


def test_realloc():
    from sklearn.tree._utils import _realloc_test
    assert_raises(MemoryError, _realloc_test)


def test_huge_allocations():
    n_bits = 8 * struct.calcsize("P")

    X = np.random.randn(10, 2)
    y = np.random.randint(0, 2, 10)

    # Sanity check: we cannot request more memory than the size of the address
    # space. Currently raises OverflowError.
    huge = 2 ** (n_bits + 1)
    clf = DecisionTreeClassifier(splitter='best', max_leaf_nodes=huge)
    assert_raises(Exception, clf.fit, X, y)

    # Non-regression test: MemoryError used to be dropped by Cython
    # because of missing "except *".
    huge = 2 ** (n_bits - 1) - 1
    clf = DecisionTreeClassifier(splitter='best', max_leaf_nodes=huge)
    assert_raises(MemoryError, clf.fit, X, y)


def check_sparse_input(tree, dataset, max_depth=None):
    TreeEstimator = ALL_TREES[tree]
    X = DATASETS[dataset]["X"]
    X_sparse = DATASETS[dataset]["X_sparse"]
    y = DATASETS[dataset]["y"]

    # Gain testing time
    if dataset in ["digits", "boston"]:
        n_samples = X.shape[0] // 5
        X = X[:n_samples]
        X_sparse = X_sparse[:n_samples]
        y = y[:n_samples]

    for sparse_format in (csr_matrix, csc_matrix, coo_matrix):
        X_sparse = sparse_format(X_sparse)

        # Check the default (depth first search)
        d = TreeEstimator(random_state=0, max_depth=max_depth).fit(X, y)
        s = TreeEstimator(random_state=0, max_depth=max_depth).fit(X_sparse, y)

        assert_tree_equal(d.tree_, s.tree_,
                          "{0} with dense and sparse format gave different "
                          "trees".format(tree))

        y_pred = d.predict(X)
        if tree in CLF_TREES:
            y_proba = d.predict_proba(X)
            y_log_proba = d.predict_log_proba(X)

        for sparse_matrix in (csr_matrix, csc_matrix, coo_matrix):
            X_sparse_test = sparse_matrix(X_sparse, dtype=np.float32)

            assert_array_almost_equal(s.predict(X_sparse_test), y_pred)

            if tree in CLF_TREES:
                assert_array_almost_equal(s.predict_proba(X_sparse_test),
                                          y_proba)
                assert_array_almost_equal(s.predict_log_proba(X_sparse_test),
                                          y_log_proba)


@pytest.mark.parametrize("tree_type", SPARSE_TREES)
@pytest.mark.parametrize(
        "dataset",
        ("clf_small", "toy", "digits", "multilabel",
         "sparse-pos", "sparse-neg", "sparse-mix",
         "zeros")
)
def test_sparse_input(tree_type, dataset):
    max_depth = 3 if dataset == "digits" else None
    check_sparse_input(tree_type, dataset, max_depth)


@pytest.mark.parametrize("tree_type",
                         set(SPARSE_TREES).intersection(REG_TREES))
@pytest.mark.parametrize("dataset", ["boston", "reg_small"])
def test_sparse_input_reg_trees(tree_type, dataset):
    # Due to numerical instability of MSE and too strict test, we limit the
    # maximal depth
    check_sparse_input(tree_type, dataset, 2)


def check_sparse_parameters(tree, dataset):
    TreeEstimator = ALL_TREES[tree]
    X = DATASETS[dataset]["X"]
    X_sparse = DATASETS[dataset]["X_sparse"]
    y = DATASETS[dataset]["y"]

    # Check max_features
    d = TreeEstimator(random_state=0, max_features=1, max_depth=2).fit(X, y)
    s = TreeEstimator(random_state=0, max_features=1,
                      max_depth=2).fit(X_sparse, y)
    assert_tree_equal(d.tree_, s.tree_,
                      "{0} with dense and sparse format gave different "
                      "trees".format(tree))
    assert_array_almost_equal(s.predict(X), d.predict(X))

    # Check min_samples_split
    d = TreeEstimator(random_state=0, max_features=1,
                      min_samples_split=10).fit(X, y)
    s = TreeEstimator(random_state=0, max_features=1,
                      min_samples_split=10).fit(X_sparse, y)
    assert_tree_equal(d.tree_, s.tree_,
                      "{0} with dense and sparse format gave different "
                      "trees".format(tree))
    assert_array_almost_equal(s.predict(X), d.predict(X))

    # Check min_samples_leaf
    d = TreeEstimator(random_state=0,
                      min_samples_leaf=X_sparse.shape[0] // 2).fit(X, y)
    s = TreeEstimator(random_state=0,
                      min_samples_leaf=X_sparse.shape[0] // 2).fit(X_sparse, y)
    assert_tree_equal(d.tree_, s.tree_,
                      "{0} with dense and sparse format gave different "
                      "trees".format(tree))
    assert_array_almost_equal(s.predict(X), d.predict(X))

    # Check best-first search
    d = TreeEstimator(random_state=0, max_leaf_nodes=3).fit(X, y)
    s = TreeEstimator(random_state=0, max_leaf_nodes=3).fit(X_sparse, y)
    assert_tree_equal(d.tree_, s.tree_,
                      "{0} with dense and sparse format gave different "
                      "trees".format(tree))
    assert_array_almost_equal(s.predict(X), d.predict(X))


def check_sparse_criterion(tree, dataset):
    TreeEstimator = ALL_TREES[tree]
    X = DATASETS[dataset]["X"]
    X_sparse = DATASETS[dataset]["X_sparse"]
    y = DATASETS[dataset]["y"]

    # Check various criterion
    CRITERIONS = REG_CRITERIONS if tree in REG_TREES else CLF_CRITERIONS
    for criterion in CRITERIONS:
        d = TreeEstimator(random_state=0, max_depth=3,
                          criterion=criterion).fit(X, y)
        s = TreeEstimator(random_state=0, max_depth=3,
                          criterion=criterion).fit(X_sparse, y)

        assert_tree_equal(d.tree_, s.tree_,
                          "{0} with dense and sparse format gave different "
                          "trees".format(tree))
        assert_array_almost_equal(s.predict(X), d.predict(X))


@pytest.mark.parametrize("tree_type", SPARSE_TREES)
@pytest.mark.parametrize("dataset",
                         ["sparse-pos", "sparse-neg", "sparse-mix", "zeros"])
@pytest.mark.parametrize("check",
                         [check_sparse_parameters, check_sparse_criterion])
def test_sparse(tree_type, dataset, check):
    check(tree_type, dataset)


def check_explicit_sparse_zeros(tree, max_depth=3,
                                n_features=10):
    TreeEstimator = ALL_TREES[tree]

    # n_samples set n_feature to ease construction of a simultaneous
    # construction of a csr and csc matrix
    n_samples = n_features
    samples = np.arange(n_samples)

    # Generate X, y
    random_state = check_random_state(0)
    indices = []
    data = []
    offset = 0
    indptr = [offset]
    for i in range(n_features):
        n_nonzero_i = random_state.binomial(n_samples, 0.5)
        indices_i = random_state.permutation(samples)[:n_nonzero_i]
        indices.append(indices_i)
        data_i = random_state.binomial(3, 0.5, size=(n_nonzero_i, )) - 1
        data.append(data_i)
        offset += n_nonzero_i
        indptr.append(offset)

    indices = np.concatenate(indices)
    data = np.array(np.concatenate(data), dtype=np.float32)
    X_sparse = csc_matrix((data, indices, indptr),
                          shape=(n_samples, n_features))
    X = X_sparse.toarray()
    X_sparse_test = csr_matrix((data, indices, indptr),
                               shape=(n_samples, n_features))
    X_test = X_sparse_test.toarray()
    y = random_state.randint(0, 3, size=(n_samples, ))

    # Ensure that X_sparse_test owns its data, indices and indptr array
    X_sparse_test = X_sparse_test.copy()

    # Ensure that we have explicit zeros
    assert_greater((X_sparse.data == 0.).sum(), 0)
    assert_greater((X_sparse_test.data == 0.).sum(), 0)

    # Perform the comparison
    d = TreeEstimator(random_state=0, max_depth=max_depth).fit(X, y)
    s = TreeEstimator(random_state=0, max_depth=max_depth).fit(X_sparse, y)

    assert_tree_equal(d.tree_, s.tree_,
                      "{0} with dense and sparse format gave different "
                      "trees".format(tree))

    Xs = (X_test, X_sparse_test)
    for X1, X2 in product(Xs, Xs):
        assert_array_almost_equal(s.tree_.apply(X1), d.tree_.apply(X2))
        assert_array_almost_equal(s.apply(X1), d.apply(X2))
        assert_array_almost_equal(s.apply(X1), s.tree_.apply(X1))

        assert_array_almost_equal(s.tree_.decision_path(X1).toarray(),
                                  d.tree_.decision_path(X2).toarray())
        assert_array_almost_equal(s.decision_path(X1).toarray(),
                                  d.decision_path(X2).toarray())
        assert_array_almost_equal(s.decision_path(X1).toarray(),
                                  s.tree_.decision_path(X1).toarray())

        assert_array_almost_equal(s.predict(X1), d.predict(X2))

        if tree in CLF_TREES:
            assert_array_almost_equal(s.predict_proba(X1),
                                      d.predict_proba(X2))


@pytest.mark.parametrize("tree_type", SPARSE_TREES)
def test_explicit_sparse_zeros(tree_type):
    check_explicit_sparse_zeros(tree_type)


@ignore_warnings
def check_raise_error_on_1d_input(name):
    TreeEstimator = ALL_TREES[name]

    X = iris.data[:, 0].ravel()
    X_2d = iris.data[:, 0].reshape((-1, 1))
    y = iris.target

    assert_raises(ValueError, TreeEstimator(random_state=0).fit, X, y)

    est = TreeEstimator(random_state=0)
    est.fit(X_2d, y)
    assert_raises(ValueError, est.predict, [X])


@pytest.mark.parametrize("name", ALL_TREES)
def test_1d_input(name):
    with ignore_warnings():
        check_raise_error_on_1d_input(name)


def _check_min_weight_leaf_split_level(TreeEstimator, X, y, sample_weight):
    est = TreeEstimator(random_state=0)
    est.fit(X, y, sample_weight=sample_weight)
    assert_equal(est.tree_.max_depth, 1)

    est = TreeEstimator(random_state=0, min_weight_fraction_leaf=0.4)
    est.fit(X, y, sample_weight=sample_weight)
    assert_equal(est.tree_.max_depth, 0)


def check_min_weight_leaf_split_level(name):
    TreeEstimator = ALL_TREES[name]

    X = np.array([[0], [0], [0], [0], [1]])
    y = [0, 0, 0, 0, 1]
    sample_weight = [0.2, 0.2, 0.2, 0.2, 0.2]
    _check_min_weight_leaf_split_level(TreeEstimator, X, y, sample_weight)

    if not TreeEstimator().presort:
        _check_min_weight_leaf_split_level(TreeEstimator, csc_matrix(X), y,
                                           sample_weight)


@pytest.mark.parametrize("name", ALL_TREES)
def test_min_weight_leaf_split_level(name):
    check_min_weight_leaf_split_level(name)


def check_public_apply(name):
    X_small32 = X_small.astype(tree._tree.DTYPE)

    est = ALL_TREES[name]()
    est.fit(X_small, y_small)
    assert_array_equal(est.apply(X_small),
                       est.tree_.apply(X_small32))


def check_public_apply_sparse(name):
    X_small32 = csr_matrix(X_small.astype(tree._tree.DTYPE))

    est = ALL_TREES[name]()
    est.fit(X_small, y_small)
    assert_array_equal(est.apply(X_small),
                       est.tree_.apply(X_small32))


@pytest.mark.parametrize("name", ALL_TREES)
def test_public_apply_all_trees(name):
    check_public_apply(name)


@pytest.mark.parametrize("name", SPARSE_TREES)
def test_public_apply_sparse_trees(name):
    check_public_apply_sparse(name)


def check_presort_sparse(est, X, y):
    assert_raises(ValueError, est.fit, X, y)


def test_presort_sparse():
    ests = (DecisionTreeClassifier(presort=True),
            DecisionTreeRegressor(presort=True))
    sparse_matrices = (csr_matrix, csc_matrix, coo_matrix)

    y, X = datasets.make_multilabel_classification(random_state=0,
                                                   n_samples=50,
                                                   n_features=1,
                                                   n_classes=20)
    y = y[:, 0]

    for est, sparse_matrix in product(ests, sparse_matrices):
        check_presort_sparse(est, sparse_matrix(X), y)


@pytest.mark.parametrize('cls',
                         (DecisionTreeRegressor, DecisionTreeClassifier))
def test_invalid_presort(cls):
    allowed_presort = ('auto', True, False)
    invalid_presort = 'invalid'
    msg = ("'presort' should be in {}. "
           "Got {!r} instead.".format(allowed_presort, invalid_presort))
    est = cls(presort=invalid_presort)
    assert_raise_message(ValueError, msg, est.fit, X, y)


def test_decision_path_hardcoded():
    X = iris.data
    y = iris.target
    est = DecisionTreeClassifier(random_state=0, max_depth=1).fit(X, y)
    node_indicator = est.decision_path(X[:2]).toarray()
    assert_array_equal(node_indicator, [[1, 1, 0], [1, 0, 1]])


def check_decision_path(name):
    X = iris.data
    y = iris.target
    n_samples = X.shape[0]

    TreeEstimator = ALL_TREES[name]
    est = TreeEstimator(random_state=0, max_depth=2)
    est.fit(X, y)

    node_indicator_csr = est.decision_path(X)
    node_indicator = node_indicator_csr.toarray()
    assert_equal(node_indicator.shape, (n_samples, est.tree_.node_count))

    # Assert that leaves index are correct
    leaves = est.apply(X)
    leave_indicator = [node_indicator[i, j] for i, j in enumerate(leaves)]
    assert_array_almost_equal(leave_indicator, np.ones(shape=n_samples))

    # Ensure only one leave node per sample
    all_leaves = est.tree_.children_left == TREE_LEAF
    assert_array_almost_equal(np.dot(node_indicator, all_leaves),
                              np.ones(shape=n_samples))

    # Ensure max depth is consistent with sum of indicator
    max_depth = node_indicator.sum(axis=1).max()
    assert_less_equal(est.tree_.max_depth, max_depth)


@pytest.mark.parametrize("name", ALL_TREES)
def test_decision_path(name):
    check_decision_path(name)


def check_no_sparse_y_support(name):
    X, y = X_multilabel, csr_matrix(y_multilabel)
    TreeEstimator = ALL_TREES[name]
    assert_raises(TypeError, TreeEstimator(random_state=0).fit, X, y)


@pytest.mark.parametrize("name", ALL_TREES)
def test_no_sparse_y_support(name):
    # Currently we don't support sparse y
    check_no_sparse_y_support(name)


def test_mae():
    """Check MAE criterion produces correct results on small toy dataset:

    ------------------
    | X | y | weight |
    ------------------
    | 3 | 3 |  0.1   |
    | 5 | 3 |  0.3   |
    | 8 | 4 |  1.0   |
    | 3 | 6 |  0.6   |
    | 5 | 7 |  0.3   |
    ------------------
    |sum wt:|  2.3   |
    ------------------

    Because we are dealing with sample weights, we cannot find the median by
    simply choosing/averaging the centre value(s), instead we consider the
    median where 50% of the cumulative weight is found (in a y sorted data set)
    . Therefore with regards to this test data, the cumulative weight is >= 50%
    when y = 4.  Therefore:
    Median = 4

    For all the samples, we can get the total error by summing:
    Absolute(Median - y) * weight

    I.e., total error = (Absolute(4 - 3) * 0.1)
                      + (Absolute(4 - 3) * 0.3)
                      + (Absolute(4 - 4) * 1.0)
                      + (Absolute(4 - 6) * 0.6)
                      + (Absolute(4 - 7) * 0.3)
                      = 2.5

    Impurity = Total error / total weight
             = 2.5 / 2.3
             = 1.08695652173913
             ------------------

    From this root node, the next best split is between X values of 3 and 5.
    Thus, we have left and right child nodes:

    LEFT                    RIGHT
    ------------------      ------------------
    | X | y | weight |      | X | y | weight |
    ------------------      ------------------
    | 3 | 3 |  0.1   |      | 5 | 3 |  0.3   |
    | 3 | 6 |  0.6   |      | 8 | 4 |  1.0   |
    ------------------      | 5 | 7 |  0.3   |
    |sum wt:|  0.7   |      ------------------
    ------------------      |sum wt:|  1.6   |
                            ------------------

    Impurity is found in the same way:
    Left node Median = 6
    Total error = (Absolute(6 - 3) * 0.1)
                + (Absolute(6 - 6) * 0.6)
                = 0.3

    Left Impurity = Total error / total weight
            = 0.3 / 0.7
            = 0.428571428571429
            -------------------

    Likewise for Right node:
    Right node Median = 4
    Total error = (Absolute(4 - 3) * 0.3)
                + (Absolute(4 - 4) * 1.0)
                + (Absolute(4 - 7) * 0.3)
                = 1.2

    Right Impurity = Total error / total weight
            = 1.2 / 1.6
            = 0.75
            ------
    """
    dt_mae = DecisionTreeRegressor(random_state=0, criterion="mae",
                                   max_leaf_nodes=2)

    # Test MAE where sample weights are non-uniform (as illustrated above):
    dt_mae.fit(X=[[3], [5], [3], [8], [5]], y=[6, 7, 3, 4, 3],
               sample_weight=[0.6, 0.3, 0.1, 1.0, 0.3])
    assert_allclose(dt_mae.tree_.impurity, [2.5 / 2.3, 0.3 / 0.7, 1.2 / 1.6])
    assert_array_equal(dt_mae.tree_.value.flat, [4.0, 6.0, 4.0])

    # Test MAE where all sample weights are uniform:
    dt_mae.fit(X=[[3], [5], [3], [8], [5]], y=[6, 7, 3, 4, 3],
               sample_weight=np.ones(5))
    assert_array_equal(dt_mae.tree_.impurity, [1.4, 1.5, 4.0 / 3.0])
    assert_array_equal(dt_mae.tree_.value.flat, [4, 4.5, 4.0])

    # Test MAE where a `sample_weight` is not explicitly provided.
    # This is equivalent to providing uniform sample weights, though
    # the internal logic is different:
    dt_mae.fit(X=[[3], [5], [3], [8], [5]], y=[6, 7, 3, 4, 3])
    assert_array_equal(dt_mae.tree_.impurity, [1.4, 1.5, 4.0 / 3.0])
    assert_array_equal(dt_mae.tree_.value.flat, [4, 4.5, 4.0])


def test_criterion_copy():
    # Let's check whether copy of our criterion has the same type
    # and properties as original
    n_outputs = 3
    n_classes = np.arange(3, dtype=np.intp)
    n_samples = 100

    def _pickle_copy(obj):
        return pickle.loads(pickle.dumps(obj))
    for copy_func in [copy.copy, copy.deepcopy, _pickle_copy]:
        for _, typename in CRITERIA_CLF.items():
            criteria = typename(n_outputs, n_classes)
            result = copy_func(criteria).__reduce__()
            typename_, (n_outputs_, n_classes_), _ = result
            assert_equal(typename, typename_)
            assert_equal(n_outputs, n_outputs_)
            assert_array_equal(n_classes, n_classes_)

        for _, typename in CRITERIA_REG.items():
            criteria = typename(n_outputs, n_samples)
            result = copy_func(criteria).__reduce__()
            typename_, (n_outputs_, n_samples_), _ = result
            assert_equal(typename, typename_)
            assert_equal(n_outputs, n_outputs_)
            assert_equal(n_samples, n_samples_)


def test_empty_leaf_infinite_threshold():
    # try to make empty leaf by using near infinite value.
    data = np.random.RandomState(0).randn(100, 11) * 2e38
    data = np.nan_to_num(data.astype('float32'))
    X_full = data[:, :-1]
    X_sparse = csc_matrix(X_full)
    y = data[:, -1]
    for X in [X_full, X_sparse]:
        tree = DecisionTreeRegressor(random_state=0).fit(X, y)
        terminal_regions = tree.apply(X)
        left_leaf = set(np.where(tree.tree_.children_left == TREE_LEAF)[0])
        empty_leaf = left_leaf.difference(terminal_regions)
        infinite_threshold = np.where(~np.isfinite(tree.tree_.threshold))[0]
        assert len(infinite_threshold) == 0
        assert len(empty_leaf) == 0


<<<<<<< HEAD
@pytest.mark.parametrize("criterion", CLF_CRITERIONS)
@pytest.mark.parametrize(
    "dataset", sorted(set(DATASETS.keys()) - {"reg_small", "boston"}))
@pytest.mark.parametrize(
    "tree_cls", [DecisionTreeClassifier, ExtraTreeClassifier])
def test_prune_tree_clf_are_subtrees(criterion, dataset, tree_cls):
    dataset = DATASETS[dataset]
    X, y = dataset["X"], dataset["y"]
    assert_pruning_creates_subtree(tree_cls, X, y)


@pytest.mark.parametrize("criterion", REG_CRITERIONS)
@pytest.mark.parametrize("dataset", DATASETS.keys())
@pytest.mark.parametrize(
    "tree_cls", [DecisionTreeRegressor, ExtraTreeRegressor])
def test_prune_tree_reg_are_subtrees(criterion, dataset, tree_cls):
    dataset = DATASETS[dataset]
    X, y = dataset["X"], dataset["y"]
    assert_pruning_creates_subtree(tree_cls, X, y)


def test_prune_tree_prunes_all_leaves():
    clf = DecisionTreeClassifier(ccp_alpha=100)
    clf.fit(X, y)
    assert clf.tree_.max_depth == 0
    assert clf.tree_.node_count == 1


def test_prune_tree_raises_negative_ccp_alpha():
    clf = DecisionTreeClassifier()
    msg = "ccp_alpha must be greater than or equal to 0"

    with pytest.raises(ValueError, match=msg):
        clf.set_params(ccp_alpha=-1.0)
        clf.fit(X, y)

    clf.set_params(ccp_alpha=0.0)
    clf.fit(X, y)

    with pytest.raises(ValueError, match=msg):
        clf.set_params(ccp_alpha=-1.0)
        clf._prune_tree()


def assert_pruning_creates_subtree(estimator_cls, X, y):
    estimators = []
    for ccp_alpha in np.linspace(0.0, 0.2, 11):
        est = estimator_cls(
            max_leaf_nodes=20, ccp_alpha=ccp_alpha, random_state=0).fit(X, y)
        estimators.append(est)

    for prev_est, next_est in zip(estimators, estimators[1:]):
        assert_is_subtree(prev_est.tree_, next_est.tree_)


def assert_is_subtree(tree, subtree):
    assert tree.node_count >= subtree.node_count
    assert tree.max_depth >= subtree.max_depth

    tree_c_left = tree.children_left
    tree_c_right = tree.children_right
    subtree_c_left = subtree.children_left
    subtree_c_right = subtree.children_right

    stack = [(0, 0)]
    while stack:
        tree_node_idx, subtree_node_idx = stack.pop()
        assert_array_almost_equal(
            tree.value[tree_node_idx], subtree.value[subtree_node_idx])
        assert_almost_equal(
            tree.impurity[tree_node_idx], subtree.impurity[subtree_node_idx])
        assert_almost_equal(
            tree.n_node_samples[tree_node_idx],
            subtree.n_node_samples[subtree_node_idx])
        assert_almost_equal(
            tree.weighted_n_node_samples[tree_node_idx],
            subtree.weighted_n_node_samples[subtree_node_idx])

        if (subtree_c_left[subtree_node_idx] ==
           subtree_c_right[subtree_node_idx]):
            # is a leaf
            assert_almost_equal(
                TREE_UNDEFINED,
                subtree.threshold[subtree_node_idx])
        else:
            # not a leaf
            assert_almost_equal(
                tree.threshold[tree_node_idx],
                subtree.threshold[subtree_node_idx])
            stack.append((tree_c_left[tree_node_idx],
                          subtree_c_left[subtree_node_idx]))
            stack.append((tree_c_right[tree_node_idx],
                          subtree_c_right[subtree_node_idx]))
=======
@pytest.mark.parametrize('name', CLF_TREES)
def test_multi_target(name):
    Tree = CLF_TREES[name]

    clf = Tree()

    X = iris.data

    # Make multi column mixed type target.
    y = np.vstack([
        iris.target.astype(float),
        iris.target.astype(int),
        iris.target.astype(str),
    ]).T

    # Try to fit and predict.
    clf.fit(X, y)
    clf.predict(X)
>>>>>>> 7639886f
<|MERGE_RESOLUTION|>--- conflicted
+++ resolved
@@ -1830,7 +1830,26 @@
         assert len(empty_leaf) == 0
 
 
-<<<<<<< HEAD
+@pytest.mark.parametrize('name', CLF_TREES)
+def test_multi_target(name):
+    Tree = CLF_TREES[name]
+
+    clf = Tree()
+
+    X = iris.data
+
+    # Make multi column mixed type target.
+    y = np.vstack([
+        iris.target.astype(float),
+        iris.target.astype(int),
+        iris.target.astype(str),
+    ]).T
+
+    # Try to fit and predict.
+    clf.fit(X, y)
+    clf.predict(X)
+
+
 @pytest.mark.parametrize("criterion", CLF_CRITERIONS)
 @pytest.mark.parametrize(
     "dataset", sorted(set(DATASETS.keys()) - {"reg_small", "boston"}))
@@ -1923,24 +1942,4 @@
             stack.append((tree_c_left[tree_node_idx],
                           subtree_c_left[subtree_node_idx]))
             stack.append((tree_c_right[tree_node_idx],
-                          subtree_c_right[subtree_node_idx]))
-=======
-@pytest.mark.parametrize('name', CLF_TREES)
-def test_multi_target(name):
-    Tree = CLF_TREES[name]
-
-    clf = Tree()
-
-    X = iris.data
-
-    # Make multi column mixed type target.
-    y = np.vstack([
-        iris.target.astype(float),
-        iris.target.astype(int),
-        iris.target.astype(str),
-    ]).T
-
-    # Try to fit and predict.
-    clf.fit(X, y)
-    clf.predict(X)
->>>>>>> 7639886f
+                          subtree_c_right[subtree_node_idx]))
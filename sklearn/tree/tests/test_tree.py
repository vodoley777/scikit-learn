--- conflicted
+++ resolved
@@ -2077,7 +2077,6 @@
     assert_allclose(tree.predict(X), tree_new.predict(X))
 
 
-<<<<<<< HEAD
 # TODO: Remove in v.1.2
 @pytest.mark.parametrize("Tree", REG_TREES.values())
 def test_max_features_auto_deprecated(Tree):
@@ -2088,7 +2087,9 @@
               r"v1.2."
     ):
         Tree(max_features="auto").fit(X, y)
-=======
+
+
+# TODO: Remove in v.1.2
 @pytest.mark.parametrize("Tree", ALL_TREES.values())
 def test_n_features_deprecated(Tree):
     # check that we raise a deprecation warning when accessing `n_features_`.
@@ -2097,5 +2098,4 @@
                 "removed in 1.2. Use 'n_features_in_' instead.")
 
     with pytest.warns(FutureWarning, match=depr_msg):
-        Tree().fit(X, y).n_features_
->>>>>>> 240542fc
+        Tree().fit(X, y).n_features_
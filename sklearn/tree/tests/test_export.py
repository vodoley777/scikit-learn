"""
Testing for export functions of decision trees (sklearn.tree.export).
"""

from re import finditer, search

from numpy.random import RandomState

from sklearn.tree import DecisionTreeClassifier, DecisionTreeRegressor
from sklearn.ensemble import GradientBoostingClassifier
from sklearn.tree import export_graphviz
from sklearn.externals.six import StringIO
<<<<<<< HEAD
from sklearn.utils.testing import (assert_in, assert_equal, assert_raises,
                                   assert_raises_regex)
=======
from sklearn.utils.testing import assert_in, assert_equal, assert_raises
from sklearn.exceptions import NotFittedError
>>>>>>> 2beefbc4

# toy sample
X = [[-2, -1], [-1, -1], [-1, -2], [1, 1], [1, 2], [2, 1]]
y = [-1, -1, -1, 1, 1, 1]
y2 = [[-1, 1], [-1, 1], [-1, 1], [1, 2], [1, 2], [1, 3]]
w = [1, 1, 1, .5, .5, .5]
y_degraded = [1, 1, 1, 1, 1, 1]


def test_graphviz_toy():
    # Check correctness of export_graphviz
    clf = DecisionTreeClassifier(max_depth=3,
                                 min_samples_split=2,
                                 criterion="gini",
                                 random_state=2)
    clf.fit(X, y)

    # Test export code
    contents1 = export_graphviz(clf, out_file=None)
    contents2 = 'digraph Tree {\n' \
                'node [shape=box] ;\n' \
                '0 [label="X[0] <= 0.0\\ngini = 0.5\\nsamples = 6\\n' \
                'value = [3, 3]"] ;\n' \
                '1 [label="gini = 0.0\\nsamples = 3\\nvalue = [3, 0]"] ;\n' \
                '0 -> 1 [labeldistance=2.5, labelangle=45, ' \
                'headlabel="True"] ;\n' \
                '2 [label="gini = 0.0\\nsamples = 3\\nvalue = [0, 3]"] ;\n' \
                '0 -> 2 [labeldistance=2.5, labelangle=-45, ' \
                'headlabel="False"] ;\n' \
                '}'

    assert_equal(contents1, contents2)

    # Test with feature_names
    contents1 = export_graphviz(clf, feature_names=["feature0", "feature1"],
                                out_file=None)
    contents2 = 'digraph Tree {\n' \
                'node [shape=box] ;\n' \
                '0 [label="feature0 <= 0.0\\ngini = 0.5\\nsamples = 6\\n' \
                'value = [3, 3]"] ;\n' \
                '1 [label="gini = 0.0\\nsamples = 3\\nvalue = [3, 0]"] ;\n' \
                '0 -> 1 [labeldistance=2.5, labelangle=45, ' \
                'headlabel="True"] ;\n' \
                '2 [label="gini = 0.0\\nsamples = 3\\nvalue = [0, 3]"] ;\n' \
                '0 -> 2 [labeldistance=2.5, labelangle=-45, ' \
                'headlabel="False"] ;\n' \
                '}'

    assert_equal(contents1, contents2)

    # Test with class_names
    contents1 = export_graphviz(clf, class_names=["yes", "no"], out_file=None)
    contents2 = 'digraph Tree {\n' \
                'node [shape=box] ;\n' \
                '0 [label="X[0] <= 0.0\\ngini = 0.5\\nsamples = 6\\n' \
                'value = [3, 3]\\nclass = yes"] ;\n' \
                '1 [label="gini = 0.0\\nsamples = 3\\nvalue = [3, 0]\\n' \
                'class = yes"] ;\n' \
                '0 -> 1 [labeldistance=2.5, labelangle=45, ' \
                'headlabel="True"] ;\n' \
                '2 [label="gini = 0.0\\nsamples = 3\\nvalue = [0, 3]\\n' \
                'class = no"] ;\n' \
                '0 -> 2 [labeldistance=2.5, labelangle=-45, ' \
                'headlabel="False"] ;\n' \
                '}'

    assert_equal(contents1, contents2)

    # Test plot_options
    contents1 = export_graphviz(clf, filled=True, impurity=False,
                                proportion=True, special_characters=True,
                                rounded=True, out_file=None)
    contents2 = 'digraph Tree {\n' \
                'node [shape=box, style="filled, rounded", color="black", ' \
                'fontname=helvetica] ;\n' \
                'edge [fontname=helvetica] ;\n' \
                '0 [label=<X<SUB>0</SUB> &le; 0.0<br/>samples = 100.0%<br/>' \
                'value = [0.5, 0.5]>, fillcolor="#e5813900"] ;\n' \
                '1 [label=<samples = 50.0%<br/>value = [1.0, 0.0]>, ' \
                'fillcolor="#e58139ff"] ;\n' \
                '0 -> 1 [labeldistance=2.5, labelangle=45, ' \
                'headlabel="True"] ;\n' \
                '2 [label=<samples = 50.0%<br/>value = [0.0, 1.0]>, ' \
                'fillcolor="#399de5ff"] ;\n' \
                '0 -> 2 [labeldistance=2.5, labelangle=-45, ' \
                'headlabel="False"] ;\n' \
                '}'

    assert_equal(contents1, contents2)

    # Test max_depth
    contents1 = export_graphviz(clf, max_depth=0,
                                class_names=True, out_file=None)
    contents2 = 'digraph Tree {\n' \
                'node [shape=box] ;\n' \
                '0 [label="X[0] <= 0.0\\ngini = 0.5\\nsamples = 6\\n' \
                'value = [3, 3]\\nclass = y[0]"] ;\n' \
                '1 [label="(...)"] ;\n' \
                '0 -> 1 ;\n' \
                '2 [label="(...)"] ;\n' \
                '0 -> 2 ;\n' \
                '}'

    assert_equal(contents1, contents2)

    # Test max_depth with plot_options
    contents1 = export_graphviz(clf, max_depth=0, filled=True,
                                out_file=None, node_ids=True)
    contents2 = 'digraph Tree {\n' \
                'node [shape=box, style="filled", color="black"] ;\n' \
                '0 [label="node #0\\nX[0] <= 0.0\\ngini = 0.5\\n' \
                'samples = 6\\nvalue = [3, 3]", fillcolor="#e5813900"] ;\n' \
                '1 [label="(...)", fillcolor="#C0C0C0"] ;\n' \
                '0 -> 1 ;\n' \
                '2 [label="(...)", fillcolor="#C0C0C0"] ;\n' \
                '0 -> 2 ;\n' \
                '}'

    assert_equal(contents1, contents2)

    # Test multi-output with weighted samples
    clf = DecisionTreeClassifier(max_depth=2,
                                 min_samples_split=2,
                                 criterion="gini",
                                 random_state=2)
    clf = clf.fit(X, y2, sample_weight=w)

    contents1 = export_graphviz(clf, filled=True,
                                impurity=False, out_file=None)
    contents2 = 'digraph Tree {\n' \
                'node [shape=box, style="filled", color="black"] ;\n' \
                '0 [label="X[0] <= 0.0\\nsamples = 6\\n' \
                'value = [[3.0, 1.5, 0.0]\\n' \
                '[3.0, 1.0, 0.5]]", fillcolor="#e5813900"] ;\n' \
                '1 [label="samples = 3\\nvalue = [[3, 0, 0]\\n' \
                '[3, 0, 0]]", fillcolor="#e58139ff"] ;\n' \
                '0 -> 1 [labeldistance=2.5, labelangle=45, ' \
                'headlabel="True"] ;\n' \
                '2 [label="X[0] <= 1.5\\nsamples = 3\\n' \
                'value = [[0.0, 1.5, 0.0]\\n' \
                '[0.0, 1.0, 0.5]]", fillcolor="#e5813986"] ;\n' \
                '0 -> 2 [labeldistance=2.5, labelangle=-45, ' \
                'headlabel="False"] ;\n' \
                '3 [label="samples = 2\\nvalue = [[0, 1, 0]\\n' \
                '[0, 1, 0]]", fillcolor="#e58139ff"] ;\n' \
                '2 -> 3 ;\n' \
                '4 [label="samples = 1\\nvalue = [[0.0, 0.5, 0.0]\\n' \
                '[0.0, 0.0, 0.5]]", fillcolor="#e58139ff"] ;\n' \
                '2 -> 4 ;\n' \
                '}'

    assert_equal(contents1, contents2)

    # Test regression output with plot_options
    clf = DecisionTreeRegressor(max_depth=3,
                                min_samples_split=2,
                                criterion="mse",
                                random_state=2)
    clf.fit(X, y)

    contents1 = export_graphviz(clf, filled=True, leaves_parallel=True,
                                out_file=None, rotate=True, rounded=True)
    contents2 = 'digraph Tree {\n' \
                'node [shape=box, style="filled, rounded", color="black", ' \
                'fontname=helvetica] ;\n' \
                'graph [ranksep=equally, splines=polyline] ;\n' \
                'edge [fontname=helvetica] ;\n' \
                'rankdir=LR ;\n' \
                '0 [label="X[0] <= 0.0\\nmse = 1.0\\nsamples = 6\\n' \
                'value = 0.0", fillcolor="#e5813980"] ;\n' \
                '1 [label="mse = 0.0\\nsamples = 3\\nvalue = -1.0", ' \
                'fillcolor="#e5813900"] ;\n' \
                '0 -> 1 [labeldistance=2.5, labelangle=-45, ' \
                'headlabel="True"] ;\n' \
                '2 [label="mse = 0.0\\nsamples = 3\\nvalue = 1.0", ' \
                'fillcolor="#e58139ff"] ;\n' \
                '0 -> 2 [labeldistance=2.5, labelangle=45, ' \
                'headlabel="False"] ;\n' \
                '{rank=same ; 0} ;\n' \
                '{rank=same ; 1; 2} ;\n' \
                '}'

    assert_equal(contents1, contents2)

    # Test classifier with degraded learning set
    clf = DecisionTreeClassifier(max_depth=3)
    clf.fit(X, y_degraded)

    contents1 = export_graphviz(clf, filled=True, out_file=None)
    contents2 = 'digraph Tree {\n' \
                'node [shape=box, style="filled", color="black"] ;\n' \
                '0 [label="gini = 0.0\\nsamples = 6\\nvalue = 6.0", ' \
                'fillcolor="#e5813900"] ;\n' \
                '}'

    assert_equal(contents1, contents2)


def test_graphviz_errors():
    # Check for errors of export_graphviz
    clf = DecisionTreeClassifier(max_depth=3, min_samples_split=2)

    # Check not-fitted decision tree error
    out = StringIO()
    assert_raises(NotFittedError, export_graphviz, clf, out)

    clf.fit(X, y)

    # Check feature_names error
    out = StringIO()
    assert_raises(IndexError, export_graphviz, clf, out, feature_names=[])

    # Check class_names error
    out = StringIO()
    assert_raises(IndexError, export_graphviz, clf, out, class_names=[])

    # Check decimals error
    out = StringIO()
    assert_raises_regex(ValueError, "should be greater or equal",
                        export_graphviz, clf, out, decimals=-1)
    assert_raises_regex(ValueError, "should be an integer",
                        export_graphviz, clf, out, decimals="1")


def test_friedman_mse_in_graphviz():
    clf = DecisionTreeRegressor(criterion="friedman_mse", random_state=0)
    clf.fit(X, y)
    dot_data = StringIO()
    export_graphviz(clf, out_file=dot_data)

    clf = GradientBoostingClassifier(n_estimators=2, random_state=0)
    clf.fit(X, y)
    for estimator in clf.estimators_:
        export_graphviz(estimator[0], out_file=dot_data)

    for finding in finditer("\[.*?samples.*?\]", dot_data.getvalue()):
        assert_in("friedman_mse", finding.group())


def test_decimals():
    # regression case
    rng = RandomState(2)
    X = rng.random_sample((5, 2))
    y_reg = rng.random_sample((5, ))

    clf = DecisionTreeRegressor(criterion="friedman_mse", random_state=0,
                                max_depth=1)
    clf.fit(X, y_reg)
    for decimals in (4, 3):
        dot_data = StringIO()
        export_graphviz(clf, out_file=dot_data, decimals=decimals)
        # check value
        for finding in finditer("value = \d+\.\d+", dot_data.getvalue()):
            assert_equal(len(search("\.\d+", finding.group()).group()),
                         decimals + 1)
        # check impurity
        for finding in finditer("friedman_mse = \d+\.\d+",
                                dot_data.getvalue()):
            assert_equal(len(search("\.\d+", finding.group()).group()),
                         decimals + 1)
        # check threshold
        for finding in finditer("<= \d+\.\d+", dot_data.getvalue()):
            assert_equal(len(search("\.\d+", finding.group()).group()),
                         decimals + 1)

    # classification case
    rng = RandomState(8)
    X = rng.random_sample((100, 4))
    y_cla = rng.randint(2, size=(100, ))

    clf = DecisionTreeClassifier(max_depth=1, random_state=0)

    clf.fit(X, y_cla)
    for decimals in (4, 3):
        dot_data = StringIO()
        export_graphviz(clf, out_file=dot_data, decimals=decimals)

        # check impurity
        for finding in finditer("gini = \d+\.\d+",
                                dot_data.getvalue()):
            assert_equal(len(search("\.\d+", finding.group()).group()),
                         decimals + 1)
        # check threshold
        for finding in finditer("<= \d+\.\d+", dot_data.getvalue()):
            assert_equal(len(search("\.\d+", finding.group()).group()),
                         decimals + 1)<|MERGE_RESOLUTION|>--- conflicted
+++ resolved
@@ -10,13 +10,9 @@
 from sklearn.ensemble import GradientBoostingClassifier
 from sklearn.tree import export_graphviz
 from sklearn.externals.six import StringIO
-<<<<<<< HEAD
 from sklearn.utils.testing import (assert_in, assert_equal, assert_raises,
                                    assert_raises_regex)
-=======
-from sklearn.utils.testing import assert_in, assert_equal, assert_raises
 from sklearn.exceptions import NotFittedError
->>>>>>> 2beefbc4
 
 # toy sample
 X = [[-2, -1], [-1, -1], [-1, -2], [1, 1], [1, 2], [2, 1]]

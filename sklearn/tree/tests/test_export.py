"""
Testing for export functions of decision trees (sklearn.tree.export).
"""

from re import finditer

from sklearn.tree import DecisionTreeClassifier, DecisionTreeRegressor
from sklearn.ensemble import GradientBoostingClassifier
from sklearn.tree import export_graphviz
from sklearn.externals.six import StringIO
from sklearn.utils.testing import assert_in, assert_equal, assert_raises
<<<<<<< HEAD
from sklearn.utils.testing import assert_raise_message
=======
from sklearn.exceptions import NotFittedError
>>>>>>> 676f878e

# toy sample
X = [[-2, -1], [-1, -1], [-1, -2], [1, 1], [1, 2], [2, 1]]
y = [-1, -1, -1, 1, 1, 1]
y2 = [[-1, 1], [-1, 1], [-1, 1], [1, 2], [1, 2], [1, 3]]
w = [1, 1, 1, .5, .5, .5]
y_degraded = [1, 1, 1, 1, 1, 1]


def test_graphviz_toy():
    # Check correctness of export_graphviz
    clf = DecisionTreeClassifier(max_depth=3,
                                 min_samples_split=2,
                                 criterion="gini",
                                 random_state=2)
    clf.fit(X, y)

    # Test export code
    contents1 = export_graphviz(clf, out_file=None)
    contents2 = 'digraph Tree {\n' \
                'node [shape=box] ;\n' \
                '0 [label="X[0] <= 0.0\\ngini = 0.5\\nsamples = 6\\n' \
                'value = [3, 3]"] ;\n' \
                '1 [label="gini = 0.0\\nsamples = 3\\nvalue = [3, 0]"] ;\n' \
                '0 -> 1 [labeldistance=2.5, labelangle=45, ' \
                'headlabel="True"] ;\n' \
                '2 [label="gini = 0.0\\nsamples = 3\\nvalue = [0, 3]"] ;\n' \
                '0 -> 2 [labeldistance=2.5, labelangle=-45, ' \
                'headlabel="False"] ;\n' \
                '}'

    assert_equal(contents1, contents2)

    # Test with feature_names
    contents1 = export_graphviz(clf, feature_names=["feature0", "feature1"],
                                out_file=None)
    contents2 = 'digraph Tree {\n' \
                'node [shape=box] ;\n' \
                '0 [label="feature0 <= 0.0\\ngini = 0.5\\nsamples = 6\\n' \
                'value = [3, 3]"] ;\n' \
                '1 [label="gini = 0.0\\nsamples = 3\\nvalue = [3, 0]"] ;\n' \
                '0 -> 1 [labeldistance=2.5, labelangle=45, ' \
                'headlabel="True"] ;\n' \
                '2 [label="gini = 0.0\\nsamples = 3\\nvalue = [0, 3]"] ;\n' \
                '0 -> 2 [labeldistance=2.5, labelangle=-45, ' \
                'headlabel="False"] ;\n' \
                '}'

    assert_equal(contents1, contents2)

    # Test with class_names
    contents1 = export_graphviz(clf, class_names=["yes", "no"], out_file=None)
    contents2 = 'digraph Tree {\n' \
                'node [shape=box] ;\n' \
                '0 [label="X[0] <= 0.0\\ngini = 0.5\\nsamples = 6\\n' \
                'value = [3, 3]\\nclass = yes"] ;\n' \
                '1 [label="gini = 0.0\\nsamples = 3\\nvalue = [3, 0]\\n' \
                'class = yes"] ;\n' \
                '0 -> 1 [labeldistance=2.5, labelangle=45, ' \
                'headlabel="True"] ;\n' \
                '2 [label="gini = 0.0\\nsamples = 3\\nvalue = [0, 3]\\n' \
                'class = no"] ;\n' \
                '0 -> 2 [labeldistance=2.5, labelangle=-45, ' \
                'headlabel="False"] ;\n' \
                '}'

    assert_equal(contents1, contents2)

    # Test plot_options
    contents1 = export_graphviz(clf, filled=True, impurity=False,
                                proportion=True, special_characters=True,
                                rounded=True, out_file=None)
    contents2 = 'digraph Tree {\n' \
                'node [shape=box, style="filled, rounded", color="black", ' \
                'fontname=helvetica] ;\n' \
                'edge [fontname=helvetica] ;\n' \
                '0 [label=<X<SUB>0</SUB> &le; 0.0<br/>samples = 100.0%<br/>' \
                'value = [0.5, 0.5]>, fillcolor="#e5813900"] ;\n' \
                '1 [label=<samples = 50.0%<br/>value = [1.0, 0.0]>, ' \
                'fillcolor="#e58139ff"] ;\n' \
                '0 -> 1 [labeldistance=2.5, labelangle=45, ' \
                'headlabel="True"] ;\n' \
                '2 [label=<samples = 50.0%<br/>value = [0.0, 1.0]>, ' \
                'fillcolor="#399de5ff"] ;\n' \
                '0 -> 2 [labeldistance=2.5, labelangle=-45, ' \
                'headlabel="False"] ;\n' \
                '}'

    assert_equal(contents1, contents2)

    # Test max_depth
    contents1 = export_graphviz(clf, max_depth=0,
                                class_names=True, out_file=None)
    contents2 = 'digraph Tree {\n' \
                'node [shape=box] ;\n' \
                '0 [label="X[0] <= 0.0\\ngini = 0.5\\nsamples = 6\\n' \
                'value = [3, 3]\\nclass = y[0]"] ;\n' \
                '1 [label="(...)"] ;\n' \
                '0 -> 1 ;\n' \
                '2 [label="(...)"] ;\n' \
                '0 -> 2 ;\n' \
                '}'

    assert_equal(contents1, contents2)

    # Test max_depth with plot_options
    contents1 = export_graphviz(clf, max_depth=0, filled=True,
                                out_file=None, node_ids=True)
    contents2 = 'digraph Tree {\n' \
                'node [shape=box, style="filled", color="black"] ;\n' \
                '0 [label="node #0\\nX[0] <= 0.0\\ngini = 0.5\\n' \
                'samples = 6\\nvalue = [3, 3]", fillcolor="#e5813900"] ;\n' \
                '1 [label="(...)", fillcolor="#C0C0C0"] ;\n' \
                '0 -> 1 ;\n' \
                '2 [label="(...)", fillcolor="#C0C0C0"] ;\n' \
                '0 -> 2 ;\n' \
                '}'

    assert_equal(contents1, contents2)

    # Test multi-output with weighted samples
    clf = DecisionTreeClassifier(max_depth=2,
                                 min_samples_split=2,
                                 criterion="gini",
                                 random_state=2)
    clf = clf.fit(X, y2, sample_weight=w)

    contents1 = export_graphviz(clf, filled=True,
                                impurity=False, out_file=None)
    contents2 = 'digraph Tree {\n' \
                'node [shape=box, style="filled", color="black"] ;\n' \
                '0 [label="X[0] <= 0.0\\nsamples = 6\\n' \
                'value = [[3.0, 1.5, 0.0]\\n' \
                '[3.0, 1.0, 0.5]]", fillcolor="#e5813900"] ;\n' \
                '1 [label="samples = 3\\nvalue = [[3, 0, 0]\\n' \
                '[3, 0, 0]]", fillcolor="#e58139ff"] ;\n' \
                '0 -> 1 [labeldistance=2.5, labelangle=45, ' \
                'headlabel="True"] ;\n' \
                '2 [label="X[0] <= 1.5\\nsamples = 3\\n' \
                'value = [[0.0, 1.5, 0.0]\\n' \
                '[0.0, 1.0, 0.5]]", fillcolor="#e5813986"] ;\n' \
                '0 -> 2 [labeldistance=2.5, labelangle=-45, ' \
                'headlabel="False"] ;\n' \
                '3 [label="samples = 2\\nvalue = [[0, 1, 0]\\n' \
                '[0, 1, 0]]", fillcolor="#e58139ff"] ;\n' \
                '2 -> 3 ;\n' \
                '4 [label="samples = 1\\nvalue = [[0.0, 0.5, 0.0]\\n' \
                '[0.0, 0.0, 0.5]]", fillcolor="#e58139ff"] ;\n' \
                '2 -> 4 ;\n' \
                '}'

    assert_equal(contents1, contents2)

    # Test regression output with plot_options
    clf = DecisionTreeRegressor(max_depth=3,
                                min_samples_split=2,
                                criterion="mse",
                                random_state=2)
    clf.fit(X, y)

    contents1 = export_graphviz(clf, filled=True, leaves_parallel=True,
                                out_file=None, rotate=True, rounded=True)
    contents2 = 'digraph Tree {\n' \
                'node [shape=box, style="filled, rounded", color="black", ' \
                'fontname=helvetica] ;\n' \
                'graph [ranksep=equally, splines=polyline] ;\n' \
                'edge [fontname=helvetica] ;\n' \
                'rankdir=LR ;\n' \
                '0 [label="X[0] <= 0.0\\nmse = 1.0\\nsamples = 6\\n' \
                'value = 0.0", fillcolor="#e5813980"] ;\n' \
                '1 [label="mse = 0.0\\nsamples = 3\\nvalue = -1.0", ' \
                'fillcolor="#e5813900"] ;\n' \
                '0 -> 1 [labeldistance=2.5, labelangle=-45, ' \
                'headlabel="True"] ;\n' \
                '2 [label="mse = 0.0\\nsamples = 3\\nvalue = 1.0", ' \
                'fillcolor="#e58139ff"] ;\n' \
                '0 -> 2 [labeldistance=2.5, labelangle=45, ' \
                'headlabel="False"] ;\n' \
                '{rank=same ; 0} ;\n' \
                '{rank=same ; 1; 2} ;\n' \
                '}'

    assert_equal(contents1, contents2)

    # Test classifier with degraded learning set
    clf = DecisionTreeClassifier(max_depth=3)
    clf.fit(X, y_degraded)

    contents1 = export_graphviz(clf, filled=True, out_file=None)
    contents2 = 'digraph Tree {\n' \
                'node [shape=box, style="filled", color="black"] ;\n' \
                '0 [label="gini = 0.0\\nsamples = 6\\nvalue = 6.0", ' \
                'fillcolor="#e5813900"] ;\n' \
                '}'

    assert_equal(contents1, contents2)


def test_graphviz_errors():
    # Check for errors of export_graphviz
    clf = DecisionTreeClassifier(max_depth=3, min_samples_split=2)

    # Check not-fitted decision tree error
    out = StringIO()
    assert_raises(NotFittedError, export_graphviz, clf, out)

    clf.fit(X, y)

    # Check feature_names less than number of features error
    out = None
    message = "Length of feature_names=1 does not " + \
              "match number of features=2"
    assert_raise_message(ValueError, message, export_graphviz, clf, out,
                         feature_names=["a"])

    # Check feature_names greater than number of features warning
    out = None
    message = "Length of feature_names=3 does not " + \
              "match number of features=2"
    assert_raise_message(ValueError, message, export_graphviz, clf, out,
                         feature_names=["a", "b", "c"])

    # Check class_names error
    out = StringIO()
    assert_raises(IndexError, export_graphviz, clf, out, class_names=[])


def test_friedman_mse_in_graphviz():
    clf = DecisionTreeRegressor(criterion="friedman_mse", random_state=0)
    clf.fit(X, y)
    dot_data = StringIO()
    export_graphviz(clf, out_file=dot_data)

    clf = GradientBoostingClassifier(n_estimators=2, random_state=0)
    clf.fit(X, y)
    for estimator in clf.estimators_:
        export_graphviz(estimator[0], out_file=dot_data)

    for finding in finditer("\[.*?samples.*?\]", dot_data.getvalue()):
        assert_in("friedman_mse", finding.group())<|MERGE_RESOLUTION|>--- conflicted
+++ resolved
@@ -9,11 +9,8 @@
 from sklearn.tree import export_graphviz
 from sklearn.externals.six import StringIO
 from sklearn.utils.testing import assert_in, assert_equal, assert_raises
-<<<<<<< HEAD
 from sklearn.utils.testing import assert_raise_message
-=======
 from sklearn.exceptions import NotFittedError
->>>>>>> 676f878e
 
 # toy sample
 X = [[-2, -1], [-1, -1], [-1, -2], [1, 1], [1, 2], [2, 1]]

--- conflicted
+++ resolved
@@ -37,73 +37,6 @@
 
     # Test export code
     contents1 = export_graphviz(clf, out_file=None)
-<<<<<<< HEAD
-    contents2 = 'digraph Tree {\n' \
-                'node [shape=box] ;\n' \
-                '0 [label="X[0] <= 0.0\\ngini = 0.5\\nsamples = 6\\n' \
-                'value = [3, 3]"] ;\n' \
-                '1 [label="gini = 0.0\\nsamples = 3\\nvalue = [3, 0]"] ;\n' \
-                '0 -> 1 [labeldistance=2.5, labelangle=45, ' \
-                'headlabel="True"] ;\n' \
-                '2 [label="gini = 0.0\\nsamples = 3\\nvalue = [0, 3]"] ;\n' \
-                '0 -> 2 [labeldistance=2.5, labelangle=-45, ' \
-                'headlabel="False"] ;\n' \
-                '}'
-
-    assert contents1 == contents2
-
-    # Test with feature_names
-    contents1 = export_graphviz(clf, feature_names=["feature0", "feature1"],
-                                out_file=None)
-    contents2 = 'digraph Tree {\n' \
-                'node [shape=box] ;\n' \
-                '0 [label="feature0 <= 0.0\\ngini = 0.5\\nsamples = 6\\n' \
-                'value = [3, 3]"] ;\n' \
-                '1 [label="gini = 0.0\\nsamples = 3\\nvalue = [3, 0]"] ;\n' \
-                '0 -> 1 [labeldistance=2.5, labelangle=45, ' \
-                'headlabel="True"] ;\n' \
-                '2 [label="gini = 0.0\\nsamples = 3\\nvalue = [0, 3]"] ;\n' \
-                '0 -> 2 [labeldistance=2.5, labelangle=-45, ' \
-                'headlabel="False"] ;\n' \
-                '}'
-
-    assert contents1 == contents2
-
-    # Test with feature_names (escaped)
-    contents1 = export_graphviz(clf,
-                                feature_names=["feature\"0\"", "feature\"1\""],
-                                out_file=None)
-    contents2 = 'digraph Tree {\n' \
-                'node [shape=box] ;\n' \
-                '0 [label="feature\\"0\\" <= 0.0\\n' \
-                'gini = 0.5\\nsamples = 6\\n' \
-                'value = [3, 3]"] ;\n' \
-                '1 [label="gini = 0.0\\nsamples = 3\\nvalue = [3, 0]"] ;\n' \
-                '0 -> 1 [labeldistance=2.5, labelangle=45, ' \
-                'headlabel="True"] ;\n' \
-                '2 [label="gini = 0.0\\nsamples = 3\\nvalue = [0, 3]"] ;\n' \
-                '0 -> 2 [labeldistance=2.5, labelangle=-45, ' \
-                'headlabel="False"] ;\n' \
-                '}'
-
-    assert contents1 == contents2
-
-    # Test with class_names
-    contents1 = export_graphviz(clf, class_names=["yes", "no"], out_file=None)
-    contents2 = 'digraph Tree {\n' \
-                'node [shape=box] ;\n' \
-                '0 [label="X[0] <= 0.0\\ngini = 0.5\\nsamples = 6\\n' \
-                'value = [3, 3]\\nclass = yes"] ;\n' \
-                '1 [label="gini = 0.0\\nsamples = 3\\nvalue = [3, 0]\\n' \
-                'class = yes"] ;\n' \
-                '0 -> 1 [labeldistance=2.5, labelangle=45, ' \
-                'headlabel="True"] ;\n' \
-                '2 [label="gini = 0.0\\nsamples = 3\\nvalue = [0, 3]\\n' \
-                'class = no"] ;\n' \
-                '0 -> 2 [labeldistance=2.5, labelangle=-45, ' \
-                'headlabel="False"] ;\n' \
-                '}'
-=======
     contents2 = (
         "digraph Tree {\n"
         'node [shape=box, fontname="helvetica"] ;\n'
@@ -118,27 +51,86 @@
         'headlabel="False"] ;\n'
         "}"
     )
->>>>>>> 612d93da
+    assert contents1 == contents2
+
+    # Test with feature_names
+    contents1 = export_graphviz(
+        clf, feature_names=["feature0", "feature1"], out_file=None
+    )
+    contents2 = (
+        "digraph Tree {\n"
+        "node [shape=box] ;\n"
+        '0 [label="feature0 <= 0.0\\ngini = 0.5\\nsamples = 6\\n'
+        'value = [3, 3]"] ;\n'
+        '1 [label="gini = 0.0\\nsamples = 3\\nvalue = [3, 0]"] ;\n'
+        "0 -> 1 [labeldistance=2.5, labelangle=45, "
+        'headlabel="True"] ;\n'
+        '2 [label="gini = 0.0\\nsamples = 3\\nvalue = [0, 3]"] ;\n'
+        "0 -> 2 [labeldistance=2.5, labelangle=-45, "
+        'headlabel="False"] ;\n'
+        "}"
+    )
+
+    assert contents1 == contents2
+
+    # Test with feature_names (escaped)
+    contents1 = export_graphviz(
+        clf, feature_names=['feature"0"', 'feature"1"'], out_file=None
+    )
+    contents2 = (
+        "digraph Tree {\n"
+        "node [shape=box] ;\n"
+        '0 [label="feature\\"0\\" <= 0.0\\n'
+        "gini = 0.5\\nsamples = 6\\n"
+        'value = [3, 3]"] ;\n'
+        '1 [label="gini = 0.0\\nsamples = 3\\nvalue = [3, 0]"] ;\n'
+        "0 -> 1 [labeldistance=2.5, labelangle=45, "
+        'headlabel="True"] ;\n'
+        '2 [label="gini = 0.0\\nsamples = 3\\nvalue = [0, 3]"] ;\n'
+        "0 -> 2 [labeldistance=2.5, labelangle=-45, "
+        'headlabel="False"] ;\n'
+        "}"
+    )
+
+    assert contents1 == contents2
+
+    # Test with class_names
+    contents1 = export_graphviz(clf, class_names=["yes", "no"], out_file=None)
+    contents2 = (
+        "digraph Tree {\n"
+        "node [shape=box] ;\n"
+        '0 [label="X[0] <= 0.0\\ngini = 0.5\\nsamples = 6\\n'
+        'value = [3, 3]\\nclass = yes"] ;\n'
+        '1 [label="gini = 0.0\\nsamples = 3\\nvalue = [3, 0]\\n'
+        'class = yes"] ;\n'
+        "0 -> 1 [labeldistance=2.5, labelangle=45, "
+        'headlabel="True"] ;\n'
+        '2 [label="gini = 0.0\\nsamples = 3\\nvalue = [0, 3]\\n'
+        'class = no"] ;\n'
+        "0 -> 2 [labeldistance=2.5, labelangle=-45, "
+        'headlabel="False"] ;\n'
+        "}"
+    )
 
     assert contents1 == contents2
 
     # Test with class_names (escaped)
-    contents1 = export_graphviz(clf,
-                                class_names=["\"yes\"", "\"no\""],
-                                out_file=None)
-    contents2 = 'digraph Tree {\n' \
-                'node [shape=box] ;\n' \
-                '0 [label="X[0] <= 0.0\\ngini = 0.5\\nsamples = 6\\n' \
-                'value = [3, 3]\\nclass = \\"yes\\""] ;\n' \
-                '1 [label="gini = 0.0\\nsamples = 3\\nvalue = [3, 0]\\n' \
-                'class = \\"yes\\""] ;\n' \
-                '0 -> 1 [labeldistance=2.5, labelangle=45, ' \
-                'headlabel="True"] ;\n' \
-                '2 [label="gini = 0.0\\nsamples = 3\\nvalue = [0, 3]\\n' \
-                'class = \\"no\\""] ;\n' \
-                '0 -> 2 [labeldistance=2.5, labelangle=-45, ' \
-                'headlabel="False"] ;\n' \
-                '}'
+    contents1 = export_graphviz(clf, class_names=['"yes"', '"no"'], out_file=None)
+    contents2 = (
+        "digraph Tree {\n"
+        "node [shape=box] ;\n"
+        '0 [label="X[0] <= 0.0\\ngini = 0.5\\nsamples = 6\\n'
+        'value = [3, 3]\\nclass = \\"yes\\""] ;\n'
+        '1 [label="gini = 0.0\\nsamples = 3\\nvalue = [3, 0]\\n'
+        'class = \\"yes\\""] ;\n'
+        "0 -> 1 [labeldistance=2.5, labelangle=45, "
+        'headlabel="True"] ;\n'
+        '2 [label="gini = 0.0\\nsamples = 3\\nvalue = [0, 3]\\n'
+        'class = \\"no\\""] ;\n'
+        "0 -> 2 [labeldistance=2.5, labelangle=-45, "
+        'headlabel="False"] ;\n'
+        "}"
+    )
 
     assert contents1 == contents2
 

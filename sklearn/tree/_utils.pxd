# Authors: Gilles Louppe <g.louppe@gmail.com>
#          Peter Prettenhofer <peter.prettenhofer@gmail.com>
#          Arnaud Joly <arnaud.v.joly@gmail.com>
#          Jacob Schreiber <jmschreiber91@gmail.com>
#          Nelson Liu <nelson@nelsonliu.me>
#
# License: BSD 3 clause

# See _utils.pyx for details.

import numpy as np
cimport numpy as np
from ._tree cimport Node
from ..neighbors._quad_tree cimport Cell

ctypedef np.npy_float32 DTYPE_t          # Type of X
ctypedef np.npy_float64 DOUBLE_t         # Type of y, sample_weight
ctypedef np.npy_intp SIZE_t              # Type for indices and counters
ctypedef np.npy_int32 INT32_t            # Signed 32 bit integer
ctypedef np.npy_uint32 UINT32_t          # Unsigned 32 bit integer


cdef enum:
    # Max value for our rand_r replacement (near the bottom).
    # We don't use RAND_MAX because it's different across platforms and
    # particularly tiny on Windows/MSVC.
    RAND_R_MAX = 0x7FFFFFFF


# safe_realloc(&p, n) resizes the allocation of p to n * sizeof(*p) bytes or
# raises a MemoryError. It never calls free, since that's __dealloc__'s job.
#   cdef DTYPE_t *p = NULL
#   safe_realloc(&p, n)
# is equivalent to p = malloc(n * sizeof(*p)) with error checking.
ctypedef fused realloc_ptr:
    # Add pointer types here as needed.
    (DTYPE_t*)
    (SIZE_t*)
    (unsigned char*)
    (WeightedPQueueRecord*)
    (DOUBLE_t*)
    (DOUBLE_t**)
    (Node*)
    (Cell*)
    (Node**)

cdef realloc_ptr safe_realloc(realloc_ptr* p, size_t nelems) nogil except *


cdef np.ndarray sizet_ptr_to_ndarray(SIZE_t* data, SIZE_t size)


cdef SIZE_t rand_int(SIZE_t low, SIZE_t high,
                     UINT32_t* random_state) nogil


cdef double rand_uniform(double low, double high,
                         UINT32_t* random_state) nogil


cdef double log(double x) nogil

# =============================================================================
<<<<<<< HEAD
# Stack data structure
# =============================================================================

# A record on the stack for depth-first tree growing
cdef struct StackRecord:
    SIZE_t start
    SIZE_t end
    SIZE_t depth
    SIZE_t parent
    bint is_left
    double impurity
    SIZE_t n_constant_features
    double lower_bound
    double upper_bound

cdef class Stack:
    cdef SIZE_t capacity
    cdef SIZE_t top
    cdef StackRecord* stack_

    cdef bint is_empty(self) nogil
    cdef int push(self, SIZE_t start, SIZE_t end, SIZE_t depth, SIZE_t parent,
                  bint is_left, double impurity,
                  SIZE_t n_constant_features, double children_lower_bound,
                  double children_upper_bound) nogil except -1
    cdef int pop(self, StackRecord* res) nogil


# =============================================================================
# PriorityHeap data structure
# =============================================================================

# A record on the frontier for best-first tree growing
cdef struct PriorityHeapRecord:
    SIZE_t node_id
    SIZE_t start
    SIZE_t end
    SIZE_t pos
    SIZE_t depth
    bint is_leaf
    double impurity
    double impurity_left
    double impurity_right
    double improvement
    double lower_bound
    double upper_bound

cdef class PriorityHeap:
    cdef SIZE_t capacity
    cdef SIZE_t heap_ptr
    cdef PriorityHeapRecord* heap_

    cdef bint is_empty(self) nogil
    cdef void heapify_up(self, PriorityHeapRecord* heap, SIZE_t pos) nogil
    cdef void heapify_down(self, PriorityHeapRecord* heap, SIZE_t pos, SIZE_t heap_length) nogil
    cdef int push(self, SIZE_t node_id, SIZE_t start, SIZE_t end, SIZE_t pos,
                  SIZE_t depth, bint is_leaf, double improvement,
                  double impurity, double impurity_left,
                  double impurity_right, double lower_bound,
                  double upper_bound) nogil except -1
    cdef int pop(self, PriorityHeapRecord* res) nogil

# =============================================================================
=======
>>>>>>> a47d569e
# WeightedPQueue data structure
# =============================================================================

# A record stored in the WeightedPQueue
cdef struct WeightedPQueueRecord:
    DOUBLE_t data
    DOUBLE_t weight

cdef class WeightedPQueue:
    cdef SIZE_t capacity
    cdef SIZE_t array_ptr
    cdef WeightedPQueueRecord* array_

    cdef bint is_empty(self) nogil
    cdef int reset(self) nogil except -1
    cdef SIZE_t size(self) nogil
    cdef int push(self, DOUBLE_t data, DOUBLE_t weight) nogil except -1
    cdef int remove(self, DOUBLE_t data, DOUBLE_t weight) nogil
    cdef int pop(self, DOUBLE_t* data, DOUBLE_t* weight) nogil
    cdef int peek(self, DOUBLE_t* data, DOUBLE_t* weight) nogil
    cdef DOUBLE_t get_weight_from_index(self, SIZE_t index) nogil
    cdef DOUBLE_t get_value_from_index(self, SIZE_t index) nogil


# =============================================================================
# WeightedMedianCalculator data structure
# =============================================================================

cdef class WeightedMedianCalculator:
    cdef SIZE_t initial_capacity
    cdef WeightedPQueue samples
    cdef DOUBLE_t total_weight
    cdef SIZE_t k
    cdef DOUBLE_t sum_w_0_k            # represents sum(weights[0:k])
                                       # = w[0] + w[1] + ... + w[k-1]

    cdef SIZE_t size(self) nogil
    cdef int push(self, DOUBLE_t data, DOUBLE_t weight) nogil except -1
    cdef int reset(self) nogil except -1
    cdef int update_median_parameters_post_push(
        self, DOUBLE_t data, DOUBLE_t weight,
        DOUBLE_t original_median) nogil
    cdef int remove(self, DOUBLE_t data, DOUBLE_t weight) nogil
    cdef int pop(self, DOUBLE_t* data, DOUBLE_t* weight) nogil
    cdef int update_median_parameters_post_remove(
        self, DOUBLE_t data, DOUBLE_t weight,
        DOUBLE_t original_median) nogil
    cdef DOUBLE_t get_median(self) nogil<|MERGE_RESOLUTION|>--- conflicted
+++ resolved
@@ -61,72 +61,6 @@
 cdef double log(double x) nogil
 
 # =============================================================================
-<<<<<<< HEAD
-# Stack data structure
-# =============================================================================
-
-# A record on the stack for depth-first tree growing
-cdef struct StackRecord:
-    SIZE_t start
-    SIZE_t end
-    SIZE_t depth
-    SIZE_t parent
-    bint is_left
-    double impurity
-    SIZE_t n_constant_features
-    double lower_bound
-    double upper_bound
-
-cdef class Stack:
-    cdef SIZE_t capacity
-    cdef SIZE_t top
-    cdef StackRecord* stack_
-
-    cdef bint is_empty(self) nogil
-    cdef int push(self, SIZE_t start, SIZE_t end, SIZE_t depth, SIZE_t parent,
-                  bint is_left, double impurity,
-                  SIZE_t n_constant_features, double children_lower_bound,
-                  double children_upper_bound) nogil except -1
-    cdef int pop(self, StackRecord* res) nogil
-
-
-# =============================================================================
-# PriorityHeap data structure
-# =============================================================================
-
-# A record on the frontier for best-first tree growing
-cdef struct PriorityHeapRecord:
-    SIZE_t node_id
-    SIZE_t start
-    SIZE_t end
-    SIZE_t pos
-    SIZE_t depth
-    bint is_leaf
-    double impurity
-    double impurity_left
-    double impurity_right
-    double improvement
-    double lower_bound
-    double upper_bound
-
-cdef class PriorityHeap:
-    cdef SIZE_t capacity
-    cdef SIZE_t heap_ptr
-    cdef PriorityHeapRecord* heap_
-
-    cdef bint is_empty(self) nogil
-    cdef void heapify_up(self, PriorityHeapRecord* heap, SIZE_t pos) nogil
-    cdef void heapify_down(self, PriorityHeapRecord* heap, SIZE_t pos, SIZE_t heap_length) nogil
-    cdef int push(self, SIZE_t node_id, SIZE_t start, SIZE_t end, SIZE_t pos,
-                  SIZE_t depth, bint is_leaf, double improvement,
-                  double impurity, double impurity_left,
-                  double impurity_right, double lower_bound,
-                  double upper_bound) nogil except -1
-    cdef int pop(self, PriorityHeapRecord* res) nogil
-
-# =============================================================================
-=======
->>>>>>> a47d569e
 # WeightedPQueue data structure
 # =============================================================================
 

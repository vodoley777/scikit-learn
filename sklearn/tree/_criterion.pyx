--- conflicted
+++ resolved
@@ -56,8 +56,143 @@
     def __setstate__(self, d):
         pass
 
-<<<<<<< HEAD
-=======
+    cdef int reset(self) nogil except -1:
+        """Reset the criterion at pos=start.
+
+        This method must be implemented by the subclass.
+        """
+        pass
+
+    cdef int reverse_reset(self) nogil except -1:
+        """Reset the criterion at pos=end.
+
+        This method must be implemented by the subclass.
+        """
+        pass
+
+    cdef int update(self, SIZE_t new_pos) nogil except -1:
+        """Updated statistics by moving sample_indices[pos:new_pos] to the left child.
+
+        This updates the collected statistics by moving sample_indices[pos:new_pos]
+        from the right child to the left child. It must be implemented by
+        the subclass.
+
+        Parameters
+        ----------
+        new_pos : SIZE_t
+            New starting index position of the sample_indices in the right child
+        """
+        pass
+
+    cdef double node_impurity(self) nogil:
+        """Placeholder for calculating the impurity of the node.
+
+        Placeholder for a method which will evaluate the impurity of
+        the current node, i.e. the impurity of sample_indices[start:end]. This is the
+        primary function of the criterion class. The smaller the impurity the
+        better.
+        """
+        pass
+
+    cdef void children_impurity(self, double* impurity_left,
+                                double* impurity_right) nogil:
+        """Placeholder for calculating the impurity of children.
+
+        Placeholder for a method which evaluates the impurity in
+        children nodes, i.e. the impurity of sample_indices[start:pos] + the impurity
+        of sample_indices[pos:end].
+
+        Parameters
+        ----------
+        impurity_left : double pointer
+            The memory address where the impurity of the left child should be
+            stored.
+        impurity_right : double pointer
+            The memory address where the impurity of the right child should be
+            stored
+        """
+        pass
+
+    cdef void node_value(self, double* dest) nogil:
+        """Placeholder for storing the node value.
+
+        Placeholder for a method which will compute the node value
+        of sample_indices[start:end] and save the value into dest.
+
+        Parameters
+        ----------
+        dest : double pointer
+            The memory address where the node value should be stored.
+        """
+        pass
+
+    cdef double proxy_impurity_improvement(self) nogil:
+        """Compute a proxy of the impurity reduction.
+
+        This method is used to speed up the search for the best split.
+        It is a proxy quantity such that the split that maximizes this value
+        also maximizes the impurity improvement. It neglects all constant terms
+        of the impurity decrease for a given split.
+
+        The absolute impurity improvement is only computed by the
+        impurity_improvement method once the best split has been found.
+        """
+        cdef double impurity_left
+        cdef double impurity_right
+        self.children_impurity(&impurity_left, &impurity_right)
+
+        return (- self.weighted_n_right * impurity_right
+                - self.weighted_n_left * impurity_left)
+
+    cdef double impurity_improvement(self, double impurity_parent,
+                                     double impurity_left,
+                                     double impurity_right) nogil:
+        """Compute the improvement in impurity.
+
+        This method computes the improvement in impurity when a split occurs.
+        The weighted impurity improvement equation is the following:
+
+            N_t / N * (impurity - N_t_R / N_t * right_impurity
+                                - N_t_L / N_t * left_impurity)
+
+        where N is the total number of samples, N_t is the number of samples
+        at the current node, N_t_L is the number of samples in the left child,
+        and N_t_R is the number of samples in the right child,
+
+        Parameters
+        ----------
+        impurity_parent : double
+            The initial impurity of the parent node before the split
+
+        impurity_left : double
+            The impurity of the left child
+
+        impurity_right : double
+            The impurity of the right child
+
+        Return
+        ------
+        double : improvement in impurity after the split occurs
+        """
+        return ((self.weighted_n_node_samples / self.weighted_n_samples) *
+                (impurity_parent - (self.weighted_n_right /
+                                    self.weighted_n_node_samples * impurity_right)
+                                 - (self.weighted_n_left /
+                                    self.weighted_n_node_samples * impurity_left)))
+
+cdef class Criterion(BaseCriterion):
+    """Interface for impurity criteria.
+
+    The supervised criterion computes the impurity of a node and the reduction of
+    impurity of a split on that node using the distribution of labels in parent and
+    children nodes. It also computes the output statistics
+    such as the mean in regression and class probabilities in classification.
+
+    Instances of this class are responsible for compute splits' impurity difference
+
+    Criterion is the base class for criteria used in supervised tree-based models
+    with a homogeneous float64-dtyped y.
+    """
     cdef int init(
         self,
         const DOUBLE_t[:, ::1] y,
@@ -92,179 +227,6 @@
         """
         pass
 
->>>>>>> 2b34dfde
-    cdef int reset(self) nogil except -1:
-        """Reset the criterion at pos=start.
-
-        This method must be implemented by the subclass.
-        """
-        pass
-
-    cdef int reverse_reset(self) nogil except -1:
-        """Reset the criterion at pos=end.
-
-        This method must be implemented by the subclass.
-        """
-        pass
-
-    cdef int update(self, SIZE_t new_pos) nogil except -1:
-        """Updated statistics by moving sample_indices[pos:new_pos] to the left child.
-
-        This updates the collected statistics by moving sample_indices[pos:new_pos]
-        from the right child to the left child. It must be implemented by
-        the subclass.
-
-        Parameters
-        ----------
-        new_pos : SIZE_t
-            New starting index position of the sample_indices in the right child
-        """
-        pass
-
-    cdef double node_impurity(self) nogil:
-        """Placeholder for calculating the impurity of the node.
-
-        Placeholder for a method which will evaluate the impurity of
-        the current node, i.e. the impurity of sample_indices[start:end]. This is the
-        primary function of the criterion class. The smaller the impurity the
-        better.
-        """
-        pass
-
-    cdef void children_impurity(self, double* impurity_left,
-                                double* impurity_right) nogil:
-        """Placeholder for calculating the impurity of children.
-
-        Placeholder for a method which evaluates the impurity in
-        children nodes, i.e. the impurity of sample_indices[start:pos] + the impurity
-        of sample_indices[pos:end].
-
-        Parameters
-        ----------
-        impurity_left : double pointer
-            The memory address where the impurity of the left child should be
-            stored.
-        impurity_right : double pointer
-            The memory address where the impurity of the right child should be
-            stored
-        """
-        pass
-
-    cdef void node_value(self, double* dest) nogil:
-        """Placeholder for storing the node value.
-
-        Placeholder for a method which will compute the node value
-        of sample_indices[start:end] and save the value into dest.
-
-        Parameters
-        ----------
-        dest : double pointer
-            The memory address where the node value should be stored.
-        """
-        pass
-
-    cdef double proxy_impurity_improvement(self) nogil:
-        """Compute a proxy of the impurity reduction.
-
-        This method is used to speed up the search for the best split.
-        It is a proxy quantity such that the split that maximizes this value
-        also maximizes the impurity improvement. It neglects all constant terms
-        of the impurity decrease for a given split.
-
-        The absolute impurity improvement is only computed by the
-        impurity_improvement method once the best split has been found.
-        """
-        cdef double impurity_left
-        cdef double impurity_right
-        self.children_impurity(&impurity_left, &impurity_right)
-
-        return (- self.weighted_n_right * impurity_right
-                - self.weighted_n_left * impurity_left)
-
-    cdef double impurity_improvement(self, double impurity_parent,
-                                     double impurity_left,
-                                     double impurity_right) nogil:
-        """Compute the improvement in impurity.
-
-        This method computes the improvement in impurity when a split occurs.
-        The weighted impurity improvement equation is the following:
-
-            N_t / N * (impurity - N_t_R / N_t * right_impurity
-                                - N_t_L / N_t * left_impurity)
-
-        where N is the total number of samples, N_t is the number of samples
-        at the current node, N_t_L is the number of samples in the left child,
-        and N_t_R is the number of samples in the right child,
-
-        Parameters
-        ----------
-        impurity_parent : double
-            The initial impurity of the parent node before the split
-
-        impurity_left : double
-            The impurity of the left child
-
-        impurity_right : double
-            The impurity of the right child
-
-        Return
-        ------
-        double : improvement in impurity after the split occurs
-        """
-        return ((self.weighted_n_node_samples / self.weighted_n_samples) *
-                (impurity_parent - (self.weighted_n_right /
-                                    self.weighted_n_node_samples * impurity_right)
-                                 - (self.weighted_n_left /
-                                    self.weighted_n_node_samples * impurity_left)))
-
-cdef class Criterion(BaseCriterion):
-    """Interface for impurity criteria.
-
-    The supervised criterion computes the impurity of a node and the reduction of
-    impurity of a split on that node using the distribution of labels in parent and
-    children nodes. It also computes the output statistics
-    such as the mean in regression and class probabilities in classification.
-
-    Instances of this class are responsible for compute splits' impurity difference
-
-    Criterion is the base class for criteria used in supervised tree-based models
-    with a homogeneous float64-dtyped y.
-    """
-    cdef int init(
-        self,
-        const DOUBLE_t[:, ::1] y,
-        const DOUBLE_t[:] sample_weight,
-        double weighted_n_samples,
-        SIZE_t* samples,
-        SIZE_t start,
-        SIZE_t end,
-    ) nogil except -1:
-        """Placeholder for a method which will initialize the criterion.
-
-        Returns -1 in case of failure to allocate memory (and raise MemoryError)
-        or 0 otherwise.
-
-        Parameters
-        ----------
-        y : ndarray, dtype=DOUBLE_t
-            y is a buffer that can store values for n_outputs target variables
-            stored as a Cython memoryview.
-        sample_weight : ndarray, dtype=DOUBLE_t
-            The weight of each sample stored as a Cython memoryview.
-        weighted_n_samples : double
-            The total weight of the samples being considered
-        samples : array-like, dtype=SIZE_t
-            Indices of the samples in X and y, where samples[start:end]
-            correspond to the samples in this node
-        start : SIZE_t
-            The first sample to be used on this node
-        end : SIZE_t
-            The last sample used on this node
-
-        """
-        pass
-
-    
 
 cdef class ClassificationCriterion(Criterion):
     """Abstract criterion for classification."""

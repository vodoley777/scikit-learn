"""
This module defines export functions for decision trees.
"""

# Authors: Gilles Louppe <g.louppe@gmail.com>
#          Peter Prettenhofer <peter.prettenhofer@gmail.com>
#          Brian Holt <bdholt1@gmail.com>
#          Noel Dawe <noel@dawe.me>
#          Satrajit Gosh <satrajit.ghosh@gmail.com>
#          Trevor Stephens <trev.stephens@gmail.com>
#          Li Li <aiki.nogard@gmail.com>
#          Giuseppe Vettigli <vettigli@gmail.com>
# License: BSD 3 clause
from collections.abc import Iterable
from io import StringIO
from numbers import Integral

import numpy as np

<<<<<<< HEAD
from ..utils.validation import check_is_fitted
from ..utils._param_validation import Interval, validate_params, StrOptions

from ..base import is_classifier

from . import _criterion
from . import _tree
from ._reingold_tilford import buchheim, Tree
from . import DecisionTreeClassifier, DecisionTreeRegressor
=======
from ..base import is_classifier
from ..utils._param_validation import HasMethods, Interval, StrOptions, validate_params
from ..utils.validation import check_array, check_is_fitted
from . import DecisionTreeClassifier, DecisionTreeRegressor, _criterion, _tree
from ._reingold_tilford import Tree, buchheim
>>>>>>> 2ab1d81e


def _color_brew(n):
    """Generate n colors with equally spaced hues.

    Parameters
    ----------
    n : int
        The number of colors required.

    Returns
    -------
    color_list : list, length n
        List of n tuples of form (R, G, B) being the components of each color.
    """
    color_list = []

    # Initialize saturation & value; calculate chroma & value shift
    s, v = 0.75, 0.9
    c = s * v
    m = v - c

    for h in np.arange(25, 385, 360.0 / n).astype(int):
        # Calculate some intermediate values
        h_bar = h / 60.0
        x = c * (1 - abs((h_bar % 2) - 1))
        # Initialize RGB with same hue & chroma as our color
        rgb = [
            (c, x, 0),
            (x, c, 0),
            (0, c, x),
            (0, x, c),
            (x, 0, c),
            (c, 0, x),
            (c, x, 0),
        ]
        r, g, b = rgb[int(h_bar)]
        # Shift the initial RGB values to match value and store
        rgb = [(int(255 * (r + m))), (int(255 * (g + m))), (int(255 * (b + m)))]
        color_list.append(rgb)

    return color_list


class Sentinel:
    def __repr__(self):
        return '"tree.dot"'


SENTINEL = Sentinel()


@validate_params(
    {
        "decision_tree": [DecisionTreeClassifier, DecisionTreeRegressor],
        "max_depth": [Interval(Integral, 0, None, closed="left"), None],
        "feature_names": [list, None],
        "class_names": [list, None],
        "label": [StrOptions({"all", "root", "none"})],
        "filled": ["boolean"],
        "impurity": ["boolean"],
        "node_ids": ["boolean"],
        "proportion": ["boolean"],
        "rounded": ["boolean"],
        "precision": [Interval(Integral, 0, None, closed="left"), None],
        "ax": "no_validation",  # delegate validation to matplotlib
        "fontsize": [Interval(Integral, 0, None, closed="left"), None],
<<<<<<< HEAD
    }
=======
    },
    prefer_skip_nested_validation=True,
>>>>>>> 2ab1d81e
)
def plot_tree(
    decision_tree,
    *,
    max_depth=None,
    feature_names=None,
    class_names=None,
    label="all",
    filled=False,
    impurity=True,
    node_ids=False,
    proportion=False,
    rounded=False,
    precision=3,
    ax=None,
    fontsize=None,
):
    """Plot a decision tree.

    The sample counts that are shown are weighted with any sample_weights that
    might be present.

    The visualization is fit automatically to the size of the axis.
    Use the ``figsize`` or ``dpi`` arguments of ``plt.figure``  to control
    the size of the rendering.

    Read more in the :ref:`User Guide <tree>`.

    .. versionadded:: 0.21

    Parameters
    ----------
    decision_tree : decision tree regressor or classifier
        The decision tree to be plotted.

    max_depth : int, default=None
        The maximum depth of the representation. If None, the tree is fully
        generated.

    feature_names : list of str, default=None
        Names of each of the features.
        If None, generic names will be used ("x[0]", "x[1]", ...).

    class_names : list of str or bool, default=None
        Names of each of the target classes in ascending numerical order.
        Only relevant for classification and not supported for multi-output.
        If ``True``, shows a symbolic representation of the class name.

    label : {'all', 'root', 'none'}, default='all'
        Whether to show informative labels for impurity, etc.
        Options include 'all' to show at every node, 'root' to show only at
        the top root node, or 'none' to not show at any node.

    filled : bool, default=False
        When set to ``True``, paint nodes to indicate majority class for
        classification, extremity of values for regression, or purity of node
        for multi-output.

    impurity : bool, default=True
        When set to ``True``, show the impurity at each node.

    node_ids : bool, default=False
        When set to ``True``, show the ID number on each node.

    proportion : bool, default=False
        When set to ``True``, change the display of 'values' and/or 'samples'
        to be proportions and percentages respectively.

    rounded : bool, default=False
        When set to ``True``, draw node boxes with rounded corners and use
        Helvetica fonts instead of Times-Roman.

    precision : int, default=3
        Number of digits of precision for floating point in the values of
        impurity, threshold and value attributes of each node.

    ax : matplotlib axis, default=None
        Axes to plot to. If None, use current axis. Any previous content
        is cleared.

    fontsize : int, default=None
        Size of text font. If None, determined automatically to fit figure.

    Returns
    -------
    annotations : list of artists
        List containing the artists for the annotation boxes making up the
        tree.

    Examples
    --------
    >>> from sklearn.datasets import load_iris
    >>> from sklearn import tree

    >>> clf = tree.DecisionTreeClassifier(random_state=0)
    >>> iris = load_iris()

    >>> clf = clf.fit(iris.data, iris.target)
    >>> tree.plot_tree(clf)
    [...]
    """

    check_is_fitted(decision_tree)

    exporter = _MPLTreeExporter(
        max_depth=max_depth,
        feature_names=feature_names,
        class_names=class_names,
        label=label,
        filled=filled,
        impurity=impurity,
        node_ids=node_ids,
        proportion=proportion,
        rounded=rounded,
        precision=precision,
        fontsize=fontsize,
    )
    return exporter.export(decision_tree, ax=ax)


class _BaseTreeExporter:
    def __init__(
        self,
        max_depth=None,
        feature_names=None,
        class_names=None,
        label="all",
        filled=False,
        impurity=True,
        node_ids=False,
        proportion=False,
        rounded=False,
        precision=3,
        fontsize=None,
    ):
        self.max_depth = max_depth
        self.feature_names = feature_names
        self.class_names = class_names
        self.label = label
        self.filled = filled
        self.impurity = impurity
        self.node_ids = node_ids
        self.proportion = proportion
        self.rounded = rounded
        self.precision = precision
        self.fontsize = fontsize

    def get_color(self, value):
        # Find the appropriate color & intensity for a node
        if self.colors["bounds"] is None:
            # Classification tree
            color = list(self.colors["rgb"][np.argmax(value)])
            sorted_values = sorted(value, reverse=True)
            if len(sorted_values) == 1:
                alpha = 0.0
            else:
                alpha = (sorted_values[0] - sorted_values[1]) / (1 - sorted_values[1])
        else:
            # Regression tree or multi-output
            color = list(self.colors["rgb"][0])
            alpha = (value - self.colors["bounds"][0]) / (
                self.colors["bounds"][1] - self.colors["bounds"][0]
            )
        # compute the color as alpha against white
        color = [int(round(alpha * c + (1 - alpha) * 255, 0)) for c in color]
        # Return html color code in #RRGGBB format
        return "#%2x%2x%2x" % tuple(color)

    def get_fill_color(self, tree, node_id):
        # Fetch appropriate color for node
        if "rgb" not in self.colors:
            # Initialize colors and bounds if required
            self.colors["rgb"] = _color_brew(tree.n_classes[0])
            if tree.n_outputs != 1:
                # Find max and min impurities for multi-output
                self.colors["bounds"] = (np.min(-tree.impurity), np.max(-tree.impurity))
            elif tree.n_classes[0] == 1 and len(np.unique(tree.value)) != 1:
                # Find max and min values in leaf nodes for regression
                self.colors["bounds"] = (np.min(tree.value), np.max(tree.value))
        if tree.n_outputs == 1:
            node_val = tree.value[node_id][0, :] / tree.weighted_n_node_samples[node_id]
            if tree.n_classes[0] == 1:
                # Regression or degraded classification with single class
                node_val = tree.value[node_id][0, :]
                if isinstance(node_val, Iterable) and self.colors["bounds"] is not None:
                    # Only unpack the float only for the regression tree case.
                    # Classification tree requires an Iterable in `get_color`.
                    node_val = node_val.item()
        else:
            # If multi-output color node by impurity
            node_val = -tree.impurity[node_id]
        return self.get_color(node_val)

    def node_to_str(self, tree, node_id, criterion):
        # Generate the node content string
        if tree.n_outputs == 1:
            value = tree.value[node_id][0, :]
        else:
            value = tree.value[node_id]

        # Should labels be shown?
        labels = (self.label == "root" and node_id == 0) or self.label == "all"

        characters = self.characters
        node_string = characters[-1]

        # Write node ID
        if self.node_ids:
            if labels:
                node_string += "node "
            node_string += characters[0] + str(node_id) + characters[4]

        # Write decision criteria
        if tree.children_left[node_id] != _tree.TREE_LEAF:
            # Always write node decision criteria, except for leaves
            if self.feature_names is not None:
                feature = self.feature_names[tree.feature[node_id]]
            else:
                feature = "x%s%s%s" % (
                    characters[1],
                    tree.feature[node_id],
                    characters[2],
                )
            node_string += "%s %s %s%s" % (
                feature,
                characters[3],
                round(tree.threshold[node_id], self.precision),
                characters[4],
            )

        # Write impurity
        if self.impurity:
            if isinstance(criterion, _criterion.FriedmanMSE):
                criterion = "friedman_mse"
            elif isinstance(criterion, _criterion.MSE) or criterion == "squared_error":
                criterion = "squared_error"
            elif not isinstance(criterion, str):
                criterion = "impurity"
            if labels:
                node_string += "%s = " % criterion
            node_string += (
                str(round(tree.impurity[node_id], self.precision)) + characters[4]
            )

        # Write node sample count
        if labels:
            node_string += "samples = "
        if self.proportion:
            percent = (
                100.0 * tree.n_node_samples[node_id] / float(tree.n_node_samples[0])
            )
            node_string += str(round(percent, 1)) + "%" + characters[4]
        else:
            node_string += str(tree.n_node_samples[node_id]) + characters[4]

        # Write node class distribution / regression value
        if self.proportion and tree.n_classes[0] != 1:
            # For classification this will show the proportion of samples
            value = value / tree.weighted_n_node_samples[node_id]
        if labels:
            node_string += "value = "
        if tree.n_classes[0] == 1:
            # Regression
            value_text = np.around(value, self.precision)
        elif self.proportion:
            # Classification
            value_text = np.around(value, self.precision)
        elif np.all(np.equal(np.mod(value, 1), 0)):
            # Classification without floating-point weights
            value_text = value.astype(int)
        else:
            # Classification with floating-point weights
            value_text = np.around(value, self.precision)
        # Strip whitespace
        value_text = str(value_text.astype("S32")).replace("b'", "'")
        value_text = value_text.replace("' '", ", ").replace("'", "")
        if tree.n_classes[0] == 1 and tree.n_outputs == 1:
            value_text = value_text.replace("[", "").replace("]", "")
        value_text = value_text.replace("\n ", characters[4])
        node_string += value_text + characters[4]

        # Write node majority class
        if (
            self.class_names is not None
            and tree.n_classes[0] != 1
            and tree.n_outputs == 1
        ):
            # Only done for single-output classification trees
            if labels:
                node_string += "class = "
            if self.class_names is not True:
                class_name = self.class_names[np.argmax(value)]
            else:
                class_name = "y%s%s%s" % (
                    characters[1],
                    np.argmax(value),
                    characters[2],
                )
            node_string += class_name

        # Clean up any trailing newlines
        if node_string.endswith(characters[4]):
            node_string = node_string[: -len(characters[4])]

        return node_string + characters[5]


class _DOTTreeExporter(_BaseTreeExporter):
    def __init__(
        self,
        out_file=SENTINEL,
        max_depth=None,
        feature_names=None,
        class_names=None,
        label="all",
        filled=False,
        leaves_parallel=False,
        impurity=True,
        node_ids=False,
        proportion=False,
        rotate=False,
        rounded=False,
        special_characters=False,
        precision=3,
        fontname="helvetica",
    ):
        super().__init__(
            max_depth=max_depth,
            feature_names=feature_names,
            class_names=class_names,
            label=label,
            filled=filled,
            impurity=impurity,
            node_ids=node_ids,
            proportion=proportion,
            rounded=rounded,
            precision=precision,
        )
        self.leaves_parallel = leaves_parallel
        self.out_file = out_file
        self.special_characters = special_characters
        self.fontname = fontname
        self.rotate = rotate

        # PostScript compatibility for special characters
        if special_characters:
            self.characters = ["&#35;", "<SUB>", "</SUB>", "&le;", "<br/>", ">", "<"]
        else:
            self.characters = ["#", "[", "]", "<=", "\\n", '"', '"']

        # The depth of each node for plotting with 'leaf' option
        self.ranks = {"leaves": []}
        # The colors to render each node with
        self.colors = {"bounds": None}

    def export(self, decision_tree):
        # Check length of feature_names before getting into the tree node
        # Raise error if length of feature_names does not match
        # n_features_in_ in the decision_tree
        if self.feature_names is not None:
            if len(self.feature_names) != decision_tree.n_features_in_:
                raise ValueError(
                    "Length of feature_names, %d does not match number of features, %d"
                    % (len(self.feature_names), decision_tree.n_features_in_)
                )
        # each part writes to out_file
        self.head()
        # Now recurse the tree and add node & edge attributes
        if isinstance(decision_tree, _tree.Tree):
            self.recurse(decision_tree, 0, criterion="impurity")
        else:
            self.recurse(decision_tree.tree_, 0, criterion=decision_tree.criterion)

        self.tail()

    def tail(self):
        # If required, draw leaf nodes at same depth as each other
        if self.leaves_parallel:
            for rank in sorted(self.ranks):
                self.out_file.write(
                    "{rank=same ; " + "; ".join(r for r in self.ranks[rank]) + "} ;\n"
                )
        self.out_file.write("}")

    def head(self):
        self.out_file.write("digraph Tree {\n")

        # Specify node aesthetics
        self.out_file.write("node [shape=box")
        rounded_filled = []
        if self.filled:
            rounded_filled.append("filled")
        if self.rounded:
            rounded_filled.append("rounded")
        if len(rounded_filled) > 0:
            self.out_file.write(
                ', style="%s", color="black"' % ", ".join(rounded_filled)
            )

        self.out_file.write(', fontname="%s"' % self.fontname)
        self.out_file.write("] ;\n")

        # Specify graph & edge aesthetics
        if self.leaves_parallel:
            self.out_file.write("graph [ranksep=equally, splines=polyline] ;\n")

        self.out_file.write('edge [fontname="%s"] ;\n' % self.fontname)

        if self.rotate:
            self.out_file.write("rankdir=LR ;\n")

    def recurse(self, tree, node_id, criterion, parent=None, depth=0):
        if node_id == _tree.TREE_LEAF:
            raise ValueError("Invalid node_id %s" % _tree.TREE_LEAF)

        left_child = tree.children_left[node_id]
        right_child = tree.children_right[node_id]

        # Add node with description
        if self.max_depth is None or depth <= self.max_depth:
            # Collect ranks for 'leaf' option in plot_options
            if left_child == _tree.TREE_LEAF:
                self.ranks["leaves"].append(str(node_id))
            elif str(depth) not in self.ranks:
                self.ranks[str(depth)] = [str(node_id)]
            else:
                self.ranks[str(depth)].append(str(node_id))

            self.out_file.write(
                "%d [label=%s" % (node_id, self.node_to_str(tree, node_id, criterion))
            )

            if self.filled:
                self.out_file.write(
                    ', fillcolor="%s"' % self.get_fill_color(tree, node_id)
                )
            self.out_file.write("] ;\n")

            if parent is not None:
                # Add edge to parent
                self.out_file.write("%d -> %d" % (parent, node_id))
                if parent == 0:
                    # Draw True/False labels if parent is root node
                    angles = np.array([45, -45]) * ((self.rotate - 0.5) * -2)
                    self.out_file.write(" [labeldistance=2.5, labelangle=")
                    if node_id == 1:
                        self.out_file.write('%d, headlabel="True"]' % angles[0])
                    else:
                        self.out_file.write('%d, headlabel="False"]' % angles[1])
                self.out_file.write(" ;\n")

            if left_child != _tree.TREE_LEAF:
                self.recurse(
                    tree,
                    left_child,
                    criterion=criterion,
                    parent=node_id,
                    depth=depth + 1,
                )
                self.recurse(
                    tree,
                    right_child,
                    criterion=criterion,
                    parent=node_id,
                    depth=depth + 1,
                )

        else:
            self.ranks["leaves"].append(str(node_id))

            self.out_file.write('%d [label="(...)"' % node_id)
            if self.filled:
                # color cropped nodes grey
                self.out_file.write(', fillcolor="#C0C0C0"')
            self.out_file.write("] ;\n" % node_id)

            if parent is not None:
                # Add edge to parent
                self.out_file.write("%d -> %d ;\n" % (parent, node_id))


class _MPLTreeExporter(_BaseTreeExporter):
    def __init__(
        self,
        max_depth=None,
        feature_names=None,
        class_names=None,
        label="all",
        filled=False,
        impurity=True,
        node_ids=False,
        proportion=False,
        rounded=False,
        precision=3,
        fontsize=None,
    ):
        super().__init__(
            max_depth=max_depth,
            feature_names=feature_names,
            class_names=class_names,
            label=label,
            filled=filled,
            impurity=impurity,
            node_ids=node_ids,
            proportion=proportion,
            rounded=rounded,
            precision=precision,
        )
        self.fontsize = fontsize

        # The depth of each node for plotting with 'leaf' option
        self.ranks = {"leaves": []}
        # The colors to render each node with
        self.colors = {"bounds": None}

        self.characters = ["#", "[", "]", "<=", "\n", "", ""]
        self.bbox_args = dict()
        if self.rounded:
            self.bbox_args["boxstyle"] = "round"

        self.arrow_args = dict(arrowstyle="<-")

    def _make_tree(self, node_id, et, criterion, depth=0):
        # traverses _tree.Tree recursively, builds intermediate
        # "_reingold_tilford.Tree" object
        name = self.node_to_str(et, node_id, criterion=criterion)
        if et.children_left[node_id] != _tree.TREE_LEAF and (
            self.max_depth is None or depth <= self.max_depth
        ):
            children = [
                self._make_tree(
                    et.children_left[node_id], et, criterion, depth=depth + 1
                ),
                self._make_tree(
                    et.children_right[node_id], et, criterion, depth=depth + 1
                ),
            ]
        else:
            return Tree(name, node_id)
        return Tree(name, node_id, *children)

    def export(self, decision_tree, ax=None):
        import matplotlib.pyplot as plt
        from matplotlib.text import Annotation

        if ax is None:
            ax = plt.gca()
        ax.clear()
        ax.set_axis_off()
        my_tree = self._make_tree(0, decision_tree.tree_, decision_tree.criterion)
        draw_tree = buchheim(my_tree)

        # important to make sure we're still
        # inside the axis after drawing the box
        # this makes sense because the width of a box
        # is about the same as the distance between boxes
        max_x, max_y = draw_tree.max_extents() + 1
        ax_width = ax.get_window_extent().width
        ax_height = ax.get_window_extent().height

        scale_x = ax_width / max_x
        scale_y = ax_height / max_y
        self.recurse(draw_tree, decision_tree.tree_, ax, max_x, max_y)

        anns = [ann for ann in ax.get_children() if isinstance(ann, Annotation)]

        # update sizes of all bboxes
        renderer = ax.figure.canvas.get_renderer()

        for ann in anns:
            ann.update_bbox_position_size(renderer)

        if self.fontsize is None:
            # get figure to data transform
            # adjust fontsize to avoid overlap
            # get max box width and height
            extents = [ann.get_bbox_patch().get_window_extent() for ann in anns]
            max_width = max([extent.width for extent in extents])
            max_height = max([extent.height for extent in extents])
            # width should be around scale_x in axis coordinates
            size = anns[0].get_fontsize() * min(
                scale_x / max_width, scale_y / max_height
            )
            for ann in anns:
                ann.set_fontsize(size)

        return anns

    def recurse(self, node, tree, ax, max_x, max_y, depth=0):
        import matplotlib.pyplot as plt

        kwargs = dict(
            bbox=self.bbox_args.copy(),
            ha="center",
            va="center",
            zorder=100 - 10 * depth,
            xycoords="axes fraction",
            arrowprops=self.arrow_args.copy(),
        )
        kwargs["arrowprops"]["edgecolor"] = plt.rcParams["text.color"]

        if self.fontsize is not None:
            kwargs["fontsize"] = self.fontsize

        # offset things by .5 to center them in plot
        xy = ((node.x + 0.5) / max_x, (max_y - node.y - 0.5) / max_y)

        if self.max_depth is None or depth <= self.max_depth:
            if self.filled:
                kwargs["bbox"]["fc"] = self.get_fill_color(tree, node.tree.node_id)
            else:
                kwargs["bbox"]["fc"] = ax.get_facecolor()

            if node.parent is None:
                # root
                ax.annotate(node.tree.label, xy, **kwargs)
            else:
                xy_parent = (
                    (node.parent.x + 0.5) / max_x,
                    (max_y - node.parent.y - 0.5) / max_y,
                )
                ax.annotate(node.tree.label, xy_parent, xy, **kwargs)
            for child in node.children:
                self.recurse(child, tree, ax, max_x, max_y, depth=depth + 1)

        else:
            xy_parent = (
                (node.parent.x + 0.5) / max_x,
                (max_y - node.parent.y - 0.5) / max_y,
            )
            kwargs["bbox"]["fc"] = "grey"
            ax.annotate("\n  (...)  \n", xy_parent, xy, **kwargs)


@validate_params(
    {
        "decision_tree": "no_validation",
        "out_file": [str, None, HasMethods("write")],
        "max_depth": [Interval(Integral, 0, None, closed="left"), None],
        "feature_names": ["array-like", None],
        "class_names": ["array-like", "boolean", None],
        "label": [StrOptions({"all", "root", "none"})],
        "filled": ["boolean"],
        "leaves_parallel": ["boolean"],
        "impurity": ["boolean"],
        "node_ids": ["boolean"],
        "proportion": ["boolean"],
        "rotate": ["boolean"],
        "rounded": ["boolean"],
        "special_characters": ["boolean"],
        "precision": [Interval(Integral, 0, None, closed="left"), None],
        "fontname": [str],
    },
    prefer_skip_nested_validation=True,
)
def export_graphviz(
    decision_tree,
    out_file=None,
    *,
    max_depth=None,
    feature_names=None,
    class_names=None,
    label="all",
    filled=False,
    leaves_parallel=False,
    impurity=True,
    node_ids=False,
    proportion=False,
    rotate=False,
    rounded=False,
    special_characters=False,
    precision=3,
    fontname="helvetica",
):
    """Export a decision tree in DOT format.

    This function generates a GraphViz representation of the decision tree,
    which is then written into `out_file`. Once exported, graphical renderings
    can be generated using, for example::

        $ dot -Tps tree.dot -o tree.ps      (PostScript format)
        $ dot -Tpng tree.dot -o tree.png    (PNG format)

    The sample counts that are shown are weighted with any sample_weights that
    might be present.

    Read more in the :ref:`User Guide <tree>`.

    Parameters
    ----------
    decision_tree : object
        The decision tree estimator to be exported to GraphViz.

    out_file : object or str, default=None
        Handle or name of the output file. If ``None``, the result is
        returned as a string.

        .. versionchanged:: 0.20
            Default of out_file changed from "tree.dot" to None.

    max_depth : int, default=None
        The maximum depth of the representation. If None, the tree is fully
        generated.

    feature_names : array-like of shape (n_features,), default=None
        An array containing the feature names.
        If None, generic names will be used ("x[0]", "x[1]", ...).

    class_names : array-like of shape (n_classes,) or bool, default=None
        Names of each of the target classes in ascending numerical order.
        Only relevant for classification and not supported for multi-output.
        If ``True``, shows a symbolic representation of the class name.

    label : {'all', 'root', 'none'}, default='all'
        Whether to show informative labels for impurity, etc.
        Options include 'all' to show at every node, 'root' to show only at
        the top root node, or 'none' to not show at any node.

    filled : bool, default=False
        When set to ``True``, paint nodes to indicate majority class for
        classification, extremity of values for regression, or purity of node
        for multi-output.

    leaves_parallel : bool, default=False
        When set to ``True``, draw all leaf nodes at the bottom of the tree.

    impurity : bool, default=True
        When set to ``True``, show the impurity at each node.

    node_ids : bool, default=False
        When set to ``True``, show the ID number on each node.

    proportion : bool, default=False
        When set to ``True``, change the display of 'values' and/or 'samples'
        to be proportions and percentages respectively.

    rotate : bool, default=False
        When set to ``True``, orient tree left to right rather than top-down.

    rounded : bool, default=False
        When set to ``True``, draw node boxes with rounded corners.

    special_characters : bool, default=False
        When set to ``False``, ignore special characters for PostScript
        compatibility.

    precision : int, default=3
        Number of digits of precision for floating point in the values of
        impurity, threshold and value attributes of each node.

    fontname : str, default='helvetica'
        Name of font used to render text.

    Returns
    -------
    dot_data : str
        String representation of the input tree in GraphViz dot format.
        Only returned if ``out_file`` is None.

        .. versionadded:: 0.18

    Examples
    --------
    >>> from sklearn.datasets import load_iris
    >>> from sklearn import tree

    >>> clf = tree.DecisionTreeClassifier()
    >>> iris = load_iris()

    >>> clf = clf.fit(iris.data, iris.target)
    >>> tree.export_graphviz(clf)
    'digraph Tree {...
    """
    if feature_names is not None:
        feature_names = check_array(
            feature_names, ensure_2d=False, dtype=None, ensure_min_samples=0
        )
    if class_names is not None and not isinstance(class_names, bool):
        class_names = check_array(
            class_names, ensure_2d=False, dtype=None, ensure_min_samples=0
        )

    check_is_fitted(decision_tree)
    own_file = False
    return_string = False
    try:
        if isinstance(out_file, str):
            out_file = open(out_file, "w", encoding="utf-8")
            own_file = True

        if out_file is None:
            return_string = True
            out_file = StringIO()

        exporter = _DOTTreeExporter(
            out_file=out_file,
            max_depth=max_depth,
            feature_names=feature_names,
            class_names=class_names,
            label=label,
            filled=filled,
            leaves_parallel=leaves_parallel,
            impurity=impurity,
            node_ids=node_ids,
            proportion=proportion,
            rotate=rotate,
            rounded=rounded,
            special_characters=special_characters,
            precision=precision,
            fontname=fontname,
        )
        exporter.export(decision_tree)

        if return_string:
            return exporter.out_file.getvalue()

    finally:
        if own_file:
            out_file.close()


def _compute_depth(tree, node):
    """
    Returns the depth of the subtree rooted in node.
    """

    def compute_depth_(
        current_node, current_depth, children_left, children_right, depths
    ):
        depths += [current_depth]
        left = children_left[current_node]
        right = children_right[current_node]
        if left != -1 and right != -1:
            compute_depth_(
                left, current_depth + 1, children_left, children_right, depths
            )
            compute_depth_(
                right, current_depth + 1, children_left, children_right, depths
            )

    depths = []
    compute_depth_(node, 1, tree.children_left, tree.children_right, depths)
    return max(depths)


@validate_params(
    {
        "decision_tree": [DecisionTreeClassifier, DecisionTreeRegressor],
<<<<<<< HEAD
        "feature_names": [list, None],
        "class_names": [list, None],
=======
        "feature_names": ["array-like", None],
        "class_names": ["array-like", None],
>>>>>>> 2ab1d81e
        "max_depth": [Interval(Integral, 0, None, closed="left"), None],
        "spacing": [Interval(Integral, 1, None, closed="left"), None],
        "decimals": [Interval(Integral, 0, None, closed="left"), None],
        "show_weights": ["boolean"],
<<<<<<< HEAD
    }
=======
    },
    prefer_skip_nested_validation=True,
>>>>>>> 2ab1d81e
)
def export_text(
    decision_tree,
    *,
    feature_names=None,
    class_names=None,
    max_depth=10,
    spacing=3,
    decimals=2,
    show_weights=False,
):
    """Build a text report showing the rules of a decision tree.

    Note that backwards compatibility may not be supported.

    Parameters
    ----------
    decision_tree : object
        The decision tree estimator to be exported.
        It can be an instance of
        DecisionTreeClassifier or DecisionTreeRegressor.

    feature_names : array-like of shape (n_features,), default=None
        An array containing the feature names.
        If None generic names will be used ("feature_0", "feature_1", ...).

<<<<<<< HEAD
    class_names : list or None, default=None
=======
    class_names : array-like of shape (n_classes,), default=None
>>>>>>> 2ab1d81e
        Names of each of the target classes in ascending numerical order.
        Only relevant for classification and not supported for multi-output.

        - if `None`, the class names are delegated to `decision_tree.classes_`;
<<<<<<< HEAD
        - if a list, then `class_names` will be used as class names instead
          of `decision_tree.classes_`. The length of `class_names` must match
=======
        - otherwise, `class_names` will be used as class names instead of
          `decision_tree.classes_`. The length of `class_names` must match
>>>>>>> 2ab1d81e
          the length of `decision_tree.classes_`.

        .. versionadded:: 1.3

    max_depth : int, default=10
        Only the first max_depth levels of the tree are exported.
        Truncated branches will be marked with "...".

    spacing : int, default=3
        Number of spaces between edges. The higher it is, the wider the result.

    decimals : int, default=2
        Number of decimal digits to display.

    show_weights : bool, default=False
        If true the classification weights will be exported on each leaf.
        The classification weights are the number of samples each class.

    Returns
    -------
    report : str
        Text summary of all the rules in the decision tree.

    Examples
    --------

    >>> from sklearn.datasets import load_iris
    >>> from sklearn.tree import DecisionTreeClassifier
    >>> from sklearn.tree import export_text
    >>> iris = load_iris()
    >>> X = iris['data']
    >>> y = iris['target']
    >>> decision_tree = DecisionTreeClassifier(random_state=0, max_depth=2)
    >>> decision_tree = decision_tree.fit(X, y)
    >>> r = export_text(decision_tree, feature_names=iris['feature_names'])
    >>> print(r)
    |--- petal width (cm) <= 0.80
    |   |--- class: 0
    |--- petal width (cm) >  0.80
    |   |--- petal width (cm) <= 1.75
    |   |   |--- class: 1
    |   |--- petal width (cm) >  1.75
    |   |   |--- class: 2
    """
    if feature_names is not None:
        feature_names = check_array(
            feature_names, ensure_2d=False, dtype=None, ensure_min_samples=0
        )
    if class_names is not None:
        class_names = check_array(
            class_names, ensure_2d=False, dtype=None, ensure_min_samples=0
        )

    check_is_fitted(decision_tree)
    tree_ = decision_tree.tree_
    if is_classifier(decision_tree):
        if class_names is None:
            class_names = decision_tree.classes_
        elif len(class_names) != len(decision_tree.classes_):
            raise ValueError(
<<<<<<< HEAD
                "When `class_names` is a list, it should contain as"
=======
                "When `class_names` is an array, it should contain as"
>>>>>>> 2ab1d81e
                " many items as `decision_tree.classes_`. Got"
                f" {len(class_names)} while the tree was fitted with"
                f" {len(decision_tree.classes_)} classes."
            )
    right_child_fmt = "{} {} <= {}\n"
    left_child_fmt = "{} {} >  {}\n"
    truncation_fmt = "{} {}\n"

    if feature_names is not None and len(feature_names) != tree_.n_features:
        raise ValueError(
            "feature_names must contain %d elements, got %d"
            % (tree_.n_features, len(feature_names))
        )

    if isinstance(decision_tree, DecisionTreeClassifier):
        value_fmt = "{}{} weights: {}\n"
        if not show_weights:
            value_fmt = "{}{}{}\n"
    else:
        value_fmt = "{}{} value: {}\n"

    if feature_names is not None:
        feature_names_ = [
            feature_names[i] if i != _tree.TREE_UNDEFINED else None
            for i in tree_.feature
        ]
    else:
        feature_names_ = ["feature_{}".format(i) for i in tree_.feature]

    export_text.report = ""

    def _add_leaf(value, class_name, indent):
        val = ""
        is_classification = isinstance(decision_tree, DecisionTreeClassifier)
        if show_weights or not is_classification:
            val = ["{1:.{0}f}, ".format(decimals, v) for v in value]
            val = "[" + "".join(val)[:-2] + "]"
        if is_classification:
            val += " class: " + str(class_name)
        export_text.report += value_fmt.format(indent, "", val)

    def print_tree_recurse(node, depth):
        indent = ("|" + (" " * spacing)) * depth
        indent = indent[:-spacing] + "-" * spacing

        value = None
        if tree_.n_outputs == 1:
            value = tree_.value[node][0]
        else:
            value = tree_.value[node].T[0]
        class_name = np.argmax(value)

        if tree_.n_classes[0] != 1 and tree_.n_outputs == 1:
            class_name = class_names[class_name]

        if depth <= max_depth + 1:
            info_fmt = ""
            info_fmt_left = info_fmt
            info_fmt_right = info_fmt

            if tree_.feature[node] != _tree.TREE_UNDEFINED:
                name = feature_names_[node]
                threshold = tree_.threshold[node]
                threshold = "{1:.{0}f}".format(decimals, threshold)
                export_text.report += right_child_fmt.format(indent, name, threshold)
                export_text.report += info_fmt_left
                print_tree_recurse(tree_.children_left[node], depth + 1)

                export_text.report += left_child_fmt.format(indent, name, threshold)
                export_text.report += info_fmt_right
                print_tree_recurse(tree_.children_right[node], depth + 1)
            else:  # leaf
                _add_leaf(value, class_name, indent)
        else:
            subtree_depth = _compute_depth(tree_, node)
            if subtree_depth == 1:
                _add_leaf(value, class_name, indent)
            else:
                trunc_report = "truncated branch of depth %d" % subtree_depth
                export_text.report += truncation_fmt.format(indent, trunc_report)

    print_tree_recurse(0, 1)
    return export_text.report<|MERGE_RESOLUTION|>--- conflicted
+++ resolved
@@ -17,23 +17,11 @@
 
 import numpy as np
 
-<<<<<<< HEAD
-from ..utils.validation import check_is_fitted
-from ..utils._param_validation import Interval, validate_params, StrOptions
-
-from ..base import is_classifier
-
-from . import _criterion
-from . import _tree
-from ._reingold_tilford import buchheim, Tree
-from . import DecisionTreeClassifier, DecisionTreeRegressor
-=======
 from ..base import is_classifier
 from ..utils._param_validation import HasMethods, Interval, StrOptions, validate_params
 from ..utils.validation import check_array, check_is_fitted
 from . import DecisionTreeClassifier, DecisionTreeRegressor, _criterion, _tree
 from ._reingold_tilford import Tree, buchheim
->>>>>>> 2ab1d81e
 
 
 def _color_brew(n):
@@ -101,12 +89,8 @@
         "precision": [Interval(Integral, 0, None, closed="left"), None],
         "ax": "no_validation",  # delegate validation to matplotlib
         "fontsize": [Interval(Integral, 0, None, closed="left"), None],
-<<<<<<< HEAD
-    }
-=======
     },
     prefer_skip_nested_validation=True,
->>>>>>> 2ab1d81e
 )
 def plot_tree(
     decision_tree,
@@ -955,23 +939,14 @@
 @validate_params(
     {
         "decision_tree": [DecisionTreeClassifier, DecisionTreeRegressor],
-<<<<<<< HEAD
-        "feature_names": [list, None],
-        "class_names": [list, None],
-=======
         "feature_names": ["array-like", None],
         "class_names": ["array-like", None],
->>>>>>> 2ab1d81e
         "max_depth": [Interval(Integral, 0, None, closed="left"), None],
         "spacing": [Interval(Integral, 1, None, closed="left"), None],
         "decimals": [Interval(Integral, 0, None, closed="left"), None],
         "show_weights": ["boolean"],
-<<<<<<< HEAD
-    }
-=======
     },
     prefer_skip_nested_validation=True,
->>>>>>> 2ab1d81e
 )
 def export_text(
     decision_tree,
@@ -998,22 +973,13 @@
         An array containing the feature names.
         If None generic names will be used ("feature_0", "feature_1", ...).
 
-<<<<<<< HEAD
-    class_names : list or None, default=None
-=======
     class_names : array-like of shape (n_classes,), default=None
->>>>>>> 2ab1d81e
         Names of each of the target classes in ascending numerical order.
         Only relevant for classification and not supported for multi-output.
 
         - if `None`, the class names are delegated to `decision_tree.classes_`;
-<<<<<<< HEAD
-        - if a list, then `class_names` will be used as class names instead
-          of `decision_tree.classes_`. The length of `class_names` must match
-=======
         - otherwise, `class_names` will be used as class names instead of
           `decision_tree.classes_`. The length of `class_names` must match
->>>>>>> 2ab1d81e
           the length of `decision_tree.classes_`.
 
         .. versionadded:: 1.3
@@ -1074,11 +1040,7 @@
             class_names = decision_tree.classes_
         elif len(class_names) != len(decision_tree.classes_):
             raise ValueError(
-<<<<<<< HEAD
-                "When `class_names` is a list, it should contain as"
-=======
                 "When `class_names` is an array, it should contain as"
->>>>>>> 2ab1d81e
                 " many items as `decision_tree.classes_`. Got"
                 f" {len(class_names)} while the tree was fitted with"
                 f" {len(decision_tree.classes_)} classes."

# cython: language_level=3
# cython: boundscheck=False, wraparound=False, initializedcheck=False, cdivision=True

# Authors: Gilles Louppe <g.louppe@gmail.com>
#          Peter Prettenhofer <peter.prettenhofer@gmail.com>
#          Brian Holt <bdholt1@gmail.com>
#          Noel Dawe <noel@dawe.me>
#          Satrajit Gosh <satrajit.ghosh@gmail.com>
#          Lars Buitinck
#          Arnaud Joly <arnaud.v.joly@gmail.com>
#          Joel Nothman <joel.nothman@gmail.com>
#          Fares Hedayati <fares.hedayati@gmail.com>
#          Jacob Schreiber <jmschreiber91@gmail.com>
#          Nelson Liu <nelson@nelsonliu.me>
#          Haoyin Xu <haoyinxu@gmail.com>
#
# License: BSD 3 clause

from cpython cimport Py_INCREF, PyObject, PyTypeObject
from cython.operator cimport dereference as deref
from libc.math cimport isnan
from libc.stdint cimport INTPTR_MAX
from libc.stdlib cimport free, malloc
from libc.string cimport memcpy, memset
from libcpp cimport bool
from libcpp.algorithm cimport pop_heap, push_heap
from libcpp.vector cimport vector

import struct

import numpy as np

cimport numpy as cnp

cnp.import_array()

from scipy.sparse import issparse
from scipy.sparse import csr_matrix

from ._utils cimport safe_realloc
from ._utils cimport sizet_ptr_to_ndarray


cdef extern from "numpy/arrayobject.h":
    object PyArray_NewFromDescr(PyTypeObject* subtype, cnp.dtype descr,
                                intp_t nd, cnp.npy_intp* dims,
                                cnp.npy_intp* strides,
                                void* data, intp_t flags, object obj)
    intp_t PyArray_SetBaseObject(cnp.ndarray arr, PyObject* obj)

cdef extern from "<stack>" namespace "std" nogil:
    cdef cppclass stack[T]:
        ctypedef T value_type
        stack() except +
        bint empty()
        void pop()
        void push(T&) except +  # Raise c++ exception for bad_alloc -> MemoryError
        T& top()

# =============================================================================
# Types and constants
# =============================================================================

from numpy import float32 as DTYPE
from numpy import float64 as DOUBLE

cdef float64_t INFINITY = np.inf
cdef float64_t EPSILON = np.finfo('double').eps

# Some handy constants (BestFirstTreeBuilder)
cdef bint IS_FIRST = 1
cdef bint IS_NOT_FIRST = 0
cdef bint IS_LEFT = 1
cdef bint IS_NOT_LEFT = 0

TREE_LEAF = -1
TREE_UNDEFINED = -2
cdef intp_t _TREE_LEAF = TREE_LEAF
cdef intp_t _TREE_UNDEFINED = TREE_UNDEFINED

# Build the corresponding numpy dtype for Node.
# This works by casting `dummy` to an array of Node of length 1, which numpy
# can construct a `dtype`-object for. See https://stackoverflow.com/q/62448946
# for a more detailed explanation.
cdef Node dummy
NODE_DTYPE = np.asarray(<Node[:1]>(&dummy)).dtype

cdef inline void _init_parent_record(ParentInfo* self) noexcept nogil:
    self.n_constant_features = 0
    self.impurity = INFINITY
    self.lower_bound = -INFINITY
    self.upper_bound = INFINITY

# =============================================================================
# TreeBuilder
# =============================================================================

cdef class TreeBuilder:
    """Interface for different tree building strategies."""

    cpdef initialize_node_queue(
        self,
        Tree tree,
        object X,
        const float64_t[:, ::1] y,
        const float64_t[:] sample_weight=None,
        const unsigned char[::1] missing_values_in_feature_mask=None,
    ):
        """Build a decision tree from the training set (X, y)."""
        pass

    cpdef build(
        self,
        Tree tree,
        object X,
        const float64_t[:, ::1] y,
        const float64_t[:] sample_weight=None,
        const unsigned char[::1] missing_values_in_feature_mask=None,
    ):
        """Build a decision tree from the training set (X, y)."""
        pass

    cdef inline _check_input(
        self,
        object X,
        const float64_t[:, ::1] y,
        const float64_t[:] sample_weight,
    ):
        """Check input dtype, layout and format"""
        if issparse(X):
            X = X.tocsc()
            X.sort_indices()

            if X.data.dtype != DTYPE:
                X.data = np.ascontiguousarray(X.data, dtype=DTYPE)

            if X.indices.dtype != np.int32 or X.indptr.dtype != np.int32:
                raise ValueError("No support for np.int64 index based "
                                 "sparse matrices")

        elif X.dtype != DTYPE:
            # since we have to copy we will make it fortran for efficiency
            X = np.asfortranarray(X, dtype=DTYPE)

        # TODO: This check for y seems to be redundant, as it is also
        #  present in the BaseDecisionTree's fit method, and therefore
        #  can be removed.
        if y.base.dtype != DOUBLE or not y.base.flags.contiguous:
            y = np.ascontiguousarray(y, dtype=DOUBLE)

        if (
            sample_weight is not None and
            (
                sample_weight.base.dtype != DOUBLE or
                not sample_weight.base.flags.contiguous
            )
        ):
            sample_weight = np.asarray(sample_weight, dtype=DOUBLE, order="C")

        return X, y, sample_weight


# Depth first builder ---------------------------------------------------------
# A record on the stack for depth-first tree growing
cdef struct StackRecord:
    intp_t start
    intp_t end
    intp_t depth
    intp_t parent
    bint is_left
    float64_t impurity
    intp_t n_constant_features
    float64_t lower_bound
    float64_t upper_bound


cdef class DepthFirstTreeBuilder(TreeBuilder):
    """Build a decision tree in depth-first fashion."""

    def __cinit__(
        self,
        Splitter splitter,
        intp_t min_samples_split,
        intp_t min_samples_leaf,
        float64_t min_weight_leaf,
        intp_t max_depth,
        float64_t min_impurity_decrease,
        unsigned char store_leaf_values=False,
        cnp.ndarray initial_roots=None,
    ):
        self.splitter = splitter
        self.min_samples_split = min_samples_split
        self.min_samples_leaf = min_samples_leaf
        self.min_weight_leaf = min_weight_leaf
        self.max_depth = max_depth
        self.min_impurity_decrease = min_impurity_decrease
        self.store_leaf_values = store_leaf_values
        self.initial_roots = initial_roots

    def __reduce__(self):
        """Reduce re-implementation, for pickling."""
        return(DepthFirstTreeBuilder, (self.splitter,
                                       self.min_samples_split,
                                       self.min_samples_leaf,
                                       self.min_weight_leaf,
                                       self.max_depth,
                                       self.min_impurity_decrease,
                                       self.store_leaf_values,
                                       self.initial_roots))

    cpdef initialize_node_queue(
        self,
        Tree tree,
        object X,
        const float64_t[:, ::1] y,
        const float64_t[:] sample_weight=None,
        const unsigned char[::1] missing_values_in_feature_mask=None,
    ):
        """Initialize a list of roots"""
        X, y, sample_weight = self._check_input(X, y, sample_weight)

        # organize samples by decision paths
        paths = tree.decision_path(X)
        cdef intp_t PARENT
        cdef intp_t CHILD
        cdef intp_t i
        false_roots = {}
        X_copy = {}
        y_copy = {}
        for i in range(X.shape[0]):
            # collect depths from the node paths
            depth_i = paths[i].indices.shape[0] - 1
            PARENT = depth_i - 1
            CHILD = depth_i

            # find leaf node's & their parent node's IDs
            if PARENT < 0:
                parent_i = 0
            else:
                parent_i = paths[i].indices[PARENT]
            child_i = paths[i].indices[CHILD]
            left = 0
            if tree.children_left[parent_i] == child_i:
                left = 1  # leaf node is left child

            # organize samples by the leaf they fall into (false root)
            # leaf nodes are marked by parent node and
            # their relative position (left or right child)
            if (parent_i, left) in false_roots:
                false_roots[(parent_i, left)][0] += 1
                X_copy[(parent_i, left)].append(X[i])
                y_copy[(parent_i, left)].append(y[i])
            else:
                false_roots[(parent_i, left)] = [1, depth_i]
                X_copy[(parent_i, left)] = [X[i]]
                y_copy[(parent_i, left)] = [y[i]]

        X_list = []
        y_list = []

        # reorder the samples according to parent node IDs
        for key, value in reversed(sorted(X_copy.items())):
            X_list = X_list + value
            y_list = y_list + y_copy[key]
        cdef object X_new = np.array(X_list)
        cdef cnp.ndarray y_new = np.array(y_list)

        # initialize the splitter using sorted samples
        cdef Splitter splitter = self.splitter
        splitter.init(X_new, y_new, sample_weight, missing_values_in_feature_mask)

        # convert dict to numpy array and store value
        self.initial_roots = np.array(list(false_roots.items()))

    cpdef build(
        self,
        Tree tree,
        object X,
        const float64_t[:, ::1] y,
        const float64_t[:] sample_weight=None,
        const unsigned char[::1] missing_values_in_feature_mask=None,
    ):
        """Build a decision tree from the training set (X, y)."""

        # check input
        X, y, sample_weight = self._check_input(X, y, sample_weight)

        # Parameters
        cdef Splitter splitter = self.splitter
        cdef intp_t max_depth = self.max_depth
        cdef intp_t min_samples_leaf = self.min_samples_leaf
        cdef float64_t min_weight_leaf = self.min_weight_leaf
        cdef intp_t min_samples_split = self.min_samples_split
        cdef float64_t min_impurity_decrease = self.min_impurity_decrease

        cdef unsigned char store_leaf_values = self.store_leaf_values
        cdef cnp.ndarray initial_roots = self.initial_roots

        # Initial capacity
        cdef intp_t init_capacity
        cdef bint first = 0
        if initial_roots is None:
            # Recursive partition (without actual recursion)
            splitter.init(X, y, sample_weight, missing_values_in_feature_mask)

            if tree.max_depth <= 10:
                init_capacity = <intp_t> (2 ** (tree.max_depth + 1)) - 1
            else:
                init_capacity = 2047

            tree._resize(init_capacity)
            first = 1
        else:
            # convert numpy array back to dict
            false_roots = {}
            for key_value_pair in initial_roots:
                false_roots[tuple(key_value_pair[0])] = key_value_pair[1]

            # reset the root array
            self.initial_roots = None

        cdef intp_t start = 0
        cdef intp_t end = 0
        cdef intp_t depth
        cdef intp_t parent
        cdef bint is_left
        cdef intp_t n_node_samples = splitter.n_samples
        cdef float64_t weighted_n_node_samples
        cdef intp_t node_id
        cdef float64_t right_child_min, left_child_min, right_child_max, left_child_max

        cdef SplitRecord split
        cdef SplitRecord* split_ptr = <SplitRecord *>malloc(splitter.pointer_size())

        cdef float64_t middle_value
<<<<<<< HEAD
=======
        cdef float64_t left_child_min
        cdef float64_t left_child_max
        cdef float64_t right_child_min
        cdef float64_t right_child_max
>>>>>>> 7bc919e9
        cdef bint is_leaf
        cdef intp_t max_depth_seen = -1 if first else tree.max_depth

        cdef intp_t rc = 0

        cdef stack[StackRecord] builder_stack
        cdef stack[StackRecord] update_stack
        cdef StackRecord stack_record

<<<<<<< HEAD
        if not first:
            # push reached leaf nodes onto stack
            for key, value in reversed(sorted(false_roots.items())):
                end += value[0]
                update_stack.push({
                    "start": start,
                    "end": end,
                    "depth": value[1],
                    "parent": key[0],
                    "is_left": key[1],
                    "impurity": tree.impurity[key[0]],
                    "n_constant_features": 0,
                    "lower_bound": -INFINITY,
                    "upper_bound": INFINITY,
                })
                start += value[0]
        else:
=======
        cdef ParentInfo parent_record
        _init_parent_record(&parent_record)

        with nogil:
>>>>>>> 7bc919e9
            # push root node onto stack
            builder_stack.push({
                "start": 0,
                "end": n_node_samples,
                "depth": 0,
                "parent": _TREE_UNDEFINED,
                "is_left": 0,
                "impurity": INFINITY,
                "n_constant_features": 0,
                "lower_bound": -INFINITY,
                "upper_bound": INFINITY,
            })

        with nogil:
            while not update_stack.empty():
                stack_record = update_stack.top()
                update_stack.pop()

                start = stack_record.start
                end = stack_record.end
                depth = stack_record.depth
                parent = stack_record.parent
                is_left = stack_record.is_left
                impurity = stack_record.impurity
                split_ptr.n_constant_features = stack_record.n_constant_features
                lower_bound = stack_record.lower_bound
                upper_bound = stack_record.upper_bound

                n_node_samples = end - start
                splitter.node_reset(start, end, &weighted_n_node_samples)

                is_leaf = (depth >= max_depth or
                           n_node_samples < min_samples_split or
                           n_node_samples < 2 * min_samples_leaf or
                           weighted_n_node_samples < 2 * min_weight_leaf)

                # impurity == 0 with tolerance due to rounding errors
                is_leaf = is_leaf or impurity <= EPSILON

                if not is_leaf:
                    splitter.node_split(
                        impurity,
                        split_ptr,
                        lower_bound,
                        upper_bound
                    )

                    # assign local copy of SplitRecord to assign
                    # pos, improvement, and impurity scores
                    split = deref(split_ptr)

                    # If EPSILON=0 in the below comparison, float precision
                    # issues stop splitting, producing trees that are
                    # dissimilar to v0.18
                    is_leaf = (is_leaf or split.pos >= end or
                               (split.improvement + EPSILON <
                                min_impurity_decrease))

                node_id = tree._update_node(parent, is_left, is_leaf,
                                            split_ptr, impurity, n_node_samples,
                                            weighted_n_node_samples,
                                            split.missing_go_to_left)

                if node_id == INTPTR_MAX:
                    rc = -1
                    break

                # Store value for all nodes, to facilitate tree/model
                # inspection and interpretation
                splitter.node_value(tree.value + node_id * tree.value_stride)
                if splitter.with_monotonic_cst:
                    splitter.clip_node_value(tree.value + node_id * tree.value_stride, lower_bound, upper_bound)

                if not is_leaf:
                    if (
                        not splitter.with_monotonic_cst or
                        splitter.monotonic_cst[split.feature] == 0
                    ):
                        # Split on a feature with no monotonicity constraint

                        # Current bounds must always be propagated to both children.
                        # If a monotonic constraint is active, bounds are used in
                        # node value clipping.
                        left_child_min = right_child_min = lower_bound
                        left_child_max = right_child_max = upper_bound
                    elif splitter.monotonic_cst[split.feature] == 1:
                        # Split on a feature with monotonic increase constraint
                        left_child_min = lower_bound
                        right_child_max = upper_bound

                        # Lower bound for right child and upper bound for left child
                        # are set to the same value.
                        middle_value = splitter.criterion.middle_value()
                        right_child_min = middle_value
                        left_child_max = middle_value
                    else:  # i.e. splitter.monotonic_cst[split.feature] == -1
                        # Split on a feature with monotonic decrease constraint
                        right_child_min = lower_bound
                        left_child_max = upper_bound

                        # Lower bound for left child and upper bound for right child
                        # are set to the same value.
                        middle_value = splitter.criterion.middle_value()
                        left_child_min = middle_value
                        right_child_max = middle_value

                    # Push right child on stack
                    builder_stack.push({
                        "start": split.pos,
                        "end": end,
                        "depth": depth + 1,
                        "parent": node_id,
                        "is_left": 0,
                        "impurity": split.impurity_right,
                        "n_constant_features": split.n_constant_features,
                        "lower_bound": right_child_min,
                        "upper_bound": right_child_max,
                    })

                    # Push left child on stack
                    builder_stack.push({
                        "start": start,
                        "end": split.pos,
                        "depth": depth + 1,
                        "parent": node_id,
                        "is_left": 1,
                        "impurity": split.impurity_left,
                        "n_constant_features": split.n_constant_features,
                        "lower_bound": left_child_min,
                        "upper_bound": left_child_max,
                    })
                elif store_leaf_values and is_leaf:
                    # copy leaf values to leaf_values array
                    splitter.node_samples(tree.value_samples[node_id])

                if depth > max_depth_seen:
                    max_depth_seen = depth

            while not builder_stack.empty():
                stack_record = builder_stack.top()
                builder_stack.pop()

                start = stack_record.start
                end = stack_record.end
                depth = stack_record.depth
                parent = stack_record.parent
                is_left = stack_record.is_left
<<<<<<< HEAD
                impurity = stack_record.impurity
                split_ptr.n_constant_features = stack_record.n_constant_features
                lower_bound = stack_record.lower_bound
                upper_bound = stack_record.upper_bound
=======
                parent_record.impurity = stack_record.impurity
                parent_record.n_constant_features = stack_record.n_constant_features
                parent_record.lower_bound = stack_record.lower_bound
                parent_record.upper_bound = stack_record.upper_bound
>>>>>>> 7bc919e9

                n_node_samples = end - start
                splitter.node_reset(start, end, &weighted_n_node_samples)

                is_leaf = (depth >= max_depth or
                           n_node_samples < min_samples_split or
                           n_node_samples < 2 * min_samples_leaf or
                           weighted_n_node_samples < 2 * min_weight_leaf)

                if first:
<<<<<<< HEAD
                    impurity = splitter.node_impurity()
                    first=0
=======
                    parent_record.impurity = splitter.node_impurity()
                    first = 0
>>>>>>> 7bc919e9

                # impurity == 0 with tolerance due to rounding errors
                is_leaf = is_leaf or parent_record.impurity <= EPSILON

                if not is_leaf:
                    splitter.node_split(
<<<<<<< HEAD
                        impurity,
                        split_ptr,
                        lower_bound,
                        upper_bound
=======
                        &parent_record,
                        &split,
>>>>>>> 7bc919e9
                    )

                    # assign local copy of SplitRecord to assign
                    # pos, improvement, and impurity scores
                    split = deref(split_ptr)

                    # If EPSILON=0 in the below comparison, float precision
                    # issues stop splitting, producing trees that are
                    # dissimilar to v0.18
                    is_leaf = (is_leaf or split.pos >= end or
                               (split.improvement + EPSILON <
                                min_impurity_decrease))

<<<<<<< HEAD
                node_id = tree._add_node(parent, is_left, is_leaf, split_ptr,
                                         impurity, n_node_samples,
                                         weighted_n_node_samples, split.missing_go_to_left)
=======
                node_id = tree._add_node(parent, is_left, is_leaf, split.feature,
                                         split.threshold, parent_record.impurity,
                                         n_node_samples, weighted_n_node_samples,
                                         split.missing_go_to_left)
>>>>>>> 7bc919e9

                if node_id == INTPTR_MAX:
                    rc = -1
                    break

                # Store value for all nodes, to facilitate tree/model
                # inspection and interpretation
                splitter.node_value(tree.value + node_id * tree.value_stride)
                if splitter.with_monotonic_cst:
                    splitter.clip_node_value(tree.value + node_id * tree.value_stride, parent_record.lower_bound, parent_record.upper_bound)

                if not is_leaf:
                    if (
                        not splitter.with_monotonic_cst or
                        splitter.monotonic_cst[split.feature] == 0
                    ):
                        # Split on a feature with no monotonicity constraint

                        # Current bounds must always be propagated to both children.
                        # If a monotonic constraint is active, bounds are used in
                        # node value clipping.
                        left_child_min = right_child_min = parent_record.lower_bound
                        left_child_max = right_child_max = parent_record.upper_bound
                    elif splitter.monotonic_cst[split.feature] == 1:
                        # Split on a feature with monotonic increase constraint
                        left_child_min = parent_record.lower_bound
                        right_child_max = parent_record.upper_bound

                        # Lower bound for right child and upper bound for left child
                        # are set to the same value.
                        middle_value = splitter.criterion.middle_value()
                        right_child_min = middle_value
                        left_child_max = middle_value
                    else:  # i.e. splitter.monotonic_cst[split.feature] == -1
                        # Split on a feature with monotonic decrease constraint
                        right_child_min = parent_record.lower_bound
                        left_child_max = parent_record.upper_bound

                        # Lower bound for left child and upper bound for right child
                        # are set to the same value.
                        middle_value = splitter.criterion.middle_value()
                        left_child_min = middle_value
                        right_child_max = middle_value

                    # Push right child on stack
                    builder_stack.push({
                        "start": split.pos,
                        "end": end,
                        "depth": depth + 1,
                        "parent": node_id,
                        "is_left": 0,
                        "impurity": split.impurity_right,
<<<<<<< HEAD
                        "n_constant_features": split.n_constant_features,
=======
                        "n_constant_features": parent_record.n_constant_features,
>>>>>>> 7bc919e9
                        "lower_bound": right_child_min,
                        "upper_bound": right_child_max,
                    })

                    # Push left child on stack
                    builder_stack.push({
                        "start": start,
                        "end": split.pos,
                        "depth": depth + 1,
                        "parent": node_id,
                        "is_left": 1,
                        "impurity": split.impurity_left,
<<<<<<< HEAD
                        "n_constant_features": split.n_constant_features,
=======
                        "n_constant_features": parent_record.n_constant_features,
>>>>>>> 7bc919e9
                        "lower_bound": left_child_min,
                        "upper_bound": left_child_max,
                    })
                elif store_leaf_values and is_leaf:
                    # copy leaf values to leaf_values array
                    splitter.node_samples(tree.value_samples[node_id])

                if depth > max_depth_seen:
                    max_depth_seen = depth

            if rc >= 0:
                rc = tree._resize_c(tree.node_count)

            if rc >= 0:
                tree.max_depth = max_depth_seen

        # free the memory created for the SplitRecord pointer
        free(split_ptr)

        if rc == -1:
            raise MemoryError()

# Best first builder ----------------------------------------------------------
cdef struct FrontierRecord:
    # Record of information of a Node, the frontier for a split. Those records are
    # maintained in a heap to access the Node with the best improvement in impurity,
    # allowing growing trees greedily on this improvement.
    intp_t node_id
    intp_t start
    intp_t end
    intp_t pos
    intp_t depth
    bint is_leaf
    float64_t impurity
    float64_t impurity_left
    float64_t impurity_right
    float64_t improvement
    float64_t lower_bound
    float64_t upper_bound
    float64_t middle_value

cdef inline bool _compare_records(
    const FrontierRecord& left,
    const FrontierRecord& right,
):
    return left.improvement < right.improvement

cdef inline void _add_to_frontier(
    FrontierRecord rec,
    vector[FrontierRecord]& frontier,
) noexcept nogil:
    """Adds record `rec` to the priority queue `frontier`."""
    frontier.push_back(rec)
    push_heap(frontier.begin(), frontier.end(), &_compare_records)


cdef class BestFirstTreeBuilder(TreeBuilder):
    """Build a decision tree in best-first fashion.

    The best node to expand is given by the node at the frontier that has the
    highest impurity improvement.
    """
    cdef intp_t max_leaf_nodes

    def __cinit__(
        self,
        Splitter splitter,
        intp_t min_samples_split,
        intp_t min_samples_leaf,
        float64_t min_weight_leaf,
        intp_t max_depth,
        intp_t max_leaf_nodes,
        float64_t min_impurity_decrease,
        unsigned char store_leaf_values=False,
        cnp.ndarray initial_roots=None,
    ):
        self.splitter = splitter
        self.min_samples_split = min_samples_split
        self.min_samples_leaf = min_samples_leaf
        self.min_weight_leaf = min_weight_leaf
        self.max_depth = max_depth
        self.max_leaf_nodes = max_leaf_nodes
        self.min_impurity_decrease = min_impurity_decrease
        self.store_leaf_values = store_leaf_values
        self.initial_roots = initial_roots

    def __reduce__(self):
        """Reduce re-implementation, for pickling."""
        return(BestFirstTreeBuilder, (self.splitter,
                                      self.min_samples_split,
                                      self.min_samples_leaf,
                                      self.min_weight_leaf,
                                      self.max_depth,
                                      self.max_leaf_nodes,
                                      self.min_impurity_decrease,
                                      self.store_leaf_values,
                                      self.initial_roots))

    cpdef build(
        self,
        Tree tree,
        object X,
        const float64_t[:, ::1] y,
        const float64_t[:] sample_weight=None,
        const unsigned char[::1] missing_values_in_feature_mask=None,
    ):
        """Build a decision tree from the training set (X, y)."""

        # check input
        X, y, sample_weight = self._check_input(X, y, sample_weight)

        # Parameters
        cdef Splitter splitter = self.splitter
        cdef intp_t max_leaf_nodes = self.max_leaf_nodes

        cdef unsigned char store_leaf_values = self.store_leaf_values

        # Recursive partition (without actual recursion)
        splitter.init(X, y, sample_weight, missing_values_in_feature_mask)

        cdef vector[FrontierRecord] frontier
        cdef FrontierRecord record
        cdef FrontierRecord split_node_left
        cdef FrontierRecord split_node_right
        cdef float64_t left_child_min
        cdef float64_t left_child_max
        cdef float64_t right_child_min
        cdef float64_t right_child_max

        cdef intp_t n_node_samples = splitter.n_samples
        cdef intp_t max_split_nodes = max_leaf_nodes - 1
        cdef bint is_leaf
        cdef intp_t max_depth_seen = -1
        cdef intp_t rc = 0
        cdef Node* node

        cdef ParentInfo parent_record
        _init_parent_record(&parent_record)

        # Initial capacity
        cdef intp_t init_capacity = max_split_nodes + max_leaf_nodes
        tree._resize(init_capacity)

        with nogil:
            # add root to frontier
            rc = self._add_split_node(
                splitter=splitter,
                tree=tree,
                start=0,
                end=n_node_samples,
                is_first=IS_FIRST,
                is_left=IS_LEFT,
                parent=NULL,
                depth=0,
                parent_record=&parent_record,
                res=&split_node_left,
            )
            if rc >= 0:
                _add_to_frontier(split_node_left, frontier)

            while not frontier.empty():
                pop_heap(frontier.begin(), frontier.end(), &_compare_records)
                record = frontier.back()
                frontier.pop_back()

                node = &tree.nodes[record.node_id]
                is_leaf = (record.is_leaf or max_split_nodes <= 0)

                if is_leaf:
                    # Node is not expandable; set node as leaf
                    node.left_child = _TREE_LEAF
                    node.right_child = _TREE_LEAF
                    node.feature = _TREE_UNDEFINED
                    node.threshold = _TREE_UNDEFINED

                    if store_leaf_values:
                        # copy leaf values to leaf_values array
                        splitter.node_samples(tree.value_samples[record.node_id])
                else:
                    # Node is expandable

                    if (
                        not splitter.with_monotonic_cst or
                        splitter.monotonic_cst[node.feature] == 0
                    ):
                        # Split on a feature with no monotonicity constraint

                        # Current bounds must always be propagated to both children.
                        # If a monotonic constraint is active, bounds are used in
                        # node value clipping.
                        left_child_min = right_child_min = record.lower_bound
                        left_child_max = right_child_max = record.upper_bound
                    elif splitter.monotonic_cst[node.feature] == 1:
                        # Split on a feature with monotonic increase constraint
                        left_child_min = record.lower_bound
                        right_child_max = record.upper_bound

                        # Lower bound for right child and upper bound for left child
                        # are set to the same value.
                        right_child_min = record.middle_value
                        left_child_max = record.middle_value
                    else:  # i.e. splitter.monotonic_cst[split.feature] == -1
                        # Split on a feature with monotonic decrease constraint
                        right_child_min = record.lower_bound
                        left_child_max = record.upper_bound

                        # Lower bound for left child and upper bound for right child
                        # are set to the same value.
                        left_child_min = record.middle_value
                        right_child_max = record.middle_value

                    # Decrement number of split nodes available
                    max_split_nodes -= 1

                    # Compute left split node
                    parent_record.lower_bound = left_child_min
                    parent_record.upper_bound = left_child_max
                    parent_record.impurity = record.impurity_left
                    rc = self._add_split_node(
                        splitter=splitter,
                        tree=tree,
                        start=record.start,
                        end=record.pos,
                        is_first=IS_NOT_FIRST,
                        is_left=IS_LEFT,
                        parent=node,
                        depth=record.depth + 1,
                        parent_record=&parent_record,
                        res=&split_node_left,
                    )
                    if rc == -1:
                        break

                    # tree.nodes may have changed
                    node = &tree.nodes[record.node_id]

                    # Compute right split node
                    parent_record.lower_bound = right_child_min
                    parent_record.upper_bound = right_child_max
                    parent_record.impurity = record.impurity_right
                    rc = self._add_split_node(
                        splitter=splitter,
                        tree=tree,
                        start=record.pos,
                        end=record.end,
                        is_first=IS_NOT_FIRST,
                        is_left=IS_NOT_LEFT,
                        parent=node,
                        depth=record.depth + 1,
                        parent_record=&parent_record,
                        res=&split_node_right,
                    )
                    if rc == -1:
                        break

                    # Add nodes to queue
                    _add_to_frontier(split_node_left, frontier)
                    _add_to_frontier(split_node_right, frontier)

                if record.depth > max_depth_seen:
                    max_depth_seen = record.depth

            if rc >= 0:
                rc = tree._resize_c(tree.node_count)

            if rc >= 0:
                tree.max_depth = max_depth_seen

        if rc == -1:
            raise MemoryError()

    cdef inline intp_t _add_split_node(
        self,
        Splitter splitter,
        Tree tree,
        intp_t start,
        intp_t end,
        bint is_first,
        bint is_left,
        Node* parent,
        intp_t depth,
        ParentInfo* parent_record,
        FrontierRecord* res
    ) except -1 nogil:
        """Adds node w/ partition ``[start, end)`` to the frontier. """
        cdef SplitRecord split
        cdef SplitRecord* split_ptr = <SplitRecord *>malloc(splitter.pointer_size())

        cdef intp_t node_id
        cdef intp_t n_node_samples
        cdef float64_t min_impurity_decrease = self.min_impurity_decrease
        cdef float64_t weighted_n_node_samples
        cdef bint is_leaf

        # there are no constant features in best first splits
        split_ptr.n_constant_features = 0
        splitter.node_reset(start, end, &weighted_n_node_samples)

        # reset n_constant_features for this specific split before beginning split search
        parent_record.n_constant_features = 0

        if is_first:
            parent_record.impurity = splitter.node_impurity()

        n_node_samples = end - start
        is_leaf = (depth >= self.max_depth or
                   n_node_samples < self.min_samples_split or
                   n_node_samples < 2 * self.min_samples_leaf or
                   weighted_n_node_samples < 2 * self.min_weight_leaf or
                   parent_record.impurity <= EPSILON  # impurity == 0 with tolerance
                   )

        if not is_leaf:
            splitter.node_split(
<<<<<<< HEAD
                impurity,
                split_ptr,
                lower_bound,
                upper_bound
=======
                parent_record,
                &split,
>>>>>>> 7bc919e9
            )
            # assign local copy of SplitRecord to assign
            # pos, improvement, and impurity scores
            split = deref(split_ptr)

            # If EPSILON=0 in the below comparison, float precision issues stop
            # splitting early, producing trees that are dissimilar to v0.18
            is_leaf = (is_leaf or split.pos >= end or
                       split.improvement + EPSILON < min_impurity_decrease)

        node_id = tree._add_node(parent - tree.nodes
                                 if parent != NULL
                                 else _TREE_UNDEFINED,
                                 is_left, is_leaf,
<<<<<<< HEAD
                                 split_ptr, impurity, n_node_samples,
                                 weighted_n_node_samples, split.missing_go_to_left)
=======
                                 split.feature, split.threshold, parent_record.impurity,
                                 n_node_samples, weighted_n_node_samples,
                                 split.missing_go_to_left)
>>>>>>> 7bc919e9
        if node_id == INTPTR_MAX:
            return -1

        # compute values also for split nodes (might become leafs later).
        splitter.node_value(tree.value + node_id * tree.value_stride)
        if splitter.with_monotonic_cst:
            splitter.clip_node_value(tree.value + node_id * tree.value_stride, parent_record.lower_bound, parent_record.upper_bound)

        res.node_id = node_id
        res.start = start
        res.end = end
        res.depth = depth
        res.impurity = parent_record.impurity
        res.lower_bound = parent_record.lower_bound
        res.upper_bound = parent_record.upper_bound
        res.middle_value = splitter.criterion.middle_value()

        if not is_leaf:
            # is split node
            res.pos = split.pos
            res.is_leaf = 0
            res.improvement = split.improvement
            res.impurity_left = split.impurity_left
            res.impurity_right = split.impurity_right

        else:
            # is leaf => 0 improvement
            res.pos = end
            res.is_leaf = 1
            res.improvement = 0.0
            res.impurity_left = parent_record.impurity
            res.impurity_right = parent_record.impurity

        free(split_ptr)
        return 0


# =============================================================================
# Tree
# =============================================================================
cdef class BaseTree:
    """Base class for Cython tree models.

    Downstream classes must implement methods to actually traverse the tree.
    """
    cdef int _resize(
        self,
        intp_t capacity
    ) except -1 nogil:
        """Resize all inner arrays to `capacity`, if `capacity` == -1, then
            double the size of the inner arrays.

        Returns -1 in case of failure to allocate memory (and raise MemoryError)
        or 0 otherwise.
        """
        if self._resize_c(capacity) != 0:
            # Acquire gil only if we need to raise
            with gil:
                raise MemoryError()

    cdef int _resize_c(self, intp_t capacity=INTPTR_MAX) except -1 nogil:
        """Guts of _resize

        Returns -1 in case of failure to allocate memory (and raise MemoryError)
        or 0 otherwise.
        """
        if capacity == self.capacity and self.nodes != NULL:
            return 0

        if capacity == INTPTR_MAX:
            if self.capacity == 0:
                capacity = 3  # default initial value
            else:
                capacity = 2 * self.capacity

        safe_realloc(&self.nodes, capacity)
        safe_realloc(&self.value, capacity * self.value_stride)

        if capacity > self.capacity:
            # value memory is initialised to 0 to enable classifier argmax
            memset(<void*>(self.value + self.capacity * self.value_stride), 0,
                   (capacity - self.capacity) * self.value_stride *
                   sizeof(float64_t))
            # node memory is initialised to 0 to ensure deterministic pickle (padding in Node struct)
            memset(<void*>(self.nodes + self.capacity), 0, (capacity - self.capacity) * sizeof(Node))

        # if capacity smaller than node_count, adjust the counter
        if capacity < self.node_count:
            self.node_count = capacity

        self.capacity = capacity
        return 0

    cdef int _set_split_node(
        self,
        SplitRecord* split_node,
        Node* node,
        intp_t node_id,
    ) except -1 nogil:
        """Set split node data.

        Parameters
        ----------
        split_node : SplitRecord*
            The pointer to the record of the split node data.
        node : Node*
            The pointer to the node that will hold the split node.
        node_id : intp_t
            The index of the node.
        """
        # left_child and right_child will be set later for a split node
        node.feature = split_node.feature
        node.threshold = split_node.threshold
        return 1

    cdef int _set_leaf_node(
        self,
        SplitRecord* split_node,
        Node* node,
        intp_t node_id,
    ) except -1 nogil:
        """Set leaf node data.

        Parameters
        ----------
        split_node : SplitRecord*
            The pointer to the record of the leaf node data.
        node : Node*
            The pointer to the node that will hold the leaf node.
        node_id : intp_t
            The index of the node.
        """
        node.left_child = _TREE_LEAF
        node.right_child = _TREE_LEAF
        node.feature = _TREE_UNDEFINED
        node.threshold = _TREE_UNDEFINED
        return 1

    cdef float32_t _compute_feature(
        self,
        const float32_t[:, :] X_ndarray,
        intp_t sample_index,
        Node *node
    ) noexcept nogil:
        """Compute feature from a given data matrix, X.

        In axis-aligned trees, this is simply the value in the column of X
        for this specific feature.
        """
        # the feature index
        cdef float32_t feature = X_ndarray[sample_index, node.feature]
        return feature

    cdef int _add_node(
        self,
        intp_t parent,
        bint is_left,
        bint is_leaf,
        SplitRecord* split_node,
        float64_t impurity,
        intp_t n_node_samples,
        float64_t weighted_n_node_samples,
        unsigned char missing_go_to_left
    ) except -1 nogil:
        """Add a node to the tree.

        The new node registers itself as the child of its parent.

        Parameters
        ----------
        parent : intp_t
            The index of the parent. If '_TREE_UNDEFINED', then the current
            node is a root node.
        is_left : bint
            Whether or not the current node is to the left of the parent node.
        is_leaf : bint
            Whether or not the current node is a leaf node.
        split_node : SplitRecord*
            A pointer to a SplitRecord pointer address.
        impurity : float64_t
            The impurity of the node to be added.
        n_node_samples : intp_t
            The number of samples in the node.
        weighted_n_node_samples : float64_t
            The weight of the samples in the node.

        Returns (intp_t)(-1) on error.
        """
        cdef intp_t node_id = self.node_count

        if node_id >= self.capacity:
            if self._resize_c() != 0:
                return INTPTR_MAX

        cdef Node* node = &self.nodes[node_id]
        node.impurity = impurity
        node.n_node_samples = n_node_samples
        node.weighted_n_node_samples = weighted_n_node_samples

        if parent != _TREE_UNDEFINED:
            if is_left:
                self.nodes[parent].left_child = node_id
            else:
                self.nodes[parent].right_child = node_id

        if is_leaf:
            if self._set_leaf_node(split_node, node, node_id) != 1:
                with gil:
                    raise RuntimeError
        else:
            if self._set_split_node(split_node, node, node_id) != 1:
                with gil:
                    raise RuntimeError
            node.missing_go_to_left = missing_go_to_left

        self.node_count += 1

        return node_id

    cdef inline int _update_node(
        self,
        intp_t parent,
        bint is_left,
        bint is_leaf,
        SplitRecord* split_node,
        float64_t impurity,
        intp_t n_node_samples,
        float64_t weighted_n_node_samples,
        unsigned char missing_go_to_left
    ) except -1 nogil:
        """Update a node on the tree.

        The updated node remains on the same position.
        Returns (intp_t)(-1) on error.
        """
        cdef intp_t node_id
        if is_left:
            node_id = self.nodes[parent].left_child
        else:
            node_id = self.nodes[parent].right_child

        if node_id >= self.capacity:
            if self._resize_c() != 0:
                return INTPTR_MAX

        cdef Node* node = &self.nodes[node_id]
        node.impurity = impurity
        node.n_node_samples = n_node_samples
        node.weighted_n_node_samples = weighted_n_node_samples

        if is_leaf:
            if self._set_leaf_node(split_node, node, node_id) != 1:
                with gil:
                    raise RuntimeError
        else:
            if self._set_split_node(split_node, node, node_id) != 1:
                with gil:
                    raise RuntimeError
            node.missing_go_to_left = missing_go_to_left

        return node_id

    cpdef cnp.ndarray apply(self, object X):
        """Finds the terminal region (=leaf node) for each sample in X."""
        if issparse(X):
            return self._apply_sparse_csr(X)
        else:
            return self._apply_dense(X)

    cdef inline cnp.ndarray _apply_dense(self, object X):
        """Finds the terminal region (=leaf node) for each sample in X."""

        # Check input
        if not isinstance(X, np.ndarray):
            raise ValueError("X should be in np.ndarray format, got %s"
                             % type(X))

        if X.dtype != DTYPE:
            raise ValueError("X.dtype should be np.float32, got %s" % X.dtype)

        # Extract input
        cdef const float32_t[:, :] X_ndarray = X
        cdef intp_t n_samples = X.shape[0]
        cdef float32_t X_i_node_feature

        # Initialize output
        cdef intp_t[:] out = np.zeros(n_samples, dtype=np.intp)

        # Initialize auxiliary data-structure
        cdef Node* node = NULL
        cdef intp_t i = 0

        with nogil:
            for i in range(n_samples):
                node = self.nodes

                # While node not a leaf
                while node.left_child != _TREE_LEAF:
                    X_i_node_feature = self._compute_feature(X_ndarray, i, node)
                    # ... and node.right_child != _TREE_LEAF:
                    if isnan(X_i_node_feature):
                        if node.missing_go_to_left:
                            node = &self.nodes[node.left_child]
                        else:
                            node = &self.nodes[node.right_child]
                    elif X_i_node_feature <= node.threshold:
                        node = &self.nodes[node.left_child]
                    else:
                        node = &self.nodes[node.right_child]

                out[i] = <intp_t>(node - self.nodes)  # node offset

        return np.asarray(out)

    cdef inline cnp.ndarray _apply_sparse_csr(self, object X):
        """Finds the terminal region (=leaf node) for each sample in sparse X.
        """
        # Check input
        if not (issparse(X) and X.format == 'csr'):
            raise ValueError("X should be in csr_matrix format, got %s"
                             % type(X))

        if X.dtype != DTYPE:
            raise ValueError("X.dtype should be np.float32, got %s" % X.dtype)

        # Extract input
        cdef const float32_t[:] X_data = X.data
        cdef const int32_t[:] X_indices = X.indices
        cdef const int32_t[:] X_indptr = X.indptr

        cdef intp_t n_samples = X.shape[0]
        cdef intp_t n_features = X.shape[1]

        # Initialize output
        cdef intp_t[:] out = np.zeros(n_samples, dtype=np.intp)

        # Initialize auxiliary data-structure
        cdef float32_t feature_value = 0.
        cdef Node* node = NULL
        cdef float32_t* X_sample = NULL
        cdef intp_t i = 0
        cdef int32_t k = 0

        # feature_to_sample as a data structure records the last seen sample
        # for each feature; functionally, it is an efficient way to identify
        # which features are nonzero in the present sample.
        cdef intp_t* feature_to_sample = NULL

        safe_realloc(&X_sample, n_features)
        safe_realloc(&feature_to_sample, n_features)

        with nogil:
            memset(feature_to_sample, -1, n_features * sizeof(intp_t))

            for i in range(n_samples):
                node = self.nodes

                for k in range(X_indptr[i], X_indptr[i + 1]):
                    feature_to_sample[X_indices[k]] = i
                    X_sample[X_indices[k]] = X_data[k]

                # While node not a leaf
                while node.left_child != _TREE_LEAF:
                    # ... and node.right_child != _TREE_LEAF:
                    if feature_to_sample[node.feature] == i:
                        feature_value = X_sample[node.feature]
                    else:
                        feature_value = 0.

                    if feature_value <= node.threshold:
                        node = &self.nodes[node.left_child]
                    else:
                        node = &self.nodes[node.right_child]

                out[i] = <intp_t>(node - self.nodes)  # node offset

            # Free auxiliary arrays
            free(X_sample)
            free(feature_to_sample)

        return np.asarray(out)

    cpdef object decision_path(self, object X):
        """Finds the decision path (=node) for each sample in X."""
        if issparse(X):
            return self._decision_path_sparse_csr(X)
        else:
            return self._decision_path_dense(X)

    cdef inline object _decision_path_dense(self, object X):
        """Finds the decision path (=node) for each sample in X."""

        # Check input
        if not isinstance(X, np.ndarray):
            raise ValueError("X should be in np.ndarray format, got %s"
                             % type(X))

        if X.dtype != DTYPE:
            raise ValueError("X.dtype should be np.float32, got %s" % X.dtype)

        # Extract input
        cdef const float32_t[:, :] X_ndarray = X
        cdef intp_t n_samples = X.shape[0]

        # Initialize output
        cdef intp_t[:] indptr = np.zeros(n_samples + 1, dtype=np.intp)
        cdef intp_t[:] indices = np.zeros(
            n_samples * (1 + self.max_depth), dtype=np.intp
        )

        # Initialize auxiliary data-structure
        cdef Node* node = NULL
        cdef intp_t i = 0

        # the feature index
        cdef float64_t feature

        with nogil:
            for i in range(n_samples):
                node = self.nodes
                indptr[i + 1] = indptr[i]

                # Add all external nodes
                while node.left_child != _TREE_LEAF:
                    # ... and node.right_child != _TREE_LEAF:
                    indices[indptr[i + 1]] = <intp_t>(node - self.nodes)
                    indptr[i + 1] += 1

                    # compute the feature value to compare against threshold
                    feature = self._compute_feature(X_ndarray, i, node)
                    if feature <= node.threshold:
                        node = &self.nodes[node.left_child]
                    else:
                        node = &self.nodes[node.right_child]

                # Add the leave node
                indices[indptr[i + 1]] = <intp_t>(node - self.nodes)
                indptr[i + 1] += 1

        indices = indices[:indptr[n_samples]]
        cdef intp_t[:] data = np.ones(shape=len(indices), dtype=np.intp)
        out = csr_matrix((data, indices, indptr),
                         shape=(n_samples, self.node_count))

        return out

    cdef inline object _decision_path_sparse_csr(self, object X):
        """Finds the decision path (=node) for each sample in X."""

        # Check input
        if not (issparse(X) and X.format == "csr"):
            raise ValueError("X should be in csr_matrix format, got %s"
                             % type(X))

        if X.dtype != DTYPE:
            raise ValueError("X.dtype should be np.float32, got %s" % X.dtype)

        # Extract input
        cdef const float32_t[:] X_data = X.data
        cdef const int32_t[:] X_indices = X.indices
        cdef const int32_t[:] X_indptr = X.indptr

        cdef intp_t n_samples = X.shape[0]
        cdef intp_t n_features = X.shape[1]

        # Initialize output
        cdef intp_t[:] indptr = np.zeros(n_samples + 1, dtype=np.intp)
        cdef intp_t[:] indices = np.zeros(
            n_samples * (1 + self.max_depth), dtype=np.intp
        )

        # Initialize auxiliary data-structure
        cdef float32_t feature_value = 0.
        cdef Node* node = NULL
        cdef float32_t* X_sample = NULL
        cdef intp_t i = 0
        cdef int32_t k = 0

        # feature_to_sample as a data structure records the last seen sample
        # for each feature; functionally, it is an efficient way to identify
        # which features are nonzero in the present sample.
        cdef intp_t* feature_to_sample = NULL

        safe_realloc(&X_sample, n_features)
        safe_realloc(&feature_to_sample, n_features)

        with nogil:
            memset(feature_to_sample, -1, n_features * sizeof(intp_t))

            for i in range(n_samples):
                node = self.nodes
                indptr[i + 1] = indptr[i]

                for k in range(X_indptr[i], X_indptr[i + 1]):
                    feature_to_sample[X_indices[k]] = i
                    X_sample[X_indices[k]] = X_data[k]

                # While node not a leaf
                while node.left_child != _TREE_LEAF:
                    # ... and node.right_child != _TREE_LEAF:

                    indices[indptr[i + 1]] = <intp_t>(node - self.nodes)
                    indptr[i + 1] += 1

                    if feature_to_sample[node.feature] == i:
                        feature_value = X_sample[node.feature]

                    else:
                        feature_value = 0.

                    if feature_value <= node.threshold:
                        node = &self.nodes[node.left_child]
                    else:
                        node = &self.nodes[node.right_child]

                # Add the leave node
                indices[indptr[i + 1]] = <intp_t>(node - self.nodes)
                indptr[i + 1] += 1

            # Free auxiliary arrays
            free(X_sample)
            free(feature_to_sample)

        indices = indices[:indptr[n_samples]]
        cdef intp_t[:] data = np.ones(shape=len(indices), dtype=np.intp)
        out = csr_matrix((data, indices, indptr),
                         shape=(n_samples, self.node_count))

        return out

    cpdef compute_node_depths(self):
        """Compute the depth of each node in a tree.

        .. versionadded:: 1.3

        Returns
        -------
        depths : ndarray of shape (self.node_count,), dtype=np.int64
            The depth of each node in the tree.
        """
        cdef:
            cnp.int64_t[::1] depths = np.empty(self.node_count, dtype=np.int64)
            cnp.npy_intp[:] children_left = self.children_left
            cnp.npy_intp[:] children_right = self.children_right
            cnp.npy_intp node_id
            cnp.npy_intp node_count = self.node_count
            cnp.int64_t depth

        depths[0] = 1  # init root node
        for node_id in range(node_count):
            if children_left[node_id] != _TREE_LEAF:
                depth = depths[node_id] + 1
                depths[children_left[node_id]] = depth
                depths[children_right[node_id]] = depth

        return depths.base

    cpdef compute_feature_importances(self, normalize=True):
        """Computes the importance of each feature (aka variable)."""
        cdef Node* nodes = self.nodes
        cdef Node* node = nodes
        cdef Node* end_node = node + self.node_count

        cdef float64_t normalizer = 0.
        cdef intp_t i = 0

        cdef float64_t[:] importances = np.zeros(self.n_features)

        with nogil:
            while node != end_node:
                if node.left_child != _TREE_LEAF:
                    # ... and node.right_child != _TREE_LEAF:
                    self._compute_feature_importances(
                        importances, node)

                node += 1

        for i in range(self.n_features):
            importances[i] /= nodes[0].weighted_n_node_samples

        if normalize:
            normalizer = np.sum(importances)

            if normalizer > 0.0:
                # Avoid dividing by zero (e.g., when root is pure)
                for i in range(self.n_features):
                    importances[i] /= normalizer

        return np.asarray(importances)

    cdef void _compute_feature_importances(
        self,
        float64_t[:] importances,
        Node* node
    ) noexcept nogil:
        """Compute feature importances from a Node in the Tree.

        Wrapped in a private function to allow subclassing that
        computes feature importances.
        """
        cdef Node* nodes = self.nodes
        cdef Node* left
        cdef Node* right

        left = &nodes[node.left_child]
        right = &nodes[node.right_child]

        importances[node.feature] += (
                        node.weighted_n_node_samples * node.impurity -
                        left.weighted_n_node_samples * left.impurity -
                        right.weighted_n_node_samples * right.impurity)

    def compute_partial_dependence(self, float32_t[:, ::1] X,
                                   const intp_t[::1] target_features,
                                   float64_t[::1] out):
        """Partial dependence of the response on the ``target_feature`` set.

        For each sample in ``X`` a tree traversal is performed.
        Each traversal starts from the root with weight 1.0.

        At each non-leaf node that splits on a target feature, either
        the left child or the right child is visited based on the feature
        value of the current sample, and the weight is not modified.
        At each non-leaf node that splits on a complementary feature,
        both children are visited and the weight is multiplied by the fraction
        of training samples which went to each child.

        At each leaf, the value of the node is multiplied by the current
        weight (weights sum to 1 for all visited terminal nodes).

        Parameters
        ----------
        X : view on 2d ndarray, shape (n_samples, n_target_features)
            The grid points on which the partial dependence should be
            evaluated.
        target_features : view on 1d ndarray, shape (n_target_features)
            The set of target features for which the partial dependence
            should be evaluated.
        out : view on 1d ndarray, shape (n_samples)
            The value of the partial dependence function on each grid
            point.
        """
        cdef:
            float64_t[::1] weight_stack = np.zeros(self.node_count,
                                                   dtype=np.float64)
            intp_t[::1] node_idx_stack = np.zeros(self.node_count,
                                                  dtype=np.intp)
            intp_t sample_idx
            intp_t feature_idx
            intp_t stack_size
            float64_t left_sample_frac
            float64_t current_weight
            float64_t total_weight  # used for sanity check only
            Node *current_node  # use a pointer to avoid copying attributes
            intp_t current_node_idx
            bint is_target_feature
            intp_t _TREE_LEAF = TREE_LEAF  # to avoid python interactions

        for sample_idx in range(X.shape[0]):
            # init stacks for current sample
            stack_size = 1
            node_idx_stack[0] = 0  # root node
            weight_stack[0] = 1  # all the samples are in the root node
            total_weight = 0

            while stack_size > 0:
                # pop the stack
                stack_size -= 1
                current_node_idx = node_idx_stack[stack_size]
                current_node = &self.nodes[current_node_idx]

                if current_node.left_child == _TREE_LEAF:
                    # leaf node
                    out[sample_idx] += (weight_stack[stack_size] *
                                        self.value[current_node_idx])
                    total_weight += weight_stack[stack_size]
                else:
                    # non-leaf node

                    # determine if the split feature is a target feature
                    is_target_feature = False
                    for feature_idx in range(target_features.shape[0]):
                        if target_features[feature_idx] == current_node.feature:
                            is_target_feature = True
                            break

                    if is_target_feature:
                        # In this case, we push left or right child on stack
                        if X[sample_idx, feature_idx] <= current_node.threshold:
                            node_idx_stack[stack_size] = current_node.left_child
                        else:
                            node_idx_stack[stack_size] = current_node.right_child
                        stack_size += 1
                    else:
                        # In this case, we push both children onto the stack,
                        # and give a weight proportional to the number of
                        # samples going through each branch.

                        # push left child
                        node_idx_stack[stack_size] = current_node.left_child
                        left_sample_frac = (
                            self.nodes[current_node.left_child].weighted_n_node_samples /
                            current_node.weighted_n_node_samples)
                        current_weight = weight_stack[stack_size]
                        weight_stack[stack_size] = current_weight * left_sample_frac
                        stack_size += 1

                        # push right child
                        node_idx_stack[stack_size] = current_node.right_child
                        weight_stack[stack_size] = (
                            current_weight * (1 - left_sample_frac))
                        stack_size += 1

            # Sanity check. Should never happen.
            if not (0.999 < total_weight < 1.001):
                raise ValueError("Total weight should be 1.0 but was %.9f" %
                                 total_weight)


cdef class Tree(BaseTree):
    """Array-based representation of a binary decision tree.

    The binary tree is represented as a number of parallel arrays. The i-th
    element of each array holds information about the node `i`. Node 0 is the
    tree's root. You can find a detailed description of all arrays in
    `_tree.pxd`. NOTE: Some of the arrays only apply to either leaves or split
    nodes, resp. In this case the values of nodes of the other type are
    arbitrary!

    Attributes
    ----------
    node_count : intp_t
        The number of nodes (internal nodes + leaves) in the tree.

    capacity : intp_t
        The current capacity (i.e., size) of the arrays, which is at least as
        great as `node_count`.

    max_depth : intp_t
        The depth of the tree, i.e. the maximum depth of its leaves.

    children_left : array of intp_t, shape [node_count]
        children_left[i] holds the node id of the left child of node i.
        For leaves, children_left[i] == TREE_LEAF. Otherwise,
        children_left[i] > i. This child handles the case where
        X[:, feature[i]] <= threshold[i].

    children_right : array of intp_t, shape [node_count]
        children_right[i] holds the node id of the right child of node i.
        For leaves, children_right[i] == TREE_LEAF. Otherwise,
        children_right[i] > i. This child handles the case where
        X[:, feature[i]] > threshold[i].

    feature : array of intp_t, shape [node_count]
        feature[i] holds the feature to split on, for the internal node i.

    threshold : array of float64_t, shape [node_count]
        threshold[i] holds the threshold for the internal node i.

    value : array of float64_t, shape [node_count, n_outputs, max_n_classes]
        Contains the constant prediction value of each node.

    impurity : array of float64_t, shape [node_count]
        impurity[i] holds the impurity (i.e., the value of the splitting
        criterion) at node i.

    n_node_samples : array of intp_t, shape [node_count]
        n_node_samples[i] holds the number of training samples reaching node i.

    weighted_n_node_samples : array of float64_t, shape [node_count]
        weighted_n_node_samples[i] holds the weighted number of training samples
        reaching node i.

    leaf_node_samples : dict of node id to numpy array of shapes (n_samples_node, n_features)
        A dictionary mapping leaf nodes to the samples of data that are used
        to fit the prediction at each leaf.
    """
    # Wrap for outside world.
    # WARNING: these reference the current `nodes` and `value` buffers, which
    # must not be freed by a subsequent memory allocation.
    # (i.e. through `_resize` or `__setstate__`)
    @property
    def n_classes(self):
        return sizet_ptr_to_ndarray(self.n_classes, self.n_outputs)

    @property
    def children_left(self):
        return self._get_node_ndarray()['left_child'][:self.node_count]

    @property
    def children_right(self):
        return self._get_node_ndarray()['right_child'][:self.node_count]

    @property
    def n_leaves(self):
        return np.sum(np.logical_and(
            self.children_left == -1,
            self.children_right == -1))

    @property
    def feature(self):
        return self._get_node_ndarray()['feature'][:self.node_count]

    @property
    def threshold(self):
        return self._get_node_ndarray()['threshold'][:self.node_count]

    @property
    def impurity(self):
        return self._get_node_ndarray()['impurity'][:self.node_count]

    @property
    def n_node_samples(self):
        return self._get_node_ndarray()['n_node_samples'][:self.node_count]

    @property
    def weighted_n_node_samples(self):
        return self._get_node_ndarray()['weighted_n_node_samples'][:self.node_count]

    @property
    def missing_go_to_left(self):
        return self._get_node_ndarray()['missing_go_to_left'][:self.node_count]

    @property
    def value(self):
        return self._get_value_ndarray()[:self.node_count]

    @property
    def leaf_nodes_samples(self):
        leaf_node_samples = dict()
        keys = self._get_value_samples_keys()
        for node_id in keys:
            leaf_node_samples[node_id] = self._get_value_samples_ndarray(node_id)
        return leaf_node_samples

    # TODO: Convert n_classes to cython.integral memory view once
    #  https://github.com/cython/cython/issues/5243 is fixed
    def __cinit__(self, intp_t n_features, cnp.ndarray n_classes, intp_t n_outputs, *args):
        """Constructor."""
        cdef intp_t dummy = 0
        size_t_dtype = np.array(dummy).dtype

        n_classes = _check_n_classes(n_classes, size_t_dtype)

        # Input/Output layout
        self.n_features = n_features
        self.n_outputs = n_outputs
        self.n_classes = NULL
        safe_realloc(&self.n_classes, n_outputs)

        self.max_n_classes = np.max(n_classes)
        self.value_stride = n_outputs * self.max_n_classes

        cdef intp_t k
        for k in range(n_outputs):
            self.n_classes[k] = n_classes[k]

        # Inner structures
        self.max_depth = 0
        self.node_count = 0
        self.capacity = 0
        self.value = NULL
        self.nodes = NULL

        # initialize the hash map for the value samples
        self.value_samples = unordered_map[intp_t, vector[vector[float64_t]]]()

    def __dealloc__(self):
        """Destructor."""
        # Free all inner structures
        free(self.n_classes)
        free(self.value)
        free(self.nodes)

    def __reduce__(self):
        """Reduce re-implementation, for pickling."""
        return (Tree, (self.n_features,
                       sizet_ptr_to_ndarray(self.n_classes, self.n_outputs),
                       self.n_outputs), self.__getstate__())

    def __getstate__(self):
        """Getstate re-implementation, for pickling."""
        d = {}
        # capacity is inferred during the __setstate__ using nodes
        d["max_depth"] = self.max_depth
        d["node_count"] = self.node_count
        d["nodes"] = self._get_node_ndarray()
        d["values"] = self._get_value_ndarray()
        d['value_samples'] = self.leaf_nodes_samples
        return d

    def __setstate__(self, d):
        """Setstate re-implementation, for unpickling."""
        self.max_depth = d["max_depth"]
        self.node_count = d["node_count"]

        if 'nodes' not in d:
            raise ValueError('You have loaded Tree version which '
                             'cannot be imported')

        node_ndarray = d['nodes']
        value_ndarray = d['values']

        value_shape = (node_ndarray.shape[0], self.n_outputs,
                       self.max_n_classes)

        node_ndarray = _check_node_ndarray(node_ndarray, expected_dtype=NODE_DTYPE)
        value_ndarray = _check_value_ndarray(
            value_ndarray,
            expected_dtype=np.dtype(np.float64),
            expected_shape=value_shape
        )

        self.capacity = node_ndarray.shape[0]
        if self._resize_c(self.capacity) != 0:
            raise MemoryError("resizing tree to %d" % self.capacity)

        memcpy(self.nodes, cnp.PyArray_DATA(node_ndarray),
               self.capacity * sizeof(Node))
        memcpy(self.value, cnp.PyArray_DATA(value_ndarray),
               self.capacity * self.value_stride * sizeof(float64_t))

        # store the leaf node samples if they exist
        value_samples_dict = d['value_samples']
        for node_id, leaf_samples in value_samples_dict.items():
            self.value_samples[node_id].resize(leaf_samples.shape[0])
            for idx in range(leaf_samples.shape[0]):
                for jdx in range(leaf_samples.shape[1]):
                    self.value_samples[node_id][idx].push_back(leaf_samples[idx, jdx])

    cdef cnp.ndarray _get_value_samples_ndarray(self, intp_t node_id):
        """Wraps value_samples as a 2-d NumPy array per node_id."""
        cdef intp_t i, j
        cdef intp_t n_samples = self.value_samples[node_id].size()
        cdef cnp.ndarray[float64_t, ndim=2, mode='c'] leaf_node_samples = np.empty(shape=(n_samples, self.n_outputs), dtype=np.float64)

        for i in range(n_samples):
            for j in range(self.n_outputs):
                leaf_node_samples[i, j] = self.value_samples[node_id][i][j]
        return leaf_node_samples

    cdef cnp.ndarray _get_value_samples_keys(self):
        """Wraps value_samples keys as a 1-d NumPy array of keys."""
        cdef cnp.ndarray[intp_t, ndim=1, mode='c'] keys = np.empty(len(self.value_samples), dtype=np.intp)
        cdef intp_t i = 0

        for key in self.value_samples:
            keys[i] = key.first
            i += 1
        return keys

    cdef cnp.ndarray _get_value_ndarray(self):
        """Wraps value as a 3-d NumPy array.

        The array keeps a reference to this Tree, which manages the underlying
        memory.
        """
        cdef cnp.npy_intp shape[3]
        shape[0] = <cnp.npy_intp> self.node_count
        shape[1] = <cnp.npy_intp> self.n_outputs
        shape[2] = <cnp.npy_intp> self.max_n_classes
        cdef cnp.ndarray arr
        arr = cnp.PyArray_SimpleNewFromData(3, shape, cnp.NPY_DOUBLE, self.value)
        Py_INCREF(self)
        if PyArray_SetBaseObject(arr, <PyObject*> self) < 0:
            raise ValueError("Can't initialize array.")
        return arr

    cdef cnp.ndarray _get_node_ndarray(self):
        """Wraps nodes as a NumPy struct array.

        The array keeps a reference to this Tree, which manages the underlying
        memory. Individual fields are publicly accessible as properties of the
        Tree.
        """
        cdef cnp.npy_intp shape[1]
        shape[0] = <cnp.npy_intp> self.node_count
        cdef cnp.npy_intp strides[1]
        strides[0] = sizeof(Node)
        cdef cnp.ndarray arr
        Py_INCREF(NODE_DTYPE)
        arr = PyArray_NewFromDescr(<PyTypeObject *> cnp.ndarray,
                                   <cnp.dtype> NODE_DTYPE, 1, shape,
                                   strides, <void*> self.nodes,
                                   cnp.NPY_ARRAY_DEFAULT, None)
        Py_INCREF(self)
        if PyArray_SetBaseObject(arr, <PyObject*> self) < 0:
            raise ValueError("Can't initialize array.")
        return arr

    cpdef cnp.ndarray predict(self, object X):
        """Predict target for X."""
        out = self._get_value_ndarray().take(self.apply(X), axis=0,
                                             mode='clip')
        if self.n_outputs == 1:
            out = out.reshape(X.shape[0], self.max_n_classes)
        return out


def _check_n_classes(n_classes, expected_dtype):
    if n_classes.ndim != 1:
        raise ValueError(
            f"Wrong dimensions for n_classes from the pickle: "
            f"expected 1, got {n_classes.ndim}"
        )

    if n_classes.dtype == expected_dtype:
        return n_classes

    # Handles both different endianness and different bitness
    if n_classes.dtype.kind == "i" and n_classes.dtype.itemsize in [4, 8]:
        return n_classes.astype(expected_dtype, casting="same_kind")

    raise ValueError(
        "n_classes from the pickle has an incompatible dtype:\n"
        f"- expected: {expected_dtype}\n"
        f"- got:      {n_classes.dtype}"
    )


def _check_value_ndarray(value_ndarray, expected_dtype, expected_shape):
    if value_ndarray.shape != expected_shape:
        raise ValueError(
            "Wrong shape for value array from the pickle: "
            f"expected {expected_shape}, got {value_ndarray.shape}"
        )

    if not value_ndarray.flags.c_contiguous:
        raise ValueError(
            "value array from the pickle should be a C-contiguous array"
        )

    if value_ndarray.dtype == expected_dtype:
        return value_ndarray

    # Handles different endianness
    if value_ndarray.dtype.str.endswith('f8'):
        return value_ndarray.astype(expected_dtype, casting='equiv')

    raise ValueError(
        "value array from the pickle has an incompatible dtype:\n"
        f"- expected: {expected_dtype}\n"
        f"- got:      {value_ndarray.dtype}"
    )


def _dtype_to_dict(dtype):
    return {name: dt.str for name, (dt, *rest) in dtype.fields.items()}


def _dtype_dict_with_modified_bitness(dtype_dict):
    # field names in Node struct with intp_t types (see sklearn/tree/_tree.pxd)
    indexing_field_names = ["left_child", "right_child", "feature", "n_node_samples"]

    expected_dtype_size = str(struct.calcsize("P"))
    allowed_dtype_size = "8" if expected_dtype_size == "4" else "4"

    allowed_dtype_dict = dtype_dict.copy()
    for name in indexing_field_names:
        allowed_dtype_dict[name] = allowed_dtype_dict[name].replace(
            expected_dtype_size, allowed_dtype_size
        )

    return allowed_dtype_dict


def _all_compatible_dtype_dicts(dtype):
    # The Cython code for decision trees uses platform-specific intp_t
    # typed indexing fields that correspond to either i4 or i8 dtypes for
    # the matching fields in the numpy array depending on the bitness of
    # the platform (32 bit or 64 bit respectively).
    #
    # We need to cast the indexing fields of the NODE_DTYPE-dtyped array at
    # pickle load time to enable cross-bitness deployment scenarios. We
    # typically want to make it possible to run the expensive fit method of
    # a tree estimator on a 64 bit server platform, pickle the estimator
    # for deployment and run the predict method of a low power 32 bit edge
    # platform.
    #
    # A similar thing happens for endianness, the machine where the pickle was
    # saved can have a different endianness than the machine where the pickle
    # is loaded

    dtype_dict = _dtype_to_dict(dtype)
    dtype_dict_with_modified_bitness = _dtype_dict_with_modified_bitness(dtype_dict)
    dtype_dict_with_modified_endianness = _dtype_to_dict(dtype.newbyteorder())
    dtype_dict_with_modified_bitness_and_endianness = _dtype_dict_with_modified_bitness(
        dtype_dict_with_modified_endianness
    )

    return [
        dtype_dict,
        dtype_dict_with_modified_bitness,
        dtype_dict_with_modified_endianness,
        dtype_dict_with_modified_bitness_and_endianness,
    ]


def _check_node_ndarray(node_ndarray, expected_dtype):
    if node_ndarray.ndim != 1:
        raise ValueError(
            "Wrong dimensions for node array from the pickle: "
            f"expected 1, got {node_ndarray.ndim}"
        )

    if not node_ndarray.flags.c_contiguous:
        raise ValueError(
            "node array from the pickle should be a C-contiguous array"
        )

    node_ndarray_dtype = node_ndarray.dtype
    if node_ndarray_dtype == expected_dtype:
        return node_ndarray

    node_ndarray_dtype_dict = _dtype_to_dict(node_ndarray_dtype)
    all_compatible_dtype_dicts = _all_compatible_dtype_dicts(expected_dtype)

    if node_ndarray_dtype_dict not in all_compatible_dtype_dicts:
        raise ValueError(
            "node array from the pickle has an incompatible dtype:\n"
            f"- expected: {expected_dtype}\n"
            f"- got     : {node_ndarray_dtype}"
        )

    return node_ndarray.astype(expected_dtype, casting="same_kind")


# =============================================================================
# Build Pruned Tree
# =============================================================================


cdef class _CCPPruneController:
    """Base class used by build_pruned_tree_ccp and ccp_pruning_path
    to control pruning.
    """
    cdef bint stop_pruning(self, float64_t effective_alpha) noexcept nogil:
        """Return 1 to stop pruning and 0 to continue pruning"""
        return 0

    cdef void save_metrics(self, float64_t effective_alpha,
                           float64_t subtree_impurities) noexcept nogil:
        """Save metrics when pruning"""
        pass

    cdef void after_pruning(self, unsigned char[:] in_subtree) noexcept nogil:
        """Called after pruning"""
        pass


cdef class _AlphaPruner(_CCPPruneController):
    """Use alpha to control when to stop pruning."""
    cdef float64_t ccp_alpha
    cdef intp_t capacity

    def __cinit__(self, float64_t ccp_alpha):
        self.ccp_alpha = ccp_alpha
        self.capacity = 0

    cdef bint stop_pruning(self, float64_t effective_alpha) noexcept nogil:
        # The subtree on the previous iteration has the greatest ccp_alpha
        # less than or equal to self.ccp_alpha
        return self.ccp_alpha < effective_alpha

    cdef void after_pruning(self, unsigned char[:] in_subtree) noexcept nogil:
        """Updates the number of leaves in subtree"""
        for i in range(in_subtree.shape[0]):
            if in_subtree[i]:
                self.capacity += 1


cdef class _PathFinder(_CCPPruneController):
    """Record metrics used to return the cost complexity path."""
    cdef float64_t[:] ccp_alphas
    cdef float64_t[:] impurities
    cdef uint32_t count

    def __cinit__(self, intp_t node_count):
        self.ccp_alphas = np.zeros(shape=(node_count), dtype=np.float64)
        self.impurities = np.zeros(shape=(node_count), dtype=np.float64)
        self.count = 0

    cdef void save_metrics(self,
                           float64_t effective_alpha,
                           float64_t subtree_impurities) noexcept nogil:
        self.ccp_alphas[self.count] = effective_alpha
        self.impurities[self.count] = subtree_impurities
        self.count += 1


cdef struct CostComplexityPruningRecord:
    intp_t node_idx
    intp_t parent

cdef _cost_complexity_prune(unsigned char[:] leaves_in_subtree,  # OUT
                            Tree orig_tree,
                            _CCPPruneController controller):
    """Perform cost complexity pruning.

    This function takes an already grown tree, `orig_tree` and outputs a
    boolean mask `leaves_in_subtree` which are the leaves in the pruned tree.
    During the pruning process, the controller is passed the effective alpha and
    the subtree impurities. Furthermore, the controller signals when to stop
    pruning.

    Parameters
    ----------
    leaves_in_subtree : unsigned char[:]
        Output for leaves of subtree
    orig_tree : Tree
        Original tree
    ccp_controller : _CCPPruneController
        Cost complexity controller
    """

    cdef:
        intp_t i
        intp_t n_nodes = orig_tree.node_count
        # prior probability using weighted samples
        float64_t[:] weighted_n_node_samples = orig_tree.weighted_n_node_samples
        float64_t total_sum_weights = weighted_n_node_samples[0]
        float64_t[:] impurity = orig_tree.impurity
        # weighted impurity of each node
        float64_t[:] r_node = np.empty(shape=n_nodes, dtype=np.float64)

        intp_t[:] child_l = orig_tree.children_left
        intp_t[:] child_r = orig_tree.children_right
        intp_t[:] parent = np.zeros(shape=n_nodes, dtype=np.intp)

        stack[CostComplexityPruningRecord] ccp_stack
        CostComplexityPruningRecord stack_record
        intp_t node_idx
        stack[intp_t] node_indices_stack

        intp_t[:] n_leaves = np.zeros(shape=n_nodes, dtype=np.intp)
        float64_t[:] r_branch = np.zeros(shape=n_nodes, dtype=np.float64)
        float64_t current_r
        intp_t leaf_idx
        intp_t parent_idx

        # candidate nodes that can be pruned
        unsigned char[:] candidate_nodes = np.zeros(shape=n_nodes,
                                                    dtype=np.uint8)
        # nodes in subtree
        unsigned char[:] in_subtree = np.ones(shape=n_nodes, dtype=np.uint8)
        intp_t pruned_branch_node_idx
        float64_t subtree_alpha
        float64_t effective_alpha
        intp_t n_pruned_leaves
        float64_t r_diff
        float64_t max_float64 = np.finfo(np.float64).max

    # find parent node ids and leaves
    with nogil:

        for i in range(r_node.shape[0]):
            r_node[i] = (
                weighted_n_node_samples[i] * impurity[i] / total_sum_weights)

        # Push the root node
        ccp_stack.push({"node_idx": 0, "parent": _TREE_UNDEFINED})

        while not ccp_stack.empty():
            stack_record = ccp_stack.top()
            ccp_stack.pop()

            node_idx = stack_record.node_idx
            parent[node_idx] = stack_record.parent

            if child_l[node_idx] == _TREE_LEAF:
                # ... and child_r[node_idx] == _TREE_LEAF:
                leaves_in_subtree[node_idx] = 1
            else:
                ccp_stack.push({"node_idx": child_l[node_idx], "parent": node_idx})
                ccp_stack.push({"node_idx": child_r[node_idx], "parent": node_idx})

        # computes number of leaves in all branches and the overall impurity of
        # the branch. The overall impurity is the sum of r_node in its leaves.
        for leaf_idx in range(leaves_in_subtree.shape[0]):
            if not leaves_in_subtree[leaf_idx]:
                continue
            r_branch[leaf_idx] = r_node[leaf_idx]

            # bubble up values to ancestor nodes
            current_r = r_node[leaf_idx]
            while leaf_idx != 0:
                parent_idx = parent[leaf_idx]
                r_branch[parent_idx] += current_r
                n_leaves[parent_idx] += 1
                leaf_idx = parent_idx

        for i in range(leaves_in_subtree.shape[0]):
            candidate_nodes[i] = not leaves_in_subtree[i]

        # save metrics before pruning
        controller.save_metrics(0.0, r_branch[0])

        # while root node is not a leaf
        while candidate_nodes[0]:

            # computes ccp_alpha for subtrees and finds the minimal alpha
            effective_alpha = max_float64
            for i in range(n_nodes):
                if not candidate_nodes[i]:
                    continue
                subtree_alpha = (r_node[i] - r_branch[i]) / (n_leaves[i] - 1)
                if subtree_alpha < effective_alpha:
                    effective_alpha = subtree_alpha
                    pruned_branch_node_idx = i

            if controller.stop_pruning(effective_alpha):
                break

            node_indices_stack.push(pruned_branch_node_idx)

            # descendants of branch are not in subtree
            while not node_indices_stack.empty():
                node_idx = node_indices_stack.top()
                node_indices_stack.pop()

                if not in_subtree[node_idx]:
                    continue  # branch has already been marked for pruning
                candidate_nodes[node_idx] = 0
                leaves_in_subtree[node_idx] = 0
                in_subtree[node_idx] = 0

                if child_l[node_idx] != _TREE_LEAF:
                    # ... and child_r[node_idx] != _TREE_LEAF:
                    node_indices_stack.push(child_l[node_idx])
                    node_indices_stack.push(child_r[node_idx])
            leaves_in_subtree[pruned_branch_node_idx] = 1
            in_subtree[pruned_branch_node_idx] = 1

            # updates number of leaves
            n_pruned_leaves = n_leaves[pruned_branch_node_idx] - 1
            n_leaves[pruned_branch_node_idx] = 0

            # computes the increase in r_branch to bubble up
            r_diff = r_node[pruned_branch_node_idx] - r_branch[pruned_branch_node_idx]
            r_branch[pruned_branch_node_idx] = r_node[pruned_branch_node_idx]

            # bubble up values to ancestors
            node_idx = parent[pruned_branch_node_idx]
            while node_idx != _TREE_UNDEFINED:
                n_leaves[node_idx] -= n_pruned_leaves
                r_branch[node_idx] += r_diff
                node_idx = parent[node_idx]

            controller.save_metrics(effective_alpha, r_branch[0])

        controller.after_pruning(in_subtree)


def _build_pruned_tree_ccp(
    Tree tree,  # OUT
    Tree orig_tree,
    float64_t ccp_alpha
):
    """Build a pruned tree from the original tree using cost complexity
    pruning.

    The values and nodes from the original tree are copied into the pruned
    tree.

    Parameters
    ----------
    tree : Tree
        Location to place the pruned tree
    orig_tree : Tree
        Original tree
    ccp_alpha : positive float64_t
        Complexity parameter. The subtree with the largest cost complexity
        that is smaller than ``ccp_alpha`` will be chosen. By default,
        no pruning is performed.
    """

    cdef:
        intp_t n_nodes = orig_tree.node_count
        unsigned char[:] leaves_in_subtree = np.zeros(
            shape=n_nodes, dtype=np.uint8)

    pruning_controller = _AlphaPruner(ccp_alpha=ccp_alpha)

    _cost_complexity_prune(leaves_in_subtree, orig_tree, pruning_controller)

    _build_pruned_tree(tree, orig_tree, leaves_in_subtree,
                       pruning_controller.capacity)


def ccp_pruning_path(Tree orig_tree):
    """Computes the cost complexity pruning path.

    Parameters
    ----------
    tree : Tree
        Original tree.

    Returns
    -------
    path_info : dict
        Information about pruning path with attributes:

        ccp_alphas : ndarray
            Effective alphas of subtree during pruning.

        impurities : ndarray
            Sum of the impurities of the subtree leaves for the
            corresponding alpha value in ``ccp_alphas``.
    """
    cdef:
        unsigned char[:] leaves_in_subtree = np.zeros(
            shape=orig_tree.node_count, dtype=np.uint8)

    path_finder = _PathFinder(orig_tree.node_count)

    _cost_complexity_prune(leaves_in_subtree, orig_tree, path_finder)

    cdef:
        uint32_t total_items = path_finder.count
        float64_t[:] ccp_alphas = np.empty(shape=total_items, dtype=np.float64)
        float64_t[:] impurities = np.empty(shape=total_items, dtype=np.float64)
        uint32_t count = 0

    while count < total_items:
        ccp_alphas[count] = path_finder.ccp_alphas[count]
        impurities[count] = path_finder.impurities[count]
        count += 1

    return {
        'ccp_alphas': np.asarray(ccp_alphas),
        'impurities': np.asarray(impurities),
    }


cdef struct BuildPrunedRecord:
    intp_t start
    intp_t depth
    intp_t parent
    bint is_left

cdef _build_pruned_tree(
    Tree tree,  # OUT
    Tree orig_tree,
    const unsigned char[:] leaves_in_subtree,
    intp_t capacity
):
    """Build a pruned tree.

    Build a pruned tree from the original tree by transforming the nodes in
    ``leaves_in_subtree`` into leaves.

    Parameters
    ----------
    tree : Tree
        Location to place the pruned tree
    orig_tree : Tree
        Original tree
    leaves_in_subtree : unsigned char memoryview, shape=(node_count, )
        Boolean mask for leaves to include in subtree
    capacity : intp_t
        Number of nodes to initially allocate in pruned tree
    """
    tree._resize(capacity)

    cdef:
        intp_t orig_node_id
        intp_t new_node_id
        intp_t depth
        intp_t parent
        bint is_left
        bint is_leaf

        # value_stride for original tree and new tree are the same
        intp_t value_stride = orig_tree.value_stride
        intp_t max_depth_seen = -1
        intp_t rc = 0
        Node* node
        float64_t* orig_value_ptr
        float64_t* new_value_ptr

        stack[BuildPrunedRecord] prune_stack
        BuildPrunedRecord stack_record

        SplitRecord split

    with nogil:
        # push root node onto stack
        prune_stack.push({"start": 0, "depth": 0, "parent": _TREE_UNDEFINED, "is_left": 0})

        while not prune_stack.empty():
            stack_record = prune_stack.top()
            prune_stack.pop()

            orig_node_id = stack_record.start
            depth = stack_record.depth
            parent = stack_record.parent
            is_left = stack_record.is_left

            is_leaf = leaves_in_subtree[orig_node_id]
            node = &orig_tree.nodes[orig_node_id]

            # redefine to a SplitRecord to pass into _add_node
            split.feature = node.feature
            split.threshold = node.threshold

            new_node_id = tree._add_node(
                parent, is_left, is_leaf, &split,
                node.impurity, node.n_node_samples,
                node.weighted_n_node_samples, node.missing_go_to_left)

            if new_node_id == INTPTR_MAX:
                rc = -1
                break

            # copy value from original tree to new tree
            orig_value_ptr = orig_tree.value + value_stride * orig_node_id
            new_value_ptr = tree.value + value_stride * new_node_id
            memcpy(new_value_ptr, orig_value_ptr, sizeof(float64_t) * value_stride)

            if not is_leaf:
                # Push right child on stack
                prune_stack.push({"start": node.right_child, "depth": depth + 1,
                                  "parent": new_node_id, "is_left": 0})
                # push left child on stack
                prune_stack.push({"start": node.left_child, "depth": depth + 1,
                                  "parent": new_node_id, "is_left": 1})

            if depth > max_depth_seen:
                max_depth_seen = depth

        if rc >= 0:
            tree.max_depth = max_depth_seen
    if rc == -1:
        raise MemoryError("pruning tree")<|MERGE_RESOLUTION|>--- conflicted
+++ resolved
@@ -333,13 +333,6 @@
         cdef SplitRecord* split_ptr = <SplitRecord *>malloc(splitter.pointer_size())
 
         cdef float64_t middle_value
-<<<<<<< HEAD
-=======
-        cdef float64_t left_child_min
-        cdef float64_t left_child_max
-        cdef float64_t right_child_min
-        cdef float64_t right_child_max
->>>>>>> 7bc919e9
         cdef bint is_leaf
         cdef intp_t max_depth_seen = -1 if first else tree.max_depth
 
@@ -349,7 +342,9 @@
         cdef stack[StackRecord] update_stack
         cdef StackRecord stack_record
 
-<<<<<<< HEAD
+        cdef ParentInfo parent_record
+        _init_parent_record(&parent_record)
+
         if not first:
             # push reached leaf nodes onto stack
             for key, value in reversed(sorted(false_roots.items())):
@@ -367,12 +362,6 @@
                 })
                 start += value[0]
         else:
-=======
-        cdef ParentInfo parent_record
-        _init_parent_record(&parent_record)
-
-        with nogil:
->>>>>>> 7bc919e9
             # push root node onto stack
             builder_stack.push({
                 "start": 0,
@@ -396,10 +385,10 @@
                 depth = stack_record.depth
                 parent = stack_record.parent
                 is_left = stack_record.is_left
-                impurity = stack_record.impurity
-                split_ptr.n_constant_features = stack_record.n_constant_features
-                lower_bound = stack_record.lower_bound
-                upper_bound = stack_record.upper_bound
+                parent_record.impurity = stack_record.impurity
+                parent_record.n_constant_features = stack_record.n_constant_features
+                parent_record.lower_bound = stack_record.lower_bound
+                parent_record.upper_bound = stack_record.upper_bound
 
                 n_node_samples = end - start
                 splitter.node_reset(start, end, &weighted_n_node_samples)
@@ -409,15 +398,17 @@
                            n_node_samples < 2 * min_samples_leaf or
                            weighted_n_node_samples < 2 * min_weight_leaf)
 
+                if first:
+                    parent_record.impurity = splitter.node_impurity()
+                    first = 0
+
                 # impurity == 0 with tolerance due to rounding errors
-                is_leaf = is_leaf or impurity <= EPSILON
+                is_leaf = is_leaf or parent_record.impurity <= EPSILON
 
                 if not is_leaf:
                     splitter.node_split(
-                        impurity,
-                        split_ptr,
-                        lower_bound,
-                        upper_bound
+                        &parent_record,
+                        &split,
                     )
 
                     # assign local copy of SplitRecord to assign
@@ -431,161 +422,10 @@
                                (split.improvement + EPSILON <
                                 min_impurity_decrease))
 
-                node_id = tree._update_node(parent, is_left, is_leaf,
-                                            split_ptr, impurity, n_node_samples,
-                                            weighted_n_node_samples,
-                                            split.missing_go_to_left)
-
-                if node_id == INTPTR_MAX:
-                    rc = -1
-                    break
-
-                # Store value for all nodes, to facilitate tree/model
-                # inspection and interpretation
-                splitter.node_value(tree.value + node_id * tree.value_stride)
-                if splitter.with_monotonic_cst:
-                    splitter.clip_node_value(tree.value + node_id * tree.value_stride, lower_bound, upper_bound)
-
-                if not is_leaf:
-                    if (
-                        not splitter.with_monotonic_cst or
-                        splitter.monotonic_cst[split.feature] == 0
-                    ):
-                        # Split on a feature with no monotonicity constraint
-
-                        # Current bounds must always be propagated to both children.
-                        # If a monotonic constraint is active, bounds are used in
-                        # node value clipping.
-                        left_child_min = right_child_min = lower_bound
-                        left_child_max = right_child_max = upper_bound
-                    elif splitter.monotonic_cst[split.feature] == 1:
-                        # Split on a feature with monotonic increase constraint
-                        left_child_min = lower_bound
-                        right_child_max = upper_bound
-
-                        # Lower bound for right child and upper bound for left child
-                        # are set to the same value.
-                        middle_value = splitter.criterion.middle_value()
-                        right_child_min = middle_value
-                        left_child_max = middle_value
-                    else:  # i.e. splitter.monotonic_cst[split.feature] == -1
-                        # Split on a feature with monotonic decrease constraint
-                        right_child_min = lower_bound
-                        left_child_max = upper_bound
-
-                        # Lower bound for left child and upper bound for right child
-                        # are set to the same value.
-                        middle_value = splitter.criterion.middle_value()
-                        left_child_min = middle_value
-                        right_child_max = middle_value
-
-                    # Push right child on stack
-                    builder_stack.push({
-                        "start": split.pos,
-                        "end": end,
-                        "depth": depth + 1,
-                        "parent": node_id,
-                        "is_left": 0,
-                        "impurity": split.impurity_right,
-                        "n_constant_features": split.n_constant_features,
-                        "lower_bound": right_child_min,
-                        "upper_bound": right_child_max,
-                    })
-
-                    # Push left child on stack
-                    builder_stack.push({
-                        "start": start,
-                        "end": split.pos,
-                        "depth": depth + 1,
-                        "parent": node_id,
-                        "is_left": 1,
-                        "impurity": split.impurity_left,
-                        "n_constant_features": split.n_constant_features,
-                        "lower_bound": left_child_min,
-                        "upper_bound": left_child_max,
-                    })
-                elif store_leaf_values and is_leaf:
-                    # copy leaf values to leaf_values array
-                    splitter.node_samples(tree.value_samples[node_id])
-
-                if depth > max_depth_seen:
-                    max_depth_seen = depth
-
-            while not builder_stack.empty():
-                stack_record = builder_stack.top()
-                builder_stack.pop()
-
-                start = stack_record.start
-                end = stack_record.end
-                depth = stack_record.depth
-                parent = stack_record.parent
-                is_left = stack_record.is_left
-<<<<<<< HEAD
-                impurity = stack_record.impurity
-                split_ptr.n_constant_features = stack_record.n_constant_features
-                lower_bound = stack_record.lower_bound
-                upper_bound = stack_record.upper_bound
-=======
-                parent_record.impurity = stack_record.impurity
-                parent_record.n_constant_features = stack_record.n_constant_features
-                parent_record.lower_bound = stack_record.lower_bound
-                parent_record.upper_bound = stack_record.upper_bound
->>>>>>> 7bc919e9
-
-                n_node_samples = end - start
-                splitter.node_reset(start, end, &weighted_n_node_samples)
-
-                is_leaf = (depth >= max_depth or
-                           n_node_samples < min_samples_split or
-                           n_node_samples < 2 * min_samples_leaf or
-                           weighted_n_node_samples < 2 * min_weight_leaf)
-
-                if first:
-<<<<<<< HEAD
-                    impurity = splitter.node_impurity()
-                    first=0
-=======
-                    parent_record.impurity = splitter.node_impurity()
-                    first = 0
->>>>>>> 7bc919e9
-
-                # impurity == 0 with tolerance due to rounding errors
-                is_leaf = is_leaf or parent_record.impurity <= EPSILON
-
-                if not is_leaf:
-                    splitter.node_split(
-<<<<<<< HEAD
-                        impurity,
-                        split_ptr,
-                        lower_bound,
-                        upper_bound
-=======
-                        &parent_record,
-                        &split,
->>>>>>> 7bc919e9
-                    )
-
-                    # assign local copy of SplitRecord to assign
-                    # pos, improvement, and impurity scores
-                    split = deref(split_ptr)
-
-                    # If EPSILON=0 in the below comparison, float precision
-                    # issues stop splitting, producing trees that are
-                    # dissimilar to v0.18
-                    is_leaf = (is_leaf or split.pos >= end or
-                               (split.improvement + EPSILON <
-                                min_impurity_decrease))
-
-<<<<<<< HEAD
                 node_id = tree._add_node(parent, is_left, is_leaf, split_ptr,
-                                         impurity, n_node_samples,
-                                         weighted_n_node_samples, split.missing_go_to_left)
-=======
-                node_id = tree._add_node(parent, is_left, is_leaf, split.feature,
-                                         split.threshold, parent_record.impurity,
+                                         parent_record.impurity,
                                          n_node_samples, weighted_n_node_samples,
                                          split.missing_go_to_left)
->>>>>>> 7bc919e9
 
                 if node_id == INTPTR_MAX:
                     rc = -1
@@ -638,11 +478,7 @@
                         "parent": node_id,
                         "is_left": 0,
                         "impurity": split.impurity_right,
-<<<<<<< HEAD
-                        "n_constant_features": split.n_constant_features,
-=======
                         "n_constant_features": parent_record.n_constant_features,
->>>>>>> 7bc919e9
                         "lower_bound": right_child_min,
                         "upper_bound": right_child_max,
                     })
@@ -655,11 +491,133 @@
                         "parent": node_id,
                         "is_left": 1,
                         "impurity": split.impurity_left,
-<<<<<<< HEAD
-                        "n_constant_features": split.n_constant_features,
-=======
                         "n_constant_features": parent_record.n_constant_features,
->>>>>>> 7bc919e9
+                        "lower_bound": left_child_min,
+                        "upper_bound": left_child_max,
+                    })
+                elif store_leaf_values and is_leaf:
+                    # copy leaf values to leaf_values array
+                    splitter.node_samples(tree.value_samples[node_id])
+
+                if depth > max_depth_seen:
+                    max_depth_seen = depth
+
+            while not builder_stack.empty():
+                stack_record = builder_stack.top()
+                builder_stack.pop()
+
+                start = stack_record.start
+                end = stack_record.end
+                depth = stack_record.depth
+                parent = stack_record.parent
+                is_left = stack_record.is_left
+                parent_record.impurity = stack_record.impurity
+                parent_record.n_constant_features = stack_record.n_constant_features
+                parent_record.lower_bound = stack_record.lower_bound
+                parent_record.upper_bound = stack_record.upper_bound
+
+                n_node_samples = end - start
+                splitter.node_reset(start, end, &weighted_n_node_samples)
+
+                is_leaf = (depth >= max_depth or
+                           n_node_samples < min_samples_split or
+                           n_node_samples < 2 * min_samples_leaf or
+                           weighted_n_node_samples < 2 * min_weight_leaf)
+
+                if first:
+                    parent_record.impurity = splitter.node_impurity()
+                    first=0
+
+                # impurity == 0 with tolerance due to rounding errors
+                is_leaf = is_leaf or parent_record.impurity <= EPSILON
+
+                if not is_leaf:
+                    splitter.node_split(
+                        &parent_record,
+                        split_ptr,
+                    )
+
+                    # assign local copy of SplitRecord to assign
+                    # pos, improvement, and impurity scores
+                    split = deref(split_ptr)
+
+                    # If EPSILON=0 in the below comparison, float precision
+                    # issues stop splitting, producing trees that are
+                    # dissimilar to v0.18
+                    is_leaf = (is_leaf or split.pos >= end or
+                               (split.improvement + EPSILON <
+                                min_impurity_decrease))
+
+                node_id = tree._add_node(parent, is_left, is_leaf, split_ptr,
+                                         parent_record.impurity, n_node_samples,
+                                         weighted_n_node_samples, split.missing_go_to_left)
+
+                if node_id == INTPTR_MAX:
+                    rc = -1
+                    break
+
+                # Store value for all nodes, to facilitate tree/model
+                # inspection and interpretation
+                splitter.node_value(tree.value + node_id * tree.value_stride)
+                if splitter.with_monotonic_cst:
+                    splitter.clip_node_value(tree.value + node_id * tree.value_stride,
+                                             parent_record.lower_bound, parent_record.upper_bound)
+
+                if not is_leaf:
+                    if (
+                        not splitter.with_monotonic_cst or
+                        splitter.monotonic_cst[split.feature] == 0
+                    ):
+                        # Split on a feature with no monotonicity constraint
+
+                        # Current bounds must always be propagated to both children.
+                        # If a monotonic constraint is active, bounds are used in
+                        # node value clipping.
+                        left_child_min = right_child_min = parent_record.lower_bound
+                        left_child_max = right_child_max = parent_record.upper_bound
+                    elif splitter.monotonic_cst[split.feature] == 1:
+                        # Split on a feature with monotonic increase constraint
+                        left_child_min = parent_record.lower_bound
+                        right_child_max = parent_record.upper_bound
+
+                        # Lower bound for right child and upper bound for left child
+                        # are set to the same value.
+                        middle_value = splitter.criterion.middle_value()
+                        right_child_min = middle_value
+                        left_child_max = middle_value
+                    else:  # i.e. splitter.monotonic_cst[split.feature] == -1
+                        # Split on a feature with monotonic decrease constraint
+                        right_child_min = parent_record.lower_bound
+                        left_child_max = parent_record.upper_bound
+
+                        # Lower bound for left child and upper bound for right child
+                        # are set to the same value.
+                        middle_value = splitter.criterion.middle_value()
+                        left_child_min = middle_value
+                        right_child_max = middle_value
+
+                    # Push right child on stack
+                    builder_stack.push({
+                        "start": split.pos,
+                        "end": end,
+                        "depth": depth + 1,
+                        "parent": node_id,
+                        "is_left": 0,
+                        "impurity": split.impurity_right,
+                        "n_constant_features": parent_record.n_constant_features,
+                        "lower_bound": right_child_min,
+                        "upper_bound": right_child_max,
+                    })
+
+                    # Push left child on stack
+                    builder_stack.push({
+                        "start": start,
+                        "end": split.pos,
+                        "depth": depth + 1,
+                        "parent": node_id,
+                        "is_left": 1,
+                        "impurity": split.impurity_left,
+                        "n_constant_features": parent_record.n_constant_features,
                         "lower_bound": left_child_min,
                         "upper_bound": left_child_max,
                     })
@@ -954,8 +912,6 @@
         cdef float64_t weighted_n_node_samples
         cdef bint is_leaf
 
-        # there are no constant features in best first splits
-        split_ptr.n_constant_features = 0
         splitter.node_reset(start, end, &weighted_n_node_samples)
 
         # reset n_constant_features for this specific split before beginning split search
@@ -974,15 +930,8 @@
 
         if not is_leaf:
             splitter.node_split(
-<<<<<<< HEAD
-                impurity,
+                parent_record,
                 split_ptr,
-                lower_bound,
-                upper_bound
-=======
-                parent_record,
-                &split,
->>>>>>> 7bc919e9
             )
             # assign local copy of SplitRecord to assign
             # pos, improvement, and impurity scores
@@ -997,14 +946,9 @@
                                  if parent != NULL
                                  else _TREE_UNDEFINED,
                                  is_left, is_leaf,
-<<<<<<< HEAD
-                                 split_ptr, impurity, n_node_samples,
-                                 weighted_n_node_samples, split.missing_go_to_left)
-=======
-                                 split.feature, split.threshold, parent_record.impurity,
+                                 split_ptr, parent_record.impurity,
                                  n_node_samples, weighted_n_node_samples,
                                  split.missing_go_to_left)
->>>>>>> 7bc919e9
         if node_id == INTPTR_MAX:
             return -1
 

--- conflicted
+++ resolved
@@ -577,12 +577,7 @@
         cdef double min_impurity_decrease = self.min_impurity_decrease
         cdef double weighted_n_node_samples
         cdef bint is_leaf
-<<<<<<< HEAD
-        cdef SIZE_t n_left, n_right
-        cdef double imp_diff
         cdef double node_value
-=======
->>>>>>> 9cb53b76
 
         splitter.node_reset(start, end, &weighted_n_node_samples)
 

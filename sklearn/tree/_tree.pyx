--- conflicted
+++ resolved
@@ -89,13 +89,8 @@
 cdef class TreeBuilder:
     """Interface for different tree building strategies."""
 
-<<<<<<< HEAD
-    cpdef build(self, Tree tree, object X, np.ndarray y, 
-                np.ndarray sample_weight=None):
-=======
     cpdef build(self, Tree tree, object X, cnp.ndarray y,
                 cnp.ndarray sample_weight=None):
->>>>>>> 3850935e
         """Build a decision tree from the training set (X, y)."""
         pass
 
@@ -152,13 +147,8 @@
         self.max_depth = max_depth
         self.min_impurity_decrease = min_impurity_decrease
 
-<<<<<<< HEAD
-    cpdef build(self, Tree tree, object X, np.ndarray y, 
-                np.ndarray sample_weight=None):
-=======
     cpdef build(self, Tree tree, object X, cnp.ndarray y,
                 cnp.ndarray sample_weight=None):
->>>>>>> 3850935e
         """Build a decision tree from the training set (X, y)."""
 
         # check input

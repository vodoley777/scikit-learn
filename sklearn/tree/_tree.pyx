# cython: cdivision=True
# cython: boundscheck=False
# cython: wraparound=False

# Authors: Gilles Louppe <g.louppe@gmail.com>
#          Peter Prettenhofer <peter.prettenhofer@gmail.com>
#          Brian Holt <bdholt1@gmail.com>
#          Noel Dawe <noel@dawe.me>
#          Satrajit Gosh <satrajit.ghosh@gmail.com>
#          Lars Buitinck
#          Arnaud Joly <arnaud.v.joly@gmail.com>
#          Joel Nothman <joel.nothman@gmail.com>
#          Fares Hedayati <fares.hedayati@gmail.com>
#          Jacob Schreiber <jmschreiber91@gmail.com>
#          Nelson Liu <nelson@nelsonliu.me>
#
# License: BSD 3 clause

from cpython cimport Py_INCREF, PyObject

from libc.stdlib cimport free
from libc.math cimport fabs
from libc.string cimport memcpy
from libc.string cimport memset

import numpy as np
cimport numpy as np
np.import_array()

from scipy.sparse import issparse
from scipy.sparse import csc_matrix
from scipy.sparse import csr_matrix

from ._utils cimport Stack
from ._utils cimport StackRecord
from ._utils cimport PriorityHeap
from ._utils cimport PriorityHeapRecord
from ._utils cimport safe_realloc
from ._utils cimport sizet_ptr_to_ndarray

cdef extern from "numpy/arrayobject.h":
    object PyArray_NewFromDescr(object subtype, np.dtype descr,
                                int nd, np.npy_intp* dims,
                                np.npy_intp* strides,
                                void* data, int flags, object obj)

# =============================================================================
# Types and constants
# =============================================================================

from numpy import float32 as DTYPE
from numpy import float64 as DOUBLE

cdef double INFINITY = np.inf
cdef double EPSILON = np.finfo('double').eps

# Some handy constants (BestFirstTreeBuilder)
cdef int IS_FIRST = 1
cdef int IS_NOT_FIRST = 0
cdef int IS_LEFT = 1
cdef int IS_NOT_LEFT = 0

TREE_LEAF = -1
TREE_UNDEFINED = -2
cdef SIZE_t _TREE_LEAF = TREE_LEAF
cdef SIZE_t _TREE_UNDEFINED = TREE_UNDEFINED
cdef SIZE_t INITIAL_STACK_SIZE = 10

# Repeat struct definition for numpy
NODE_DTYPE = np.dtype({
    'names': ['left_child', 'right_child', 'feature', 'threshold', 'impurity',
              'n_node_samples', 'weighted_n_node_samples'],
    'formats': [np.intp, np.intp, np.intp, np.float64, np.float64, np.intp,
                np.float64],
    'offsets': [
        <Py_ssize_t> &(<Node*> NULL).left_child,
        <Py_ssize_t> &(<Node*> NULL).right_child,
        <Py_ssize_t> &(<Node*> NULL).feature,
        <Py_ssize_t> &(<Node*> NULL).threshold,
        <Py_ssize_t> &(<Node*> NULL).impurity,
        <Py_ssize_t> &(<Node*> NULL).n_node_samples,
        <Py_ssize_t> &(<Node*> NULL).weighted_n_node_samples
    ]
})

# =============================================================================
# TreeBuilder
# =============================================================================

cdef class TreeBuilder:
    """Interface for different tree building strategies."""

    cpdef build(self, Tree tree, object X, np.ndarray y,
                np.ndarray sample_weight=None,
                np.ndarray X_idx_sorted=None):
        """Build a decision tree from the training set (X, y)."""
        pass

    cdef inline _check_input(self, object X, np.ndarray y,
                             np.ndarray sample_weight):
        """Check input dtype, layout and format"""
        if issparse(X):
            X = X.tocsc()
            X.sort_indices()

            if X.data.dtype != DTYPE:
                X.data = np.ascontiguousarray(X.data, dtype=DTYPE)

            if X.indices.dtype != np.int32 or X.indptr.dtype != np.int32:
                raise ValueError("No support for np.int64 index based "
                                 "sparse matrices")

        elif X.dtype != DTYPE:
            # since we have to copy we will make it fortran for efficiency
            X = np.asfortranarray(X, dtype=DTYPE)

        if y.dtype != DOUBLE or not y.flags.contiguous:
            y = np.ascontiguousarray(y, dtype=DOUBLE)

        if (sample_weight is not None and
            (sample_weight.dtype != DOUBLE or
            not sample_weight.flags.contiguous)):
                sample_weight = np.asarray(sample_weight, dtype=DOUBLE,
                                           order="C")

        return X, y, sample_weight

# Depth first builder ---------------------------------------------------------

cdef class DepthFirstTreeBuilder(TreeBuilder):
    """Build a decision tree in depth-first fashion."""

    def __cinit__(self, Splitter splitter, SIZE_t min_samples_split,
                  SIZE_t min_samples_leaf, double min_weight_leaf,
                  SIZE_t max_depth, double min_impurity_decrease,
                  double min_impurity_split):
        self.splitter = splitter
        self.min_samples_split = min_samples_split
        self.min_samples_leaf = min_samples_leaf
        self.min_weight_leaf = min_weight_leaf
        self.max_depth = max_depth
        self.min_impurity_decrease = min_impurity_decrease
        self.min_impurity_split = min_impurity_split

    cpdef build(self, Tree tree, object X, np.ndarray y,
                np.ndarray sample_weight=None,
                np.ndarray X_idx_sorted=None):
        """Build a decision tree from the training set (X, y)."""

        # check input
        X, y, sample_weight = self._check_input(X, y, sample_weight)

        cdef DOUBLE_t* sample_weight_ptr = NULL
        if sample_weight is not None:
            sample_weight_ptr = <DOUBLE_t*> sample_weight.data

        # Initial capacity
        cdef int init_capacity

        if tree.max_depth <= 10:
            init_capacity = (2 ** (tree.max_depth + 1)) - 1
        else:
            init_capacity = 2047

        tree._resize(init_capacity)

        # Parameters
        cdef Splitter splitter = self.splitter
        cdef SIZE_t max_depth = self.max_depth
        cdef SIZE_t min_samples_leaf = self.min_samples_leaf
        cdef double min_weight_leaf = self.min_weight_leaf
        cdef SIZE_t min_samples_split = self.min_samples_split
        cdef double min_impurity_decrease = self.min_impurity_decrease
        cdef double min_impurity_split = self.min_impurity_split

        # Recursive partition (without actual recursion)
        splitter.init(X, y, sample_weight_ptr, X_idx_sorted)

        cdef SIZE_t start
        cdef SIZE_t end
        cdef SIZE_t depth
        cdef SIZE_t parent
        cdef bint is_left
        cdef SIZE_t n_node_samples = splitter.n_samples
        cdef double weighted_n_samples = splitter.weighted_n_samples
        cdef double weighted_n_node_samples
        cdef SplitRecord split
        cdef SIZE_t node_id

        cdef double impurity = INFINITY
        cdef SIZE_t n_constant_features
        cdef bint is_leaf
        cdef bint first = 1
        cdef SIZE_t max_depth_seen = -1
        cdef int rc = 0

        cdef Stack stack = Stack(INITIAL_STACK_SIZE)
        cdef StackRecord stack_record

        with nogil:
            # push root node onto stack
            rc = stack.push(0, n_node_samples, 0, _TREE_UNDEFINED, 0, INFINITY, 0)
            if rc == -1:
                # got return code -1 - out-of-memory
                with gil:
                    raise MemoryError()

            while not stack.is_empty():
                stack.pop(&stack_record)

                start = stack_record.start
                end = stack_record.end
                depth = stack_record.depth
                parent = stack_record.parent
                is_left = stack_record.is_left
                impurity = stack_record.impurity
                n_constant_features = stack_record.n_constant_features

                n_node_samples = end - start
                splitter.node_reset(start, end, &weighted_n_node_samples)

                is_leaf = (depth >= max_depth or
                           n_node_samples < min_samples_split or
                           n_node_samples < 2 * min_samples_leaf or
                           weighted_n_node_samples < 2 * min_weight_leaf)

                if first:
                    impurity = splitter.node_impurity()
                    first = 0

                is_leaf = (is_leaf or
                           (impurity <= min_impurity_split))

                if not is_leaf:
                    splitter.node_split(impurity, &split, &n_constant_features)
                    # If EPSILON=0 in the below comparison, float precision
                    # issues stop splitting, producing trees that are
                    # dissimilar to v0.18
                    is_leaf = (is_leaf or split.pos >= end or
                               (split.improvement + EPSILON <
                                min_impurity_decrease))

                node_id = tree._add_node(parent, is_left, is_leaf, split.feature,
                                         split.threshold, impurity, n_node_samples,
                                         weighted_n_node_samples)

                if node_id == <SIZE_t>(-1):
                    rc = -1
                    break

                # Store value for all nodes, to facilitate tree/model
                # inspection and interpretation
                splitter.node_value(tree.value + node_id * tree.value_stride)

                if not is_leaf:
                    # Push right child on stack
                    rc = stack.push(split.pos, end, depth + 1, node_id, 0,
                                    split.impurity_right, n_constant_features)
                    if rc == -1:
                        break

                    # Push left child on stack
                    rc = stack.push(start, split.pos, depth + 1, node_id, 1,
                                    split.impurity_left, n_constant_features)
                    if rc == -1:
                        break

                if depth > max_depth_seen:
                    max_depth_seen = depth

            if rc >= 0:
                rc = tree._resize_c(tree.node_count)

            if rc >= 0:
                tree.max_depth = max_depth_seen
        if rc == -1:
            raise MemoryError()


# Best first builder ----------------------------------------------------------

cdef inline int _add_to_frontier(PriorityHeapRecord* rec,
                                 PriorityHeap frontier) nogil except -1:
    """Adds record ``rec`` to the priority queue ``frontier``

    Returns -1 in case of failure to allocate memory (and raise MemoryError)
    or 0 otherwise.
    """
    return frontier.push(rec.node_id, rec.start, rec.end, rec.pos, rec.depth,
                         rec.is_leaf, rec.improvement, rec.impurity,
                         rec.impurity_left, rec.impurity_right)


cdef class BestFirstTreeBuilder(TreeBuilder):
    """Build a decision tree in best-first fashion.

    The best node to expand is given by the node at the frontier that has the
    highest impurity improvement.
    """
    cdef SIZE_t max_leaf_nodes

    def __cinit__(self, Splitter splitter, SIZE_t min_samples_split,
                  SIZE_t min_samples_leaf,  min_weight_leaf,
                  SIZE_t max_depth, SIZE_t max_leaf_nodes,
                  double min_impurity_decrease, double min_impurity_split):
        self.splitter = splitter
        self.min_samples_split = min_samples_split
        self.min_samples_leaf = min_samples_leaf
        self.min_weight_leaf = min_weight_leaf
        self.max_depth = max_depth
        self.max_leaf_nodes = max_leaf_nodes
        self.min_impurity_decrease = min_impurity_decrease
        self.min_impurity_split = min_impurity_split

    cpdef build(self, Tree tree, object X, np.ndarray y,
                np.ndarray sample_weight=None,
                np.ndarray X_idx_sorted=None):
        """Build a decision tree from the training set (X, y)."""

        # check input
        X, y, sample_weight = self._check_input(X, y, sample_weight)

        cdef DOUBLE_t* sample_weight_ptr = NULL
        if sample_weight is not None:
            sample_weight_ptr = <DOUBLE_t*> sample_weight.data

        # Parameters
        cdef Splitter splitter = self.splitter
        cdef SIZE_t max_leaf_nodes = self.max_leaf_nodes
        cdef SIZE_t min_samples_leaf = self.min_samples_leaf
        cdef double min_weight_leaf = self.min_weight_leaf
        cdef SIZE_t min_samples_split = self.min_samples_split

        # Recursive partition (without actual recursion)
        splitter.init(X, y, sample_weight_ptr, X_idx_sorted)

        cdef PriorityHeap frontier = PriorityHeap(INITIAL_STACK_SIZE)
        cdef PriorityHeapRecord record
        cdef PriorityHeapRecord split_node_left
        cdef PriorityHeapRecord split_node_right

        cdef SIZE_t n_node_samples = splitter.n_samples
        cdef SIZE_t max_split_nodes = max_leaf_nodes - 1
        cdef bint is_leaf
        cdef SIZE_t max_depth_seen = -1
        cdef int rc = 0
        cdef Node* node

        # Initial capacity
        cdef SIZE_t init_capacity = max_split_nodes + max_leaf_nodes
        tree._resize(init_capacity)

        with nogil:
            # add root to frontier
            rc = self._add_split_node(splitter, tree, 0, n_node_samples,
                                      INFINITY, IS_FIRST, IS_LEFT, NULL, 0,
                                      &split_node_left)
            if rc >= 0:
                rc = _add_to_frontier(&split_node_left, frontier)

            if rc == -1:
                with gil:
                    raise MemoryError()

            while not frontier.is_empty():
                frontier.pop(&record)

                node = &tree.nodes[record.node_id]
                is_leaf = (record.is_leaf or max_split_nodes <= 0)

                if is_leaf:
                    # Node is not expandable; set node as leaf
                    node.left_child = _TREE_LEAF
                    node.right_child = _TREE_LEAF
                    node.feature = _TREE_UNDEFINED
                    node.threshold = _TREE_UNDEFINED

                else:
                    # Node is expandable

                    # Decrement number of split nodes available
                    max_split_nodes -= 1

                    # Compute left split node
                    rc = self._add_split_node(splitter, tree,
                                              record.start, record.pos,
                                              record.impurity_left,
                                              IS_NOT_FIRST, IS_LEFT, node,
                                              record.depth + 1,
                                              &split_node_left)
                    if rc == -1:
                        break

                    # tree.nodes may have changed
                    node = &tree.nodes[record.node_id]

                    # Compute right split node
                    rc = self._add_split_node(splitter, tree, record.pos,
                                              record.end,
                                              record.impurity_right,
                                              IS_NOT_FIRST, IS_NOT_LEFT, node,
                                              record.depth + 1,
                                              &split_node_right)
                    if rc == -1:
                        break

                    # Add nodes to queue
                    rc = _add_to_frontier(&split_node_left, frontier)
                    if rc == -1:
                        break

                    rc = _add_to_frontier(&split_node_right, frontier)
                    if rc == -1:
                        break

                if record.depth > max_depth_seen:
                    max_depth_seen = record.depth

            if rc >= 0:
                rc = tree._resize_c(tree.node_count)

            if rc >= 0:
                tree.max_depth = max_depth_seen

        if rc == -1:
            raise MemoryError()

    cdef inline int _add_split_node(self, Splitter splitter, Tree tree,
                                    SIZE_t start, SIZE_t end, double impurity,
                                    bint is_first, bint is_left, Node* parent,
                                    SIZE_t depth,
                                    PriorityHeapRecord* res) nogil except -1:
        """Adds node w/ partition ``[start, end)`` to the frontier. """
        cdef SplitRecord split
        cdef SIZE_t node_id
        cdef SIZE_t n_node_samples
        cdef SIZE_t n_constant_features = 0
        cdef double weighted_n_samples = splitter.weighted_n_samples
        cdef double min_impurity_decrease = self.min_impurity_decrease
        cdef double min_impurity_split = self.min_impurity_split
        cdef double weighted_n_node_samples
        cdef bint is_leaf
        cdef SIZE_t n_left, n_right
        cdef double imp_diff

        splitter.node_reset(start, end, &weighted_n_node_samples)

        if is_first:
            impurity = splitter.node_impurity()

        n_node_samples = end - start
        is_leaf = (depth >= self.max_depth or
                   n_node_samples < self.min_samples_split or
                   n_node_samples < 2 * self.min_samples_leaf or
                   weighted_n_node_samples < 2 * self.min_weight_leaf or
                   impurity <= min_impurity_split)

        if not is_leaf:
            splitter.node_split(impurity, &split, &n_constant_features)
            # If EPSILON=0 in the below comparison, float precision issues stop
            # splitting early, producing trees that are dissimilar to v0.18
            is_leaf = (is_leaf or split.pos >= end or
                       split.improvement + EPSILON < min_impurity_decrease)

        node_id = tree._add_node(parent - tree.nodes
                                 if parent != NULL
                                 else _TREE_UNDEFINED,
                                 is_left, is_leaf,
                                 split.feature, split.threshold, impurity, n_node_samples,
                                 weighted_n_node_samples)
        if node_id == <SIZE_t>(-1):
            return -1

        # compute values also for split nodes (might become leafs later).
        splitter.node_value(tree.value + node_id * tree.value_stride)

        res.node_id = node_id
        res.start = start
        res.end = end
        res.depth = depth
        res.impurity = impurity

        if not is_leaf:
            # is split node
            res.pos = split.pos
            res.is_leaf = 0
            res.improvement = split.improvement
            res.impurity_left = split.impurity_left
            res.impurity_right = split.impurity_right

        else:
            # is leaf => 0 improvement
            res.pos = end
            res.is_leaf = 1
            res.improvement = 0.0
            res.impurity_left = impurity
            res.impurity_right = impurity

        return 0


# =============================================================================
# Tree
# =============================================================================

cdef class Tree:
    """Array-based representation of a binary decision tree.

    The binary tree is represented as a number of parallel arrays. The i-th
    element of each array holds information about the node `i`. Node 0 is the
    tree's root. You can find a detailed description of all arrays in
    `_tree.pxd`. NOTE: Some of the arrays only apply to either leaves or split
    nodes, resp. In this case the values of nodes of the other type are
    arbitrary!

    Attributes
    ----------
    node_count : int
        The number of nodes (internal nodes + leaves) in the tree.

    capacity : int
        The current capacity (i.e., size) of the arrays, which is at least as
        great as `node_count`.

    max_depth : int
        The depth of the tree, i.e. the maximum depth of its leaves.

    children_left : array of int, shape [node_count]
        children_left[i] holds the node id of the left child of node i.
        For leaves, children_left[i] == TREE_LEAF. Otherwise,
        children_left[i] > i. This child handles the case where
        X[:, feature[i]] <= threshold[i].

    children_right : array of int, shape [node_count]
        children_right[i] holds the node id of the right child of node i.
        For leaves, children_right[i] == TREE_LEAF. Otherwise,
        children_right[i] > i. This child handles the case where
        X[:, feature[i]] > threshold[i].

    feature : array of int, shape [node_count]
        feature[i] holds the feature to split on, for the internal node i.

    threshold : array of double, shape [node_count]
        threshold[i] holds the threshold for the internal node i.

    value : array of double, shape [node_count, n_outputs, max_n_classes]
        Contains the constant prediction value of each node.

    impurity : array of double, shape [node_count]
        impurity[i] holds the impurity (i.e., the value of the splitting
        criterion) at node i.

    n_node_samples : array of int, shape [node_count]
        n_node_samples[i] holds the number of training samples reaching node i.

    weighted_n_node_samples : array of int, shape [node_count]
        weighted_n_node_samples[i] holds the weighted number of training samples
        reaching node i.
    """
    # Wrap for outside world.
    # WARNING: these reference the current `nodes` and `value` buffers, which
    # must not be freed by a subsequent memory allocation.
    # (i.e. through `_resize` or `__setstate__`)
    property n_classes:
        def __get__(self):
            return sizet_ptr_to_ndarray(self.n_classes, self.n_outputs)

    property children_left:
        def __get__(self):
            return self._get_node_ndarray()['left_child'][:self.node_count]

    property children_right:
        def __get__(self):
            return self._get_node_ndarray()['right_child'][:self.node_count]

    property n_leaves:
        def __get__(self):
            return np.sum(np.logical_and(
                self.children_left == -1,
                self.children_right == -1))

    property feature:
        def __get__(self):
            return self._get_node_ndarray()['feature'][:self.node_count]

    property threshold:
        def __get__(self):
            return self._get_node_ndarray()['threshold'][:self.node_count]

    property impurity:
        def __get__(self):
            return self._get_node_ndarray()['impurity'][:self.node_count]

    property n_node_samples:
        def __get__(self):
            return self._get_node_ndarray()['n_node_samples'][:self.node_count]

    property weighted_n_node_samples:
        def __get__(self):
            return self._get_node_ndarray()['weighted_n_node_samples'][:self.node_count]

    property value:
        def __get__(self):
            return self._get_value_ndarray()[:self.node_count]

    def __cinit__(self, int n_features, np.ndarray[SIZE_t, ndim=1] n_classes,
                  int n_outputs):
        """Constructor."""
        # Input/Output layout
        self.n_features = n_features
        self.n_outputs = n_outputs
        self.n_classes = NULL
        safe_realloc(&self.n_classes, n_outputs)

        self.max_n_classes = np.max(n_classes)
        self.value_stride = n_outputs * self.max_n_classes

        cdef SIZE_t k
        for k in range(n_outputs):
            self.n_classes[k] = n_classes[k]

        # Inner structures
        self.max_depth = 0
        self.node_count = 0
        self.capacity = 0
        self.value = NULL
        self.nodes = NULL

    def __dealloc__(self):
        """Destructor."""
        # Free all inner structures
        free(self.n_classes)
        free(self.value)
        free(self.nodes)

    def __reduce__(self):
        """Reduce re-implementation, for pickling."""
        return (Tree, (self.n_features,
                       sizet_ptr_to_ndarray(self.n_classes, self.n_outputs),
                       self.n_outputs), self.__getstate__())

    def __getstate__(self):
        """Getstate re-implementation, for pickling."""
        d = {}
        # capacity is inferred during the __setstate__ using nodes
        d["max_depth"] = self.max_depth
        d["node_count"] = self.node_count
        d["nodes"] = self._get_node_ndarray()
        d["values"] = self._get_value_ndarray()
        return d

    def __setstate__(self, d):
        """Setstate re-implementation, for unpickling."""
        self.max_depth = d["max_depth"]
        self.node_count = d["node_count"]

        if 'nodes' not in d:
            raise ValueError('You have loaded Tree version which '
                             'cannot be imported')

        node_ndarray = d['nodes']
        value_ndarray = d['values']

        value_shape = (node_ndarray.shape[0], self.n_outputs,
                       self.max_n_classes)
        if (node_ndarray.ndim != 1 or
                node_ndarray.dtype != NODE_DTYPE or
                not node_ndarray.flags.c_contiguous or
                value_ndarray.shape != value_shape or
                not value_ndarray.flags.c_contiguous or
                value_ndarray.dtype != np.float64):
            raise ValueError('Did not recognise loaded array layout')

        self.capacity = node_ndarray.shape[0]
        if self._resize_c(self.capacity) != 0:
            raise MemoryError("resizing tree to %d" % self.capacity)
        nodes = memcpy(self.nodes, (<np.ndarray> node_ndarray).data,
                       self.capacity * sizeof(Node))
        value = memcpy(self.value, (<np.ndarray> value_ndarray).data,
                       self.capacity * self.value_stride * sizeof(double))

    cdef int _resize(self, SIZE_t capacity) nogil except -1:
        """Resize all inner arrays to `capacity`, if `capacity` == -1, then
           double the size of the inner arrays.

        Returns -1 in case of failure to allocate memory (and raise MemoryError)
        or 0 otherwise.
        """
        if self._resize_c(capacity) != 0:
            # Acquire gil only if we need to raise
            with gil:
                raise MemoryError()

    # XXX using (size_t)(-1) is ugly, but SIZE_MAX is not available in C89
    # (i.e., older MSVC).
    cdef int _resize_c(self, SIZE_t capacity=<SIZE_t>(-1)) nogil except -1:
        """Guts of _resize

        Returns -1 in case of failure to allocate memory (and raise MemoryError)
        or 0 otherwise.
        """
        if capacity == self.capacity and self.nodes != NULL:
            return 0

        if capacity == <SIZE_t>(-1):
            if self.capacity == 0:
                capacity = 3  # default initial value
            else:
                capacity = 2 * self.capacity

        safe_realloc(&self.nodes, capacity)
        safe_realloc(&self.value, capacity * self.value_stride)

        # value memory is initialised to 0 to enable classifier argmax
        if capacity > self.capacity:
            memset(<void*>(self.value + self.capacity * self.value_stride), 0,
                   (capacity - self.capacity) * self.value_stride *
                   sizeof(double))

        # if capacity smaller than node_count, adjust the counter
        if capacity < self.node_count:
            self.node_count = capacity

        self.capacity = capacity
        return 0

    cdef SIZE_t _add_node(self, SIZE_t parent, bint is_left, bint is_leaf,
                          SIZE_t feature, double threshold, double impurity,
                          SIZE_t n_node_samples,
                          double weighted_n_node_samples) nogil except -1:
        """Add a node to the tree.

        The new node registers itself as the child of its parent.

        Returns (size_t)(-1) on error.
        """
        cdef SIZE_t node_id = self.node_count

        if node_id >= self.capacity:
            if self._resize_c() != 0:
                return <SIZE_t>(-1)

        cdef Node* node = &self.nodes[node_id]
        node.impurity = impurity
        node.n_node_samples = n_node_samples
        node.weighted_n_node_samples = weighted_n_node_samples

        if parent != _TREE_UNDEFINED:
            if is_left:
                self.nodes[parent].left_child = node_id
            else:
                self.nodes[parent].right_child = node_id

        if is_leaf:
            node.left_child = _TREE_LEAF
            node.right_child = _TREE_LEAF
            node.feature = _TREE_UNDEFINED
            node.threshold = _TREE_UNDEFINED

        else:
            # left_child and right_child will be set later
            node.feature = feature
            node.threshold = threshold

        self.node_count += 1

        return node_id

    cpdef np.ndarray predict(self, object X):
        """Predict target for X."""
        out = self._get_value_ndarray().take(self.apply(X), axis=0,
                                             mode='clip')
        if self.n_outputs == 1:
            out = out.reshape(X.shape[0], self.max_n_classes)
        return out

    cpdef np.ndarray apply(self, object X):
        """Finds the terminal region (=leaf node) for each sample in X."""
        if issparse(X):
            return self._apply_sparse_csr(X)
        else:
            return self._apply_dense(X)

    cdef inline np.ndarray _apply_dense(self, object X):
        """Finds the terminal region (=leaf node) for each sample in X."""

        # Check input
        if not isinstance(X, np.ndarray):
            raise ValueError("X should be in np.ndarray format, got %s"
                             % type(X))

        if X.dtype != DTYPE:
            raise ValueError("X.dtype should be np.float32, got %s" % X.dtype)

        # Extract input
        cdef DTYPE_t[:, :] X_ndarray = X
        cdef SIZE_t n_samples = X.shape[0]

        # Initialize output
        cdef np.ndarray[SIZE_t] out = np.zeros((n_samples,), dtype=np.intp)
        cdef SIZE_t* out_ptr = <SIZE_t*> out.data

        # Initialize auxiliary data-structure
        cdef Node* node = NULL
        cdef SIZE_t i = 0

        with nogil:
            for i in range(n_samples):
                node = self.nodes
                # While node not a leaf
                while node.left_child != _TREE_LEAF:
                    # ... and node.right_child != _TREE_LEAF:
                    if X_ndarray[i, node.feature] <= node.threshold:
                        node = &self.nodes[node.left_child]
                    else:
                        node = &self.nodes[node.right_child]

                out_ptr[i] = <SIZE_t>(node - self.nodes)  # node offset

        return out

    cdef inline np.ndarray _apply_sparse_csr(self, object X):
        """Finds the terminal region (=leaf node) for each sample in sparse X.
        """
        # Check input
        if not isinstance(X, csr_matrix):
            raise ValueError("X should be in csr_matrix format, got %s"
                             % type(X))

        if X.dtype != DTYPE:
            raise ValueError("X.dtype should be np.float32, got %s" % X.dtype)

        # Extract input
        cdef np.ndarray[ndim=1, dtype=DTYPE_t] X_data_ndarray = X.data
        cdef np.ndarray[ndim=1, dtype=INT32_t] X_indices_ndarray  = X.indices
        cdef np.ndarray[ndim=1, dtype=INT32_t] X_indptr_ndarray  = X.indptr

        cdef DTYPE_t* X_data = <DTYPE_t*>X_data_ndarray.data
        cdef INT32_t* X_indices = <INT32_t*>X_indices_ndarray.data
        cdef INT32_t* X_indptr = <INT32_t*>X_indptr_ndarray.data

        cdef SIZE_t n_samples = X.shape[0]
        cdef SIZE_t n_features = X.shape[1]

        # Initialize output
        cdef np.ndarray[SIZE_t, ndim=1] out = np.zeros((n_samples,),
                                                       dtype=np.intp)
        cdef SIZE_t* out_ptr = <SIZE_t*> out.data

        # Initialize auxiliary data-structure
        cdef DTYPE_t feature_value = 0.
        cdef Node* node = NULL
        cdef DTYPE_t* X_sample = NULL
        cdef SIZE_t i = 0
        cdef INT32_t k = 0

        # feature_to_sample as a data structure records the last seen sample
        # for each feature; functionally, it is an efficient way to identify
        # which features are nonzero in the present sample.
        cdef SIZE_t* feature_to_sample = NULL

        safe_realloc(&X_sample, n_features)
        safe_realloc(&feature_to_sample, n_features)

        with nogil:
            memset(feature_to_sample, -1, n_features * sizeof(SIZE_t))

            for i in range(n_samples):
                node = self.nodes

                for k in range(X_indptr[i], X_indptr[i + 1]):
                    feature_to_sample[X_indices[k]] = i
                    X_sample[X_indices[k]] = X_data[k]

                # While node not a leaf
                while node.left_child != _TREE_LEAF:
                    # ... and node.right_child != _TREE_LEAF:
                    if feature_to_sample[node.feature] == i:
                        feature_value = X_sample[node.feature]

                    else:
                        feature_value = 0.

                    if feature_value <= node.threshold:
                        node = &self.nodes[node.left_child]
                    else:
                        node = &self.nodes[node.right_child]

                out_ptr[i] = <SIZE_t>(node - self.nodes)  # node offset

            # Free auxiliary arrays
            free(X_sample)
            free(feature_to_sample)

        return out

    cpdef object decision_path(self, object X):
        """Finds the decision path (=node) for each sample in X."""
        if issparse(X):
            return self._decision_path_sparse_csr(X)
        else:
            return self._decision_path_dense(X)

    cdef inline object _decision_path_dense(self, object X):
        """Finds the decision path (=node) for each sample in X."""

        # Check input
        if not isinstance(X, np.ndarray):
            raise ValueError("X should be in np.ndarray format, got %s"
                             % type(X))

        if X.dtype != DTYPE:
            raise ValueError("X.dtype should be np.float32, got %s" % X.dtype)

        # Extract input
        cdef DTYPE_t[:, :] X_ndarray = X
        cdef SIZE_t n_samples = X.shape[0]

        # Initialize output
        cdef np.ndarray[SIZE_t] indptr = np.zeros(n_samples + 1, dtype=np.intp)
        cdef SIZE_t* indptr_ptr = <SIZE_t*> indptr.data

        cdef np.ndarray[SIZE_t] indices = np.zeros(n_samples *
                                                   (1 + self.max_depth),
                                                   dtype=np.intp)
        cdef SIZE_t* indices_ptr = <SIZE_t*> indices.data

        # Initialize auxiliary data-structure
        cdef Node* node = NULL
        cdef SIZE_t i = 0

        with nogil:
            for i in range(n_samples):
                node = self.nodes
                indptr_ptr[i + 1] = indptr_ptr[i]

                # Add all external nodes
                while node.left_child != _TREE_LEAF:
                    # ... and node.right_child != _TREE_LEAF:
                    indices_ptr[indptr_ptr[i + 1]] = <SIZE_t>(node - self.nodes)
                    indptr_ptr[i + 1] += 1

                    if X_ndarray[i, node.feature] <= node.threshold:
                        node = &self.nodes[node.left_child]
                    else:
                        node = &self.nodes[node.right_child]

                # Add the leave node
                indices_ptr[indptr_ptr[i + 1]] = <SIZE_t>(node - self.nodes)
                indptr_ptr[i + 1] += 1

        indices = indices[:indptr[n_samples]]
        cdef np.ndarray[SIZE_t] data = np.ones(shape=len(indices),
                                               dtype=np.intp)
        out = csr_matrix((data, indices, indptr),
                         shape=(n_samples, self.node_count))

        return out

    cdef inline object _decision_path_sparse_csr(self, object X):
        """Finds the decision path (=node) for each sample in X."""

        # Check input
        if not isinstance(X, csr_matrix):
            raise ValueError("X should be in csr_matrix format, got %s"
                             % type(X))

        if X.dtype != DTYPE:
            raise ValueError("X.dtype should be np.float32, got %s" % X.dtype)

        # Extract input
        cdef np.ndarray[ndim=1, dtype=DTYPE_t] X_data_ndarray = X.data
        cdef np.ndarray[ndim=1, dtype=INT32_t] X_indices_ndarray  = X.indices
        cdef np.ndarray[ndim=1, dtype=INT32_t] X_indptr_ndarray  = X.indptr

        cdef DTYPE_t* X_data = <DTYPE_t*>X_data_ndarray.data
        cdef INT32_t* X_indices = <INT32_t*>X_indices_ndarray.data
        cdef INT32_t* X_indptr = <INT32_t*>X_indptr_ndarray.data

        cdef SIZE_t n_samples = X.shape[0]
        cdef SIZE_t n_features = X.shape[1]

        # Initialize output
        cdef np.ndarray[SIZE_t] indptr = np.zeros(n_samples + 1, dtype=np.intp)
        cdef SIZE_t* indptr_ptr = <SIZE_t*> indptr.data

        cdef np.ndarray[SIZE_t] indices = np.zeros(n_samples *
                                                   (1 + self.max_depth),
                                                   dtype=np.intp)
        cdef SIZE_t* indices_ptr = <SIZE_t*> indices.data

        # Initialize auxiliary data-structure
        cdef DTYPE_t feature_value = 0.
        cdef Node* node = NULL
        cdef DTYPE_t* X_sample = NULL
        cdef SIZE_t i = 0
        cdef INT32_t k = 0

        # feature_to_sample as a data structure records the last seen sample
        # for each feature; functionally, it is an efficient way to identify
        # which features are nonzero in the present sample.
        cdef SIZE_t* feature_to_sample = NULL

        safe_realloc(&X_sample, n_features)
        safe_realloc(&feature_to_sample, n_features)

        with nogil:
            memset(feature_to_sample, -1, n_features * sizeof(SIZE_t))

            for i in range(n_samples):
                node = self.nodes
                indptr_ptr[i + 1] = indptr_ptr[i]

                for k in range(X_indptr[i], X_indptr[i + 1]):
                    feature_to_sample[X_indices[k]] = i
                    X_sample[X_indices[k]] = X_data[k]

                # While node not a leaf
                while node.left_child != _TREE_LEAF:
                    # ... and node.right_child != _TREE_LEAF:

                    indices_ptr[indptr_ptr[i + 1]] = <SIZE_t>(node - self.nodes)
                    indptr_ptr[i + 1] += 1

                    if feature_to_sample[node.feature] == i:
                        feature_value = X_sample[node.feature]

                    else:
                        feature_value = 0.

                    if feature_value <= node.threshold:
                        node = &self.nodes[node.left_child]
                    else:
                        node = &self.nodes[node.right_child]

                # Add the leave node
                indices_ptr[indptr_ptr[i + 1]] = <SIZE_t>(node - self.nodes)
                indptr_ptr[i + 1] += 1

            # Free auxiliary arrays
            free(X_sample)
            free(feature_to_sample)

        indices = indices[:indptr[n_samples]]
        cdef np.ndarray[SIZE_t] data = np.ones(shape=len(indices),
                                               dtype=np.intp)
        out = csr_matrix((data, indices, indptr),
                         shape=(n_samples, self.node_count))

        return out


    cpdef compute_feature_importances(self, normalize=True):
        """Computes the importance of each feature (aka variable)."""
        cdef Node* left
        cdef Node* right
        cdef Node* nodes = self.nodes
        cdef Node* node = nodes
        cdef Node* end_node = node + self.node_count

        cdef double normalizer = 0.

        cdef np.ndarray[np.float64_t, ndim=1] importances
        importances = np.zeros((self.n_features,))
        cdef DOUBLE_t* importance_data = <DOUBLE_t*>importances.data

        with nogil:
            while node != end_node:
                if node.left_child != _TREE_LEAF:
                    # ... and node.right_child != _TREE_LEAF:
                    left = &nodes[node.left_child]
                    right = &nodes[node.right_child]

                    importance_data[node.feature] += (
                        node.weighted_n_node_samples * node.impurity -
                        left.weighted_n_node_samples * left.impurity -
                        right.weighted_n_node_samples * right.impurity)
                node += 1

        importances /= nodes[0].weighted_n_node_samples

        if normalize:
            normalizer = np.sum(importances)

            if normalizer > 0.0:
                # Avoid dividing by zero (e.g., when root is pure)
                importances /= normalizer

        return importances

    cdef np.ndarray _get_value_ndarray(self):
        """Wraps value as a 3-d NumPy array.

        The array keeps a reference to this Tree, which manages the underlying
        memory.
        """
        cdef np.npy_intp shape[3]
        shape[0] = <np.npy_intp> self.node_count
        shape[1] = <np.npy_intp> self.n_outputs
        shape[2] = <np.npy_intp> self.max_n_classes
        cdef np.ndarray arr
        arr = np.PyArray_SimpleNewFromData(3, shape, np.NPY_DOUBLE, self.value)
        Py_INCREF(self)
        arr.base = <PyObject*> self
        return arr

    cdef np.ndarray _get_node_ndarray(self):
        """Wraps nodes as a NumPy struct array.

        The array keeps a reference to this Tree, which manages the underlying
        memory. Individual fields are publicly accessible as properties of the
        Tree.
        """
        cdef np.npy_intp shape[1]
        shape[0] = <np.npy_intp> self.node_count
        cdef np.npy_intp strides[1]
        strides[0] = sizeof(Node)
        cdef np.ndarray arr
        Py_INCREF(NODE_DTYPE)
        arr = PyArray_NewFromDescr(np.ndarray, <np.dtype> NODE_DTYPE, 1, shape,
                                   strides, <void*> self.nodes,
                                   np.NPY_DEFAULT, None)
        Py_INCREF(self)
        arr.base = <PyObject*> self
        return arr


<<<<<<< HEAD
    def _partial_dependence(self, DTYPE_t[:, ::1] X,
                            int[::1] target_feature,
                            double[::1] out):
=======
    def compute_partial_dependence(self, DTYPE_t[:, ::1] X,
                                   int[::1] target_feature,
                                   double[::1] out):
>>>>>>> 4de404d4
        """Partial dependence of the response on the ``target_feature`` set.

        For each sample in ``X`` a tree traversal is performed.
        Each traversal starts from the root with weight 1.0.

        At each non-leaf node that splits on a target feature, either
        the left child or the right child is visited based on the feature
        value of the current sample, and the weight is not modified.
        At each non-leaf node that splits on a complementary feature,
        both children are visited and the weight is multiplied by the fraction
        of training samples which went to each child.

        At each leaf, the value of the node is multiplied by the current
        weight (weights sum to 1 for all visited terminal nodes).

        Parameters
        ----------
        X : view on 2d ndarray, shape (n_samples, n_target_features)
            The grid points on which the partial dependence should be
            evaluated.
        target_feature : view on 1d ndarray, shape (n_target_features)
            The set of target features for which the partial dependence
            should be evaluated.
        out : view on 1d ndarray, shape (n_samples)
            The value of the partial dependence function on each grid
            point.
        """
        cdef:
            double[::1] weight_stack = np.zeros(self.node_count,
                                                dtype=np.float64)
            SIZE_t[::1] node_idx_stack = np.zeros(self.node_count,
                                                  dtype=np.intp)
            SIZE_t sample_idx
            SIZE_t feature_idx
            int stack_size
            double left_sample_frac
            double current_weight
            double total_weight  # used for sanity check only
            Node *current_node  # use a pointer to avoid copying attributes
            SIZE_t current_node_idx
            bint is_target_feature
            SIZE_t _TREE_LEAF = TREE_LEAF  # to avoid python interactions

        for sample_idx in range(X.shape[0]):
            # init stacks for current sample
            stack_size = 1
            node_idx_stack[0] = 0  # root node
            weight_stack[0] = 1  # all the samples are in the root node
            total_weight = 0

            while stack_size > 0:
                # pop the stack
                stack_size -= 1
                current_node_idx = node_idx_stack[stack_size]
                current_node = &self.nodes[current_node_idx]

                if current_node.left_child == _TREE_LEAF:
                    # leaf node
                    out[sample_idx] += (weight_stack[stack_size] *
                                        self.value[current_node_idx])
                    total_weight += weight_stack[stack_size]
                else:
                    # non-leaf node

                    # determine if the split feature is a target feature
                    is_target_feature = False
                    for feature_idx in range(target_feature.shape[0]):
                        if target_feature[feature_idx] == current_node.feature:
                            is_target_feature = True
                            break

                    if is_target_feature:
                        # In this case, we push left or right child on stack
                        if X[sample_idx, feature_idx] <= current_node.threshold:
                            node_idx_stack[stack_size] = current_node.left_child
                        else:
                            node_idx_stack[stack_size] = current_node.right_child
                        stack_size += 1
                    else:
                        # In this case, we push both children onto the stack,
                        # and give a weight proportional to the number of
                        # samples going through each branch.

                        # push left child
                        node_idx_stack[stack_size] = current_node.left_child
                        left_sample_frac = (
                            self.nodes[current_node.left_child].weighted_n_node_samples /
                            current_node.weighted_n_node_samples)
                        current_weight = weight_stack[stack_size]
                        weight_stack[stack_size] = current_weight * left_sample_frac
                        stack_size += 1

                        # push right child
                        node_idx_stack[stack_size] = current_node.right_child
                        weight_stack[stack_size] = (
                            current_weight * (1 - left_sample_frac))
                        stack_size += 1

            # Sanity check. Should never happen.
            if not (0.999 < total_weight < 1.001):
                raise ValueError("Total weight should be 1.0 but was %.9f" %
                                 total_weight)<|MERGE_RESOLUTION|>--- conflicted
+++ resolved
@@ -1125,15 +1125,9 @@
         return arr
 
 
-<<<<<<< HEAD
-    def _partial_dependence(self, DTYPE_t[:, ::1] X,
-                            int[::1] target_feature,
-                            double[::1] out):
-=======
     def compute_partial_dependence(self, DTYPE_t[:, ::1] X,
                                    int[::1] target_feature,
                                    double[::1] out):
->>>>>>> 4de404d4
         """Partial dependence of the response on the ``target_feature`` set.
 
         For each sample in ``X`` a tree traversal is performed.

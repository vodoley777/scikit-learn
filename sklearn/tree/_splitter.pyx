# cython: language_level=3
# cython: boundscheck=False, wraparound=False, initializedcheck=False, cdivision=True

# Authors: Gilles Louppe <g.louppe@gmail.com>
#          Peter Prettenhofer <peter.prettenhofer@gmail.com>
#          Brian Holt <bdholt1@gmail.com>
#          Noel Dawe <noel@dawe.me>
#          Satrajit Gosh <satrajit.ghosh@gmail.com>
#          Lars Buitinck
#          Arnaud Joly <arnaud.v.joly@gmail.com>
#          Joel Nothman <joel.nothman@gmail.com>
#          Fares Hedayati <fares.hedayati@gmail.com>
#          Jacob Schreiber <jmschreiber91@gmail.com>
#          Adam Li <adam2392@gmail.com>
#          Jong Shin <jshinm@gmail.com>
#

# License: BSD 3 clause

from ._criterion cimport Criterion

from libc.stdlib cimport qsort
from libc.string cimport memcpy
from libc.math cimport isnan
from cython cimport final

import numpy as np

from scipy.sparse import isspmatrix_csc

from ._utils cimport log
from ._utils cimport rand_int
from ._utils cimport rand_uniform
from ._utils cimport RAND_R_MAX

cdef double INFINITY = np.inf

# Mitigate precision differences between 32 bit and 64 bit
cdef DTYPE_t FEATURE_THRESHOLD = 1e-7

# Constant to switch between algorithm non zero value extract algorithm
# in SparsePartitioner
cdef DTYPE_t EXTRACT_NNZ_SWITCH = 0.1

cdef inline void _init_split(SplitRecord* self, SIZE_t start_pos) noexcept nogil:
    self.impurity_left = INFINITY
    self.impurity_right = INFINITY
    self.pos = start_pos
    self.feature = 0
    self.threshold = 0.
    self.improvement = -INFINITY
    self.missing_go_to_left = False
    self.n_missing = 0

cdef class BaseSplitter:
    """This is an abstract interface for splitters.

    For example, a tree model could be either supervisedly, or unsupervisedly computing splits on samples of
    covariates, labels, or both. Although scikit-learn currently only contains
    supervised tree methods, this class enables 3rd party packages to leverage
    scikit-learn's Cython code for splitting.

    A splitter is usually used in conjunction with a criterion class, which explicitly handles
    computing the criteria, which we split on. The setting of that criterion class is handled
    by downstream classes.

    The downstream classes _must_ implement methods to compute the split in a node.
    """

    def __getstate__(self):
        return {}

    def __setstate__(self, d):
        pass

    cdef int node_reset(self, SIZE_t start, SIZE_t end,
                        double* weighted_n_node_samples) except -1 nogil:
        """Reset splitter on node samples[start:end].

        Returns -1 in case of failure to allocate memory (and raise MemoryError)
        or 0 otherwise.

        Parameters
        ----------
        start : SIZE_t
            The index of the first sample to consider
        end : SIZE_t
            The index of the last sample to consider
        weighted_n_node_samples : ndarray, dtype=double pointer
            The total weight of those samples
        """
        pass

    cdef int node_split(self, double impurity, SplitRecord* split,
                        SIZE_t* n_constant_features) except -1 nogil:
        """Find the best split on node samples[start:end].

        This is a placeholder method. The majority of computation will be done
        here.

        It should return -1 upon errors.
        """
        pass

    cdef void node_value(self, double* dest) noexcept nogil:
        """Copy the value of node samples[start:end] into dest."""
        pass

    cdef double node_impurity(self) noexcept nogil:
        """Return the impurity of the current node."""
        pass

    cdef int pointer_size(self) noexcept nogil:
        """Size of the pointer for split records.

        Overriding this function allows one to use different subclasses of
        `SplitRecord`.
        """
        return sizeof(SplitRecord)

cdef class Splitter(BaseSplitter):
    """Abstract interface for supervised splitters."""

    def __cinit__(self, Criterion criterion, SIZE_t max_features,
                  SIZE_t min_samples_leaf, double min_weight_leaf,
                  object random_state, *argv):
        """
        Parameters
        ----------
        criterion : Criterion
            The criterion to measure the quality of a split.

        max_features : SIZE_t
            The maximal number of randomly selected features which can be
            considered for a split.

        min_samples_leaf : SIZE_t
            The minimal number of samples each leaf can have, where splits
            which would result in having less samples in a leaf are not
            considered.

        min_weight_leaf : double
            The minimal weight each leaf can have, where the weight is the sum
            of the weights of each sample in it.

        random_state : object
            The user inputted random state to be used for pseudo-randomness
        """
        self.criterion = criterion

        self.n_samples = 0
        self.n_features = 0

        self.max_features = max_features
        self.min_samples_leaf = min_samples_leaf
        self.min_weight_leaf = min_weight_leaf
        self.random_state = random_state

    def __reduce__(self):
        return (type(self), (self.criterion,
                             self.max_features,
                             self.min_samples_leaf,
                             self.min_weight_leaf,
                             self.random_state), self.__getstate__())

    cdef int init(
        self,
        object X,
        const DOUBLE_t[:, ::1] y,
        const DOUBLE_t[:] sample_weight,
        const unsigned char[::1] missing_values_in_feature_mask,
    ) except -1:
        """Initialize the splitter.

        Take in the input data X, the target Y, and optional sample weights.

        Returns -1 in case of failure to allocate memory (and raise MemoryError)
        or 0 otherwise.

        Parameters
        ----------
        X : object
            This contains the inputs. Usually it is a 2d numpy array.

        y : ndarray, dtype=DOUBLE_t
            This is the vector of targets, or true labels, for the samples represented
            as a Cython memoryview.

        sample_weight : ndarray, dtype=DOUBLE_t
            The weights of the samples, where higher weighted samples are fit
            closer than lower weight samples. If not provided, all samples
            are assumed to have uniform weight. This is represented
            as a Cython memoryview.

        has_missing : bool
            At least one missing values is in X.
        """
        self.rand_r_state = self.random_state.randint(0, RAND_R_MAX)
        cdef SIZE_t n_samples = X.shape[0]

        # Create a new array which will be used to store nonzero
        # samples from the feature of interest
        self.samples = np.empty(n_samples, dtype=np.intp)
        cdef SIZE_t[::1] samples = self.samples

        cdef SIZE_t i, j
        cdef double weighted_n_samples = 0.0
        j = 0

        for i in range(n_samples):
            # Only work with positively weighted samples
            if sample_weight is None or sample_weight[i] != 0.0:
                samples[j] = i
                j += 1

            if sample_weight is not None:
                weighted_n_samples += sample_weight[i]
            else:
                weighted_n_samples += 1.0

        # Number of samples is number of positively weighted samples
        self.n_samples = j
        self.weighted_n_samples = weighted_n_samples

        cdef SIZE_t n_features = X.shape[1]
        self.features = np.arange(n_features, dtype=np.intp)
        self.n_features = n_features

        self.feature_values = np.empty(n_samples, dtype=np.float32)
        self.constant_features = np.empty(n_features, dtype=np.intp)

        self.y = y

        self.sample_weight = sample_weight
<<<<<<< HEAD

        self.criterion.init(
            self.y,
            self.sample_weight,
            self.weighted_n_samples,
            self.samples
        )

        self.criterion.set_sample_pointers(
            self.start,
            self.end
        )

=======
>>>>>>> 21312644
        if missing_values_in_feature_mask is not None:
            self.criterion.init_sum_missing()

        return 0

    cdef int node_reset(self, SIZE_t start, SIZE_t end,
                        double* weighted_n_node_samples) except -1 nogil:
        """Reset splitter on node samples[start:end].

        Returns -1 in case of failure to allocate memory (and raise MemoryError)
        or 0 otherwise.

        Parameters
        ----------
        start : SIZE_t
            The index of the first sample to consider
        end : SIZE_t
            The index of the last sample to consider
        weighted_n_node_samples : ndarray, dtype=double pointer
            The total weight of those samples
        """

        self.start = start
        self.end = end

        self.criterion.set_sample_pointers(start, end)

        weighted_n_node_samples[0] = self.criterion.weighted_n_node_samples
        return 0

    cdef void node_value(self, double* dest) noexcept nogil:
        """Copy the value of node samples[start:end] into dest."""

        self.criterion.node_value(dest)

    cdef void node_samples(self, vector[vector[DOUBLE_t]]& dest) noexcept nogil:
        """Copy the samples[start:end] into dest."""
        self.criterion.node_samples(dest)

    cdef double node_impurity(self) noexcept nogil:
        """Return the impurity of the current node."""

        return self.criterion.node_impurity()

    cdef bint check_presplit_conditions(
        self,
        SplitRecord current_split,
        SIZE_t n_missing,
        bint missing_go_to_left,
    ) noexcept nogil:
        """Check stopping conditions pre-split.

        This is typically a metric that is cheaply computed given the
        current proposed split, which is stored as a the `current_split`
        argument.
        """
        cdef SIZE_t min_samples_leaf = self.min_samples_leaf
        cdef SIZE_t end_non_missing = self.end - n_missing
        cdef SIZE_t n_left, n_right

        if missing_go_to_left:
            n_left = current_split.pos - self.start + n_missing
            n_right = end_non_missing - current_split.pos
        else:
            n_left = current_split.pos - self.start
            n_right = end_non_missing - current_split.pos + n_missing

        # Reject if min_samples_leaf is not guaranteed
        if n_left < min_samples_leaf or n_right < min_samples_leaf:
            return 1

        return 0

    cdef bint check_postsplit_conditions(
        self
    ) noexcept nogil:
        """Check stopping conditions after evaluating the split.

        This takes some metric that is stored in the Criterion
        object and checks against internal stop metrics.
        """
        cdef double min_weight_leaf = self.min_weight_leaf

        # Reject if min_weight_leaf is not satisfied
        if ((self.criterion.weighted_n_left < min_weight_leaf) or
                (self.criterion.weighted_n_right < min_weight_leaf)):
            return 1

        return 0


cdef inline void shift_missing_values_to_left_if_required(
    SplitRecord* best,
    SIZE_t[::1] samples,
    SIZE_t end,
) nogil:
    cdef SIZE_t i, p, current_end
    # The partitioner partitions the data such that the missing values are in
    # samples[-n_missing:] for the criterion to consume. If the missing values
    # are going to the right node, then the missing values are already in the
    # correct position. If the missing values go left, then we move the missing
    # values to samples[best.pos:best.pos+n_missing] and update `best.pos`.
    if best.n_missing > 0 and best.missing_go_to_left:
        for p in range(best.n_missing):
            i = best.pos + p
            current_end = end - 1 - p
            samples[i], samples[current_end] = samples[current_end], samples[i]
        best.pos += best.n_missing


# Introduce a fused-class to make it possible to share the split implementation
# between the dense and sparse cases in the node_split_best and node_split_random
# functions. The alternative would have been to use inheritance-based polymorphism
# but it would have resulted in a ~10% overall tree fitting performance
# degradation caused by the overhead frequent virtual method lookups.
ctypedef fused Partitioner:
    DensePartitioner
    SparsePartitioner

cdef inline int node_split_best(
    Splitter splitter,
    Partitioner partitioner,
    Criterion criterion,
    double impurity,
    SplitRecord* split,
    SIZE_t* n_constant_features,
) except -1 nogil:
    """Find the best split on node samples[start:end]

    Returns -1 in case of failure to allocate memory (and raise MemoryError)
    or 0 otherwise.
    """
    # Find the best split
    cdef SIZE_t start = splitter.start
    cdef SIZE_t end = splitter.end
    cdef SIZE_t end_non_missing
    cdef SIZE_t n_missing = 0
    cdef bint has_missing = 0
    cdef SIZE_t n_searches
    cdef SIZE_t n_left, n_right
    cdef bint missing_go_to_left

    cdef SIZE_t[::1] samples = splitter.samples
    cdef SIZE_t[::1] features = splitter.features
    cdef SIZE_t[::1] constant_features = splitter.constant_features
    cdef SIZE_t n_features = splitter.n_features

    cdef DTYPE_t[::1] feature_values = splitter.feature_values
    cdef SIZE_t max_features = splitter.max_features
    cdef SIZE_t min_samples_leaf = splitter.min_samples_leaf
    cdef double min_weight_leaf = splitter.min_weight_leaf
    cdef UINT32_t* random_state = &splitter.rand_r_state

    cdef SplitRecord best_split, current_split
    cdef double current_proxy_improvement = -INFINITY
    cdef double best_proxy_improvement = -INFINITY

    cdef SIZE_t f_i = n_features
    cdef SIZE_t f_j
    cdef SIZE_t p
    cdef SIZE_t p_prev

    cdef SIZE_t n_visited_features = 0
    # Number of features discovered to be constant during the split search
    cdef SIZE_t n_found_constants = 0
    # Number of features known to be constant and drawn without replacement
    cdef SIZE_t n_drawn_constants = 0
    cdef SIZE_t n_known_constants = n_constant_features[0]
    # n_total_constants = n_known_constants + n_found_constants
    cdef SIZE_t n_total_constants = n_known_constants

    _init_split(&best_split, end)

    partitioner.init_node_split(start, end)

    # Sample up to max_features without replacement using a
    # Fisher-Yates-based algorithm (using the local variables `f_i` and
    # `f_j` to compute a permutation of the `features` array).
    #
    # Skip the CPU intensive evaluation of the impurity criterion for
    # features that were already detected as constant (hence not suitable
    # for good splitting) by ancestor nodes and save the information on
    # newly discovered constant features to spare computation on descendant
    # nodes.
    while (f_i > n_total_constants and  # Stop early if remaining features
                                        # are constant
            (n_visited_features < max_features or
             # At least one drawn features must be non constant
             n_visited_features <= n_found_constants + n_drawn_constants)):

        n_visited_features += 1

        # Loop invariant: elements of features in
        # - [:n_drawn_constant[ holds drawn and known constant features;
        # - [n_drawn_constant:n_known_constant[ holds known constant
        #   features that haven't been drawn yet;
        # - [n_known_constant:n_total_constant[ holds newly found constant
        #   features;
        # - [n_total_constant:f_i[ holds features that haven't been drawn
        #   yet and aren't constant apriori.
        # - [f_i:n_features[ holds features that have been drawn
        #   and aren't constant.

        # Draw a feature at random
        f_j = rand_int(n_drawn_constants, f_i - n_found_constants,
                       random_state)

        if f_j < n_known_constants:
            # f_j in the interval [n_drawn_constants, n_known_constants[
            features[n_drawn_constants], features[f_j] = features[f_j], features[n_drawn_constants]

            n_drawn_constants += 1
            continue

        # f_j in the interval [n_known_constants, f_i - n_found_constants[
        f_j += n_found_constants
        # f_j in the interval [n_total_constants, f_i[
        current_split.feature = features[f_j]
        partitioner.sort_samples_and_feature_values(current_split.feature)
        n_missing = partitioner.n_missing
        end_non_missing = end - n_missing

        if (
            # All values for this feature are missing, or
            end_non_missing == start or
            # This feature is considered constant (max - min <= FEATURE_THRESHOLD)
            feature_values[end_non_missing - 1] <= feature_values[start] + FEATURE_THRESHOLD
        ):
            # We consider this feature constant in this case.
            # Since finding a split among constant feature is not valuable,
            # we do not consider this feature for splitting.
            features[f_j], features[n_total_constants] = features[n_total_constants], features[f_j]

            n_found_constants += 1
            n_total_constants += 1
            continue

        f_i -= 1
        features[f_i], features[f_j] = features[f_j], features[f_i]
        has_missing = n_missing != 0
        if has_missing:
            criterion.init_missing(n_missing)
        # Evaluate all splits
        # If there are missing values, then we search twice for the most optimal split.
        # The first search will have all the missing values going to the right node.
        # The second search will have all the missing values going to the left node.
        # If there are no missing values, then we search only once for the most
        # optimal split.
        n_searches = 2 if has_missing else 1

        for i in range(n_searches):
            missing_go_to_left = i == 1
            criterion.missing_go_to_left = missing_go_to_left
            criterion.reset()

            p = start

            while p < end_non_missing:
                partitioner.next_p(&p_prev, &p)

                if p >= end_non_missing:
                    continue

                current_split.pos = p

                # Reject if min_samples_leaf is not guaranteed
                if splitter.check_presplit_conditions(current_split, n_missing, missing_go_to_left) == 1:
                    continue

                criterion.update(current_split.pos)

                # Reject if min_weight_leaf is not satisfied
                if splitter.check_postsplit_conditions() == 1:
                    continue

                current_proxy_improvement = criterion.proxy_impurity_improvement()

                if current_proxy_improvement > best_proxy_improvement:
                    best_proxy_improvement = current_proxy_improvement
                    # sum of halves is used to avoid infinite value
                    current_split.threshold = (
                        feature_values[p_prev] / 2.0 + feature_values[p] / 2.0
                    )

                    if (
                        current_split.threshold == feature_values[p] or
                        current_split.threshold == INFINITY or
                        current_split.threshold == -INFINITY
                    ):
                        current_split.threshold = feature_values[p_prev]

                    current_split.n_missing = n_missing
                    if n_missing == 0:
                        current_split.missing_go_to_left = n_left > n_right
                    else:
                        current_split.missing_go_to_left = missing_go_to_left

                    best_split = current_split  # copy

        # Evaluate when there are missing values and all missing values goes
        # to the right node and non-missing values goes to the left node.
        if has_missing:
            n_left, n_right = end - start - n_missing, n_missing
            p = end - n_missing
            missing_go_to_left = 0

            if not (n_left < min_samples_leaf or n_right < min_samples_leaf):
                criterion.missing_go_to_left = missing_go_to_left
                criterion.update(p)

                if not ((criterion.weighted_n_left < min_weight_leaf) or
                        (criterion.weighted_n_right < min_weight_leaf)):
                    current_proxy_improvement = criterion.proxy_impurity_improvement()

                    if current_proxy_improvement > best_proxy_improvement:
                        best_proxy_improvement = current_proxy_improvement
                        current_split.threshold = INFINITY
                        current_split.missing_go_to_left = missing_go_to_left
                        current_split.n_missing = n_missing
                        current_split.pos = p
                        best_split = current_split

    # Reorganize into samples[start:best_split.pos] + samples[best_split.pos:end]
    if best_split.pos < end:
        partitioner.partition_samples_final(
            best_split.pos,
            best_split.threshold,
            best_split.feature,
            best_split.n_missing
        )
        if best_split.n_missing != 0:
            criterion.init_missing(best_split.n_missing)
        criterion.missing_go_to_left = best_split.missing_go_to_left

        criterion.reset()
        criterion.update(best_split.pos)
        criterion.children_impurity(
            &best_split.impurity_left, &best_split.impurity_right
        )
        best_split.improvement = criterion.impurity_improvement(
            impurity,
            best_split.impurity_left,
            best_split.impurity_right
        )

        shift_missing_values_to_left_if_required(&best_split, samples, end)

    # Respect invariant for constant features: the original order of
    # element in features[:n_known_constants] must be preserved for sibling
    # and child nodes
    memcpy(&features[0], &constant_features[0], sizeof(SIZE_t) * n_known_constants)

    # Copy newly found constant features
    memcpy(&constant_features[n_known_constants],
           &features[n_known_constants],
           sizeof(SIZE_t) * n_found_constants)

    # Return values
    split[0] = best_split
    n_constant_features[0] = n_total_constants
    return 0


# Sort n-element arrays pointed to by feature_values and samples, simultaneously,
# by the values in feature_values. Algorithm: Introsort (Musser, SP&E, 1997).
cdef inline void sort(DTYPE_t* feature_values, SIZE_t* samples, SIZE_t n) noexcept nogil:
    if n == 0:
        return
    cdef int maxd = 2 * <int>log(n)
    introsort(feature_values, samples, n, maxd)


cdef inline void swap(DTYPE_t* feature_values, SIZE_t* samples,
                      SIZE_t i, SIZE_t j) noexcept nogil:
    # Helper for sort
    feature_values[i], feature_values[j] = feature_values[j], feature_values[i]
    samples[i], samples[j] = samples[j], samples[i]


cdef inline DTYPE_t median3(DTYPE_t* feature_values, SIZE_t n) noexcept nogil:
    # Median of three pivot selection, after Bentley and McIlroy (1993).
    # Engineering a sort function. SP&E. Requires 8/3 comparisons on average.
    cdef DTYPE_t a = feature_values[0], b = feature_values[n / 2], c = feature_values[n - 1]
    if a < b:
        if b < c:
            return b
        elif a < c:
            return c
        else:
            return a
    elif b < c:
        if a < c:
            return a
        else:
            return c
    else:
        return b


# Introsort with median of 3 pivot selection and 3-way partition function
# (robust to repeated elements, e.g. lots of zero features).
cdef void introsort(DTYPE_t* feature_values, SIZE_t *samples,
                    SIZE_t n, int maxd) noexcept nogil:
    cdef DTYPE_t pivot
    cdef SIZE_t i, l, r

    while n > 1:
        if maxd <= 0:   # max depth limit exceeded ("gone quadratic")
            heapsort(feature_values, samples, n)
            return
        maxd -= 1

        pivot = median3(feature_values, n)

        # Three-way partition.
        i = l = 0
        r = n
        while i < r:
            if feature_values[i] < pivot:
                swap(feature_values, samples, i, l)
                i += 1
                l += 1
            elif feature_values[i] > pivot:
                r -= 1
                swap(feature_values, samples, i, r)
            else:
                i += 1

        introsort(feature_values, samples, l, maxd)
        feature_values += r
        samples += r
        n -= r


cdef inline void sift_down(DTYPE_t* feature_values, SIZE_t* samples,
                           SIZE_t start, SIZE_t end) noexcept nogil:
    # Restore heap order in feature_values[start:end] by moving the max element to start.
    cdef SIZE_t child, maxind, root

    root = start
    while True:
        child = root * 2 + 1

        # find max of root, left child, right child
        maxind = root
        if child < end and feature_values[maxind] < feature_values[child]:
            maxind = child
        if child + 1 < end and feature_values[maxind] < feature_values[child + 1]:
            maxind = child + 1

        if maxind == root:
            break
        else:
            swap(feature_values, samples, root, maxind)
            root = maxind


cdef void heapsort(DTYPE_t* feature_values, SIZE_t* samples, SIZE_t n) noexcept nogil:
    cdef SIZE_t start, end

    # heapify
    start = (n - 2) / 2
    end = n
    while True:
        sift_down(feature_values, samples, start, end)
        if start == 0:
            break
        start -= 1

    # sort by shrinking the heap, putting the max element immediately after it
    end = n - 1
    while end > 0:
        swap(feature_values, samples, 0, end)
        sift_down(feature_values, samples, 0, end)
        end = end - 1

cdef inline int node_split_random(
    Splitter splitter,
    Partitioner partitioner,
    Criterion criterion,
    double impurity,
    SplitRecord* split,
    SIZE_t* n_constant_features
) except -1 nogil:
    """Find the best random split on node samples[start:end]

    Returns -1 in case of failure to allocate memory (and raise MemoryError)
    or 0 otherwise.
    """
    # Draw random splits and pick the best
    cdef SIZE_t start = splitter.start
    cdef SIZE_t end = splitter.end

    cdef SIZE_t[::1] features = splitter.features
    cdef SIZE_t[::1] constant_features = splitter.constant_features
    cdef SIZE_t n_features = splitter.n_features

    cdef SIZE_t max_features = splitter.max_features
    cdef UINT32_t* random_state = &splitter.rand_r_state

    cdef SplitRecord best_split, current_split
    cdef double current_proxy_improvement = - INFINITY
    cdef double best_proxy_improvement = - INFINITY

    cdef SIZE_t f_i = n_features
    cdef SIZE_t f_j
    # Number of features discovered to be constant during the split search
    cdef SIZE_t n_found_constants = 0
    # Number of features known to be constant and drawn without replacement
    cdef SIZE_t n_drawn_constants = 0
    cdef SIZE_t n_known_constants = n_constant_features[0]
    # n_total_constants = n_known_constants + n_found_constants
    cdef SIZE_t n_total_constants = n_known_constants
    cdef SIZE_t n_visited_features = 0
    cdef DTYPE_t min_feature_value
    cdef DTYPE_t max_feature_value

    _init_split(&best_split, end)

    partitioner.init_node_split(start, end)

    # Sample up to max_features without replacement using a
    # Fisher-Yates-based algorithm (using the local variables `f_i` and
    # `f_j` to compute a permutation of the `features` array).
    #
    # Skip the CPU intensive evaluation of the impurity criterion for
    # features that were already detected as constant (hence not suitable
    # for good splitting) by ancestor nodes and save the information on
    # newly discovered constant features to spare computation on descendant
    # nodes.
    while (f_i > n_total_constants and  # Stop early if remaining features
                                        # are constant
            (n_visited_features < max_features or
             # At least one drawn features must be non constant
             n_visited_features <= n_found_constants + n_drawn_constants)):
        n_visited_features += 1

        # Loop invariant: elements of features in
        # - [:n_drawn_constant[ holds drawn and known constant features;
        # - [n_drawn_constant:n_known_constant[ holds known constant
        #   features that haven't been drawn yet;
        # - [n_known_constant:n_total_constant[ holds newly found constant
        #   features;
        # - [n_total_constant:f_i[ holds features that haven't been drawn
        #   yet and aren't constant apriori.
        # - [f_i:n_features[ holds features that have been drawn
        #   and aren't constant.

        # Draw a feature at random
        f_j = rand_int(n_drawn_constants, f_i - n_found_constants,
                       random_state)

        if f_j < n_known_constants:
            # f_j in the interval [n_drawn_constants, n_known_constants[
            features[n_drawn_constants], features[f_j] = features[f_j], features[n_drawn_constants]
            n_drawn_constants += 1
            continue

        # f_j in the interval [n_known_constants, f_i - n_found_constants[
        f_j += n_found_constants
        # f_j in the interval [n_total_constants, f_i[

        current_split.feature = features[f_j]

        # Find min, max
        partitioner.find_min_max(
            current_split.feature, &min_feature_value, &max_feature_value
        )

        if max_feature_value <= min_feature_value + FEATURE_THRESHOLD:
            features[f_j], features[n_total_constants] = features[n_total_constants], current_split.feature

            n_found_constants += 1
            n_total_constants += 1
            continue

        f_i -= 1
        features[f_i], features[f_j] = features[f_j], features[f_i]

        # Draw a random threshold
        current_split.threshold = rand_uniform(
            min_feature_value,
            max_feature_value,
            random_state,
        )

        if current_split.threshold == max_feature_value:
            current_split.threshold = min_feature_value

        # Partition
        current_split.pos = partitioner.partition_samples(current_split.threshold)

        # Reject if min_samples_leaf is not guaranteed
        if splitter.check_presplit_conditions(current_split, 0, 0) == 1:
            continue

        # Evaluate split
        # At this point, the criterion has a view into the samples that was partitioned
        # by the partitioner. The criterion will use the partition to evaluating the split.
        criterion.reset()
        criterion.update(current_split.pos)

        # Reject if min_weight_leaf is not satisfied
        if splitter.check_postsplit_conditions() == 1:
            continue

        current_proxy_improvement = criterion.proxy_impurity_improvement()

        if current_proxy_improvement > best_proxy_improvement:
            best_proxy_improvement = current_proxy_improvement
            best_split = current_split  # copy

    # Reorganize into samples[start:best.pos] + samples[best.pos:end]
    if best_split.pos < end:
        if current_split.feature != best_split.feature:
            # TODO: Pass in best.n_missing when random splitter supports missing values.
            partitioner.partition_samples_final(
                best_split.pos, best_split.threshold, best_split.feature, 0
            )

        criterion.reset()
        criterion.update(best_split.pos)
        criterion.children_impurity(
            &best_split.impurity_left, &best_split.impurity_right
        )
        best_split.improvement = criterion.impurity_improvement(
            impurity, best_split.impurity_left, best_split.impurity_right
        )

    # Respect invariant for constant features: the original order of
    # element in features[:n_known_constants] must be preserved for sibling
    # and child nodes
    memcpy(&features[0], &constant_features[0], sizeof(SIZE_t) * n_known_constants)

    # Copy newly found constant features
    memcpy(&constant_features[n_known_constants],
           &features[n_known_constants],
           sizeof(SIZE_t) * n_found_constants)

    # Return values
    split[0] = best_split
    n_constant_features[0] = n_total_constants
    return 0


@final
cdef class DensePartitioner:
    """Partitioner specialized for dense data.

    Note that this partitioner is agnostic to the splitting strategy (best vs. random).
    """
    cdef:
        const DTYPE_t[:, :] X
        cdef SIZE_t[::1] samples
        cdef DTYPE_t[::1] feature_values
        cdef SIZE_t start
        cdef SIZE_t end
        cdef SIZE_t n_missing
        cdef const unsigned char[::1] missing_values_in_feature_mask

    def __init__(
        self,
        const DTYPE_t[:, :] X,
        SIZE_t[::1] samples,
        DTYPE_t[::1] feature_values,
        const unsigned char[::1] missing_values_in_feature_mask,
    ):
        self.X = X
        self.samples = samples
        self.feature_values = feature_values
        self.missing_values_in_feature_mask = missing_values_in_feature_mask

    cdef inline void init_node_split(self, SIZE_t start, SIZE_t end) noexcept nogil:
        """Initialize splitter at the beginning of node_split."""
        self.start = start
        self.end = end
        self.n_missing = 0

    cdef inline void sort_samples_and_feature_values(
        self, SIZE_t current_feature
    ) noexcept nogil:
        """Simultaneously sort based on the feature_values.

        Missing values are stored at the end of feature_values.
        The number of missing values observed in feature_values is stored
        in self.n_missing.
        """
        cdef:
            SIZE_t i, current_end
            DTYPE_t[::1] feature_values = self.feature_values
            const DTYPE_t[:, :] X = self.X
            SIZE_t[::1] samples = self.samples
            SIZE_t n_missing = 0
            const unsigned char[::1] missing_values_in_feature_mask = self.missing_values_in_feature_mask

        # Sort samples along that feature; by
        # copying the values into an array and
        # sorting the array in a manner which utilizes the cache more
        # effectively.
        if missing_values_in_feature_mask is not None and missing_values_in_feature_mask[current_feature]:
            i, current_end = self.start, self.end - 1
            # Missing values are placed at the end and do not participate in the sorting.
            while i <= current_end:
                # Finds the right-most value that is not missing so that
                # it can be swapped with missing values at its left.
                if isnan(X[samples[current_end], current_feature]):
                    n_missing += 1
                    current_end -= 1
                    continue

                # X[samples[current_end], current_feature] is a non-missing value
                if isnan(X[samples[i], current_feature]):
                    samples[i], samples[current_end] = samples[current_end], samples[i]
                    n_missing += 1
                    current_end -= 1

                feature_values[i] = X[samples[i], current_feature]
                i += 1
        else:
            # When there are no missing values, we only need to copy the data into
            # feature_values
            for i in range(self.start, self.end):
                feature_values[i] = X[samples[i], current_feature]

        sort(&feature_values[self.start], &samples[self.start], self.end - self.start - n_missing)
        self.n_missing = n_missing

    cdef inline void find_min_max(
        self,
        SIZE_t current_feature,
        DTYPE_t* min_feature_value_out,
        DTYPE_t* max_feature_value_out,
    ) noexcept nogil:
        """Find the minimum and maximum value for current_feature."""
        cdef:
            SIZE_t p
            DTYPE_t current_feature_value
            const DTYPE_t[:, :] X = self.X
            SIZE_t[::1] samples = self.samples
            DTYPE_t min_feature_value = X[samples[self.start], current_feature]
            DTYPE_t max_feature_value = min_feature_value
            DTYPE_t[::1] feature_values = self.feature_values

        feature_values[self.start] = min_feature_value

        for p in range(self.start + 1, self.end):
            current_feature_value = X[samples[p], current_feature]
            feature_values[p] = current_feature_value

            if current_feature_value < min_feature_value:
                min_feature_value = current_feature_value
            elif current_feature_value > max_feature_value:
                max_feature_value = current_feature_value

        min_feature_value_out[0] = min_feature_value
        max_feature_value_out[0] = max_feature_value

    cdef inline void next_p(self, SIZE_t* p_prev, SIZE_t* p) noexcept nogil:
        """Compute the next p_prev and p for iteratiing over feature values.

        The missing values are not included when iterating through the feature values.
        """
        cdef:
            DTYPE_t[::1] feature_values = self.feature_values
            SIZE_t end_non_missing = self.end - self.n_missing

        while (
            p[0] + 1 < end_non_missing and
            feature_values[p[0] + 1] <= feature_values[p[0]] + FEATURE_THRESHOLD
        ):
            p[0] += 1

        p_prev[0] = p[0]

        # By adding 1, we have
        # (feature_values[p] >= end) or (feature_values[p] > feature_values[p - 1])
        p[0] += 1

    cdef inline SIZE_t partition_samples(self, double current_threshold) noexcept nogil:
        """Partition samples for feature_values at the current_threshold."""
        cdef:
            SIZE_t p = self.start
            SIZE_t partition_end = self.end
            SIZE_t[::1] samples = self.samples
            DTYPE_t[::1] feature_values = self.feature_values

        while p < partition_end:
            if feature_values[p] <= current_threshold:
                p += 1
            else:
                partition_end -= 1

                feature_values[p], feature_values[partition_end] = (
                    feature_values[partition_end], feature_values[p]
                )
                samples[p], samples[partition_end] = samples[partition_end], samples[p]

        return partition_end

    cdef inline void partition_samples_final(
        self,
        SIZE_t best_pos,
        double best_threshold,
        SIZE_t best_feature,
        SIZE_t best_n_missing,
    ) noexcept nogil:
        """Partition samples for X at the best_threshold and best_feature.

        If missing values are present, this method partitions `samples`
        so that the `best_n_missing` missing values' indices are in the
        right-most end of `samples`, that is `samples[end_non_missing:end]`.
        """
        cdef:
            # Local invariance: start <= p <= partition_end <= end
            SIZE_t start = self.start
            SIZE_t p = start
            SIZE_t end = self.end - 1
            SIZE_t partition_end = end - best_n_missing
            SIZE_t[::1] samples = self.samples
            const DTYPE_t[:, :] X = self.X
            DTYPE_t current_value

        if best_n_missing != 0:
            # Move samples with missing values to the end while partitioning the
            # non-missing samples
            while p < partition_end:
                # Keep samples with missing values at the end
                if isnan(X[samples[end], best_feature]):
                    end -= 1
                    continue

                # Swap sample with missing values with the sample at the end
                current_value = X[samples[p], best_feature]
                if isnan(current_value):
                    samples[p], samples[end] = samples[end], samples[p]
                    end -= 1

                    # The swapped sample at the end is always a non-missing value, so
                    # we can continue the algorithm without checking for missingness.
                    current_value = X[samples[p], best_feature]

                # Partition the non-missing samples
                if current_value <= best_threshold:
                    p += 1
                else:
                    samples[p], samples[partition_end] = samples[partition_end], samples[p]
                    partition_end -= 1
        else:
            # Partitioning routine when there are no missing values
            while p < partition_end:
                if X[samples[p], best_feature] <= best_threshold:
                    p += 1
                else:
                    samples[p], samples[partition_end] = samples[partition_end], samples[p]
                    partition_end -= 1


@final
cdef class SparsePartitioner:
    """Partitioner specialized for sparse CSC data.

    Note that this partitioner is agnostic to the splitting strategy (best vs. random).
    """
    cdef SIZE_t[::1] samples
    cdef DTYPE_t[::1] feature_values
    cdef SIZE_t start
    cdef SIZE_t end
    cdef SIZE_t n_missing
    cdef const unsigned char[::1] missing_values_in_feature_mask

    cdef const DTYPE_t[::1] X_data
    cdef const INT32_t[::1] X_indices
    cdef const INT32_t[::1] X_indptr

    cdef SIZE_t n_total_samples

    cdef SIZE_t[::1] index_to_samples
    cdef SIZE_t[::1] sorted_samples

    cdef SIZE_t start_positive
    cdef SIZE_t end_negative
    cdef bint is_samples_sorted

    def __init__(
        self,
        object X,
        SIZE_t[::1] samples,
        SIZE_t n_samples,
        DTYPE_t[::1] feature_values,
        const unsigned char[::1] missing_values_in_feature_mask,
    ):
        if not isspmatrix_csc(X):
            raise ValueError("X should be in csc format")

        self.samples = samples
        self.feature_values = feature_values

        # Initialize X
        cdef SIZE_t n_total_samples = X.shape[0]

        self.X_data = X.data
        self.X_indices = X.indices
        self.X_indptr = X.indptr
        self.n_total_samples = n_total_samples

        # Initialize auxiliary array used to perform split
        self.index_to_samples = np.full(n_total_samples, fill_value=-1, dtype=np.intp)
        self.sorted_samples = np.empty(n_samples, dtype=np.intp)

        cdef SIZE_t p
        for p in range(n_samples):
            self.index_to_samples[samples[p]] = p

        self.missing_values_in_feature_mask = missing_values_in_feature_mask

    cdef inline void init_node_split(self, SIZE_t start, SIZE_t end) noexcept nogil:
        """Initialize splitter at the beginning of node_split."""
        self.start = start
        self.end = end
        self.is_samples_sorted = 0
        self.n_missing = 0

    cdef inline void sort_samples_and_feature_values(
        self, SIZE_t current_feature
    ) noexcept nogil:
        """Simultaneously sort based on the feature_values."""
        cdef:
            DTYPE_t[::1] feature_values = self.feature_values
            SIZE_t[::1] index_to_samples = self.index_to_samples
            SIZE_t[::1] samples = self.samples

        self.extract_nnz(current_feature)
        # Sort the positive and negative parts of `feature_values`
        sort(&feature_values[self.start], &samples[self.start], self.end_negative - self.start)
        if self.start_positive < self.end:
            sort(
                &feature_values[self.start_positive],
                &samples[self.start_positive],
                self.end - self.start_positive
            )

        # Update index_to_samples to take into account the sort
        for p in range(self.start, self.end_negative):
            index_to_samples[samples[p]] = p
        for p in range(self.start_positive, self.end):
            index_to_samples[samples[p]] = p

        # Add one or two zeros in feature_values, if there is any
        if self.end_negative < self.start_positive:
            self.start_positive -= 1
            feature_values[self.start_positive] = 0.

            if self.end_negative != self.start_positive:
                feature_values[self.end_negative] = 0.
                self.end_negative += 1

        # XXX: When sparse supports missing values, this should be set to the
        # number of missing values for current_feature
        self.n_missing = 0

    cdef inline void find_min_max(
        self,
        SIZE_t current_feature,
        DTYPE_t* min_feature_value_out,
        DTYPE_t* max_feature_value_out,
    ) noexcept nogil:
        """Find the minimum and maximum value for current_feature."""
        cdef:
            SIZE_t p
            DTYPE_t current_feature_value, min_feature_value, max_feature_value
            DTYPE_t[::1] feature_values = self.feature_values

        self.extract_nnz(current_feature)

        if self.end_negative != self.start_positive:
            # There is a zero
            min_feature_value = 0
            max_feature_value = 0
        else:
            min_feature_value = feature_values[self.start]
            max_feature_value = min_feature_value

        # Find min, max in feature_values[start:end_negative]
        for p in range(self.start, self.end_negative):
            current_feature_value = feature_values[p]

            if current_feature_value < min_feature_value:
                min_feature_value = current_feature_value
            elif current_feature_value > max_feature_value:
                max_feature_value = current_feature_value

        # Update min, max given feature_values[start_positive:end]
        for p in range(self.start_positive, self.end):
            current_feature_value = feature_values[p]

            if current_feature_value < min_feature_value:
                min_feature_value = current_feature_value
            elif current_feature_value > max_feature_value:
                max_feature_value = current_feature_value

        min_feature_value_out[0] = min_feature_value
        max_feature_value_out[0] = max_feature_value

    cdef inline void next_p(self, SIZE_t* p_prev, SIZE_t* p) noexcept nogil:
        """Compute the next p_prev and p for iteratiing over feature values."""
        cdef:
            SIZE_t p_next
            DTYPE_t[::1] feature_values = self.feature_values

        if p[0] + 1 != self.end_negative:
            p_next = p[0] + 1
        else:
            p_next = self.start_positive

        while (p_next < self.end and
                feature_values[p_next] <= feature_values[p[0]] + FEATURE_THRESHOLD):
            p[0] = p_next
            if p[0] + 1 != self.end_negative:
                p_next = p[0] + 1
            else:
                p_next = self.start_positive

        p_prev[0] = p[0]
        p[0] = p_next

    cdef inline SIZE_t partition_samples(self, double current_threshold) noexcept nogil:
        """Partition samples for feature_values at the current_threshold."""
        return self._partition(current_threshold, self.start_positive)

    cdef inline void partition_samples_final(
        self,
        SIZE_t best_pos,
        double best_threshold,
        SIZE_t best_feature,
        SIZE_t n_missing,
    ) noexcept nogil:
        """Partition samples for X at the best_threshold and best_feature."""
        self.extract_nnz(best_feature)
        self._partition(best_threshold, best_pos)

    cdef inline SIZE_t _partition(self, double threshold, SIZE_t zero_pos) noexcept nogil:
        """Partition samples[start:end] based on threshold."""
        cdef:
            SIZE_t p, partition_end
            SIZE_t[::1] index_to_samples = self.index_to_samples
            DTYPE_t[::1] feature_values = self.feature_values
            SIZE_t[::1] samples = self.samples

        if threshold < 0.:
            p = self.start
            partition_end = self.end_negative
        elif threshold > 0.:
            p = self.start_positive
            partition_end = self.end
        else:
            # Data are already split
            return zero_pos

        while p < partition_end:
            if feature_values[p] <= threshold:
                p += 1

            else:
                partition_end -= 1

                feature_values[p], feature_values[partition_end] = (
                    feature_values[partition_end], feature_values[p]
                )
                sparse_swap(index_to_samples, samples, p, partition_end)

        return partition_end

    cdef inline void extract_nnz(self, SIZE_t feature) noexcept nogil:
        """Extract and partition values for a given feature.

        The extracted values are partitioned between negative values
        feature_values[start:end_negative[0]] and positive values
        feature_values[start_positive[0]:end].
        The samples and index_to_samples are modified according to this
        partition.

        The extraction corresponds to the intersection between the arrays
        X_indices[indptr_start:indptr_end] and samples[start:end].
        This is done efficiently using either an index_to_samples based approach
        or binary search based approach.

        Parameters
        ----------
        feature : SIZE_t,
            Index of the feature we want to extract non zero value.
        """
        cdef SIZE_t[::1] samples = self.samples
        cdef DTYPE_t[::1] feature_values = self.feature_values
        cdef SIZE_t indptr_start = self.X_indptr[feature],
        cdef SIZE_t indptr_end = self.X_indptr[feature + 1]
        cdef SIZE_t n_indices = <SIZE_t>(indptr_end - indptr_start)
        cdef SIZE_t n_samples = self.end - self.start
        cdef SIZE_t[::1] index_to_samples = self.index_to_samples
        cdef SIZE_t[::1] sorted_samples = self.sorted_samples
        cdef const INT32_t[::1] X_indices = self.X_indices
        cdef const DTYPE_t[::1] X_data = self.X_data

        # Use binary search if n_samples * log(n_indices) <
        # n_indices and index_to_samples approach otherwise.
        # O(n_samples * log(n_indices)) is the running time of binary
        # search and O(n_indices) is the running time of index_to_samples
        # approach.
        if ((1 - self.is_samples_sorted) * n_samples * log(n_samples) +
                n_samples * log(n_indices) < EXTRACT_NNZ_SWITCH * n_indices):
            extract_nnz_binary_search(X_indices, X_data,
                                      indptr_start, indptr_end,
                                      samples, self.start, self.end,
                                      index_to_samples,
                                      feature_values,
                                      &self.end_negative, &self.start_positive,
                                      sorted_samples, &self.is_samples_sorted)

        # Using an index to samples  technique to extract non zero values
        # index_to_samples is a mapping from X_indices to samples
        else:
            extract_nnz_index_to_samples(X_indices, X_data,
                                         indptr_start, indptr_end,
                                         samples, self.start, self.end,
                                         index_to_samples,
                                         feature_values,
                                         &self.end_negative, &self.start_positive)


cdef int compare_SIZE_t(const void* a, const void* b) noexcept nogil:
    """Comparison function for sort."""
    return <int>((<SIZE_t*>a)[0] - (<SIZE_t*>b)[0])


cdef inline void binary_search(const INT32_t[::1] sorted_array,
                               INT32_t start, INT32_t end,
                               SIZE_t value, SIZE_t* index,
                               INT32_t* new_start) noexcept nogil:
    """Return the index of value in the sorted array.

    If not found, return -1. new_start is the last pivot + 1
    """
    cdef INT32_t pivot
    index[0] = -1
    while start < end:
        pivot = start + (end - start) / 2

        if sorted_array[pivot] == value:
            index[0] = pivot
            start = pivot + 1
            break

        if sorted_array[pivot] < value:
            start = pivot + 1
        else:
            end = pivot
    new_start[0] = start


cdef inline void extract_nnz_index_to_samples(const INT32_t[::1] X_indices,
                                              const DTYPE_t[::1] X_data,
                                              INT32_t indptr_start,
                                              INT32_t indptr_end,
                                              SIZE_t[::1] samples,
                                              SIZE_t start,
                                              SIZE_t end,
                                              SIZE_t[::1] index_to_samples,
                                              DTYPE_t[::1] feature_values,
                                              SIZE_t* end_negative,
                                              SIZE_t* start_positive) noexcept nogil:
    """Extract and partition values for a feature using index_to_samples.

    Complexity is O(indptr_end - indptr_start).
    """
    cdef INT32_t k
    cdef SIZE_t index
    cdef SIZE_t end_negative_ = start
    cdef SIZE_t start_positive_ = end

    for k in range(indptr_start, indptr_end):
        if start <= index_to_samples[X_indices[k]] < end:
            if X_data[k] > 0:
                start_positive_ -= 1
                feature_values[start_positive_] = X_data[k]
                index = index_to_samples[X_indices[k]]
                sparse_swap(index_to_samples, samples, index, start_positive_)

            elif X_data[k] < 0:
                feature_values[end_negative_] = X_data[k]
                index = index_to_samples[X_indices[k]]
                sparse_swap(index_to_samples, samples, index, end_negative_)
                end_negative_ += 1

    # Returned values
    end_negative[0] = end_negative_
    start_positive[0] = start_positive_


cdef inline void extract_nnz_binary_search(const INT32_t[::1] X_indices,
                                           const DTYPE_t[::1] X_data,
                                           INT32_t indptr_start,
                                           INT32_t indptr_end,
                                           SIZE_t[::1] samples,
                                           SIZE_t start,
                                           SIZE_t end,
                                           SIZE_t[::1] index_to_samples,
                                           DTYPE_t[::1] feature_values,
                                           SIZE_t* end_negative,
                                           SIZE_t* start_positive,
                                           SIZE_t[::1] sorted_samples,
                                           bint* is_samples_sorted) noexcept nogil:
    """Extract and partition values for a given feature using binary search.

    If n_samples = end - start and n_indices = indptr_end - indptr_start,
    the complexity is

        O((1 - is_samples_sorted[0]) * n_samples * log(n_samples) +
          n_samples * log(n_indices)).
    """
    cdef SIZE_t n_samples

    if not is_samples_sorted[0]:
        n_samples = end - start
        memcpy(&sorted_samples[start], &samples[start],
               n_samples * sizeof(SIZE_t))
        qsort(&sorted_samples[start], n_samples, sizeof(SIZE_t),
              compare_SIZE_t)
        is_samples_sorted[0] = 1

    while (indptr_start < indptr_end and
           sorted_samples[start] > X_indices[indptr_start]):
        indptr_start += 1

    while (indptr_start < indptr_end and
           sorted_samples[end - 1] < X_indices[indptr_end - 1]):
        indptr_end -= 1

    cdef SIZE_t p = start
    cdef SIZE_t index
    cdef SIZE_t k
    cdef SIZE_t end_negative_ = start
    cdef SIZE_t start_positive_ = end

    while (p < end and indptr_start < indptr_end):
        # Find index of sorted_samples[p] in X_indices
        binary_search(X_indices, indptr_start, indptr_end,
                      sorted_samples[p], &k, &indptr_start)

        if k != -1:
            # If k != -1, we have found a non zero value

            if X_data[k] > 0:
                start_positive_ -= 1
                feature_values[start_positive_] = X_data[k]
                index = index_to_samples[X_indices[k]]
                sparse_swap(index_to_samples, samples, index, start_positive_)

            elif X_data[k] < 0:
                feature_values[end_negative_] = X_data[k]
                index = index_to_samples[X_indices[k]]
                sparse_swap(index_to_samples, samples, index, end_negative_)
                end_negative_ += 1
        p += 1

    # Returned values
    end_negative[0] = end_negative_
    start_positive[0] = start_positive_


cdef inline void sparse_swap(SIZE_t[::1] index_to_samples, SIZE_t[::1] samples,
                             SIZE_t pos_1, SIZE_t pos_2) noexcept nogil:
    """Swap sample pos_1 and pos_2 preserving sparse invariant."""
    samples[pos_1], samples[pos_2] = samples[pos_2], samples[pos_1]
    index_to_samples[samples[pos_1]] = pos_1
    index_to_samples[samples[pos_2]] = pos_2


cdef class BestSplitter(Splitter):
    """Splitter for finding the best split on dense data."""
    cdef DensePartitioner partitioner
    cdef int init(
        self,
        object X,
        const DOUBLE_t[:, ::1] y,
        const DOUBLE_t[:] sample_weight,
        const unsigned char[::1] missing_values_in_feature_mask,
    ) except -1:
        Splitter.init(self, X, y, sample_weight, missing_values_in_feature_mask)
        self.partitioner = DensePartitioner(
            X, self.samples, self.feature_values, missing_values_in_feature_mask
        )

    cdef int node_split(self, double impurity, SplitRecord* split,
                        SIZE_t* n_constant_features) except -1 nogil:
        return node_split_best(
            self,
            self.partitioner,
            self.criterion,
            impurity,
            split,
            n_constant_features,
        )

cdef class BestSparseSplitter(Splitter):
    """Splitter for finding the best split, using the sparse data."""
    cdef SparsePartitioner partitioner
    cdef int init(
        self,
        object X,
        const DOUBLE_t[:, ::1] y,
        const DOUBLE_t[:] sample_weight,
        const unsigned char[::1] missing_values_in_feature_mask,
    ) except -1:
        Splitter.init(self, X, y, sample_weight, missing_values_in_feature_mask)
        self.partitioner = SparsePartitioner(
            X, self.samples, self.n_samples, self.feature_values, missing_values_in_feature_mask
        )

    cdef int node_split(self, double impurity, SplitRecord* split,
                        SIZE_t* n_constant_features) except -1 nogil:
        return node_split_best(
            self,
            self.partitioner,
            self.criterion,
            impurity,
            split,
            n_constant_features,
        )

cdef class RandomSplitter(Splitter):
    """Splitter for finding the best random split on dense data."""
    cdef DensePartitioner partitioner
    cdef int init(
        self,
        object X,
        const DOUBLE_t[:, ::1] y,
        const DOUBLE_t[:] sample_weight,
        const unsigned char[::1] missing_values_in_feature_mask,
    ) except -1:
        Splitter.init(self, X, y, sample_weight, missing_values_in_feature_mask)
        self.partitioner = DensePartitioner(
            X, self.samples, self.feature_values, missing_values_in_feature_mask
        )

    cdef int node_split(self, double impurity, SplitRecord* split,
                        SIZE_t* n_constant_features) except -1 nogil:
        return node_split_random(
            self,
            self.partitioner,
            self.criterion,
            impurity,
            split,
            n_constant_features,
        )

cdef class RandomSparseSplitter(Splitter):
    """Splitter for finding the best random split, using the sparse data."""
    cdef SparsePartitioner partitioner
    cdef int init(
        self,
        object X,
        const DOUBLE_t[:, ::1] y,
        const DOUBLE_t[:] sample_weight,
        const unsigned char[::1] missing_values_in_feature_mask,
    ) except -1:
        Splitter.init(self, X, y, sample_weight, missing_values_in_feature_mask)
        self.partitioner = SparsePartitioner(
            X, self.samples, self.n_samples, self.feature_values, missing_values_in_feature_mask
        )

    cdef int node_split(self, double impurity, SplitRecord* split,
                        SIZE_t* n_constant_features) except -1 nogil:
        return node_split_random(
            self,
            self.partitioner,
            self.criterion,
            impurity,
            split,
            n_constant_features,
        )<|MERGE_RESOLUTION|>--- conflicted
+++ resolved
@@ -232,7 +232,6 @@
         self.y = y
 
         self.sample_weight = sample_weight
-<<<<<<< HEAD
 
         self.criterion.init(
             self.y,
@@ -245,9 +244,6 @@
             self.start,
             self.end
         )
-
-=======
->>>>>>> 21312644
         if missing_values_in_feature_mask is not None:
             self.criterion.init_sum_missing()
 

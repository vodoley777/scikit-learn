# Authors: Gilles Louppe <g.louppe@gmail.com>
#          Peter Prettenhofer <peter.prettenhofer@gmail.com>
#          Brian Holt <bdholt1@gmail.com>
#          Noel Dawe <noel@dawe.me>
#          Satrajit Gosh <satrajit.ghosh@gmail.com>
#          Lars Buitinck
#          Arnaud Joly <arnaud.v.joly@gmail.com>
#          Joel Nothman <joel.nothman@gmail.com>
#          Fares Hedayati <fares.hedayati@gmail.com>
#          Jacob Schreiber <jmschreiber91@gmail.com>
#
# License: BSD 3 clause

from ._criterion cimport Criterion

from libc.stdlib cimport qsort
from libc.string cimport memcpy
from cython cimport final

import numpy as np

from scipy.sparse import csc_matrix

from ._utils cimport log
from ._utils cimport rand_int
from ._utils cimport rand_uniform
from ._utils cimport RAND_R_MAX

cdef double INFINITY = np.inf

# Mitigate precision differences between 32 bit and 64 bit
cdef DTYPE_t FEATURE_THRESHOLD = 1e-7

# Constant to switch between algorithm non zero value extract algorithm
# in SparsePartitioner
cdef DTYPE_t EXTRACT_NNZ_SWITCH = 0.1

cdef inline void _init_split(SplitRecord* self, SIZE_t start_pos) nogil:
    self.impurity_left = INFINITY
    self.impurity_right = INFINITY
    self.pos = start_pos
    self.feature = 0
    self.threshold = 0.
    self.improvement = -INFINITY

cdef class Splitter:
    """Abstract splitter class.

    Splitters are called by tree builders to find the best splits on both
    sparse and dense data, one split at a time.
    """

    def __cinit__(self, Criterion criterion, SIZE_t max_features,
                  SIZE_t min_samples_leaf, double min_weight_leaf,
                  object random_state, *argv):
        """
        Parameters
        ----------
        criterion : Criterion
            The criterion to measure the quality of a split.

        max_features : SIZE_t
            The maximal number of randomly selected features which can be
            considered for a split.

        min_samples_leaf : SIZE_t
            The minimal number of samples each leaf can have, where splits
            which would result in having less samples in a leaf are not
            considered.

        min_weight_leaf : double
            The minimal weight each leaf can have, where the weight is the sum
            of the weights of each sample in it.

        random_state : object
            The user inputted random state to be used for pseudo-randomness
        """

        self.criterion = criterion

        self.n_samples = 0
        self.n_features = 0

        self.max_features = max_features
        self.min_samples_leaf = min_samples_leaf
        self.min_weight_leaf = min_weight_leaf
        self.random_state = random_state

    def __getstate__(self):
        return {}

    def __setstate__(self, d):
        pass

    def __reduce__(self):
        return (type(self), (self.criterion,
                             self.max_features,
                             self.min_samples_leaf,
                             self.min_weight_leaf,
                             self.random_state), self.__getstate__())

    cdef int init(
        self,
        object X,
        const DOUBLE_t[:, ::1] y,
        const DOUBLE_t[:] sample_weight
    ) except -1:
        """Initialize the splitter.

        Take in the input data X, the target Y, and optional sample weights.

        Returns -1 in case of failure to allocate memory (and raise MemoryError)
        or 0 otherwise.

        Parameters
        ----------
        X : object
            This contains the inputs. Usually it is a 2d numpy array.

        y : ndarray, dtype=DOUBLE_t
            This is the vector of targets, or true labels, for the samples represented
            as a Cython memoryview.

        sample_weight : ndarray, dtype=DOUBLE_t
            The weights of the samples, where higher weighted samples are fit
            closer than lower weight samples. If not provided, all samples
            are assumed to have uniform weight. This is represented
            as a Cython memoryview.
        """

        self.rand_r_state = self.random_state.randint(0, RAND_R_MAX)
        cdef SIZE_t n_samples = X.shape[0]

        # Create a new array which will be used to store nonzero
        # samples from the feature of interest
        self.samples = np.empty(n_samples, dtype=np.intp)
        cdef SIZE_t[::1] samples = self.samples

        cdef SIZE_t i, j
        cdef double weighted_n_samples = 0.0
        j = 0

        for i in range(n_samples):
            # Only work with positively weighted samples
            if sample_weight is None or sample_weight[i] != 0.0:
                samples[j] = i
                j += 1

            if sample_weight is not None:
                weighted_n_samples += sample_weight[i]
            else:
                weighted_n_samples += 1.0

        # Number of samples is number of positively weighted samples
        self.n_samples = j
        self.weighted_n_samples = weighted_n_samples

        cdef SIZE_t n_features = X.shape[1]
        self.features = np.arange(n_features, dtype=np.intp)
        self.n_features = n_features

        self.feature_values = np.empty(n_samples, dtype=np.float32)
        self.constant_features = np.empty(n_features, dtype=np.intp)

        self.y = y

        self.sample_weight = sample_weight
        return 0

    cdef int node_reset(self, SIZE_t start, SIZE_t end,
                        double* weighted_n_node_samples) nogil except -1:
        """Reset splitter on node samples[start:end].

        Returns -1 in case of failure to allocate memory (and raise MemoryError)
        or 0 otherwise.

        Parameters
        ----------
        start : SIZE_t
            The index of the first sample to consider
        end : SIZE_t
            The index of the last sample to consider
        weighted_n_node_samples : ndarray, dtype=double pointer
            The total weight of those samples
        """

        self.start = start
        self.end = end

        self.criterion.init(
            self.y,
            self.sample_weight,
            self.weighted_n_samples,
            self.samples,
            start,
            end
        )

        weighted_n_node_samples[0] = self.criterion.weighted_n_node_samples
        return 0

    cdef int node_split(self, double impurity, SplitRecord* split,
                        SIZE_t* n_constant_features) nogil except -1:
        """Find the best split on node samples[start:end].

        This is a placeholder method. The majority of computation will be done
        here.

        It should return -1 upon errors.
        """

        pass

    cdef void node_value(self, double* dest) nogil:
        """Copy the value of node samples[start:end] into dest."""

        self.criterion.node_value(dest)

    cdef double node_impurity(self) nogil:
        """Return the impurity of the current node."""

        return self.criterion.node_impurity()

<<<<<<< HEAD
    cdef int pointer_size(self) nogil:
        """Get size of a pointer to record for Splitter."""
        
        return sizeof(SplitRecord)


cdef class BaseDenseSplitter(Splitter):
    cdef const DTYPE_t[:, :] X

    cdef SIZE_t n_total_samples

    cdef int init(
        self,
        object X,
        const DOUBLE_t[:, ::1] y,
        const DOUBLE_t[:] sample_weight
    ) except -1:
        """Initialize the splitter

        Returns -1 in case of failure to allocate memory (and raise MemoryError)
        or 0 otherwise.
        """

        # Call parent init
        Splitter.init(self, X, y, sample_weight)

        self.X = X
        return 0


cdef class BestSplitter(BaseDenseSplitter):
    """Splitter for finding the best split."""
    cdef int node_split(self, double impurity, SplitRecord* split,
                        SIZE_t* n_constant_features) nogil except -1:
        """Find the best split on node samples[start:end]

        Returns -1 in case of failure to allocate memory (and raise MemoryError)
        or 0 otherwise.
        """
        # Find the best split
        cdef SIZE_t[::1] samples = self.samples
        cdef SIZE_t start = self.start
        cdef SIZE_t end = self.end

        cdef SIZE_t[::1] features = self.features
        cdef SIZE_t[::1] constant_features = self.constant_features
        cdef SIZE_t n_features = self.n_features

        cdef DTYPE_t[::1] Xf = self.feature_values
        cdef SIZE_t max_features = self.max_features
        cdef SIZE_t min_samples_leaf = self.min_samples_leaf
        cdef double min_weight_leaf = self.min_weight_leaf
        cdef UINT32_t* random_state = &self.rand_r_state

        cdef SplitRecord best, current
        cdef double current_proxy_improvement = -INFINITY
        cdef double best_proxy_improvement = -INFINITY

        cdef SIZE_t f_i = n_features
        cdef SIZE_t f_j
        cdef SIZE_t p
        cdef SIZE_t i

        cdef SIZE_t n_visited_features = 0
        # Number of features discovered to be constant during the split search
        cdef SIZE_t n_found_constants = 0
        # Number of features known to be constant and drawn without replacement
        cdef SIZE_t n_drawn_constants = 0
        cdef SIZE_t n_known_constants = n_constant_features[0]
        # n_total_constants = n_known_constants + n_found_constants
        cdef SIZE_t n_total_constants = n_known_constants
        cdef SIZE_t partition_end

        _init_split(&best, end)

        # Sample up to max_features without replacement using a
        # Fisher-Yates-based algorithm (using the local variables `f_i` and
        # `f_j` to compute a permutation of the `features` array).
        #
        # Skip the CPU intensive evaluation of the impurity criterion for
        # features that were already detected as constant (hence not suitable
        # for good splitting) by ancestor nodes and save the information on
        # newly discovered constant features to spare computation on descendant
        # nodes.
        while (f_i > n_total_constants and  # Stop early if remaining features
                                            # are constant
                (n_visited_features < max_features or
                 # At least one drawn features must be non constant
                 n_visited_features <= n_found_constants + n_drawn_constants)):

            n_visited_features += 1

            # Loop invariant: elements of features in
            # - [:n_drawn_constant[ holds drawn and known constant features;
            # - [n_drawn_constant:n_known_constant[ holds known constant
            #   features that haven't been drawn yet;
            # - [n_known_constant:n_total_constant[ holds newly found constant
            #   features;
            # - [n_total_constant:f_i[ holds features that haven't been drawn
            #   yet and aren't constant apriori.
            # - [f_i:n_features[ holds features that have been drawn
            #   and aren't constant.

            # Draw a feature at random
            f_j = rand_int(n_drawn_constants, f_i - n_found_constants,
                           random_state)

            if f_j < n_known_constants:
                # f_j in the interval [n_drawn_constants, n_known_constants[
                features[n_drawn_constants], features[f_j] = features[f_j], features[n_drawn_constants]

                n_drawn_constants += 1
=======
# Introduce a fused-class to make it possible to share the split implementation
# between the dense and sparse cases in the node_split_best and node_split_random
# functions. The alternative would have been to use inheritance-based polymorphism
# but it would have resulted in a ~10% overall tree fitting performance
# degradation caused by the overhead frequent virtual method lookups.
ctypedef fused Partitioner:
    DensePartitioner
    SparsePartitioner

cdef inline int node_split_best(
    Splitter splitter,
    Partitioner partitioner,
    Criterion criterion,
    double impurity,
    SplitRecord* split,
    SIZE_t* n_constant_features,
) nogil except -1:
    """Find the best split on node samples[start:end]

    Returns -1 in case of failure to allocate memory (and raise MemoryError)
    or 0 otherwise.
    """
    # Find the best split
    cdef SIZE_t start = splitter.start
    cdef SIZE_t end = splitter.end

    cdef SIZE_t[::1] features = splitter.features
    cdef SIZE_t[::1] constant_features = splitter.constant_features
    cdef SIZE_t n_features = splitter.n_features

    cdef DTYPE_t[::1] Xf = splitter.feature_values
    cdef SIZE_t max_features = splitter.max_features
    cdef SIZE_t min_samples_leaf = splitter.min_samples_leaf
    cdef double min_weight_leaf = splitter.min_weight_leaf
    cdef UINT32_t* random_state = &splitter.rand_r_state

    cdef SplitRecord best, current
    cdef double current_proxy_improvement = -INFINITY
    cdef double best_proxy_improvement = -INFINITY

    cdef SIZE_t f_i = n_features
    cdef SIZE_t f_j
    cdef SIZE_t p
    cdef SIZE_t p_prev

    cdef SIZE_t n_visited_features = 0
    # Number of features discovered to be constant during the split search
    cdef SIZE_t n_found_constants = 0
    # Number of features known to be constant and drawn without replacement
    cdef SIZE_t n_drawn_constants = 0
    cdef SIZE_t n_known_constants = n_constant_features[0]
    # n_total_constants = n_known_constants + n_found_constants
    cdef SIZE_t n_total_constants = n_known_constants

    _init_split(&best, end)

    partitioner.init_node_split(start, end)

    # Sample up to max_features without replacement using a
    # Fisher-Yates-based algorithm (using the local variables `f_i` and
    # `f_j` to compute a permutation of the `features` array).
    #
    # Skip the CPU intensive evaluation of the impurity criterion for
    # features that were already detected as constant (hence not suitable
    # for good splitting) by ancestor nodes and save the information on
    # newly discovered constant features to spare computation on descendant
    # nodes.
    while (f_i > n_total_constants and  # Stop early if remaining features
                                        # are constant
            (n_visited_features < max_features or
             # At least one drawn features must be non constant
             n_visited_features <= n_found_constants + n_drawn_constants)):

        n_visited_features += 1

        # Loop invariant: elements of features in
        # - [:n_drawn_constant[ holds drawn and known constant features;
        # - [n_drawn_constant:n_known_constant[ holds known constant
        #   features that haven't been drawn yet;
        # - [n_known_constant:n_total_constant[ holds newly found constant
        #   features;
        # - [n_total_constant:f_i[ holds features that haven't been drawn
        #   yet and aren't constant apriori.
        # - [f_i:n_features[ holds features that have been drawn
        #   and aren't constant.

        # Draw a feature at random
        f_j = rand_int(n_drawn_constants, f_i - n_found_constants,
                       random_state)

        if f_j < n_known_constants:
            # f_j in the interval [n_drawn_constants, n_known_constants[
            features[n_drawn_constants], features[f_j] = features[f_j], features[n_drawn_constants]

            n_drawn_constants += 1
            continue

        # f_j in the interval [n_known_constants, f_i - n_found_constants[
        f_j += n_found_constants
        # f_j in the interval [n_total_constants, f_i[
        current.feature = features[f_j]
        partitioner.sort_samples_and_feature_values(current.feature)

        if Xf[end - 1] <= Xf[start] + FEATURE_THRESHOLD:
            features[f_j], features[n_total_constants] = features[n_total_constants], features[f_j]

            n_found_constants += 1
            n_total_constants += 1
            continue

        f_i -= 1
        features[f_i], features[f_j] = features[f_j], features[f_i]

        # Evaluate all splits
        criterion.reset()
        p = start

        while p < end:
            partitioner.next_p(&p_prev, &p)

            if p >= end:
>>>>>>> 7b13a8f1
                continue

            current.pos = p

            # Reject if min_samples_leaf is not guaranteed
            if (((current.pos - start) < min_samples_leaf) or
                    ((end - current.pos) < min_samples_leaf)):
                continue

            criterion.update(current.pos)

            # Reject if min_weight_leaf is not satisfied
            if ((criterion.weighted_n_left < min_weight_leaf) or
                    (criterion.weighted_n_right < min_weight_leaf)):
                continue

            current_proxy_improvement = criterion.proxy_impurity_improvement()

            if current_proxy_improvement > best_proxy_improvement:
                best_proxy_improvement = current_proxy_improvement
                # sum of halves is used to avoid infinite value
                current.threshold = Xf[p_prev] / 2.0 + Xf[p] / 2.0

                if (
                    current.threshold == Xf[p] or
                    current.threshold == INFINITY or
                    current.threshold == -INFINITY
                ):
                    current.threshold = Xf[p_prev]

                best = current  # copy

    # Reorganize into samples[start:best.pos] + samples[best.pos:end]
    if best.pos < end:
        partitioner.partition_samples_final(best.pos, best.threshold, best.feature)
        criterion.reset()
        criterion.update(best.pos)
        criterion.children_impurity(&best.impurity_left,
                                    &best.impurity_right)
        best.improvement = criterion.impurity_improvement(
            impurity, best.impurity_left, best.impurity_right)

    # Respect invariant for constant features: the original order of
    # element in features[:n_known_constants] must be preserved for sibling
    # and child nodes
    memcpy(&features[0], &constant_features[0], sizeof(SIZE_t) * n_known_constants)

    # Copy newly found constant features
    memcpy(&constant_features[n_known_constants],
           &features[n_known_constants],
           sizeof(SIZE_t) * n_found_constants)

    # Return values
    split[0] = best
    n_constant_features[0] = n_total_constants
    return 0


# Sort n-element arrays pointed to by Xf and samples, simultaneously,
# by the values in Xf. Algorithm: Introsort (Musser, SP&E, 1997).
cdef inline void sort(DTYPE_t* Xf, SIZE_t* samples, SIZE_t n) nogil:
    if n == 0:
      return
    cdef int maxd = 2 * <int>log(n)
    introsort(Xf, samples, n, maxd)


cdef inline void swap(DTYPE_t* Xf, SIZE_t* samples,
        SIZE_t i, SIZE_t j) nogil:
    # Helper for sort
    Xf[i], Xf[j] = Xf[j], Xf[i]
    samples[i], samples[j] = samples[j], samples[i]


cdef inline DTYPE_t median3(DTYPE_t* Xf, SIZE_t n) nogil:
    # Median of three pivot selection, after Bentley and McIlroy (1993).
    # Engineering a sort function. SP&E. Requires 8/3 comparisons on average.
    cdef DTYPE_t a = Xf[0], b = Xf[n / 2], c = Xf[n - 1]
    if a < b:
        if b < c:
            return b
        elif a < c:
            return c
        else:
            return a
    elif b < c:
        if a < c:
            return a
        else:
            return c
    else:
        return b


# Introsort with median of 3 pivot selection and 3-way partition function
# (robust to repeated elements, e.g. lots of zero features).
cdef void introsort(DTYPE_t* Xf, SIZE_t *samples,
                    SIZE_t n, int maxd) nogil:
    cdef DTYPE_t pivot
    cdef SIZE_t i, l, r

    while n > 1:
        if maxd <= 0:   # max depth limit exceeded ("gone quadratic")
            heapsort(Xf, samples, n)
            return
        maxd -= 1

        pivot = median3(Xf, n)

        # Three-way partition.
        i = l = 0
        r = n
        while i < r:
            if Xf[i] < pivot:
                swap(Xf, samples, i, l)
                i += 1
                l += 1
            elif Xf[i] > pivot:
                r -= 1
                swap(Xf, samples, i, r)
            else:
                i += 1

        introsort(Xf, samples, l, maxd)
        Xf += r
        samples += r
        n -= r


cdef inline void sift_down(DTYPE_t* Xf, SIZE_t* samples,
                           SIZE_t start, SIZE_t end) nogil:
    # Restore heap order in Xf[start:end] by moving the max element to start.
    cdef SIZE_t child, maxind, root

    root = start
    while True:
        child = root * 2 + 1

        # find max of root, left child, right child
        maxind = root
        if child < end and Xf[maxind] < Xf[child]:
            maxind = child
        if child + 1 < end and Xf[maxind] < Xf[child + 1]:
            maxind = child + 1

        if maxind == root:
            break
        else:
            swap(Xf, samples, root, maxind)
            root = maxind


cdef void heapsort(DTYPE_t* Xf, SIZE_t* samples, SIZE_t n) nogil:
    cdef SIZE_t start, end

    # heapify
    start = (n - 2) / 2
    end = n
    while True:
        sift_down(Xf, samples, start, end)
        if start == 0:
            break
        start -= 1

    # sort by shrinking the heap, putting the max element immediately after it
    end = n - 1
    while end > 0:
        swap(Xf, samples, 0, end)
        sift_down(Xf, samples, 0, end)
        end = end - 1

cdef inline int node_split_random(
    Splitter splitter,
    Partitioner partitioner,
    Criterion criterion,
    double impurity,
    SplitRecord* split,
    SIZE_t* n_constant_features
) nogil except -1:
    """Find the best random split on node samples[start:end]

    Returns -1 in case of failure to allocate memory (and raise MemoryError)
    or 0 otherwise.
    """
    # Draw random splits and pick the best
    cdef SIZE_t start = splitter.start
    cdef SIZE_t end = splitter.end

    cdef SIZE_t[::1] features = splitter.features
    cdef SIZE_t[::1] constant_features = splitter.constant_features
    cdef SIZE_t n_features = splitter.n_features

    cdef SIZE_t max_features = splitter.max_features
    cdef SIZE_t min_samples_leaf = splitter.min_samples_leaf
    cdef double min_weight_leaf = splitter.min_weight_leaf
    cdef UINT32_t* random_state = &splitter.rand_r_state

    cdef SplitRecord best, current
    cdef double current_proxy_improvement = - INFINITY
    cdef double best_proxy_improvement = - INFINITY

    cdef SIZE_t f_i = n_features
    cdef SIZE_t f_j
    # Number of features discovered to be constant during the split search
    cdef SIZE_t n_found_constants = 0
    # Number of features known to be constant and drawn without replacement
    cdef SIZE_t n_drawn_constants = 0
    cdef SIZE_t n_known_constants = n_constant_features[0]
    # n_total_constants = n_known_constants + n_found_constants
    cdef SIZE_t n_total_constants = n_known_constants
    cdef SIZE_t n_visited_features = 0
    cdef DTYPE_t min_feature_value
    cdef DTYPE_t max_feature_value

    _init_split(&best, end)

    partitioner.init_node_split(start, end)

    # Sample up to max_features without replacement using a
    # Fisher-Yates-based algorithm (using the local variables `f_i` and
    # `f_j` to compute a permutation of the `features` array).
    #
    # Skip the CPU intensive evaluation of the impurity criterion for
    # features that were already detected as constant (hence not suitable
    # for good splitting) by ancestor nodes and save the information on
    # newly discovered constant features to spare computation on descendant
    # nodes.
    while (f_i > n_total_constants and  # Stop early if remaining features
                                        # are constant
            (n_visited_features < max_features or
             # At least one drawn features must be non constant
             n_visited_features <= n_found_constants + n_drawn_constants)):
        n_visited_features += 1

        # Loop invariant: elements of features in
        # - [:n_drawn_constant[ holds drawn and known constant features;
        # - [n_drawn_constant:n_known_constant[ holds known constant
        #   features that haven't been drawn yet;
        # - [n_known_constant:n_total_constant[ holds newly found constant
        #   features;
        # - [n_total_constant:f_i[ holds features that haven't been drawn
        #   yet and aren't constant apriori.
        # - [f_i:n_features[ holds features that have been drawn
        #   and aren't constant.

        # Draw a feature at random
        f_j = rand_int(n_drawn_constants, f_i - n_found_constants,
                       random_state)

        if f_j < n_known_constants:
            # f_j in the interval [n_drawn_constants, n_known_constants[
            features[n_drawn_constants], features[f_j] = features[f_j], features[n_drawn_constants]
            n_drawn_constants += 1
            continue

        # f_j in the interval [n_known_constants, f_i - n_found_constants[
        f_j += n_found_constants
        # f_j in the interval [n_total_constants, f_i[

        current.feature = features[f_j]

        # Find min, max
        partitioner.find_min_max(
            current.feature, &min_feature_value, &max_feature_value
        )

        if max_feature_value <= min_feature_value + FEATURE_THRESHOLD:
            features[f_j], features[n_total_constants] = features[n_total_constants], current.feature

            n_found_constants += 1
            n_total_constants += 1
            continue

        f_i -= 1
        features[f_i], features[f_j] = features[f_j], features[f_i]

        # Draw a random threshold
        current.threshold = rand_uniform(min_feature_value,
                                         max_feature_value,
                                         random_state)

        if current.threshold == max_feature_value:
            current.threshold = min_feature_value

        # Partition
        current.pos = partitioner.partition_samples(current.threshold)

        # Reject if min_samples_leaf is not guaranteed
        if (((current.pos - start) < min_samples_leaf) or
                ((end - current.pos) < min_samples_leaf)):
            continue

        # Evaluate split
        criterion.reset()
        criterion.update(current.pos)

        # Reject if min_weight_leaf is not satisfied
        if ((criterion.weighted_n_left < min_weight_leaf) or
                (criterion.weighted_n_right < min_weight_leaf)):
            continue

        current_proxy_improvement = criterion.proxy_impurity_improvement()

        if current_proxy_improvement > best_proxy_improvement:
            best_proxy_improvement = current_proxy_improvement
            best = current  # copy

    # Reorganize into samples[start:best.pos] + samples[best.pos:end]
    if best.pos < end:
        if current.feature != best.feature:
            partitioner.partition_samples_final(
                best.pos, best.threshold, best.feature
            )

        criterion.reset()
        criterion.update(best.pos)
        criterion.children_impurity(&best.impurity_left,
                                    &best.impurity_right)
        best.improvement = criterion.impurity_improvement(
            impurity, best.impurity_left, best.impurity_right)

    # Respect invariant for constant features: the original order of
    # element in features[:n_known_constants] must be preserved for sibling
    # and child nodes
    memcpy(&features[0], &constant_features[0], sizeof(SIZE_t) * n_known_constants)

    # Copy newly found constant features
    memcpy(&constant_features[n_known_constants],
           &features[n_known_constants],
           sizeof(SIZE_t) * n_found_constants)

    # Return values
    split[0] = best
    n_constant_features[0] = n_total_constants
    return 0


@final
cdef class DensePartitioner:
    """Partitioner specialized for dense data.

    Note that this partitioner is agnostic to the splitting strategy (best vs. random).
    """
    cdef:
        const DTYPE_t[:, :] X
        cdef SIZE_t[::1] samples
        cdef DTYPE_t[::1] feature_values
        cdef SIZE_t start
        cdef SIZE_t end

    def __init__(
        self,
        const DTYPE_t[:, :] X,
        SIZE_t[::1] samples,
        DTYPE_t[::1] feature_values,
    ):
        self.X = X
        self.samples = samples
        self.feature_values = feature_values

    cdef inline void init_node_split(self, SIZE_t start, SIZE_t end) nogil:
        """Initialize splitter at the beginning of node_split."""
        self.start = start
        self.end = end

    cdef inline void sort_samples_and_feature_values(
        self, SIZE_t current_feature
    ) nogil:
        """Simultaneously sort based on the feature_values."""
        cdef:
            SIZE_t i
            DTYPE_t[::1] Xf = self.feature_values
            const DTYPE_t[:, :] X = self.X
            SIZE_t[::1] samples = self.samples

        # Sort samples along that feature; by
        # copying the values into an array and
        # sorting the array in a manner which utilizes the cache more
        # effectively.
        for i in range(self.start, self.end):
            Xf[i] = X[samples[i], current_feature]
        sort(&Xf[self.start], &samples[self.start], self.end - self.start)

    cdef inline void find_min_max(
        self,
        SIZE_t current_feature,
        DTYPE_t* min_feature_value_out,
        DTYPE_t* max_feature_value_out,
    ) nogil:
        """Find the minimum and maximum value for current_feature."""
        cdef:
            SIZE_t p
            DTYPE_t current_feature_value
            const DTYPE_t[:, :] X = self.X
            SIZE_t[::1] samples = self.samples
            DTYPE_t min_feature_value = X[samples[self.start], current_feature]
            DTYPE_t max_feature_value = min_feature_value
            DTYPE_t[::1] Xf = self.feature_values

        Xf[self.start] = min_feature_value

        for p in range(self.start + 1, self.end):
            current_feature_value = X[samples[p], current_feature]
            Xf[p] = current_feature_value

            if current_feature_value < min_feature_value:
                min_feature_value = current_feature_value
            elif current_feature_value > max_feature_value:
                max_feature_value = current_feature_value

        min_feature_value_out[0] = min_feature_value
        max_feature_value_out[0] = max_feature_value

    cdef inline void next_p(self, SIZE_t* p_prev, SIZE_t* p) nogil:
        """Compute the next p_prev and p for iteratiing over feature values."""
        cdef DTYPE_t[::1] Xf = self.feature_values

        while p[0] + 1 < self.end and Xf[p[0] + 1] <= Xf[p[0]] + FEATURE_THRESHOLD:
            p[0] += 1

        # (p + 1 >= end) or (Xf[p + 1] > X[p])
        p[0] += 1
        # (p >= end) or (X[p, current.feature] > X[p - 1, current.feature])
        p_prev[0] = p[0] - 1

    cdef inline SIZE_t partition_samples(self, double current_threshold) nogil:
        """Partition samples for feature_values at the current_threshold."""
        cdef:
            SIZE_t p = self.start
            SIZE_t partition_end = self.end
            SIZE_t[::1] samples = self.samples
            DTYPE_t[::1] Xf = self.feature_values

        while p < partition_end:
            if Xf[p] <= current_threshold:
                p += 1
            else:
                partition_end -= 1

                Xf[p], Xf[partition_end] = Xf[partition_end], Xf[p]
                samples[p], samples[partition_end] = samples[partition_end], samples[p]

        return partition_end

    cdef inline void partition_samples_final(
        self,
        SIZE_t best_pos,
        double best_threshold,
        SIZE_t best_feature,
    ) nogil:
        """Partition samples for X at the best_threshold and best_feature."""
        cdef:
            SIZE_t p = self.start
            SIZE_t partition_end = self.end
            SIZE_t[::1] samples = self.samples
            const DTYPE_t[:, :] X = self.X

        while p < partition_end:
            if X[samples[p], best_feature] <= best_threshold:
                p += 1
            else:
                partition_end -= 1
                samples[p], samples[partition_end] = samples[partition_end], samples[p]

@final
cdef class SparsePartitioner:
    """Partitioner specialized for sparse CSC data.

    Note that this partitioner is agnostic to the splitting strategy (best vs. random).
    """
    cdef SIZE_t[::1] samples
    cdef DTYPE_t[::1] feature_values
    cdef SIZE_t start
    cdef SIZE_t end

    cdef const DTYPE_t[::1] X_data
    cdef const INT32_t[::1] X_indices
    cdef const INT32_t[::1] X_indptr

    cdef SIZE_t n_total_samples

    cdef SIZE_t[::1] index_to_samples
    cdef SIZE_t[::1] sorted_samples

    cdef SIZE_t start_positive
    cdef SIZE_t end_negative
    cdef bint is_samples_sorted

    def __init__(
        self,
        object X,
        SIZE_t[::1] samples,
        SIZE_t n_samples,
        DTYPE_t[::1] feature_values,
    ):
        if not isinstance(X, csc_matrix):
            raise ValueError("X should be in csc format")

        self.samples = samples
        self.feature_values = feature_values

        # Initialize X
        cdef SIZE_t n_total_samples = X.shape[0]

        self.X_data = X.data
        self.X_indices = X.indices
        self.X_indptr = X.indptr
        self.n_total_samples = n_total_samples

        # Initialize auxiliary array used to perform split
        self.index_to_samples = np.full(n_total_samples, fill_value=-1, dtype=np.intp)
        self.sorted_samples = np.empty(n_samples, dtype=np.intp)

        cdef SIZE_t p
        for p in range(n_samples):
            self.index_to_samples[samples[p]] = p

    cdef inline void init_node_split(self, SIZE_t start, SIZE_t end) nogil:
        """Initialize splitter at the beginning of node_split."""
        self.start = start
        self.end = end
        self.is_samples_sorted = 0

    cdef inline void sort_samples_and_feature_values(
        self, SIZE_t current_feature
    ) nogil:
        """Simultaneously sort based on the feature_values."""
        cdef:
            DTYPE_t[::1] Xf = self.feature_values
            SIZE_t[::1] index_to_samples = self.index_to_samples
            SIZE_t[::1] samples = self.samples

        self.extract_nnz(current_feature)
        # Sort the positive and negative parts of `Xf`
        sort(&Xf[self.start], &samples[self.start], self.end_negative - self.start)
        if self.start_positive < self.end:
            sort(&Xf[self.start_positive], &samples[self.start_positive],
                    self.end - self.start_positive)

        # Update index_to_samples to take into account the sort
        for p in range(self.start, self.end_negative):
            index_to_samples[samples[p]] = p
        for p in range(self.start_positive, self.end):
            index_to_samples[samples[p]] = p

        # Add one or two zeros in Xf, if there is any
        if self.end_negative < self.start_positive:
            self.start_positive -= 1
            Xf[self.start_positive] = 0.

            if self.end_negative != self.start_positive:
                Xf[self.end_negative] = 0.
                self.end_negative += 1

    cdef inline void find_min_max(
        self,
        SIZE_t current_feature,
        DTYPE_t* min_feature_value_out,
        DTYPE_t* max_feature_value_out,
    ) nogil:
        """Find the minimum and maximum value for current_feature."""
        cdef:
            SIZE_t p
            DTYPE_t current_feature_value, min_feature_value, max_feature_value
            DTYPE_t[::1] Xf = self.feature_values

        self.extract_nnz(current_feature)

        if self.end_negative != self.start_positive:
            # There is a zero
            min_feature_value = 0
            max_feature_value = 0
        else:
            min_feature_value = Xf[self.start]
            max_feature_value = min_feature_value

        # Find min, max in Xf[start:end_negative]
        for p in range(self.start, self.end_negative):
            current_feature_value = Xf[p]

            if current_feature_value < min_feature_value:
                min_feature_value = current_feature_value
            elif current_feature_value > max_feature_value:
                max_feature_value = current_feature_value

        # Update min, max given Xf[start_positive:end]
        for p in range(self.start_positive, self.end):
            current_feature_value = Xf[p]

            if current_feature_value < min_feature_value:
                min_feature_value = current_feature_value
            elif current_feature_value > max_feature_value:
                max_feature_value = current_feature_value

        min_feature_value_out[0] = min_feature_value
        max_feature_value_out[0] = max_feature_value

    cdef inline void next_p(self, SIZE_t* p_prev, SIZE_t* p) nogil:
        """Compute the next p_prev and p for iteratiing over feature values."""
        cdef:
            SIZE_t p_next
            DTYPE_t[::1] Xf = self.feature_values

        if p[0] + 1 != self.end_negative:
            p_next = p[0] + 1
        else:
            p_next = self.start_positive

        while (p_next < self.end and
                Xf[p_next] <= Xf[p[0]] + FEATURE_THRESHOLD):
            p[0] = p_next
            if p[0] + 1 != self.end_negative:
                p_next = p[0] + 1
            else:
                p_next = self.start_positive

        p_prev[0] = p[0]
        p[0] = p_next

    cdef inline SIZE_t partition_samples(self, double current_threshold) nogil:
        """Partition samples for feature_values at the current_threshold."""
        return self._partition(current_threshold, self.start_positive)

    cdef inline void partition_samples_final(
        self,
        SIZE_t best_pos,
        double best_threshold,
        SIZE_t best_feature,
    ) nogil:
        """Partition samples for X at the best_threshold and best_feature."""
        self.extract_nnz(best_feature)
        self._partition(best_threshold, best_pos)

    cdef inline SIZE_t _partition(self, double threshold, SIZE_t zero_pos) nogil:
        """Partition samples[start:end] based on threshold."""
        cdef:
            SIZE_t p, partition_end
            SIZE_t[::1] index_to_samples = self.index_to_samples
            DTYPE_t[::1] Xf = self.feature_values
            SIZE_t[::1] samples = self.samples

        if threshold < 0.:
            p = self.start
            partition_end = self.end_negative
        elif threshold > 0.:
            p = self.start_positive
            partition_end = self.end
        else:
            # Data are already split
            return zero_pos

        while p < partition_end:
            if Xf[p] <= threshold:
                p += 1

            else:
                partition_end -= 1

                Xf[p], Xf[partition_end] = Xf[partition_end], Xf[p]
                sparse_swap(index_to_samples, samples, p, partition_end)

        return partition_end

    cdef inline void extract_nnz(self, SIZE_t feature) nogil:
        """Extract and partition values for a given feature.

        The extracted values are partitioned between negative values
        Xf[start:end_negative[0]] and positive values Xf[start_positive[0]:end].
        The samples and index_to_samples are modified according to this
        partition.

        The extraction corresponds to the intersection between the arrays
        X_indices[indptr_start:indptr_end] and samples[start:end].
        This is done efficiently using either an index_to_samples based approach
        or binary search based approach.

        Parameters
        ----------
        feature : SIZE_t,
            Index of the feature we want to extract non zero value.
        """
        cdef SIZE_t[::1] samples = self.samples
        cdef DTYPE_t[::1] feature_values = self.feature_values
        cdef SIZE_t indptr_start = self.X_indptr[feature],
        cdef SIZE_t indptr_end = self.X_indptr[feature + 1]
        cdef SIZE_t n_indices = <SIZE_t>(indptr_end - indptr_start)
        cdef SIZE_t n_samples = self.end - self.start
        cdef SIZE_t[::1] index_to_samples = self.index_to_samples
        cdef SIZE_t[::1] sorted_samples = self.sorted_samples
        cdef const INT32_t[::1] X_indices = self.X_indices
        cdef const DTYPE_t[::1] X_data = self.X_data

        # Use binary search if n_samples * log(n_indices) <
        # n_indices and index_to_samples approach otherwise.
        # O(n_samples * log(n_indices)) is the running time of binary
        # search and O(n_indices) is the running time of index_to_samples
        # approach.
        if ((1 - self.is_samples_sorted) * n_samples * log(n_samples) +
                n_samples * log(n_indices) < EXTRACT_NNZ_SWITCH * n_indices):
            extract_nnz_binary_search(X_indices, X_data,
                                      indptr_start, indptr_end,
                                      samples, self.start, self.end,
                                      index_to_samples,
                                      feature_values,
                                      &self.end_negative, &self.start_positive,
                                      sorted_samples, &self.is_samples_sorted)

        # Using an index to samples  technique to extract non zero values
        # index_to_samples is a mapping from X_indices to samples
        else:
            extract_nnz_index_to_samples(X_indices, X_data,
                                         indptr_start, indptr_end,
                                         samples, self.start, self.end,
                                         index_to_samples,
                                         feature_values,
                                         &self.end_negative, &self.start_positive)


cdef int compare_SIZE_t(const void* a, const void* b) nogil:
    """Comparison function for sort."""
    return <int>((<SIZE_t*>a)[0] - (<SIZE_t*>b)[0])


cdef inline void binary_search(const INT32_t[::1] sorted_array,
                               INT32_t start, INT32_t end,
                               SIZE_t value, SIZE_t* index,
                               INT32_t* new_start) nogil:
    """Return the index of value in the sorted array.

    If not found, return -1. new_start is the last pivot + 1
    """
    cdef INT32_t pivot
    index[0] = -1
    while start < end:
        pivot = start + (end - start) / 2

        if sorted_array[pivot] == value:
            index[0] = pivot
            start = pivot + 1
            break

        if sorted_array[pivot] < value:
            start = pivot + 1
        else:
            end = pivot
    new_start[0] = start


cdef inline void extract_nnz_index_to_samples(const INT32_t[::1] X_indices,
                                              const DTYPE_t[::1] X_data,
                                              INT32_t indptr_start,
                                              INT32_t indptr_end,
                                              SIZE_t[::1] samples,
                                              SIZE_t start,
                                              SIZE_t end,
                                              SIZE_t[::1] index_to_samples,
                                              DTYPE_t[::1] Xf,
                                              SIZE_t* end_negative,
                                              SIZE_t* start_positive) nogil:
    """Extract and partition values for a feature using index_to_samples.

    Complexity is O(indptr_end - indptr_start).
    """
    cdef INT32_t k
    cdef SIZE_t index
    cdef SIZE_t end_negative_ = start
    cdef SIZE_t start_positive_ = end

    for k in range(indptr_start, indptr_end):
        if start <= index_to_samples[X_indices[k]] < end:
            if X_data[k] > 0:
                start_positive_ -= 1
                Xf[start_positive_] = X_data[k]
                index = index_to_samples[X_indices[k]]
                sparse_swap(index_to_samples, samples, index, start_positive_)


            elif X_data[k] < 0:
                Xf[end_negative_] = X_data[k]
                index = index_to_samples[X_indices[k]]
                sparse_swap(index_to_samples, samples, index, end_negative_)
                end_negative_ += 1

    # Returned values
    end_negative[0] = end_negative_
    start_positive[0] = start_positive_


cdef inline void extract_nnz_binary_search(const INT32_t[::1] X_indices,
                                           const DTYPE_t[::1] X_data,
                                           INT32_t indptr_start,
                                           INT32_t indptr_end,
                                           SIZE_t[::1] samples,
                                           SIZE_t start,
                                           SIZE_t end,
                                           SIZE_t[::1] index_to_samples,
                                           DTYPE_t[::1] Xf,
                                           SIZE_t* end_negative,
                                           SIZE_t* start_positive,
                                           SIZE_t[::1] sorted_samples,
                                           bint* is_samples_sorted) nogil:
    """Extract and partition values for a given feature using binary search.

    If n_samples = end - start and n_indices = indptr_end - indptr_start,
    the complexity is

        O((1 - is_samples_sorted[0]) * n_samples * log(n_samples) +
          n_samples * log(n_indices)).
    """
    cdef SIZE_t n_samples

    if not is_samples_sorted[0]:
        n_samples = end - start
        memcpy(&sorted_samples[start], &samples[start],
               n_samples * sizeof(SIZE_t))
        qsort(&sorted_samples[start], n_samples, sizeof(SIZE_t),
              compare_SIZE_t)
        is_samples_sorted[0] = 1

    while (indptr_start < indptr_end and
           sorted_samples[start] > X_indices[indptr_start]):
        indptr_start += 1

    while (indptr_start < indptr_end and
           sorted_samples[end - 1] < X_indices[indptr_end - 1]):
        indptr_end -= 1

    cdef SIZE_t p = start
    cdef SIZE_t index
    cdef SIZE_t k
    cdef SIZE_t end_negative_ = start
    cdef SIZE_t start_positive_ = end

    while (p < end and indptr_start < indptr_end):
        # Find index of sorted_samples[p] in X_indices
        binary_search(X_indices, indptr_start, indptr_end,
                      sorted_samples[p], &k, &indptr_start)

        if k != -1:
             # If k != -1, we have found a non zero value

            if X_data[k] > 0:
                start_positive_ -= 1
                Xf[start_positive_] = X_data[k]
                index = index_to_samples[X_indices[k]]
                sparse_swap(index_to_samples, samples, index, start_positive_)


            elif X_data[k] < 0:
                Xf[end_negative_] = X_data[k]
                index = index_to_samples[X_indices[k]]
                sparse_swap(index_to_samples, samples, index, end_negative_)
                end_negative_ += 1
        p += 1

    # Returned values
    end_negative[0] = end_negative_
    start_positive[0] = start_positive_


cdef inline void sparse_swap(SIZE_t[::1] index_to_samples, SIZE_t[::1] samples,
                             SIZE_t pos_1, SIZE_t pos_2) nogil:
    """Swap sample pos_1 and pos_2 preserving sparse invariant."""
    samples[pos_1], samples[pos_2] =  samples[pos_2], samples[pos_1]
    index_to_samples[samples[pos_1]] = pos_1
    index_to_samples[samples[pos_2]] = pos_2


cdef class BestSplitter(Splitter):
    """Splitter for finding the best split on dense data."""
    cdef DensePartitioner partitioner
    cdef int init(
        self,
        object X,
        const DOUBLE_t[:, ::1] y,
        const DOUBLE_t[:] sample_weight
    ) except -1:
        Splitter.init(self, X, y, sample_weight)
        self.partitioner = DensePartitioner(X, self.samples, self.feature_values)

    cdef int node_split(self, double impurity, SplitRecord* split,
                        SIZE_t* n_constant_features) nogil except -1:
        return node_split_best(
            self,
            self.partitioner,
            self.criterion,
            impurity,
            split,
            n_constant_features,
        )

cdef class BestSparseSplitter(Splitter):
    """Splitter for finding the best split, using the sparse data."""
    cdef SparsePartitioner partitioner
    cdef int init(
        self,
        object X,
        const DOUBLE_t[:, ::1] y,
        const DOUBLE_t[:] sample_weight
    ) except -1:
        Splitter.init(self, X, y, sample_weight)
        self.partitioner = SparsePartitioner(
            X, self.samples, self.n_samples, self.feature_values
        )

    cdef int node_split(self, double impurity, SplitRecord* split,
                        SIZE_t* n_constant_features) nogil except -1:
        return node_split_best(
            self,
            self.partitioner,
            self.criterion,
            impurity,
            split,
            n_constant_features,
        )

cdef class RandomSplitter(Splitter):
    """Splitter for finding the best random split on dense data."""
    cdef DensePartitioner partitioner
    cdef int init(
        self,
        object X,
        const DOUBLE_t[:, ::1] y,
        const DOUBLE_t[:] sample_weight
    ) except -1:
        Splitter.init(self, X, y, sample_weight)
        self.partitioner = DensePartitioner(X, self.samples, self.feature_values)

    cdef int node_split(self, double impurity, SplitRecord* split,
                        SIZE_t* n_constant_features) nogil except -1:
        return node_split_random(
            self,
            self.partitioner,
            self.criterion,
            impurity,
            split,
            n_constant_features,
        )

cdef class RandomSparseSplitter(Splitter):
    """Splitter for finding the best random split, using the sparse data."""
    cdef SparsePartitioner partitioner
    cdef int init(
        self,
        object X,
        const DOUBLE_t[:, ::1] y,
        const DOUBLE_t[:] sample_weight
    ) except -1:
        Splitter.init(self, X, y, sample_weight)
        self.partitioner = SparsePartitioner(
            X, self.samples, self.n_samples, self.feature_values
        )

    cdef int node_split(self, double impurity, SplitRecord* split,
                        SIZE_t* n_constant_features) nogil except -1:
        return node_split_random(
            self,
            self.partitioner,
            self.criterion,
            impurity,
            split,
            n_constant_features,
        )<|MERGE_RESOLUTION|>--- conflicted
+++ resolved
@@ -221,120 +221,11 @@
 
         return self.criterion.node_impurity()
 
-<<<<<<< HEAD
     cdef int pointer_size(self) nogil:
         """Get size of a pointer to record for Splitter."""
         
         return sizeof(SplitRecord)
 
-
-cdef class BaseDenseSplitter(Splitter):
-    cdef const DTYPE_t[:, :] X
-
-    cdef SIZE_t n_total_samples
-
-    cdef int init(
-        self,
-        object X,
-        const DOUBLE_t[:, ::1] y,
-        const DOUBLE_t[:] sample_weight
-    ) except -1:
-        """Initialize the splitter
-
-        Returns -1 in case of failure to allocate memory (and raise MemoryError)
-        or 0 otherwise.
-        """
-
-        # Call parent init
-        Splitter.init(self, X, y, sample_weight)
-
-        self.X = X
-        return 0
-
-
-cdef class BestSplitter(BaseDenseSplitter):
-    """Splitter for finding the best split."""
-    cdef int node_split(self, double impurity, SplitRecord* split,
-                        SIZE_t* n_constant_features) nogil except -1:
-        """Find the best split on node samples[start:end]
-
-        Returns -1 in case of failure to allocate memory (and raise MemoryError)
-        or 0 otherwise.
-        """
-        # Find the best split
-        cdef SIZE_t[::1] samples = self.samples
-        cdef SIZE_t start = self.start
-        cdef SIZE_t end = self.end
-
-        cdef SIZE_t[::1] features = self.features
-        cdef SIZE_t[::1] constant_features = self.constant_features
-        cdef SIZE_t n_features = self.n_features
-
-        cdef DTYPE_t[::1] Xf = self.feature_values
-        cdef SIZE_t max_features = self.max_features
-        cdef SIZE_t min_samples_leaf = self.min_samples_leaf
-        cdef double min_weight_leaf = self.min_weight_leaf
-        cdef UINT32_t* random_state = &self.rand_r_state
-
-        cdef SplitRecord best, current
-        cdef double current_proxy_improvement = -INFINITY
-        cdef double best_proxy_improvement = -INFINITY
-
-        cdef SIZE_t f_i = n_features
-        cdef SIZE_t f_j
-        cdef SIZE_t p
-        cdef SIZE_t i
-
-        cdef SIZE_t n_visited_features = 0
-        # Number of features discovered to be constant during the split search
-        cdef SIZE_t n_found_constants = 0
-        # Number of features known to be constant and drawn without replacement
-        cdef SIZE_t n_drawn_constants = 0
-        cdef SIZE_t n_known_constants = n_constant_features[0]
-        # n_total_constants = n_known_constants + n_found_constants
-        cdef SIZE_t n_total_constants = n_known_constants
-        cdef SIZE_t partition_end
-
-        _init_split(&best, end)
-
-        # Sample up to max_features without replacement using a
-        # Fisher-Yates-based algorithm (using the local variables `f_i` and
-        # `f_j` to compute a permutation of the `features` array).
-        #
-        # Skip the CPU intensive evaluation of the impurity criterion for
-        # features that were already detected as constant (hence not suitable
-        # for good splitting) by ancestor nodes and save the information on
-        # newly discovered constant features to spare computation on descendant
-        # nodes.
-        while (f_i > n_total_constants and  # Stop early if remaining features
-                                            # are constant
-                (n_visited_features < max_features or
-                 # At least one drawn features must be non constant
-                 n_visited_features <= n_found_constants + n_drawn_constants)):
-
-            n_visited_features += 1
-
-            # Loop invariant: elements of features in
-            # - [:n_drawn_constant[ holds drawn and known constant features;
-            # - [n_drawn_constant:n_known_constant[ holds known constant
-            #   features that haven't been drawn yet;
-            # - [n_known_constant:n_total_constant[ holds newly found constant
-            #   features;
-            # - [n_total_constant:f_i[ holds features that haven't been drawn
-            #   yet and aren't constant apriori.
-            # - [f_i:n_features[ holds features that have been drawn
-            #   and aren't constant.
-
-            # Draw a feature at random
-            f_j = rand_int(n_drawn_constants, f_i - n_found_constants,
-                           random_state)
-
-            if f_j < n_known_constants:
-                # f_j in the interval [n_drawn_constants, n_known_constants[
-                features[n_drawn_constants], features[f_j] = features[f_j], features[n_drawn_constants]
-
-                n_drawn_constants += 1
-=======
 # Introduce a fused-class to make it possible to share the split implementation
 # between the dense and sparse cases in the node_split_best and node_split_random
 # functions. The alternative would have been to use inheritance-based polymorphism
@@ -456,7 +347,6 @@
             partitioner.next_p(&p_prev, &p)
 
             if p >= end:
->>>>>>> 7b13a8f1
                 continue
 
             current.pos = p

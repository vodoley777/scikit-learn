# Authors: Gilles Louppe <g.louppe@gmail.com>
#          Peter Prettenhofer <peter.prettenhofer@gmail.com>
#          Brian Holt <bdholt1@gmail.com>
#          Joel Nothman <joel.nothman@gmail.com>
#          Arnaud Joly <arnaud.v.joly@gmail.com>
#          Jacob Schreiber <jmschreiber91@gmail.com>
#
# License: BSD 3 clause

# See _splitter.pyx for details.
cimport numpy as cnp

from ._criterion cimport Criterion

from ._tree cimport DTYPE_t          # Type of X
from ._tree cimport DOUBLE_t         # Type of y, sample_weight
from ._tree cimport SIZE_t           # Type for indices and counters
from ._tree cimport INT32_t          # Signed 32 bit integer
from ._tree cimport UINT32_t         # Unsigned 32 bit integer

cdef struct SplitRecord:
    # Data to track sample split
    SIZE_t feature         # Which feature to split on.
    SIZE_t pos             # Split samples array at the given position,
    #                      # i.e. count of samples below threshold for feature.
    #                      # pos is >= end if the node is a leaf.
    double threshold       # Threshold to split at.
    double improvement     # Impurity improvement given parent node.
    double impurity_left   # Impurity of the left split.
    double impurity_right  # Impurity of the right split.
<<<<<<< HEAD
=======
    double lower_bound     # Lower bound on value of both children for monotonicity
    double upper_bound     # Upper bound on value of both children for monotonicity
>>>>>>> 2ab1d81e
    unsigned char missing_go_to_left  # Controls if missing values go to the left node.
    SIZE_t n_missing       # Number of missing values for the feature being split on

cdef class Splitter:
    # The splitter searches in the input space for a feature and a threshold
    # to split the samples samples[start:end].
    #
    # The impurity computations are delegated to a criterion object.

    # Internal structures
    cdef public Criterion criterion      # Impurity criterion
    cdef public SIZE_t max_features      # Number of features to test
    cdef public SIZE_t min_samples_leaf  # Min samples in a leaf
    cdef public double min_weight_leaf   # Minimum weight in a leaf

    cdef object random_state             # Random state
    cdef UINT32_t rand_r_state           # sklearn_rand_r random number state

    cdef SIZE_t[::1] samples             # Sample indices in X, y
    cdef SIZE_t n_samples                # X.shape[0]
    cdef double weighted_n_samples       # Weighted number of samples
    cdef SIZE_t[::1] features            # Feature indices in X
    cdef SIZE_t[::1] constant_features   # Constant features indices
    cdef SIZE_t n_features               # X.shape[1]
    cdef DTYPE_t[::1] feature_values     # temp. array holding feature values

    cdef SIZE_t start                    # Start position for the current node
    cdef SIZE_t end                      # End position for the current node

    cdef const DOUBLE_t[:, ::1] y
<<<<<<< HEAD
=======
    # Monotonicity constraints for each feature.
    # The encoding is as follows:
    #   -1: monotonic decrease
    #    0: no constraint
    #   +1: monotonic increase
    cdef const cnp.int8_t[:] monotonic_cst
    cdef bint with_monotonic_cst
>>>>>>> 2ab1d81e
    cdef const DOUBLE_t[:] sample_weight

    # The samples vector `samples` is maintained by the Splitter object such
    # that the samples contained in a node are contiguous. With this setting,
    # `node_split` reorganizes the node samples `samples[start:end]` in two
    # subsets `samples[start:pos]` and `samples[pos:end]`.

    # The 1-d  `features` array of size n_features contains the features
    # indices and allows fast sampling without replacement of features.

    # The 1-d `constant_features` array of size n_features holds in
    # `constant_features[:n_constant_features]` the feature ids with
    # constant values for all the samples that reached a specific node.
    # The value `n_constant_features` is given by the parent node to its
    # child nodes.  The content of the range `[n_constant_features:]` is left
    # undefined, but preallocated for performance reasons
    # This allows optimization with depth-based tree building.

    # Methods
    cdef int init(
        self,
        object X,
        const DOUBLE_t[:, ::1] y,
        const DOUBLE_t[:] sample_weight,
<<<<<<< HEAD
        const unsigned char[::1] feature_has_missing,
=======
        const unsigned char[::1] missing_values_in_feature_mask,
>>>>>>> 2ab1d81e
    ) except -1

    cdef int node_reset(
        self,
        SIZE_t start,
        SIZE_t end,
        double* weighted_n_node_samples
    ) except -1 nogil

    cdef int node_split(
        self,
        double impurity,   # Impurity of the node
        SplitRecord* split,
<<<<<<< HEAD
        SIZE_t* n_constant_features
=======
        SIZE_t* n_constant_features,
        double lower_bound,
        double upper_bound,
>>>>>>> 2ab1d81e
    ) except -1 nogil

    cdef void node_value(self, double* dest) noexcept nogil

<<<<<<< HEAD
=======
    cdef void clip_node_value(self, double* dest, double lower_bound, double upper_bound) noexcept nogil

>>>>>>> 2ab1d81e
    cdef double node_impurity(self) noexcept nogil<|MERGE_RESOLUTION|>--- conflicted
+++ resolved
@@ -28,11 +28,8 @@
     double improvement     # Impurity improvement given parent node.
     double impurity_left   # Impurity of the left split.
     double impurity_right  # Impurity of the right split.
-<<<<<<< HEAD
-=======
     double lower_bound     # Lower bound on value of both children for monotonicity
     double upper_bound     # Upper bound on value of both children for monotonicity
->>>>>>> 2ab1d81e
     unsigned char missing_go_to_left  # Controls if missing values go to the left node.
     SIZE_t n_missing       # Number of missing values for the feature being split on
 
@@ -63,8 +60,6 @@
     cdef SIZE_t end                      # End position for the current node
 
     cdef const DOUBLE_t[:, ::1] y
-<<<<<<< HEAD
-=======
     # Monotonicity constraints for each feature.
     # The encoding is as follows:
     #   -1: monotonic decrease
@@ -72,7 +67,6 @@
     #   +1: monotonic increase
     cdef const cnp.int8_t[:] monotonic_cst
     cdef bint with_monotonic_cst
->>>>>>> 2ab1d81e
     cdef const DOUBLE_t[:] sample_weight
 
     # The samples vector `samples` is maintained by the Splitter object such
@@ -97,11 +91,7 @@
         object X,
         const DOUBLE_t[:, ::1] y,
         const DOUBLE_t[:] sample_weight,
-<<<<<<< HEAD
-        const unsigned char[::1] feature_has_missing,
-=======
         const unsigned char[::1] missing_values_in_feature_mask,
->>>>>>> 2ab1d81e
     ) except -1
 
     cdef int node_reset(
@@ -115,20 +105,13 @@
         self,
         double impurity,   # Impurity of the node
         SplitRecord* split,
-<<<<<<< HEAD
-        SIZE_t* n_constant_features
-=======
         SIZE_t* n_constant_features,
         double lower_bound,
         double upper_bound,
->>>>>>> 2ab1d81e
     ) except -1 nogil
 
     cdef void node_value(self, double* dest) noexcept nogil
 
-<<<<<<< HEAD
-=======
     cdef void clip_node_value(self, double* dest, double lower_bound, double upper_bound) noexcept nogil
 
->>>>>>> 2ab1d81e
     cdef double node_impurity(self) noexcept nogil
--- conflicted
+++ resolved
@@ -23,7 +23,6 @@
 from .metrics.pairwise import pairwise_kernels, KERNEL_PARAMS
 
 
-<<<<<<< HEAD
 class PolynomialSampler(BaseEstimator, TransformerMixin):
     """Implements Tensor Sketch [1], which approximates the feature map
     of the polynomial kernel by efficiently computing a Count Sketch [2]
@@ -178,10 +177,8 @@
         return data_sketch
 
 
-class RBFSampler(BaseEstimator, TransformerMixin):
-=======
 class RBFSampler(TransformerMixin, BaseEstimator):
->>>>>>> c311efd5
+
     """Approximates feature map of an RBF kernel by Monte Carlo approximation
     of its Fourier transform.
 

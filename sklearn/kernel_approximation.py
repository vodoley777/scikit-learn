--- conflicted
+++ resolved
@@ -21,11 +21,7 @@
 from .metrics.pairwise import pairwise_kernels, KERNEL_PARAMS
 
 
-<<<<<<< HEAD
-class RBFSampler(BaseEstimator, ComponentsMixin, TransformerMixin):
-=======
-class RBFSampler(TransformerMixin, BaseEstimator):
->>>>>>> 5cf88db2
+class RBFSampler(ComponentsMixin, TransformerMixin, BaseEstimator):
     """Approximates feature map of an RBF kernel by Monte Carlo approximation
     of its Fourier transform.
 
@@ -129,11 +125,7 @@
         return projection
 
 
-<<<<<<< HEAD
-class SkewedChi2Sampler(BaseEstimator, ComponentsMixin, TransformerMixin):
-=======
-class SkewedChi2Sampler(TransformerMixin, BaseEstimator):
->>>>>>> 5cf88db2
+class SkewedChi2Sampler(ComponentsMixin, TransformerMixin, BaseEstimator):
     """Approximates feature map of the "skewed chi-squared" kernel by Monte
     Carlo approximation of its Fourier transform.
 
@@ -438,11 +430,7 @@
         return {'stateless': True}
 
 
-<<<<<<< HEAD
-class Nystroem(BaseEstimator, ComponentsMixin, TransformerMixin):
-=======
-class Nystroem(TransformerMixin, BaseEstimator):
->>>>>>> 5cf88db2
+class Nystroem(ComponentsMixin, TransformerMixin, BaseEstimator):
     """Approximate a kernel map using a subset of the training data.
 
     Constructs an approximate feature map for an arbitrary kernel

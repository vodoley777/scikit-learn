from abc import ABC
from abc import abstractmethod
from collections.abc import Iterable
import functools
import math
from inspect import signature
from numbers import Integral
from numbers import Real
import operator
import warnings

import numpy as np
from scipy.sparse import issparse
from scipy.sparse import csr_matrix

from .validation import _is_arraylike_not_scalar


def validate_parameter_constraints(parameter_constraints, params, caller_name):
    """Validate types and values of given parameters.

    Parameters
    ----------
    parameter_constraints : dict or {"no_validation"}
        If "no_validation", validation is skipped for this parameter.

        If a dict, it must be a dictionary `param_name: list of constraints`.
        A parameter is valid if it satisfies one of the constraints from the list.
        Constraints can be:
        - an Interval object, representing a continuous or discrete range of numbers
        - the string "array-like"
        - the string "sparse matrix"
        - the string "random_state"
        - callable
        - None, meaning that None is a valid value for the parameter
        - any type, meaning that any instance of this type is valid
        - a StrOptions object, representing a set of strings
        - the string "boolean"
        - the string "verbose"

    params : dict
        A dictionary `param_name: param_value`. The parameters to validate against the
        constraints.

    caller_name : str
        The name of the estimator or function or method that called this function.
    """
    if len(set(parameter_constraints) - set(params)) != 0:
        raise ValueError(
            f"The parameter constraints {list(parameter_constraints)}"
            " contain unexpected parameters"
            f" {set(parameter_constraints) - set(params)}"
        )

    for param_name, param_val in params.items():
        # We allow parameters to not have a constraint so that third party estimators
        # can inherit from sklearn estimators without having to necessarily use the
        # validation tools.
        if param_name not in parameter_constraints:
            continue

        constraints = parameter_constraints[param_name]

        if constraints == "no_validation":
            continue

        constraints = [make_constraint(constraint) for constraint in constraints]

        for constraint in constraints:
            if constraint.is_satisfied_by(param_val):
                # this constraint is satisfied, no need to check further.
                break
        else:
            # No constraint is satisfied, raise with an informative message.

            # Ignore constraints that we don't want to expose in the error message,
            # i.e. options that are for internal purpose or not officially supported.
            constraints = [
                constraint for constraint in constraints if not constraint.hidden
            ]

            if len(constraints) == 1:
                constraints_str = f"{constraints[0]}"
            else:
                constraints_str = (
                    f"{', '.join([str(c) for c in constraints[:-1]])} or"
                    f" {constraints[-1]}"
                )

            raise ValueError(
                f"The {param_name!r} parameter of {caller_name} must be"
                f" {constraints_str}. Got {param_val!r} instead."
            )


def make_constraint(constraint):
    """Convert the constraint into the appropriate Constraint object.

    Parameters
    ----------
    constraint : object
        The constraint to convert.

    Returns
    -------
    constraint : instance of _Constraint
        The converted constraint.
    """
    if isinstance(constraint, str) and constraint == "array-like":
        return _ArrayLikes()
    if isinstance(constraint, str) and constraint == "sparse matrix":
        return _SparseMatrices()
    if isinstance(constraint, str) and constraint == "random_state":
        return _RandomStates()
    if constraint is callable:
        return _Callables()
    if constraint is None:
        return _NoneConstraint()
    if isinstance(constraint, type):
        return _InstancesOf(constraint)
    if isinstance(constraint, (Interval, StrOptions, HasMethods)):
        return constraint
    if isinstance(constraint, str) and constraint == "boolean":
        return _Booleans()
    if isinstance(constraint, str) and constraint == "verbose":
        return _VerboseHelper()
<<<<<<< HEAD
    if isinstance(constraint, str) and constraint == "missing_values":
        return _MissingValues()
=======
    if isinstance(constraint, str) and constraint == "cv_object":
        return _CVObjects()
>>>>>>> a601e8c7
    if isinstance(constraint, Hidden):
        constraint = make_constraint(constraint.constraint)
        constraint.hidden = True
        return constraint
    raise ValueError(f"Unknown constraint type: {constraint}")


def validate_params(parameter_constraints):
    """Decorator to validate types and values of functions and methods.

    Parameters
    ----------
    parameter_constraints : dict
        A dictionary `param_name: list of constraints`. See the docstring of
        `validate_parameter_constraints` for a description of the accepted constraints.

        Note that the *args and **kwargs parameters are not validated and must not be
        present in the parameter_constraints dictionary.

    Returns
    -------
    decorated_function : function or method
        The decorated function.
    """

    def decorator(func):
        # The dict of parameter constraints is set as an attribute of the function
        # to make it possible to dynamically introspect the constraints for
        # automatic testing.
        setattr(func, "_skl_parameter_constraints", parameter_constraints)

        @functools.wraps(func)
        def wrapper(*args, **kwargs):

            func_sig = signature(func)

            # Map *args/**kwargs to the function signature
            params = func_sig.bind(*args, **kwargs)
            params.apply_defaults()

            # ignore self/cls and positional/keyword markers
            to_ignore = [
                p.name
                for p in func_sig.parameters.values()
                if p.kind in (p.VAR_POSITIONAL, p.VAR_KEYWORD)
            ]
            to_ignore += ["self", "cls"]
            params = {k: v for k, v in params.arguments.items() if k not in to_ignore}

            validate_parameter_constraints(
                parameter_constraints, params, caller_name=func.__qualname__
            )
            return func(*args, **kwargs)

        return wrapper

    return decorator


class _Constraint(ABC):
    """Base class for the constraint objects."""

    def __init__(self):
        self.hidden = False

    @abstractmethod
    def is_satisfied_by(self, val):
        """Whether or not a value satisfies the constraint.

        Parameters
        ----------
        val : object
            The value to check.

        Returns
        -------
        is_satisfied : bool
            Whether or not the constraint is satisfied by this value.
        """

    @abstractmethod
    def __str__(self):
        """A human readable representational string of the constraint."""


class _InstancesOf(_Constraint):
    """Constraint representing instances of a given type.

    Parameters
    ----------
    type : type
        The valid type.
    """

    def __init__(self, type):
        super().__init__()
        self.type = type

    def _type_name(self, t):
        """Convert type into human readable string."""
        module = t.__module__
        qualname = t.__qualname__
        if module == "builtins":
            return qualname
        elif t == Real:
            return "float"
        elif t == Integral:
            return "int"
        return f"{module}.{qualname}"

    def is_satisfied_by(self, val):
        return isinstance(val, self.type)

    def __str__(self):
        return f"an instance of {self._type_name(self.type)!r}"


class _NoneConstraint(_Constraint):
    """Constraint representing the None singleton."""

    def is_satisfied_by(self, val):
        return val is None

    def __str__(self):
        return "None"


class _NanConstraint(_Constraint):
    """Constraint representing the indicator `np.nan`."""

    def is_satisfied_by(self, val):
        return isinstance(val, Real) and math.isnan(val)

    def __str__(self):
        return "numpy.nan"


class _PandasNAConstraint(_Constraint):
    """Constraint representing the indicator `pd.NA`."""

    def is_satisfied_by(self, val):
        try:
            import pandas as pd

            return isinstance(val, type(pd.NA)) and pd.isna(val)
        except ImportError:
            return False

    def __str__(self):
        return "pandas.NA"


class StrOptions(_Constraint):
    """Constraint representing a set of strings.

    Parameters
    ----------
    options : set of str
        The set of valid strings.

    deprecated : set of str or None, default=None
        A subset of the `options` to mark as deprecated in the repr of the constraint.
    """

    @validate_params({"options": [set], "deprecated": [set, None]})
    def __init__(self, options, deprecated=None):
        super().__init__()
        self.options = options
        self.deprecated = deprecated or set()

        if self.deprecated - self.options:
            raise ValueError("The deprecated options must be a subset of the options.")

    def is_satisfied_by(self, val):
        return isinstance(val, str) and val in self.options

    def _mark_if_deprecated(self, option):
        """Add a deprecated mark to an option if needed."""
        option_str = f"{option!r}"
        if option in self.deprecated:
            option_str = f"{option_str} (deprecated)"
        return option_str

    def __str__(self):
        options_str = (
            f"{', '.join([self._mark_if_deprecated(o) for o in self.options])}"
        )
        return f"a str among {{{options_str}}}"


class Interval(_Constraint):
    """Constraint representing a typed interval.

    Parameters
    ----------
    type : {numbers.Integral, numbers.Real}
        The set of numbers in which to set the interval.

    left : float or int or None
        The left bound of the interval. None means left bound is -∞.

    right : float, int or None
        The right bound of the interval. None means right bound is +∞.

    closed : {"left", "right", "both", "neither"}
        Whether the interval is open or closed. Possible choices are:

        - `"left"`: the interval is closed on the left and open on the right.
          It is equivalent to the interval `[ left, right )`.
        - `"right"`: the interval is closed on the right and open on the left.
          It is equivalent to the interval `( left, right ]`.
        - `"both"`: the interval is closed.
          It is equivalent to the interval `[ left, right ]`.
        - `"neither"`: the interval is open.
          It is equivalent to the interval `( left, right )`.

    Notes
    -----
    Setting a bound to `None` and setting the interval closed is valid. For instance,
    strictly speaking, `Interval(Real, 0, None, closed="both")` corresponds to
    `[0, +∞) U {+∞}`.
    """

    @validate_params(
        {
            "type": [type],
            "left": [Integral, Real, None],
            "right": [Integral, Real, None],
            "closed": [StrOptions({"left", "right", "both", "neither"})],
        }
    )
    def __init__(self, type, left, right, *, closed):
        super().__init__()
        self.type = type
        self.left = left
        self.right = right
        self.closed = closed

        self._check_params()

    def _check_params(self):
        if self.type is Integral:
            suffix = "for an interval over the integers."
            if self.left is not None and not isinstance(self.left, Integral):
                raise TypeError(f"Expecting left to be an int {suffix}")
            if self.right is not None and not isinstance(self.right, Integral):
                raise TypeError(f"Expecting right to be an int {suffix}")
            if self.left is None and self.closed in ("left", "both"):
                raise ValueError(
                    f"left can't be None when closed == {self.closed} {suffix}"
                )
            if self.right is None and self.closed in ("right", "both"):
                raise ValueError(
                    f"right can't be None when closed == {self.closed} {suffix}"
                )

        if self.right is not None and self.left is not None and self.right <= self.left:
            raise ValueError(
                f"right can't be less than left. Got left={self.left} and "
                f"right={self.right}"
            )

    def __contains__(self, val):
        if np.isnan(val):
            return False

        left_cmp = operator.lt if self.closed in ("left", "both") else operator.le
        right_cmp = operator.gt if self.closed in ("right", "both") else operator.ge

        left = -np.inf if self.left is None else self.left
        right = np.inf if self.right is None else self.right

        if left_cmp(val, left):
            return False
        if right_cmp(val, right):
            return False
        return True

    def is_satisfied_by(self, val):
        if not isinstance(val, self.type):
            return False

        return val in self

    def __str__(self):
        type_str = "an int" if self.type is Integral else "a float"
        left_bracket = "[" if self.closed in ("left", "both") else "("
        left_bound = "-inf" if self.left is None else self.left
        right_bound = "inf" if self.right is None else self.right
        right_bracket = "]" if self.closed in ("right", "both") else ")"
        return (
            f"{type_str} in the range "
            f"{left_bracket}{left_bound}, {right_bound}{right_bracket}"
        )


class _ArrayLikes(_Constraint):
    """Constraint representing array-likes"""

    def is_satisfied_by(self, val):
        return _is_arraylike_not_scalar(val)

    def __str__(self):
        return "an array-like"


class _SparseMatrices(_Constraint):
    """Constraint representing sparse matrices."""

    def is_satisfied_by(self, val):
        return issparse(val)

    def __str__(self):
        return "a sparse matrix"


class _Callables(_Constraint):
    """Constraint representing callables."""

    def is_satisfied_by(self, val):
        return callable(val)

    def __str__(self):
        return "a callable"


class _RandomStates(_Constraint):
    """Constraint representing random states.

    Convenience class for
    [Interval(Integral, 0, 2**32 - 1, closed="both"), np.random.RandomState, None]
    """

    def __init__(self):
        super().__init__()
        self._constraints = [
            Interval(Integral, 0, 2**32 - 1, closed="both"),
            _InstancesOf(np.random.RandomState),
            _NoneConstraint(),
        ]

    def is_satisfied_by(self, val):
        return any(c.is_satisfied_by(val) for c in self._constraints)

    def __str__(self):
        return (
            f"{', '.join([str(c) for c in self._constraints[:-1]])} or"
            f" {self._constraints[-1]}"
        )


class _Booleans(_Constraint):
    """Constraint representing boolean likes.

    Convenience class for
    [bool, np.bool_, Integral (deprecated)]
    """

    def __init__(self):
        super().__init__()
        self._constraints = [
            _InstancesOf(bool),
            _InstancesOf(np.bool_),
            _InstancesOf(Integral),
        ]

    def is_satisfied_by(self, val):
        # TODO(1.4) remove support for Integral.
        if isinstance(val, Integral) and not isinstance(val, bool):
            warnings.warn(
                "Passing an int for a boolean parameter is deprecated in version 1.2 "
                "and won't be supported anymore in version 1.4.",
                FutureWarning,
            )

        return any(c.is_satisfied_by(val) for c in self._constraints)

    def __str__(self):
        return (
            f"{', '.join([str(c) for c in self._constraints[:-1]])} or"
            f" {self._constraints[-1]}"
        )


class _VerboseHelper(_Constraint):
    """Helper constraint for the verbose parameter.

    Convenience class for
    [Interval(Integral, 0, None, closed="left"), bool, numpy.bool_]
    """

    def __init__(self):
        super().__init__()
        self._constraints = [
            Interval(Integral, 0, None, closed="left"),
            _InstancesOf(bool),
            _InstancesOf(np.bool_),
        ]

    def is_satisfied_by(self, val):
        return any(c.is_satisfied_by(val) for c in self._constraints)

    def __str__(self):
        return (
            f"{', '.join([str(c) for c in self._constraints[:-1]])} or"
            f" {self._constraints[-1]}"
        )


class _MissingValues(_Constraint):
    """Helper constraint for the `missing_values` parameters.

    Convenience for
    [Integral, Real, str, None, _NanConstraint, _PandasNAConstraint]
    """

    def __init__(self):
        super().__init__()
        self._constraints = [
            _InstancesOf(Integral),
            # we use an interval of Real to ignore np.nan that has is own constraint
            Interval(Real, None, None, closed="both"),
            _InstancesOf(str),
            _NoneConstraint(),
            _NanConstraint(),
            _PandasNAConstraint(),
        ]

    def is_satisfied_by(self, val):
        return any(c.is_satisfied_by(val) for c in self._constraints)

    def __str__(self):
        return (
            f"{', '.join([str(c) for c in self._constraints[:-1]])} or"
            f" {self._constraints[-1]}"
        )


class HasMethods(_Constraint):
    """Constraint representing objects that expose specific methods.

    It is useful for parameters following a protocol and where we don't want to impose
    an affiliation to a specific module or class.

    Parameters
    ----------
    methods : str or list of str
        The method(s) that the object is expected to expose.
    """

    @validate_params({"methods": [str, list]})
    def __init__(self, methods):
        super().__init__()
        if isinstance(methods, str):
            methods = [methods]
        self.methods = methods

    def is_satisfied_by(self, val):
        return all(callable(getattr(val, method, None)) for method in self.methods)

    def __str__(self):
        if len(self.methods) == 1:
            methods = f"{self.methods[0]!r}"
        else:
            methods = (
                f"{', '.join([repr(m) for m in self.methods[:-1]])} and"
                f" {self.methods[-1]!r}"
            )
        return f"an object implementing {methods}"


class _IterablesNotString(_Constraint):
    """Constraint representing iterables that are not strings."""

    def is_satisfied_by(self, val):
        return isinstance(val, Iterable) and not isinstance(val, str)

    def __str__(self):
        return "an iterable"


class _CVObjects(_Constraint):
    """Constraint representing cv objects.

    Convenient class for
    [
        Interval(Integral, 2, None, closed="left"),
        HasMethods(["split", "get_n_splits"]),
        _IterablesNotString(),
        None,
    ]
    """

    def __init__(self):
        super().__init__()
        self._constraints = [
            Interval(Integral, 2, None, closed="left"),
            HasMethods(["split", "get_n_splits"]),
            _IterablesNotString(),
            _NoneConstraint(),
        ]

    def is_satisfied_by(self, val):
        return any(c.is_satisfied_by(val) for c in self._constraints)

    def __str__(self):
        return (
            f"{', '.join([str(c) for c in self._constraints[:-1]])} or"
            f" {self._constraints[-1]}"
        )


class Hidden:
    """Class encapsulating a constraint not meant to be exposed to the user.

    Parameters
    ----------
    constraint : str or _Constraint instance
        The constraint to be used internally.
    """

    def __init__(self, constraint):
        self.constraint = constraint


def generate_invalid_param_val(constraint, constraints=None):
    """Return a value that does not satisfy the constraint.

    Raises a NotImplementedError if there exists no invalid value for this constraint.

    This is only useful for testing purpose.

    Parameters
    ----------
    constraint : _Constraint instance
        The constraint to generate a value for.

    constraints : list of _Constraint instances or None, default=None
        The list of all constraints for this parameter. If None, the list only
        containing `constraint` is used.

    Returns
    -------
    val : object
        A value that does not satisfy the constraint.
    """
    if isinstance(constraint, StrOptions):
        return f"not {' or '.join(constraint.options)}"

    if isinstance(constraint, _MissingValues):
        return np.array([1, 2, 3])

    if isinstance(constraint, _VerboseHelper):
        return -1

    if isinstance(constraint, HasMethods):
        return type("HasNotMethods", (), {})()

    if isinstance(constraint, _IterablesNotString):
        return "a string"

    if isinstance(constraint, _CVObjects):
        return "not a cv object"

    if not isinstance(constraint, Interval):
        raise NotImplementedError

    # constraint is an interval
    constraints = [constraint] if constraints is None else constraints
    return _generate_invalid_param_val_interval(constraint, constraints)


def _generate_invalid_param_val_interval(interval, constraints):
    """Return a value that does not satisfy an interval constraint.

    Generating an invalid value for an integer interval depends on the other constraints
    since an int is a real, meaning that it can be valid for a real interval.
    Assumes that there can be at most 2 interval constraints: one integer interval
    and/or one real interval.

    This is only useful for testing purpose.

    Parameters
    ----------
    interval : Interval instance
        The interval to generate a value for.

    constraints : list of _Constraint instances
        The list of all constraints for this parameter.

    Returns
    -------
    val : object
        A value that does not satisfy the interval constraint.
    """
    if interval.type is Real:
        # generate a non-integer value such that it can't be valid even if there's also
        # an integer interval constraint.
        if interval.left is None and interval.right is None:
            if interval.closed in ("left", "neither"):
                return np.inf
            elif interval.closed in ("right", "neither"):
                return -np.inf
            else:
                raise NotImplementedError

        if interval.left is not None:
            return np.floor(interval.left) - 0.5
        else:  # right is not None
            return np.ceil(interval.right) + 0.5

    else:  # interval.type is Integral
        if interval.left is None and interval.right is None:
            raise NotImplementedError

        # We need to check if there's also a real interval constraint to generate a
        # value that is not valid for any of the 2 interval constraints.
        real_intervals = [
            i for i in constraints if isinstance(i, Interval) and i.type is Real
        ]
        real_interval = real_intervals[0] if real_intervals else None

        if real_interval is None:
            # Only the integer interval constraint -> easy
            if interval.left is not None:
                return interval.left - 1
            else:  # interval.right is not None
                return interval.right + 1

        # There's also a real interval constraint. Try to find a value left to both or
        # right to both or in between them.

        # redefine left and right bounds to be smallest and largest valid integers in
        # both intervals.
        int_left = interval.left
        if int_left is not None and interval.closed in ("right", "neither"):
            int_left = int_left + 1

        int_right = interval.right
        if int_right is not None and interval.closed in ("left", "neither"):
            int_right = int_right - 1

        real_left = real_interval.left
        if real_interval.left is not None:
            real_left = int(np.ceil(real_interval.left))
            if real_interval.closed in ("right", "neither"):
                real_left = real_left + 1

        real_right = real_interval.right
        if real_interval.right is not None:
            real_right = int(np.floor(real_interval.right))
            if real_interval.closed in ("left", "neither"):
                real_right = real_right - 1

        if int_left is not None and real_left is not None:
            # there exists an int left to both intervals
            return min(int_left, real_left) - 1

        if int_right is not None and real_right is not None:
            # there exists an int right to both intervals
            return max(int_right, real_right) + 1

        if int_left is not None:
            if real_right is not None and int_left - real_right >= 2:
                # there exists an int between the 2 intervals
                return int_left - 1
            else:
                raise NotImplementedError
        else:  # int_right is not None
            if real_left is not None and real_left - int_right >= 2:
                # there exists an int between the 2 intervals
                return int_right + 1
            else:
                raise NotImplementedError


def generate_valid_param(constraint):
    """Return a value that does satisfy a constraint.

    This is only useful for testing purpose.

    Parameters
    ----------
    constraint : Constraint instance
        The constraint to generate a value for.

    Returns
    -------
    val : object
        A value that does satisfy the constraint.
    """
    if isinstance(constraint, _ArrayLikes):
        return np.array([1, 2, 3])

    if isinstance(constraint, _SparseMatrices):
        return csr_matrix([[0, 1], [1, 0]])

    if isinstance(constraint, _RandomStates):
        return np.random.RandomState(42)

    if isinstance(constraint, _Callables):
        return lambda x: x

    if isinstance(constraint, _NoneConstraint):
        return None

    if isinstance(constraint, _InstancesOf):
        return constraint.type()

    if isinstance(constraint, _Booleans):
        return True

    if isinstance(constraint, _VerboseHelper):
        return 1

    if isinstance(constraint, _MissingValues):
        return np.nan

    if isinstance(constraint, HasMethods):
        return type(
            "ValidHasMethods", (), {m: lambda self: None for m in constraint.methods}
        )()

    if isinstance(constraint, _IterablesNotString):
        return [1, 2, 3]

    if isinstance(constraint, _CVObjects):
        return 5

    if isinstance(constraint, StrOptions):
        for option in constraint.options:
            return option

    if isinstance(constraint, Interval):
        interval = constraint
        if interval.left is None and interval.right is None:
            return 0
        elif interval.left is None:
            return interval.right - 1
        elif interval.right is None:
            return interval.left + 1
        else:
            if interval.type is Real:
                return (interval.left + interval.right) / 2
            else:
                return interval.left + 1

    raise ValueError(f"Unknown constraint type: {constraint}")<|MERGE_RESOLUTION|>--- conflicted
+++ resolved
@@ -124,13 +124,10 @@
         return _Booleans()
     if isinstance(constraint, str) and constraint == "verbose":
         return _VerboseHelper()
-<<<<<<< HEAD
     if isinstance(constraint, str) and constraint == "missing_values":
         return _MissingValues()
-=======
     if isinstance(constraint, str) and constraint == "cv_object":
         return _CVObjects()
->>>>>>> a601e8c7
     if isinstance(constraint, Hidden):
         constraint = make_constraint(constraint.constraint)
         constraint.hidden = True

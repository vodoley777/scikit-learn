--- conflicted
+++ resolved
@@ -61,15 +61,6 @@
 BOSTON = None
 CROSS_DECOMPOSITION = ['PLSCanonical', 'PLSRegression', 'CCA', 'PLSSVD']
 
-<<<<<<< HEAD
-ALLOW_NAN = ['Imputer', 'SimpleImputer', 'MissingIndicator',
-             'MaxAbsScaler', 'MinMaxScaler', 'RobustScaler', 'StandardScaler',
-             'PowerTransformer', 'QuantileTransformer', 'IterativeImputer'
-             'GenericUnivariateSelect', 'RFE', 'RFECV', 'SelectFdr',
-             'SelectFpr', 'SelectFwe', 'SelectKBest', 'SelectFromModel',
-             'SelectPercentile', 'VarianceThreshold']
-=======
->>>>>>> 0436dce6
 
 def _safe_tags(estimator, key=None):
     # if estimator doesn't have _get_tags, use _DEFAULT_TAGS

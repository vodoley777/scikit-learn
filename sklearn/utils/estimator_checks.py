from __future__ import print_function

import types
import warnings
import sys
import traceback
import pickle
from copy import deepcopy
import numpy as np
from scipy import sparse
from scipy.stats import rankdata
import struct

from sklearn.externals.six.moves import zip
from sklearn.externals.six import text_type
from sklearn.externals.joblib import hash, Memory
from sklearn.utils.testing import assert_raises
from sklearn.utils.testing import assert_raises_regex
from sklearn.utils.testing import assert_raise_message
from sklearn.utils.testing import assert_equal
from sklearn.utils.testing import assert_not_equal
from sklearn.utils.testing import assert_true
from sklearn.utils.testing import assert_false
from sklearn.utils.testing import assert_in
from sklearn.utils.testing import assert_array_equal
<<<<<<< HEAD
from sklearn.utils.testing import assert_array_almost_equal
=======
>>>>>>> 0fb9a500
from sklearn.utils.testing import assert_allclose
from sklearn.utils.testing import assert_allclose_dense_sparse
from sklearn.utils.testing import assert_warns_message
from sklearn.utils.testing import set_random_state
from sklearn.utils.testing import assert_greater
from sklearn.utils.testing import assert_greater_equal
from sklearn.utils.testing import SkipTest
from sklearn.utils.testing import ignore_warnings
from sklearn.utils.testing import assert_dict_equal
from sklearn.discriminant_analysis import LinearDiscriminantAnalysis
<<<<<<< HEAD
from sklearn.linear_model import Ridge
=======
>>>>>>> 0fb9a500


from sklearn.base import (clone, ClassifierMixin, RegressorMixin,
                          TransformerMixin, ClusterMixin, BaseEstimator,
                          _DEFAULT_TAGS)
from sklearn.metrics import accuracy_score, adjusted_rand_score, f1_score

from sklearn.random_projection import BaseRandomProjection
from sklearn.feature_selection import SelectKBest
from sklearn.pipeline import make_pipeline
from sklearn.exceptions import ConvergenceWarning
from sklearn.exceptions import DataConversionWarning
from sklearn.exceptions import SkipTestWarning
from sklearn.model_selection import train_test_split

from sklearn.utils import shuffle
from sklearn.utils.fixes import signature
from sklearn.utils.validation import has_fit_parameter, _num_samples
from sklearn.preprocessing import StandardScaler
from sklearn.datasets import load_iris, load_boston, make_blobs


BOSTON = None
CROSS_DECOMPOSITION = ['PLSCanonical', 'PLSRegression', 'CCA', 'PLSSVD']
<<<<<<< HEAD


def _safe_tags(estimator, key=None):
    # if estimator doesn't have _get_tags, use _DEFAULT_TAGS
    # if estimator has tags but not key, use _DEFAULT_TAGS[key]
    if hasattr(estimator, "_get_tags"):
        if key is not None:
            return estimator._get_tags().get(key, _DEFAULT_TAGS[key])
        return estimator._get_tags()
    if key is not None:
        return _DEFAULT_TAGS[key]
    return _DEFAULT_TAGS


def assert_almost_equal_dense_sparse(x, y, decimal=6, err_msg=''):
    if sparse.issparse(x):
        assert_array_almost_equal(x.data, y.data,
                                  decimal=decimal,
                                  err_msg=err_msg)
    else:
        assert_array_almost_equal(x, y, decimal=decimal,
                                  err_msg=err_msg)


def _yield_non_meta_checks(name, estimator):
    tags = _safe_tags(estimator)
=======
MULTI_OUTPUT = ['CCA', 'DecisionTreeRegressor', 'ElasticNet',
                'ExtraTreeRegressor', 'ExtraTreesRegressor', 'GaussianProcess',
                'GaussianProcessRegressor',
                'KNeighborsRegressor', 'KernelRidge', 'Lars', 'Lasso',
                'LassoLars', 'LinearRegression', 'MultiTaskElasticNet',
                'MultiTaskElasticNetCV', 'MultiTaskLasso', 'MultiTaskLassoCV',
                'OrthogonalMatchingPursuit', 'PLSCanonical', 'PLSRegression',
                'RANSACRegressor', 'RadiusNeighborsRegressor',
                'RandomForestRegressor', 'Ridge', 'RidgeCV']


def _yield_non_meta_checks(name, estimator):
>>>>>>> 0fb9a500
    yield check_estimators_dtypes
    yield check_fit_score_takes_y
    yield check_sample_weights_pandas_series
    yield check_sample_weights_list
    yield check_estimators_fit_returns_self

    # Check that all estimator yield informative messages when
    # trained on empty datasets
    if tags.get("input_validation", True):
        yield check_dtype_object
        yield check_estimators_empty_data_messages

    if name not in CROSS_DECOMPOSITION + ['SpectralEmbedding']:
        # SpectralEmbedding is non-deterministic,
        # see issue #4236
        # cross-decomposition's "transform" returns X and Y
        yield check_pipeline_consistency

    if (not tags.get("missing_values")) and tags.get("input_validation", True):
        # Test that all estimators check their input for NaN's and infs
        yield check_estimators_nan_inf

    if name not in ['GaussianProcess']:
        # FIXME!
        # in particular GaussianProcess!
        yield check_estimators_overwrite_params
    if hasattr(estimator, 'sparsify'):
        yield check_sparsify_coefficients

    yield check_estimator_sparse_data

    # Test that estimators can be pickled, and once pickled
    # give the same answer as before.
    yield check_estimators_pickle


def _yield_classifier_checks(name, classifier):
    # test classifiers can handle non-array data
    yield check_classifier_data_not_an_array
    # test classifiers trained on a single label always return this label
    yield check_classifiers_one_label
    yield check_classifiers_classes
    yield check_estimators_partial_fit_n_features
    # basic consistency testing
    yield check_classifiers_train
    yield check_classifiers_regression_target
    if (name not in
        ["MultinomialNB", "LabelPropagation", "LabelSpreading"] and
        # TODO some complication with -1 label
       name not in ["DecisionTreeClassifier", "ExtraTreeClassifier"]):
            # We don't raise a warning in these classifiers, as
            # the column y interface is used by the forests.

        yield check_supervised_y_2d
    # test if NotFittedError is raised
    yield check_estimators_unfitted
    if 'class_weight' in classifier.get_params().keys():
        yield check_class_weight_classifiers

    yield check_non_transformer_estimators_n_iter
    # test if predict_proba is a monotonic transformation of decision_function
    yield check_decision_proba_consistency


@ignore_warnings(category=DeprecationWarning)
def check_supervised_y_no_nan(name, estimator_orig):
    # Checks that the Estimator targets are not NaN.
    estimator = clone(estimator_orig)
    rng = np.random.RandomState(888)
    X = rng.randn(10, 5)
    y = np.ones(10) * np.inf
    y = multioutput_estimator_convert_y_2d(estimator, y)

    errmsg = "Input contains NaN, infinity or a value too large for " \
             "dtype('float64')."
    try:
        estimator.fit(X, y)
    except ValueError as e:
        if str(e) != errmsg:
            raise ValueError("Estimator {0} raised error as expected, but "
                             "does not match expected error message"
                             .format(name))
    else:
        raise ValueError("Estimator {0} should have raised error on fitting "
                         "array y with NaN value.".format(name))


def _yield_regressor_checks(name, regressor):
    # TODO: test with intercept
    # TODO: test with multiple responses
    # basic testing
    yield check_regressors_train
    yield check_regressor_data_not_an_array
    yield check_estimators_partial_fit_n_features
    yield check_regressors_no_decision_function
    yield check_supervised_y_2d
    yield check_supervised_y_no_nan
    if name != 'CCA':
        # check that the regressor handles int input
        yield check_regressors_int
    if name != "GaussianProcessRegressor":
        # Test if NotFittedError is raised
        yield check_estimators_unfitted
    yield check_non_transformer_estimators_n_iter


def _yield_transformer_checks(name, transformer):
    # All transformers should either deal with sparse data or raise an
    # exception with type TypeError and an intelligible error message
    yield check_transformer_data_not_an_array
    # these don't actually fit the data, so don't raise errors
    yield check_transformer_general
    if not _safe_tags(transformer, "stateless"):
        yield check_transformers_unfitted
    # Dependent on external solvers and hence accessing the iter
    # param is non-trivial.
    external_solver = ['Isomap', 'KernelPCA', 'LocallyLinearEmbedding',
                       'RandomizedLasso', 'LogisticRegressionCV']
    if name not in external_solver:
        yield check_transformer_n_iter


def _yield_clustering_checks(name, clusterer):
    yield check_clusterer_compute_labels_predict
    if name not in ('WardAgglomeration', "FeatureAgglomeration"):
        # this is clustering on the features
        # let's not test that here.
        yield check_clustering
        yield check_estimators_partial_fit_n_features
    yield check_non_transformer_estimators_n_iter


def _yield_all_checks(name, estimator):
<<<<<<< HEAD
    tags = _safe_tags(estimator)
    input_types = tags.get("input_types", ["2darray"])
    if "2darray" not in input_types:
        warnings.warn("Can't test estimator {} which requires input "
                      " of type {}".format(name, input_types),
                      SkipTestWarning)
        return
    if tags.get("_skip_test", False):
        warnings.warn("Explicit SKIP via _skip_test tag for estimator "
                      "{}.".format(name),
                      SkipTestWarning)
        return

=======
>>>>>>> 0fb9a500
    for check in _yield_non_meta_checks(name, estimator):
        yield check
    if isinstance(estimator, ClassifierMixin):
        for check in _yield_classifier_checks(name, estimator):
            yield check
    if isinstance(estimator, RegressorMixin):
        for check in _yield_regressor_checks(name, estimator):
            yield check
    if isinstance(estimator, TransformerMixin):
        for check in _yield_transformer_checks(name, estimator):
            yield check
    if isinstance(estimator, ClusterMixin):
        for check in _yield_clustering_checks(name, estimator):
            yield check
    yield check_fit2d_predict1d
    yield check_fit2d_1sample
    yield check_fit2d_1feature
    yield check_fit1d_1feature
    yield check_fit1d_1sample
    yield check_get_params_invariance
    yield check_dict_unchanged
    yield check_dont_overwrite_parameters


def check_estimator(Estimator):
    """Check if estimator adheres to scikit-learn conventions.

    This estimator will run an extensive test-suite for input validation,
    shapes, etc.
    Additional tests for classifiers, regressors, clustering or transformers
    will be run if the Estimator class inherits from the corresponding mixin
    from sklearn.base.

    This test can be applied to classes or instances.
    Classes currently have some additional tests that related to construction,
    while passing instances allows the testing of multiple options.

    Parameters
    ----------
    estimator : estimator object or class
        Estimator to check. Estimator is a class object or instance.

    """
    if isinstance(Estimator, type):
        # got a class
        name = Estimator.__name__
        check_parameters_default_constructible(name, Estimator)
        check_no_fit_attributes_set_in_init(name, Estimator)
        estimator = Estimator()
    else:
        # got an instance
        estimator = Estimator
        name = type(estimator).__name__

    for check in _yield_all_checks(name, estimator):
        try:
            check(name, estimator)
        except SkipTest as message:
            # the only SkipTest thrown currently results from not
            # being able to import pandas.
            warnings.warn(message, SkipTestWarning)


def _boston_subset(n_samples=200):
    global BOSTON
    if BOSTON is None:
        boston = load_boston()
        X, y = boston.data, boston.target
        X, y = shuffle(X, y, random_state=0)
        X, y = X[:n_samples], y[:n_samples]
        X = StandardScaler().fit_transform(X)
        BOSTON = X, y
    return BOSTON


def set_checking_parameters(estimator):
    # set parameters to speed up some estimators and
    # avoid deprecated behaviour
    params = estimator.get_params()
    if ("n_iter" in params and estimator.__class__.__name__ != "TSNE"):
        estimator.set_params(n_iter=5)
    if "max_iter" in params:
        warnings.simplefilter("ignore", ConvergenceWarning)
        if estimator.max_iter is not None:
            estimator.set_params(max_iter=min(5, estimator.max_iter))
        # LinearSVR, LinearSVC
        if estimator.__class__.__name__ in ['LinearSVR', 'LinearSVC']:
            estimator.set_params(max_iter=20)
        # NMF
        if estimator.__class__.__name__ == 'NMF':
            estimator.set_params(max_iter=100)
        # MLP
        if estimator.__class__.__name__ in ['MLPClassifier', 'MLPRegressor']:
            estimator.set_params(max_iter=100)
    if "n_resampling" in params:
        # randomized lasso
        estimator.set_params(n_resampling=5)
    if "n_estimators" in params:
        # especially gradient boosting with default 100
        estimator.set_params(n_estimators=min(5, estimator.n_estimators))
    if "max_trials" in params:
        # RANSAC
        estimator.set_params(max_trials=10)
    if "n_init" in params:
        # K-Means
        estimator.set_params(n_init=2)

    if hasattr(estimator, "n_components"):
        estimator.n_components = 1

    if hasattr(estimator, "n_clusters"):
        estimator.n_clusters = min(estimator.n_clusters, 2)

    if hasattr(estimator, "n_best"):
        estimator.n_best = 1

    if estimator.__class__.__name__ == "SelectFdr":
        # be tolerant of noisy datasets (not actually speed)
        estimator.set_params(alpha=.5)

    if estimator.__class__.__name__ == "TheilSenRegressor":
        estimator.max_subpopulation = 100

    if isinstance(estimator, BaseRandomProjection):
        # Due to the jl lemma and often very few samples, the number
        # of components of the random matrix projection will be probably
        # greater than the number of features.
        # So we impose a smaller number (avoid "auto" mode)
<<<<<<< HEAD
        estimator.set_params(n_components=8)
=======
        estimator.set_params(n_components=2)
>>>>>>> 0fb9a500

    if isinstance(estimator, SelectKBest):
        # SelectKBest has a default of k=10
        # which is more feature than we have in most case.
        estimator.set_params(k=1)


class NotAnArray(object):
    " An object that is convertable to an array"

    def __init__(self, data):
        self.data = data

    def __array__(self, dtype=None):
        return self.data


def _is_32bit():
    """Detect if process is 32bit Python."""
    return struct.calcsize('P') * 8 == 32


def check_estimator_sparse_data(name, estimator_orig):
    rng = np.random.RandomState(0)
    X = rng.rand(40, 10)
    X[X < .8] = 0
    X_csr = sparse.csr_matrix(X)
    y = (4 * rng.rand(40)).astype(np.int)
<<<<<<< HEAD
    y = multioutput_estimator_convert_y_2d(estimator_orig, y)
=======
    # catch deprecation warnings
    with ignore_warnings(category=DeprecationWarning):
        estimator = clone(estimator_orig)
    y = multioutput_estimator_convert_y_2d(estimator, y)
>>>>>>> 0fb9a500
    for sparse_format in ['csr', 'csc', 'dok', 'lil', 'coo', 'dia', 'bsr']:
        X = X_csr.asformat(sparse_format)
        # catch deprecation warnings
        with ignore_warnings(category=DeprecationWarning):
            estimator = clone(estimator_orig)
            if name in ['Scaler', 'StandardScaler']:
<<<<<<< HEAD
                estimator.set_params(with_mean=False)
=======
                estimator = clone(estimator).set_params(with_mean=False)
            else:
                estimator = clone(estimator)
>>>>>>> 0fb9a500
        # fit and predict
        try:
            with ignore_warnings(category=DeprecationWarning):
                estimator.fit(X, y)
            if hasattr(estimator, "predict"):
                pred = estimator.predict(X)
                if _safe_tags(estimator, "multioutput_only"):
                    assert_equal(pred.shape, (X.shape[0], 1))
                else:
                    assert_equal(pred.shape, (X.shape[0],))
            if hasattr(estimator, 'predict_proba'):
                probs = estimator.predict_proba(X)
                assert_equal(probs.shape, (X.shape[0], 4))
        except TypeError as e:
            if 'sparse' not in repr(e):
                print("Estimator %s doesn't seem to fail gracefully on "
                      "sparse data: error message state explicitly that "
                      "sparse input is not supported if this is not the case."
                      % name)
                raise
        except Exception:
            print("Estimator %s doesn't seem to fail gracefully on "
                  "sparse data: it should raise a TypeError if sparse input "
                  "is explicitly not supported." % name)
            raise


@ignore_warnings(category=DeprecationWarning)
def check_sample_weights_pandas_series(name, estimator_orig):
    # check that estimators will accept a 'sample_weight' parameter of
    # type pandas.Series in the 'fit' function.
    estimator = clone(estimator_orig)
    if has_fit_parameter(estimator, "sample_weight"):
        try:
            import pandas as pd
            X = pd.DataFrame([[1, 1], [1, 2], [1, 3], [2, 1], [2, 2], [2, 3]])
            y = pd.Series([1, 1, 1, 2, 2, 2])
            weights = pd.Series([1] * 6)
            if _safe_tags(estimator, "multioutput_only"):
                y = pd.DataFrame(y)
            try:
                estimator.fit(X, y, sample_weight=weights)
            except ValueError:
                raise ValueError("Estimator {0} raises error if "
                                 "'sample_weight' parameter is of "
                                 "type pandas.Series".format(name))
        except ImportError:
            raise SkipTest("pandas is not installed: not testing for "
                           "input of type pandas.Series to class weight.")


@ignore_warnings(category=DeprecationWarning)
def check_sample_weights_list(name, estimator_orig):
    # check that estimators will accept a 'sample_weight' parameter of
    # type list in the 'fit' function.
    if has_fit_parameter(estimator_orig, "sample_weight"):
        estimator = clone(estimator_orig)
        rnd = np.random.RandomState(0)
        X = rnd.uniform(size=(10, 3))
        y = np.arange(10) % 3
        y = multioutput_estimator_convert_y_2d(estimator, y)
        sample_weight = [3] * 10
        # Test that estimators don't raise any exception
        estimator.fit(X, y, sample_weight=sample_weight)


@ignore_warnings(category=(DeprecationWarning, UserWarning))
def check_dtype_object(name, estimator_orig):
    # check that estimators treat dtype object as numeric if possible
    rng = np.random.RandomState(0)
    X = rng.rand(40, 10).astype(object)
    y = (X[:, 0] * 4).astype(np.int)
    estimator = clone(estimator_orig)
    y = multioutput_estimator_convert_y_2d(estimator, y)

    estimator.fit(X, y)
    if hasattr(estimator, "predict"):
        estimator.predict(X)

    if hasattr(estimator, "transform"):
        estimator.transform(X)

    try:
        estimator.fit(X, y.astype(object))
    except Exception as e:
        if "Unknown label type" not in str(e):
            raise

    X[0, 0] = {'foo': 'bar'}
    msg = "argument must be a string or a number"
    assert_raises_regex(TypeError, msg, estimator.fit, X, y)


@ignore_warnings
def check_dict_unchanged(name, estimator_orig):
    # this estimator raises
    # ValueError: Found array with 0 feature(s) (shape=(23, 0))
    # while a minimum of 1 is required.
    # error
    if name in ['SpectralCoclustering']:
        return
    rnd = np.random.RandomState(0)
    if name in ['RANSACRegressor']:
        X = 3 * rnd.uniform(size=(20, 3))
    else:
        X = 2 * rnd.uniform(size=(20, 3))

    y = X[:, 0].astype(np.int)
    estimator = clone(estimator_orig)
    y = multioutput_estimator_convert_y_2d(estimator, y)
    if hasattr(estimator, "n_components"):
        estimator.n_components = 1

    if hasattr(estimator, "n_clusters"):
        estimator.n_clusters = 1

    if hasattr(estimator, "n_best"):
        estimator.n_best = 1

    set_random_state(estimator, 1)

    estimator.fit(X, y)
    for method in ["predict", "transform", "decision_function",
                   "predict_proba"]:
        if hasattr(estimator, method):
            dict_before = estimator.__dict__.copy()
            getattr(estimator, method)(X)
            assert_dict_equal(estimator.__dict__, dict_before,
                              'Estimator changes __dict__ during %s' % method)


def is_public_parameter(attr):
    return not (attr.startswith('_') or attr.endswith('_'))


@ignore_warnings(category=DeprecationWarning)
def check_dont_overwrite_parameters(name, estimator_orig):
    # check that fit method only changes or sets private attributes
    if hasattr(estimator_orig.__init__, "deprecated_original"):
        # to not check deprecated classes
        return
    estimator = clone(estimator_orig)
    rnd = np.random.RandomState(0)
    X = 3 * rnd.uniform(size=(20, 3))
    y = X[:, 0].astype(np.int)
    y = multioutput_estimator_convert_y_2d(estimator, y)

    if hasattr(estimator, "n_components"):
        estimator.n_components = 1
    if hasattr(estimator, "n_clusters"):
        estimator.n_clusters = 1

    set_random_state(estimator, 1)
    dict_before_fit = estimator.__dict__.copy()
    estimator.fit(X, y)

    dict_after_fit = estimator.__dict__

    public_keys_after_fit = [key for key in dict_after_fit.keys()
                             if is_public_parameter(key)]

    attrs_added_by_fit = [key for key in public_keys_after_fit
                          if key not in dict_before_fit.keys()]

    # check that fit doesn't add any public attribute
    assert_true(not attrs_added_by_fit,
                ('Estimator adds public attribute(s) during'
                 ' the fit method.'
                 ' Estimators are only allowed to add private attributes'
                 ' either started with _ or ended'
                 ' with _ but %s added' % ', '.join(attrs_added_by_fit)))

    # check that fit doesn't change any public attribute
    attrs_changed_by_fit = [key for key in public_keys_after_fit
                            if (dict_before_fit[key]
                                is not dict_after_fit[key])]

    assert_true(not attrs_changed_by_fit,
                ('Estimator changes public attribute(s) during'
                 ' the fit method. Estimators are only allowed'
                 ' to change attributes started'
                 ' or ended with _, but'
                 ' %s changed' % ', '.join(attrs_changed_by_fit)))


@ignore_warnings(category=DeprecationWarning)
def check_fit2d_predict1d(name, estimator_orig):
    # check by fitting a 2d array and predicting with a 1d array
    rnd = np.random.RandomState(0)
    X = 3 * rnd.uniform(size=(20, 3))
    y = X[:, 0].astype(np.int)
    estimator = clone(estimator_orig)
    y = multioutput_estimator_convert_y_2d(estimator, y)

    if hasattr(estimator, "n_components"):
        estimator.n_components = 1
    if hasattr(estimator, "n_clusters"):
        estimator.n_clusters = 1

    set_random_state(estimator, 1)
    estimator.fit(X, y)

    for method in ["predict", "transform", "decision_function",
                   "predict_proba"]:
        if hasattr(estimator, method):
            assert_raise_message(ValueError, "Reshape your data",
                                 getattr(estimator, method), X[0])


@ignore_warnings
def check_fit2d_1sample(name, estimator_orig):
    # check by fitting a 2d array and prediting with a 1d array
    rnd = np.random.RandomState(0)
    X = 3 * rnd.uniform(size=(1, 10))
    y = X[:, 0].astype(np.int)
    estimator = clone(estimator_orig)
    y = multioutput_estimator_convert_y_2d(estimator, y)

    if hasattr(estimator, "n_components"):
        estimator.n_components = 1
    if hasattr(estimator, "n_clusters"):
        estimator.n_clusters = 1

    set_random_state(estimator, 1)
    try:
        estimator.fit(X, y)
    except ValueError:
        pass


@ignore_warnings
def check_fit2d_1feature(name, estimator_orig):
    # check by fitting a 2d array and prediting with a 1d array
    rnd = np.random.RandomState(0)
    X = 3 * rnd.uniform(size=(10, 1))
    y = X[:, 0].astype(np.int)
    estimator = clone(estimator_orig)
    y = multioutput_estimator_convert_y_2d(estimator, y)

    if hasattr(estimator, "n_components"):
        estimator.n_components = 1
    if hasattr(estimator, "n_clusters"):
        estimator.n_clusters = 1

    set_random_state(estimator, 1)
    try:
        estimator.fit(X, y)
    except ValueError:
        pass


@ignore_warnings
def check_fit1d_1feature(name, estimator_orig):
    # check fitting 1d array with 1 feature
    rnd = np.random.RandomState(0)
    X = 3 * rnd.uniform(size=(20))
    y = X.astype(np.int)
    estimator = clone(estimator_orig)
    y = multioutput_estimator_convert_y_2d(estimator, y)

    if hasattr(estimator, "n_components"):
        estimator.n_components = 1
    if hasattr(estimator, "n_clusters"):
        estimator.n_clusters = 1

    set_random_state(estimator, 1)

    try:
        estimator.fit(X, y)
    except ValueError:
        pass


@ignore_warnings
def check_fit1d_1sample(name, estimator_orig):
    # check fitting 1d array with 1 feature
    rnd = np.random.RandomState(0)
    X = 3 * rnd.uniform(size=(20))
    y = np.array([1])
    estimator = clone(estimator_orig)
    y = multioutput_estimator_convert_y_2d(estimator, y)

    if hasattr(estimator, "n_components"):
        estimator.n_components = 1
    if hasattr(estimator, "n_clusters"):
        estimator.n_clusters = 1

    set_random_state(estimator, 1)

    try:
        estimator.fit(X, y)
    except ValueError:
        pass


@ignore_warnings(category=DeprecationWarning)
def check_transformer_general(name, transformer):
    X, y = make_blobs(n_samples=30, centers=[[0, 0, 0], [1, 1, 1]],
                      random_state=0, n_features=2, cluster_std=0.1)
    X = StandardScaler().fit_transform(X)
    X -= X.min()
    _check_transformer(name, transformer, X, y)
    _check_transformer(name, transformer, X.tolist(), y.tolist())


@ignore_warnings(category=DeprecationWarning)
def check_transformer_data_not_an_array(name, transformer):
    X, y = make_blobs(n_samples=30, centers=[[0, 0, 0], [1, 1, 1]],
                      random_state=0, n_features=2, cluster_std=0.1)
    X = StandardScaler().fit_transform(X)
    # We need to make sure that we have non negative data, for things
    # like NMF
    X -= X.min() - .1
    this_X = NotAnArray(X)
    this_y = NotAnArray(np.asarray(y))
    _check_transformer(name, transformer, this_X, this_y)


@ignore_warnings(category=DeprecationWarning)
def check_transformers_unfitted(name, transformer):
    X, y = _boston_subset()

    transformer = clone(transformer)

    assert_raises((AttributeError, ValueError), transformer.transform, X)


def _check_transformer(name, transformer_orig, X, y):
    if name in ('CCA', 'LocallyLinearEmbedding', 'KernelPCA') and _is_32bit():
        # Those transformers yield non-deterministic output when executed on
        # a 32bit Python. The same transformers are stable on 64bit Python.
        # FIXME: try to isolate a minimalistic reproduction case only depending
        # on numpy & scipy and/or maybe generate a test dataset that does not
        # cause such unstable behaviors.
        msg = name + ' is non deterministic on 32bit Python'
        raise SkipTest(msg)
    n_samples, n_features = np.asarray(X).shape
    transformer = clone(transformer_orig)
    set_random_state(transformer)

    # fit

    if name in CROSS_DECOMPOSITION:
        y_ = np.c_[y, y]
        y_[::2, 1] *= 2
    else:
        y_ = y

    transformer.fit(X, y_)
    # fit_transform method should work on non fitted estimator
    transformer_clone = clone(transformer)
    X_pred = transformer_clone.fit_transform(X, y=y_)

    if isinstance(X_pred, tuple):
        for x_pred in X_pred:
            assert_equal(x_pred.shape[0], n_samples)
    else:
        # check for consistent n_samples
        assert_equal(X_pred.shape[0], n_samples)

    if hasattr(transformer, 'transform'):
        if name in CROSS_DECOMPOSITION:
            X_pred2 = transformer.transform(X, y_)
            X_pred3 = transformer.fit_transform(X, y=y_)
        else:
            X_pred2 = transformer.transform(X)
            X_pred3 = transformer.fit_transform(X, y=y_)
        if isinstance(X_pred, tuple) and isinstance(X_pred2, tuple):
            for x_pred, x_pred2, x_pred3 in zip(X_pred, X_pred2, X_pred3):
                assert_allclose_dense_sparse(
                    x_pred, x_pred2, atol=1e-2,
                    err_msg="fit_transform and transform outcomes "
                            "not consistent in %s"
                    % transformer)
                assert_allclose_dense_sparse(
                    x_pred, x_pred3, atol=1e-2,
                    err_msg="consecutive fit_transform outcomes "
                            "not consistent in %s"
                    % transformer)
        else:
            assert_allclose_dense_sparse(
                X_pred, X_pred2,
                err_msg="fit_transform and transform outcomes "
                        "not consistent in %s"
                % transformer, atol=1e-2)
            assert_allclose_dense_sparse(
                X_pred, X_pred3, atol=1e-2,
                err_msg="consecutive fit_transform outcomes "
                        "not consistent in %s"
                % transformer)
            assert_equal(_num_samples(X_pred2), n_samples)
            assert_equal(_num_samples(X_pred3), n_samples)

        # raises error on malformed input for transform
        if hasattr(X, 'T') and not _safe_tags(transformer, "stateless"):
            # If it's not an array, it does not have a 'T' property
            assert_raises(ValueError, transformer.transform, X.T)


@ignore_warnings
def check_pipeline_consistency(name, estimator_orig):
    if name in ('CCA', 'LocallyLinearEmbedding', 'KernelPCA') and _is_32bit():
        # Those transformers yield non-deterministic output when executed on
        # a 32bit Python. The same transformers are stable on 64bit Python.
        # FIXME: try to isolate a minimalistic reproduction case only depending
        # scipy and/or maybe generate a test dataset that does not
        # cause such unstable behaviors.
        msg = name + ' is non deterministic on 32bit Python'
        raise SkipTest(msg)

    # check that make_pipeline(est) gives same score as est
    X, y = make_blobs(n_samples=30, centers=[[0, 0, 0], [1, 1, 1]],
                      random_state=0, n_features=2, cluster_std=0.1)
    X -= X.min()
    estimator = clone(estimator_orig)
    y = multioutput_estimator_convert_y_2d(estimator, y)
    set_random_state(estimator)
    pipeline = make_pipeline(estimator)
    estimator.fit(X, y)
    pipeline.fit(X, y)

    funcs = ["score", "fit_transform"]

    for func_name in funcs:
        func = getattr(estimator, func_name, None)
        if func is not None:
            func_pipeline = getattr(pipeline, func_name)
            result = func(X, y)
            result_pipe = func_pipeline(X, y)
            assert_allclose_dense_sparse(result, result_pipe)


@ignore_warnings
def check_fit_score_takes_y(name, estimator_orig):
    # check that all estimators accept an optional y
    # in fit and score so they can be used in pipelines
    rnd = np.random.RandomState(0)
    X = rnd.uniform(size=(10, 3))
    y = np.arange(10) % 3
    estimator = clone(estimator_orig)
    y = multioutput_estimator_convert_y_2d(estimator, y)
    set_random_state(estimator)

    funcs = ["fit", "score", "partial_fit", "fit_predict", "fit_transform"]
    for func_name in funcs:
        func = getattr(estimator, func_name, None)
        if func is not None:
            func(X, y)
            args = [p.name for p in signature(func).parameters.values()]
            if args[0] == "self":
                # if_delegate_has_method makes methods into functions
                # with an explicit "self", so need to shift arguments
                args = args[1:]
            assert_true(args[1] in ["y", "Y"],
                        "Expected y or Y as second argument for method "
                        "%s of %s. Got arguments: %r."
                        % (func_name, type(estimator).__name__, args))


@ignore_warnings
def check_estimators_dtypes(name, estimator_orig):
    rnd = np.random.RandomState(0)
    X_train_32 = 3 * rnd.uniform(size=(20, 5)).astype(np.float32)
    X_train_64 = X_train_32.astype(np.float64)
    X_train_int_64 = X_train_32.astype(np.int64)
    X_train_int_32 = X_train_32.astype(np.int32)
    y = X_train_int_64[:, 0]
    y = multioutput_estimator_convert_y_2d(estimator_orig, y)

    methods = ["predict", "transform", "decision_function", "predict_proba"]

    for X_train in [X_train_32, X_train_64, X_train_int_64, X_train_int_32]:
        estimator = clone(estimator_orig)
        set_random_state(estimator, 1)
        estimator.fit(X_train, y)

        for method in methods:
            if hasattr(estimator, method):
                getattr(estimator, method)(X_train)


@ignore_warnings(category=DeprecationWarning)
def check_estimators_empty_data_messages(name, estimator_orig):
    e = clone(estimator_orig)
    set_random_state(e, 1)

    X_zero_samples = np.empty(0).reshape(0, 3)
    # The precise message can change depending on whether X or y is
    # validated first. Let us test the type of exception only:
    assert_raises(ValueError, e.fit, X_zero_samples, [])

    X_zero_features = np.empty(0).reshape(3, 0)
    # the following y should be accepted by both classifiers and regressors
    # and ignored by unsupervised models
    y = multioutput_estimator_convert_y_2d(e, np.array([1, 0, 1]))
    msg = ("0 feature\(s\) \(shape=\(3, 0\)\) while a minimum of \d* "
           "is required.")
    assert_raises_regex(ValueError, msg, e.fit, X_zero_features, y)


@ignore_warnings(category=DeprecationWarning)
def check_estimators_nan_inf(name, estimator_orig):
    # Checks that Estimator X's do not contain NaN or inf.
    rnd = np.random.RandomState(0)
    X_train_finite = rnd.uniform(size=(10, 3))
    X_train_nan = rnd.uniform(size=(10, 3))
    X_train_nan[0, 0] = np.nan
    X_train_inf = rnd.uniform(size=(10, 3))
    X_train_inf[0, 0] = np.inf
    y = np.ones(10)
    y[:5] = 0
    y = multioutput_estimator_convert_y_2d(estimator_orig, y)
    error_string_fit = "Estimator doesn't check for NaN and inf in fit."
    error_string_predict = ("Estimator doesn't check for NaN and inf in"
                            " predict.")
    error_string_transform = ("Estimator doesn't check for NaN and inf in"
                              " transform.")
    for X_train in [X_train_nan, X_train_inf]:
        # catch deprecation warnings
        with ignore_warnings(category=DeprecationWarning):
            estimator = clone(estimator_orig)
            set_random_state(estimator, 1)
            # try to fit
            try:
                estimator.fit(X_train, y)
            except ValueError as e:
                if 'inf' not in repr(e) and 'NaN' not in repr(e):
                    print(error_string_fit, estimator, e)
                    traceback.print_exc(file=sys.stdout)
                    raise e
            except Exception as exc:
                print(error_string_fit, estimator, exc)
                traceback.print_exc(file=sys.stdout)
                raise exc
            else:
                raise AssertionError(error_string_fit, estimator)
            # actually fit
            estimator.fit(X_train_finite, y)

            # predict
            if hasattr(estimator, "predict"):
                try:
                    estimator.predict(X_train)
                except ValueError as e:
                    if 'inf' not in repr(e) and 'NaN' not in repr(e):
                        print(error_string_predict, estimator, e)
                        traceback.print_exc(file=sys.stdout)
                        raise e
                except Exception as exc:
                    print(error_string_predict, estimator, exc)
                    traceback.print_exc(file=sys.stdout)
                else:
                    raise AssertionError(error_string_predict, estimator)

            # transform
            if hasattr(estimator, "transform"):
                try:
                    estimator.transform(X_train)
                except ValueError as e:
                    if 'inf' not in repr(e) and 'NaN' not in repr(e):
                        print(error_string_transform, estimator, e)
                        traceback.print_exc(file=sys.stdout)
                        raise e
                except Exception as exc:
                    print(error_string_transform, estimator, exc)
                    traceback.print_exc(file=sys.stdout)
                else:
                    raise AssertionError(error_string_transform, estimator)


@ignore_warnings
def check_estimators_pickle(name, estimator_orig):
    """Test that we can pickle all estimators"""
    check_methods = ["predict", "transform", "decision_function",
                     "predict_proba"]

    X, y = make_blobs(n_samples=30, centers=[[0, 0, 0], [1, 1, 1]],
                      random_state=0, n_features=2, cluster_std=0.1)

    # some estimators can't do features less than 0
    X -= X.min()

    estimator = clone(estimator_orig)

    # some estimators only take multioutputs
    y = multioutput_estimator_convert_y_2d(estimator, y)

    set_random_state(estimator)
    estimator.fit(X, y)

    result = dict()
    for method in check_methods:
        if hasattr(estimator, method):
            result[method] = getattr(estimator, method)(X)

    # pickle and unpickle!
    pickled_estimator = pickle.dumps(estimator)
    if estimator.__module__.startswith('sklearn.'):
        assert_true(b"version" in pickled_estimator)
    unpickled_estimator = pickle.loads(pickled_estimator)

    for method in result:
        unpickled_result = getattr(unpickled_estimator, method)(X)
        assert_allclose_dense_sparse(result[method], unpickled_result)


@ignore_warnings(category=DeprecationWarning)
def check_estimators_partial_fit_n_features(name, estimator_orig):
    # check if number of features changes between calls to partial_fit.
    if not hasattr(estimator_orig, 'partial_fit'):
        return
    estimator = clone(estimator_orig)
    X, y = make_blobs(n_samples=50, random_state=1)
    X -= X.min()

    try:
        if isinstance(estimator, ClassifierMixin):
            classes = np.unique(y)
            estimator.partial_fit(X, y, classes=classes)
        else:
            estimator.partial_fit(X, y)
    except NotImplementedError:
        return

    assert_raises(ValueError, estimator.partial_fit, X[:, :-1], y)


@ignore_warnings(category=DeprecationWarning)
def check_clustering(name, clusterer_orig):
    clusterer = clone(clusterer_orig)
    X, y = make_blobs(n_samples=50, random_state=1)
    X, y = shuffle(X, y, random_state=7)
    X = StandardScaler().fit_transform(X)
    n_samples, n_features = X.shape
    # catch deprecation and neighbors warnings
    if hasattr(clusterer, "n_clusters"):
        clusterer.set_params(n_clusters=3)
    set_random_state(clusterer)
    if name == 'AffinityPropagation':
        clusterer.set_params(preference=-100)
        clusterer.set_params(max_iter=100)

    # fit
    clusterer.fit(X)
    # with lists
    clusterer.fit(X.tolist())

    assert_equal(clusterer.labels_.shape, (n_samples,))
    pred = clusterer.labels_
    assert_greater(adjusted_rand_score(pred, y), 0.4)
    # fit another time with ``fit_predict`` and compare results
    if name == 'SpectralClustering':
        # there is no way to make Spectral clustering deterministic :(
        return
    set_random_state(clusterer)
    with warnings.catch_warnings(record=True):
        pred2 = clusterer.fit_predict(X)
    assert_array_equal(pred, pred2)


@ignore_warnings(category=DeprecationWarning)
def check_clusterer_compute_labels_predict(name, clusterer_orig):
    """Check that predict is invariant of compute_labels"""
    X, y = make_blobs(n_samples=20, random_state=0)
    clusterer = clone(clusterer_orig)

    if hasattr(clusterer, "compute_labels"):
        # MiniBatchKMeans
        if hasattr(clusterer, "random_state"):
            clusterer.set_params(random_state=0)

        X_pred1 = clusterer.fit(X).predict(X)
        clusterer.set_params(compute_labels=False)
        X_pred2 = clusterer.fit(X).predict(X)
        assert_array_equal(X_pred1, X_pred2)


@ignore_warnings(category=DeprecationWarning)
def check_classifiers_one_label(name, classifier_orig):
    error_string_fit = "Classifier can't train when only one class is present."
    error_string_predict = ("Classifier can't predict when only one class is "
                            "present.")
    rnd = np.random.RandomState(0)
    X_train = rnd.uniform(size=(10, 3))
    X_test = rnd.uniform(size=(10, 3))
    y = np.ones(10)
    # catch deprecation warnings
    with ignore_warnings(category=DeprecationWarning):
        classifier = clone(classifier_orig)
        # try to fit
        try:
            classifier.fit(X_train, y)
        except ValueError as e:
            if 'class' not in repr(e):
                print(error_string_fit, classifier, e)
                traceback.print_exc(file=sys.stdout)
                raise e
            else:
                return
        except Exception as exc:
            print(error_string_fit, classifier, exc)
            traceback.print_exc(file=sys.stdout)
            raise exc
        # predict
        try:
            assert_array_equal(classifier.predict(X_test), y)
        except Exception as exc:
            print(error_string_predict, classifier, exc)
            raise exc


@ignore_warnings  # Warnings are raised by decision function
def check_classifiers_train(name, classifier_orig):
    X_m, y_m = make_blobs(n_samples=300, random_state=0)
    X_m, y_m = shuffle(X_m, y_m, random_state=7)
    X_m = StandardScaler().fit_transform(X_m)
    # generate binary problem from multi-class one
    y_b = y_m[y_m != 2]
    X_b = X_m[y_m != 2]
    tags = _safe_tags(classifier_orig)
    for (X, y) in [(X_m, y_m), (X_b, y_b)]:
        classes = np.unique(y)
        n_classes = len(classes)
        n_samples, n_features = X.shape
        classifier = clone(classifier_orig)
        if name in ['BernoulliNB', 'MultinomialNB']:
            X -= X.min()
        set_random_state(classifier)
        # raises error on malformed input for fit
        assert_raises(ValueError, classifier.fit, X, y[:-1])

        # fit
        classifier.fit(X, y)
        # with lists
        classifier.fit(X.tolist(), y.tolist())
        assert_true(hasattr(classifier, "classes_"))
        y_pred = classifier.predict(X)
        assert_equal(y_pred.shape, (n_samples,))
        # training set performance
        if tags.get("test_accuracy", True):
            assert_greater(accuracy_score(y, y_pred), 0.83)

        # raises error on malformed input for predict
        if tags.get("input_validation", True):
            assert_raises(ValueError, classifier.predict, X.T)
        if hasattr(classifier, "decision_function"):
            try:
                # decision_function agrees with predict
                decision = classifier.decision_function(X)
                if n_classes is 2:
                    if not tags.get("multioutput_only", False):
                        assert_equal(decision.shape, (n_samples,))
                    else:
                        assert_equal(decision.shape, (n_samples, 1))
                    dec_pred = (decision.ravel() > 0).astype(np.int)
                    assert_array_equal(dec_pred, y_pred)
                else:
                    assert_equal(decision.shape, (n_samples, n_classes))
                    assert_array_equal(np.argmax(decision, axis=1), y_pred)

                if tags.get("input_validation", True):
                    # raises error on malformed input for decision_function
                    assert_raises(ValueError,
                                  classifier.decision_function, X.T)
            except NotImplementedError:
                pass
        if hasattr(classifier, "predict_proba"):
            # predict_proba agrees with predict
            y_prob = classifier.predict_proba(X)
            assert_equal(y_prob.shape, (n_samples, n_classes))
            assert_array_equal(np.argmax(y_prob, axis=1), y_pred)
            # check that probas for all classes sum to one
<<<<<<< HEAD
            assert_array_almost_equal(np.sum(y_prob, axis=1),
                                      np.ones(n_samples))
            if tags.get("input_validation", True):
                # raises error on malformed input for predict_proba
                assert_raises(ValueError, classifier.predict_proba, X.T)
=======
            assert_allclose(np.sum(y_prob, axis=1), np.ones(n_samples))
            # raises error on malformed input
            assert_raises(ValueError, classifier.predict_proba, X.T)
            # raises error on malformed input for predict_proba
            assert_raises(ValueError, classifier.predict_proba, X.T)
>>>>>>> 0fb9a500
            if hasattr(classifier, "predict_log_proba"):
                # predict_log_proba is a transformation of predict_proba
                y_log_prob = classifier.predict_log_proba(X)
                assert_allclose(y_log_prob, np.log(y_prob), 8)
                assert_array_equal(np.argsort(y_log_prob), np.argsort(y_prob))


@ignore_warnings(category=DeprecationWarning)
def check_estimators_fit_returns_self(name, estimator_orig):
    """Check if self is returned when calling fit"""
    X, y = make_blobs(random_state=0, n_samples=9, n_features=4)
    # some want non-negative input
    X -= X.min()

    estimator = clone(estimator_orig)
    y = multioutput_estimator_convert_y_2d(estimator, y)

    set_random_state(estimator)

    assert_true(estimator.fit(X, y) is estimator)


@ignore_warnings
def check_estimators_unfitted(name, estimator_orig):
    """Check that predict raises an exception in an unfitted estimator.

    Unfitted estimators should raise either AttributeError or ValueError.
    The specific exception type NotFittedError inherits from both and can
    therefore be adequately raised for that purpose.
    """

    # Common test for Regressors as well as Classifiers
    X, y = _boston_subset()

    est = clone(estimator_orig)

    msg = "fit"
    if hasattr(est, 'predict'):
        assert_raise_message((AttributeError, ValueError), msg,
                             est.predict, X)

    if hasattr(est, 'decision_function'):
        assert_raise_message((AttributeError, ValueError), msg,
                             est.decision_function, X)

    if hasattr(est, 'predict_proba'):
        assert_raise_message((AttributeError, ValueError), msg,
                             est.predict_proba, X)

    if hasattr(est, 'predict_log_proba'):
        assert_raise_message((AttributeError, ValueError), msg,
                             est.predict_log_proba, X)


@ignore_warnings(category=DeprecationWarning)
def check_supervised_y_2d(name, estimator_orig):
<<<<<<< HEAD
    if _safe_tags(estimator_orig, "multioutput_only"):
=======
    if "MultiTask" in name:
>>>>>>> 0fb9a500
        # These only work on 2d, so this test makes no sense
        return
    rnd = np.random.RandomState(0)
    X = rnd.uniform(size=(10, 3))
    y = np.arange(10) % 3
    estimator = clone(estimator_orig)
    set_random_state(estimator)
    # fit
    estimator.fit(X, y)
    y_pred = estimator.predict(X)

    set_random_state(estimator)
    # Check that when a 2D y is given, a DataConversionWarning is
    # raised
    with warnings.catch_warnings(record=True) as w:
        warnings.simplefilter("always", DataConversionWarning)
        warnings.simplefilter("ignore", RuntimeWarning)
        estimator.fit(X, y[:, np.newaxis])
    y_pred_2d = estimator.predict(X)
    msg = "expected 1 DataConversionWarning, got: %s" % (
        ", ".join([str(w_x) for w_x in w]))
    if not _safe_tags(estimator, "multioutput"):
        # check that we warned if we don't support multi-output
        assert_greater(len(w), 0, msg)
        assert_true("DataConversionWarning('A column-vector y"
                    " was passed when a 1d array was expected" in msg)
    assert_allclose(y_pred.ravel(), y_pred_2d.ravel())


@ignore_warnings(category=DeprecationWarning)
def check_classifiers_classes(name, classifier_orig):
    X, y = make_blobs(n_samples=30, random_state=0, cluster_std=0.1)
    X, y = shuffle(X, y, random_state=7)
    X = StandardScaler().fit_transform(X)
    # We need to make sure that we have non negative data, for things
    # like NMF
    X -= X.min() - .1
    y_names = np.array(["one", "two", "three"])[y]

    for y_names in [y_names, y_names.astype('O')]:
        if name in ["LabelPropagation", "LabelSpreading"]:
            # TODO some complication with -1 label
            y_ = y
        else:
            y_ = y_names

        classes = np.unique(y_)
        classifier = clone(classifier_orig)
        if name == 'BernoulliNB':
            classifier.set_params(binarize=X.mean())
        set_random_state(classifier)
        # fit
        classifier.fit(X, y_)

        y_pred = classifier.predict(X)
        # training set performance
        assert_array_equal(np.unique(y_), np.unique(y_pred))
        if np.any(classifier.classes_ != classes):
            print("Unexpected classes_ attribute for %r: "
                  "expected %s, got %s" %
                  (classifier, classes, classifier.classes_))


@ignore_warnings(category=DeprecationWarning)
def check_regressors_int(name, regressor_orig):
    X, _ = _boston_subset()
    X = X[:50]
    rnd = np.random.RandomState(0)
    y = rnd.randint(3, size=X.shape[0])
    y = multioutput_estimator_convert_y_2d(regressor_orig, y)
    rnd = np.random.RandomState(0)
    # separate estimators to control random seeds
    regressor_1 = clone(regressor_orig)
    regressor_2 = clone(regressor_orig)
    set_random_state(regressor_1)
    set_random_state(regressor_2)

    if name in CROSS_DECOMPOSITION:
        y_ = np.vstack([y, 2 * y + rnd.randint(2, size=len(y))])
        y_ = y_.T
    else:
        y_ = y

    # fit
    regressor_1.fit(X, y_)
    pred1 = regressor_1.predict(X)
    regressor_2.fit(X, y_.astype(np.float))
    pred2 = regressor_2.predict(X)
    assert_allclose(pred1, pred2, atol=1e-2, err_msg=name)


@ignore_warnings(category=DeprecationWarning)
def check_regressors_train(name, regressor_orig):
    X, y = _boston_subset()
    y = StandardScaler().fit_transform(y.reshape(-1, 1))  # X is already scaled
    y = y.ravel()
    regressor = clone(regressor_orig)
    y = multioutput_estimator_convert_y_2d(regressor, y)
    rnd = np.random.RandomState(0)
    if not hasattr(regressor, 'alphas') and hasattr(regressor, 'alpha'):
        # linear regressors need to set alpha, but not generalized CV ones
        regressor.alpha = 0.01
    if name == 'PassiveAggressiveRegressor':
        regressor.C = 0.01

    # raises error on malformed input for fit
    assert_raises(ValueError, regressor.fit, X, y[:-1])
    # fit
    if name in CROSS_DECOMPOSITION:
        y_ = np.vstack([y, 2 * y + rnd.randint(2, size=len(y))])
        y_ = y_.T
    else:
        y_ = y
    set_random_state(regressor)
    regressor.fit(X, y_)
    regressor.fit(X.tolist(), y_.tolist())
    y_pred = regressor.predict(X)
    assert_equal(y_pred.shape, y_.shape)

    # TODO: find out why PLS and CCA fail. RANSAC is random
    # and furthermore assumes the presence of outliers, hence
    # skipped
    if _safe_tags(regressor, "test_accuracy"):
        assert_greater(regressor.score(X, y_), 0.5)


@ignore_warnings
def check_regressors_no_decision_function(name, regressor_orig):
    # checks whether regressors have decision_function or predict_proba
    rng = np.random.RandomState(0)
    X = rng.normal(size=(10, 4))
    regressor = clone(regressor_orig)
    y = multioutput_estimator_convert_y_2d(regressor, X[:, 0])

    if hasattr(regressor, "n_components"):
        # FIXME CCA, PLS is not robust to rank 1 effects
        regressor.n_components = 1

    regressor.fit(X, y)
    funcs = ["decision_function", "predict_proba", "predict_log_proba"]
    for func_name in funcs:
        func = getattr(regressor, func_name, None)
        if func is None:
            # doesn't have function
            continue
        # has function. Should raise deprecation warning
        msg = func_name
        assert_warns_message(DeprecationWarning, msg, func, X)


@ignore_warnings(category=DeprecationWarning)
def check_class_weight_classifiers(name, classifier_orig):
    if name == "NuSVC":
        # the sparse version has a parameter that doesn't do anything
        raise SkipTest
    if name.endswith("NB"):
        # NaiveBayes classifiers have a somewhat different interface.
        # FIXME SOON!
        raise SkipTest

    for n_centers in [2, 3]:
        # create a very noisy dataset
        X, y = make_blobs(centers=n_centers, random_state=0, cluster_std=20)
        X_train, X_test, y_train, y_test = train_test_split(X, y, test_size=.5,
                                                            random_state=0)
        n_centers = len(np.unique(y_train))

        if n_centers == 2:
            class_weight = {0: 1000, 1: 0.0001}
        else:
            class_weight = {0: 1000, 1: 0.0001, 2: 0.0001}

        classifier = clone(classifier_orig).set_params(
            class_weight=class_weight)
        if hasattr(classifier, "n_iter"):
            classifier.set_params(n_iter=100)
        if hasattr(classifier, "min_weight_fraction_leaf"):
            classifier.set_params(min_weight_fraction_leaf=0.01)

        set_random_state(classifier)
        classifier.fit(X_train, y_train)
        y_pred = classifier.predict(X_test)
        assert_greater(np.mean(y_pred == 0), 0.89)


@ignore_warnings(category=DeprecationWarning)
def check_class_weight_balanced_classifiers(name, classifier_orig, X_train,
                                            y_train, X_test, y_test, weights):
    classifier = clone(classifier_orig)
    if hasattr(classifier, "n_iter"):
        classifier.set_params(n_iter=100)

    set_random_state(classifier)
    classifier.fit(X_train, y_train)
    y_pred = classifier.predict(X_test)

    classifier.set_params(class_weight='balanced')
    classifier.fit(X_train, y_train)
    y_pred_balanced = classifier.predict(X_test)
    assert_greater(f1_score(y_test, y_pred_balanced, average='weighted'),
                   f1_score(y_test, y_pred, average='weighted'))


@ignore_warnings(category=DeprecationWarning)
def check_class_weight_balanced_linear_classifier(name, Classifier):
    """Test class weights with non-contiguous class labels."""
    # this is run on classes, not instances, though this should be changed
    X = np.array([[-1.0, -1.0], [-1.0, 0], [-.8, -1.0],
                  [1.0, 1.0], [1.0, 0.0]])
    y = np.array([1, 1, 1, -1, -1])

    classifier = Classifier()
    if hasattr(classifier, "n_iter"):
        # This is a very small dataset, default n_iter are likely to prevent
        # convergence
        classifier.set_params(n_iter=1000)
    set_random_state(classifier)

    # Let the model compute the class frequencies
    classifier.set_params(class_weight='balanced')
    coef_balanced = classifier.fit(X, y).coef_.copy()

    # Count each label occurrence to reweight manually
    n_samples = len(y)
    n_classes = float(len(np.unique(y)))

    class_weight = {1: n_samples / (np.sum(y == 1) * n_classes),
                    -1: n_samples / (np.sum(y == -1) * n_classes)}
    classifier.set_params(class_weight=class_weight)
    coef_manual = classifier.fit(X, y).coef_.copy()

    assert_allclose(coef_balanced, coef_manual)


@ignore_warnings(category=DeprecationWarning)
def check_estimators_overwrite_params(name, estimator_orig):
    X, y = make_blobs(random_state=0, n_samples=9)
    # some want non-negative input
    X -= X.min()
    estimator = clone(estimator_orig)
    y = multioutput_estimator_convert_y_2d(estimator, y)

    set_random_state(estimator)

    # Make a physical copy of the original estimator parameters before fitting.
    params = estimator.get_params()
    original_params = deepcopy(params)

    # Fit the model
    estimator.fit(X, y)

    # Compare the state of the model parameters with the original parameters
    new_params = estimator.get_params()
    for param_name, original_value in original_params.items():
        new_value = new_params[param_name]

        # We should never change or mutate the internal state of input
        # parameters by default. To check this we use the joblib.hash function
        # that introspects recursively any subobjects to compute a checksum.
        # The only exception to this rule of immutable constructor parameters
        # is possible RandomState instance but in this check we explicitly
        # fixed the random_state params recursively to be integer seeds.
        assert_equal(hash(new_value), hash(original_value),
                     "Estimator %s should not change or mutate "
                     " the parameter %s from %s to %s during fit."
                     % (name, param_name, original_value, new_value))


@ignore_warnings(category=DeprecationWarning)
def check_no_fit_attributes_set_in_init(name, Estimator):
    """Check that Estimator.__init__ doesn't set trailing-_ attributes."""
    # this check works on classes, not instances
    estimator = Estimator()
    for attr in dir(estimator):
        if attr.endswith("_") and not attr.startswith("__"):
            # This check is for properties, they can be listed in dir
            # while at the same time have hasattr return False as long
            # as the property getter raises an AttributeError
            assert_false(
                hasattr(estimator, attr),
                "By convention, attributes ending with '_' are "
                'estimated from data in scikit-learn. Consequently they '
                'should not be initialized in the constructor of an '
                'estimator but in the fit method. Attribute {!r} '
                'was found in estimator {}'.format(attr, name))


@ignore_warnings(category=DeprecationWarning)
def check_sparsify_coefficients(name, estimator_orig):
    X = np.array([[-2, -1], [-1, -1], [-1, -2], [1, 1], [1, 2], [2, 1],
                  [-1, -2], [2, 2], [-2, -2]])
    y = [1, 1, 1, 2, 2, 2, 3, 3, 3]
    est = clone(estimator_orig)

    est.fit(X, y)
    pred_orig = est.predict(X)

    # test sparsify with dense inputs
    est.sparsify()
    assert_true(sparse.issparse(est.coef_))
    pred = est.predict(X)
    assert_array_equal(pred, pred_orig)

    # pickle and unpickle with sparse coef_
    est = pickle.loads(pickle.dumps(est))
    assert_true(sparse.issparse(est.coef_))
    pred = est.predict(X)
    assert_array_equal(pred, pred_orig)


@ignore_warnings(category=DeprecationWarning)
def check_classifier_data_not_an_array(name, estimator_orig):
    X = np.array([[3, 0], [0, 1], [0, 2], [1, 1], [1, 2], [2, 1]])
    y = [1, 1, 1, 2, 2, 2]
    y = multioutput_estimator_convert_y_2d(estimator_orig, y)
    check_estimators_data_not_an_array(name, estimator_orig, X, y)


@ignore_warnings(category=DeprecationWarning)
def check_regressor_data_not_an_array(name, estimator_orig):
    X, y = _boston_subset(n_samples=50)
    y = multioutput_estimator_convert_y_2d(estimator_orig, y)
    check_estimators_data_not_an_array(name, estimator_orig, X, y)


@ignore_warnings(category=DeprecationWarning)
def check_estimators_data_not_an_array(name, estimator_orig, X, y):

    if name in CROSS_DECOMPOSITION:
        raise SkipTest
    # separate estimators to control random seeds
    estimator_1 = clone(estimator_orig)
    estimator_2 = clone(estimator_orig)
    set_random_state(estimator_1)
    set_random_state(estimator_2)

    y_ = NotAnArray(np.asarray(y))
    X_ = NotAnArray(np.asarray(X))

    # fit
    estimator_1.fit(X_, y_)
    pred1 = estimator_1.predict(X_)
    estimator_2.fit(X, y)
    pred2 = estimator_2.predict(X)
    assert_allclose(pred1, pred2, atol=1e-2, err_msg=name)


def check_parameters_default_constructible(name, Estimator):
    # this check works on classes, not instances
<<<<<<< HEAD
=======
    classifier = LinearDiscriminantAnalysis()
>>>>>>> 0fb9a500
    # test default-constructibility
    # get rid of deprecation warnings
    with ignore_warnings(category=DeprecationWarning):
        required_parameters = getattr(Estimator, "_required_parameters", [])
        if len(required_parameters):
            if required_parameters == ["estimator"]:
                if issubclass(Estimator, RegressorMixin):
                    estimator = Estimator(Ridge())
                else:
                    estimator = Estimator(LinearDiscriminantAnalysis())
            else:
                raise SkipTest("Can't instantiate estimator {} which"
                               "requires parameters {}".format(
                                   name, required_parameters))
        else:
            estimator = Estimator()
        # test cloning
        clone(estimator)
        # test __repr__
        repr(estimator)
        # test that set_params returns self
        assert_true(estimator.set_params() is estimator)

        # test if init does nothing but set parameters
        # this is important for grid_search etc.
        # We get the default parameters from init and then
        # compare these against the actual values of the attributes.

        # this comes from getattr. Gets rid of deprecation decorator.
        init = getattr(estimator.__init__, 'deprecated_original',
                       estimator.__init__)

        try:
            def param_filter(p):
                """Identify hyper parameters of an estimator"""
                return (p.name != 'self' and
                        p.kind != p.VAR_KEYWORD and
                        p.kind != p.VAR_POSITIONAL)

            init_params = [p for p in signature(init).parameters.values()
                           if param_filter(p)]
        except (TypeError, ValueError):
            # init is not a python function.
            # true for mixins
            return
        params = estimator.get_params()
        if required_parameters == ["estimator"]:
            # they can need a non-default argument
            init_params = init_params[1:]

        for init_param in init_params:
            assert_not_equal(init_param.default, init_param.empty,
                             "parameter %s for %s has no default value"
                             % (init_param.name, type(estimator).__name__))
            if type(init_param.default) is type:
                assert_in(init_param.default, [np.float64, np.int64])
            else:
                assert_in(type(init_param.default),
                          [str, int, float, bool, tuple, type(None),
                           np.float64, types.FunctionType, Memory, text_type])
            if init_param.name not in params.keys():
                # deprecated parameter, not in get_params
                assert_true(init_param.default is None)
                continue

            param_value = params[init_param.name]
            if isinstance(param_value, np.ndarray):
                assert_array_equal(param_value, init_param.default)
            else:
                assert_equal(param_value, init_param.default)


def multioutput_estimator_convert_y_2d(estimator, y):
    # Estimators in mono_output_task_error raise ValueError if y is of 1-D
    # Convert into a 2-D y for those estimators.
<<<<<<< HEAD
    if _safe_tags(estimator, "multioutput_only"):
=======
    if "MultiTask" in estimator.__class__.__name__:
>>>>>>> 0fb9a500
        return np.reshape(y, (-1, 1))
    return y


@ignore_warnings(category=DeprecationWarning)
def check_non_transformer_estimators_n_iter(name, estimator_orig):
    # Test that estimators that are not transformers with a parameter
    # max_iter, return the attribute of n_iter_ at least 1.

    # These models are dependent on external solvers like
    # libsvm and accessing the iter parameter is non-trivial.
    not_run_check_n_iter = ['Ridge', 'SVR', 'NuSVR', 'NuSVC',
                            'RidgeClassifier', 'SVC', 'RandomizedLasso',
                            'LogisticRegressionCV', 'LinearSVC',
                            'LogisticRegression']

    # Tested in test_transformer_n_iter
    not_run_check_n_iter += CROSS_DECOMPOSITION
    if name in not_run_check_n_iter:
        return

    # LassoLars stops early for the default alpha=1.0 the iris dataset.
    if name == 'LassoLars':
        estimator = clone(estimator_orig).set_params(alpha=0.)
    else:
        estimator = clone(estimator_orig)
    if hasattr(estimator, 'max_iter'):
        iris = load_iris()
        X, y_ = iris.data, iris.target
        y_ = multioutput_estimator_convert_y_2d(estimator, y_)

        set_random_state(estimator, 0)
        if name == 'AffinityPropagation':
            estimator.fit(X)
        else:
            estimator.fit(X, y_)

        # HuberRegressor depends on scipy.optimize.fmin_l_bfgs_b
        # which doesn't return a n_iter for old versions of SciPy.
        if not (name == 'HuberRegressor' and estimator.n_iter_ is None):
            assert_greater_equal(estimator.n_iter_, 1)


@ignore_warnings(category=DeprecationWarning)
def check_transformer_n_iter(name, estimator_orig):
    # Test that transformers with a parameter max_iter, return the
    # attribute of n_iter_ at least 1.
    estimator = clone(estimator_orig)
    if hasattr(estimator, "max_iter"):
        if name in CROSS_DECOMPOSITION:
            # Check using default data
            X = [[0., 0., 1.], [1., 0., 0.], [2., 2., 2.], [2., 5., 4.]]
            y_ = [[0.1, -0.2], [0.9, 1.1], [0.1, -0.5], [0.3, -0.2]]

        else:
            X, y_ = make_blobs(n_samples=30, centers=[[0, 0, 0], [1, 1, 1]],
                               random_state=0, n_features=2, cluster_std=0.1)
            X -= X.min() - 0.1
        set_random_state(estimator, 0)
        estimator.fit(X, y_)

        # These return a n_iter per component.
        if name in CROSS_DECOMPOSITION:
            for iter_ in estimator.n_iter_:
                assert_greater_equal(iter_, 1)
        else:
            assert_greater_equal(estimator.n_iter_, 1)


@ignore_warnings(category=DeprecationWarning)
def check_get_params_invariance(name, estimator_orig):
    # Checks if get_params(deep=False) is a subset of get_params(deep=True)
    class T(BaseEstimator):
        """Mock classifier
        """

        def __init__(self):
            pass

        def fit(self, X, y):
            return self

        def transform(self, X):
            return X

    e = clone(estimator_orig)

    shallow_params = e.get_params(deep=False)
    deep_params = e.get_params(deep=True)

    assert_true(all(item in deep_params.items() for item in
                    shallow_params.items()))


@ignore_warnings(category=DeprecationWarning)
def check_classifiers_regression_target(name, estimator_orig):
    # Check if classifier throws an exception when fed regression targets

    boston = load_boston()
    X, y = boston.data, boston.target
    e = clone(estimator_orig)
    msg = 'Unknown label type: '
    if _safe_tags(e, "input_validation"):
        assert_raises_regex(ValueError, msg, e.fit, X, y)


@ignore_warnings(category=DeprecationWarning)
def check_decision_proba_consistency(name, estimator_orig):
    # Check whether an estimator having both decision_function and
    # predict_proba methods has outputs with perfect rank correlation.

    centers = [(2, 2), (4, 4)]
    X, y = make_blobs(n_samples=100, random_state=0, n_features=4,
                      centers=centers, cluster_std=1.0, shuffle=True)
    X_test = np.random.randn(20, 2) + 4
    estimator = clone(estimator_orig)

    if (hasattr(estimator, "decision_function") and
            hasattr(estimator, "predict_proba")):

        estimator.fit(X, y)
        a = estimator.predict_proba(X_test)[:, 1]
        b = estimator.decision_function(X_test)
        assert_array_equal(rankdata(a), rankdata(b))<|MERGE_RESOLUTION|>--- conflicted
+++ resolved
@@ -23,10 +23,7 @@
 from sklearn.utils.testing import assert_false
 from sklearn.utils.testing import assert_in
 from sklearn.utils.testing import assert_array_equal
-<<<<<<< HEAD
 from sklearn.utils.testing import assert_array_almost_equal
-=======
->>>>>>> 0fb9a500
 from sklearn.utils.testing import assert_allclose
 from sklearn.utils.testing import assert_allclose_dense_sparse
 from sklearn.utils.testing import assert_warns_message
@@ -37,10 +34,7 @@
 from sklearn.utils.testing import ignore_warnings
 from sklearn.utils.testing import assert_dict_equal
 from sklearn.discriminant_analysis import LinearDiscriminantAnalysis
-<<<<<<< HEAD
 from sklearn.linear_model import Ridge
-=======
->>>>>>> 0fb9a500
 
 
 from sklearn.base import (clone, ClassifierMixin, RegressorMixin,
@@ -65,7 +59,6 @@
 
 BOSTON = None
 CROSS_DECOMPOSITION = ['PLSCanonical', 'PLSRegression', 'CCA', 'PLSSVD']
-<<<<<<< HEAD
 
 
 def _safe_tags(estimator, key=None):
@@ -92,20 +85,6 @@
 
 def _yield_non_meta_checks(name, estimator):
     tags = _safe_tags(estimator)
-=======
-MULTI_OUTPUT = ['CCA', 'DecisionTreeRegressor', 'ElasticNet',
-                'ExtraTreeRegressor', 'ExtraTreesRegressor', 'GaussianProcess',
-                'GaussianProcessRegressor',
-                'KNeighborsRegressor', 'KernelRidge', 'Lars', 'Lasso',
-                'LassoLars', 'LinearRegression', 'MultiTaskElasticNet',
-                'MultiTaskElasticNetCV', 'MultiTaskLasso', 'MultiTaskLassoCV',
-                'OrthogonalMatchingPursuit', 'PLSCanonical', 'PLSRegression',
-                'RANSACRegressor', 'RadiusNeighborsRegressor',
-                'RandomForestRegressor', 'Ridge', 'RidgeCV']
-
-
-def _yield_non_meta_checks(name, estimator):
->>>>>>> 0fb9a500
     yield check_estimators_dtypes
     yield check_fit_score_takes_y
     yield check_sample_weights_pandas_series
@@ -239,7 +218,6 @@
 
 
 def _yield_all_checks(name, estimator):
-<<<<<<< HEAD
     tags = _safe_tags(estimator)
     input_types = tags.get("input_types", ["2darray"])
     if "2darray" not in input_types:
@@ -253,8 +231,6 @@
                       SkipTestWarning)
         return
 
-=======
->>>>>>> 0fb9a500
     for check in _yield_non_meta_checks(name, estimator):
         yield check
     if isinstance(estimator, ClassifierMixin):
@@ -383,11 +359,7 @@
         # of components of the random matrix projection will be probably
         # greater than the number of features.
         # So we impose a smaller number (avoid "auto" mode)
-<<<<<<< HEAD
-        estimator.set_params(n_components=8)
-=======
         estimator.set_params(n_components=2)
->>>>>>> 0fb9a500
 
     if isinstance(estimator, SelectKBest):
         # SelectKBest has a default of k=10
@@ -416,27 +388,17 @@
     X[X < .8] = 0
     X_csr = sparse.csr_matrix(X)
     y = (4 * rng.rand(40)).astype(np.int)
-<<<<<<< HEAD
-    y = multioutput_estimator_convert_y_2d(estimator_orig, y)
-=======
     # catch deprecation warnings
     with ignore_warnings(category=DeprecationWarning):
         estimator = clone(estimator_orig)
     y = multioutput_estimator_convert_y_2d(estimator, y)
->>>>>>> 0fb9a500
     for sparse_format in ['csr', 'csc', 'dok', 'lil', 'coo', 'dia', 'bsr']:
         X = X_csr.asformat(sparse_format)
         # catch deprecation warnings
         with ignore_warnings(category=DeprecationWarning):
             estimator = clone(estimator_orig)
             if name in ['Scaler', 'StandardScaler']:
-<<<<<<< HEAD
                 estimator.set_params(with_mean=False)
-=======
-                estimator = clone(estimator).set_params(with_mean=False)
-            else:
-                estimator = clone(estimator)
->>>>>>> 0fb9a500
         # fit and predict
         try:
             with ignore_warnings(category=DeprecationWarning):
@@ -1209,19 +1171,11 @@
             assert_equal(y_prob.shape, (n_samples, n_classes))
             assert_array_equal(np.argmax(y_prob, axis=1), y_pred)
             # check that probas for all classes sum to one
-<<<<<<< HEAD
             assert_array_almost_equal(np.sum(y_prob, axis=1),
                                       np.ones(n_samples))
             if tags.get("input_validation", True):
                 # raises error on malformed input for predict_proba
                 assert_raises(ValueError, classifier.predict_proba, X.T)
-=======
-            assert_allclose(np.sum(y_prob, axis=1), np.ones(n_samples))
-            # raises error on malformed input
-            assert_raises(ValueError, classifier.predict_proba, X.T)
-            # raises error on malformed input for predict_proba
-            assert_raises(ValueError, classifier.predict_proba, X.T)
->>>>>>> 0fb9a500
             if hasattr(classifier, "predict_log_proba"):
                 # predict_log_proba is a transformation of predict_proba
                 y_log_prob = classifier.predict_log_proba(X)
@@ -1278,11 +1232,7 @@
 
 @ignore_warnings(category=DeprecationWarning)
 def check_supervised_y_2d(name, estimator_orig):
-<<<<<<< HEAD
     if _safe_tags(estimator_orig, "multioutput_only"):
-=======
-    if "MultiTask" in name:
->>>>>>> 0fb9a500
         # These only work on 2d, so this test makes no sense
         return
     rnd = np.random.RandomState(0)
@@ -1632,10 +1582,6 @@
 
 def check_parameters_default_constructible(name, Estimator):
     # this check works on classes, not instances
-<<<<<<< HEAD
-=======
-    classifier = LinearDiscriminantAnalysis()
->>>>>>> 0fb9a500
     # test default-constructibility
     # get rid of deprecation warnings
     with ignore_warnings(category=DeprecationWarning):
@@ -1711,11 +1657,7 @@
 def multioutput_estimator_convert_y_2d(estimator, y):
     # Estimators in mono_output_task_error raise ValueError if y is of 1-D
     # Convert into a 2-D y for those estimators.
-<<<<<<< HEAD
     if _safe_tags(estimator, "multioutput_only"):
-=======
-    if "MultiTask" in estimator.__class__.__name__:
->>>>>>> 0fb9a500
         return np.reshape(y, (-1, 1))
     return y
 

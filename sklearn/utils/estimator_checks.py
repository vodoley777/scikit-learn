import types
import warnings
import pickle
import re
from copy import deepcopy
from functools import partial, wraps
from inspect import signature

import numpy as np
from scipy import sparse
from scipy.stats import rankdata
import joblib

from . import IS_PYPY
from .. import config_context
from ._testing import _get_args
from ._testing import assert_raise_message
from ._testing import assert_array_equal
from ._testing import assert_array_almost_equal
from ._testing import assert_allclose
from ._testing import assert_allclose_dense_sparse
from ._testing import assert_array_less
from ._testing import set_random_state
from ._testing import SkipTest
from ._testing import ignore_warnings
from ._testing import create_memmap_backed_data
from ._testing import raises
from . import is_scalar_nan

from ..linear_model import LogisticRegression
from ..linear_model import Ridge

from ..base import (
    clone,
    ClusterMixin,
    is_classifier,
    is_regressor,
    is_outlier_detector,
    RegressorMixin,
    _is_pairwise,
)

from ..metrics import accuracy_score, adjusted_rand_score, f1_score
from ..random_projection import BaseRandomProjection
from ..feature_selection import SelectKBest
from ..pipeline import make_pipeline
from ..exceptions import DataConversionWarning
from ..exceptions import NotFittedError
from ..exceptions import SkipTestWarning
from ..model_selection import train_test_split
from ..model_selection import ShuffleSplit
from ..model_selection._validation import _safe_split
from ..metrics.pairwise import rbf_kernel, linear_kernel, pairwise_distances

from . import shuffle
from ._tags import (
    _DEFAULT_TAGS,
    _safe_tags,
)
from .validation import has_fit_parameter, _num_samples
from ..preprocessing import StandardScaler
from ..preprocessing import scale
from ..datasets import (
    load_iris,
    make_blobs,
    make_multilabel_classification,
    make_regression,
)

REGRESSION_DATASET = None
CROSS_DECOMPOSITION = ["PLSCanonical", "PLSRegression", "CCA", "PLSSVD"]


def _yield_checks(estimator):
    name = estimator.__class__.__name__
    tags = _safe_tags(estimator)
    pairwise = _is_pairwise(estimator)

    yield check_no_attributes_set_in_init
    yield check_estimators_dtypes
    yield check_fit_score_takes_y
    if has_fit_parameter(estimator, "sample_weight"):
        yield check_sample_weights_pandas_series
        yield check_sample_weights_not_an_array
        yield check_sample_weights_list
        if not pairwise:
            # We skip pairwise because the data is not pairwise
            yield check_sample_weights_shape
            yield check_sample_weights_not_overwritten
            yield partial(check_sample_weights_invariance, kind="ones")
            yield partial(check_sample_weights_invariance, kind="zeros")
    yield check_estimators_fit_returns_self
    yield partial(check_estimators_fit_returns_self, readonly_memmap=True)

    # Check that all estimator yield informative messages when
    # trained on empty datasets
    if not tags["no_validation"]:
        yield check_complex_data
        yield check_dtype_object
        yield check_estimators_empty_data_messages

    if name not in CROSS_DECOMPOSITION:
        # cross-decomposition's "transform" returns X and Y
        yield check_pipeline_consistency

    if not tags["allow_nan"] and not tags["no_validation"]:
        # Test that all estimators check their input for NaN's and infs
        yield check_estimators_nan_inf

    if pairwise:
        # Check that pairwise estimator throws error on non-square input
        yield check_nonsquare_error

    yield check_estimators_overwrite_params
    if hasattr(estimator, "sparsify"):
        yield check_sparsify_coefficients

    yield check_estimator_sparse_data

    # Test that estimators can be pickled, and once pickled
    # give the same answer as before.
    yield check_estimators_pickle

    yield check_estimator_get_tags_default_keys


def _yield_classifier_checks(classifier):
    tags = _safe_tags(classifier)

    # test classifiers can handle non-array data and pandas objects
    yield check_classifier_data_not_an_array
    # test classifiers trained on a single label always return this label
    yield check_classifiers_one_label
    yield check_classifiers_classes
    yield check_estimators_partial_fit_n_features
    if tags["multioutput"]:
        yield check_classifier_multioutput
    # basic consistency testing
    yield check_classifiers_train
    yield partial(check_classifiers_train, readonly_memmap=True)
    yield partial(check_classifiers_train, readonly_memmap=True, X_dtype="float32")
    yield check_classifiers_regression_target
    if tags["multilabel"]:
        yield check_classifiers_multilabel_representation_invariance
<<<<<<< HEAD
        yield check_classifiers_multilabel_format_output
=======
        yield check_classifiers_multilabel_output_format_predict
        yield check_classifiers_multilabel_output_format_predict_proba
        yield check_classifiers_multilabel_output_format_decision_function
>>>>>>> a44e9a8c
    if not tags["no_validation"]:
        yield check_supervised_y_no_nan
        if not tags["multioutput_only"]:
            yield check_supervised_y_2d
    if tags["requires_fit"]:
        yield check_estimators_unfitted
    if "class_weight" in classifier.get_params().keys():
        yield check_class_weight_classifiers

    yield check_non_transformer_estimators_n_iter
    # test if predict_proba is a monotonic transformation of decision_function
    yield check_decision_proba_consistency


@ignore_warnings(category=FutureWarning)
def check_supervised_y_no_nan(name, estimator_orig):
    # Checks that the Estimator targets are not NaN.
    estimator = clone(estimator_orig)
    rng = np.random.RandomState(888)
    X = rng.randn(10, 5)
    y = np.full(10, np.inf)
    y = _enforce_estimator_tags_y(estimator, y)

    match = (
        "Input contains NaN, infinity or a value too large for " r"dtype\('float64'\)."
    )
    err_msg = (
        f"Estimator {name} should have raised error on fitting array y with NaN value."
    )
    with raises(ValueError, match=match, err_msg=err_msg):
        estimator.fit(X, y)


def _yield_regressor_checks(regressor):
    tags = _safe_tags(regressor)
    # TODO: test with intercept
    # TODO: test with multiple responses
    # basic testing
    yield check_regressors_train
    yield partial(check_regressors_train, readonly_memmap=True)
    yield partial(check_regressors_train, readonly_memmap=True, X_dtype="float32")
    yield check_regressor_data_not_an_array
    yield check_estimators_partial_fit_n_features
    if tags["multioutput"]:
        yield check_regressor_multioutput
    yield check_regressors_no_decision_function
    if not tags["no_validation"] and not tags["multioutput_only"]:
        yield check_supervised_y_2d
    yield check_supervised_y_no_nan
    name = regressor.__class__.__name__
    if name != "CCA":
        # check that the regressor handles int input
        yield check_regressors_int
    if tags["requires_fit"]:
        yield check_estimators_unfitted
    yield check_non_transformer_estimators_n_iter


def _yield_transformer_checks(transformer):
    tags = _safe_tags(transformer)
    # All transformers should either deal with sparse data or raise an
    # exception with type TypeError and an intelligible error message
    if not tags["no_validation"]:
        yield check_transformer_data_not_an_array
    # these don't actually fit the data, so don't raise errors
    yield check_transformer_general
    if tags["preserves_dtype"]:
        yield check_transformer_preserve_dtypes
    yield partial(check_transformer_general, readonly_memmap=True)
    if not _safe_tags(transformer, key="stateless"):
        yield check_transformers_unfitted
    # Dependent on external solvers and hence accessing the iter
    # param is non-trivial.
    external_solver = [
        "Isomap",
        "KernelPCA",
        "LocallyLinearEmbedding",
        "RandomizedLasso",
        "LogisticRegressionCV",
    ]

    name = transformer.__class__.__name__
    if name not in external_solver:
        yield check_transformer_n_iter


def _yield_clustering_checks(clusterer):
    yield check_clusterer_compute_labels_predict
    name = clusterer.__class__.__name__
    if name not in ("WardAgglomeration", "FeatureAgglomeration"):
        # this is clustering on the features
        # let's not test that here.
        yield check_clustering
        yield partial(check_clustering, readonly_memmap=True)
        yield check_estimators_partial_fit_n_features
    yield check_non_transformer_estimators_n_iter


def _yield_outliers_checks(estimator):

    # checks for outlier detectors that have a fit_predict method
    if hasattr(estimator, "fit_predict"):
        yield check_outliers_fit_predict

    # checks for estimators that can be used on a test set
    if hasattr(estimator, "predict"):
        yield check_outliers_train
        yield partial(check_outliers_train, readonly_memmap=True)
        # test outlier detectors can handle non-array data
        yield check_classifier_data_not_an_array
        # test if NotFittedError is raised
        if _safe_tags(estimator, key="requires_fit"):
            yield check_estimators_unfitted


def _yield_all_checks(estimator):
    name = estimator.__class__.__name__
    tags = _safe_tags(estimator)
    if "2darray" not in tags["X_types"]:
        warnings.warn(
            "Can't test estimator {} which requires input  of type {}".format(
                name, tags["X_types"]
            ),
            SkipTestWarning,
        )
        return
    if tags["_skip_test"]:
        warnings.warn(
            "Explicit SKIP via _skip_test tag for estimator {}.".format(name),
            SkipTestWarning,
        )
        return

    for check in _yield_checks(estimator):
        yield check
    if is_classifier(estimator):
        for check in _yield_classifier_checks(estimator):
            yield check
    if is_regressor(estimator):
        for check in _yield_regressor_checks(estimator):
            yield check
    if hasattr(estimator, "transform"):
        for check in _yield_transformer_checks(estimator):
            yield check
    if isinstance(estimator, ClusterMixin):
        for check in _yield_clustering_checks(estimator):
            yield check
    if is_outlier_detector(estimator):
        for check in _yield_outliers_checks(estimator):
            yield check
    yield check_parameters_default_constructible
    yield check_methods_sample_order_invariance
    yield check_methods_subset_invariance
    yield check_fit2d_1sample
    yield check_fit2d_1feature
    yield check_get_params_invariance
    yield check_set_params
    yield check_dict_unchanged
    yield check_dont_overwrite_parameters
    yield check_fit_idempotent
    if not tags["no_validation"]:
        yield check_n_features_in
        yield check_fit1d
        yield check_fit2d_predict1d
        if tags["requires_y"]:
            yield check_requires_y_none
    if tags["requires_positive_X"]:
        yield check_fit_non_negative


def _get_check_estimator_ids(obj):
    """Create pytest ids for checks.

    When `obj` is an estimator, this returns the pprint version of the
    estimator (with `print_changed_only=True`). When `obj` is a function, the
    name of the function is returned with its keyword arguments.

    `_get_check_estimator_ids` is designed to be used as the `id` in
    `pytest.mark.parametrize` where `check_estimator(..., generate_only=True)`
    is yielding estimators and checks.

    Parameters
    ----------
    obj : estimator or function
        Items generated by `check_estimator`.

    Returns
    -------
    id : str or None

    See Also
    --------
    check_estimator
    """
    if callable(obj):
        if not isinstance(obj, partial):
            return obj.__name__

        if not obj.keywords:
            return obj.func.__name__

        kwstring = ",".join(["{}={}".format(k, v) for k, v in obj.keywords.items()])
        return "{}({})".format(obj.func.__name__, kwstring)
    if hasattr(obj, "get_params"):
        with config_context(print_changed_only=True):
            return re.sub(r"\s", "", str(obj))


def _construct_instance(Estimator):
    """Construct Estimator instance if possible."""
    required_parameters = getattr(Estimator, "_required_parameters", [])
    if len(required_parameters):
        if required_parameters in (["estimator"], ["base_estimator"]):
            if issubclass(Estimator, RegressorMixin):
                estimator = Estimator(Ridge())
            else:
                estimator = Estimator(LogisticRegression(C=1))
        elif required_parameters in (["estimators"],):
            # Heterogeneous ensemble classes (i.e. stacking, voting)
            if issubclass(Estimator, RegressorMixin):
                estimator = Estimator(
                    estimators=[("est1", Ridge(alpha=0.1)), ("est2", Ridge(alpha=1))]
                )
            else:
                estimator = Estimator(
                    estimators=[
                        ("est1", LogisticRegression(C=0.1)),
                        ("est2", LogisticRegression(C=1)),
                    ]
                )
        else:
            msg = (
                f"Can't instantiate estimator {Estimator.__name__} "
                f"parameters {required_parameters}"
            )
            # raise additional warning to be shown by pytest
            warnings.warn(msg, SkipTestWarning)
            raise SkipTest(msg)
    else:
        estimator = Estimator()
    return estimator


def _maybe_mark_xfail(estimator, check, pytest):
    # Mark (estimator, check) pairs as XFAIL if needed (see conditions in
    # _should_be_skipped_or_marked())
    # This is similar to _maybe_skip(), but this one is used by
    # @parametrize_with_checks() instead of check_estimator()

    should_be_marked, reason = _should_be_skipped_or_marked(estimator, check)
    if not should_be_marked:
        return estimator, check
    else:
        return pytest.param(estimator, check, marks=pytest.mark.xfail(reason=reason))


def _maybe_skip(estimator, check):
    # Wrap a check so that it's skipped if needed (see conditions in
    # _should_be_skipped_or_marked())
    # This is similar to _maybe_mark_xfail(), but this one is used by
    # check_estimator() instead of @parametrize_with_checks which requires
    # pytest
    should_be_skipped, reason = _should_be_skipped_or_marked(estimator, check)
    if not should_be_skipped:
        return check

    check_name = check.func.__name__ if isinstance(check, partial) else check.__name__

    @wraps(check)
    def wrapped(*args, **kwargs):
        raise SkipTest(
            f"Skipping {check_name} for {estimator.__class__.__name__}: {reason}"
        )

    return wrapped


def _should_be_skipped_or_marked(estimator, check):
    # Return whether a check should be skipped (when using check_estimator())
    # or marked as XFAIL (when using @parametrize_with_checks()), along with a
    # reason.
    # Currently, a check should be skipped or marked if
    # the check is in the _xfail_checks tag of the estimator

    check_name = check.func.__name__ if isinstance(check, partial) else check.__name__

    xfail_checks = _safe_tags(estimator, key="_xfail_checks") or {}
    if check_name in xfail_checks:
        return True, xfail_checks[check_name]

    return False, "placeholder reason that will never be used"


def parametrize_with_checks(estimators):
    """Pytest specific decorator for parametrizing estimator checks.

    The `id` of each check is set to be a pprint version of the estimator
    and the name of the check with its keyword arguments.
    This allows to use `pytest -k` to specify which tests to run::

        pytest test_check_estimators.py -k check_estimators_fit_returns_self

    Parameters
    ----------
    estimators : list of estimators instances
        Estimators to generated checks for.

        .. versionchanged:: 0.24
           Passing a class was deprecated in version 0.23, and support for
           classes was removed in 0.24. Pass an instance instead.

        .. versionadded:: 0.24

    Returns
    -------
    decorator : `pytest.mark.parametrize`

    Examples
    --------
    >>> from sklearn.utils.estimator_checks import parametrize_with_checks
    >>> from sklearn.linear_model import LogisticRegression
    >>> from sklearn.tree import DecisionTreeRegressor

    >>> @parametrize_with_checks([LogisticRegression(),
    ...                           DecisionTreeRegressor()])
    ... def test_sklearn_compatible_estimator(estimator, check):
    ...     check(estimator)

    """
    import pytest

    if any(isinstance(est, type) for est in estimators):
        msg = (
            "Passing a class was deprecated in version 0.23 "
            "and isn't supported anymore from 0.24."
            "Please pass an instance instead."
        )
        raise TypeError(msg)

    def checks_generator():
        for estimator in estimators:
            name = type(estimator).__name__
            for check in _yield_all_checks(estimator):
                check = partial(check, name)
                yield _maybe_mark_xfail(estimator, check, pytest)

    return pytest.mark.parametrize(
        "estimator, check", checks_generator(), ids=_get_check_estimator_ids
    )


def check_estimator(Estimator, generate_only=False):
    """Check if estimator adheres to scikit-learn conventions.

    This estimator will run an extensive test-suite for input validation,
    shapes, etc, making sure that the estimator complies with `scikit-learn`
    conventions as detailed in :ref:`rolling_your_own_estimator`.
    Additional tests for classifiers, regressors, clustering or transformers
    will be run if the Estimator class inherits from the corresponding mixin
    from sklearn.base.

    Setting `generate_only=True` returns a generator that yields (estimator,
    check) tuples where the check can be called independently from each
    other, i.e. `check(estimator)`. This allows all checks to be run
    independently and report the checks that are failing.

    scikit-learn provides a pytest specific decorator,
    :func:`~sklearn.utils.parametrize_with_checks`, making it easier to test
    multiple estimators.

    Parameters
    ----------
    Estimator : estimator object
        Estimator instance to check.

        .. versionchanged:: 0.24
           Passing a class was deprecated in version 0.23, and support for
           classes was removed in 0.24.

    generate_only : bool, default=False
        When `False`, checks are evaluated when `check_estimator` is called.
        When `True`, `check_estimator` returns a generator that yields
        (estimator, check) tuples. The check is run by calling
        `check(estimator)`.

        .. versionadded:: 0.22

    Returns
    -------
    checks_generator : generator
        Generator that yields (estimator, check) tuples. Returned when
        `generate_only=True`.
    """
    if isinstance(Estimator, type):
        msg = (
            "Passing a class was deprecated in version 0.23 "
            "and isn't supported anymore from 0.24."
            "Please pass an instance instead."
        )
        raise TypeError(msg)

    estimator = Estimator
    name = type(estimator).__name__

    def checks_generator():
        for check in _yield_all_checks(estimator):
            check = _maybe_skip(estimator, check)
            yield estimator, partial(check, name)

    if generate_only:
        return checks_generator()

    for estimator, check in checks_generator():
        try:
            check(estimator)
        except SkipTest as exception:
            # SkipTest is thrown when pandas can't be imported, or by checks
            # that are in the xfail_checks tag
            warnings.warn(str(exception), SkipTestWarning)


def _regression_dataset():
    global REGRESSION_DATASET
    if REGRESSION_DATASET is None:
        X, y = make_regression(
            n_samples=200,
            n_features=10,
            n_informative=1,
            bias=5.0,
            noise=20,
            random_state=42,
        )
        X = StandardScaler().fit_transform(X)
        REGRESSION_DATASET = X, y
    return REGRESSION_DATASET


def _set_checking_parameters(estimator):
    # set parameters to speed up some estimators and
    # avoid deprecated behaviour
    params = estimator.get_params()
    name = estimator.__class__.__name__
    if "n_iter" in params and name != "TSNE":
        estimator.set_params(n_iter=5)
    if "max_iter" in params:
        if estimator.max_iter is not None:
            estimator.set_params(max_iter=min(5, estimator.max_iter))
        # LinearSVR, LinearSVC
        if estimator.__class__.__name__ in ["LinearSVR", "LinearSVC"]:
            estimator.set_params(max_iter=20)
        # NMF
        if estimator.__class__.__name__ == "NMF":
            # FIXME : init should be removed in 1.1
            estimator.set_params(max_iter=500, init="nndsvda")
        # MLP
        if estimator.__class__.__name__ in ["MLPClassifier", "MLPRegressor"]:
            estimator.set_params(max_iter=100)
    if "n_resampling" in params:
        # randomized lasso
        estimator.set_params(n_resampling=5)
    if "n_estimators" in params:
        estimator.set_params(n_estimators=min(5, estimator.n_estimators))
    if "max_trials" in params:
        # RANSAC
        estimator.set_params(max_trials=10)
    if "n_init" in params:
        # K-Means
        estimator.set_params(n_init=2)

    if name == "TruncatedSVD":
        # TruncatedSVD doesn't run with n_components = n_features
        # This is ugly :-/
        estimator.n_components = 1

    if hasattr(estimator, "n_clusters"):
        estimator.n_clusters = min(estimator.n_clusters, 2)

    if hasattr(estimator, "n_best"):
        estimator.n_best = 1

    if name == "SelectFdr":
        # be tolerant of noisy datasets (not actually speed)
        estimator.set_params(alpha=0.5)

    if name == "TheilSenRegressor":
        estimator.max_subpopulation = 100

    if isinstance(estimator, BaseRandomProjection):
        # Due to the jl lemma and often very few samples, the number
        # of components of the random matrix projection will be probably
        # greater than the number of features.
        # So we impose a smaller number (avoid "auto" mode)
        estimator.set_params(n_components=2)

    if isinstance(estimator, SelectKBest):
        # SelectKBest has a default of k=10
        # which is more feature than we have in most case.
        estimator.set_params(k=1)

    if name in ("HistGradientBoostingClassifier", "HistGradientBoostingRegressor"):
        # The default min_samples_leaf (20) isn't appropriate for small
        # datasets (only very shallow trees are built) that the checks use.
        estimator.set_params(min_samples_leaf=5)

    if name == "DummyClassifier":
        # the default strategy prior would output constant predictions and fail
        # for check_classifiers_predictions
        estimator.set_params(strategy="stratified")

    # Speed-up by reducing the number of CV or splits for CV estimators
<<<<<<< HEAD
    loo_cv = ['RidgeCV', 'RidgeClassifierCV']
    if name not in loo_cv and hasattr(estimator, 'cv'):
=======
    loo_cv = ["RidgeCV", "RidgeClassifierCV"]
    if name not in loo_cv and hasattr(estimator, "cv"):
>>>>>>> a44e9a8c
        estimator.set_params(cv=3)
    if hasattr(estimator, "n_splits"):
        estimator.set_params(n_splits=3)

    if name == "OneHotEncoder":
        estimator.set_params(handle_unknown="ignore")

    if name in CROSS_DECOMPOSITION:
        estimator.set_params(n_components=1)


class _NotAnArray:
    """An object that is convertible to an array.

    Parameters
    ----------
    data : array-like
        The data.
    """

    def __init__(self, data):
        self.data = np.asarray(data)

    def __array__(self, dtype=None):
        return self.data

    def __array_function__(self, func, types, args, kwargs):
        if func.__name__ == "may_share_memory":
            return True
        raise TypeError("Don't want to call array_function {}!".format(func.__name__))


def _is_pairwise_metric(estimator):
    """Returns True if estimator accepts pairwise metric.

    Parameters
    ----------
    estimator : object
        Estimator object to test.

    Returns
    -------
    out : bool
        True if _pairwise is set to True and False otherwise.
    """
    metric = getattr(estimator, "metric", None)

    return bool(metric == "precomputed")


def _pairwise_estimator_convert_X(X, estimator, kernel=linear_kernel):

    if _is_pairwise_metric(estimator):
        return pairwise_distances(X, metric="euclidean")
    if _is_pairwise(estimator):
        return kernel(X, X)

    return X


def _generate_sparse_matrix(X_csr):
    """Generate sparse matrices with {32,64}bit indices of diverse format.

    Parameters
    ----------
    X_csr: CSR Matrix
        Input matrix in CSR format.

    Returns
    -------
    out: iter(Matrices)
        In format['dok', 'lil', 'dia', 'bsr', 'csr', 'csc', 'coo',
        'coo_64', 'csc_64', 'csr_64']
    """

    assert X_csr.format == "csr"
    yield "csr", X_csr.copy()
    for sparse_format in ["dok", "lil", "dia", "bsr", "csc", "coo"]:
        yield sparse_format, X_csr.asformat(sparse_format)

    # Generate large indices matrix only if its supported by scipy
    X_coo = X_csr.asformat("coo")
    X_coo.row = X_coo.row.astype("int64")
    X_coo.col = X_coo.col.astype("int64")
    yield "coo_64", X_coo

    for sparse_format in ["csc", "csr"]:
        X = X_csr.asformat(sparse_format)
        X.indices = X.indices.astype("int64")
        X.indptr = X.indptr.astype("int64")
        yield sparse_format + "_64", X


def check_estimator_sparse_data(name, estimator_orig):
    rng = np.random.RandomState(0)
    X = rng.rand(40, 10)
    X[X < 0.8] = 0
    X = _pairwise_estimator_convert_X(X, estimator_orig)
    X_csr = sparse.csr_matrix(X)
    y = (4 * rng.rand(40)).astype(int)
    # catch deprecation warnings
    with ignore_warnings(category=FutureWarning):
        estimator = clone(estimator_orig)
    y = _enforce_estimator_tags_y(estimator, y)
    tags = _safe_tags(estimator_orig)
    for matrix_format, X in _generate_sparse_matrix(X_csr):
        # catch deprecation warnings
        with ignore_warnings(category=FutureWarning):
            estimator = clone(estimator_orig)
            if name in ["Scaler", "StandardScaler"]:
                estimator.set_params(with_mean=False)
        # fit and predict
        if "64" in matrix_format:
            err_msg = (
                f"Estimator {name} doesn't seem to support {matrix_format} "
                "matrix, and is not failing gracefully, e.g. by using "
                "check_array(X, accept_large_sparse=False)"
            )
        else:
            err_msg = (
                f"Estimator {name} doesn't seem to fail gracefully on sparse "
                "data: error message should state explicitly that sparse "
                "input is not supported if this is not the case."
            )
        with raises(
            (TypeError, ValueError),
            match=["sparse", "Sparse"],
            may_pass=True,
            err_msg=err_msg,
        ):
            with ignore_warnings(category=FutureWarning):
                estimator.fit(X, y)
            if hasattr(estimator, "predict"):
                pred = estimator.predict(X)
                if tags["multioutput_only"]:
                    assert pred.shape == (X.shape[0], 1)
                else:
                    assert pred.shape == (X.shape[0],)
            if hasattr(estimator, "predict_proba"):
                probs = estimator.predict_proba(X)
                if tags["binary_only"]:
                    expected_probs_shape = (X.shape[0], 2)
                else:
                    expected_probs_shape = (X.shape[0], 4)
                assert probs.shape == expected_probs_shape


@ignore_warnings(category=FutureWarning)
def check_sample_weights_pandas_series(name, estimator_orig):
    # check that estimators will accept a 'sample_weight' parameter of
    # type pandas.Series in the 'fit' function.
    estimator = clone(estimator_orig)
    try:
        import pandas as pd

        X = np.array(
            [
                [1, 1],
                [1, 2],
                [1, 3],
                [1, 4],
                [2, 1],
                [2, 2],
                [2, 3],
                [2, 4],
                [3, 1],
                [3, 2],
                [3, 3],
                [3, 4],
            ]
        )
        X = pd.DataFrame(_pairwise_estimator_convert_X(X, estimator_orig))
        y = pd.Series([1, 1, 1, 1, 2, 2, 2, 2, 1, 1, 2, 2])
        weights = pd.Series([1] * 12)
        if _safe_tags(estimator, key="multioutput_only"):
            y = pd.DataFrame(y)
        try:
            estimator.fit(X, y, sample_weight=weights)
        except ValueError:
            raise ValueError(
                "Estimator {0} raises error if "
                "'sample_weight' parameter is of "
                "type pandas.Series".format(name)
            )
    except ImportError:
        raise SkipTest(
            "pandas is not installed: not testing for "
            "input of type pandas.Series to class weight."
        )


@ignore_warnings(category=(FutureWarning))
def check_sample_weights_not_an_array(name, estimator_orig):
    # check that estimators will accept a 'sample_weight' parameter of
    # type _NotAnArray in the 'fit' function.
    estimator = clone(estimator_orig)
    X = np.array(
        [
            [1, 1],
            [1, 2],
            [1, 3],
            [1, 4],
            [2, 1],
            [2, 2],
            [2, 3],
            [2, 4],
            [3, 1],
            [3, 2],
            [3, 3],
            [3, 4],
        ]
    )
    X = _NotAnArray(_pairwise_estimator_convert_X(X, estimator_orig))
    y = _NotAnArray([1, 1, 1, 1, 2, 2, 2, 2, 1, 1, 2, 2])
    weights = _NotAnArray([1] * 12)
    if _safe_tags(estimator, key="multioutput_only"):
        y = _NotAnArray(y.data.reshape(-1, 1))
    estimator.fit(X, y, sample_weight=weights)


@ignore_warnings(category=(FutureWarning))
def check_sample_weights_list(name, estimator_orig):
    # check that estimators will accept a 'sample_weight' parameter of
    # type list in the 'fit' function.
    estimator = clone(estimator_orig)
    rnd = np.random.RandomState(0)
    n_samples = 30
    X = _pairwise_estimator_convert_X(rnd.uniform(size=(n_samples, 3)), estimator_orig)
    y = np.arange(n_samples) % 3
    y = _enforce_estimator_tags_y(estimator, y)
    sample_weight = [3] * n_samples
    # Test that estimators don't raise any exception
    estimator.fit(X, y, sample_weight=sample_weight)


@ignore_warnings(category=FutureWarning)
def check_sample_weights_shape(name, estimator_orig):
    # check that estimators raise an error if sample_weight
    # shape mismatches the input
    estimator = clone(estimator_orig)
    X = np.array(
        [
            [1, 3],
            [1, 3],
            [1, 3],
            [1, 3],
            [2, 1],
            [2, 1],
            [2, 1],
            [2, 1],
            [3, 3],
            [3, 3],
            [3, 3],
            [3, 3],
            [4, 1],
            [4, 1],
            [4, 1],
            [4, 1],
        ]
    )
    y = np.array([1, 1, 1, 1, 2, 2, 2, 2, 1, 1, 1, 1, 2, 2, 2, 2])
    y = _enforce_estimator_tags_y(estimator, y)

    estimator.fit(X, y, sample_weight=np.ones(len(y)))

    with raises(ValueError):
        estimator.fit(X, y, sample_weight=np.ones(2 * len(y)))

    with raises(ValueError):
        estimator.fit(X, y, sample_weight=np.ones((len(y), 2)))


@ignore_warnings(category=FutureWarning)
def check_sample_weights_invariance(name, estimator_orig, kind="ones"):
    # For kind="ones" check that the estimators yield same results for
    # unit weights and no weights
    # For kind="zeros" check that setting sample_weight to 0 is equivalent
    # to removing corresponding samples.
    estimator1 = clone(estimator_orig)
    estimator2 = clone(estimator_orig)
    set_random_state(estimator1, random_state=0)
    set_random_state(estimator2, random_state=0)

    X1 = np.array(
        [
            [1, 3],
            [1, 3],
            [1, 3],
            [1, 3],
            [2, 1],
            [2, 1],
            [2, 1],
            [2, 1],
            [3, 3],
            [3, 3],
            [3, 3],
            [3, 3],
            [4, 1],
            [4, 1],
            [4, 1],
            [4, 1],
        ],
        dtype=np.float64,
    )
    y1 = np.array([1, 1, 1, 1, 2, 2, 2, 2, 1, 1, 1, 1, 2, 2, 2, 2], dtype=int)

    if kind == "ones":
        X2 = X1
        y2 = y1
        sw2 = np.ones(shape=len(y1))
        err_msg = (
            f"For {name} sample_weight=None is not equivalent to sample_weight=ones"
        )
    elif kind == "zeros":
        # Construct a dataset that is very different to (X, y) if weights
        # are disregarded, but identical to (X, y) given weights.
        X2 = np.vstack([X1, X1 + 1])
        y2 = np.hstack([y1, 3 - y1])
        sw2 = np.ones(shape=len(y1) * 2)
        sw2[len(y1) :] = 0
        X2, y2, sw2 = shuffle(X2, y2, sw2, random_state=0)

        err_msg = (
            f"For {name}, a zero sample_weight is not equivalent to removing the sample"
        )
    else:  # pragma: no cover
        raise ValueError

    y1 = _enforce_estimator_tags_y(estimator1, y1)
    y2 = _enforce_estimator_tags_y(estimator2, y2)

    estimator1.fit(X1, y=y1, sample_weight=None)
    estimator2.fit(X2, y=y2, sample_weight=sw2)

    for method in ["predict", "predict_proba", "decision_function", "transform"]:
        if hasattr(estimator_orig, method):
            X_pred1 = getattr(estimator1, method)(X1)
            X_pred2 = getattr(estimator2, method)(X1)
            assert_allclose_dense_sparse(X_pred1, X_pred2, err_msg=err_msg)


def check_sample_weights_not_overwritten(name, estimator_orig):
    # check that estimators don't override the passed sample_weight parameter
    estimator = clone(estimator_orig)
    set_random_state(estimator, random_state=0)

    X = np.array(
        [
            [1, 3],
            [1, 3],
            [1, 3],
            [1, 3],
            [2, 1],
            [2, 1],
            [2, 1],
            [2, 1],
            [3, 3],
            [3, 3],
            [3, 3],
            [3, 3],
            [4, 1],
            [4, 1],
            [4, 1],
            [4, 1],
        ],
        dtype=np.float64,
    )
    y = np.array([1, 1, 1, 1, 2, 2, 2, 2, 1, 1, 1, 1, 2, 2, 2, 2], dtype=int)
    y = _enforce_estimator_tags_y(estimator, y)

    sample_weight_original = np.ones(y.shape[0])
    sample_weight_original[0] = 10.0

    sample_weight_fit = sample_weight_original.copy()

    estimator.fit(X, y, sample_weight=sample_weight_fit)

    err_msg = "{name} overwrote the original `sample_weight` given during fit"
    assert_allclose(sample_weight_fit, sample_weight_original, err_msg=err_msg)


@ignore_warnings(category=(FutureWarning, UserWarning))
def check_dtype_object(name, estimator_orig):
    # check that estimators treat dtype object as numeric if possible
    rng = np.random.RandomState(0)
    X = _pairwise_estimator_convert_X(rng.rand(40, 10), estimator_orig)
    X = X.astype(object)
    tags = _safe_tags(estimator_orig)
    y = (X[:, 0] * 4).astype(int)
    estimator = clone(estimator_orig)
    y = _enforce_estimator_tags_y(estimator, y)

    estimator.fit(X, y)
    if hasattr(estimator, "predict"):
        estimator.predict(X)

    if hasattr(estimator, "transform"):
        estimator.transform(X)

    with raises(Exception, match="Unknown label type", may_pass=True):
        estimator.fit(X, y.astype(object))

    if "string" not in tags["X_types"]:
        X[0, 0] = {"foo": "bar"}
        msg = "argument must be a string.* number"
        with raises(TypeError, match=msg):
            estimator.fit(X, y)
    else:
        # Estimators supporting string will not call np.asarray to convert the
        # data to numeric and therefore, the error will not be raised.
        # Checking for each element dtype in the input array will be costly.
        # Refer to #11401 for full discussion.
        estimator.fit(X, y)


def check_complex_data(name, estimator_orig):
    rng = np.random.RandomState(42)
    # check that estimators raise an exception on providing complex data
    X = rng.uniform(size=10) + 1j * rng.uniform(size=10)
    X = X.reshape(-1, 1)

    # Something both valid for classification and regression
    y = rng.randint(low=0, high=2, size=10) + 1j
    estimator = clone(estimator_orig)
    set_random_state(estimator, random_state=0)
    with raises(ValueError, match="Complex data not supported"):
        estimator.fit(X, y)


@ignore_warnings
def check_dict_unchanged(name, estimator_orig):
    # this estimator raises
    # ValueError: Found array with 0 feature(s) (shape=(23, 0))
    # while a minimum of 1 is required.
    # error
    if name in ["SpectralCoclustering"]:
        return
    rnd = np.random.RandomState(0)
    if name in ["RANSACRegressor"]:
        X = 3 * rnd.uniform(size=(20, 3))
    else:
        X = 2 * rnd.uniform(size=(20, 3))

    X = _pairwise_estimator_convert_X(X, estimator_orig)

    y = X[:, 0].astype(int)
    estimator = clone(estimator_orig)
    y = _enforce_estimator_tags_y(estimator, y)
    if hasattr(estimator, "n_components"):
        estimator.n_components = 1

    if hasattr(estimator, "n_clusters"):
        estimator.n_clusters = 1

    if hasattr(estimator, "n_best"):
        estimator.n_best = 1

    set_random_state(estimator, 1)

    estimator.fit(X, y)
    for method in ["predict", "transform", "decision_function", "predict_proba"]:
        if hasattr(estimator, method):
            dict_before = estimator.__dict__.copy()
            getattr(estimator, method)(X)
            assert estimator.__dict__ == dict_before, (
                "Estimator changes __dict__ during %s" % method
            )


def _is_public_parameter(attr):
    return not (attr.startswith("_") or attr.endswith("_"))


@ignore_warnings(category=FutureWarning)
def check_dont_overwrite_parameters(name, estimator_orig):
    # check that fit method only changes or sets private attributes
    if hasattr(estimator_orig.__init__, "deprecated_original"):
        # to not check deprecated classes
        return
    estimator = clone(estimator_orig)
    rnd = np.random.RandomState(0)
    X = 3 * rnd.uniform(size=(20, 3))
    X = _pairwise_estimator_convert_X(X, estimator_orig)
    y = X[:, 0].astype(int)
    y = _enforce_estimator_tags_y(estimator, y)

    if hasattr(estimator, "n_components"):
        estimator.n_components = 1
    if hasattr(estimator, "n_clusters"):
        estimator.n_clusters = 1

    set_random_state(estimator, 1)
    dict_before_fit = estimator.__dict__.copy()
    estimator.fit(X, y)

    dict_after_fit = estimator.__dict__

    public_keys_after_fit = [
        key for key in dict_after_fit.keys() if _is_public_parameter(key)
    ]

    attrs_added_by_fit = [
        key for key in public_keys_after_fit if key not in dict_before_fit.keys()
    ]

    # check that fit doesn't add any public attribute
    assert not attrs_added_by_fit, (
        "Estimator adds public attribute(s) during"
        " the fit method."
        " Estimators are only allowed to add private attributes"
        " either started with _ or ended"
        " with _ but %s added"
        % ", ".join(attrs_added_by_fit)
    )

    # check that fit doesn't change any public attribute
    attrs_changed_by_fit = [
        key
        for key in public_keys_after_fit
        if (dict_before_fit[key] is not dict_after_fit[key])
    ]

    assert not attrs_changed_by_fit, (
        "Estimator changes public attribute(s) during"
        " the fit method. Estimators are only allowed"
        " to change attributes started"
        " or ended with _, but"
        " %s changed"
        % ", ".join(attrs_changed_by_fit)
    )


@ignore_warnings(category=FutureWarning)
def check_fit2d_predict1d(name, estimator_orig):
    # check by fitting a 2d array and predicting with a 1d array
    rnd = np.random.RandomState(0)
    X = 3 * rnd.uniform(size=(20, 3))
    X = _pairwise_estimator_convert_X(X, estimator_orig)
    y = X[:, 0].astype(int)
    estimator = clone(estimator_orig)
    y = _enforce_estimator_tags_y(estimator, y)

    if hasattr(estimator, "n_components"):
        estimator.n_components = 1
    if hasattr(estimator, "n_clusters"):
        estimator.n_clusters = 1

    set_random_state(estimator, 1)
    estimator.fit(X, y)

    for method in ["predict", "transform", "decision_function", "predict_proba"]:
        if hasattr(estimator, method):
            assert_raise_message(
                ValueError, "Reshape your data", getattr(estimator, method), X[0]
            )


def _apply_on_subsets(func, X):
    # apply function on the whole set and on mini batches
    result_full = func(X)
    n_features = X.shape[1]
    result_by_batch = [func(batch.reshape(1, n_features)) for batch in X]

    # func can output tuple (e.g. score_samples)
    if type(result_full) == tuple:
        result_full = result_full[0]
        result_by_batch = list(map(lambda x: x[0], result_by_batch))

    if sparse.issparse(result_full):
        result_full = result_full.A
        result_by_batch = [x.A for x in result_by_batch]

    return np.ravel(result_full), np.ravel(result_by_batch)


@ignore_warnings(category=FutureWarning)
def check_methods_subset_invariance(name, estimator_orig):
    # check that method gives invariant results if applied
    # on mini batches or the whole set
    rnd = np.random.RandomState(0)
    X = 3 * rnd.uniform(size=(20, 3))
    X = _pairwise_estimator_convert_X(X, estimator_orig)
    y = X[:, 0].astype(int)
    estimator = clone(estimator_orig)
    y = _enforce_estimator_tags_y(estimator, y)

    if hasattr(estimator, "n_components"):
        estimator.n_components = 1
    if hasattr(estimator, "n_clusters"):
        estimator.n_clusters = 1

    set_random_state(estimator, 1)
    estimator.fit(X, y)

    for method in [
        "predict",
        "transform",
        "decision_function",
        "score_samples",
        "predict_proba",
    ]:

        msg = ("{method} of {name} is not invariant when applied to a subset.").format(
            method=method, name=name
        )

        if hasattr(estimator, method):
            result_full, result_by_batch = _apply_on_subsets(
                getattr(estimator, method), X
            )
            assert_allclose(result_full, result_by_batch, atol=1e-7, err_msg=msg)


@ignore_warnings(category=FutureWarning)
def check_methods_sample_order_invariance(name, estimator_orig):
    # check that method gives invariant results if applied
    # on a subset with different sample order
    rnd = np.random.RandomState(0)
    X = 3 * rnd.uniform(size=(20, 3))
    X = _pairwise_estimator_convert_X(X, estimator_orig)
    y = X[:, 0].astype(np.int64)
    if _safe_tags(estimator_orig, key="binary_only"):
        y[y == 2] = 1
    estimator = clone(estimator_orig)
    y = _enforce_estimator_tags_y(estimator, y)

    if hasattr(estimator, "n_components"):
        estimator.n_components = 1
    if hasattr(estimator, "n_clusters"):
        estimator.n_clusters = 2

    set_random_state(estimator, 1)
    estimator.fit(X, y)

    idx = np.random.permutation(X.shape[0])

    for method in [
        "predict",
        "transform",
        "decision_function",
        "score_samples",
        "predict_proba",
    ]:
        msg = (
            "{method} of {name} is not invariant when applied to a dataset"
            "with different sample order."
        ).format(method=method, name=name)

        if hasattr(estimator, method):
            assert_allclose_dense_sparse(
                getattr(estimator, method)(X)[idx],
                getattr(estimator, method)(X[idx]),
                atol=1e-9,
                err_msg=msg,
            )


@ignore_warnings
def check_fit2d_1sample(name, estimator_orig):
    # Check that fitting a 2d array with only one sample either works or
    # returns an informative message. The error message should either mention
    # the number of samples or the number of classes.
    rnd = np.random.RandomState(0)
    X = 3 * rnd.uniform(size=(1, 10))
    X = _pairwise_estimator_convert_X(X, estimator_orig)

    y = X[:, 0].astype(int)
    estimator = clone(estimator_orig)
    y = _enforce_estimator_tags_y(estimator, y)

    if hasattr(estimator, "n_components"):
        estimator.n_components = 1
    if hasattr(estimator, "n_clusters"):
        estimator.n_clusters = 1

    set_random_state(estimator, 1)

    # min_cluster_size cannot be less than the data size for OPTICS.
    if name == "OPTICS":
        estimator.set_params(min_samples=1)

    msgs = [
        "1 sample",
        "n_samples = 1",
        "n_samples=1",
        "one sample",
        "1 class",
        "one class",
    ]

    with raises(ValueError, match=msgs, may_pass=True):
        estimator.fit(X, y)


@ignore_warnings
def check_fit2d_1feature(name, estimator_orig):
    # check fitting a 2d array with only 1 feature either works or returns
    # informative message
    rnd = np.random.RandomState(0)
    X = 3 * rnd.uniform(size=(10, 1))
    X = _pairwise_estimator_convert_X(X, estimator_orig)
    y = X[:, 0].astype(int)
    estimator = clone(estimator_orig)
    y = _enforce_estimator_tags_y(estimator, y)

    if hasattr(estimator, "n_components"):
        estimator.n_components = 1
    if hasattr(estimator, "n_clusters"):
        estimator.n_clusters = 1
    # ensure two labels in subsample for RandomizedLogisticRegression
    if name == "RandomizedLogisticRegression":
        estimator.sample_fraction = 1
    # ensure non skipped trials for RANSACRegressor
    if name == "RANSACRegressor":
        estimator.residual_threshold = 0.5

    y = _enforce_estimator_tags_y(estimator, y)
    set_random_state(estimator, 1)

    msgs = [r"1 feature\(s\)", "n_features = 1", "n_features=1"]

    with raises(ValueError, match=msgs, may_pass=True):
        estimator.fit(X, y)


@ignore_warnings
def check_fit1d(name, estimator_orig):
    # check fitting 1d X array raises a ValueError
    rnd = np.random.RandomState(0)
    X = 3 * rnd.uniform(size=(20))
    y = X.astype(int)
    estimator = clone(estimator_orig)
    y = _enforce_estimator_tags_y(estimator, y)

    if hasattr(estimator, "n_components"):
        estimator.n_components = 1
    if hasattr(estimator, "n_clusters"):
        estimator.n_clusters = 1

    set_random_state(estimator, 1)
    with raises(ValueError):
        estimator.fit(X, y)


@ignore_warnings(category=FutureWarning)
def check_transformer_general(name, transformer, readonly_memmap=False):
    X, y = make_blobs(
        n_samples=30,
        centers=[[0, 0, 0], [1, 1, 1]],
        random_state=0,
        n_features=2,
        cluster_std=0.1,
    )
    X = StandardScaler().fit_transform(X)
    X -= X.min()
    X = _pairwise_estimator_convert_X(X, transformer)

    if readonly_memmap:
        X, y = create_memmap_backed_data([X, y])

    _check_transformer(name, transformer, X, y)


@ignore_warnings(category=FutureWarning)
def check_transformer_data_not_an_array(name, transformer):
    X, y = make_blobs(
        n_samples=30,
        centers=[[0, 0, 0], [1, 1, 1]],
        random_state=0,
        n_features=2,
        cluster_std=0.1,
    )
    X = StandardScaler().fit_transform(X)
    # We need to make sure that we have non negative data, for things
    # like NMF
    X -= X.min() - 0.1
    X = _pairwise_estimator_convert_X(X, transformer)
    this_X = _NotAnArray(X)
    this_y = _NotAnArray(np.asarray(y))
    _check_transformer(name, transformer, this_X, this_y)
    # try the same with some list
    _check_transformer(name, transformer, X.tolist(), y.tolist())


@ignore_warnings(category=FutureWarning)
def check_transformers_unfitted(name, transformer):
    X, y = _regression_dataset()

    transformer = clone(transformer)
    with raises(
        (AttributeError, ValueError),
        err_msg=(
            "The unfitted "
            f"transformer {name} does not raise an error when "
            "transform is called. Perhaps use "
            "check_is_fitted in transform."
        ),
    ):
        transformer.transform(X)


def _check_transformer(name, transformer_orig, X, y):
    n_samples, n_features = np.asarray(X).shape
    transformer = clone(transformer_orig)
    set_random_state(transformer)

    # fit

    if name in CROSS_DECOMPOSITION:
        y_ = np.c_[np.asarray(y), np.asarray(y)]
        y_[::2, 1] *= 2
        if isinstance(X, _NotAnArray):
            y_ = _NotAnArray(y_)
    else:
        y_ = y

    transformer.fit(X, y_)
    # fit_transform method should work on non fitted estimator
    transformer_clone = clone(transformer)
    X_pred = transformer_clone.fit_transform(X, y=y_)

    if isinstance(X_pred, tuple):
        for x_pred in X_pred:
            assert x_pred.shape[0] == n_samples
    else:
        # check for consistent n_samples
        assert X_pred.shape[0] == n_samples

    if hasattr(transformer, "transform"):
        if name in CROSS_DECOMPOSITION:
            X_pred2 = transformer.transform(X, y_)
            X_pred3 = transformer.fit_transform(X, y=y_)
        else:
            X_pred2 = transformer.transform(X)
            X_pred3 = transformer.fit_transform(X, y=y_)

        if _safe_tags(transformer_orig, key="non_deterministic"):
            msg = name + " is non deterministic"
            raise SkipTest(msg)
        if isinstance(X_pred, tuple) and isinstance(X_pred2, tuple):
            for x_pred, x_pred2, x_pred3 in zip(X_pred, X_pred2, X_pred3):
                assert_allclose_dense_sparse(
                    x_pred,
                    x_pred2,
                    atol=1e-2,
                    err_msg="fit_transform and transform outcomes not consistent in %s"
                    % transformer,
                )
                assert_allclose_dense_sparse(
                    x_pred,
                    x_pred3,
                    atol=1e-2,
                    err_msg="consecutive fit_transform outcomes not consistent in %s"
                    % transformer,
                )
        else:
            assert_allclose_dense_sparse(
                X_pred,
                X_pred2,
                err_msg="fit_transform and transform outcomes not consistent in %s"
                % transformer,
                atol=1e-2,
            )
            assert_allclose_dense_sparse(
                X_pred,
                X_pred3,
                atol=1e-2,
                err_msg="consecutive fit_transform outcomes not consistent in %s"
                % transformer,
            )
            assert _num_samples(X_pred2) == n_samples
            assert _num_samples(X_pred3) == n_samples

        # raises error on malformed input for transform
        if (
            hasattr(X, "shape")
            and not _safe_tags(transformer, key="stateless")
            and X.ndim == 2
            and X.shape[1] > 1
        ):

            # If it's not an array, it does not have a 'T' property
            with raises(
                ValueError,
                err_msg=(
                    f"The transformer {name} does not raise an error "
                    "when the number of features in transform is different from "
                    "the number of features in fit."
                ),
            ):
                transformer.transform(X[:, :-1])


@ignore_warnings
def check_pipeline_consistency(name, estimator_orig):
    if _safe_tags(estimator_orig, key="non_deterministic"):
        msg = name + " is non deterministic"
        raise SkipTest(msg)

    # check that make_pipeline(est) gives same score as est
    X, y = make_blobs(
        n_samples=30,
        centers=[[0, 0, 0], [1, 1, 1]],
        random_state=0,
        n_features=2,
        cluster_std=0.1,
    )
    X -= X.min()
    X = _pairwise_estimator_convert_X(X, estimator_orig, kernel=rbf_kernel)
    estimator = clone(estimator_orig)
    y = _enforce_estimator_tags_y(estimator, y)
    set_random_state(estimator)
    pipeline = make_pipeline(estimator)
    estimator.fit(X, y)
    pipeline.fit(X, y)

    funcs = ["score", "fit_transform"]

    for func_name in funcs:
        func = getattr(estimator, func_name, None)
        if func is not None:
            func_pipeline = getattr(pipeline, func_name)
            result = func(X, y)
            result_pipe = func_pipeline(X, y)
            assert_allclose_dense_sparse(result, result_pipe)


@ignore_warnings
def check_fit_score_takes_y(name, estimator_orig):
    # check that all estimators accept an optional y
    # in fit and score so they can be used in pipelines
    rnd = np.random.RandomState(0)
    n_samples = 30
    X = rnd.uniform(size=(n_samples, 3))
    X = _pairwise_estimator_convert_X(X, estimator_orig)
    y = np.arange(n_samples) % 3
    estimator = clone(estimator_orig)
    y = _enforce_estimator_tags_y(estimator, y)
    set_random_state(estimator)

    funcs = ["fit", "score", "partial_fit", "fit_predict", "fit_transform"]
    for func_name in funcs:
        func = getattr(estimator, func_name, None)
        if func is not None:
            func(X, y)
            args = [p.name for p in signature(func).parameters.values()]
            if args[0] == "self":
                # if_delegate_has_method makes methods into functions
                # with an explicit "self", so need to shift arguments
                args = args[1:]
            assert args[1] in ["y", "Y"], (
                "Expected y or Y as second argument for method "
                "%s of %s. Got arguments: %r."
                % (func_name, type(estimator).__name__, args)
            )


@ignore_warnings
def check_estimators_dtypes(name, estimator_orig):
    rnd = np.random.RandomState(0)
    X_train_32 = 3 * rnd.uniform(size=(20, 5)).astype(np.float32)
    X_train_32 = _pairwise_estimator_convert_X(X_train_32, estimator_orig)
    X_train_64 = X_train_32.astype(np.float64)
    X_train_int_64 = X_train_32.astype(np.int64)
    X_train_int_32 = X_train_32.astype(np.int32)
    y = X_train_int_64[:, 0]
    y = _enforce_estimator_tags_y(estimator_orig, y)

    methods = ["predict", "transform", "decision_function", "predict_proba"]

    for X_train in [X_train_32, X_train_64, X_train_int_64, X_train_int_32]:
        estimator = clone(estimator_orig)
        set_random_state(estimator, 1)
        estimator.fit(X_train, y)

        for method in methods:
            if hasattr(estimator, method):
                getattr(estimator, method)(X_train)


def check_transformer_preserve_dtypes(name, transformer_orig):
    # check that dtype are preserved meaning if input X is of some dtype
    # X_transformed should be from the same dtype.
    X, y = make_blobs(
        n_samples=30,
        centers=[[0, 0, 0], [1, 1, 1]],
        random_state=0,
        cluster_std=0.1,
    )
    X = StandardScaler().fit_transform(X)
    X -= X.min()
    X = _pairwise_estimator_convert_X(X, transformer_orig)

    for dtype in _safe_tags(transformer_orig, key="preserves_dtype"):
        X_cast = X.astype(dtype)
        transformer = clone(transformer_orig)
        set_random_state(transformer)
        X_trans = transformer.fit_transform(X_cast, y)

        if isinstance(X_trans, tuple):
            # cross-decompostion returns a tuple of (x_scores, y_scores)
            # when given y with fit_transform; only check the first element
            X_trans = X_trans[0]

        # check that the output dtype is preserved
        assert X_trans.dtype == dtype, (
            f"Estimator transform dtype: {X_trans.dtype} - "
            f"original/expected dtype: {dtype.__name__}"
        )


@ignore_warnings(category=FutureWarning)
def check_estimators_empty_data_messages(name, estimator_orig):
    e = clone(estimator_orig)
    set_random_state(e, 1)

    X_zero_samples = np.empty(0).reshape(0, 3)
    # The precise message can change depending on whether X or y is
    # validated first. Let us test the type of exception only:
    err_msg = (
        f"The estimator {name} does not raise an error when an "
        "empty data is used to train. Perhaps use check_array in train."
    )
    with raises(ValueError, err_msg=err_msg):
        e.fit(X_zero_samples, [])

    X_zero_features = np.empty(0).reshape(12, 0)
    # the following y should be accepted by both classifiers and regressors
    # and ignored by unsupervised models
    y = _enforce_estimator_tags_y(e, np.array([1, 0, 1, 0, 1, 0, 1, 0, 1, 0, 1, 0]))
    msg = r"0 feature\(s\) \(shape=\(\d*, 0\)\) while a minimum of \d* " "is required."
    with raises(ValueError, match=msg):
        e.fit(X_zero_features, y)


@ignore_warnings(category=FutureWarning)
def check_estimators_nan_inf(name, estimator_orig):
    # Checks that Estimator X's do not contain NaN or inf.
    rnd = np.random.RandomState(0)
    X_train_finite = _pairwise_estimator_convert_X(
        rnd.uniform(size=(10, 3)), estimator_orig
    )
    X_train_nan = rnd.uniform(size=(10, 3))
    X_train_nan[0, 0] = np.nan
    X_train_inf = rnd.uniform(size=(10, 3))
    X_train_inf[0, 0] = np.inf
    y = np.ones(10)
    y[:5] = 0
    y = _enforce_estimator_tags_y(estimator_orig, y)
    error_string_fit = "Estimator doesn't check for NaN and inf in fit."
    error_string_predict = "Estimator doesn't check for NaN and inf in predict."
    error_string_transform = "Estimator doesn't check for NaN and inf in transform."
    for X_train in [X_train_nan, X_train_inf]:
        # catch deprecation warnings
        with ignore_warnings(category=FutureWarning):
            estimator = clone(estimator_orig)
            set_random_state(estimator, 1)
            # try to fit
            with raises(ValueError, match=["inf", "NaN"], err_msg=error_string_fit):
                estimator.fit(X_train, y)
            # actually fit
            estimator.fit(X_train_finite, y)

            # predict
            if hasattr(estimator, "predict"):
                with raises(
                    ValueError,
                    match=["inf", "NaN"],
                    err_msg=error_string_predict,
                ):
                    estimator.predict(X_train)

            # transform
            if hasattr(estimator, "transform"):
                with raises(
                    ValueError,
                    match=["inf", "NaN"],
                    err_msg=error_string_transform,
                ):
                    estimator.transform(X_train)


@ignore_warnings
def check_nonsquare_error(name, estimator_orig):
    """Test that error is thrown when non-square data provided."""

    X, y = make_blobs(n_samples=20, n_features=10)
    estimator = clone(estimator_orig)

    with raises(
        ValueError,
        err_msg=(
            f"The pairwise estimator {name} does not raise an error on non-square data"
        ),
    ):
        estimator.fit(X, y)


@ignore_warnings
def check_estimators_pickle(name, estimator_orig):
    """Test that we can pickle all estimators."""
    check_methods = ["predict", "transform", "decision_function", "predict_proba"]

    X, y = make_blobs(
        n_samples=30,
        centers=[[0, 0, 0], [1, 1, 1]],
        random_state=0,
        n_features=2,
        cluster_std=0.1,
    )

    # some estimators can't do features less than 0
    X -= X.min()
    X = _pairwise_estimator_convert_X(X, estimator_orig, kernel=rbf_kernel)

    tags = _safe_tags(estimator_orig)
    # include NaN values when the estimator should deal with them
    if tags["allow_nan"]:
        # set randomly 10 elements to np.nan
        rng = np.random.RandomState(42)
        mask = rng.choice(X.size, 10, replace=False)
        X.reshape(-1)[mask] = np.nan

    estimator = clone(estimator_orig)

    y = _enforce_estimator_tags_y(estimator, y)

    set_random_state(estimator)
    estimator.fit(X, y)

    # pickle and unpickle!
    pickled_estimator = pickle.dumps(estimator)
    module_name = estimator.__module__
    if module_name.startswith("sklearn.") and not (
        "test_" in module_name or module_name.endswith("_testing")
    ):
        # strict check for sklearn estimators that are not implemented in test
        # modules.
        assert b"version" in pickled_estimator
    unpickled_estimator = pickle.loads(pickled_estimator)

    result = dict()
    for method in check_methods:
        if hasattr(estimator, method):
            result[method] = getattr(estimator, method)(X)

    for method in result:
        unpickled_result = getattr(unpickled_estimator, method)(X)
        assert_allclose_dense_sparse(result[method], unpickled_result)


@ignore_warnings(category=FutureWarning)
def check_estimators_partial_fit_n_features(name, estimator_orig):
    # check if number of features changes between calls to partial_fit.
    if not hasattr(estimator_orig, "partial_fit"):
        return
    estimator = clone(estimator_orig)
    X, y = make_blobs(n_samples=50, random_state=1)
    X -= X.min()
    y = _enforce_estimator_tags_y(estimator_orig, y)

    try:
        if is_classifier(estimator):
            classes = np.unique(y)
            estimator.partial_fit(X, y, classes=classes)
        else:
            estimator.partial_fit(X, y)
    except NotImplementedError:
        return

    with raises(
        ValueError,
        err_msg=(
            f"The estimator {name} does not raise an error when the "
            "number of features changes between calls to partial_fit."
        ),
    ):
        estimator.partial_fit(X[:, :-1], y)


@ignore_warnings(category=FutureWarning)
def check_classifier_multioutput(name, estimator):
    n_samples, n_labels, n_classes = 42, 5, 3
    tags = _safe_tags(estimator)
    estimator = clone(estimator)
    X, y = make_multilabel_classification(
        random_state=42, n_samples=n_samples, n_labels=n_labels, n_classes=n_classes
    )
    estimator.fit(X, y)
    y_pred = estimator.predict(X)

    assert y_pred.shape == (n_samples, n_classes), (
        "The shape of the prediction for multioutput data is "
        "incorrect. Expected {}, got {}.".format((n_samples, n_labels), y_pred.shape)
    )
    assert y_pred.dtype.kind == "i"

    if hasattr(estimator, "decision_function"):
        decision = estimator.decision_function(X)
        assert isinstance(decision, np.ndarray)
        assert decision.shape == (n_samples, n_classes), (
            "The shape of the decision function output for "
            "multioutput data is incorrect. Expected {}, got {}.".format(
                (n_samples, n_classes), decision.shape
            )
        )

        dec_pred = (decision > 0).astype(int)
        dec_exp = estimator.classes_[dec_pred]
        assert_array_equal(dec_exp, y_pred)

    if hasattr(estimator, "predict_proba"):
        y_prob = estimator.predict_proba(X)

        if isinstance(y_prob, list) and not tags["poor_score"]:
            for i in range(n_classes):
                assert y_prob[i].shape == (n_samples, 2), (
                    "The shape of the probability for multioutput data is"
                    " incorrect. Expected {}, got {}.".format(
                        (n_samples, 2), y_prob[i].shape
                    )
                )
                assert_array_equal(
                    np.argmax(y_prob[i], axis=1).astype(int), y_pred[:, i]
                )
        elif not tags["poor_score"]:
            assert y_prob.shape == (n_samples, n_classes), (
                "The shape of the probability for multioutput data is"
                " incorrect. Expected {}, got {}.".format(
                    (n_samples, n_classes), y_prob.shape
                )
            )
            assert_array_equal(y_prob.round().astype(int), y_pred)

    if hasattr(estimator, "decision_function") and hasattr(estimator, "predict_proba"):
        for i in range(n_classes):
            y_proba = estimator.predict_proba(X)[:, i]
            y_decision = estimator.decision_function(X)
            assert_array_equal(rankdata(y_proba), rankdata(y_decision[:, i]))


@ignore_warnings(category=FutureWarning)
def check_regressor_multioutput(name, estimator):
    estimator = clone(estimator)
    n_samples = n_features = 10

    if not _is_pairwise_metric(estimator):
        n_samples = n_samples + 1

    X, y = make_regression(
        random_state=42, n_targets=5, n_samples=n_samples, n_features=n_features
    )
    X = _pairwise_estimator_convert_X(X, estimator)

    estimator.fit(X, y)
    y_pred = estimator.predict(X)

    assert y_pred.dtype == np.dtype("float64"), (
        "Multioutput predictions by a regressor are expected to be"
        " floating-point precision. Got {} instead".format(y_pred.dtype)
    )
    assert y_pred.shape == y.shape, (
        "The shape of the prediction for multioutput data is incorrect."
        " Expected {}, got {}."
    )


@ignore_warnings(category=FutureWarning)
def check_clustering(name, clusterer_orig, readonly_memmap=False):
    clusterer = clone(clusterer_orig)
    X, y = make_blobs(n_samples=50, random_state=1)
    X, y = shuffle(X, y, random_state=7)
    X = StandardScaler().fit_transform(X)
    rng = np.random.RandomState(7)
    X_noise = np.concatenate([X, rng.uniform(low=-3, high=3, size=(5, 2))])

    if readonly_memmap:
        X, y, X_noise = create_memmap_backed_data([X, y, X_noise])

    n_samples, n_features = X.shape
    # catch deprecation and neighbors warnings
    if hasattr(clusterer, "n_clusters"):
        clusterer.set_params(n_clusters=3)
    set_random_state(clusterer)
    if name == "AffinityPropagation":
        clusterer.set_params(preference=-100)
        clusterer.set_params(max_iter=100)

    # fit
    clusterer.fit(X)
    # with lists
    clusterer.fit(X.tolist())

    pred = clusterer.labels_
    assert pred.shape == (n_samples,)
    assert adjusted_rand_score(pred, y) > 0.4
    if _safe_tags(clusterer, key="non_deterministic"):
        return
    set_random_state(clusterer)
    with warnings.catch_warnings(record=True):
        pred2 = clusterer.fit_predict(X)
    assert_array_equal(pred, pred2)

    # fit_predict(X) and labels_ should be of type int
    assert pred.dtype in [np.dtype("int32"), np.dtype("int64")]
    assert pred2.dtype in [np.dtype("int32"), np.dtype("int64")]

    # Add noise to X to test the possible values of the labels
    labels = clusterer.fit_predict(X_noise)

    # There should be at least one sample in every cluster. Equivalently
    # labels_ should contain all the consecutive values between its
    # min and its max.
    labels_sorted = np.unique(labels)
    assert_array_equal(
        labels_sorted, np.arange(labels_sorted[0], labels_sorted[-1] + 1)
    )

    # Labels are expected to start at 0 (no noise) or -1 (if noise)
    assert labels_sorted[0] in [0, -1]
    # Labels should be less than n_clusters - 1
    if hasattr(clusterer, "n_clusters"):
        n_clusters = getattr(clusterer, "n_clusters")
        assert n_clusters - 1 >= labels_sorted[-1]
    # else labels should be less than max(labels_) which is necessarily true


@ignore_warnings(category=FutureWarning)
def check_clusterer_compute_labels_predict(name, clusterer_orig):
    """Check that predict is invariant of compute_labels."""
    X, y = make_blobs(n_samples=20, random_state=0)
    clusterer = clone(clusterer_orig)
    set_random_state(clusterer)

    if hasattr(clusterer, "compute_labels"):
        # MiniBatchKMeans
        X_pred1 = clusterer.fit(X).predict(X)
        clusterer.set_params(compute_labels=False)
        X_pred2 = clusterer.fit(X).predict(X)
        assert_array_equal(X_pred1, X_pred2)


@ignore_warnings(category=FutureWarning)
def check_classifiers_one_label(name, classifier_orig):
    error_string_fit = "Classifier can't train when only one class is present."
    error_string_predict = "Classifier can't predict when only one class is present."
    rnd = np.random.RandomState(0)
    X_train = rnd.uniform(size=(10, 3))
    X_test = rnd.uniform(size=(10, 3))
    y = np.ones(10)
    # catch deprecation warnings
    with ignore_warnings(category=FutureWarning):
        classifier = clone(classifier_orig)
        with raises(
            ValueError, match="class", may_pass=True, err_msg=error_string_fit
        ) as cm:
            classifier.fit(X_train, y)

        if cm.raised_and_matched:
            # ValueError was raised with proper error message
            return

        assert_array_equal(classifier.predict(X_test), y, err_msg=error_string_predict)


@ignore_warnings  # Warnings are raised by decision function
def check_classifiers_train(
    name, classifier_orig, readonly_memmap=False, X_dtype="float64"
):
    X_m, y_m = make_blobs(n_samples=300, random_state=0)
    X_m = X_m.astype(X_dtype)
    X_m, y_m = shuffle(X_m, y_m, random_state=7)
    X_m = StandardScaler().fit_transform(X_m)
    # generate binary problem from multi-class one
    y_b = y_m[y_m != 2]
    X_b = X_m[y_m != 2]

    if name in ["BernoulliNB", "MultinomialNB", "ComplementNB", "CategoricalNB"]:
        X_m -= X_m.min()
        X_b -= X_b.min()

    if readonly_memmap:
        X_m, y_m, X_b, y_b = create_memmap_backed_data([X_m, y_m, X_b, y_b])

    problems = [(X_b, y_b)]
    tags = _safe_tags(classifier_orig)
    if not tags["binary_only"]:
        problems.append((X_m, y_m))

    for (X, y) in problems:
        classes = np.unique(y)
        n_classes = len(classes)
        n_samples, n_features = X.shape
        classifier = clone(classifier_orig)
        X = _pairwise_estimator_convert_X(X, classifier)
        y = _enforce_estimator_tags_y(classifier, y)

        set_random_state(classifier)
        # raises error on malformed input for fit
        if not tags["no_validation"]:
            with raises(
                ValueError,
                err_msg=(
                    f"The classifier {name} does not raise an error when "
                    "incorrect/malformed input data for fit is passed. The number "
                    "of training examples is not the same as the number of "
                    "labels. Perhaps use check_X_y in fit."
                ),
            ):
                classifier.fit(X, y[:-1])

        # fit
        classifier.fit(X, y)
        # with lists
        classifier.fit(X.tolist(), y.tolist())
        assert hasattr(classifier, "classes_")
        y_pred = classifier.predict(X)

        assert y_pred.shape == (n_samples,)
        # training set performance
        if not tags["poor_score"]:
            assert accuracy_score(y, y_pred) > 0.83

        # raises error on malformed input for predict
        msg_pairwise = (
            "The classifier {} does not raise an error when shape of X in "
            " {} is not equal to (n_test_samples, n_training_samples)"
        )
        msg = (
            "The classifier {} does not raise an error when the number of "
            "features in {} is different from the number of features in "
            "fit."
        )

        if not tags["no_validation"]:
            if _is_pairwise(classifier):
                with raises(
                    ValueError,
                    err_msg=msg_pairwise.format(name, "predict"),
                ):
                    classifier.predict(X.reshape(-1, 1))
            else:
                with raises(ValueError, err_msg=msg.format(name, "predict")):
                    classifier.predict(X.T)
        if hasattr(classifier, "decision_function"):
            try:
                # decision_function agrees with predict
                decision = classifier.decision_function(X)
                if n_classes == 2:
                    if not tags["multioutput_only"]:
                        assert decision.shape == (n_samples,)
                    else:
                        assert decision.shape == (n_samples, 1)
                    dec_pred = (decision.ravel() > 0).astype(int)
                    assert_array_equal(dec_pred, y_pred)
                else:
                    assert decision.shape == (n_samples, n_classes)
                    assert_array_equal(np.argmax(decision, axis=1), y_pred)

                # raises error on malformed input for decision_function
                if not tags["no_validation"]:
                    if _is_pairwise(classifier):
                        with raises(
                            ValueError,
                            err_msg=msg_pairwise.format(name, "decision_function"),
                        ):
                            classifier.decision_function(X.reshape(-1, 1))
                    else:
                        with raises(
                            ValueError,
                            err_msg=msg.format(name, "decision_function"),
                        ):
                            classifier.decision_function(X.T)
            except NotImplementedError:
                pass

        if hasattr(classifier, "predict_proba"):
            # predict_proba agrees with predict
            y_prob = classifier.predict_proba(X)
            assert y_prob.shape == (n_samples, n_classes)
            assert_array_equal(np.argmax(y_prob, axis=1), y_pred)
            # check that probas for all classes sum to one
            assert_array_almost_equal(np.sum(y_prob, axis=1), np.ones(n_samples))
            if not tags["no_validation"]:
                # raises error on malformed input for predict_proba
                if _is_pairwise(classifier_orig):
                    with raises(
                        ValueError,
                        err_msg=msg_pairwise.format(name, "predict_proba"),
                    ):
                        classifier.predict_proba(X.reshape(-1, 1))
                else:
                    with raises(
                        ValueError,
                        err_msg=msg.format(name, "predict_proba"),
                    ):
                        classifier.predict_proba(X.T)
            if hasattr(classifier, "predict_log_proba"):
                # predict_log_proba is a transformation of predict_proba
                y_log_prob = classifier.predict_log_proba(X)
                assert_allclose(y_log_prob, np.log(y_prob), 8, atol=1e-9)
                assert_array_equal(np.argsort(y_log_prob), np.argsort(y_prob))


def check_outlier_corruption(num_outliers, expected_outliers, decision):
    # Check for deviation from the precise given contamination level that may
    # be due to ties in the anomaly scores.
    if num_outliers < expected_outliers:
        start = num_outliers
        end = expected_outliers + 1
    else:
        start = expected_outliers
        end = num_outliers + 1

    # ensure that all values in the 'critical area' are tied,
    # leading to the observed discrepancy between provided
    # and actual contamination levels.
    sorted_decision = np.sort(decision)
    msg = (
        "The number of predicted outliers is not equal to the expected "
        "number of outliers and this difference is not explained by the "
        "number of ties in the decision_function values"
    )
    assert len(np.unique(sorted_decision[start:end])) == 1, msg


def check_outliers_train(name, estimator_orig, readonly_memmap=True):
    n_samples = 300
    X, _ = make_blobs(n_samples=n_samples, random_state=0)
    X = shuffle(X, random_state=7)

    if readonly_memmap:
        X = create_memmap_backed_data(X)

    n_samples, n_features = X.shape
    estimator = clone(estimator_orig)
    set_random_state(estimator)

    # fit
    estimator.fit(X)
    # with lists
    estimator.fit(X.tolist())

    y_pred = estimator.predict(X)
    assert y_pred.shape == (n_samples,)
    assert y_pred.dtype.kind == "i"
    assert_array_equal(np.unique(y_pred), np.array([-1, 1]))

    decision = estimator.decision_function(X)
    scores = estimator.score_samples(X)
    for output in [decision, scores]:
        assert output.dtype == np.dtype("float")
        assert output.shape == (n_samples,)

    # raises error on malformed input for predict
    with raises(ValueError):
        estimator.predict(X.T)

    # decision_function agrees with predict
    dec_pred = (decision >= 0).astype(int)
    dec_pred[dec_pred == 0] = -1
    assert_array_equal(dec_pred, y_pred)

    # raises error on malformed input for decision_function
    with raises(ValueError):
        estimator.decision_function(X.T)

    # decision_function is a translation of score_samples
    y_dec = scores - estimator.offset_
    assert_allclose(y_dec, decision)

    # raises error on malformed input for score_samples
    with raises(ValueError):
        estimator.score_samples(X.T)

    # contamination parameter (not for OneClassSVM which has the nu parameter)
    if hasattr(estimator, "contamination") and not hasattr(estimator, "novelty"):
        # proportion of outliers equal to contamination parameter when not
        # set to 'auto'. This is true for the training set and cannot thus be
        # checked as follows for estimators with a novelty parameter such as
        # LocalOutlierFactor (tested in check_outliers_fit_predict)
        expected_outliers = 30
        contamination = expected_outliers / n_samples
        estimator.set_params(contamination=contamination)
        estimator.fit(X)
        y_pred = estimator.predict(X)

        num_outliers = np.sum(y_pred != 1)
        # num_outliers should be equal to expected_outliers unless
        # there are ties in the decision_function values. this can
        # only be tested for estimators with a decision_function
        # method, i.e. all estimators except LOF which is already
        # excluded from this if branch.
        if num_outliers != expected_outliers:
            decision = estimator.decision_function(X)
            check_outlier_corruption(num_outliers, expected_outliers, decision)

        # raises error when contamination is a scalar and not in [0,1]
        msg = r"contamination must be in \(0, 0.5]"
        for contamination in [-0.5, 2.3]:
            estimator.set_params(contamination=contamination)
            with raises(ValueError, match=msg):
                estimator.fit(X)


@ignore_warnings(category=FutureWarning)
<<<<<<< HEAD
def check_classifiers_multilabel_representation_invariance(
    name, classifier_orig
):
    X, y = make_multilabel_classification(n_samples=100, n_features=2,
                                          n_classes=5, n_labels=3,
                                          length=50, allow_unlabeled=True,
                                          random_state=0)
=======
def check_classifiers_multilabel_representation_invariance(name, classifier_orig):
    X, y = make_multilabel_classification(
        n_samples=100,
        n_features=2,
        n_classes=5,
        n_labels=3,
        length=50,
        allow_unlabeled=True,
        random_state=0,
    )
>>>>>>> a44e9a8c
    X = scale(X)

    X_train, y_train = X[:80], y[:80]
    X_test = X[80:]

    y_train_list_of_lists = y_train.tolist()
    y_train_list_of_arrays = list(y_train)

    classifier = clone(classifier_orig)
    set_random_state(classifier)

    y_pred = classifier.fit(X_train, y_train).predict(X_test)

    y_pred_list_of_lists = classifier.fit(X_train, y_train_list_of_lists).predict(
        X_test
    )

    y_pred_list_of_arrays = classifier.fit(X_train, y_train_list_of_arrays).predict(
        X_test
    )

    assert_array_equal(y_pred, y_pred_list_of_arrays)
    assert_array_equal(y_pred, y_pred_list_of_lists)

    assert y_pred.dtype == y_pred_list_of_arrays.dtype
    assert y_pred.dtype == y_pred_list_of_lists.dtype
    assert type(y_pred) == type(y_pred_list_of_arrays)
    assert type(y_pred) == type(y_pred_list_of_lists)


@ignore_warnings(category=FutureWarning)
<<<<<<< HEAD
def check_classifiers_multilabel_format_output(name, classifier_orig):
    """Check the output of the response methods for classifiers supporting
=======
def check_classifiers_multilabel_output_format_predict(name, classifier_orig):
    """Check the output of the `predict` method for classifiers supporting
>>>>>>> a44e9a8c
    multilabel-indicator targets."""
    classifier = clone(classifier_orig)
    set_random_state(classifier)

    n_samples, test_size, n_outputs = 100, 25, 5
<<<<<<< HEAD
    X, y = make_multilabel_classification(n_samples=n_samples, n_features=2,
                                          n_classes=n_outputs, n_labels=3,
                                          length=50, allow_unlabeled=True,
                                          random_state=0)
=======
    X, y = make_multilabel_classification(
        n_samples=n_samples,
        n_features=2,
        n_classes=n_outputs,
        n_labels=3,
        length=50,
        allow_unlabeled=True,
        random_state=0,
    )
>>>>>>> a44e9a8c
    X = scale(X)

    X_train, X_test = X[:-test_size], X[-test_size:]
    y_train, y_test = y[:-test_size], y[-test_size:]
    classifier.fit(X_train, y_train)

<<<<<<< HEAD
    predict_method = getattr(classifier, "predict", None)
    if predict_method is not None:
        y_pred = predict_method(X_test)

        # y_pred.shape -> y_test.shape with the same dtype
        assert isinstance(y_pred, np.ndarray), (
            f"{name}.predict is expected to output a NumPy array. Got "
            f"{type(y_pred)} instead."
        )
        assert y_pred.shape == y_test.shape, (
            f"{name}.predict output a NumPy array of shape {y_pred.shape} "
            f"instead of {y_test.shape}."
        )
        assert y_pred.dtype == y_test.dtype, (
            f"{name}.predict does not output the same dtype than the targets. "
            f"Got {y_pred.dtype} instead of {y_test.dtype}."
        )

    predict_proba_method = getattr(classifier, "predict_proba", None)
    if predict_proba_method is not None:
        y_pred = predict_proba_method(X_test)

        # y_pred.shape -> 2 possibilities:
        # - list of length n_outputs of shape (n_samples, 2);
        # - ndarray of shape (n_samples, n_outputs).
        # dtype should be floating
        if isinstance(y_pred, list):
            assert len(y_pred) == n_outputs, (
                f"{name}.predict_proba is expected to output a list of length "
                f"n_outputs of Numpy array. Got length of {len(y_pred)} "
                f"instead of {n_outputs}."
            )
            for pred in y_pred:
                assert pred.shape == (test_size, 2), (
                    f"{name}.predict_proba is expected to output a list of "
                    f"NumPy array of shape (n_samples, 2). Got {pred.shape} "
                    f"instead of {(test_size, 2)}."
                )
                assert pred.dtype.kind == "f", (
                    f"{name}.predict_proba is expected to output a list of "
                    f"NumPy array of floating dtype. Got {pred.dtype} instead."
                )
                # check that we have the correct probabilities
                err_msg = (
                    f"{name}.predict_proba is expected to provide "
                    f"probabilities such that each array rows should sum to 1."
                )
                assert_allclose(pred.sum(axis=1), 1, err_msg=err_msg)
        elif isinstance(y_pred, np.ndarray):
            assert y_pred.shape == (test_size, n_outputs), (
                f"{name}.predict_proba is expected to output a NumPy array of "
                f"shape (n_samples, n_outputs). Got {y_pred.shape} instead of "
                f"{(test_size, n_outputs)}."
            )
            assert y_pred.dtype.kind == "f", (
                f"{name}.predict_proba is expected to output a NumPy array of "
                f"floating dtype. Got {y_pred.dtype} instead."
            )
            err_msg = (
                f"{name}.predict_proba is expected to provide probabilities "
                f"of the positive class and should therefore contain values "
                f"below 1."
            )
            assert_array_less(y_pred, 1, err_msg=err_msg)
        else:
            raise ValueError(
                f"Unknown returned type {type(y_pred)} by {name}."
                f"predict_proba. A list or a Numpy array are expected."
            )

    decision_function_method = getattr(classifier, "decision_function", None)
    if decision_function_method is not None:
        y_pred = decision_function_method(X_test)

        # y_pred.shape -> y_test.shape with floating dtype
        assert isinstance(y_pred, np.ndarray), (
            f"{name}.decision_function is expected to output a NumPy array."
            f" Got {type(y_pred)} instead."
        )
        assert y_pred.shape == (test_size, n_outputs), (
            f"{name}.decision_function is expected to provide a NumPy array "
            f"of shape (n_samples, n_outputs). Got {y_pred.shape} instead of "
            f"{(test_size, n_outputs)}."
        )
        assert y_pred.dtype.kind == "f", (
            f"{name}.decision_function is expected to output a floating dtype."
            f" Got {y_pred.dtype} instead."
=======
    response_method_name = "predict"
    predict_method = getattr(classifier, response_method_name, None)
    if predict_method is None:
        raise SkipTest(f"{name} does not have a {response_method_name} method.")

    y_pred = predict_method(X_test)

    # y_pred.shape -> y_test.shape with the same dtype
    assert isinstance(y_pred, np.ndarray), (
        f"{name}.predict is expected to output a NumPy array. Got "
        f"{type(y_pred)} instead."
    )
    assert y_pred.shape == y_test.shape, (
        f"{name}.predict outputs a NumPy array of shape {y_pred.shape} "
        f"instead of {y_test.shape}."
    )
    assert y_pred.dtype == y_test.dtype, (
        f"{name}.predict does not output the same dtype than the targets. "
        f"Got {y_pred.dtype} instead of {y_test.dtype}."
    )


@ignore_warnings(category=FutureWarning)
def check_classifiers_multilabel_output_format_predict_proba(name, classifier_orig):
    """Check the output of the `predict_proba` method for classifiers supporting
    multilabel-indicator targets."""
    classifier = clone(classifier_orig)
    set_random_state(classifier)

    n_samples, test_size, n_outputs = 100, 25, 5
    X, y = make_multilabel_classification(
        n_samples=n_samples,
        n_features=2,
        n_classes=n_outputs,
        n_labels=3,
        length=50,
        allow_unlabeled=True,
        random_state=0,
    )
    X = scale(X)

    X_train, X_test = X[:-test_size], X[-test_size:]
    y_train = y[:-test_size]
    classifier.fit(X_train, y_train)

    response_method_name = "predict_proba"
    predict_proba_method = getattr(classifier, response_method_name, None)
    if predict_proba_method is None:
        raise SkipTest(f"{name} does not have a {response_method_name} method.")

    y_pred = predict_proba_method(X_test)

    # y_pred.shape -> 2 possibilities:
    # - list of length n_outputs of shape (n_samples, 2);
    # - ndarray of shape (n_samples, n_outputs).
    # dtype should be floating
    if isinstance(y_pred, list):
        assert len(y_pred) == n_outputs, (
            f"When {name}.predict_proba returns a list, the list should "
            "be of length n_outputs and contain NumPy arrays. Got length "
            f"of {len(y_pred)} instead of {n_outputs}."
        )
        for pred in y_pred:
            assert pred.shape == (test_size, 2), (
                f"When {name}.predict_proba returns a list, this list "
                "should contain NumPy arrays of shape (n_samples, 2). Got "
                f"NumPy arrays of shape {pred.shape} instead of "
                f"{(test_size, 2)}."
            )
            assert pred.dtype.kind == "f", (
                f"When {name}.predict_proba returns a list, it should "
                "contain NumPy arrays with floating dtype. Got "
                f"{pred.dtype} instead."
            )
            # check that we have the correct probabilities
            err_msg = (
                f"When {name}.predict_proba returns a list, each NumPy "
                "array should contain probabilities for each class and "
                "thus each row should sum to 1 (or close to 1 due to "
                "numerical errors)."
            )
            assert_allclose(pred.sum(axis=1), 1, err_msg=err_msg)
    elif isinstance(y_pred, np.ndarray):
        assert y_pred.shape == (test_size, n_outputs), (
            f"When {name}.predict_proba returns a NumPy array, the "
            f"expected shape is (n_samples, n_outputs). Got {y_pred.shape}"
            f" instead of {(test_size, n_outputs)}."
        )
        assert y_pred.dtype.kind == "f", (
            f"When {name}.predict_proba returns a NumPy array, the "
            f"expected data type is floating. Got {y_pred.dtype} instead."
        )
        err_msg = (
            f"When {name}.predict_proba returns a NumPy array, this array "
            "is expected to provide probabilities of the positive class "
            "and should therefore contain values between 0 and 1."
        )
        assert_array_less(0, y_pred, err_msg=err_msg)
        assert_array_less(y_pred, 1, err_msg=err_msg)
    else:
        raise ValueError(
            f"Unknown returned type {type(y_pred)} by {name}."
            "predict_proba. A list or a Numpy array is expected."
>>>>>>> a44e9a8c
        )


@ignore_warnings(category=FutureWarning)
<<<<<<< HEAD
def check_estimators_fit_returns_self(
    name, estimator_orig, readonly_memmap=False
):
=======
def check_classifiers_multilabel_output_format_decision_function(name, classifier_orig):
    """Check the output of the `decision_function` method for classifiers supporting
    multilabel-indicator targets."""
    classifier = clone(classifier_orig)
    set_random_state(classifier)

    n_samples, test_size, n_outputs = 100, 25, 5
    X, y = make_multilabel_classification(
        n_samples=n_samples,
        n_features=2,
        n_classes=n_outputs,
        n_labels=3,
        length=50,
        allow_unlabeled=True,
        random_state=0,
    )
    X = scale(X)

    X_train, X_test = X[:-test_size], X[-test_size:]
    y_train = y[:-test_size]
    classifier.fit(X_train, y_train)

    response_method_name = "decision_function"
    decision_function_method = getattr(classifier, response_method_name, None)
    if decision_function_method is None:
        raise SkipTest(f"{name} does not have a {response_method_name} method.")

    y_pred = decision_function_method(X_test)

    # y_pred.shape -> y_test.shape with floating dtype
    assert isinstance(y_pred, np.ndarray), (
        f"{name}.decision_function is expected to output a NumPy array."
        f" Got {type(y_pred)} instead."
    )
    assert y_pred.shape == (test_size, n_outputs), (
        f"{name}.decision_function is expected to provide a NumPy array "
        f"of shape (n_samples, n_outputs). Got {y_pred.shape} instead of "
        f"{(test_size, n_outputs)}."
    )
    assert y_pred.dtype.kind == "f", (
        f"{name}.decision_function is expected to output a floating dtype."
        f" Got {y_pred.dtype} instead."
    )


@ignore_warnings(category=FutureWarning)
def check_estimators_fit_returns_self(name, estimator_orig, readonly_memmap=False):
>>>>>>> a44e9a8c
    """Check if self is returned when calling fit."""
    X, y = make_blobs(random_state=0, n_samples=21)
    # some want non-negative input
    X -= X.min()
    X = _pairwise_estimator_convert_X(X, estimator_orig)

    estimator = clone(estimator_orig)
    y = _enforce_estimator_tags_y(estimator, y)

    if readonly_memmap:
        X, y = create_memmap_backed_data([X, y])

    set_random_state(estimator)
    assert estimator.fit(X, y) is estimator


@ignore_warnings
def check_estimators_unfitted(name, estimator_orig):
    """Check that predict raises an exception in an unfitted estimator.

    Unfitted estimators should raise a NotFittedError.
    """
    # Common test for Regressors, Classifiers and Outlier detection estimators
    X, y = _regression_dataset()

    estimator = clone(estimator_orig)
    for method in (
        "decision_function",
        "predict",
        "predict_proba",
        "predict_log_proba",
    ):
        if hasattr(estimator, method):
            with raises(NotFittedError):
                getattr(estimator, method)(X)


@ignore_warnings(category=FutureWarning)
def check_supervised_y_2d(name, estimator_orig):
    tags = _safe_tags(estimator_orig)
    rnd = np.random.RandomState(0)
    n_samples = 30
    X = _pairwise_estimator_convert_X(rnd.uniform(size=(n_samples, 3)), estimator_orig)
    y = np.arange(n_samples) % 3
    y = _enforce_estimator_tags_y(estimator_orig, y)
    estimator = clone(estimator_orig)
    set_random_state(estimator)
    # fit
    estimator.fit(X, y)
    y_pred = estimator.predict(X)

    set_random_state(estimator)
    # Check that when a 2D y is given, a DataConversionWarning is
    # raised
    with warnings.catch_warnings(record=True) as w:
        warnings.simplefilter("always", DataConversionWarning)
        warnings.simplefilter("ignore", RuntimeWarning)
        estimator.fit(X, y[:, np.newaxis])
    y_pred_2d = estimator.predict(X)
    msg = "expected 1 DataConversionWarning, got: %s" % ", ".join(
        [str(w_x) for w_x in w]
    )
    if not tags["multioutput"]:
        # check that we warned if we don't support multi-output
        assert len(w) > 0, msg
        assert (
            "DataConversionWarning('A column-vector y"
            " was passed when a 1d array was expected"
            in msg
        )
    assert_allclose(y_pred.ravel(), y_pred_2d.ravel())


@ignore_warnings
def check_classifiers_predictions(X, y, name, classifier_orig):
    classes = np.unique(y)
    classifier = clone(classifier_orig)
    if name == "BernoulliNB":
        X = X > X.mean()
    set_random_state(classifier)

    classifier.fit(X, y)
    y_pred = classifier.predict(X)

    if hasattr(classifier, "decision_function"):
        decision = classifier.decision_function(X)
        assert isinstance(decision, np.ndarray)
        if len(classes) == 2:
            dec_pred = (decision.ravel() > 0).astype(int)
            dec_exp = classifier.classes_[dec_pred]
            assert_array_equal(
                dec_exp,
                y_pred,
                err_msg=(
                    "decision_function does not match "
                    "classifier for %r: expected '%s', got '%s'"
                )
                % (
                    classifier,
                    ", ".join(map(str, dec_exp)),
                    ", ".join(map(str, y_pred)),
                ),
            )
        elif getattr(classifier, "decision_function_shape", "ovr") == "ovr":
            decision_y = np.argmax(decision, axis=1).astype(int)
            y_exp = classifier.classes_[decision_y]
            assert_array_equal(
                y_exp,
                y_pred,
                err_msg=(
                    "decision_function does not match "
                    "classifier for %r: expected '%s', got '%s'"
                )
                % (classifier, ", ".join(map(str, y_exp)), ", ".join(map(str, y_pred))),
            )

    # training set performance
    if name != "ComplementNB":
        # This is a pathological data set for ComplementNB.
        # For some specific cases 'ComplementNB' predicts less classes
        # than expected
        assert_array_equal(np.unique(y), np.unique(y_pred))
    assert_array_equal(
        classes,
        classifier.classes_,
        err_msg="Unexpected classes_ attribute for %r: expected '%s', got '%s'"
        % (
            classifier,
            ", ".join(map(str, classes)),
            ", ".join(map(str, classifier.classes_)),
        ),
    )


def _choose_check_classifiers_labels(name, y, y_names):
    # Semisupervised classifers use -1 as the indicator for an unlabeled
    # sample.
    return (
        y
        if name in ["LabelPropagation", "LabelSpreading", "SelfTrainingClassifier"]
        else y_names
    )


def check_classifiers_classes(name, classifier_orig):
    X_multiclass, y_multiclass = make_blobs(
        n_samples=30, random_state=0, cluster_std=0.1
    )
    X_multiclass, y_multiclass = shuffle(X_multiclass, y_multiclass, random_state=7)
    X_multiclass = StandardScaler().fit_transform(X_multiclass)
    # We need to make sure that we have non negative data, for things
    # like NMF
    X_multiclass -= X_multiclass.min() - 0.1

    X_binary = X_multiclass[y_multiclass != 2]
    y_binary = y_multiclass[y_multiclass != 2]

    X_multiclass = _pairwise_estimator_convert_X(X_multiclass, classifier_orig)
    X_binary = _pairwise_estimator_convert_X(X_binary, classifier_orig)

    labels_multiclass = ["one", "two", "three"]
    labels_binary = ["one", "two"]

    y_names_multiclass = np.take(labels_multiclass, y_multiclass)
    y_names_binary = np.take(labels_binary, y_binary)

    problems = [(X_binary, y_binary, y_names_binary)]
    if not _safe_tags(classifier_orig, key="binary_only"):
        problems.append((X_multiclass, y_multiclass, y_names_multiclass))

    for X, y, y_names in problems:
        for y_names_i in [y_names, y_names.astype("O")]:
            y_ = _choose_check_classifiers_labels(name, y, y_names_i)
            check_classifiers_predictions(X, y_, name, classifier_orig)

    labels_binary = [-1, 1]
    y_names_binary = np.take(labels_binary, y_binary)
    y_binary = _choose_check_classifiers_labels(name, y_binary, y_names_binary)
    check_classifiers_predictions(X_binary, y_binary, name, classifier_orig)


@ignore_warnings(category=FutureWarning)
def check_regressors_int(name, regressor_orig):
    X, _ = _regression_dataset()
    X = _pairwise_estimator_convert_X(X[:50], regressor_orig)
    rnd = np.random.RandomState(0)
    y = rnd.randint(3, size=X.shape[0])
    y = _enforce_estimator_tags_y(regressor_orig, y)
    rnd = np.random.RandomState(0)
    # separate estimators to control random seeds
    regressor_1 = clone(regressor_orig)
    regressor_2 = clone(regressor_orig)
    set_random_state(regressor_1)
    set_random_state(regressor_2)

    if name in CROSS_DECOMPOSITION:
        y_ = np.vstack([y, 2 * y + rnd.randint(2, size=len(y))])
        y_ = y_.T
    else:
        y_ = y

    # fit
    regressor_1.fit(X, y_)
    pred1 = regressor_1.predict(X)
    regressor_2.fit(X, y_.astype(float))
    pred2 = regressor_2.predict(X)
    assert_allclose(pred1, pred2, atol=1e-2, err_msg=name)


@ignore_warnings(category=FutureWarning)
def check_regressors_train(
    name, regressor_orig, readonly_memmap=False, X_dtype=np.float64
):
    X, y = _regression_dataset()
    X = X.astype(X_dtype)
    X = _pairwise_estimator_convert_X(X, regressor_orig)
    y = scale(y)  # X is already scaled
    regressor = clone(regressor_orig)
    y = _enforce_estimator_tags_y(regressor, y)
    if name in CROSS_DECOMPOSITION:
        rnd = np.random.RandomState(0)
        y_ = np.vstack([y, 2 * y + rnd.randint(2, size=len(y))])
        y_ = y_.T
    else:
        y_ = y

    if readonly_memmap:
        X, y, y_ = create_memmap_backed_data([X, y, y_])

    if not hasattr(regressor, "alphas") and hasattr(regressor, "alpha"):
        # linear regressors need to set alpha, but not generalized CV ones
        regressor.alpha = 0.01
    if name == "PassiveAggressiveRegressor":
        regressor.C = 0.01

    # raises error on malformed input for fit
    with raises(
        ValueError,
        err_msg=(
            f"The classifier {name} does not raise an error when "
            "incorrect/malformed input data for fit is passed. The number of "
            "training examples is not the same as the number of labels. Perhaps "
            "use check_X_y in fit."
        ),
    ):
        regressor.fit(X, y[:-1])
    # fit
    set_random_state(regressor)
    regressor.fit(X, y_)
    regressor.fit(X.tolist(), y_.tolist())
    y_pred = regressor.predict(X)
    assert y_pred.shape == y_.shape

    # TODO: find out why PLS and CCA fail. RANSAC is random
    # and furthermore assumes the presence of outliers, hence
    # skipped
    if not _safe_tags(regressor, key="poor_score"):
        assert regressor.score(X, y_) > 0.5


@ignore_warnings
def check_regressors_no_decision_function(name, regressor_orig):
    # check that regressors don't have a decision_function, predict_proba, or
    # predict_log_proba method.
    rng = np.random.RandomState(0)
    regressor = clone(regressor_orig)

    X = rng.normal(size=(10, 4))
    X = _pairwise_estimator_convert_X(X, regressor_orig)
    y = _enforce_estimator_tags_y(regressor, X[:, 0])

    regressor.fit(X, y)
    funcs = ["decision_function", "predict_proba", "predict_log_proba"]
    for func_name in funcs:
        assert not hasattr(regressor, func_name)


@ignore_warnings(category=FutureWarning)
def check_class_weight_classifiers(name, classifier_orig):

    if _safe_tags(classifier_orig, key="binary_only"):
        problems = [2]
    else:
        problems = [2, 3]

    for n_centers in problems:
        # create a very noisy dataset
        X, y = make_blobs(centers=n_centers, random_state=0, cluster_std=20)
        X_train, X_test, y_train, y_test = train_test_split(
            X, y, test_size=0.5, random_state=0
        )

        # can't use gram_if_pairwise() here, setting up gram matrix manually
        if _is_pairwise(classifier_orig):
            X_test = rbf_kernel(X_test, X_train)
            X_train = rbf_kernel(X_train, X_train)

        n_centers = len(np.unique(y_train))

        if n_centers == 2:
            class_weight = {0: 1000, 1: 0.0001}
        else:
            class_weight = {0: 1000, 1: 0.0001, 2: 0.0001}

        classifier = clone(classifier_orig).set_params(class_weight=class_weight)
        if hasattr(classifier, "n_iter"):
            classifier.set_params(n_iter=100)
        if hasattr(classifier, "max_iter"):
            classifier.set_params(max_iter=1000)
        if hasattr(classifier, "min_weight_fraction_leaf"):
            classifier.set_params(min_weight_fraction_leaf=0.01)
        if hasattr(classifier, "n_iter_no_change"):
            classifier.set_params(n_iter_no_change=20)

        set_random_state(classifier)
        classifier.fit(X_train, y_train)
        y_pred = classifier.predict(X_test)
        # XXX: Generally can use 0.89 here. On Windows, LinearSVC gets
        #      0.88 (Issue #9111)
        if not _safe_tags(classifier_orig, key="poor_score"):
            assert np.mean(y_pred == 0) > 0.87


@ignore_warnings(category=FutureWarning)
def check_class_weight_balanced_classifiers(
    name, classifier_orig, X_train, y_train, X_test, y_test, weights
):
    classifier = clone(classifier_orig)
    if hasattr(classifier, "n_iter"):
        classifier.set_params(n_iter=100)
    if hasattr(classifier, "max_iter"):
        classifier.set_params(max_iter=1000)

    set_random_state(classifier)
    classifier.fit(X_train, y_train)
    y_pred = classifier.predict(X_test)

    classifier.set_params(class_weight="balanced")
    classifier.fit(X_train, y_train)
    y_pred_balanced = classifier.predict(X_test)
    assert f1_score(y_test, y_pred_balanced, average="weighted") > f1_score(
        y_test, y_pred, average="weighted"
    )


@ignore_warnings(category=FutureWarning)
def check_class_weight_balanced_linear_classifier(name, Classifier):
    """Test class weights with non-contiguous class labels."""
    # this is run on classes, not instances, though this should be changed
    X = np.array([[-1.0, -1.0], [-1.0, 0], [-0.8, -1.0], [1.0, 1.0], [1.0, 0.0]])
    y = np.array([1, 1, 1, -1, -1])

    classifier = Classifier()

    if hasattr(classifier, "n_iter"):
        # This is a very small dataset, default n_iter are likely to prevent
        # convergence
        classifier.set_params(n_iter=1000)
    if hasattr(classifier, "max_iter"):
        classifier.set_params(max_iter=1000)
    if hasattr(classifier, "cv"):
        classifier.set_params(cv=3)
    set_random_state(classifier)

    # Let the model compute the class frequencies
    classifier.set_params(class_weight="balanced")
    coef_balanced = classifier.fit(X, y).coef_.copy()

    # Count each label occurrence to reweight manually
    n_samples = len(y)
    n_classes = float(len(np.unique(y)))

    class_weight = {
        1: n_samples / (np.sum(y == 1) * n_classes),
        -1: n_samples / (np.sum(y == -1) * n_classes),
    }
    classifier.set_params(class_weight=class_weight)
    coef_manual = classifier.fit(X, y).coef_.copy()

    assert_allclose(
        coef_balanced,
        coef_manual,
        err_msg="Classifier %s is not computing class_weight=balanced properly." % name,
    )


@ignore_warnings(category=FutureWarning)
def check_estimators_overwrite_params(name, estimator_orig):
    X, y = make_blobs(random_state=0, n_samples=21)
    # some want non-negative input
    X -= X.min()
    X = _pairwise_estimator_convert_X(X, estimator_orig, kernel=rbf_kernel)
    estimator = clone(estimator_orig)
    y = _enforce_estimator_tags_y(estimator, y)

    set_random_state(estimator)

    # Make a physical copy of the original estimator parameters before fitting.
    params = estimator.get_params()
    original_params = deepcopy(params)

    # Fit the model
    estimator.fit(X, y)

    # Compare the state of the model parameters with the original parameters
    new_params = estimator.get_params()
    for param_name, original_value in original_params.items():
        new_value = new_params[param_name]

        # We should never change or mutate the internal state of input
        # parameters by default. To check this we use the joblib.hash function
        # that introspects recursively any subobjects to compute a checksum.
        # The only exception to this rule of immutable constructor parameters
        # is possible RandomState instance but in this check we explicitly
        # fixed the random_state params recursively to be integer seeds.
        assert joblib.hash(new_value) == joblib.hash(original_value), (
            "Estimator %s should not change or mutate "
            " the parameter %s from %s to %s during fit."
            % (name, param_name, original_value, new_value)
        )


@ignore_warnings(category=FutureWarning)
def check_no_attributes_set_in_init(name, estimator_orig):
    """Check setting during init."""
    try:
        # Clone fails if the estimator does not store
        # all parameters as an attribute during init
        estimator = clone(estimator_orig)
    except AttributeError:
        raise AttributeError(
            f"Estimator {name} should store all parameters as an attribute during init."
        )

    if hasattr(type(estimator).__init__, "deprecated_original"):
        return

    init_params = _get_args(type(estimator).__init__)
    if IS_PYPY:
        # __init__ signature has additional objects in PyPy
        for key in ["obj"]:
            if key in init_params:
                init_params.remove(key)
    parents_init_params = [
        param
        for params_parent in (_get_args(parent) for parent in type(estimator).__mro__)
        for param in params_parent
    ]

    # Test for no setting apart from parameters during init
    invalid_attr = set(vars(estimator)) - set(init_params) - set(parents_init_params)
    assert not invalid_attr, (
        "Estimator %s should not set any attribute apart"
        " from parameters during init. Found attributes %s."
        % (name, sorted(invalid_attr))
    )


@ignore_warnings(category=FutureWarning)
def check_sparsify_coefficients(name, estimator_orig):
    X = np.array(
        [
            [-2, -1],
            [-1, -1],
            [-1, -2],
            [1, 1],
            [1, 2],
            [2, 1],
            [-1, -2],
            [2, 2],
            [-2, -2],
        ]
    )
    y = np.array([1, 1, 1, 2, 2, 2, 3, 3, 3])
    y = _enforce_estimator_tags_y(estimator_orig, y)
    est = clone(estimator_orig)

    est.fit(X, y)
    pred_orig = est.predict(X)

    # test sparsify with dense inputs
    est.sparsify()
    assert sparse.issparse(est.coef_)
    pred = est.predict(X)
    assert_array_equal(pred, pred_orig)

    # pickle and unpickle with sparse coef_
    est = pickle.loads(pickle.dumps(est))
    assert sparse.issparse(est.coef_)
    pred = est.predict(X)
    assert_array_equal(pred, pred_orig)


@ignore_warnings(category=FutureWarning)
def check_classifier_data_not_an_array(name, estimator_orig):
    X = np.array(
        [
            [3, 0],
            [0, 1],
            [0, 2],
            [1, 1],
            [1, 2],
            [2, 1],
            [0, 3],
            [1, 0],
            [2, 0],
            [4, 4],
            [2, 3],
            [3, 2],
        ]
    )
    X = _pairwise_estimator_convert_X(X, estimator_orig)
    y = np.array([1, 1, 1, 2, 2, 2, 1, 1, 1, 2, 2, 2])
    y = _enforce_estimator_tags_y(estimator_orig, y)
    for obj_type in ["NotAnArray", "PandasDataframe"]:
        check_estimators_data_not_an_array(name, estimator_orig, X, y, obj_type)


@ignore_warnings(category=FutureWarning)
def check_regressor_data_not_an_array(name, estimator_orig):
    X, y = _regression_dataset()
    X = _pairwise_estimator_convert_X(X, estimator_orig)
    y = _enforce_estimator_tags_y(estimator_orig, y)
    for obj_type in ["NotAnArray", "PandasDataframe"]:
        check_estimators_data_not_an_array(name, estimator_orig, X, y, obj_type)


@ignore_warnings(category=FutureWarning)
def check_estimators_data_not_an_array(name, estimator_orig, X, y, obj_type):
    if name in CROSS_DECOMPOSITION:
        raise SkipTest(
            "Skipping check_estimators_data_not_an_array "
            "for cross decomposition module as estimators "
            "are not deterministic."
        )
    # separate estimators to control random seeds
    estimator_1 = clone(estimator_orig)
    estimator_2 = clone(estimator_orig)
    set_random_state(estimator_1)
    set_random_state(estimator_2)

    if obj_type not in ["NotAnArray", "PandasDataframe"]:
        raise ValueError("Data type {0} not supported".format(obj_type))

    if obj_type == "NotAnArray":
        y_ = _NotAnArray(np.asarray(y))
        X_ = _NotAnArray(np.asarray(X))
    else:
        # Here pandas objects (Series and DataFrame) are tested explicitly
        # because some estimators may handle them (especially their indexing)
        # specially.
        try:
            import pandas as pd

            y_ = np.asarray(y)
            if y_.ndim == 1:
                y_ = pd.Series(y_)
            else:
                y_ = pd.DataFrame(y_)
            X_ = pd.DataFrame(np.asarray(X))

        except ImportError:
            raise SkipTest(
                "pandas is not installed: not checking estimators for pandas objects."
            )

    # fit
    estimator_1.fit(X_, y_)
    pred1 = estimator_1.predict(X_)
    estimator_2.fit(X, y)
    pred2 = estimator_2.predict(X)
    assert_allclose(pred1, pred2, atol=1e-2, err_msg=name)


def check_parameters_default_constructible(name, Estimator):
    # test default-constructibility
    # get rid of deprecation warnings

    Estimator = Estimator.__class__

    with ignore_warnings(category=FutureWarning):
        estimator = _construct_instance(Estimator)
        # test cloning
        clone(estimator)
        # test __repr__
        repr(estimator)
        # test that set_params returns self
        assert estimator.set_params() is estimator

        # test if init does nothing but set parameters
        # this is important for grid_search etc.
        # We get the default parameters from init and then
        # compare these against the actual values of the attributes.

        # this comes from getattr. Gets rid of deprecation decorator.
        init = getattr(estimator.__init__, "deprecated_original", estimator.__init__)

        try:

            def param_filter(p):
                """Identify hyper parameters of an estimator."""
                return (
                    p.name != "self"
                    and p.kind != p.VAR_KEYWORD
                    and p.kind != p.VAR_POSITIONAL
                )

            init_params = [
                p for p in signature(init).parameters.values() if param_filter(p)
            ]

        except (TypeError, ValueError):
            # init is not a python function.
            # true for mixins
            return
        params = estimator.get_params()
        # they can need a non-default argument
        init_params = init_params[len(getattr(estimator, "_required_parameters", [])) :]

        for init_param in init_params:
            assert (
                init_param.default != init_param.empty
            ), "parameter %s for %s has no default value" % (
                init_param.name,
                type(estimator).__name__,
            )
            allowed_types = {
                str,
                int,
                float,
                bool,
                tuple,
                type(None),
                type,
                types.FunctionType,
                joblib.Memory,
            }
            # Any numpy numeric such as np.int32.
            allowed_types.update(np.core.numerictypes.allTypes.values())
            assert type(init_param.default) in allowed_types, (
                f"Parameter '{init_param.name}' of estimator "
                f"'{Estimator.__name__}' is of type "
                f"{type(init_param.default).__name__} which is not "
                "allowed. All init parameters have to be immutable to "
                "make cloning possible. Therefore we restrict the set of "
                "legal types to "
                f"{set(type.__name__ for type in allowed_types)}."
            )
            if init_param.name not in params.keys():
                # deprecated parameter, not in get_params
                assert init_param.default is None, (
                    f"Estimator parameter '{init_param.name}' of estimator "
                    f"'{Estimator.__name__}' is not returned by get_params. "
                    "If it is deprecated, set its default value to None."
                )
                continue

            param_value = params[init_param.name]
            if isinstance(param_value, np.ndarray):
                assert_array_equal(param_value, init_param.default)
            else:
                failure_text = (
                    f"Parameter {init_param.name} was mutated on init. All "
                    "parameters must be stored unchanged."
                )
                if is_scalar_nan(param_value):
                    # Allows to set default parameters to np.nan
                    assert param_value is init_param.default, failure_text
                else:
                    assert param_value == init_param.default, failure_text


def _enforce_estimator_tags_y(estimator, y):
    # Estimators with a `requires_positive_y` tag only accept strictly positive
    # data
    if _safe_tags(estimator, key="requires_positive_y"):
        # Create strictly positive y. The minimal increment above 0 is 1, as
        # y could be of integer dtype.
        y += 1 + abs(y.min())
    # Estimators with a `binary_only` tag only accept up to two unique y values
    if _safe_tags(estimator, key="binary_only") and y.size > 0:
        y = np.where(y == y.flat[0], y, y.flat[0] + 1)
    # Estimators in mono_output_task_error raise ValueError if y is of 1-D
    # Convert into a 2-D y for those estimators.
    if _safe_tags(estimator, key="multioutput_only"):
        return np.reshape(y, (-1, 1))
    return y


def _enforce_estimator_tags_x(estimator, X):
    # Pairwise estimators only accept
    # X of shape (`n_samples`, `n_samples`)
    if _is_pairwise(estimator):
        X = X.dot(X.T)
    # Estimators with `1darray` in `X_types` tag only accept
    # X of shape (`n_samples`,)
    if "1darray" in _safe_tags(estimator, key="X_types"):
        X = X[:, 0]
    # Estimators with a `requires_positive_X` tag only accept
    # strictly positive data
    if _safe_tags(estimator, key="requires_positive_X"):
        X -= X.min()
    return X


@ignore_warnings(category=FutureWarning)
def check_non_transformer_estimators_n_iter(name, estimator_orig):
    # Test that estimators that are not transformers with a parameter
    # max_iter, return the attribute of n_iter_ at least 1.

    # These models are dependent on external solvers like
    # libsvm and accessing the iter parameter is non-trivial.
    # SelfTrainingClassifier does not perform an iteration if all samples are
    # labeled, hence n_iter_ = 0 is valid.
    not_run_check_n_iter = [
        "Ridge",
        "SVR",
        "NuSVR",
        "NuSVC",
        "RidgeClassifier",
        "SVC",
        "RandomizedLasso",
        "LogisticRegressionCV",
        "LinearSVC",
        "LogisticRegression",
        "SelfTrainingClassifier",
    ]

    # Tested in test_transformer_n_iter
    not_run_check_n_iter += CROSS_DECOMPOSITION
    if name in not_run_check_n_iter:
        return

    # LassoLars stops early for the default alpha=1.0 the iris dataset.
    if name == "LassoLars":
        estimator = clone(estimator_orig).set_params(alpha=0.0)
    else:
        estimator = clone(estimator_orig)
    if hasattr(estimator, "max_iter"):
        iris = load_iris()
        X, y_ = iris.data, iris.target
        y_ = _enforce_estimator_tags_y(estimator, y_)

        set_random_state(estimator, 0)

        estimator.fit(X, y_)

        assert estimator.n_iter_ >= 1


@ignore_warnings(category=FutureWarning)
def check_transformer_n_iter(name, estimator_orig):
    # Test that transformers with a parameter max_iter, return the
    # attribute of n_iter_ at least 1.
    estimator = clone(estimator_orig)
    if hasattr(estimator, "max_iter"):
        if name in CROSS_DECOMPOSITION:
            # Check using default data
            X = [[0.0, 0.0, 1.0], [1.0, 0.0, 0.0], [2.0, 2.0, 2.0], [2.0, 5.0, 4.0]]
            y_ = [[0.1, -0.2], [0.9, 1.1], [0.1, -0.5], [0.3, -0.2]]

        else:
            X, y_ = make_blobs(
                n_samples=30,
                centers=[[0, 0, 0], [1, 1, 1]],
                random_state=0,
                n_features=2,
                cluster_std=0.1,
            )
            X -= X.min() - 0.1
        set_random_state(estimator, 0)
        estimator.fit(X, y_)

        # These return a n_iter per component.
        if name in CROSS_DECOMPOSITION:
            for iter_ in estimator.n_iter_:
                assert iter_ >= 1
        else:
            assert estimator.n_iter_ >= 1


@ignore_warnings(category=FutureWarning)
def check_get_params_invariance(name, estimator_orig):
    # Checks if get_params(deep=False) is a subset of get_params(deep=True)
    e = clone(estimator_orig)

    shallow_params = e.get_params(deep=False)
    deep_params = e.get_params(deep=True)

    assert all(item in deep_params.items() for item in shallow_params.items())


@ignore_warnings(category=FutureWarning)
def check_set_params(name, estimator_orig):
    # Check that get_params() returns the same thing
    # before and after set_params() with some fuzz
    estimator = clone(estimator_orig)

    orig_params = estimator.get_params(deep=False)
    msg = "get_params result does not match what was passed to set_params"

    estimator.set_params(**orig_params)
    curr_params = estimator.get_params(deep=False)
    assert set(orig_params.keys()) == set(curr_params.keys()), msg
    for k, v in curr_params.items():
        assert orig_params[k] is v, msg

    # some fuzz values
    test_values = [-np.inf, np.inf, None]

    test_params = deepcopy(orig_params)
    for param_name in orig_params.keys():
        default_value = orig_params[param_name]
        for value in test_values:
            test_params[param_name] = value
            try:
                estimator.set_params(**test_params)
            except (TypeError, ValueError) as e:
                e_type = e.__class__.__name__
                # Exception occurred, possibly parameter validation
                warnings.warn(
                    "{0} occurred during set_params of param {1} on "
                    "{2}. It is recommended to delay parameter "
                    "validation until fit.".format(e_type, param_name, name)
                )

                change_warning_msg = (
                    "Estimator's parameters changed after set_params raised {}".format(
                        e_type
                    )
                )
                params_before_exception = curr_params
                curr_params = estimator.get_params(deep=False)
                try:
                    assert set(params_before_exception.keys()) == set(
                        curr_params.keys()
                    )
                    for k, v in curr_params.items():
                        assert params_before_exception[k] is v
                except AssertionError:
                    warnings.warn(change_warning_msg)
            else:
                curr_params = estimator.get_params(deep=False)
                assert set(test_params.keys()) == set(curr_params.keys()), msg
                for k, v in curr_params.items():
                    assert test_params[k] is v, msg
        test_params[param_name] = default_value


@ignore_warnings(category=FutureWarning)
def check_classifiers_regression_target(name, estimator_orig):
    # Check if classifier throws an exception when fed regression targets

    X, y = _regression_dataset()

    X = X + 1 + abs(X.min(axis=0))  # be sure that X is non-negative
    e = clone(estimator_orig)
    msg = "Unknown label type: "
    if not _safe_tags(e, key="no_validation"):
        with raises(ValueError, match=msg):
            e.fit(X, y)


@ignore_warnings(category=FutureWarning)
def check_decision_proba_consistency(name, estimator_orig):
    # Check whether an estimator having both decision_function and
    # predict_proba methods has outputs with perfect rank correlation.

    centers = [(2, 2), (4, 4)]
    X, y = make_blobs(
        n_samples=100,
        random_state=0,
        n_features=4,
        centers=centers,
        cluster_std=1.0,
        shuffle=True,
    )
    X_train, X_test, y_train, y_test = train_test_split(
        X, y, test_size=0.2, random_state=0
    )
    estimator = clone(estimator_orig)

    if hasattr(estimator, "decision_function") and hasattr(estimator, "predict_proba"):

        estimator.fit(X_train, y_train)
        # Since the link function from decision_function() to predict_proba()
        # is sometimes not precise enough (typically expit), we round to the
        # 10th decimal to avoid numerical issues: we compare the rank
        # with deterministic ties rather than get platform specific rank
        # inversions in case of machine level differences.
        a = estimator.predict_proba(X_test)[:, 1].round(decimals=10)
        b = estimator.decision_function(X_test).round(decimals=10)
        assert_array_equal(rankdata(a), rankdata(b))


def check_outliers_fit_predict(name, estimator_orig):
    # Check fit_predict for outlier detectors.

    n_samples = 300
    X, _ = make_blobs(n_samples=n_samples, random_state=0)
    X = shuffle(X, random_state=7)
    n_samples, n_features = X.shape
    estimator = clone(estimator_orig)

    set_random_state(estimator)

    y_pred = estimator.fit_predict(X)
    assert y_pred.shape == (n_samples,)
    assert y_pred.dtype.kind == "i"
    assert_array_equal(np.unique(y_pred), np.array([-1, 1]))

    # check fit_predict = fit.predict when the estimator has both a predict and
    # a fit_predict method. recall that it is already assumed here that the
    # estimator has a fit_predict method
    if hasattr(estimator, "predict"):
        y_pred_2 = estimator.fit(X).predict(X)
        assert_array_equal(y_pred, y_pred_2)

    if hasattr(estimator, "contamination"):
        # proportion of outliers equal to contamination parameter when not
        # set to 'auto'
        expected_outliers = 30
        contamination = float(expected_outliers) / n_samples
        estimator.set_params(contamination=contamination)
        y_pred = estimator.fit_predict(X)

        num_outliers = np.sum(y_pred != 1)
        # num_outliers should be equal to expected_outliers unless
        # there are ties in the decision_function values. this can
        # only be tested for estimators with a decision_function
        # method
        if num_outliers != expected_outliers and hasattr(
            estimator, "decision_function"
        ):
            decision = estimator.decision_function(X)
            check_outlier_corruption(num_outliers, expected_outliers, decision)

        # raises error when contamination is a scalar and not in [0,1]
        msg = r"contamination must be in \(0, 0.5]"
        for contamination in [-0.5, -0.001, 0.5001, 2.3]:
            estimator.set_params(contamination=contamination)
            with raises(ValueError, match=msg):
                estimator.fit_predict(X)


def check_fit_non_negative(name, estimator_orig):
    # Check that proper warning is raised for non-negative X
    # when tag requires_positive_X is present
    X = np.array([[-1.0, 1], [-1.0, 1]])
    y = np.array([1, 2])
    estimator = clone(estimator_orig)
    with raises(ValueError):
        estimator.fit(X, y)


def check_fit_idempotent(name, estimator_orig):
    # Check that est.fit(X) is the same as est.fit(X).fit(X). Ideally we would
    # check that the estimated parameters during training (e.g. coefs_) are
    # the same, but having a universal comparison function for those
    # attributes is difficult and full of edge cases. So instead we check that
    # predict(), predict_proba(), decision_function() and transform() return
    # the same results.

    check_methods = ["predict", "transform", "decision_function", "predict_proba"]
    rng = np.random.RandomState(0)

    estimator = clone(estimator_orig)
    set_random_state(estimator)
    if "warm_start" in estimator.get_params().keys():
        estimator.set_params(warm_start=False)

    n_samples = 100
    X = rng.normal(loc=100, size=(n_samples, 2))
    X = _pairwise_estimator_convert_X(X, estimator)
    if is_regressor(estimator_orig):
        y = rng.normal(size=n_samples)
    else:
        y = rng.randint(low=0, high=2, size=n_samples)
    y = _enforce_estimator_tags_y(estimator, y)

    train, test = next(ShuffleSplit(test_size=0.2, random_state=rng).split(X))
    X_train, y_train = _safe_split(estimator, X, y, train)
    X_test, y_test = _safe_split(estimator, X, y, test, train)

    # Fit for the first time
    estimator.fit(X_train, y_train)

    result = {
        method: getattr(estimator, method)(X_test)
        for method in check_methods
        if hasattr(estimator, method)
    }

    # Fit again
    set_random_state(estimator)
    estimator.fit(X_train, y_train)

    for method in check_methods:
        if hasattr(estimator, method):
            new_result = getattr(estimator, method)(X_test)
            if np.issubdtype(new_result.dtype, np.floating):
                tol = 2 * np.finfo(new_result.dtype).eps
            else:
                tol = 2 * np.finfo(np.float64).eps
            assert_allclose_dense_sparse(
                result[method],
                new_result,
                atol=max(tol, 1e-9),
                rtol=max(tol, 1e-7),
                err_msg="Idempotency check failed for method {}".format(method),
            )


def check_n_features_in(name, estimator_orig):
    # Make sure that n_features_in_ attribute doesn't exist until fit is
    # called, and that its value is correct.

    rng = np.random.RandomState(0)

    estimator = clone(estimator_orig)
    set_random_state(estimator)
    if "warm_start" in estimator.get_params():
        estimator.set_params(warm_start=False)

    n_samples = 100
    X = rng.normal(loc=100, size=(n_samples, 2))
    X = _pairwise_estimator_convert_X(X, estimator)
    if is_regressor(estimator_orig):
        y = rng.normal(size=n_samples)
    else:
        y = rng.randint(low=0, high=2, size=n_samples)
    y = _enforce_estimator_tags_y(estimator, y)

    assert not hasattr(estimator, "n_features_in_")
    estimator.fit(X, y)
    if hasattr(estimator, "n_features_in_"):
        assert estimator.n_features_in_ == X.shape[1]
    else:
        warnings.warn(
            "As of scikit-learn 0.23, estimators should expose a "
            "n_features_in_ attribute, unless the 'no_validation' tag is "
            "True. This attribute should be equal to the number of features "
            "passed to the fit method. "
            "An error will be raised from version 1.0 (renaming of 0.25) "
            "when calling check_estimator(). "
            "See SLEP010: "
            "https://scikit-learn-enhancement-proposals.readthedocs.io/en/latest/slep010/proposal.html",  # noqa
            FutureWarning,
        )


def check_requires_y_none(name, estimator_orig):
    # Make sure that an estimator with requires_y=True fails gracefully when
    # given y=None

    rng = np.random.RandomState(0)

    estimator = clone(estimator_orig)
    set_random_state(estimator)

    n_samples = 100
    X = rng.normal(loc=100, size=(n_samples, 2))
    X = _pairwise_estimator_convert_X(X, estimator)

    warning_msg = (
        "As of scikit-learn 0.23, estimators should have a "
        "'requires_y' tag set to the appropriate value. "
        "The default value of the tag is False. "
        "An error will be raised from version 1.0 when calling "
        "check_estimator() if the tag isn't properly set."
    )

    expected_err_msgs = (
        "requires y to be passed, but the target y is None",
        "Expected array-like (array or non-string sequence), got None",
        "y should be a 1d array",
    )

    try:
        estimator.fit(X, None)
    except ValueError as ve:
        if not any(msg in str(ve) for msg in expected_err_msgs):
            warnings.warn(warning_msg, FutureWarning)


@ignore_warnings(category=FutureWarning)
def check_n_features_in_after_fitting(name, estimator_orig):
    # Make sure that n_features_in are checked after fitting
    tags = _safe_tags(estimator_orig)

    if (
        "2darray" not in tags["X_types"]
        and "sparse" not in tags["X_types"]
        or tags["no_validation"]
    ):
        return

    rng = np.random.RandomState(0)

    estimator = clone(estimator_orig)
    set_random_state(estimator)
    if "warm_start" in estimator.get_params():
        estimator.set_params(warm_start=False)

    n_samples = 150
    X = rng.normal(size=(n_samples, 8))
    X = _enforce_estimator_tags_x(estimator, X)
    X = _pairwise_estimator_convert_X(X, estimator)

    if is_regressor(estimator):
        y = rng.normal(size=n_samples)
    else:
        y = rng.randint(low=0, high=2, size=n_samples)
    y = _enforce_estimator_tags_y(estimator, y)

    estimator.fit(X, y)
    assert estimator.n_features_in_ == X.shape[1]

    # check methods will check n_features_in_
    check_methods = [
        "predict",
        "transform",
        "decision_function",
        "predict_proba",
        "score",
    ]
    X_bad = X[:, [1]]

    msg = f"X has 1 features, but \\w+ is expecting {X.shape[1]} features as input"
    for method in check_methods:
        if not hasattr(estimator, method):
            continue

        callable_method = getattr(estimator, method)
        if method == "score":
            callable_method = partial(callable_method, y=y)

        with raises(ValueError, match=msg):
            callable_method(X_bad)

    # partial_fit will check in the second call
    if not hasattr(estimator, "partial_fit"):
        return

    estimator = clone(estimator_orig)
    if is_classifier(estimator):
        estimator.partial_fit(X, y, classes=np.unique(y))
    else:
        estimator.partial_fit(X, y)
    assert estimator.n_features_in_ == X.shape[1]

    with raises(ValueError, match=msg):
        estimator.partial_fit(X_bad, y)


def check_estimator_get_tags_default_keys(name, estimator_orig):
    # check that if _get_tags is implemented, it contains all keys from
    # _DEFAULT_KEYS
    estimator = clone(estimator_orig)
    if not hasattr(estimator, "_get_tags"):
        return

    tags_keys = set(estimator._get_tags().keys())
    default_tags_keys = set(_DEFAULT_TAGS.keys())
    assert tags_keys.intersection(default_tags_keys) == default_tags_keys, (
        f"{name}._get_tags() is missing entries for the following default tags"
        f": {default_tags_keys - tags_keys.intersection(default_tags_keys)}"
    )<|MERGE_RESOLUTION|>--- conflicted
+++ resolved
@@ -142,13 +142,9 @@
     yield check_classifiers_regression_target
     if tags["multilabel"]:
         yield check_classifiers_multilabel_representation_invariance
-<<<<<<< HEAD
-        yield check_classifiers_multilabel_format_output
-=======
         yield check_classifiers_multilabel_output_format_predict
         yield check_classifiers_multilabel_output_format_predict_proba
         yield check_classifiers_multilabel_output_format_decision_function
->>>>>>> a44e9a8c
     if not tags["no_validation"]:
         yield check_supervised_y_no_nan
         if not tags["multioutput_only"]:
@@ -659,13 +655,8 @@
         estimator.set_params(strategy="stratified")
 
     # Speed-up by reducing the number of CV or splits for CV estimators
-<<<<<<< HEAD
-    loo_cv = ['RidgeCV', 'RidgeClassifierCV']
-    if name not in loo_cv and hasattr(estimator, 'cv'):
-=======
     loo_cv = ["RidgeCV", "RidgeClassifierCV"]
     if name not in loo_cv and hasattr(estimator, "cv"):
->>>>>>> a44e9a8c
         estimator.set_params(cv=3)
     if hasattr(estimator, "n_splits"):
         estimator.set_params(n_splits=3)
@@ -2272,15 +2263,6 @@
 
 
 @ignore_warnings(category=FutureWarning)
-<<<<<<< HEAD
-def check_classifiers_multilabel_representation_invariance(
-    name, classifier_orig
-):
-    X, y = make_multilabel_classification(n_samples=100, n_features=2,
-                                          n_classes=5, n_labels=3,
-                                          length=50, allow_unlabeled=True,
-                                          random_state=0)
-=======
 def check_classifiers_multilabel_representation_invariance(name, classifier_orig):
     X, y = make_multilabel_classification(
         n_samples=100,
@@ -2291,7 +2273,6 @@
         allow_unlabeled=True,
         random_state=0,
     )
->>>>>>> a44e9a8c
     X = scale(X)
 
     X_train, y_train = X[:80], y[:80]
@@ -2323,24 +2304,13 @@
 
 
 @ignore_warnings(category=FutureWarning)
-<<<<<<< HEAD
-def check_classifiers_multilabel_format_output(name, classifier_orig):
-    """Check the output of the response methods for classifiers supporting
-=======
 def check_classifiers_multilabel_output_format_predict(name, classifier_orig):
     """Check the output of the `predict` method for classifiers supporting
->>>>>>> a44e9a8c
     multilabel-indicator targets."""
     classifier = clone(classifier_orig)
     set_random_state(classifier)
 
     n_samples, test_size, n_outputs = 100, 25, 5
-<<<<<<< HEAD
-    X, y = make_multilabel_classification(n_samples=n_samples, n_features=2,
-                                          n_classes=n_outputs, n_labels=3,
-                                          length=50, allow_unlabeled=True,
-                                          random_state=0)
-=======
     X, y = make_multilabel_classification(
         n_samples=n_samples,
         n_features=2,
@@ -2350,102 +2320,12 @@
         allow_unlabeled=True,
         random_state=0,
     )
->>>>>>> a44e9a8c
     X = scale(X)
 
     X_train, X_test = X[:-test_size], X[-test_size:]
     y_train, y_test = y[:-test_size], y[-test_size:]
     classifier.fit(X_train, y_train)
 
-<<<<<<< HEAD
-    predict_method = getattr(classifier, "predict", None)
-    if predict_method is not None:
-        y_pred = predict_method(X_test)
-
-        # y_pred.shape -> y_test.shape with the same dtype
-        assert isinstance(y_pred, np.ndarray), (
-            f"{name}.predict is expected to output a NumPy array. Got "
-            f"{type(y_pred)} instead."
-        )
-        assert y_pred.shape == y_test.shape, (
-            f"{name}.predict output a NumPy array of shape {y_pred.shape} "
-            f"instead of {y_test.shape}."
-        )
-        assert y_pred.dtype == y_test.dtype, (
-            f"{name}.predict does not output the same dtype than the targets. "
-            f"Got {y_pred.dtype} instead of {y_test.dtype}."
-        )
-
-    predict_proba_method = getattr(classifier, "predict_proba", None)
-    if predict_proba_method is not None:
-        y_pred = predict_proba_method(X_test)
-
-        # y_pred.shape -> 2 possibilities:
-        # - list of length n_outputs of shape (n_samples, 2);
-        # - ndarray of shape (n_samples, n_outputs).
-        # dtype should be floating
-        if isinstance(y_pred, list):
-            assert len(y_pred) == n_outputs, (
-                f"{name}.predict_proba is expected to output a list of length "
-                f"n_outputs of Numpy array. Got length of {len(y_pred)} "
-                f"instead of {n_outputs}."
-            )
-            for pred in y_pred:
-                assert pred.shape == (test_size, 2), (
-                    f"{name}.predict_proba is expected to output a list of "
-                    f"NumPy array of shape (n_samples, 2). Got {pred.shape} "
-                    f"instead of {(test_size, 2)}."
-                )
-                assert pred.dtype.kind == "f", (
-                    f"{name}.predict_proba is expected to output a list of "
-                    f"NumPy array of floating dtype. Got {pred.dtype} instead."
-                )
-                # check that we have the correct probabilities
-                err_msg = (
-                    f"{name}.predict_proba is expected to provide "
-                    f"probabilities such that each array rows should sum to 1."
-                )
-                assert_allclose(pred.sum(axis=1), 1, err_msg=err_msg)
-        elif isinstance(y_pred, np.ndarray):
-            assert y_pred.shape == (test_size, n_outputs), (
-                f"{name}.predict_proba is expected to output a NumPy array of "
-                f"shape (n_samples, n_outputs). Got {y_pred.shape} instead of "
-                f"{(test_size, n_outputs)}."
-            )
-            assert y_pred.dtype.kind == "f", (
-                f"{name}.predict_proba is expected to output a NumPy array of "
-                f"floating dtype. Got {y_pred.dtype} instead."
-            )
-            err_msg = (
-                f"{name}.predict_proba is expected to provide probabilities "
-                f"of the positive class and should therefore contain values "
-                f"below 1."
-            )
-            assert_array_less(y_pred, 1, err_msg=err_msg)
-        else:
-            raise ValueError(
-                f"Unknown returned type {type(y_pred)} by {name}."
-                f"predict_proba. A list or a Numpy array are expected."
-            )
-
-    decision_function_method = getattr(classifier, "decision_function", None)
-    if decision_function_method is not None:
-        y_pred = decision_function_method(X_test)
-
-        # y_pred.shape -> y_test.shape with floating dtype
-        assert isinstance(y_pred, np.ndarray), (
-            f"{name}.decision_function is expected to output a NumPy array."
-            f" Got {type(y_pred)} instead."
-        )
-        assert y_pred.shape == (test_size, n_outputs), (
-            f"{name}.decision_function is expected to provide a NumPy array "
-            f"of shape (n_samples, n_outputs). Got {y_pred.shape} instead of "
-            f"{(test_size, n_outputs)}."
-        )
-        assert y_pred.dtype.kind == "f", (
-            f"{name}.decision_function is expected to output a floating dtype."
-            f" Got {y_pred.dtype} instead."
-=======
     response_method_name = "predict"
     predict_method = getattr(classifier, response_method_name, None)
     if predict_method is None:
@@ -2549,16 +2429,10 @@
         raise ValueError(
             f"Unknown returned type {type(y_pred)} by {name}."
             "predict_proba. A list or a Numpy array is expected."
->>>>>>> a44e9a8c
         )
 
 
 @ignore_warnings(category=FutureWarning)
-<<<<<<< HEAD
-def check_estimators_fit_returns_self(
-    name, estimator_orig, readonly_memmap=False
-):
-=======
 def check_classifiers_multilabel_output_format_decision_function(name, classifier_orig):
     """Check the output of the `decision_function` method for classifiers supporting
     multilabel-indicator targets."""
@@ -2606,7 +2480,6 @@
 
 @ignore_warnings(category=FutureWarning)
 def check_estimators_fit_returns_self(name, estimator_orig, readonly_memmap=False):
->>>>>>> a44e9a8c
     """Check if self is returned when calling fit."""
     X, y = make_blobs(random_state=0, n_samples=21)
     # some want non-negative input

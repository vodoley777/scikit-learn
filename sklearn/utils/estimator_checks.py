from __future__ import print_function

import types
import warnings
import sys
import traceback
import pickle
from copy import deepcopy
from functools import partial

import numpy as np
from scipy import sparse
from scipy.stats import rankdata

from sklearn.externals.six import text_type
from sklearn.externals.six.moves import zip
from sklearn.utils import IS_PYPY
from sklearn.externals.joblib import hash, Memory
from sklearn.utils.testing import assert_raises, _get_args
from sklearn.utils.testing import assert_raises_regex
from sklearn.utils.testing import assert_raise_message
from sklearn.utils.testing import assert_equal
from sklearn.utils.testing import assert_not_equal
from sklearn.utils.testing import assert_almost_equal
from sklearn.utils.testing import assert_true
from sklearn.utils.testing import assert_false
from sklearn.utils.testing import assert_in
from sklearn.utils.testing import assert_array_equal
from sklearn.utils.testing import assert_array_almost_equal
from sklearn.utils.testing import assert_allclose
from sklearn.utils.testing import assert_allclose_dense_sparse
from sklearn.utils.testing import assert_warns_message
from sklearn.utils.testing import set_random_state
from sklearn.utils.testing import assert_greater
from sklearn.utils.testing import assert_greater_equal
from sklearn.utils.testing import SkipTest
from sklearn.utils.testing import ignore_warnings
from sklearn.utils.testing import assert_dict_equal
from sklearn.utils.testing import create_memmap_backed_data
from sklearn.utils import is_scalar_nan
from sklearn.discriminant_analysis import LinearDiscriminantAnalysis
from sklearn.linear_model import Ridge


from sklearn.base import (clone, ClusterMixin,
<<<<<<< HEAD
                          BaseEstimator, is_classifier, is_regressor,
                          _DEFAULT_TAGS, RegressorMixin,
                          is_outlier_detector)
=======
                          is_classifier, is_regressor, is_outlier_detector)
>>>>>>> feed6c71

from sklearn.metrics import accuracy_score, adjusted_rand_score, f1_score

from sklearn.random_projection import BaseRandomProjection
from sklearn.feature_selection import SelectKBest
from sklearn.linear_model.stochastic_gradient import BaseSGD
from sklearn.pipeline import make_pipeline
from sklearn.exceptions import DataConversionWarning
from sklearn.exceptions import SkipTestWarning
from sklearn.model_selection import train_test_split
from sklearn.model_selection import ShuffleSplit
from sklearn.model_selection._validation import _safe_split
from sklearn.metrics.pairwise import (rbf_kernel, linear_kernel,
                                      pairwise_distances)

from sklearn.utils import shuffle
from sklearn.utils.fixes import signature
from sklearn.utils.validation import (has_fit_parameter, _num_samples,
                                      LARGE_SPARSE_SUPPORTED)
from sklearn.preprocessing import StandardScaler
from sklearn.datasets import load_iris, load_boston, make_blobs


BOSTON = None
CROSS_DECOMPOSITION = ['PLSCanonical', 'PLSRegression', 'CCA', 'PLSSVD']


def _safe_tags(estimator, key=None):
    # if estimator doesn't have _get_tags, use _DEFAULT_TAGS
    # if estimator has tags but not key, use _DEFAULT_TAGS[key]
    if hasattr(estimator, "_get_tags"):
        if key is not None:
            return estimator._get_tags().get(key, _DEFAULT_TAGS[key])
        tags = estimator._get_tags()
        return {key: tags.get(key, _DEFAULT_TAGS[key])
                for key in _DEFAULT_TAGS.keys()}
    if key is not None:
        return _DEFAULT_TAGS[key]
    return _DEFAULT_TAGS


def assert_almost_equal_dense_sparse(x, y, decimal=6, err_msg=''):
    if sparse.issparse(x):
        assert_array_almost_equal(x.data, y.data,
                                  decimal=decimal,
                                  err_msg=err_msg)
    else:
        assert_array_almost_equal(x, y, decimal=decimal,
                                  err_msg=err_msg)


ALLOW_NAN = ['Imputer', 'SimpleImputer', 'MissingIndicator',
             'MaxAbsScaler', 'MinMaxScaler', 'RobustScaler', 'StandardScaler',
             'PowerTransformer', 'QuantileTransformer']


def _yield_checks(name, estimator):
    tags = _safe_tags(estimator)
    yield check_estimators_dtypes
    yield check_fit_score_takes_y
    yield check_sample_weights_pandas_series
    yield check_sample_weights_list
    yield check_sample_weights_invariance
    yield check_estimators_fit_returns_self
    yield partial(check_estimators_fit_returns_self, readonly_memmap=True)

    # Check that all estimator yield informative messages when
    # trained on empty datasets
    if not tags["no_validation"]:
        yield check_complex_data
        yield check_dtype_object
        yield check_estimators_empty_data_messages

    if name not in CROSS_DECOMPOSITION:
        # SpectralEmbedding is non-deterministic,
        # see issue #4236
        # cross-decomposition's "transform" returns X and Y
        yield check_pipeline_consistency

    if (not tags["allow_nan"] and not tags["no_validation"]):
        # Test that all estimators check their input for NaN's and infs
        yield check_estimators_nan_inf

    yield check_estimators_overwrite_params
    if hasattr(estimator, 'sparsify'):
        yield check_sparsify_coefficients

    yield check_estimator_sparse_data

    # Test that estimators can be pickled, and once pickled
    # give the same answer as before.
    yield check_estimators_pickle


def _yield_classifier_checks(name, classifier):
    tags = _safe_tags(classifier)

    # test classifiers can handle non-array data
    yield check_classifier_data_not_an_array
    # test classifiers trained on a single label always return this label
    yield check_classifiers_one_label
    yield check_classifiers_classes
    yield check_estimators_partial_fit_n_features
    # basic consistency testing
    yield check_classifiers_train
    yield partial(check_classifiers_train, readonly_memmap=True)
    yield check_classifiers_regression_target
    if not tags["no_validation"]:
        yield check_supervised_y_no_nan
        yield check_supervised_y_2d
    yield check_estimators_unfitted
    if 'class_weight' in classifier.get_params().keys():
        yield check_class_weight_classifiers

    yield check_non_transformer_estimators_n_iter
    # test if predict_proba is a monotonic transformation of decision_function
    yield check_decision_proba_consistency


@ignore_warnings(category=(DeprecationWarning, FutureWarning))
def check_supervised_y_no_nan(name, estimator_orig):
    # Checks that the Estimator targets are not NaN.
    estimator = clone(estimator_orig)
    rng = np.random.RandomState(888)
    X = rng.randn(10, 5)
    y = np.full(10, np.inf)
    y = multioutput_estimator_convert_y_2d(estimator, y)

    errmsg = "Input contains NaN, infinity or a value too large for " \
             "dtype('float64')."
    try:
        estimator.fit(X, y)
    except ValueError as e:
        if str(e) != errmsg:
            raise ValueError("Estimator {0} raised error as expected, but "
                             "does not match expected error message"
                             .format(name))
    else:
        raise ValueError("Estimator {0} should have raised error on fitting "
                         "array y with NaN value.".format(name))


def _yield_regressor_checks(name, regressor):
    tags = _safe_tags(regressor)
    # TODO: test with intercept
    # TODO: test with multiple responses
    # basic testing
    yield check_regressors_train
    yield partial(check_regressors_train, readonly_memmap=True)
    yield check_regressor_data_not_an_array
    yield check_estimators_partial_fit_n_features
    yield check_regressors_no_decision_function
    if not tags["no_validation"]:
        yield check_supervised_y_2d
    yield check_supervised_y_no_nan
    if name != 'CCA':
        # check that the regressor handles int input
        yield check_regressors_int
    yield check_estimators_unfitted
    yield check_non_transformer_estimators_n_iter


def _yield_transformer_checks(name, transformer):
    # All transformers should either deal with sparse data or raise an
    # exception with type TypeError and an intelligible error message
    yield check_transformer_data_not_an_array
    # these don't actually fit the data, so don't raise errors
    yield check_transformer_general
    yield partial(check_transformer_general, readonly_memmap=True)

    if not _safe_tags(transformer, "stateless"):
        yield check_transformers_unfitted
    # Dependent on external solvers and hence accessing the iter
    # param is non-trivial.
    external_solver = ['Isomap', 'KernelPCA', 'LocallyLinearEmbedding',
                       'RandomizedLasso', 'LogisticRegressionCV']
    if name not in external_solver:
        yield check_transformer_n_iter


def _yield_clustering_checks(name, clusterer):
    yield check_clusterer_compute_labels_predict
    if name not in ('WardAgglomeration', "FeatureAgglomeration"):
        # this is clustering on the features
        # let's not test that here.
        yield check_clustering
        yield partial(check_clustering, readonly_memmap=True)
        yield check_estimators_partial_fit_n_features
    yield check_non_transformer_estimators_n_iter


def _yield_outliers_checks(name, estimator):

    # checks for outlier detectors that have a fit_predict method
    if hasattr(estimator, 'fit_predict'):
        yield check_outliers_fit_predict

    # checks for estimators that can be used on a test set
    if hasattr(estimator, 'predict'):
        yield check_outliers_train
        yield partial(check_outliers_train, readonly_memmap=True)
        # test outlier detectors can handle non-array data
        yield check_classifier_data_not_an_array
        # test if NotFittedError is raised
        yield check_estimators_unfitted


def _yield_all_checks(name, estimator):
    tags = _safe_tags(estimator)
    if "2darray" not in tags["X_types"]:
        warnings.warn("Can't test estimator {} which requires input "
                      " of type {}".format(name, tags["X_types"]),
                      SkipTestWarning)
        return
    if tags["_skip_test"]:
        warnings.warn("Explicit SKIP via _skip_test tag for estimator "
                      "{}.".format(name),
                      SkipTestWarning)
        return

    for check in _yield_checks(name, estimator):
        yield check
    if is_classifier(estimator):
        for check in _yield_classifier_checks(name, estimator):
            yield check
    if is_regressor(estimator):
        for check in _yield_regressor_checks(name, estimator):
            yield check
    if hasattr(estimator, 'transform'):
        for check in _yield_transformer_checks(name, estimator):
            yield check
    if isinstance(estimator, ClusterMixin):
        for check in _yield_clustering_checks(name, estimator):
            yield check
    if is_outlier_detector(estimator):
        for check in _yield_outliers_checks(name, estimator):
            yield check
    yield check_fit2d_predict1d
    yield check_methods_subset_invariance
    yield check_fit2d_1sample
    yield check_fit2d_1feature
    yield check_fit1d
    yield check_get_params_invariance
    yield check_set_params
    yield check_dict_unchanged
    yield check_dont_overwrite_parameters
    yield check_fit_idempotent


def check_estimator(Estimator):
    """Check if estimator adheres to scikit-learn conventions.

    This estimator will run an extensive test-suite for input validation,
    shapes, etc.
    Additional tests for classifiers, regressors, clustering or transformers
    will be run if the Estimator class inherits from the corresponding mixin
    from sklearn.base.

    This test can be applied to classes or instances.
    Classes currently have some additional tests that related to construction,
    while passing instances allows the testing of multiple options.

    Parameters
    ----------
    estimator : estimator object or class
        Estimator to check. Estimator is a class object or instance.

    """
    if isinstance(Estimator, type):
        # got a class
        name = Estimator.__name__
        estimator = Estimator()
        check_parameters_default_constructible(name, Estimator)
        check_no_attributes_set_in_init(name, estimator)
    else:
        # got an instance
        estimator = Estimator
        name = type(estimator).__name__

    for check in _yield_all_checks(name, estimator):
        try:
            check(name, estimator)
        except SkipTest as exception:
            # the only SkipTest thrown currently results from not
            # being able to import pandas.
            warnings.warn(str(exception), SkipTestWarning)


def _boston_subset(n_samples=200):
    global BOSTON
    if BOSTON is None:
        boston = load_boston()
        X, y = boston.data, boston.target
        X, y = shuffle(X, y, random_state=0)
        X, y = X[:n_samples], y[:n_samples]
        X = StandardScaler().fit_transform(X)
        BOSTON = X, y
    return BOSTON


def set_checking_parameters(estimator):
    # set parameters to speed up some estimators and
    # avoid deprecated behaviour
    params = estimator.get_params()
    name = estimator.__class__.__name__
    if ("n_iter" in params and name != "TSNE"):
        estimator.set_params(n_iter=5)
    if "max_iter" in params:
        if estimator.max_iter is not None:
            estimator.set_params(max_iter=min(5, estimator.max_iter))
        # LinearSVR, LinearSVC
        if estimator.__class__.__name__ in ['LinearSVR', 'LinearSVC']:
            estimator.set_params(max_iter=20)
        # NMF
        if estimator.__class__.__name__ == 'NMF':
            estimator.set_params(max_iter=100)
        # MLP
        if estimator.__class__.__name__ in ['MLPClassifier', 'MLPRegressor']:
            estimator.set_params(max_iter=100)
    if "n_resampling" in params:
        # randomized lasso
        estimator.set_params(n_resampling=5)
    if "n_estimators" in params:
        # especially gradient boosting with default 100
        # FIXME: The default number of trees was changed and is set to 'warn'
        # for some of the ensemble methods. We need to catch this case to avoid
        # an error during the comparison. To be reverted in 0.22.
        if estimator.n_estimators == 'warn':
            estimator.set_params(n_estimators=5)
        else:
            estimator.set_params(n_estimators=min(5, estimator.n_estimators))
    if "max_trials" in params:
        # RANSAC
        estimator.set_params(max_trials=10)
    if "n_init" in params:
        # K-Means
        estimator.set_params(n_init=2)

    if hasattr(estimator, "n_components"):
        estimator.n_components = 2

    if name == 'TruncatedSVD':
        # TruncatedSVD doesn't run with n_components = n_features
        # This is ugly :-/
        estimator.n_components = 1

    if hasattr(estimator, "n_clusters"):
        estimator.n_clusters = min(estimator.n_clusters, 2)

    if hasattr(estimator, "n_best"):
        estimator.n_best = 1

    if name == "SelectFdr":
        # be tolerant of noisy datasets (not actually speed)
        estimator.set_params(alpha=.5)

    if name == "TheilSenRegressor":
        estimator.max_subpopulation = 100

    if estimator.__class__.__name__ == "IsolationForest":
        # XXX to be removed in 0.22.
        # this is used because the old IsolationForest does not
        # respect the outlier detection API and thus and does not
        # pass the outlier detection common tests.
        estimator.set_params(behaviour='new')

    if isinstance(estimator, BaseRandomProjection):
        # Due to the jl lemma and often very few samples, the number
        # of components of the random matrix projection will be probably
        # greater than the number of features.
        # So we impose a smaller number (avoid "auto" mode)
        estimator.set_params(n_components=2)

    if isinstance(estimator, SelectKBest):
        # SelectKBest has a default of k=10
        # which is more feature than we have in most case.
        estimator.set_params(k=1)


class NotAnArray(object):
    """An object that is convertible to an array

    Parameters
    ----------
    data : array_like
        The data.
    """

    def __init__(self, data):
        self.data = data

    def __array__(self, dtype=None):
        return self.data


def _is_pairwise(estimator):
    """Returns True if estimator has a _pairwise attribute set to True.

    Parameters
    ----------
    estimator : object
        Estimator object to test.

    Returns
    -------
    out : bool
        True if _pairwise is set to True and False otherwise.
    """
    return bool(getattr(estimator, "_pairwise", False))


def _is_pairwise_metric(estimator):
    """Returns True if estimator accepts pairwise metric.

    Parameters
    ----------
    estimator : object
        Estimator object to test.

    Returns
    -------
    out : bool
        True if _pairwise is set to True and False otherwise.
    """
    metric = getattr(estimator, "metric", None)

    return bool(metric == 'precomputed')


def pairwise_estimator_convert_X(X, estimator, kernel=linear_kernel):

    if _is_pairwise_metric(estimator):
        return pairwise_distances(X, metric='euclidean')
    if _is_pairwise(estimator):
        return kernel(X, X)

    return X


def _generate_sparse_matrix(X_csr):
    """Generate sparse matrices with {32,64}bit indices of diverse format

        Parameters
        ----------
        X_csr: CSR Matrix
            Input matrix in CSR format

        Returns
        -------
        out: iter(Matrices)
            In format['dok', 'lil', 'dia', 'bsr', 'csr', 'csc', 'coo',
             'coo_64', 'csc_64', 'csr_64']
    """

    assert X_csr.format == 'csr'
    yield 'csr', X_csr.copy()
    for sparse_format in ['dok', 'lil', 'dia', 'bsr', 'csc', 'coo']:
        yield sparse_format, X_csr.asformat(sparse_format)

    if LARGE_SPARSE_SUPPORTED:
        # Generate large indices matrix only if its supported by scipy
        X_coo = X_csr.asformat('coo')
        X_coo.row = X_coo.row.astype('int64')
        X_coo.col = X_coo.col.astype('int64')
        yield "coo_64", X_coo

        for sparse_format in ['csc', 'csr']:
            X = X_csr.asformat(sparse_format)
            X.indices = X.indices.astype('int64')
            X.indptr = X.indptr.astype('int64')
            yield sparse_format + "_64", X


def check_estimator_sparse_data(name, estimator_orig):

    rng = np.random.RandomState(0)
    X = rng.rand(40, 10)
    X[X < .8] = 0
    X = pairwise_estimator_convert_X(X, estimator_orig)
    X_csr = sparse.csr_matrix(X)
    y = (4 * rng.rand(40)).astype(np.int)
    # catch deprecation warnings
    with ignore_warnings(category=DeprecationWarning):
        estimator = clone(estimator_orig)
    y = multioutput_estimator_convert_y_2d(estimator, y)
    for matrix_format, X in _generate_sparse_matrix(X_csr):
        # catch deprecation warnings
        with ignore_warnings(category=(DeprecationWarning, FutureWarning)):
            estimator = clone(estimator_orig)
            if name in ['Scaler', 'StandardScaler']:
                estimator.set_params(with_mean=False)
        # fit and predict
        try:
            with ignore_warnings(category=(DeprecationWarning, FutureWarning)):
                estimator.fit(X, y)
            if hasattr(estimator, "predict"):
                pred = estimator.predict(X)
                if _safe_tags(estimator, "multioutput_only"):
                    assert_equal(pred.shape, (X.shape[0], 1))
                else:
                    assert_equal(pred.shape, (X.shape[0],))
            if hasattr(estimator, 'predict_proba'):
                probs = estimator.predict_proba(X)
                assert_equal(probs.shape, (X.shape[0], 4))
        except (TypeError, ValueError) as e:
            if 'sparse' not in repr(e).lower():
                if "64" in matrix_format:
                    msg = ("Estimator %s doesn't seem to support %s matrix, "
                           "and is not failing gracefully, e.g. by using "
                           "check_array(X, accept_large_sparse=False)")
                    raise AssertionError(msg % (name, matrix_format))
                else:
                    print("Estimator %s doesn't seem to fail gracefully on "
                          "sparse data: error message state explicitly that "
                          "sparse input is not supported if this is not"
                          " the case." % name)
                    raise
        except Exception:
            print("Estimator %s doesn't seem to fail gracefully on "
                  "sparse data: it should raise a TypeError if sparse input "
                  "is explicitly not supported." % name)
            raise


@ignore_warnings(category=(DeprecationWarning, FutureWarning))
def check_sample_weights_pandas_series(name, estimator_orig):
    # check that estimators will accept a 'sample_weight' parameter of
    # type pandas.Series in the 'fit' function.
    estimator = clone(estimator_orig)
    if has_fit_parameter(estimator, "sample_weight"):
        try:
            import pandas as pd
            X = np.array([[1, 1], [1, 2], [1, 3], [1, 4],
                          [2, 1], [2, 2], [2, 3], [2, 4]])
            X = pd.DataFrame(pairwise_estimator_convert_X(X, estimator_orig))
            y = pd.Series([1, 1, 1, 1, 2, 2, 2, 2])
            weights = pd.Series([1] * 8)
            if _safe_tags(estimator, "multioutput_only"):
                y = pd.DataFrame(y)
            try:
                estimator.fit(X, y, sample_weight=weights)
            except ValueError:
                raise ValueError("Estimator {0} raises error if "
                                 "'sample_weight' parameter is of "
                                 "type pandas.Series".format(name))
        except ImportError:
            raise SkipTest("pandas is not installed: not testing for "
                           "input of type pandas.Series to class weight.")


@ignore_warnings(category=(DeprecationWarning, FutureWarning))
def check_sample_weights_list(name, estimator_orig):
    # check that estimators will accept a 'sample_weight' parameter of
    # type list in the 'fit' function.
    if has_fit_parameter(estimator_orig, "sample_weight"):
        estimator = clone(estimator_orig)
        rnd = np.random.RandomState(0)
        X = pairwise_estimator_convert_X(rnd.uniform(size=(10, 3)),
                                         estimator_orig)
        y = np.arange(10) % 3
        y = multioutput_estimator_convert_y_2d(estimator, y)
        sample_weight = [3] * 10
        # Test that estimators don't raise any exception
        estimator.fit(X, y, sample_weight=sample_weight)


@ignore_warnings(category=(DeprecationWarning, FutureWarning))
def check_sample_weights_invariance(name, estimator_orig):
    # check that the estimators yield same results for
    # unit weights and no weights
    if (has_fit_parameter(estimator_orig, "sample_weight") and
            not (hasattr(estimator_orig, "_pairwise")
                 and estimator_orig._pairwise)):
        # We skip pairwise because the data is not pairwise

        estimator1 = clone(estimator_orig)
        estimator2 = clone(estimator_orig)
        set_random_state(estimator1, random_state=0)
        set_random_state(estimator2, random_state=0)

        X = np.array([[1, 3], [1, 3], [1, 3], [1, 3],
                      [2, 1], [2, 1], [2, 1], [2, 1],
                      [3, 3], [3, 3], [3, 3], [3, 3],
                      [4, 1], [4, 1], [4, 1], [4, 1]], dtype=np.dtype('float'))
        y = np.array([1, 1, 1, 1, 2, 2, 2, 2,
                      1, 1, 1, 1, 2, 2, 2, 2], dtype=np.dtype('int'))

        estimator1.fit(X, y=y, sample_weight=np.ones(shape=len(y)))
        estimator2.fit(X, y=y, sample_weight=None)

        for method in ["predict", "transform"]:
            if hasattr(estimator_orig, method):
                X_pred1 = getattr(estimator1, method)(X)
                X_pred2 = getattr(estimator2, method)(X)
                if sparse.issparse(X_pred1):
                    X_pred1 = X_pred1.toarray()
                    X_pred2 = X_pred2.toarray()
                assert_allclose(X_pred1, X_pred2,
                                err_msg="For %s sample_weight=None is not"
                                        " equivalent to sample_weight=ones"
                                        % name)


@ignore_warnings(category=(DeprecationWarning, FutureWarning, UserWarning))
def check_dtype_object(name, estimator_orig):
    # check that estimators treat dtype object as numeric if possible
    rng = np.random.RandomState(0)
    X = pairwise_estimator_convert_X(rng.rand(40, 10), estimator_orig)
    X = X.astype(object)
    y = (X[:, 0] * 4).astype(np.int)
    estimator = clone(estimator_orig)
    y = multioutput_estimator_convert_y_2d(estimator, y)

    estimator.fit(X, y)
    if hasattr(estimator, "predict"):
        estimator.predict(X)

    if hasattr(estimator, "transform"):
        estimator.transform(X)

    try:
        estimator.fit(X, y.astype(object))
    except Exception as e:
        if "Unknown label type" not in str(e):
            raise

    X[0, 0] = {'foo': 'bar'}
    msg = "argument must be a string.* number"
    assert_raises_regex(TypeError, msg, estimator.fit, X, y)


def check_complex_data(name, estimator_orig):
    # check that estimators raise an exception on providing complex data
    X = np.random.sample(10) + 1j * np.random.sample(10)
    X = X.reshape(-1, 1)
    y = np.random.sample(10) + 1j * np.random.sample(10)
    estimator = clone(estimator_orig)
    assert_raises_regex(ValueError, "Complex data not supported",
                        estimator.fit, X, y)


@ignore_warnings
def check_dict_unchanged(name, estimator_orig):
    # this estimator raises
    # ValueError: Found array with 0 feature(s) (shape=(23, 0))
    # while a minimum of 1 is required.
    # error
    if name in ['SpectralCoclustering']:
        return
    rnd = np.random.RandomState(0)
    if name in ['RANSACRegressor']:
        X = 3 * rnd.uniform(size=(20, 3))
    else:
        X = 2 * rnd.uniform(size=(20, 3))

    X = pairwise_estimator_convert_X(X, estimator_orig)

    y = X[:, 0].astype(np.int)
    estimator = clone(estimator_orig)
    y = multioutput_estimator_convert_y_2d(estimator, y)
    if hasattr(estimator, "n_components"):
        estimator.n_components = 1

    if hasattr(estimator, "n_clusters"):
        estimator.n_clusters = 1

    if hasattr(estimator, "n_best"):
        estimator.n_best = 1

    set_random_state(estimator, 1)

    estimator.fit(X, y)
    for method in ["predict", "transform", "decision_function",
                   "predict_proba"]:
        if hasattr(estimator, method):
            dict_before = estimator.__dict__.copy()
            getattr(estimator, method)(X)
            assert_dict_equal(estimator.__dict__, dict_before,
                              'Estimator changes __dict__ during %s' % method)


def is_public_parameter(attr):
    return not (attr.startswith('_') or attr.endswith('_'))


@ignore_warnings(category=(DeprecationWarning, FutureWarning))
def check_dont_overwrite_parameters(name, estimator_orig):
    # check that fit method only changes or sets private attributes
    if hasattr(estimator_orig.__init__, "deprecated_original"):
        # to not check deprecated classes
        return
    estimator = clone(estimator_orig)
    rnd = np.random.RandomState(0)
    X = 3 * rnd.uniform(size=(20, 3))
    X = pairwise_estimator_convert_X(X, estimator_orig)
    y = X[:, 0].astype(np.int)
    y = multioutput_estimator_convert_y_2d(estimator, y)

    if hasattr(estimator, "n_components"):
        estimator.n_components = 1
    if hasattr(estimator, "n_clusters"):
        estimator.n_clusters = 1

    set_random_state(estimator, 1)
    dict_before_fit = estimator.__dict__.copy()
    estimator.fit(X, y)

    dict_after_fit = estimator.__dict__

    public_keys_after_fit = [key for key in dict_after_fit.keys()
                             if is_public_parameter(key)]

    attrs_added_by_fit = [key for key in public_keys_after_fit
                          if key not in dict_before_fit.keys()]

    # check that fit doesn't add any public attribute
    assert_true(not attrs_added_by_fit,
                ('Estimator adds public attribute(s) during'
                 ' the fit method.'
                 ' Estimators are only allowed to add private attributes'
                 ' either started with _ or ended'
                 ' with _ but %s added' % ', '.join(attrs_added_by_fit)))

    # check that fit doesn't change any public attribute
    attrs_changed_by_fit = [key for key in public_keys_after_fit
                            if (dict_before_fit[key]
                                is not dict_after_fit[key])]

    assert_true(not attrs_changed_by_fit,
                ('Estimator changes public attribute(s) during'
                 ' the fit method. Estimators are only allowed'
                 ' to change attributes started'
                 ' or ended with _, but'
                 ' %s changed' % ', '.join(attrs_changed_by_fit)))


@ignore_warnings(category=(DeprecationWarning, FutureWarning))
def check_fit2d_predict1d(name, estimator_orig):
    # check by fitting a 2d array and predicting with a 1d array
    rnd = np.random.RandomState(0)
    X = 3 * rnd.uniform(size=(20, 3))
    X = pairwise_estimator_convert_X(X, estimator_orig)
    y = X[:, 0].astype(np.int)
    estimator = clone(estimator_orig)
    y = multioutput_estimator_convert_y_2d(estimator, y)

    if hasattr(estimator, "n_components"):
        estimator.n_components = 1
    if hasattr(estimator, "n_clusters"):
        estimator.n_clusters = 1

    set_random_state(estimator, 1)
    estimator.fit(X, y)
    tags = _safe_tags(estimator)
    if tags["no_validation"]:
        # FIXME this is a bit loose
        return

    for method in ["predict", "transform", "decision_function",
                   "predict_proba"]:
        if hasattr(estimator, method):
            assert_raise_message(ValueError, "Reshape your data",
                                 getattr(estimator, method), X[0])


def _apply_on_subsets(func, X):
    # apply function on the whole set and on mini batches
    result_full = func(X)
    n_features = X.shape[1]
    result_by_batch = [func(batch.reshape(1, n_features))
                       for batch in X]
    # func can output tuple (e.g. score_samples)
    if type(result_full) == tuple:
        result_full = result_full[0]
        result_by_batch = list(map(lambda x: x[0], result_by_batch))

    if sparse.issparse(result_full):
        result_full = result_full.A
        result_by_batch = [x.A for x in result_by_batch]
    return np.ravel(result_full), np.ravel(result_by_batch)


@ignore_warnings(category=(DeprecationWarning, FutureWarning))
def check_methods_subset_invariance(name, estimator_orig):
    # check that method gives invariant results if applied
    # on mini bathes or the whole set
    rnd = np.random.RandomState(0)
    X = 3 * rnd.uniform(size=(20, 3))
    X = pairwise_estimator_convert_X(X, estimator_orig)
    y = X[:, 0].astype(np.int)
    estimator = clone(estimator_orig)
    y = multioutput_estimator_convert_y_2d(estimator, y)

    if hasattr(estimator, "n_components"):
        estimator.n_components = 1
    if hasattr(estimator, "n_clusters"):
        estimator.n_clusters = 1

    set_random_state(estimator, 1)
    estimator.fit(X, y)

    for method in ["predict", "transform", "decision_function",
                   "score_samples", "predict_proba"]:

        msg = ("{method} of {name} is not invariant when applied "
               "to a subset.").format(method=method, name=name)
        # TODO remove cases when corrected
        if (name, method) in [('SVC', 'decision_function'),
                              ('NuSVC', 'decision_function'),
                              ('SparsePCA', 'transform'),
                              ('MiniBatchSparsePCA', 'transform'),
                              ('DummyClassifier', 'predict'),
                              ('BernoulliRBM', 'score_samples')]:
            raise SkipTest(msg)

        if hasattr(estimator, method):
            result_full, result_by_batch = _apply_on_subsets(
                getattr(estimator, method), X)
            assert_allclose(result_full, result_by_batch,
                            atol=1e-7, err_msg=msg)


@ignore_warnings
def check_fit2d_1sample(name, estimator_orig):
    # Check that fitting a 2d array with only one sample either works or
    # returns an informative message. The error message should either mention
    # the number of samples or the number of classes.
    rnd = np.random.RandomState(0)
    X = 3 * rnd.uniform(size=(1, 10))
    y = X[:, 0].astype(np.int)
    estimator = clone(estimator_orig)
    y = multioutput_estimator_convert_y_2d(estimator, y)

    if hasattr(estimator, "n_components"):
        estimator.n_components = 1
    if hasattr(estimator, "n_clusters"):
        estimator.n_clusters = 1

    set_random_state(estimator, 1)

    msgs = ["1 sample", "n_samples = 1", "n_samples=1", "one sample",
            "1 class", "one class"]

    try:
        estimator.fit(X, y)
    except ValueError as e:
        if all(msg not in repr(e) for msg in msgs):
            raise e


@ignore_warnings
def check_fit2d_1feature(name, estimator_orig):
    # check fitting a 2d array with only 1 feature either works or returns
    # informative message
    rnd = np.random.RandomState(0)
    X = 3 * rnd.uniform(size=(10, 1))
    X = pairwise_estimator_convert_X(X, estimator_orig)
    y = X[:, 0].astype(np.int)
    estimator = clone(estimator_orig)
    y = multioutput_estimator_convert_y_2d(estimator, y)

    if hasattr(estimator, "n_components"):
        estimator.n_components = 1
    if hasattr(estimator, "n_clusters"):
        estimator.n_clusters = 1
    # ensure two labels in subsample for RandomizedLogisticRegression
    if name == 'RandomizedLogisticRegression':
        estimator.sample_fraction = 1
    # ensure non skipped trials for RANSACRegressor
    if name == 'RANSACRegressor':
        estimator.residual_threshold = 0.5

    y = multioutput_estimator_convert_y_2d(estimator, y)
    set_random_state(estimator, 1)

    msgs = ["1 feature(s)", "n_features = 1", "n_features=1"]

    try:
        estimator.fit(X, y)
    except ValueError as e:
        if all(msg not in repr(e) for msg in msgs):
            raise e


@ignore_warnings
def check_fit1d(name, estimator_orig):
    # check fitting 1d X array raises a ValueError
    rnd = np.random.RandomState(0)
    X = 3 * rnd.uniform(size=(20))
    y = X.astype(np.int)
    estimator = clone(estimator_orig)
    tags = _safe_tags(estimator)
    if tags["no_validation"]:
        # FIXME this is a bit loose
        return
    y = multioutput_estimator_convert_y_2d(estimator, y)

    if hasattr(estimator, "n_components"):
        estimator.n_components = 1
    if hasattr(estimator, "n_clusters"):
        estimator.n_clusters = 1

    set_random_state(estimator, 1)
    assert_raises(ValueError, estimator.fit, X, y)


@ignore_warnings(category=(DeprecationWarning, FutureWarning))
def check_transformer_general(name, transformer, readonly_memmap=False):
    X, y = make_blobs(n_samples=30, centers=[[0, 0, 0], [1, 1, 1]],
                      random_state=0, n_features=2, cluster_std=0.1)
    X = StandardScaler().fit_transform(X)
    X -= X.min()

    if readonly_memmap:
        X, y = create_memmap_backed_data([X, y])

    _check_transformer(name, transformer, X, y)
    _check_transformer(name, transformer, X.tolist(), y.tolist())


@ignore_warnings(category=(DeprecationWarning, FutureWarning))
def check_transformer_data_not_an_array(name, transformer):
    X, y = make_blobs(n_samples=30, centers=[[0, 0, 0], [1, 1, 1]],
                      random_state=0, n_features=2, cluster_std=0.1)
    X = StandardScaler().fit_transform(X)
    # We need to make sure that we have non negative data, for things
    # like NMF
    X -= X.min() - .1
    this_X = NotAnArray(X)
    this_y = NotAnArray(np.asarray(y))
    _check_transformer(name, transformer, this_X, this_y)


@ignore_warnings(category=(DeprecationWarning, FutureWarning))
def check_transformers_unfitted(name, transformer):
    X, y = _boston_subset()

    transformer = clone(transformer)
    with assert_raises((AttributeError, ValueError), msg="The unfitted "
                       "transformer {} does not raise an error when "
                       "transform is called. Perhaps use "
                       "check_is_fitted in transform.".format(name)):
        transformer.transform(X)


def _check_transformer(name, transformer_orig, X, y):
    n_samples, n_features = np.asarray(X).shape
    transformer = clone(transformer_orig)
    set_random_state(transformer)

    # fit

    if name in CROSS_DECOMPOSITION:
        y_ = np.c_[y, y]
        y_[::2, 1] *= 2
    else:
        y_ = y

    transformer.fit(X, y_)
    # fit_transform method should work on non fitted estimator
    transformer_clone = clone(transformer)
    X_pred = transformer_clone.fit_transform(X, y=y_)

    if isinstance(X_pred, tuple):
        for x_pred in X_pred:
            assert_equal(x_pred.shape[0], n_samples)
    else:
        # check for consistent n_samples
        assert_equal(X_pred.shape[0], n_samples)

    if hasattr(transformer, 'transform'):
        if name in CROSS_DECOMPOSITION:
            X_pred2 = transformer.transform(X, y_)
            X_pred3 = transformer.fit_transform(X, y=y_)
        else:
            X_pred2 = transformer.transform(X)
            X_pred3 = transformer.fit_transform(X, y=y_)

        if _safe_tags(transformer_orig, 'non_deterministic'):
            msg = name + ' is non deterministic'
            raise SkipTest(msg)
        if isinstance(X_pred, tuple) and isinstance(X_pred2, tuple):
            for x_pred, x_pred2, x_pred3 in zip(X_pred, X_pred2, X_pred3):
                assert_allclose_dense_sparse(
                    x_pred, x_pred2, atol=1e-2,
                    err_msg="fit_transform and transform outcomes "
                            "not consistent in %s"
                    % transformer)
                assert_allclose_dense_sparse(
                    x_pred, x_pred3, atol=1e-2,
                    err_msg="consecutive fit_transform outcomes "
                            "not consistent in %s"
                    % transformer)
        else:
            assert_allclose_dense_sparse(
                X_pred, X_pred2,
                err_msg="fit_transform and transform outcomes "
                        "not consistent in %s"
                % transformer, atol=1e-2)
            assert_allclose_dense_sparse(
                X_pred, X_pred3, atol=1e-2,
                err_msg="consecutive fit_transform outcomes "
                        "not consistent in %s"
                % transformer)
            assert_equal(_num_samples(X_pred2), n_samples)
            assert_equal(_num_samples(X_pred3), n_samples)

        # raises error on malformed input for transform
        if hasattr(X, 'T') and not _safe_tags(transformer, "stateless"):
            # If it's not an array, it does not have a 'T' property
            with assert_raises(ValueError, msg="The transformer {} does "
                               "not raise an error when the number of "
                               "features in transform is different from"
                               " the number of features in "
                               "fit.".format(name)):
                transformer.transform(X.T)


@ignore_warnings
def check_pipeline_consistency(name, estimator_orig):
    if _safe_tags(estimator_orig, 'non_deterministic'):
        msg = name + ' is non deterministic'
        raise SkipTest(msg)

    # check that make_pipeline(est) gives same score as est
    X, y = make_blobs(n_samples=30, centers=[[0, 0, 0], [1, 1, 1]],
                      random_state=0, n_features=2, cluster_std=0.1)
    X -= X.min()
    X = pairwise_estimator_convert_X(X, estimator_orig, kernel=rbf_kernel)
    estimator = clone(estimator_orig)
    y = multioutput_estimator_convert_y_2d(estimator, y)
    set_random_state(estimator)
    pipeline = make_pipeline(estimator)
    estimator.fit(X, y)
    pipeline.fit(X, y)

    funcs = ["score", "fit_transform"]

    for func_name in funcs:
        func = getattr(estimator, func_name, None)
        if func is not None:
            func_pipeline = getattr(pipeline, func_name)
            result = func(X, y)
            result_pipe = func_pipeline(X, y)
            assert_allclose_dense_sparse(result, result_pipe)


@ignore_warnings
def check_fit_score_takes_y(name, estimator_orig):
    # check that all estimators accept an optional y
    # in fit and score so they can be used in pipelines
    rnd = np.random.RandomState(0)
    X = rnd.uniform(size=(10, 3))
    X = pairwise_estimator_convert_X(X, estimator_orig)
    y = np.arange(10) % 3
    estimator = clone(estimator_orig)
    y = multioutput_estimator_convert_y_2d(estimator, y)
    set_random_state(estimator)

    funcs = ["fit", "score", "partial_fit", "fit_predict", "fit_transform"]
    for func_name in funcs:
        func = getattr(estimator, func_name, None)
        if func is not None:
            func(X, y)
            args = [p.name for p in signature(func).parameters.values()]
            if args[0] == "self":
                # if_delegate_has_method makes methods into functions
                # with an explicit "self", so need to shift arguments
                args = args[1:]
            assert_true(args[1] in ["y", "Y"],
                        "Expected y or Y as second argument for method "
                        "%s of %s. Got arguments: %r."
                        % (func_name, type(estimator).__name__, args))


@ignore_warnings
def check_estimators_dtypes(name, estimator_orig):
    rnd = np.random.RandomState(0)
    X_train_32 = 3 * rnd.uniform(size=(20, 5)).astype(np.float32)
    X_train_32 = pairwise_estimator_convert_X(X_train_32, estimator_orig)
    X_train_64 = X_train_32.astype(np.float64)
    X_train_int_64 = X_train_32.astype(np.int64)
    X_train_int_32 = X_train_32.astype(np.int32)
    y = X_train_int_64[:, 0]
    y = multioutput_estimator_convert_y_2d(estimator_orig, y)

    methods = ["predict", "transform", "decision_function", "predict_proba"]

    for X_train in [X_train_32, X_train_64, X_train_int_64, X_train_int_32]:
        estimator = clone(estimator_orig)
        set_random_state(estimator, 1)
        estimator.fit(X_train, y)

        for method in methods:
            if hasattr(estimator, method):
                getattr(estimator, method)(X_train)


@ignore_warnings(category=(DeprecationWarning, FutureWarning))
def check_estimators_empty_data_messages(name, estimator_orig):
    e = clone(estimator_orig)
    set_random_state(e, 1)

    X_zero_samples = np.empty(0).reshape(0, 3)
    # The precise message can change depending on whether X or y is
    # validated first. Let us test the type of exception only:
    with assert_raises(ValueError, msg="The estimator {} does not"
                       " raise an error when an empty data is used "
                       "to train. Perhaps use "
                       "check_array in train.".format(name)):
        e.fit(X_zero_samples, [])

    X_zero_features = np.empty(0).reshape(3, 0)
    # the following y should be accepted by both classifiers and regressors
    # and ignored by unsupervised models
    y = multioutput_estimator_convert_y_2d(e, np.array([1, 0, 1]))
    msg = (r"0 feature\(s\) \(shape=\(3, 0\)\) while a minimum of \d* "
           "is required.")
    assert_raises_regex(ValueError, msg, e.fit, X_zero_features, y)


@ignore_warnings(category=DeprecationWarning)
def check_estimators_nan_inf(name, estimator_orig):
    # Checks that Estimator X's do not contain NaN or inf.
    rnd = np.random.RandomState(0)
    X_train_finite = pairwise_estimator_convert_X(rnd.uniform(size=(10, 3)),
                                                  estimator_orig)
    X_train_nan = rnd.uniform(size=(10, 3))
    X_train_nan[0, 0] = np.nan
    X_train_inf = rnd.uniform(size=(10, 3))
    X_train_inf[0, 0] = np.inf
    y = np.ones(10)
    y[:5] = 0
    y = multioutput_estimator_convert_y_2d(estimator_orig, y)
    error_string_fit = "Estimator doesn't check for NaN and inf in fit."
    error_string_predict = ("Estimator doesn't check for NaN and inf in"
                            " predict.")
    error_string_transform = ("Estimator doesn't check for NaN and inf in"
                              " transform.")
    for X_train in [X_train_nan, X_train_inf]:
        # catch deprecation warnings
        with ignore_warnings(category=(DeprecationWarning, FutureWarning)):
            estimator = clone(estimator_orig)
            set_random_state(estimator, 1)
            # try to fit
            try:
                estimator.fit(X_train, y)
            except ValueError as e:
                if 'inf' not in repr(e) and 'NaN' not in repr(e):
                    print(error_string_fit, estimator, e)
                    traceback.print_exc(file=sys.stdout)
                    raise e
            except Exception as exc:
                print(error_string_fit, estimator, exc)
                traceback.print_exc(file=sys.stdout)
                raise exc
            else:
                raise AssertionError(error_string_fit, estimator)
            # actually fit
            estimator.fit(X_train_finite, y)

            # predict
            if hasattr(estimator, "predict"):
                try:
                    estimator.predict(X_train)
                except ValueError as e:
                    if 'inf' not in repr(e) and 'NaN' not in repr(e):
                        print(error_string_predict, estimator, e)
                        traceback.print_exc(file=sys.stdout)
                        raise e
                except Exception as exc:
                    print(error_string_predict, estimator, exc)
                    traceback.print_exc(file=sys.stdout)
                else:
                    raise AssertionError(error_string_predict, estimator)

            # transform
            if hasattr(estimator, "transform"):
                try:
                    estimator.transform(X_train)
                except ValueError as e:
                    if 'inf' not in repr(e) and 'NaN' not in repr(e):
                        print(error_string_transform, estimator, e)
                        traceback.print_exc(file=sys.stdout)
                        raise e
                except Exception as exc:
                    print(error_string_transform, estimator, exc)
                    traceback.print_exc(file=sys.stdout)
                else:
                    raise AssertionError(error_string_transform, estimator)


@ignore_warnings
def check_estimators_pickle(name, estimator_orig):
    """Test that we can pickle all estimators"""
    check_methods = ["predict", "transform", "decision_function",
                     "predict_proba"]

    X, y = make_blobs(n_samples=30, centers=[[0, 0, 0], [1, 1, 1]],
                      random_state=0, n_features=2, cluster_std=0.1)

    # some estimators can't do features less than 0
    X -= X.min()
    X = pairwise_estimator_convert_X(X, estimator_orig, kernel=rbf_kernel)

    # include NaN values when the estimator should deal with them
    if name in ALLOW_NAN:
        # set randomly 10 elements to np.nan
        rng = np.random.RandomState(42)
        mask = rng.choice(X.size, 10, replace=False)
        X.reshape(-1)[mask] = np.nan

    estimator = clone(estimator_orig)

    # some estimators only take multioutputs
    y = multioutput_estimator_convert_y_2d(estimator, y)

    set_random_state(estimator)
    estimator.fit(X, y)

    result = dict()
    for method in check_methods:
        if hasattr(estimator, method):
            result[method] = getattr(estimator, method)(X)

    # pickle and unpickle!
    pickled_estimator = pickle.dumps(estimator)
    if estimator.__module__.startswith('sklearn.'):
        assert b"version" in pickled_estimator
    unpickled_estimator = pickle.loads(pickled_estimator)

    result = dict()
    for method in check_methods:
        if hasattr(estimator, method):
            result[method] = getattr(estimator, method)(X)

    for method in result:
        unpickled_result = getattr(unpickled_estimator, method)(X)
        assert_allclose_dense_sparse(result[method], unpickled_result)


@ignore_warnings(category=(DeprecationWarning, FutureWarning))
def check_estimators_partial_fit_n_features(name, estimator_orig):
    # check if number of features changes between calls to partial_fit.
    if not hasattr(estimator_orig, 'partial_fit'):
        return
    estimator = clone(estimator_orig)
    X, y = make_blobs(n_samples=50, random_state=1)
    X -= X.min()

    try:
        if is_classifier(estimator):
            classes = np.unique(y)
            estimator.partial_fit(X, y, classes=classes)
        else:
            estimator.partial_fit(X, y)
    except NotImplementedError:
        return

    with assert_raises(ValueError,
                       msg="The estimator {} does not raise an"
                           " error when the number of features"
                           " changes between calls to "
                           "partial_fit.".format(name)):
        estimator.partial_fit(X[:, :-1], y)


@ignore_warnings(category=(DeprecationWarning, FutureWarning))
def check_clustering(name, clusterer_orig, readonly_memmap=False):
    clusterer = clone(clusterer_orig)
    X, y = make_blobs(n_samples=50, random_state=1)
    X, y = shuffle(X, y, random_state=7)
    X = StandardScaler().fit_transform(X)
    rng = np.random.RandomState(7)
    X_noise = np.concatenate([X, rng.uniform(low=-3, high=3, size=(5, 2))])

    if readonly_memmap:
        X, y, X_noise = create_memmap_backed_data([X, y, X_noise])

    n_samples, n_features = X.shape
    # catch deprecation and neighbors warnings
    if hasattr(clusterer, "n_clusters"):
        clusterer.set_params(n_clusters=3)
    set_random_state(clusterer)
    if name == 'AffinityPropagation':
        clusterer.set_params(preference=-100)
        clusterer.set_params(max_iter=100)

    # fit
    clusterer.fit(X)
    # with lists
    clusterer.fit(X.tolist())

    pred = clusterer.labels_
    assert_equal(pred.shape, (n_samples,))
    assert_greater(adjusted_rand_score(pred, y), 0.4)
    if _safe_tags(clusterer, 'non_deterministic'):
        return
    set_random_state(clusterer)
    with warnings.catch_warnings(record=True):
        pred2 = clusterer.fit_predict(X)
    assert_array_equal(pred, pred2)

    # fit_predict(X) and labels_ should be of type int
    assert_in(pred.dtype, [np.dtype('int32'), np.dtype('int64')])
    assert_in(pred2.dtype, [np.dtype('int32'), np.dtype('int64')])

    # Add noise to X to test the possible values of the labels
    labels = clusterer.fit_predict(X_noise)

    # There should be at least one sample in every cluster. Equivalently
    # labels_ should contain all the consecutive values between its
    # min and its max.
    labels_sorted = np.unique(labels)
    assert_array_equal(labels_sorted, np.arange(labels_sorted[0],
                                                labels_sorted[-1] + 1))

    # Labels are expected to start at 0 (no noise) or -1 (if noise)
    assert labels_sorted[0] in [0, -1]
    # Labels should be less than n_clusters - 1
    if hasattr(clusterer, 'n_clusters'):
        n_clusters = getattr(clusterer, 'n_clusters')
        assert_greater_equal(n_clusters - 1, labels_sorted[-1])
    # else labels should be less than max(labels_) which is necessarily true


@ignore_warnings(category=DeprecationWarning)
def check_clusterer_compute_labels_predict(name, clusterer_orig):
    """Check that predict is invariant of compute_labels"""
    X, y = make_blobs(n_samples=20, random_state=0)
    clusterer = clone(clusterer_orig)
    set_random_state(clusterer)

    if hasattr(clusterer, "compute_labels"):
        # MiniBatchKMeans
        X_pred1 = clusterer.fit(X).predict(X)
        clusterer.set_params(compute_labels=False)
        X_pred2 = clusterer.fit(X).predict(X)
        assert_array_equal(X_pred1, X_pred2)


@ignore_warnings(category=DeprecationWarning)
def check_classifiers_one_label(name, classifier_orig):
    error_string_fit = "Classifier can't train when only one class is present."
    error_string_predict = ("Classifier can't predict when only one class is "
                            "present.")
    rnd = np.random.RandomState(0)
    X_train = rnd.uniform(size=(10, 3))
    X_test = rnd.uniform(size=(10, 3))
    y = np.ones(10)
    # catch deprecation warnings
    with ignore_warnings(category=(DeprecationWarning, FutureWarning)):
        classifier = clone(classifier_orig)
        # try to fit
        try:
            classifier.fit(X_train, y)
        except ValueError as e:
            if 'class' not in repr(e):
                print(error_string_fit, classifier, e)
                traceback.print_exc(file=sys.stdout)
                raise e
            else:
                return
        except Exception as exc:
            print(error_string_fit, classifier, exc)
            traceback.print_exc(file=sys.stdout)
            raise exc
        # predict
        try:
            assert_array_equal(classifier.predict(X_test), y)
        except Exception as exc:
            print(error_string_predict, classifier, exc)
            raise exc


@ignore_warnings  # Warnings are raised by decision function
def check_classifiers_train(name, classifier_orig, readonly_memmap=False):
    X_m, y_m = make_blobs(n_samples=300, random_state=0)
    X_m, y_m = shuffle(X_m, y_m, random_state=7)
    X_m = StandardScaler().fit_transform(X_m)
    # generate binary problem from multi-class one
    y_b = y_m[y_m != 2]
    X_b = X_m[y_m != 2]
    tags = _safe_tags(classifier_orig)

    if name in ['BernoulliNB', 'MultinomialNB', 'ComplementNB']:
        X_m -= X_m.min()
        X_b -= X_b.min()

    if readonly_memmap:
        X_m, y_m, X_b, y_b = create_memmap_backed_data([X_m, y_m, X_b, y_b])

    for (X, y) in [(X_m, y_m), (X_b, y_b)]:
        classes = np.unique(y)
        n_classes = len(classes)
        n_samples, n_features = X.shape
        classifier = clone(classifier_orig)
        X = pairwise_estimator_convert_X(X, classifier_orig)
        set_random_state(classifier)
        # raises error on malformed input for fit
        if not tags["no_validation"]:
            with assert_raises(
                ValueError,
                msg="The classifier {} does not "
                    "raise an error when incorrect/malformed input "
                    "data for fit is passed. The number of training "
                    "examples is not the same as the number of labels. "
                    "Perhaps use check_X_y in fit.".format(name)):
                classifier.fit(X, y[:-1])

        # fit
        classifier.fit(X, y)
        # with lists
        classifier.fit(X.tolist(), y.tolist())
        assert hasattr(classifier, "classes_")
        y_pred = classifier.predict(X)
        assert_equal(y_pred.shape, (n_samples,))
        # training set performance
        if not tags['no_accuracy_assured']:
            assert_greater(accuracy_score(y, y_pred), 0.83)

        # raises error on malformed input for predict
        msg_pairwise = (
            "The classifier {} does not raise an error when shape of X in "
            " {} is not equal to (n_test_samples, n_training_samples)")
        msg = ("The classifier {} does not raise an error when the number of "
               "features in {} is different from the number of features in "
               "fit.")

        if not tags["no_validation"]:
            if _is_pairwise(classifier):
                with assert_raises(ValueError,
                                   msg=msg_pairwise.format(name, "predict")):
                    classifier.predict(X.reshape(-1, 1))
            else:
                with assert_raises(ValueError,
                                   msg=msg.format(name, "predict")):
                    classifier.predict(X.T)
        if hasattr(classifier, "decision_function"):
            try:
                # decision_function agrees with predict
                decision = classifier.decision_function(X)
                if n_classes == 2:
                    if not tags["multioutput_only"]:
                        assert_equal(decision.shape, (n_samples,))
                    else:
                        assert_equal(decision.shape, (n_samples, 1))
                    dec_pred = (decision.ravel() > 0).astype(np.int)
                    assert_array_equal(dec_pred, y_pred)
                else:
                    assert_equal(decision.shape, (n_samples, n_classes))
                    assert_array_equal(np.argmax(decision, axis=1), y_pred)

                # raises error on malformed input for decision_function
                if not tags["no_validation"]:
                    if _is_pairwise(classifier):
                        with assert_raises(ValueError, msg=msg_pairwise.format(
                                name, "decision_function")):
                            classifier.decision_function(X.reshape(-1, 1))
                    else:
                        with assert_raises(ValueError, msg=msg.format(
                                name, "decision_function")):
                            classifier.decision_function(X.T)
            except NotImplementedError:
                pass

        if hasattr(classifier, "predict_proba"):
            # predict_proba agrees with predict
            y_prob = classifier.predict_proba(X)
            assert_equal(y_prob.shape, (n_samples, n_classes))
            assert_array_equal(np.argmax(y_prob, axis=1), y_pred)
            # check that probas for all classes sum to one
            assert_array_almost_equal(np.sum(y_prob, axis=1),
                                      np.ones(n_samples))
            if not tags["no_validation"]:
                # raises error on malformed input for predict_proba
                if _is_pairwise(classifier_orig):
                    with assert_raises(ValueError, msg=msg_pairwise.format(
                            name, "predict_proba")):
                        classifier.predict_proba(X.reshape(-1, 1))
                else:
                    with assert_raises(ValueError, msg=msg.format(
                            name, "predict_proba")):
                        classifier.predict_proba(X.T)
            if hasattr(classifier, "predict_log_proba"):
                # predict_log_proba is a transformation of predict_proba
                y_log_prob = classifier.predict_log_proba(X)
                assert_allclose(y_log_prob, np.log(y_prob), 8, atol=1e-9)
                assert_array_equal(np.argsort(y_log_prob), np.argsort(y_prob))


def check_outliers_train(name, estimator_orig, readonly_memmap=True):
    X, _ = make_blobs(n_samples=300, random_state=0)
    X = shuffle(X, random_state=7)

    if readonly_memmap:
        X = create_memmap_backed_data(X)

    n_samples, n_features = X.shape
    estimator = clone(estimator_orig)
    set_random_state(estimator)

    # fit
    estimator.fit(X)
    # with lists
    estimator.fit(X.tolist())

    y_pred = estimator.predict(X)
    assert y_pred.shape == (n_samples,)
    assert y_pred.dtype.kind == 'i'
    assert_array_equal(np.unique(y_pred), np.array([-1, 1]))

    decision = estimator.decision_function(X)
    assert decision.dtype == np.dtype('float')

    score = estimator.score_samples(X)
    assert score.dtype == np.dtype('float')

    # raises error on malformed input for predict
    assert_raises(ValueError, estimator.predict, X.T)

    # decision_function agrees with predict
    decision = estimator.decision_function(X)
    assert decision.shape == (n_samples,)
    dec_pred = (decision >= 0).astype(np.int)
    dec_pred[dec_pred == 0] = -1
    assert_array_equal(dec_pred, y_pred)

    # raises error on malformed input for decision_function
    assert_raises(ValueError, estimator.decision_function, X.T)

    # decision_function is a translation of score_samples
    y_scores = estimator.score_samples(X)
    assert y_scores.shape == (n_samples,)
    y_dec = y_scores - estimator.offset_
    assert_allclose(y_dec, decision)

    # raises error on malformed input for score_samples
    assert_raises(ValueError, estimator.score_samples, X.T)

    # contamination parameter (not for OneClassSVM which has the nu parameter)
    if (hasattr(estimator, 'contamination')
            and not hasattr(estimator, 'novelty')):
        # proportion of outliers equal to contamination parameter when not
        # set to 'auto'. This is true for the training set and cannot thus be
        # checked as follows for estimators with a novelty parameter such as
        # LocalOutlierFactor (tested in check_outliers_fit_predict)
        contamination = 0.1
        estimator.set_params(contamination=contamination)
        estimator.fit(X)
        y_pred = estimator.predict(X)
        assert_almost_equal(np.mean(y_pred != 1), contamination)

        # raises error when contamination is a scalar and not in [0,1]
        for contamination in [-0.5, 2.3]:
            estimator.set_params(contamination=contamination)
            assert_raises(ValueError, estimator.fit, X)


@ignore_warnings(category=(DeprecationWarning, FutureWarning))
def check_estimators_fit_returns_self(name, estimator_orig,
                                      readonly_memmap=False):
    """Check if self is returned when calling fit"""
    X, y = make_blobs(random_state=0, n_samples=9, n_features=4)
    # some want non-negative input
    X -= X.min()
    X = pairwise_estimator_convert_X(X, estimator_orig)

    estimator = clone(estimator_orig)
    y = multioutput_estimator_convert_y_2d(estimator, y)

    if readonly_memmap:
        X, y = create_memmap_backed_data([X, y])

    set_random_state(estimator)
    assert estimator.fit(X, y) is estimator


@ignore_warnings
def check_estimators_unfitted(name, estimator_orig):
    """Check that predict raises an exception in an unfitted estimator.

    Unfitted estimators should raise either AttributeError or ValueError.
    The specific exception type NotFittedError inherits from both and can
    therefore be adequately raised for that purpose.
    """

    # Common test for Regressors, Classifiers and Outlier detection estimators
    X, y = _boston_subset()

    estimator = clone(estimator_orig)

    msg = "fit"
    if hasattr(estimator, 'predict'):
        can_predict = False
        try:
            # some models can predict without fitting
            # like GaussianProcess regressors
            # in this case, we skip this test
            pred = estimator.predict(X)
            assert_equal(pred.shape[0], X.shape[0])
            can_predict = True
        except ValueError:
            pass
        if can_predict:
            raise SkipTest(
                "{} can predict without fitting, skipping "
                "check_estimator_unfitted.".format(name))

        assert_raise_message((AttributeError, ValueError), msg,
                             estimator.predict, X)

    if hasattr(estimator, 'decision_function'):
        assert_raise_message((AttributeError, ValueError), msg,
                             estimator.decision_function, X)

    if hasattr(estimator, 'predict_proba'):
        assert_raise_message((AttributeError, ValueError), msg,
                             estimator.predict_proba, X)

    if hasattr(estimator, 'predict_log_proba'):
        assert_raise_message((AttributeError, ValueError), msg,
                             estimator.predict_log_proba, X)


@ignore_warnings(category=(DeprecationWarning, FutureWarning))
def check_supervised_y_2d(name, estimator_orig):
    if _safe_tags(estimator_orig, "multioutput_only"):
        # These only work on 2d, so this test makes no sense
        return
    rnd = np.random.RandomState(0)
    X = pairwise_estimator_convert_X(rnd.uniform(size=(10, 3)), estimator_orig)
    y = np.arange(10) % 3
    estimator = clone(estimator_orig)
    set_random_state(estimator)
    # fit
    estimator.fit(X, y)
    y_pred = estimator.predict(X)

    set_random_state(estimator)
    # Check that when a 2D y is given, a DataConversionWarning is
    # raised
    with warnings.catch_warnings(record=True) as w:
        warnings.simplefilter("always", DataConversionWarning)
        warnings.simplefilter("ignore", RuntimeWarning)
        estimator.fit(X, y[:, np.newaxis])
    y_pred_2d = estimator.predict(X)
    msg = "expected 1 DataConversionWarning, got: %s" % (
        ", ".join([str(w_x) for w_x in w]))
    if not _safe_tags(estimator, "multioutput"):
        # check that we warned if we don't support multi-output
        assert_greater(len(w), 0, msg)
        assert_true("DataConversionWarning('A column-vector y"
                    " was passed when a 1d array was expected" in msg)
    assert_allclose(y_pred.ravel(), y_pred_2d.ravel())


@ignore_warnings
def check_classifiers_predictions(X, y, name, classifier_orig):
    classes = np.unique(y)
    classifier = clone(classifier_orig)
    if name == 'BernoulliNB':
        X = X > X.mean()
    set_random_state(classifier)

    classifier.fit(X, y)
    y_pred = classifier.predict(X)

    if hasattr(classifier, "decision_function"):
        decision = classifier.decision_function(X)
        assert isinstance(decision, np.ndarray)
        if len(classes) == 2:
            dec_pred = (decision.ravel() > 0).astype(np.int)
            dec_exp = classifier.classes_[dec_pred]
            assert_array_equal(dec_exp, y_pred,
                               err_msg="decision_function does not match "
                               "classifier for %r: expected '%s', got '%s'" %
                               (classifier, ", ".join(map(str, dec_exp)),
                                ", ".join(map(str, y_pred))))
        elif getattr(classifier, 'decision_function_shape', 'ovr') == 'ovr':
            decision_y = np.argmax(decision, axis=1).astype(int)
            y_exp = classifier.classes_[decision_y]
            assert_array_equal(y_exp, y_pred,
                               err_msg="decision_function does not match "
                               "classifier for %r: expected '%s', got '%s'" %
                               (classifier, ", ".join(map(str, y_exp)),
                                ", ".join(map(str, y_pred))))

    # training set performance
    if name != "ComplementNB":
        # This is a pathological data set for ComplementNB.
        # For some specific cases 'ComplementNB' predicts less classes
        # than expected
        assert_array_equal(np.unique(y), np.unique(y_pred))
    assert_array_equal(classes, classifier.classes_,
                       err_msg="Unexpected classes_ attribute for %r: "
                       "expected '%s', got '%s'" %
                       (classifier, ", ".join(map(str, classes)),
                        ", ".join(map(str, classifier.classes_))))


def choose_check_classifiers_labels(name, y, y_names):
    return y if name in ["LabelPropagation", "LabelSpreading"] else y_names


def check_classifiers_classes(name, classifier_orig):
    X_multiclass, y_multiclass = make_blobs(n_samples=30, random_state=0,
                                            cluster_std=0.1)
    X_multiclass, y_multiclass = shuffle(X_multiclass, y_multiclass,
                                         random_state=7)
    X_multiclass = StandardScaler().fit_transform(X_multiclass)
    # We need to make sure that we have non negative data, for things
    # like NMF
    X_multiclass -= X_multiclass.min() - .1

    X_binary = X_multiclass[y_multiclass != 2]
    y_binary = y_multiclass[y_multiclass != 2]

    X_multiclass = pairwise_estimator_convert_X(X_multiclass, classifier_orig)
    X_binary = pairwise_estimator_convert_X(X_binary, classifier_orig)

    labels_multiclass = ["one", "two", "three"]
    labels_binary = ["one", "two"]

    y_names_multiclass = np.take(labels_multiclass, y_multiclass)
    y_names_binary = np.take(labels_binary, y_binary)

    for X, y, y_names in [(X_multiclass, y_multiclass, y_names_multiclass),
                          (X_binary, y_binary, y_names_binary)]:
        for y_names_i in [y_names, y_names.astype('O')]:
            y_ = choose_check_classifiers_labels(name, y, y_names_i)
            check_classifiers_predictions(X, y_, name, classifier_orig)

    labels_binary = [-1, 1]
    y_names_binary = np.take(labels_binary, y_binary)
    y_binary = choose_check_classifiers_labels(name, y_binary, y_names_binary)
    check_classifiers_predictions(X_binary, y_binary, name, classifier_orig)


@ignore_warnings(category=(DeprecationWarning, FutureWarning))
def check_regressors_int(name, regressor_orig):
    X, _ = _boston_subset()
    X = pairwise_estimator_convert_X(X[:50], regressor_orig)
    rnd = np.random.RandomState(0)
    y = rnd.randint(3, size=X.shape[0])
    y = multioutput_estimator_convert_y_2d(regressor_orig, y)
    rnd = np.random.RandomState(0)
    # separate estimators to control random seeds
    regressor_1 = clone(regressor_orig)
    regressor_2 = clone(regressor_orig)
    set_random_state(regressor_1)
    set_random_state(regressor_2)

    if name in CROSS_DECOMPOSITION:
        y_ = np.vstack([y, 2 * y + rnd.randint(2, size=len(y))])
        y_ = y_.T
    else:
        y_ = y

    # fit
    regressor_1.fit(X, y_)
    pred1 = regressor_1.predict(X)
    regressor_2.fit(X, y_.astype(np.float))
    pred2 = regressor_2.predict(X)
    assert_allclose(pred1, pred2, atol=1e-2, err_msg=name)


@ignore_warnings(category=(DeprecationWarning, FutureWarning))
def check_regressors_train(name, regressor_orig, readonly_memmap=False):
    X, y = _boston_subset()
    X = pairwise_estimator_convert_X(X, regressor_orig)
    y = StandardScaler().fit_transform(y.reshape(-1, 1))  # X is already scaled
    y = y.ravel()
    regressor = clone(regressor_orig)
    y = multioutput_estimator_convert_y_2d(regressor, y)
    if name in CROSS_DECOMPOSITION:
        rnd = np.random.RandomState(0)
        y_ = np.vstack([y, 2 * y + rnd.randint(2, size=len(y))])
        y_ = y_.T
    else:
        y_ = y

    if readonly_memmap:
        X, y, y_ = create_memmap_backed_data([X, y, y_])

    if not hasattr(regressor, 'alphas') and hasattr(regressor, 'alpha'):
        # linear regressors need to set alpha, but not generalized CV ones
        regressor.alpha = 0.01
    if name == 'PassiveAggressiveRegressor':
        regressor.C = 0.01

    # raises error on malformed input for fit
    with assert_raises(ValueError, msg="The classifier {} does not"
                       " raise an error when incorrect/malformed input "
                       "data for fit is passed. The number of training "
                       "examples is not the same as the number of "
                       "labels. Perhaps use check_X_y in fit.".format(name)):
        regressor.fit(X, y[:-1])
    # fit
    set_random_state(regressor)
    regressor.fit(X, y_)
    regressor.fit(X.tolist(), y_.tolist())
    y_pred = regressor.predict(X)
    assert_equal(y_pred.shape, y_.shape)

    # TODO: find out why PLS and CCA fail. RANSAC is random
    # and furthermore assumes the presence of outliers, hence
    # skipped
    if not _safe_tags(regressor, "no_accuracy_assured"):
        assert_greater(regressor.score(X, y_), 0.5)


@ignore_warnings
def check_regressors_no_decision_function(name, regressor_orig):
    # checks whether regressors have decision_function or predict_proba
    rng = np.random.RandomState(0)
    X = rng.normal(size=(10, 4))
    regressor = clone(regressor_orig)
    y = multioutput_estimator_convert_y_2d(regressor, X[:, 0])

    if hasattr(regressor, "n_components"):
        # FIXME CCA, PLS is not robust to rank 1 effects
        regressor.n_components = 1

    regressor.fit(X, y)
    funcs = ["decision_function", "predict_proba", "predict_log_proba"]
    for func_name in funcs:
        func = getattr(regressor, func_name, None)
        if func is None:
            # doesn't have function
            continue
        # has function. Should raise deprecation warning
        msg = func_name
        assert_warns_message(DeprecationWarning, msg, func, X)


@ignore_warnings(category=(DeprecationWarning, FutureWarning))
def check_class_weight_classifiers(name, classifier_orig):
    if name == "NuSVC":
        # the sparse version has a parameter that doesn't do anything
        raise SkipTest("Not testing NuSVC class weight as it is ignored.")
    if name.endswith("NB"):
        # NaiveBayes classifiers have a somewhat different interface.
        # FIXME SOON!
        raise SkipTest

    for n_centers in [2, 3]:
        # create a very noisy dataset
        X, y = make_blobs(centers=n_centers, random_state=0, cluster_std=20)
        X_train, X_test, y_train, y_test = train_test_split(X, y, test_size=.5,
                                                            random_state=0)

        # can't use gram_if_pairwise() here, setting up gram matrix manually
        if _is_pairwise(classifier_orig):
            X_test = rbf_kernel(X_test, X_train)
            X_train = rbf_kernel(X_train, X_train)

        n_centers = len(np.unique(y_train))

        if n_centers == 2:
            class_weight = {0: 1000, 1: 0.0001}
        else:
            class_weight = {0: 1000, 1: 0.0001, 2: 0.0001}

        classifier = clone(classifier_orig).set_params(
            class_weight=class_weight)
        if hasattr(classifier, "n_iter"):
            classifier.set_params(n_iter=100)
        if hasattr(classifier, "max_iter"):
            classifier.set_params(max_iter=1000)
        if hasattr(classifier, "min_weight_fraction_leaf"):
            classifier.set_params(min_weight_fraction_leaf=0.01)

        set_random_state(classifier)
        classifier.fit(X_train, y_train)
        y_pred = classifier.predict(X_test)
        # XXX: Generally can use 0.89 here. On Windows, LinearSVC gets
        #      0.88 (Issue #9111)
        assert_greater(np.mean(y_pred == 0), 0.87)


@ignore_warnings(category=(DeprecationWarning, FutureWarning))
def check_class_weight_balanced_classifiers(name, classifier_orig, X_train,
                                            y_train, X_test, y_test, weights):
    classifier = clone(classifier_orig)
    if hasattr(classifier, "n_iter"):
        classifier.set_params(n_iter=100)
    if hasattr(classifier, "max_iter"):
        classifier.set_params(max_iter=1000)

    set_random_state(classifier)
    classifier.fit(X_train, y_train)
    y_pred = classifier.predict(X_test)

    classifier.set_params(class_weight='balanced')
    classifier.fit(X_train, y_train)
    y_pred_balanced = classifier.predict(X_test)
    assert_greater(f1_score(y_test, y_pred_balanced, average='weighted'),
                   f1_score(y_test, y_pred, average='weighted'))


@ignore_warnings(category=(DeprecationWarning, FutureWarning))
def check_class_weight_balanced_linear_classifier(name, Classifier):
    """Test class weights with non-contiguous class labels."""
    # this is run on classes, not instances, though this should be changed
    X = np.array([[-1.0, -1.0], [-1.0, 0], [-.8, -1.0],
                  [1.0, 1.0], [1.0, 0.0]])
    y = np.array([1, 1, 1, -1, -1])

    classifier = Classifier()

    if hasattr(classifier, "n_iter"):
        # This is a very small dataset, default n_iter are likely to prevent
        # convergence
        classifier.set_params(n_iter=1000)
    if hasattr(classifier, "max_iter"):
        classifier.set_params(max_iter=1000)
    set_random_state(classifier)

    # Let the model compute the class frequencies
    classifier.set_params(class_weight='balanced')
    coef_balanced = classifier.fit(X, y).coef_.copy()

    # Count each label occurrence to reweight manually
    n_samples = len(y)
    n_classes = float(len(np.unique(y)))

    class_weight = {1: n_samples / (np.sum(y == 1) * n_classes),
                    -1: n_samples / (np.sum(y == -1) * n_classes)}
    classifier.set_params(class_weight=class_weight)
    coef_manual = classifier.fit(X, y).coef_.copy()

    assert_allclose(coef_balanced, coef_manual)


@ignore_warnings(category=(DeprecationWarning, FutureWarning))
def check_estimators_overwrite_params(name, estimator_orig):
    X, y = make_blobs(random_state=0, n_samples=9)
    # some want non-negative input
    X -= X.min()
    X = pairwise_estimator_convert_X(X, estimator_orig, kernel=rbf_kernel)
    estimator = clone(estimator_orig)
    y = multioutput_estimator_convert_y_2d(estimator, y)

    set_random_state(estimator)

    # Make a physical copy of the original estimator parameters before fitting.
    params = estimator.get_params()
    original_params = deepcopy(params)

    # Fit the model
    estimator.fit(X, y)

    # Compare the state of the model parameters with the original parameters
    new_params = estimator.get_params()
    for param_name, original_value in original_params.items():
        new_value = new_params[param_name]

        # We should never change or mutate the internal state of input
        # parameters by default. To check this we use the joblib.hash function
        # that introspects recursively any subobjects to compute a checksum.
        # The only exception to this rule of immutable constructor parameters
        # is possible RandomState instance but in this check we explicitly
        # fixed the random_state params recursively to be integer seeds.
        assert_equal(hash(new_value), hash(original_value),
                     "Estimator %s should not change or mutate "
                     " the parameter %s from %s to %s during fit."
                     % (name, param_name, original_value, new_value))


def check_no_attributes_set_in_init(name, estimator):
    """Check setting during init. """

    if hasattr(type(estimator).__init__, "deprecated_original"):
        return

    init_params = _get_args(type(estimator).__init__)
    if IS_PYPY:
        # __init__ signature has additional objects in PyPy
        for key in ['obj']:
            if key in init_params:
                init_params.remove(key)
    parents_init_params = [param for params_parent in
                           (_get_args(parent) for parent in
                            type(estimator).__mro__)
                           for param in params_parent]

    # Test for no setting apart from parameters during init
    invalid_attr = (set(vars(estimator)) - set(init_params)
                    - set(parents_init_params))
    assert_false(invalid_attr,
                 "Estimator %s should not set any attribute apart"
                 " from parameters during init. Found attributes %s."
                 % (name, sorted(invalid_attr)))
    # Ensure that each parameter is set in init
    invalid_attr = (set(init_params) - set(vars(estimator))
                    - set(["self"]))
    assert_false(invalid_attr,
                 "Estimator %s should store all parameters"
                 " as an attribute during init. Did not find "
                 "attributes %s." % (name, sorted(invalid_attr)))


@ignore_warnings(category=(DeprecationWarning, FutureWarning))
def check_sparsify_coefficients(name, estimator_orig):
    X = np.array([[-2, -1], [-1, -1], [-1, -2], [1, 1], [1, 2], [2, 1],
                  [-1, -2], [2, 2], [-2, -2]])
    y = [1, 1, 1, 2, 2, 2, 3, 3, 3]
    est = clone(estimator_orig)

    est.fit(X, y)
    pred_orig = est.predict(X)

    # test sparsify with dense inputs
    est.sparsify()
    assert sparse.issparse(est.coef_)
    pred = est.predict(X)
    assert_array_equal(pred, pred_orig)

    # pickle and unpickle with sparse coef_
    est = pickle.loads(pickle.dumps(est))
    assert sparse.issparse(est.coef_)
    pred = est.predict(X)
    assert_array_equal(pred, pred_orig)


@ignore_warnings(category=DeprecationWarning)
def check_classifier_data_not_an_array(name, estimator_orig):
    X = np.array([[3, 0], [0, 1], [0, 2], [1, 1], [1, 2], [2, 1]])
    X = pairwise_estimator_convert_X(X, estimator_orig)
    y = [1, 1, 1, 2, 2, 2]
    y = multioutput_estimator_convert_y_2d(estimator_orig, y)
    check_estimators_data_not_an_array(name, estimator_orig, X, y)


@ignore_warnings(category=DeprecationWarning)
def check_regressor_data_not_an_array(name, estimator_orig):
    X, y = _boston_subset(n_samples=50)
    X = pairwise_estimator_convert_X(X, estimator_orig)
    y = multioutput_estimator_convert_y_2d(estimator_orig, y)
    check_estimators_data_not_an_array(name, estimator_orig, X, y)


@ignore_warnings(category=(DeprecationWarning, FutureWarning))
def check_estimators_data_not_an_array(name, estimator_orig, X, y):
    if name in CROSS_DECOMPOSITION:
        raise SkipTest("Skipping check_estimators_data_not_an_array "
                       "for cross decomposition module as estimators "
                       "are not deterministic.")
    # separate estimators to control random seeds
    estimator_1 = clone(estimator_orig)
    estimator_2 = clone(estimator_orig)
    set_random_state(estimator_1)
    set_random_state(estimator_2)

    y_ = NotAnArray(np.asarray(y))
    X_ = NotAnArray(np.asarray(X))

    # fit
    estimator_1.fit(X_, y_)
    pred1 = estimator_1.predict(X_)
    estimator_2.fit(X, y)
    pred2 = estimator_2.predict(X)
    assert_allclose(pred1, pred2, atol=1e-2, err_msg=name)


def check_parameters_default_constructible(name, Estimator):
    # this check works on classes, not instances
    # test default-constructibility
    # get rid of deprecation warnings
    with ignore_warnings(category=(DeprecationWarning, FutureWarning)):
        required_parameters = getattr(Estimator, "_required_parameters", [])
        if len(required_parameters):
            if required_parameters in ["base_estimator", "estimator"]:
                if issubclass(Estimator, RegressorMixin):
                    estimator = Estimator(Ridge())
                else:
                    estimator = Estimator(LinearDiscriminantAnalysis())
            else:
                raise SkipTest("Can't instantiate estimator {} which"
                               " requires parameters {}".format(
                                   name, required_parameters))
        else:
            estimator = Estimator()
        # test cloning
        clone(estimator)
        # test __repr__
        repr(estimator)
        # test that set_params returns self
        assert estimator.set_params() is estimator

        # test if init does nothing but set parameters
        # this is important for grid_search etc.
        # We get the default parameters from init and then
        # compare these against the actual values of the attributes.

        # this comes from getattr. Gets rid of deprecation decorator.
        init = getattr(estimator.__init__, 'deprecated_original',
                       estimator.__init__)

        try:
            def param_filter(p):
                """Identify hyper parameters of an estimator"""
                return (p.name != 'self' and
                        p.kind != p.VAR_KEYWORD and
                        p.kind != p.VAR_POSITIONAL)

            init_params = [p for p in signature(init).parameters.values()
                           if param_filter(p)]

        except (TypeError, ValueError):
            # init is not a python function.
            # true for mixins
            return
        params = estimator.get_params()
        if required_parameters == ["estimator"]:
            # they can need a non-default argument
            init_params = init_params[1:]

        for init_param in init_params:
            assert_not_equal(init_param.default, init_param.empty,
                             "parameter %s for %s has no default value"
                             % (init_param.name, type(estimator).__name__))
            if type(init_param.default) is type:
                assert_in(init_param.default, [np.float64, np.int64])
            else:
                assert_in(type(init_param.default),
                          [str, int, float, bool, tuple, type(None),
                           np.float64, types.FunctionType, Memory, text_type])
            if init_param.name not in params.keys():
                # deprecated parameter, not in get_params
                assert init_param.default is None
                continue

            if (issubclass(Estimator, BaseSGD) and
                    init_param.name in ['tol', 'max_iter']):
                # To remove in 0.21, when they get their future default values
                continue

            param_value = params[init_param.name]
            if isinstance(param_value, np.ndarray):
                assert_array_equal(param_value, init_param.default)
            else:
                if is_scalar_nan(param_value):
                    # Allows to set default parameters to np.nan
                    assert param_value is init_param.default, init_param.name
                else:
                    assert param_value == init_param.default, init_param.name


def multioutput_estimator_convert_y_2d(estimator, y):
    # Estimators in mono_output_task_error raise ValueError if y is of 1-D
    # Convert into a 2-D y for those estimators.
    if _safe_tags(estimator, "multioutput_only"):
        return np.reshape(y, (-1, 1))
    return y


@ignore_warnings(category=(DeprecationWarning, FutureWarning))
def check_non_transformer_estimators_n_iter(name, estimator_orig):
    # Test that estimators that are not transformers with a parameter
    # max_iter, return the attribute of n_iter_ at least 1.

    # These models are dependent on external solvers like
    # libsvm and accessing the iter parameter is non-trivial.
    not_run_check_n_iter = ['Ridge', 'SVR', 'NuSVR', 'NuSVC',
                            'RidgeClassifier', 'SVC', 'RandomizedLasso',
                            'LogisticRegressionCV', 'LinearSVC',
                            'LogisticRegression']

    # Tested in test_transformer_n_iter
    not_run_check_n_iter += CROSS_DECOMPOSITION
    if name in not_run_check_n_iter:
        return

    # LassoLars stops early for the default alpha=1.0 the iris dataset.
    if name == 'LassoLars':
        estimator = clone(estimator_orig).set_params(alpha=0.)
    else:
        estimator = clone(estimator_orig)
    if hasattr(estimator, 'max_iter'):
        iris = load_iris()
        X, y_ = iris.data, iris.target
        y_ = multioutput_estimator_convert_y_2d(estimator, y_)

        set_random_state(estimator, 0)
        if name == 'AffinityPropagation':
            estimator.fit(X)
        else:
            estimator.fit(X, y_)

        assert estimator.n_iter_ >= 1


@ignore_warnings(category=(DeprecationWarning, FutureWarning))
def check_transformer_n_iter(name, estimator_orig):
    # Test that transformers with a parameter max_iter, return the
    # attribute of n_iter_ at least 1.
    estimator = clone(estimator_orig)
    if hasattr(estimator, "max_iter"):
        if name in CROSS_DECOMPOSITION:
            # Check using default data
            X = [[0., 0., 1.], [1., 0., 0.], [2., 2., 2.], [2., 5., 4.]]
            y_ = [[0.1, -0.2], [0.9, 1.1], [0.1, -0.5], [0.3, -0.2]]

        else:
            X, y_ = make_blobs(n_samples=30, centers=[[0, 0, 0], [1, 1, 1]],
                               random_state=0, n_features=2, cluster_std=0.1)
            X -= X.min() - 0.1
        set_random_state(estimator, 0)
        estimator.fit(X, y_)

        # These return a n_iter per component.
        if name in CROSS_DECOMPOSITION:
            for iter_ in estimator.n_iter_:
                assert_greater_equal(iter_, 1)
        else:
            assert_greater_equal(estimator.n_iter_, 1)


@ignore_warnings(category=(DeprecationWarning, FutureWarning))
def check_get_params_invariance(name, estimator_orig):
    # Checks if get_params(deep=False) is a subset of get_params(deep=True)
    e = clone(estimator_orig)

    shallow_params = e.get_params(deep=False)
    deep_params = e.get_params(deep=True)

    assert_true(all(item in deep_params.items() for item in
                    shallow_params.items()))


@ignore_warnings(category=(DeprecationWarning, FutureWarning))
def check_set_params(name, estimator_orig):
    # Check that get_params() returns the same thing
    # before and after set_params() with some fuzz
    estimator = clone(estimator_orig)

    orig_params = estimator.get_params(deep=False)
    msg = ("get_params result does not match what was passed to set_params")

    estimator.set_params(**orig_params)
    curr_params = estimator.get_params(deep=False)
    assert_equal(set(orig_params.keys()), set(curr_params.keys()), msg)
    for k, v in curr_params.items():
        assert orig_params[k] is v, msg

    # some fuzz values
    test_values = [-np.inf, np.inf, None]

    test_params = deepcopy(orig_params)
    for param_name in orig_params.keys():
        default_value = orig_params[param_name]
        for value in test_values:
            test_params[param_name] = value
            try:
                estimator.set_params(**test_params)
            except (TypeError, ValueError) as e:
                e_type = e.__class__.__name__
                # Exception occurred, possibly parameter validation
                warnings.warn("{} occurred during set_params. "
                              "It is recommended to delay parameter "
                              "validation until fit.".format(e_type))

                change_warning_msg = "Estimator's parameters changed after " \
                                     "set_params raised {}".format(e_type)
                params_before_exception = curr_params
                curr_params = estimator.get_params(deep=False)
                try:
                    assert_equal(set(params_before_exception.keys()),
                                 set(curr_params.keys()))
                    for k, v in curr_params.items():
                        assert params_before_exception[k] is v
                except AssertionError:
                    warnings.warn(change_warning_msg)
            else:
                curr_params = estimator.get_params(deep=False)
                assert_equal(set(test_params.keys()),
                             set(curr_params.keys()),
                             msg)
                for k, v in curr_params.items():
                    assert test_params[k] is v, msg
        test_params[param_name] = default_value


@ignore_warnings(category=(DeprecationWarning, FutureWarning))
def check_classifiers_regression_target(name, estimator_orig):
    # Check if classifier throws an exception when fed regression targets

    boston = load_boston()
    X, y = boston.data, boston.target
    e = clone(estimator_orig)
    msg = 'Unknown label type: '
    if not _safe_tags(e, "no_validation"):
        assert_raises_regex(ValueError, msg, e.fit, X, y)


@ignore_warnings(category=(DeprecationWarning, FutureWarning))
def check_decision_proba_consistency(name, estimator_orig):
    # Check whether an estimator having both decision_function and
    # predict_proba methods has outputs with perfect rank correlation.

    centers = [(2, 2), (4, 4)]
    X, y = make_blobs(n_samples=100, random_state=0, n_features=4,
                      centers=centers, cluster_std=1.0, shuffle=True)
    X_test = np.random.randn(20, 2) + 4
    estimator = clone(estimator_orig)

    if (hasattr(estimator, "decision_function") and
            hasattr(estimator, "predict_proba")):

        estimator.fit(X, y)
        a = estimator.predict_proba(X_test)[:, 1]
        b = estimator.decision_function(X_test)
        assert_array_equal(rankdata(a), rankdata(b))


def check_outliers_fit_predict(name, estimator_orig):
    # Check fit_predict for outlier detectors.

    X, _ = make_blobs(n_samples=300, random_state=0)
    X = shuffle(X, random_state=7)
    n_samples, n_features = X.shape
    estimator = clone(estimator_orig)

    set_random_state(estimator)

    y_pred = estimator.fit_predict(X)
    assert y_pred.shape == (n_samples,)
    assert y_pred.dtype.kind == 'i'
    assert_array_equal(np.unique(y_pred), np.array([-1, 1]))

    # check fit_predict = fit.predict when the estimator has both a predict and
    # a fit_predict method. recall that it is already assumed here that the
    # estimator has a fit_predict method
    if hasattr(estimator, 'predict'):
        y_pred_2 = estimator.fit(X).predict(X)
        assert_array_equal(y_pred, y_pred_2)

    if hasattr(estimator, "contamination"):
        # proportion of outliers equal to contamination parameter when not
        # set to 'auto'
        contamination = 0.1
        estimator.set_params(contamination=contamination)
        y_pred = estimator.fit_predict(X)
        assert_almost_equal(np.mean(y_pred != 1), contamination)

        # raises error when contamination is a scalar and not in [0,1]
        for contamination in [-0.5, 2.3]:
            estimator.set_params(contamination=contamination)
            assert_raises(ValueError, estimator.fit_predict, X)


def check_fit_idempotent(name, estimator_orig):
    # Check that est.fit(X) is the same as est.fit(X).fit(X). Ideally we would
    # check that the estimated parameters during training (e.g. coefs_) are
    # the same, but having a universal comparison function for those
    # attributes is difficult and full of edge cases. So instead we check that
    # predict(), predict_proba(), decision_function() and transform() return
    # the same results.

    check_methods = ["predict", "transform", "decision_function",
                     "predict_proba"]
    rng = np.random.RandomState(0)

    estimator = clone(estimator_orig)
    set_random_state(estimator)
    if 'warm_start' in estimator.get_params().keys():
        estimator.set_params(warm_start=False)

    n_samples = 100
    X = rng.normal(loc=100, size=(n_samples, 2))
    X = pairwise_estimator_convert_X(X, estimator)
    if is_regressor(estimator_orig):
        y = rng.normal(size=n_samples)
    else:
        y = rng.randint(low=0, high=2, size=n_samples)
    y = multioutput_estimator_convert_y_2d(estimator, y)

    train, test = next(ShuffleSplit(test_size=.2, random_state=rng).split(X))
    X_train, y_train = _safe_split(estimator, X, y, train)
    X_test, y_test = _safe_split(estimator, X, y, test, train)

    # Fit for the first time
    estimator.fit(X_train, y_train)

    result = {}
    for method in check_methods:
        if hasattr(estimator, method):
            result[method] = getattr(estimator, method)(X_test)

    # Fit again
    estimator.fit(X_train, y_train)

    for method in check_methods:
        if hasattr(estimator, method):
            new_result = getattr(estimator, method)(X_test)
            assert_allclose_dense_sparse(result[method], new_result)<|MERGE_RESOLUTION|>--- conflicted
+++ resolved
@@ -42,14 +42,8 @@
 from sklearn.linear_model import Ridge
 
 
-from sklearn.base import (clone, ClusterMixin,
-<<<<<<< HEAD
-                          BaseEstimator, is_classifier, is_regressor,
-                          _DEFAULT_TAGS, RegressorMixin,
-                          is_outlier_detector)
-=======
-                          is_classifier, is_regressor, is_outlier_detector)
->>>>>>> feed6c71
+from sklearn.base import (clone, ClusterMixin, is_classifier, is_regressor,
+                          _DEFAULT_TAGS, RegressorMixin, is_outlier_detector)
 
 from sklearn.metrics import accuracy_score, adjusted_rand_score, f1_score
 

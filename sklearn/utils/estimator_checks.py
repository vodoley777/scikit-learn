import types
import warnings
import pickle
import re
from copy import deepcopy
from functools import partial, wraps
from inspect import signature

import numpy as np
from scipy import sparse
from scipy.stats import rankdata
import joblib

from . import IS_PYPY
from .. import config_context
from ._testing import _get_args
from ._testing import assert_raise_message
from ._testing import assert_array_equal
from ._testing import assert_array_almost_equal
from ._testing import assert_allclose
from ._testing import assert_allclose_dense_sparse
from ._testing import set_random_state
from ._testing import SkipTest
from ._testing import ignore_warnings
from ._testing import create_memmap_backed_data
from ._testing import raises
from . import is_scalar_nan

from ..discriminant_analysis import LinearDiscriminantAnalysis
from ..linear_model import LogisticRegression
from ..linear_model import Ridge

from ..base import (
    clone,
    ClusterMixin,
    is_classifier,
    is_regressor,
    is_outlier_detector,
    RegressorMixin,
    _is_pairwise,
)

from ..metrics import accuracy_score, adjusted_rand_score, f1_score
from ..random_projection import BaseRandomProjection
from ..feature_selection import SelectKBest
from ..pipeline import make_pipeline
from ..exceptions import DataConversionWarning
from ..exceptions import NotFittedError
from ..exceptions import SkipTestWarning
from ..model_selection import train_test_split
from ..model_selection import ShuffleSplit
from ..model_selection._validation import _safe_split
from ..metrics.pairwise import (rbf_kernel, linear_kernel, pairwise_distances)

from .import shuffle
from .validation import has_fit_parameter, _num_samples
from ..preprocessing import StandardScaler
from ..preprocessing import scale
from ..datasets import (
    load_iris,
    make_blobs,
    make_multilabel_classification,
    make_regression,
)

REGRESSION_DATASET = None
CROSS_DECOMPOSITION = ['PLSCanonical', 'PLSRegression', 'CCA', 'PLSSVD']


def _yield_checks(estimator):
    name = estimator.__class__.__name__
    tags = estimator._get_tags()
    pairwise = _is_pairwise(estimator)

    yield check_no_attributes_set_in_init
    yield check_estimators_dtypes
    yield check_fit_score_takes_y
    yield check_sample_weights_pandas_series
    yield check_sample_weights_not_an_array
    yield check_sample_weights_list
    yield check_sample_weights_shape
    if has_fit_parameter(estimator, "sample_weight") and not pairwise:
        # We skip pairwise because the data is not pairwise
        yield partial(check_sample_weights_invariance, kind='ones')
        yield partial(check_sample_weights_invariance, kind='zeros')
    yield check_estimators_fit_returns_self
    yield partial(check_estimators_fit_returns_self, readonly_memmap=True)

    # Check that all estimator yield informative messages when
    # trained on empty datasets
    if not tags["no_validation"]:
        yield check_complex_data
        yield check_dtype_object
        yield check_estimators_empty_data_messages

    if name not in CROSS_DECOMPOSITION:
        # cross-decomposition's "transform" returns X and Y
        yield check_pipeline_consistency

    if not tags["allow_nan"] and not tags["no_validation"]:
        # Test that all estimators check their input for NaN's and infs
        yield check_estimators_nan_inf

    if pairwise:
        # Check that pairwise estimator throws error on non-square input
        yield check_nonsquare_error

    yield check_estimators_overwrite_params
    if hasattr(estimator, 'sparsify'):
        yield check_sparsify_coefficients

    yield check_estimator_sparse_data

    # Test that estimators can be pickled, and once pickled
    # give the same answer as before.
    yield check_estimators_pickle


def _yield_classifier_checks(classifier):
    tags = classifier._get_tags()

    # test classifiers can handle non-array data and pandas objects
    yield check_classifier_data_not_an_array
    # test classifiers trained on a single label always return this label
    yield check_classifiers_one_label
    yield check_classifiers_classes
    yield check_estimators_partial_fit_n_features
    if tags["multioutput"]:
        yield check_classifier_multioutput
    # basic consistency testing
    yield check_classifiers_train
    yield partial(check_classifiers_train, readonly_memmap=True)
    yield partial(check_classifiers_train, readonly_memmap=True,
                  X_dtype='float32')
    yield check_classifiers_regression_target
    if tags["multilabel"]:
        yield check_classifiers_multilabel_representation_invariance
    if not tags["no_validation"]:
        yield check_supervised_y_no_nan
        if not tags['multioutput_only']:
            yield check_supervised_y_2d
    if tags["requires_fit"]:
        yield check_estimators_unfitted
    if 'class_weight' in classifier.get_params().keys():
        yield check_class_weight_classifiers

    yield check_non_transformer_estimators_n_iter
    # test if predict_proba is a monotonic transformation of decision_function
    yield check_decision_proba_consistency


@ignore_warnings(category=FutureWarning)
def check_supervised_y_no_nan(name, estimator_orig, strict_mode=True):
    # Checks that the Estimator targets are not NaN.
    estimator = clone(estimator_orig)
    rng = np.random.RandomState(888)
    X = rng.randn(10, 5)
    y = np.full(10, np.inf)
    y = _enforce_estimator_tags_y(estimator, y)

    match = (
        "Input contains NaN, infinity or a value too large for "
        r"dtype\('float64'\)."
    )
    err_msg = (
        f"Estimator {name} should have raised error on fitting "
        "array y with NaN value."
    )
    with raises(ValueError, match=match, err_msg=err_msg):
        estimator.fit(X, y)


def _yield_regressor_checks(regressor):
    tags = regressor._get_tags()
    # TODO: test with intercept
    # TODO: test with multiple responses
    # basic testing
    yield check_regressors_train
    yield partial(check_regressors_train, readonly_memmap=True)
    yield partial(check_regressors_train, readonly_memmap=True,
                  X_dtype='float32')
    yield check_regressor_data_not_an_array
    yield check_estimators_partial_fit_n_features
    if tags["multioutput"]:
        yield check_regressor_multioutput
    yield check_regressors_no_decision_function
    if not tags["no_validation"] and not tags['multioutput_only']:
        yield check_supervised_y_2d
    yield check_supervised_y_no_nan
    name = regressor.__class__.__name__
    if name != 'CCA':
        # check that the regressor handles int input
        yield check_regressors_int
    if tags["requires_fit"]:
        yield check_estimators_unfitted
    yield check_non_transformer_estimators_n_iter


def _yield_transformer_checks(transformer):
    tags = transformer._get_tags()
    # All transformers should either deal with sparse data or raise an
    # exception with type TypeError and an intelligible error message
    if not tags["no_validation"]:
        yield check_transformer_data_not_an_array
    # these don't actually fit the data, so don't raise errors
    yield check_transformer_general
    if tags["preserves_dtype"]:
        yield check_transformer_preserve_dtypes
    yield partial(check_transformer_general, readonly_memmap=True)
    if not transformer._get_tags()["stateless"]:
        yield check_transformers_unfitted
    # Dependent on external solvers and hence accessing the iter
    # param is non-trivial.
    external_solver = ['Isomap', 'KernelPCA', 'LocallyLinearEmbedding',
                       'RandomizedLasso', 'LogisticRegressionCV']

    name = transformer.__class__.__name__
    if name not in external_solver:
        yield check_transformer_n_iter


def _yield_clustering_checks(clusterer):
    yield check_clusterer_compute_labels_predict
    name = clusterer.__class__.__name__
    if name not in ('WardAgglomeration', "FeatureAgglomeration"):
        # this is clustering on the features
        # let's not test that here.
        yield check_clustering
        yield partial(check_clustering, readonly_memmap=True)
        yield check_estimators_partial_fit_n_features
    yield check_non_transformer_estimators_n_iter


def _yield_outliers_checks(estimator):

    # checks for outlier detectors that have a fit_predict method
    if hasattr(estimator, 'fit_predict'):
        yield check_outliers_fit_predict

    # checks for estimators that can be used on a test set
    if hasattr(estimator, 'predict'):
        yield check_outliers_train
        yield partial(check_outliers_train, readonly_memmap=True)
        # test outlier detectors can handle non-array data
        yield check_classifier_data_not_an_array
        # test if NotFittedError is raised
        if estimator._get_tags()["requires_fit"]:
            yield check_estimators_unfitted


def _yield_all_checks(estimator):
    name = estimator.__class__.__name__
    tags = estimator._get_tags()
    if "2darray" not in tags["X_types"]:
        warnings.warn("Can't test estimator {} which requires input "
                      " of type {}".format(name, tags["X_types"]),
                      SkipTestWarning)
        return
    if tags["_skip_test"]:
        warnings.warn("Explicit SKIP via _skip_test tag for estimator "
                      "{}.".format(name),
                      SkipTestWarning)
        return

    for check in _yield_checks(estimator):
        yield check
    if is_classifier(estimator):
        for check in _yield_classifier_checks(estimator):
            yield check
    if is_regressor(estimator):
        for check in _yield_regressor_checks(estimator):
            yield check
    if hasattr(estimator, 'transform'):
        for check in _yield_transformer_checks(estimator):
            yield check
    if isinstance(estimator, ClusterMixin):
        for check in _yield_clustering_checks(estimator):
            yield check
    if is_outlier_detector(estimator):
        for check in _yield_outliers_checks(estimator):
            yield check
    yield check_parameters_default_constructible
    yield check_methods_sample_order_invariance
    yield check_methods_subset_invariance
    yield check_fit2d_1sample
    yield check_fit2d_1feature
    yield check_get_params_invariance
    yield check_set_params
    yield check_dict_unchanged
    yield check_dont_overwrite_parameters
    yield check_fit_idempotent
    if not tags["no_validation"]:
        yield check_n_features_in
        yield check_fit1d
        yield check_fit2d_predict1d
        if tags["requires_y"]:
            yield check_requires_y_none
    if tags["requires_positive_X"]:
        yield check_fit_non_negative


def _get_check_estimator_ids(obj):
    """Create pytest ids for checks.

    When `obj` is an estimator, this returns the pprint version of the
    estimator (with `print_changed_only=True`). When `obj` is a function, the
    name of the function is returned with its keyword arguments.

    `_get_check_estimator_ids` is designed to be used as the `id` in
    `pytest.mark.parametrize` where `check_estimator(..., generate_only=True)`
    is yielding estimators and checks.

    Parameters
    ----------
    obj : estimator or function
        Items generated by `check_estimator`.

    Returns
    -------
    id : str or None

    See Also
    --------
    check_estimator
    """
    if callable(obj):
        if not isinstance(obj, partial):
            return obj.__name__

        if not obj.keywords:
            return obj.func.__name__

        kwstring = ",".join(["{}={}".format(k, v)
                             for k, v in obj.keywords.items()])
        return "{}({})".format(obj.func.__name__, kwstring)
    if hasattr(obj, "get_params"):
        with config_context(print_changed_only=True):
            return re.sub(r"\s", "", str(obj))


def _construct_instance(Estimator):
    """Construct Estimator instance if possible."""
    required_parameters = getattr(Estimator, "_required_parameters", [])
    if len(required_parameters):
        if required_parameters in (["estimator"], ["base_estimator"]):
            if issubclass(Estimator, RegressorMixin):
                estimator = Estimator(Ridge())
            else:
                estimator = Estimator(LinearDiscriminantAnalysis())
        elif required_parameters in (['estimators'],):
            # Heterogeneous ensemble classes (i.e. stacking, voting)
            if issubclass(Estimator, RegressorMixin):
                estimator = Estimator(estimators=[
                    ("est1", Ridge(alpha=0.1)),
                    ("est2", Ridge(alpha=1))
                ])
            else:
                estimator = Estimator(estimators=[
                    ("est1", LogisticRegression(C=0.1)),
                    ("est2", LogisticRegression(C=1))
                ])
        else:
            msg = (f"Can't instantiate estimator {Estimator.__name__} "
                   f"parameters {required_parameters}")
            # raise additional warning to be shown by pytest
            warnings.warn(msg, SkipTestWarning)
            raise SkipTest(msg)
    else:
        estimator = Estimator()
    return estimator


def _maybe_mark_xfail(estimator, check, strict_mode, pytest):
    # Mark (estimator, check) pairs as XFAIL if needed (see conditions in
    # _should_be_skipped_or_marked())
    # This is similar to _maybe_skip(), but this one is used by
    # @parametrize_with_checks() instead of check_estimator()

    should_be_marked, reason = _should_be_skipped_or_marked(estimator, check,
                                                            strict_mode)
    if not should_be_marked:
        return estimator, check
    else:
        return pytest.param(estimator, check,
                            marks=pytest.mark.xfail(reason=reason))


def _maybe_skip(estimator, check, strict_mode):
    # Wrap a check so that it's skipped if needed (see conditions in
    # _should_be_skipped_or_marked())
    # This is similar to _maybe_mark_xfail(), but this one is used by
    # check_estimator() instead of @parametrize_with_checks which requires
    # pytest
    should_be_skipped, reason = _should_be_skipped_or_marked(estimator, check,
                                                             strict_mode)
    if not should_be_skipped:
        return check

    check_name = (check.func.__name__ if isinstance(check, partial)
                  else check.__name__)

    @wraps(check)
    def wrapped(*args, **kwargs):
        raise SkipTest(
            f"Skipping {check_name} for {estimator.__class__.__name__}: "
            f"{reason}"
        )

    return wrapped


def _should_be_skipped_or_marked(estimator, check, strict_mode):
    # Return whether a check should be skipped (when using check_estimator())
    # or marked as XFAIL (when using @parametrize_with_checks()), along with a
    # reason.
    # A check should be skipped or marked if either:
    # - the check is in the _xfail_checks tag of the estimator
    # - the check is fully strict and strict mode is off
    # Checks that are only partially strict will not be skipped since we want
    # to run their non-strict parts.

    check_name = (check.func.__name__ if isinstance(check, partial)
                  else check.__name__)

    xfail_checks = estimator._get_tags()['_xfail_checks'] or {}
    if check_name in xfail_checks:
        return True, xfail_checks[check_name]

    if check_name in _FULLY_STRICT_CHECKS and not strict_mode:
        return True, f'{check_name} is fully strict and strict mode is off'

    return False, 'placeholder reason that will never be used'


def parametrize_with_checks(estimators, strict_mode=True):
    """Pytest specific decorator for parametrizing estimator checks.

    The `id` of each check is set to be a pprint version of the estimator
    and the name of the check with its keyword arguments.
    This allows to use `pytest -k` to specify which tests to run::

        pytest test_check_estimators.py -k check_estimators_fit_returns_self

    Parameters
    ----------
    estimators : list of estimators instances
        Estimators to generated checks for.

        .. versionchanged:: 0.24
           Passing a class was deprecated in version 0.23, and support for
           classes was removed in 0.24. Pass an instance instead.

    strict_mode : bool, default=True
        If True, the full check suite is run.
        If False, only the non-strict part of the check suite is run.

        In non-strict mode, some checks will be easier to pass: e.g., they
        will only make sure an error is raised instead of also checking the
        full error message.
        Some checks are considered completely strict, in which case they are
        treated as if they were in the estimators' `_xfails_checks` tag: they
        will be marked as `xfail` for pytest. See :ref:`estimator_tags` for
        more info on the `_xfails_check` tag. The set of strict checks is in
        `sklearn.utils.estimator_checks._FULLY_STRICT_CHECKS`.

        .. versionadded:: 0.24

    Returns
    -------
    decorator : `pytest.mark.parametrize`

    Examples
    --------
    >>> from sklearn.utils.estimator_checks import parametrize_with_checks
    >>> from sklearn.linear_model import LogisticRegression
    >>> from sklearn.tree import DecisionTreeRegressor

    >>> @parametrize_with_checks([LogisticRegression(),
    ...                           DecisionTreeRegressor()])
    ... def test_sklearn_compatible_estimator(estimator, check):
    ...     check(estimator)

    """
    import pytest

    if any(isinstance(est, type) for est in estimators):
        msg = ("Passing a class was deprecated in version 0.23 "
               "and isn't supported anymore from 0.24."
               "Please pass an instance instead.")
        raise TypeError(msg)

    def checks_generator():
        for estimator in estimators:
            name = type(estimator).__name__
            for check in _yield_all_checks(estimator):
                check = partial(check, name, strict_mode=strict_mode)
                yield _maybe_mark_xfail(estimator, check, strict_mode, pytest)

    return pytest.mark.parametrize("estimator, check", checks_generator(),
                                   ids=_get_check_estimator_ids)


def check_estimator(Estimator, generate_only=False, strict_mode=True):
    """Check if estimator adheres to scikit-learn conventions.

    This estimator will run an extensive test-suite for input validation,
    shapes, etc, making sure that the estimator complies with `scikit-learn`
    conventions as detailed in :ref:`rolling_your_own_estimator`.
    Additional tests for classifiers, regressors, clustering or transformers
    will be run if the Estimator class inherits from the corresponding mixin
    from sklearn.base.

    Setting `generate_only=True` returns a generator that yields (estimator,
    check) tuples where the check can be called independently from each
    other, i.e. `check(estimator)`. This allows all checks to be run
    independently and report the checks that are failing.

    scikit-learn provides a pytest specific decorator,
    :func:`~sklearn.utils.parametrize_with_checks`, making it easier to test
    multiple estimators.

    Parameters
    ----------
    Estimator : estimator object
        Estimator instance to check.

        .. versionchanged:: 0.24
           Passing a class was deprecated in version 0.23, and support for
           classes was removed in 0.24.

    generate_only : bool, default=False
        When `False`, checks are evaluated when `check_estimator` is called.
        When `True`, `check_estimator` returns a generator that yields
        (estimator, check) tuples. The check is run by calling
        `check(estimator)`.

        .. versionadded:: 0.22

    strict_mode : bool, default=True
        If True, the full check suite is run.
        If False, only the non-strict part of the check suite is run.

        In non-strict mode, some checks will be easier to pass: e.g., they
        will only make sure an error is raised instead of also checking the
        full error message.
        Some checks are considered completely strict, in which case they are
        treated as if they were in the estimators' `_xfails_checks` tag: they
        will be ignored with a warning. See :ref:`estimator_tags` for more
        info on the `_xfails_check` tag. The set of strict checks is in
        `sklearn.utils.estimator_checks._FULLY_STRICT_CHECKS`.

        .. versionadded:: 0.24

    Returns
    -------
    checks_generator : generator
        Generator that yields (estimator, check) tuples. Returned when
        `generate_only=True`.
    """
    if isinstance(Estimator, type):
        msg = ("Passing a class was deprecated in version 0.23 "
               "and isn't supported anymore from 0.24."
               "Please pass an instance instead.")
        raise TypeError(msg)

    estimator = Estimator
    name = type(estimator).__name__

    def checks_generator():
        for check in _yield_all_checks(estimator):
            check = _maybe_skip(estimator, check, strict_mode)
            yield estimator, partial(check, name, strict_mode=strict_mode)

    if generate_only:
        return checks_generator()

    for estimator, check in checks_generator():
        try:
            check(estimator)
        except SkipTest as exception:
            # SkipTest is thrown when pandas can't be imported, or by checks
            # that are in the xfail_checks tag
            warnings.warn(str(exception), SkipTestWarning)


def _regression_dataset():
    global REGRESSION_DATASET
    if REGRESSION_DATASET is None:
        X, y = make_regression(
            n_samples=200, n_features=10, n_informative=1,
            bias=5.0, noise=20, random_state=42,
        )
        X = StandardScaler().fit_transform(X)
        REGRESSION_DATASET = X, y
    return REGRESSION_DATASET


def _set_checking_parameters(estimator):
    # set parameters to speed up some estimators and
    # avoid deprecated behaviour
    params = estimator.get_params()
    name = estimator.__class__.__name__
    if ("n_iter" in params and name != "TSNE"):
        estimator.set_params(n_iter=5)
    if "max_iter" in params:
        if estimator.max_iter is not None:
            estimator.set_params(max_iter=min(5, estimator.max_iter))
        # LinearSVR, LinearSVC
        if estimator.__class__.__name__ in ['LinearSVR', 'LinearSVC']:
            estimator.set_params(max_iter=20)
        # NMF
        if estimator.__class__.__name__ == 'NMF':
            estimator.set_params(max_iter=100)
        # MLP
        if estimator.__class__.__name__ in ['MLPClassifier', 'MLPRegressor']:
            estimator.set_params(max_iter=100)
    if "n_resampling" in params:
        # randomized lasso
        estimator.set_params(n_resampling=5)
    if "n_estimators" in params:
        estimator.set_params(n_estimators=min(5, estimator.n_estimators))
    if "max_trials" in params:
        # RANSAC
        estimator.set_params(max_trials=10)
    if "n_init" in params:
        # K-Means
        estimator.set_params(n_init=2)

    if name == 'TruncatedSVD':
        # TruncatedSVD doesn't run with n_components = n_features
        # This is ugly :-/
        estimator.n_components = 1

    if hasattr(estimator, "n_clusters"):
        estimator.n_clusters = min(estimator.n_clusters, 2)

    if hasattr(estimator, "n_best"):
        estimator.n_best = 1

    if name == "SelectFdr":
        # be tolerant of noisy datasets (not actually speed)
        estimator.set_params(alpha=.5)

    if name == "TheilSenRegressor":
        estimator.max_subpopulation = 100

    if isinstance(estimator, BaseRandomProjection):
        # Due to the jl lemma and often very few samples, the number
        # of components of the random matrix projection will be probably
        # greater than the number of features.
        # So we impose a smaller number (avoid "auto" mode)
        estimator.set_params(n_components=2)

    if isinstance(estimator, SelectKBest):
        # SelectKBest has a default of k=10
        # which is more feature than we have in most case.
        estimator.set_params(k=1)

    if name in ('HistGradientBoostingClassifier',
                'HistGradientBoostingRegressor'):
        # The default min_samples_leaf (20) isn't appropriate for small
        # datasets (only very shallow trees are built) that the checks use.
        estimator.set_params(min_samples_leaf=5)

    if name == 'DummyClassifier':
        # the default strategy prior would output constant predictions and fail
        # for check_classifiers_predictions
        estimator.set_params(strategy='stratified')

    # Speed-up by reducing the number of CV or splits for CV estimators
    loo_cv = ['RidgeCV']
    if name not in loo_cv and hasattr(estimator, 'cv'):
        estimator.set_params(cv=3)
    if hasattr(estimator, 'n_splits'):
        estimator.set_params(n_splits=3)

    if name == 'OneHotEncoder':
        estimator.set_params(handle_unknown='ignore')


class _NotAnArray:
    """An object that is convertible to an array.

    Parameters
    ----------
    data : array-like
        The data.
    """

    def __init__(self, data):
        self.data = np.asarray(data)

    def __array__(self, dtype=None):
        return self.data

    def __array_function__(self, func, types, args, kwargs):
        if func.__name__ == "may_share_memory":
            return True
        raise TypeError("Don't want to call array_function {}!".format(
            func.__name__))


def _is_pairwise_metric(estimator):
    """Returns True if estimator accepts pairwise metric.

    Parameters
    ----------
    estimator : object
        Estimator object to test.

    Returns
    -------
    out : bool
        True if _pairwise is set to True and False otherwise.
    """
    metric = getattr(estimator, "metric", None)

    return bool(metric == 'precomputed')


def _pairwise_estimator_convert_X(X, estimator, kernel=linear_kernel):

    if _is_pairwise_metric(estimator):
        return pairwise_distances(X, metric='euclidean')
    if _is_pairwise(estimator):
        return kernel(X, X)

    return X


def _generate_sparse_matrix(X_csr):
    """Generate sparse matrices with {32,64}bit indices of diverse format.

        Parameters
        ----------
        X_csr: CSR Matrix
            Input matrix in CSR format.

        Returns
        -------
        out: iter(Matrices)
            In format['dok', 'lil', 'dia', 'bsr', 'csr', 'csc', 'coo',
            'coo_64', 'csc_64', 'csr_64']
    """

    assert X_csr.format == 'csr'
    yield 'csr', X_csr.copy()
    for sparse_format in ['dok', 'lil', 'dia', 'bsr', 'csc', 'coo']:
        yield sparse_format, X_csr.asformat(sparse_format)

    # Generate large indices matrix only if its supported by scipy
    X_coo = X_csr.asformat('coo')
    X_coo.row = X_coo.row.astype('int64')
    X_coo.col = X_coo.col.astype('int64')
    yield "coo_64", X_coo

    for sparse_format in ['csc', 'csr']:
        X = X_csr.asformat(sparse_format)
        X.indices = X.indices.astype('int64')
        X.indptr = X.indptr.astype('int64')
        yield sparse_format + "_64", X


def check_estimator_sparse_data(name, estimator_orig, strict_mode=True):
    rng = np.random.RandomState(0)
    X = rng.rand(40, 10)
    X[X < .8] = 0
    X = _pairwise_estimator_convert_X(X, estimator_orig)
    X_csr = sparse.csr_matrix(X)
    y = (4 * rng.rand(40)).astype(int)
    # catch deprecation warnings
    with ignore_warnings(category=FutureWarning):
        estimator = clone(estimator_orig)
    y = _enforce_estimator_tags_y(estimator, y)
    tags = estimator_orig._get_tags()
    for matrix_format, X in _generate_sparse_matrix(X_csr):
        # catch deprecation warnings
        with ignore_warnings(category=FutureWarning):
            estimator = clone(estimator_orig)
            if name in ['Scaler', 'StandardScaler']:
                estimator.set_params(with_mean=False)
        # fit and predict
        if "64" in matrix_format:
            err_msg = (
                f"Estimator {name} doesn't seem to support {matrix_format} "
                "matrix, and is not failing gracefully, e.g. by using "
                "check_array(X, accept_large_sparse=False)"
            )
        else:
            err_msg = (
                f"Estimator {name} doesn't seem to fail gracefully on sparse "
                "data: error message should state explicitly that sparse "
                "input is not supported if this is not the case."
            )
        with raises(
            (TypeError, ValueError),
            match=["sparse", "Sparse"],
            may_pass=True,
            err_msg=err_msg,
        ):
            with ignore_warnings(category=FutureWarning):
                estimator.fit(X, y)
            if hasattr(estimator, "predict"):
                pred = estimator.predict(X)
                if tags['multioutput_only']:
                    assert pred.shape == (X.shape[0], 1)
                else:
                    assert pred.shape == (X.shape[0],)
            if hasattr(estimator, 'predict_proba'):
                probs = estimator.predict_proba(X)
                if tags['binary_only']:
                    expected_probs_shape = (X.shape[0], 2)
                else:
                    expected_probs_shape = (X.shape[0], 4)
                assert probs.shape == expected_probs_shape


@ignore_warnings(category=FutureWarning)
def check_sample_weights_pandas_series(name, estimator_orig, strict_mode=True):
    # check that estimators will accept a 'sample_weight' parameter of
    # type pandas.Series in the 'fit' function.
    estimator = clone(estimator_orig)
    if has_fit_parameter(estimator, "sample_weight"):
        try:
            import pandas as pd
            X = np.array([[1, 1], [1, 2], [1, 3], [1, 4],
                          [2, 1], [2, 2], [2, 3], [2, 4],
                          [3, 1], [3, 2], [3, 3], [3, 4]])
            X = pd.DataFrame(_pairwise_estimator_convert_X(X, estimator_orig))
            y = pd.Series([1, 1, 1, 1, 2, 2, 2, 2, 1, 1, 2, 2])
            weights = pd.Series([1] * 12)
            if estimator._get_tags()["multioutput_only"]:
                y = pd.DataFrame(y)
            try:
                estimator.fit(X, y, sample_weight=weights)
            except ValueError:
                raise ValueError("Estimator {0} raises error if "
                                 "'sample_weight' parameter is of "
                                 "type pandas.Series".format(name))
        except ImportError:
            raise SkipTest("pandas is not installed: not testing for "
                           "input of type pandas.Series to class weight.")


@ignore_warnings(category=(FutureWarning))
def check_sample_weights_not_an_array(name, estimator_orig, strict_mode=True):
    # check that estimators will accept a 'sample_weight' parameter of
    # type _NotAnArray in the 'fit' function.
    estimator = clone(estimator_orig)
    if has_fit_parameter(estimator, "sample_weight"):
        X = np.array([[1, 1], [1, 2], [1, 3], [1, 4],
                      [2, 1], [2, 2], [2, 3], [2, 4],
                      [3, 1], [3, 2], [3, 3], [3, 4]])
        X = _NotAnArray(_pairwise_estimator_convert_X(X, estimator_orig))
        y = _NotAnArray([1, 1, 1, 1, 2, 2, 2, 2, 1, 1, 2, 2])
        weights = _NotAnArray([1] * 12)
        if estimator._get_tags()["multioutput_only"]:
            y = _NotAnArray(y.data.reshape(-1, 1))
        estimator.fit(X, y, sample_weight=weights)


@ignore_warnings(category=(FutureWarning))
def check_sample_weights_list(name, estimator_orig, strict_mode=True):
    # check that estimators will accept a 'sample_weight' parameter of
    # type list in the 'fit' function.
    if has_fit_parameter(estimator_orig, "sample_weight"):
        estimator = clone(estimator_orig)
        rnd = np.random.RandomState(0)
        n_samples = 30
        X = _pairwise_estimator_convert_X(rnd.uniform(size=(n_samples, 3)),
                                          estimator_orig)
        y = np.arange(n_samples) % 3
        y = _enforce_estimator_tags_y(estimator, y)
        sample_weight = [3] * n_samples
        # Test that estimators don't raise any exception
        estimator.fit(X, y, sample_weight=sample_weight)


@ignore_warnings(category=FutureWarning)
def check_sample_weights_shape(name, estimator_orig, strict_mode=True):
    # check that estimators raise an error if sample_weight
    # shape mismatches the input
    if (has_fit_parameter(estimator_orig, "sample_weight") and
            not _is_pairwise(estimator_orig)):
        estimator = clone(estimator_orig)
        X = np.array([[1, 3], [1, 3], [1, 3], [1, 3],
                      [2, 1], [2, 1], [2, 1], [2, 1],
                      [3, 3], [3, 3], [3, 3], [3, 3],
                      [4, 1], [4, 1], [4, 1], [4, 1]])
        y = np.array([1, 1, 1, 1, 2, 2, 2, 2,
                      1, 1, 1, 1, 2, 2, 2, 2])
        y = _enforce_estimator_tags_y(estimator, y)

        estimator.fit(X, y, sample_weight=np.ones(len(y)))

        with raises(ValueError):
            estimator.fit(X, y, sample_weight=np.ones(2 * len(y)))

        with raises(ValueError):
            estimator.fit(X, y, sample_weight=np.ones((len(y), 2)))


@ignore_warnings(category=FutureWarning)
def check_sample_weights_invariance(name, estimator_orig, kind="ones",
                                    strict_mode=True):
    # For kind="ones" check that the estimators yield same results for
    # unit weights and no weights
    # For kind="zeros" check that setting sample_weight to 0 is equivalent
    # to removing corresponding samples.
    estimator1 = clone(estimator_orig)
    estimator2 = clone(estimator_orig)
    set_random_state(estimator1, random_state=0)
    set_random_state(estimator2, random_state=0)

    X1 = np.array([[1, 3], [1, 3], [1, 3], [1, 3],
                  [2, 1], [2, 1], [2, 1], [2, 1],
                  [3, 3], [3, 3], [3, 3], [3, 3],
                  [4, 1], [4, 1], [4, 1], [4, 1]], dtype=np.float64)
    y1 = np.array([1, 1, 1, 1, 2, 2, 2, 2,
                  1, 1, 1, 1, 2, 2, 2, 2], dtype=int)

    if kind == 'ones':
        X2 = X1
        y2 = y1
        sw2 = np.ones(shape=len(y1))
        err_msg = (f"For {name} sample_weight=None is not equivalent to "
                   f"sample_weight=ones")
    elif kind == 'zeros':
        # Construct a dataset that is very different to (X, y) if weights
        # are disregarded, but identical to (X, y) given weights.
        X2 = np.vstack([X1, X1 + 1])
        y2 = np.hstack([y1, 3 - y1])
        sw2 = np.ones(shape=len(y1) * 2)
        sw2[len(y1):] = 0
        X2, y2, sw2 = shuffle(X2, y2, sw2, random_state=0)

        err_msg = (f"For {name}, a zero sample_weight is not equivalent "
                   f"to removing the sample")
    else:  # pragma: no cover
        raise ValueError

    y1 = _enforce_estimator_tags_y(estimator1, y1)
    y2 = _enforce_estimator_tags_y(estimator2, y2)

    estimator1.fit(X1, y=y1, sample_weight=None)
    estimator2.fit(X2, y=y2, sample_weight=sw2)

    for method in ["predict", "predict_proba",
                   "decision_function", "transform"]:
        if hasattr(estimator_orig, method):
            X_pred1 = getattr(estimator1, method)(X1)
            X_pred2 = getattr(estimator2, method)(X1)
            assert_allclose_dense_sparse(X_pred1, X_pred2, err_msg=err_msg)


@ignore_warnings(category=(FutureWarning, UserWarning))
def check_dtype_object(name, estimator_orig, strict_mode=True):
    # check that estimators treat dtype object as numeric if possible
    rng = np.random.RandomState(0)
    X = _pairwise_estimator_convert_X(rng.rand(40, 10), estimator_orig)
    X = X.astype(object)
    tags = estimator_orig._get_tags()
    y = (X[:, 0] * 4).astype(int)
    estimator = clone(estimator_orig)
    y = _enforce_estimator_tags_y(estimator, y)

    estimator.fit(X, y)
    if hasattr(estimator, "predict"):
        estimator.predict(X)

    if hasattr(estimator, "transform"):
        estimator.transform(X)

    with raises(Exception, match="Unknown label type", may_pass=True):
        estimator.fit(X, y.astype(object))

    if 'string' not in tags['X_types']:
        X[0, 0] = {'foo': 'bar'}
        msg = "argument must be a string.* number"
        with raises(TypeError, match=msg):
            estimator.fit(X, y)
    else:
        # Estimators supporting string will not call np.asarray to convert the
        # data to numeric and therefore, the error will not be raised.
        # Checking for each element dtype in the input array will be costly.
        # Refer to #11401 for full discussion.
        estimator.fit(X, y)


def check_complex_data(name, estimator_orig, strict_mode=True):
    # check that estimators raise an exception on providing complex data
    X = np.random.sample(10) + 1j * np.random.sample(10)
    X = X.reshape(-1, 1)
    y = np.random.sample(10) + 1j * np.random.sample(10)
    estimator = clone(estimator_orig)
    with raises(ValueError, match="Complex data not supported"):
        estimator.fit(X, y)


@ignore_warnings
def check_dict_unchanged(name, estimator_orig, strict_mode=True):
    # this estimator raises
    # ValueError: Found array with 0 feature(s) (shape=(23, 0))
    # while a minimum of 1 is required.
    # error
    if name in ['SpectralCoclustering']:
        return
    rnd = np.random.RandomState(0)
    if name in ['RANSACRegressor']:
        X = 3 * rnd.uniform(size=(20, 3))
    else:
        X = 2 * rnd.uniform(size=(20, 3))

    X = _pairwise_estimator_convert_X(X, estimator_orig)

    y = X[:, 0].astype(int)
    estimator = clone(estimator_orig)
    y = _enforce_estimator_tags_y(estimator, y)
    if hasattr(estimator, "n_components"):
        estimator.n_components = 1

    if hasattr(estimator, "n_clusters"):
        estimator.n_clusters = 1

    if hasattr(estimator, "n_best"):
        estimator.n_best = 1

    set_random_state(estimator, 1)

    estimator.fit(X, y)
    for method in ["predict", "transform", "decision_function",
                   "predict_proba"]:
        if hasattr(estimator, method):
            dict_before = estimator.__dict__.copy()
            getattr(estimator, method)(X)
            assert estimator.__dict__ == dict_before, (
                'Estimator changes __dict__ during %s' % method)


def _is_public_parameter(attr):
    return not (attr.startswith('_') or attr.endswith('_'))


@ignore_warnings(category=FutureWarning)
def check_dont_overwrite_parameters(name, estimator_orig, strict_mode=True):
    # check that fit method only changes or sets private attributes
    if hasattr(estimator_orig.__init__, "deprecated_original"):
        # to not check deprecated classes
        return
    estimator = clone(estimator_orig)
    rnd = np.random.RandomState(0)
    X = 3 * rnd.uniform(size=(20, 3))
    X = _pairwise_estimator_convert_X(X, estimator_orig)
    y = X[:, 0].astype(int)
    y = _enforce_estimator_tags_y(estimator, y)

    if hasattr(estimator, "n_components"):
        estimator.n_components = 1
    if hasattr(estimator, "n_clusters"):
        estimator.n_clusters = 1

    set_random_state(estimator, 1)
    dict_before_fit = estimator.__dict__.copy()
    estimator.fit(X, y)

    dict_after_fit = estimator.__dict__

    public_keys_after_fit = [key for key in dict_after_fit.keys()
                             if _is_public_parameter(key)]

    attrs_added_by_fit = [key for key in public_keys_after_fit
                          if key not in dict_before_fit.keys()]

    # check that fit doesn't add any public attribute
    assert not attrs_added_by_fit, (
            'Estimator adds public attribute(s) during' ' the fit method.'
            ' Estimators are only allowed to add private attributes'
            ' either started with _ or ended'
            ' with _ but %s added'
            % ', '.join(attrs_added_by_fit))

    # check that fit doesn't change any public attribute
    attrs_changed_by_fit = [key for key in public_keys_after_fit
                            if (dict_before_fit[key]
                                is not dict_after_fit[key])]

    assert not attrs_changed_by_fit, (
            'Estimator changes public attribute(s) during'
            ' the fit method. Estimators are only allowed'
            ' to change attributes started'
            ' or ended with _, but'
            ' %s changed'
            % ', '.join(attrs_changed_by_fit))


@ignore_warnings(category=FutureWarning)
def check_fit2d_predict1d(name, estimator_orig, strict_mode=True):
    # check by fitting a 2d array and predicting with a 1d array
    rnd = np.random.RandomState(0)
    X = 3 * rnd.uniform(size=(20, 3))
    X = _pairwise_estimator_convert_X(X, estimator_orig)
    y = X[:, 0].astype(int)
    estimator = clone(estimator_orig)
    y = _enforce_estimator_tags_y(estimator, y)

    if hasattr(estimator, "n_components"):
        estimator.n_components = 1
    if hasattr(estimator, "n_clusters"):
        estimator.n_clusters = 1

    set_random_state(estimator, 1)
    estimator.fit(X, y)

    for method in ["predict", "transform", "decision_function",
                   "predict_proba"]:
        if hasattr(estimator, method):
            assert_raise_message(ValueError, "Reshape your data",
                                 getattr(estimator, method), X[0])


def _apply_on_subsets(func, X):
    # apply function on the whole set and on mini batches
    result_full = func(X)
    n_features = X.shape[1]
    result_by_batch = [func(batch.reshape(1, n_features))
                       for batch in X]

    # func can output tuple (e.g. score_samples)
    if type(result_full) == tuple:
        result_full = result_full[0]
        result_by_batch = list(map(lambda x: x[0], result_by_batch))

    if sparse.issparse(result_full):
        result_full = result_full.A
        result_by_batch = [x.A for x in result_by_batch]

    return np.ravel(result_full), np.ravel(result_by_batch)


@ignore_warnings(category=FutureWarning)
def check_methods_subset_invariance(name, estimator_orig, strict_mode=True):
    # check that method gives invariant results if applied
    # on mini batches or the whole set
    rnd = np.random.RandomState(0)
    X = 3 * rnd.uniform(size=(20, 3))
    X = _pairwise_estimator_convert_X(X, estimator_orig)
    y = X[:, 0].astype(int)
    estimator = clone(estimator_orig)
    y = _enforce_estimator_tags_y(estimator, y)

    if hasattr(estimator, "n_components"):
        estimator.n_components = 1
    if hasattr(estimator, "n_clusters"):
        estimator.n_clusters = 1

    set_random_state(estimator, 1)
    estimator.fit(X, y)

    for method in ["predict", "transform", "decision_function",
                   "score_samples", "predict_proba"]:

        msg = ("{method} of {name} is not invariant when applied "
               "to a subset.").format(method=method, name=name)

        if hasattr(estimator, method):
            result_full, result_by_batch = _apply_on_subsets(
                getattr(estimator, method), X)
            assert_allclose(result_full, result_by_batch,
                            atol=1e-7, err_msg=msg)


@ignore_warnings(category=FutureWarning)
def check_methods_sample_order_invariance(
    name, estimator_orig, strict_mode=True
):
    # check that method gives invariant results if applied
    # on a subset with different sample order
    rnd = np.random.RandomState(0)
    X = 3 * rnd.uniform(size=(20, 3))
    X = _pairwise_estimator_convert_X(X, estimator_orig)
    y = X[:, 0].astype(np.int)
    if estimator_orig._get_tags()['binary_only']:
        y[y == 2] = 1
    estimator = clone(estimator_orig)
    y = _enforce_estimator_tags_y(estimator, y)

    if hasattr(estimator, "n_components"):
        estimator.n_components = 1
    if hasattr(estimator, "n_clusters"):
        estimator.n_clusters = 2

    set_random_state(estimator, 1)
    estimator.fit(X, y)

    idx = np.random.permutation(X.shape[0])

    for method in ["predict", "transform", "decision_function",
                   "score_samples", "predict_proba"]:
        msg = ("{method} of {name} is not invariant when applied to a dataset"
               "with different sample order.").format(method=method, name=name)

        if hasattr(estimator, method):
            assert_allclose_dense_sparse(getattr(estimator, method)(X)[idx],
                                         getattr(estimator, method)(X[idx]),
                                         atol=1e-9,
                                         err_msg=msg)


@ignore_warnings
def check_fit2d_1sample(name, estimator_orig, strict_mode=True):
    # Check that fitting a 2d array with only one sample either works or
    # returns an informative message. The error message should either mention
    # the number of samples or the number of classes.
    rnd = np.random.RandomState(0)
    X = 3 * rnd.uniform(size=(1, 10))
    X = _pairwise_estimator_convert_X(X, estimator_orig)

    y = X[:, 0].astype(int)
    estimator = clone(estimator_orig)
    y = _enforce_estimator_tags_y(estimator, y)

    if hasattr(estimator, "n_components"):
        estimator.n_components = 1
    if hasattr(estimator, "n_clusters"):
        estimator.n_clusters = 1

    set_random_state(estimator, 1)

    # min_cluster_size cannot be less than the data size for OPTICS.
    if name == 'OPTICS':
        estimator.set_params(min_samples=1)

    msgs = ["1 sample", "n_samples = 1", "n_samples=1", "one sample",
            "1 class", "one class"]

    with raises(ValueError, match=msgs, may_pass=True):
        estimator.fit(X, y)


@ignore_warnings
def check_fit2d_1feature(name, estimator_orig, strict_mode=True):
    # check fitting a 2d array with only 1 feature either works or returns
    # informative message
    rnd = np.random.RandomState(0)
    X = 3 * rnd.uniform(size=(10, 1))
    X = _pairwise_estimator_convert_X(X, estimator_orig)
    y = X[:, 0].astype(int)
    estimator = clone(estimator_orig)
    y = _enforce_estimator_tags_y(estimator, y)

    if hasattr(estimator, "n_components"):
        estimator.n_components = 1
    if hasattr(estimator, "n_clusters"):
        estimator.n_clusters = 1
    # ensure two labels in subsample for RandomizedLogisticRegression
    if name == 'RandomizedLogisticRegression':
        estimator.sample_fraction = 1
    # ensure non skipped trials for RANSACRegressor
    if name == 'RANSACRegressor':
        estimator.residual_threshold = 0.5

    y = _enforce_estimator_tags_y(estimator, y)
    set_random_state(estimator, 1)

    msgs = [r"1 feature\(s\)", "n_features = 1", "n_features=1"]

    with raises(ValueError, match=msgs, may_pass=True):
        estimator.fit(X, y)


@ignore_warnings
def check_fit1d(name, estimator_orig, strict_mode=True):
    # check fitting 1d X array raises a ValueError
    rnd = np.random.RandomState(0)
    X = 3 * rnd.uniform(size=(20))
    y = X.astype(int)
    estimator = clone(estimator_orig)
    y = _enforce_estimator_tags_y(estimator, y)

    if hasattr(estimator, "n_components"):
        estimator.n_components = 1
    if hasattr(estimator, "n_clusters"):
        estimator.n_clusters = 1

    set_random_state(estimator, 1)
    with raises(ValueError):
        estimator.fit(X, y)


@ignore_warnings(category=FutureWarning)
def check_transformer_general(name, transformer, readonly_memmap=False,
                              strict_mode=True):
    X, y = make_blobs(n_samples=30, centers=[[0, 0, 0], [1, 1, 1]],
                      random_state=0, n_features=2, cluster_std=0.1)
    X = StandardScaler().fit_transform(X)
    X -= X.min()
    X = _pairwise_estimator_convert_X(X, transformer)

    if readonly_memmap:
        X, y = create_memmap_backed_data([X, y])

    _check_transformer(name, transformer, X, y)


@ignore_warnings(category=FutureWarning)
def check_transformer_data_not_an_array(name, transformer, strict_mode=True):
    X, y = make_blobs(n_samples=30, centers=[[0, 0, 0], [1, 1, 1]],
                      random_state=0, n_features=2, cluster_std=0.1)
    X = StandardScaler().fit_transform(X)
    # We need to make sure that we have non negative data, for things
    # like NMF
    X -= X.min() - .1
    X = _pairwise_estimator_convert_X(X, transformer)
    this_X = _NotAnArray(X)
    this_y = _NotAnArray(np.asarray(y))
    _check_transformer(name, transformer, this_X, this_y)
    # try the same with some list
    _check_transformer(name, transformer, X.tolist(), y.tolist())


@ignore_warnings(category=FutureWarning)
def check_transformers_unfitted(name, transformer, strict_mode=True):
    X, y = _regression_dataset()

    transformer = clone(transformer)
    with raises(
        (AttributeError, ValueError),
        err_msg="The unfitted "
        f"transformer {name} does not raise an error when "
        "transform is called. Perhaps use "
        "check_is_fitted in transform.",
    ):
        transformer.transform(X)


def _check_transformer(name, transformer_orig, X, y, strict_mode=True):
    n_samples, n_features = np.asarray(X).shape
    transformer = clone(transformer_orig)
    set_random_state(transformer)

    # fit

    if name in CROSS_DECOMPOSITION:
        y_ = np.c_[np.asarray(y), np.asarray(y)]
        y_[::2, 1] *= 2
        if isinstance(X, _NotAnArray):
            y_ = _NotAnArray(y_)
    else:
        y_ = y

    transformer.fit(X, y_)
    # fit_transform method should work on non fitted estimator
    transformer_clone = clone(transformer)
    X_pred = transformer_clone.fit_transform(X, y=y_)

    if isinstance(X_pred, tuple):
        for x_pred in X_pred:
            assert x_pred.shape[0] == n_samples
    else:
        # check for consistent n_samples
        assert X_pred.shape[0] == n_samples

    if hasattr(transformer, 'transform'):
        if name in CROSS_DECOMPOSITION:
            X_pred2 = transformer.transform(X, y_)
            X_pred3 = transformer.fit_transform(X, y=y_)
        else:
            X_pred2 = transformer.transform(X)
            X_pred3 = transformer.fit_transform(X, y=y_)

        if transformer_orig._get_tags()['non_deterministic']:
            msg = name + ' is non deterministic'
            raise SkipTest(msg)
        if isinstance(X_pred, tuple) and isinstance(X_pred2, tuple):
            for x_pred, x_pred2, x_pred3 in zip(X_pred, X_pred2, X_pred3):
                assert_allclose_dense_sparse(
                    x_pred, x_pred2, atol=1e-2,
                    err_msg="fit_transform and transform outcomes "
                            "not consistent in %s"
                    % transformer)
                assert_allclose_dense_sparse(
                    x_pred, x_pred3, atol=1e-2,
                    err_msg="consecutive fit_transform outcomes "
                            "not consistent in %s"
                    % transformer)
        else:
            assert_allclose_dense_sparse(
                X_pred, X_pred2,
                err_msg="fit_transform and transform outcomes "
                        "not consistent in %s"
                % transformer, atol=1e-2)
            assert_allclose_dense_sparse(
                X_pred, X_pred3, atol=1e-2,
                err_msg="consecutive fit_transform outcomes "
                        "not consistent in %s"
                % transformer)
            assert _num_samples(X_pred2) == n_samples
            assert _num_samples(X_pred3) == n_samples

        # raises error on malformed input for transform
        if hasattr(X, 'shape') and \
           not transformer._get_tags()["stateless"] and \
           X.ndim == 2 and X.shape[1] > 1:

            # If it's not an array, it does not have a 'T' property
            with raises(
                ValueError,
                err_msg=f"The transformer {name} does not raise an error "
                "when the number of features in transform is different from "
                "the number of features in fit."
            ):
                transformer.transform(X[:, :-1])


@ignore_warnings
def check_pipeline_consistency(name, estimator_orig, strict_mode=True):
    if estimator_orig._get_tags()['non_deterministic']:
        msg = name + ' is non deterministic'
        raise SkipTest(msg)

    # check that make_pipeline(est) gives same score as est
    X, y = make_blobs(n_samples=30, centers=[[0, 0, 0], [1, 1, 1]],
                      random_state=0, n_features=2, cluster_std=0.1)
    X -= X.min()
    X = _pairwise_estimator_convert_X(X, estimator_orig, kernel=rbf_kernel)
    estimator = clone(estimator_orig)
    y = _enforce_estimator_tags_y(estimator, y)
    set_random_state(estimator)
    pipeline = make_pipeline(estimator)
    estimator.fit(X, y)
    pipeline.fit(X, y)

    funcs = ["score", "fit_transform"]

    for func_name in funcs:
        func = getattr(estimator, func_name, None)
        if func is not None:
            func_pipeline = getattr(pipeline, func_name)
            result = func(X, y)
            result_pipe = func_pipeline(X, y)
            assert_allclose_dense_sparse(result, result_pipe)


@ignore_warnings
def check_fit_score_takes_y(name, estimator_orig, strict_mode=True):
    # check that all estimators accept an optional y
    # in fit and score so they can be used in pipelines
    rnd = np.random.RandomState(0)
    n_samples = 30
    X = rnd.uniform(size=(n_samples, 3))
    X = _pairwise_estimator_convert_X(X, estimator_orig)
    y = np.arange(n_samples) % 3
    estimator = clone(estimator_orig)
    y = _enforce_estimator_tags_y(estimator, y)
    set_random_state(estimator)

    funcs = ["fit", "score", "partial_fit", "fit_predict", "fit_transform"]
    for func_name in funcs:
        func = getattr(estimator, func_name, None)
        if func is not None:
            func(X, y)
            args = [p.name for p in signature(func).parameters.values()]
            if args[0] == "self":
                # if_delegate_has_method makes methods into functions
                # with an explicit "self", so need to shift arguments
                args = args[1:]
            assert args[1] in ["y", "Y"], (
                    "Expected y or Y as second argument for method "
                    "%s of %s. Got arguments: %r."
                    % (func_name, type(estimator).__name__, args))


@ignore_warnings
def check_estimators_dtypes(name, estimator_orig, strict_mode=True):
    rnd = np.random.RandomState(0)
    X_train_32 = 3 * rnd.uniform(size=(20, 5)).astype(np.float32)
    X_train_32 = _pairwise_estimator_convert_X(X_train_32, estimator_orig)
    X_train_64 = X_train_32.astype(np.float64)
    X_train_int_64 = X_train_32.astype(np.int64)
    X_train_int_32 = X_train_32.astype(np.int32)
    y = X_train_int_64[:, 0]
    y = _enforce_estimator_tags_y(estimator_orig, y)

    methods = ["predict", "transform", "decision_function", "predict_proba"]

    for X_train in [X_train_32, X_train_64, X_train_int_64, X_train_int_32]:
        estimator = clone(estimator_orig)
        set_random_state(estimator, 1)
        estimator.fit(X_train, y)

        for method in methods:
            if hasattr(estimator, method):
                getattr(estimator, method)(X_train)


def check_transformer_preserve_dtypes(
    name, transformer_orig, strict_mode=True
):
    # check that dtype are preserved meaning if input X is of some dtype
    # X_transformed should be from the same dtype.
    X, y = make_blobs(
        n_samples=30,
        centers=[[0, 0, 0], [1, 1, 1]],
        random_state=0,
        cluster_std=0.1,
    )
    X = StandardScaler().fit_transform(X)
    X -= X.min()
    X = _pairwise_estimator_convert_X(X, transformer_orig)

    for dtype in transformer_orig._get_tags()["preserves_dtype"]:
        X_cast = X.astype(dtype)
        transformer = clone(transformer_orig)
        set_random_state(transformer)
        X_trans = transformer.fit_transform(X_cast, y)

        if isinstance(X_trans, tuple):
            # cross-decompostion returns a tuple of (x_scores, y_scores)
            # when given y with fit_transform; only check the first element
            X_trans = X_trans[0]

        # check that the output dtype is preserved
        assert X_trans.dtype == dtype, (
            f'Estimator transform dtype: {X_trans.dtype} - '
            f'original/expected dtype: {dtype.__name__}'
        )


@ignore_warnings(category=FutureWarning)
def check_estimators_empty_data_messages(name, estimator_orig,
                                         strict_mode=True):
    e = clone(estimator_orig)
    set_random_state(e, 1)

    X_zero_samples = np.empty(0).reshape(0, 3)
    # The precise message can change depending on whether X or y is
    # validated first. Let us test the type of exception only:
    err_msg = (
        f"The estimator {name} does not raise an error when an "
        "empty data is used to train. Perhaps use check_array in train."
    )
    with raises(ValueError, err_msg=err_msg):
        e.fit(X_zero_samples, [])

    X_zero_features = np.empty(0).reshape(12, 0)
    # the following y should be accepted by both classifiers and regressors
    # and ignored by unsupervised models
    y = _enforce_estimator_tags_y(
        e, np.array([1, 0, 1, 0, 1, 0, 1, 0, 1, 0, 1, 0])
    )
    msg = (
        r"0 feature\(s\) \(shape=\(\d*, 0\)\) while a minimum of \d* "
        "is required."
    )
    with raises(ValueError, match=msg):
        e.fit(X_zero_features, y)


@ignore_warnings(category=FutureWarning)
def check_estimators_nan_inf(name, estimator_orig, strict_mode=True):
    # Checks that Estimator X's do not contain NaN or inf.
    rnd = np.random.RandomState(0)
    X_train_finite = _pairwise_estimator_convert_X(rnd.uniform(size=(10, 3)),
                                                   estimator_orig)
    X_train_nan = rnd.uniform(size=(10, 3))
    X_train_nan[0, 0] = np.nan
    X_train_inf = rnd.uniform(size=(10, 3))
    X_train_inf[0, 0] = np.inf
    y = np.ones(10)
    y[:5] = 0
    y = _enforce_estimator_tags_y(estimator_orig, y)
    error_string_fit = "Estimator doesn't check for NaN and inf in fit."
    error_string_predict = ("Estimator doesn't check for NaN and inf in"
                            " predict.")
    error_string_transform = ("Estimator doesn't check for NaN and inf in"
                              " transform.")
    for X_train in [X_train_nan, X_train_inf]:
        # catch deprecation warnings
        with ignore_warnings(category=FutureWarning):
            estimator = clone(estimator_orig)
            set_random_state(estimator, 1)
            # try to fit
            with raises(
                ValueError, match=["inf", "NaN"], err_msg=error_string_fit
            ):
                estimator.fit(X_train, y)
            # actually fit
            estimator.fit(X_train_finite, y)

            # predict
            if hasattr(estimator, "predict"):
                with raises(
                    ValueError,
                    match=["inf", "NaN"],
                    err_msg=error_string_predict,
                ):
                    estimator.predict(X_train)

            # transform
            if hasattr(estimator, "transform"):
                with raises(
                    ValueError,
                    match=["inf", "NaN"],
                    err_msg=error_string_transform,
                ):
                    estimator.transform(X_train)


@ignore_warnings
def check_nonsquare_error(name, estimator_orig, strict_mode=True):
    """Test that error is thrown when non-square data provided."""

    X, y = make_blobs(n_samples=20, n_features=10)
    estimator = clone(estimator_orig)

    with raises(
        ValueError,
        err_msg=f"The pairwise estimator {name} does not raise an error "
        "on non-square data",
    ):
        estimator.fit(X, y)


@ignore_warnings
def check_estimators_pickle(name, estimator_orig, strict_mode=True):
    """Test that we can pickle all estimators."""
    check_methods = ["predict", "transform", "decision_function",
                     "predict_proba"]

    X, y = make_blobs(n_samples=30, centers=[[0, 0, 0], [1, 1, 1]],
                      random_state=0, n_features=2, cluster_std=0.1)

    # some estimators can't do features less than 0
    X -= X.min()
    X = _pairwise_estimator_convert_X(X, estimator_orig, kernel=rbf_kernel)

    tags = estimator_orig._get_tags()
    # include NaN values when the estimator should deal with them
    if tags['allow_nan']:
        # set randomly 10 elements to np.nan
        rng = np.random.RandomState(42)
        mask = rng.choice(X.size, 10, replace=False)
        X.reshape(-1)[mask] = np.nan

    estimator = clone(estimator_orig)

    y = _enforce_estimator_tags_y(estimator, y)

    set_random_state(estimator)
    estimator.fit(X, y)

    # pickle and unpickle!
    pickled_estimator = pickle.dumps(estimator)
    if estimator.__module__.startswith('sklearn.'):
        assert b"version" in pickled_estimator
    unpickled_estimator = pickle.loads(pickled_estimator)

    result = dict()
    for method in check_methods:
        if hasattr(estimator, method):
            result[method] = getattr(estimator, method)(X)

    for method in result:
        unpickled_result = getattr(unpickled_estimator, method)(X)
        assert_allclose_dense_sparse(result[method], unpickled_result)


@ignore_warnings(category=FutureWarning)
def check_estimators_partial_fit_n_features(name, estimator_orig,
                                            strict_mode=True):
    # check if number of features changes between calls to partial_fit.
    if not hasattr(estimator_orig, 'partial_fit'):
        return
    estimator = clone(estimator_orig)
    X, y = make_blobs(n_samples=50, random_state=1)
    X -= X.min()
    y = _enforce_estimator_tags_y(estimator_orig, y)

    try:
        if is_classifier(estimator):
            classes = np.unique(y)
            estimator.partial_fit(X, y, classes=classes)
        else:
            estimator.partial_fit(X, y)
    except NotImplementedError:
        return

    with raises(
        ValueError,
        err_msg=f"The estimator {name} does not raise an error when the "
        "number of features changes between calls to partial_fit.",
    ):
        estimator.partial_fit(X[:, :-1], y)


@ignore_warnings(category=FutureWarning)
def check_classifier_multioutput(name, estimator, strict_mode=True):
    n_samples, n_labels, n_classes = 42, 5, 3
    tags = estimator._get_tags()
    estimator = clone(estimator)
    X, y = make_multilabel_classification(random_state=42,
                                          n_samples=n_samples,
                                          n_labels=n_labels,
                                          n_classes=n_classes)
    estimator.fit(X, y)
    y_pred = estimator.predict(X)

    assert y_pred.shape == (n_samples, n_classes), (
        "The shape of the prediction for multioutput data is "
        "incorrect. Expected {}, got {}."
        .format((n_samples, n_labels), y_pred.shape))
    assert y_pred.dtype.kind == 'i'

    if hasattr(estimator, "decision_function"):
        decision = estimator.decision_function(X)
        assert isinstance(decision, np.ndarray)
        assert decision.shape == (n_samples, n_classes), (
            "The shape of the decision function output for "
            "multioutput data is incorrect. Expected {}, got {}."
            .format((n_samples, n_classes), decision.shape))

        dec_pred = (decision > 0).astype(int)
        dec_exp = estimator.classes_[dec_pred]
        assert_array_equal(dec_exp, y_pred)

    if hasattr(estimator, "predict_proba"):
        y_prob = estimator.predict_proba(X)

        if isinstance(y_prob, list) and not tags['poor_score']:
            for i in range(n_classes):
                assert y_prob[i].shape == (n_samples, 2), (
                    "The shape of the probability for multioutput data is"
                    " incorrect. Expected {}, got {}."
                    .format((n_samples, 2), y_prob[i].shape))
                assert_array_equal(
                    np.argmax(y_prob[i], axis=1).astype(int),
                    y_pred[:, i]
                )
        elif not tags['poor_score']:
            assert y_prob.shape == (n_samples, n_classes), (
                "The shape of the probability for multioutput data is"
                " incorrect. Expected {}, got {}."
                .format((n_samples, n_classes), y_prob.shape))
            assert_array_equal(y_prob.round().astype(int), y_pred)

    if (hasattr(estimator, "decision_function") and
            hasattr(estimator, "predict_proba")):
        for i in range(n_classes):
            y_proba = estimator.predict_proba(X)[:, i]
            y_decision = estimator.decision_function(X)
            assert_array_equal(rankdata(y_proba), rankdata(y_decision[:, i]))


@ignore_warnings(category=FutureWarning)
def check_regressor_multioutput(name, estimator, strict_mode=True):
    estimator = clone(estimator)
    n_samples = n_features = 10

    if not _is_pairwise_metric(estimator):
        n_samples = n_samples + 1

    X, y = make_regression(random_state=42, n_targets=5,
                           n_samples=n_samples, n_features=n_features)
    X = _pairwise_estimator_convert_X(X, estimator)

    estimator.fit(X, y)
    y_pred = estimator.predict(X)

    assert y_pred.dtype == np.dtype('float64'), (
        "Multioutput predictions by a regressor are expected to be"
        " floating-point precision. Got {} instead".format(y_pred.dtype))
    assert y_pred.shape == y.shape, (
        "The shape of the prediction for multioutput data is incorrect."
        " Expected {}, got {}.")


@ignore_warnings(category=FutureWarning)
def check_clustering(name, clusterer_orig, readonly_memmap=False,
                     strict_mode=True):
    clusterer = clone(clusterer_orig)
    X, y = make_blobs(n_samples=50, random_state=1)
    X, y = shuffle(X, y, random_state=7)
    X = StandardScaler().fit_transform(X)
    rng = np.random.RandomState(7)
    X_noise = np.concatenate([X, rng.uniform(low=-3, high=3, size=(5, 2))])

    if readonly_memmap:
        X, y, X_noise = create_memmap_backed_data([X, y, X_noise])

    n_samples, n_features = X.shape
    # catch deprecation and neighbors warnings
    if hasattr(clusterer, "n_clusters"):
        clusterer.set_params(n_clusters=3)
    set_random_state(clusterer)
    if name == 'AffinityPropagation':
        clusterer.set_params(preference=-100)
        clusterer.set_params(max_iter=100)

    # fit
    clusterer.fit(X)
    # with lists
    clusterer.fit(X.tolist())

    pred = clusterer.labels_
    assert pred.shape == (n_samples,)
    assert adjusted_rand_score(pred, y) > 0.4
    if clusterer._get_tags()['non_deterministic']:
        return
    set_random_state(clusterer)
    with warnings.catch_warnings(record=True):
        pred2 = clusterer.fit_predict(X)
    assert_array_equal(pred, pred2)

    # fit_predict(X) and labels_ should be of type int
    assert pred.dtype in [np.dtype('int32'), np.dtype('int64')]
    assert pred2.dtype in [np.dtype('int32'), np.dtype('int64')]

    # Add noise to X to test the possible values of the labels
    labels = clusterer.fit_predict(X_noise)

    # There should be at least one sample in every cluster. Equivalently
    # labels_ should contain all the consecutive values between its
    # min and its max.
    labels_sorted = np.unique(labels)
    assert_array_equal(labels_sorted, np.arange(labels_sorted[0],
                                                labels_sorted[-1] + 1))

    # Labels are expected to start at 0 (no noise) or -1 (if noise)
    assert labels_sorted[0] in [0, -1]
    # Labels should be less than n_clusters - 1
    if hasattr(clusterer, 'n_clusters'):
        n_clusters = getattr(clusterer, 'n_clusters')
        assert n_clusters - 1 >= labels_sorted[-1]
    # else labels should be less than max(labels_) which is necessarily true


@ignore_warnings(category=FutureWarning)
def check_clusterer_compute_labels_predict(name, clusterer_orig,
                                           strict_mode=True):
    """Check that predict is invariant of compute_labels."""
    X, y = make_blobs(n_samples=20, random_state=0)
    clusterer = clone(clusterer_orig)
    set_random_state(clusterer)

    if hasattr(clusterer, "compute_labels"):
        # MiniBatchKMeans
        X_pred1 = clusterer.fit(X).predict(X)
        clusterer.set_params(compute_labels=False)
        X_pred2 = clusterer.fit(X).predict(X)
        assert_array_equal(X_pred1, X_pred2)


@ignore_warnings(category=FutureWarning)
def check_classifiers_one_label(name, classifier_orig, strict_mode=True):
    error_string_fit = "Classifier can't train when only one class is present."
    error_string_predict = ("Classifier can't predict when only one class is "
                            "present.")
    rnd = np.random.RandomState(0)
    X_train = rnd.uniform(size=(10, 3))
    X_test = rnd.uniform(size=(10, 3))
    y = np.ones(10)
    # catch deprecation warnings
    with ignore_warnings(category=FutureWarning):
        classifier = clone(classifier_orig)
        with raises(
            ValueError, match="class", may_pass=True, err_msg=error_string_fit
        ) as cm:
            classifier.fit(X_train, y)

        if cm.raised_and_matched:
            # ValueError was raised with proper error message
            return

        assert_array_equal(
            classifier.predict(X_test), y, err_msg=error_string_predict
        )


@ignore_warnings  # Warnings are raised by decision function
def check_classifiers_train(name, classifier_orig, readonly_memmap=False,
                            X_dtype='float64', strict_mode=True):
    X_m, y_m = make_blobs(n_samples=300, random_state=0)
    X_m = X_m.astype(X_dtype)
    X_m, y_m = shuffle(X_m, y_m, random_state=7)
    X_m = StandardScaler().fit_transform(X_m)
    # generate binary problem from multi-class one
    y_b = y_m[y_m != 2]
    X_b = X_m[y_m != 2]

    if name in ['BernoulliNB', 'MultinomialNB', 'ComplementNB',
                'CategoricalNB']:
        X_m -= X_m.min()
        X_b -= X_b.min()

    if readonly_memmap:
        X_m, y_m, X_b, y_b = create_memmap_backed_data([X_m, y_m, X_b, y_b])

    problems = [(X_b, y_b)]
    tags = classifier_orig._get_tags()
    if not tags['binary_only']:
        problems.append((X_m, y_m))

    for (X, y) in problems:
        classes = np.unique(y)
        n_classes = len(classes)
        n_samples, n_features = X.shape
        classifier = clone(classifier_orig)
        X = _pairwise_estimator_convert_X(X, classifier)
        y = _enforce_estimator_tags_y(classifier, y)

        set_random_state(classifier)
        # raises error on malformed input for fit
        if not tags["no_validation"]:
            with raises(
                ValueError,
                err_msg=f"The classifier {name} does not raise an error when "
                "incorrect/malformed input data for fit is passed. The number "
                "of training examples is not the same as the number of "
                "labels. Perhaps use check_X_y in fit.",
            ):
                classifier.fit(X, y[:-1])

        # fit
        classifier.fit(X, y)
        # with lists
        classifier.fit(X.tolist(), y.tolist())
        assert hasattr(classifier, "classes_")
        y_pred = classifier.predict(X)

        assert y_pred.shape == (n_samples,)
        # training set performance
        if not tags['poor_score']:
            assert accuracy_score(y, y_pred) > 0.83

        # raises error on malformed input for predict
        msg_pairwise = (
            "The classifier {} does not raise an error when shape of X in "
            " {} is not equal to (n_test_samples, n_training_samples)")
        msg = ("The classifier {} does not raise an error when the number of "
               "features in {} is different from the number of features in "
               "fit.")

        if not tags["no_validation"]:
            if _is_pairwise(classifier):
                with raises(
                    ValueError,
                    err_msg=msg_pairwise.format(name, "predict"),
                ):
                    classifier.predict(X.reshape(-1, 1))
            else:
                with raises(ValueError, err_msg=msg.format(name, "predict")):
                    classifier.predict(X.T)
        if hasattr(classifier, "decision_function"):
            try:
                # decision_function agrees with predict
                decision = classifier.decision_function(X)
                if n_classes == 2:
                    if not tags["multioutput_only"]:
                        assert decision.shape == (n_samples,)
                    else:
                        assert decision.shape == (n_samples, 1)
                    dec_pred = (decision.ravel() > 0).astype(int)
                    assert_array_equal(dec_pred, y_pred)
                else:
                    assert decision.shape == (n_samples, n_classes)
                    assert_array_equal(np.argmax(decision, axis=1), y_pred)

                # raises error on malformed input for decision_function
                if not tags["no_validation"]:
                    if _is_pairwise(classifier):
                        with raises(
                            ValueError,
                            err_msg=msg_pairwise.format(
                                name, "decision_function"
                            ),
                        ):
                            classifier.decision_function(X.reshape(-1, 1))
                    else:
                        with raises(
                            ValueError,
                            err_msg=msg.format(name, "decision_function"),
                        ):
                            classifier.decision_function(X.T)
            except NotImplementedError:
                pass

        if hasattr(classifier, "predict_proba"):
            # predict_proba agrees with predict
            y_prob = classifier.predict_proba(X)
            assert y_prob.shape == (n_samples, n_classes)
            assert_array_equal(np.argmax(y_prob, axis=1), y_pred)
            # check that probas for all classes sum to one
            assert_array_almost_equal(np.sum(y_prob, axis=1),
                                      np.ones(n_samples))
            if not tags["no_validation"]:
                # raises error on malformed input for predict_proba
                if _is_pairwise(classifier_orig):
                    with raises(
                        ValueError,
                        err_msg=msg_pairwise.format(name, "predict_proba"),
                    ):
                        classifier.predict_proba(X.reshape(-1, 1))
                else:
                    with raises(
                        ValueError,
                        err_msg=msg.format(name, "predict_proba"),
                    ):
                        classifier.predict_proba(X.T)
            if hasattr(classifier, "predict_log_proba"):
                # predict_log_proba is a transformation of predict_proba
                y_log_prob = classifier.predict_log_proba(X)
                assert_allclose(y_log_prob, np.log(y_prob), 8, atol=1e-9)
                assert_array_equal(np.argsort(y_log_prob), np.argsort(y_prob))


def check_outlier_corruption(num_outliers, expected_outliers, decision,
                             strict_mode=True):
    # Check for deviation from the precise given contamination level that may
    # be due to ties in the anomaly scores.
    if num_outliers < expected_outliers:
        start = num_outliers
        end = expected_outliers + 1
    else:
        start = expected_outliers
        end = num_outliers + 1

    # ensure that all values in the 'critical area' are tied,
    # leading to the observed discrepancy between provided
    # and actual contamination levels.
    sorted_decision = np.sort(decision)
    msg = ('The number of predicted outliers is not equal to the expected '
           'number of outliers and this difference is not explained by the '
           'number of ties in the decision_function values')
    assert len(np.unique(sorted_decision[start:end])) == 1, msg


def check_outliers_train(name, estimator_orig, readonly_memmap=True,
                         strict_mode=True):
    n_samples = 300
    X, _ = make_blobs(n_samples=n_samples, random_state=0)
    X = shuffle(X, random_state=7)

    if readonly_memmap:
        X = create_memmap_backed_data(X)

    n_samples, n_features = X.shape
    estimator = clone(estimator_orig)
    set_random_state(estimator)

    # fit
    estimator.fit(X)
    # with lists
    estimator.fit(X.tolist())

    y_pred = estimator.predict(X)
    assert y_pred.shape == (n_samples,)
    assert y_pred.dtype.kind == 'i'
    assert_array_equal(np.unique(y_pred), np.array([-1, 1]))

    decision = estimator.decision_function(X)
    scores = estimator.score_samples(X)
    for output in [decision, scores]:
        assert output.dtype == np.dtype('float')
        assert output.shape == (n_samples,)

    # raises error on malformed input for predict
    with raises(ValueError):
        estimator.predict(X.T)

    # decision_function agrees with predict
    dec_pred = (decision >= 0).astype(int)
    dec_pred[dec_pred == 0] = -1
    assert_array_equal(dec_pred, y_pred)

    # raises error on malformed input for decision_function
    with raises(ValueError):
        estimator.decision_function(X.T)

    # decision_function is a translation of score_samples
    y_dec = scores - estimator.offset_
    assert_allclose(y_dec, decision)

    # raises error on malformed input for score_samples
    with raises(ValueError):
        estimator.score_samples(X.T)

    # contamination parameter (not for OneClassSVM which has the nu parameter)
    if (hasattr(estimator, 'contamination')
            and not hasattr(estimator, 'novelty')):
        # proportion of outliers equal to contamination parameter when not
        # set to 'auto'. This is true for the training set and cannot thus be
        # checked as follows for estimators with a novelty parameter such as
        # LocalOutlierFactor (tested in check_outliers_fit_predict)
        expected_outliers = 30
        contamination = expected_outliers / n_samples
        estimator.set_params(contamination=contamination)
        estimator.fit(X)
        y_pred = estimator.predict(X)

        num_outliers = np.sum(y_pred != 1)
        # num_outliers should be equal to expected_outliers unless
        # there are ties in the decision_function values. this can
        # only be tested for estimators with a decision_function
        # method, i.e. all estimators except LOF which is already
        # excluded from this if branch.
        if num_outliers != expected_outliers:
            decision = estimator.decision_function(X)
            check_outlier_corruption(num_outliers, expected_outliers, decision)

        # raises error when contamination is a scalar and not in [0,1]
        for contamination in [-0.5, 2.3]:
            estimator.set_params(contamination=contamination)
            with raises(ValueError):
                estimator.fit(X)


@ignore_warnings(category=(FutureWarning))
def check_classifiers_multilabel_representation_invariance(
        name, classifier_orig, strict_mode=True):

    X, y = make_multilabel_classification(n_samples=100, n_features=20,
                                          n_classes=5, n_labels=3,
                                          length=50, allow_unlabeled=True,
                                          random_state=0)

    X_train, y_train = X[:80], y[:80]
    X_test = X[80:]

    y_train_list_of_lists = y_train.tolist()
    y_train_list_of_arrays = list(y_train)

    classifier = clone(classifier_orig)
    set_random_state(classifier)

    y_pred = classifier.fit(X_train, y_train).predict(X_test)

    y_pred_list_of_lists = classifier.fit(
        X_train, y_train_list_of_lists).predict(X_test)

    y_pred_list_of_arrays = classifier.fit(
        X_train, y_train_list_of_arrays).predict(X_test)

    assert_array_equal(y_pred, y_pred_list_of_arrays)
    assert_array_equal(y_pred, y_pred_list_of_lists)

    assert y_pred.dtype == y_pred_list_of_arrays.dtype
    assert y_pred.dtype == y_pred_list_of_lists.dtype
    assert type(y_pred) == type(y_pred_list_of_arrays)
    assert type(y_pred) == type(y_pred_list_of_lists)


@ignore_warnings(category=FutureWarning)
def check_estimators_fit_returns_self(name, estimator_orig,
                                      readonly_memmap=False, strict_mode=True):
    """Check if self is returned when calling fit."""
    X, y = make_blobs(random_state=0, n_samples=21)
    # some want non-negative input
    X -= X.min()
    X = _pairwise_estimator_convert_X(X, estimator_orig)

    estimator = clone(estimator_orig)
    y = _enforce_estimator_tags_y(estimator, y)

    if readonly_memmap:
        X, y = create_memmap_backed_data([X, y])

    set_random_state(estimator)
    assert estimator.fit(X, y) is estimator


@ignore_warnings
def check_estimators_unfitted(name, estimator_orig, strict_mode=True):
    """Check that predict raises an exception in an unfitted estimator.

    Unfitted estimators should raise a NotFittedError.
    """
    # Common test for Regressors, Classifiers and Outlier detection estimators
    X, y = _regression_dataset()

    estimator = clone(estimator_orig)
    for method in ('decision_function', 'predict', 'predict_proba',
                   'predict_log_proba'):
        if hasattr(estimator, method):
            with raises(NotFittedError):
                getattr(estimator, method)(X)


@ignore_warnings(category=FutureWarning)
def check_supervised_y_2d(name, estimator_orig, strict_mode=True):
    tags = estimator_orig._get_tags()
    rnd = np.random.RandomState(0)
    n_samples = 30
    X = _pairwise_estimator_convert_X(
        rnd.uniform(size=(n_samples, 3)), estimator_orig
    )
    y = np.arange(n_samples) % 3
    y = _enforce_estimator_tags_y(estimator_orig, y)
    estimator = clone(estimator_orig)
    set_random_state(estimator)
    # fit
    estimator.fit(X, y)
    y_pred = estimator.predict(X)

    set_random_state(estimator)
    # Check that when a 2D y is given, a DataConversionWarning is
    # raised
    with warnings.catch_warnings(record=True) as w:
        warnings.simplefilter("always", DataConversionWarning)
        warnings.simplefilter("ignore", RuntimeWarning)
        estimator.fit(X, y[:, np.newaxis])
    y_pred_2d = estimator.predict(X)
    msg = "expected 1 DataConversionWarning, got: %s" % (
        ", ".join([str(w_x) for w_x in w]))
    if not tags['multioutput']:
        # check that we warned if we don't support multi-output
        assert len(w) > 0, msg
        assert "DataConversionWarning('A column-vector y" \
               " was passed when a 1d array was expected" in msg
    assert_allclose(y_pred.ravel(), y_pred_2d.ravel())


@ignore_warnings
def check_classifiers_predictions(X, y, name, classifier_orig,
                                  strict_mode=True):
    classes = np.unique(y)
    classifier = clone(classifier_orig)
    if name == 'BernoulliNB':
        X = X > X.mean()
    set_random_state(classifier)

    classifier.fit(X, y)
    y_pred = classifier.predict(X)

    if hasattr(classifier, "decision_function"):
        decision = classifier.decision_function(X)
        assert isinstance(decision, np.ndarray)
        if len(classes) == 2:
            dec_pred = (decision.ravel() > 0).astype(int)
            dec_exp = classifier.classes_[dec_pred]
            assert_array_equal(dec_exp, y_pred,
                               err_msg="decision_function does not match "
                               "classifier for %r: expected '%s', got '%s'" %
                               (classifier, ", ".join(map(str, dec_exp)),
                                ", ".join(map(str, y_pred))))
        elif getattr(classifier, 'decision_function_shape', 'ovr') == 'ovr':
            decision_y = np.argmax(decision, axis=1).astype(int)
            y_exp = classifier.classes_[decision_y]
            assert_array_equal(y_exp, y_pred,
                               err_msg="decision_function does not match "
                               "classifier for %r: expected '%s', got '%s'" %
                               (classifier, ", ".join(map(str, y_exp)),
                                ", ".join(map(str, y_pred))))

    # training set performance
    if name != "ComplementNB":
        # This is a pathological data set for ComplementNB.
        # For some specific cases 'ComplementNB' predicts less classes
        # than expected
        assert_array_equal(np.unique(y), np.unique(y_pred))
    assert_array_equal(classes, classifier.classes_,
                       err_msg="Unexpected classes_ attribute for %r: "
                       "expected '%s', got '%s'" %
                       (classifier, ", ".join(map(str, classes)),
                        ", ".join(map(str, classifier.classes_))))


def _choose_check_classifiers_labels(name, y, y_names):
    return y if name in ["LabelPropagation", "LabelSpreading"] else y_names


def check_classifiers_classes(name, classifier_orig, strict_mode=True):
    X_multiclass, y_multiclass = make_blobs(n_samples=30, random_state=0,
                                            cluster_std=0.1)
    X_multiclass, y_multiclass = shuffle(X_multiclass, y_multiclass,
                                         random_state=7)
    X_multiclass = StandardScaler().fit_transform(X_multiclass)
    # We need to make sure that we have non negative data, for things
    # like NMF
    X_multiclass -= X_multiclass.min() - .1

    X_binary = X_multiclass[y_multiclass != 2]
    y_binary = y_multiclass[y_multiclass != 2]

    X_multiclass = _pairwise_estimator_convert_X(X_multiclass, classifier_orig)
    X_binary = _pairwise_estimator_convert_X(X_binary, classifier_orig)

    labels_multiclass = ["one", "two", "three"]
    labels_binary = ["one", "two"]

    y_names_multiclass = np.take(labels_multiclass, y_multiclass)
    y_names_binary = np.take(labels_binary, y_binary)

    problems = [(X_binary, y_binary, y_names_binary)]
    if not classifier_orig._get_tags()['binary_only']:
        problems.append((X_multiclass, y_multiclass, y_names_multiclass))

    for X, y, y_names in problems:
        for y_names_i in [y_names, y_names.astype('O')]:
            y_ = _choose_check_classifiers_labels(name, y, y_names_i)
            check_classifiers_predictions(X, y_, name, classifier_orig)

    labels_binary = [-1, 1]
    y_names_binary = np.take(labels_binary, y_binary)
    y_binary = _choose_check_classifiers_labels(name, y_binary, y_names_binary)
    check_classifiers_predictions(X_binary, y_binary, name, classifier_orig)


@ignore_warnings(category=FutureWarning)
def check_regressors_int(name, regressor_orig, strict_mode=True):
    X, _ = _regression_dataset()
    X = _pairwise_estimator_convert_X(X[:50], regressor_orig)
    rnd = np.random.RandomState(0)
    y = rnd.randint(3, size=X.shape[0])
    y = _enforce_estimator_tags_y(regressor_orig, y)
    rnd = np.random.RandomState(0)
    # separate estimators to control random seeds
    regressor_1 = clone(regressor_orig)
    regressor_2 = clone(regressor_orig)
    set_random_state(regressor_1)
    set_random_state(regressor_2)

    if name in CROSS_DECOMPOSITION:
        y_ = np.vstack([y, 2 * y + rnd.randint(2, size=len(y))])
        y_ = y_.T
    else:
        y_ = y

    # fit
    regressor_1.fit(X, y_)
    pred1 = regressor_1.predict(X)
    regressor_2.fit(X, y_.astype(float))
    pred2 = regressor_2.predict(X)
    assert_allclose(pred1, pred2, atol=1e-2, err_msg=name)


@ignore_warnings(category=FutureWarning)
def check_regressors_train(name, regressor_orig, readonly_memmap=False,
                           X_dtype=np.float64, strict_mode=True):
    X, y = _regression_dataset()
    X = X.astype(X_dtype)
    X = _pairwise_estimator_convert_X(X, regressor_orig)
    y = scale(y)  # X is already scaled
    regressor = clone(regressor_orig)
    y = _enforce_estimator_tags_y(regressor, y)
    if name in CROSS_DECOMPOSITION:
        rnd = np.random.RandomState(0)
        y_ = np.vstack([y, 2 * y + rnd.randint(2, size=len(y))])
        y_ = y_.T
    else:
        y_ = y

    if readonly_memmap:
        X, y, y_ = create_memmap_backed_data([X, y, y_])

    if not hasattr(regressor, 'alphas') and hasattr(regressor, 'alpha'):
        # linear regressors need to set alpha, but not generalized CV ones
        regressor.alpha = 0.01
    if name == 'PassiveAggressiveRegressor':
        regressor.C = 0.01

    # raises error on malformed input for fit
    with raises(
        ValueError,
        err_msg=f"The classifier {name} does not raise an error when "
        "incorrect/malformed input data for fit is passed. The number of "
        "training examples is not the same as the number of labels. Perhaps "
        "use check_X_y in fit.",
    ):
        regressor.fit(X, y[:-1])
    # fit
    set_random_state(regressor)
    regressor.fit(X, y_)
    regressor.fit(X.tolist(), y_.tolist())
    y_pred = regressor.predict(X)
    assert y_pred.shape == y_.shape

    # TODO: find out why PLS and CCA fail. RANSAC is random
    # and furthermore assumes the presence of outliers, hence
    # skipped
    if not regressor._get_tags()["poor_score"]:
        assert regressor.score(X, y_) > 0.5


@ignore_warnings
def check_regressors_no_decision_function(name, regressor_orig,
                                          strict_mode=True):
    # check that regressors don't have a decision_function, predict_proba, or
    # predict_log_proba method.
    rng = np.random.RandomState(0)
    regressor = clone(regressor_orig)

    X = rng.normal(size=(10, 4))
    X = _pairwise_estimator_convert_X(X, regressor_orig)
    y = _enforce_estimator_tags_y(regressor, X[:, 0])

    regressor.fit(X, y)
    funcs = ["decision_function", "predict_proba", "predict_log_proba"]
    for func_name in funcs:
        assert not hasattr(regressor, func_name)


@ignore_warnings(category=FutureWarning)
def check_class_weight_classifiers(name, classifier_orig, strict_mode=True):

    if classifier_orig._get_tags()['binary_only']:
        problems = [2]
    else:
        problems = [2, 3]

    for n_centers in problems:
        # create a very noisy dataset
        X, y = make_blobs(centers=n_centers, random_state=0, cluster_std=20)
        X_train, X_test, y_train, y_test = train_test_split(X, y, test_size=.5,
                                                            random_state=0)

        # can't use gram_if_pairwise() here, setting up gram matrix manually
        if _is_pairwise(classifier_orig):
            X_test = rbf_kernel(X_test, X_train)
            X_train = rbf_kernel(X_train, X_train)

        n_centers = len(np.unique(y_train))

        if n_centers == 2:
            class_weight = {0: 1000, 1: 0.0001}
        else:
            class_weight = {0: 1000, 1: 0.0001, 2: 0.0001}

        classifier = clone(classifier_orig).set_params(
            class_weight=class_weight)
        if hasattr(classifier, "n_iter"):
            classifier.set_params(n_iter=100)
        if hasattr(classifier, "max_iter"):
            classifier.set_params(max_iter=1000)
        if hasattr(classifier, "min_weight_fraction_leaf"):
            classifier.set_params(min_weight_fraction_leaf=0.01)
        if hasattr(classifier, "n_iter_no_change"):
            classifier.set_params(n_iter_no_change=20)

        set_random_state(classifier)
        classifier.fit(X_train, y_train)
        y_pred = classifier.predict(X_test)
        # XXX: Generally can use 0.89 here. On Windows, LinearSVC gets
        #      0.88 (Issue #9111)
        if not classifier_orig._get_tags()['poor_score']:
            assert np.mean(y_pred == 0) > 0.87


@ignore_warnings(category=FutureWarning)
def check_class_weight_balanced_classifiers(name, classifier_orig, X_train,
                                            y_train, X_test, y_test, weights,
                                            strict_mode=True):
    classifier = clone(classifier_orig)
    if hasattr(classifier, "n_iter"):
        classifier.set_params(n_iter=100)
    if hasattr(classifier, "max_iter"):
        classifier.set_params(max_iter=1000)

    set_random_state(classifier)
    classifier.fit(X_train, y_train)
    y_pred = classifier.predict(X_test)

    classifier.set_params(class_weight='balanced')
    classifier.fit(X_train, y_train)
    y_pred_balanced = classifier.predict(X_test)
    assert (f1_score(y_test, y_pred_balanced, average='weighted') >
            f1_score(y_test, y_pred, average='weighted'))


@ignore_warnings(category=FutureWarning)
def check_class_weight_balanced_linear_classifier(name, Classifier,
                                                  strict_mode=True):
    """Test class weights with non-contiguous class labels."""
    # this is run on classes, not instances, though this should be changed
    X = np.array([[-1.0, -1.0], [-1.0, 0], [-.8, -1.0],
                  [1.0, 1.0], [1.0, 0.0]])
    y = np.array([1, 1, 1, -1, -1])

    classifier = Classifier()

    if hasattr(classifier, "n_iter"):
        # This is a very small dataset, default n_iter are likely to prevent
        # convergence
        classifier.set_params(n_iter=1000)
    if hasattr(classifier, "max_iter"):
        classifier.set_params(max_iter=1000)
    if hasattr(classifier, 'cv'):
        classifier.set_params(cv=3)
    set_random_state(classifier)

    # Let the model compute the class frequencies
    classifier.set_params(class_weight='balanced')
    coef_balanced = classifier.fit(X, y).coef_.copy()

    # Count each label occurrence to reweight manually
    n_samples = len(y)
    n_classes = float(len(np.unique(y)))

    class_weight = {1: n_samples / (np.sum(y == 1) * n_classes),
                    -1: n_samples / (np.sum(y == -1) * n_classes)}
    classifier.set_params(class_weight=class_weight)
    coef_manual = classifier.fit(X, y).coef_.copy()

    assert_allclose(coef_balanced, coef_manual,
                    err_msg="Classifier %s is not computing"
                    " class_weight=balanced properly."
                    % name)


@ignore_warnings(category=FutureWarning)
def check_estimators_overwrite_params(name, estimator_orig, strict_mode=True):
    X, y = make_blobs(random_state=0, n_samples=21)
    # some want non-negative input
    X -= X.min()
    X = _pairwise_estimator_convert_X(X, estimator_orig, kernel=rbf_kernel)
    estimator = clone(estimator_orig)
    y = _enforce_estimator_tags_y(estimator, y)

    set_random_state(estimator)

    # Make a physical copy of the original estimator parameters before fitting.
    params = estimator.get_params()
    original_params = deepcopy(params)

    # Fit the model
    estimator.fit(X, y)

    # Compare the state of the model parameters with the original parameters
    new_params = estimator.get_params()
    for param_name, original_value in original_params.items():
        new_value = new_params[param_name]

        # We should never change or mutate the internal state of input
        # parameters by default. To check this we use the joblib.hash function
        # that introspects recursively any subobjects to compute a checksum.
        # The only exception to this rule of immutable constructor parameters
        # is possible RandomState instance but in this check we explicitly
        # fixed the random_state params recursively to be integer seeds.
        assert joblib.hash(new_value) == joblib.hash(original_value), (
            "Estimator %s should not change or mutate "
            " the parameter %s from %s to %s during fit."
            % (name, param_name, original_value, new_value))


@ignore_warnings(category=FutureWarning)
def check_no_attributes_set_in_init(name, estimator_orig, strict_mode=True):
    """Check setting during init."""
    estimator = clone(estimator_orig)
    if hasattr(type(estimator).__init__, "deprecated_original"):
        return

    init_params = _get_args(type(estimator).__init__)
    if IS_PYPY:
        # __init__ signature has additional objects in PyPy
        for key in ['obj']:
            if key in init_params:
                init_params.remove(key)
    parents_init_params = [param for params_parent in
                           (_get_args(parent) for parent in
                            type(estimator).__mro__)
                           for param in params_parent]

    # Test for no setting apart from parameters during init
    invalid_attr = (set(vars(estimator)) - set(init_params)
                    - set(parents_init_params))
    assert not invalid_attr, (
            "Estimator %s should not set any attribute apart"
            " from parameters during init. Found attributes %s."
            % (name, sorted(invalid_attr)))
    # Ensure that each parameter is set in init
    invalid_attr = set(init_params) - set(vars(estimator)) - {"self"}
    assert not invalid_attr, (
            "Estimator %s should store all parameters"
            " as an attribute during init. Did not find "
            "attributes %s."
            % (name, sorted(invalid_attr)))


@ignore_warnings(category=FutureWarning)
def check_sparsify_coefficients(name, estimator_orig, strict_mode=True):
    X = np.array([[-2, -1], [-1, -1], [-1, -2], [1, 1], [1, 2], [2, 1],
                  [-1, -2], [2, 2], [-2, -2]])
    y = np.array([1, 1, 1, 2, 2, 2, 3, 3, 3])
    y = _enforce_estimator_tags_y(estimator_orig, y)
    est = clone(estimator_orig)

    est.fit(X, y)
    pred_orig = est.predict(X)

    # test sparsify with dense inputs
    est.sparsify()
    assert sparse.issparse(est.coef_)
    pred = est.predict(X)
    assert_array_equal(pred, pred_orig)

    # pickle and unpickle with sparse coef_
    est = pickle.loads(pickle.dumps(est))
    assert sparse.issparse(est.coef_)
    pred = est.predict(X)
    assert_array_equal(pred, pred_orig)


@ignore_warnings(category=FutureWarning)
def check_classifier_data_not_an_array(name, estimator_orig, strict_mode=True):
    X = np.array([[3, 0], [0, 1], [0, 2], [1, 1], [1, 2], [2, 1],
                  [0, 3], [1, 0], [2, 0], [4, 4], [2, 3], [3, 2]])
    X = _pairwise_estimator_convert_X(X, estimator_orig)
    y = np.array([1, 1, 1, 2, 2, 2, 1, 1, 1, 2, 2, 2])
    y = _enforce_estimator_tags_y(estimator_orig, y)
    for obj_type in ["NotAnArray", "PandasDataframe"]:
        check_estimators_data_not_an_array(name, estimator_orig, X, y,
                                           obj_type)


@ignore_warnings(category=FutureWarning)
def check_regressor_data_not_an_array(name, estimator_orig, strict_mode=True):
    X, y = _regression_dataset()
    X = _pairwise_estimator_convert_X(X, estimator_orig)
    y = _enforce_estimator_tags_y(estimator_orig, y)
    for obj_type in ["NotAnArray", "PandasDataframe"]:
        check_estimators_data_not_an_array(name, estimator_orig, X, y,
                                           obj_type)


@ignore_warnings(category=FutureWarning)
def check_estimators_data_not_an_array(name, estimator_orig, X, y, obj_type,
                                       strict_mode=True):
    if name in CROSS_DECOMPOSITION:
        raise SkipTest("Skipping check_estimators_data_not_an_array "
                       "for cross decomposition module as estimators "
                       "are not deterministic.")
    # separate estimators to control random seeds
    estimator_1 = clone(estimator_orig)
    estimator_2 = clone(estimator_orig)
    set_random_state(estimator_1)
    set_random_state(estimator_2)

    if obj_type not in ["NotAnArray", 'PandasDataframe']:
        raise ValueError("Data type {0} not supported".format(obj_type))

    if obj_type == "NotAnArray":
        y_ = _NotAnArray(np.asarray(y))
        X_ = _NotAnArray(np.asarray(X))
    else:
        # Here pandas objects (Series and DataFrame) are tested explicitly
        # because some estimators may handle them (especially their indexing)
        # specially.
        try:
            import pandas as pd
            y_ = np.asarray(y)
            if y_.ndim == 1:
                y_ = pd.Series(y_)
            else:
                y_ = pd.DataFrame(y_)
            X_ = pd.DataFrame(np.asarray(X))

        except ImportError:
            raise SkipTest("pandas is not installed: not checking estimators "
                           "for pandas objects.")

    # fit
    estimator_1.fit(X_, y_)
    pred1 = estimator_1.predict(X_)
    estimator_2.fit(X, y)
    pred2 = estimator_2.predict(X)
    assert_allclose(pred1, pred2, atol=1e-2, err_msg=name)


def check_parameters_default_constructible(name, Estimator, strict_mode=True):
    # test default-constructibility
    # get rid of deprecation warnings

    Estimator = Estimator.__class__

    with ignore_warnings(category=FutureWarning):
        estimator = _construct_instance(Estimator)
        # test cloning
        clone(estimator)
        # test __repr__
        repr(estimator)
        # test that set_params returns self
        assert estimator.set_params() is estimator

        # test if init does nothing but set parameters
        # this is important for grid_search etc.
        # We get the default parameters from init and then
        # compare these against the actual values of the attributes.

        # this comes from getattr. Gets rid of deprecation decorator.
        init = getattr(estimator.__init__, 'deprecated_original',
                       estimator.__init__)

        try:
            def param_filter(p):
                """Identify hyper parameters of an estimator."""
                return (p.name != 'self' and
                        p.kind != p.VAR_KEYWORD and
                        p.kind != p.VAR_POSITIONAL)

            init_params = [p for p in signature(init).parameters.values()
                           if param_filter(p)]

        except (TypeError, ValueError):
            # init is not a python function.
            # true for mixins
            return
        params = estimator.get_params()
        # they can need a non-default argument
        init_params = init_params[len(getattr(
            estimator, '_required_parameters', [])):]

        for init_param in init_params:
            assert init_param.default != init_param.empty, (
                "parameter %s for %s has no default value"
                % (init_param.name, type(estimator).__name__))
            allowed_types = {
                str,
                int,
                float,
                bool,
                tuple,
                type(None),
                type,
                types.FunctionType,
                joblib.Memory,
            }
            # Any numpy numeric such as np.int32.
            allowed_types.update(np.core.numerictypes.allTypes.values())
            assert type(init_param.default) in allowed_types, (
                    f"Parameter '{init_param.name}' of estimator "
                    f"'{Estimator.__name__}' is of type "
                    f"{type(init_param.default).__name__} which is not "
                    f"allowed. All init parameters have to be immutable to "
                    f"make cloning possible. Therefore we restrict the set of "
                    f"legal types to "
                    f"{set(type.__name__ for type in allowed_types)}."
            )
            if init_param.name not in params.keys():
                # deprecated parameter, not in get_params
                assert init_param.default is None, (
                    f"Estimator parameter '{init_param.name}' of estimator "
                    f"'{Estimator.__name__}' is not returned by get_params. "
                    f"If it is deprecated, set its default value to None."
                )
                continue

            param_value = params[init_param.name]
            if isinstance(param_value, np.ndarray):
                assert_array_equal(param_value, init_param.default)
            else:
                failure_text = (
                    f"Parameter {init_param.name} was mutated on init. All "
                    f"parameters must be stored unchanged."
                )
                if is_scalar_nan(param_value):
                    # Allows to set default parameters to np.nan
                    assert param_value is init_param.default, failure_text
                else:
                    assert param_value == init_param.default, failure_text


def _enforce_estimator_tags_y(estimator, y):
    # Estimators with a `requires_positive_y` tag only accept strictly positive
    # data
    if estimator._get_tags()["requires_positive_y"]:
        # Create strictly positive y. The minimal increment above 0 is 1, as
        # y could be of integer dtype.
        y += 1 + abs(y.min())
    # Estimators with a `binary_only` tag only accept up to two unique y values
    if estimator._get_tags()["binary_only"] and y.size > 0:
        y = np.where(y == y.flat[0], y, y.flat[0] + 1)
    # Estimators in mono_output_task_error raise ValueError if y is of 1-D
    # Convert into a 2-D y for those estimators.
    if estimator._get_tags()["multioutput_only"]:
        return np.reshape(y, (-1, 1))
    return y


def _enforce_estimator_tags_x(estimator, X):
    # Pairwise estimators only accept
    # X of shape (`n_samples`, `n_samples`)
    if _is_pairwise(estimator):
        X = X.dot(X.T)
    # Estimators with `1darray` in `X_types` tag only accept
    # X of shape (`n_samples`,)
    if '1darray' in estimator._get_tags()['X_types']:
        X = X[:, 0]
    # Estimators with a `requires_positive_X` tag only accept
    # strictly positive data
    if estimator._get_tags()['requires_positive_X']:
        X -= X.min()
    return X


@ignore_warnings(category=FutureWarning)
def check_non_transformer_estimators_n_iter(name, estimator_orig,
                                            strict_mode=True):
    # Test that estimators that are not transformers with a parameter
    # max_iter, return the attribute of n_iter_ at least 1.

    # These models are dependent on external solvers like
    # libsvm and accessing the iter parameter is non-trivial.
    not_run_check_n_iter = ['Ridge', 'SVR', 'NuSVR', 'NuSVC',
                            'RidgeClassifier', 'SVC', 'RandomizedLasso',
                            'LogisticRegressionCV', 'LinearSVC',
                            'LogisticRegression']

    # Tested in test_transformer_n_iter
    not_run_check_n_iter += CROSS_DECOMPOSITION
    if name in not_run_check_n_iter:
        return

    # LassoLars stops early for the default alpha=1.0 the iris dataset.
    if name == 'LassoLars':
        estimator = clone(estimator_orig).set_params(alpha=0.)
    else:
        estimator = clone(estimator_orig)
    if hasattr(estimator, 'max_iter'):
        iris = load_iris()
        X, y_ = iris.data, iris.target
        y_ = _enforce_estimator_tags_y(estimator, y_)

        set_random_state(estimator, 0)

        estimator.fit(X, y_)

        assert estimator.n_iter_ >= 1


@ignore_warnings(category=FutureWarning)
def check_transformer_n_iter(name, estimator_orig, strict_mode=True):
    # Test that transformers with a parameter max_iter, return the
    # attribute of n_iter_ at least 1.
    estimator = clone(estimator_orig)
    if hasattr(estimator, "max_iter"):
        if name in CROSS_DECOMPOSITION:
            # Check using default data
            X = [[0., 0., 1.], [1., 0., 0.], [2., 2., 2.], [2., 5., 4.]]
            y_ = [[0.1, -0.2], [0.9, 1.1], [0.1, -0.5], [0.3, -0.2]]

        else:
            X, y_ = make_blobs(n_samples=30, centers=[[0, 0, 0], [1, 1, 1]],
                               random_state=0, n_features=2, cluster_std=0.1)
            X -= X.min() - 0.1
        set_random_state(estimator, 0)
        estimator.fit(X, y_)

        # These return a n_iter per component.
        if name in CROSS_DECOMPOSITION:
            for iter_ in estimator.n_iter_:
                assert iter_ >= 1
        else:
            assert estimator.n_iter_ >= 1


@ignore_warnings(category=FutureWarning)
def check_get_params_invariance(name, estimator_orig, strict_mode=True):
    # Checks if get_params(deep=False) is a subset of get_params(deep=True)
    e = clone(estimator_orig)

    shallow_params = e.get_params(deep=False)
    deep_params = e.get_params(deep=True)

    assert all(item in deep_params.items() for item in
               shallow_params.items())


@ignore_warnings(category=FutureWarning)
def check_set_params(name, estimator_orig, strict_mode=True):
    # Check that get_params() returns the same thing
    # before and after set_params() with some fuzz
    estimator = clone(estimator_orig)

    orig_params = estimator.get_params(deep=False)
    msg = "get_params result does not match what was passed to set_params"

    estimator.set_params(**orig_params)
    curr_params = estimator.get_params(deep=False)
    assert set(orig_params.keys()) == set(curr_params.keys()), msg
    for k, v in curr_params.items():
        assert orig_params[k] is v, msg

    # some fuzz values
    test_values = [-np.inf, np.inf, None]

    test_params = deepcopy(orig_params)
    for param_name in orig_params.keys():
        default_value = orig_params[param_name]
        for value in test_values:
            test_params[param_name] = value
            try:
                estimator.set_params(**test_params)
            except (TypeError, ValueError) as e:
                e_type = e.__class__.__name__
                # Exception occurred, possibly parameter validation
                warnings.warn("{0} occurred during set_params of param {1} on "
                              "{2}. It is recommended to delay parameter "
                              "validation until fit.".format(e_type,
                                                             param_name,
                                                             name))

                change_warning_msg = "Estimator's parameters changed after " \
                                     "set_params raised {}".format(e_type)
                params_before_exception = curr_params
                curr_params = estimator.get_params(deep=False)
                try:
                    assert (set(params_before_exception.keys()) ==
                            set(curr_params.keys()))
                    for k, v in curr_params.items():
                        assert params_before_exception[k] is v
                except AssertionError:
                    warnings.warn(change_warning_msg)
            else:
                curr_params = estimator.get_params(deep=False)
                assert (set(test_params.keys()) ==
                        set(curr_params.keys())), msg
                for k, v in curr_params.items():
                    assert test_params[k] is v, msg
        test_params[param_name] = default_value


@ignore_warnings(category=FutureWarning)
def check_classifiers_regression_target(name, estimator_orig,
                                        strict_mode=True):
    # Check if classifier throws an exception when fed regression targets

    X, y = _regression_dataset()

    X = X + 1 + abs(X.min(axis=0))  # be sure that X is non-negative
    e = clone(estimator_orig)
    msg = "Unknown label type: "
    if not e._get_tags()["no_validation"]:
        with raises(ValueError, match=msg):
            e.fit(X, y)


@ignore_warnings(category=FutureWarning)
def check_decision_proba_consistency(name, estimator_orig, strict_mode=True):
    # Check whether an estimator having both decision_function and
    # predict_proba methods has outputs with perfect rank correlation.

    centers = [(2, 2), (4, 4)]
    X, y = make_blobs(n_samples=100, random_state=0, n_features=4,
                      centers=centers, cluster_std=1.0, shuffle=True)
    X_test = np.random.randn(20, 2) + 4
    estimator = clone(estimator_orig)

    if (hasattr(estimator, "decision_function") and
            hasattr(estimator, "predict_proba")):

        estimator.fit(X, y)
        # Since the link function from decision_function() to predict_proba()
        # is sometimes not precise enough (typically expit), we round to the
        # 10th decimal to avoid numerical issues.
        a = estimator.predict_proba(X_test)[:, 1].round(decimals=10)
        b = estimator.decision_function(X_test).round(decimals=10)
        assert_array_equal(rankdata(a), rankdata(b))


def check_outliers_fit_predict(name, estimator_orig, strict_mode=True):
    # Check fit_predict for outlier detectors.

    n_samples = 300
    X, _ = make_blobs(n_samples=n_samples, random_state=0)
    X = shuffle(X, random_state=7)
    n_samples, n_features = X.shape
    estimator = clone(estimator_orig)

    set_random_state(estimator)

    y_pred = estimator.fit_predict(X)
    assert y_pred.shape == (n_samples,)
    assert y_pred.dtype.kind == 'i'
    assert_array_equal(np.unique(y_pred), np.array([-1, 1]))

    # check fit_predict = fit.predict when the estimator has both a predict and
    # a fit_predict method. recall that it is already assumed here that the
    # estimator has a fit_predict method
    if hasattr(estimator, 'predict'):
        y_pred_2 = estimator.fit(X).predict(X)
        assert_array_equal(y_pred, y_pred_2)

    if hasattr(estimator, "contamination"):
        # proportion of outliers equal to contamination parameter when not
        # set to 'auto'
        expected_outliers = 30
        contamination = float(expected_outliers)/n_samples
        estimator.set_params(contamination=contamination)
        y_pred = estimator.fit_predict(X)

        num_outliers = np.sum(y_pred != 1)
        # num_outliers should be equal to expected_outliers unless
        # there are ties in the decision_function values. this can
        # only be tested for estimators with a decision_function
        # method
        if (num_outliers != expected_outliers and
                hasattr(estimator, 'decision_function')):
            decision = estimator.decision_function(X)
            check_outlier_corruption(num_outliers, expected_outliers, decision)

        # raises error when contamination is a scalar and not in [0,1]
        for contamination in [-0.5, 2.3]:
            estimator.set_params(contamination=contamination)
            with raises(ValueError):
                estimator.fit_predict(X)


def check_fit_non_negative(name, estimator_orig, strict_mode=True):
    # Check that proper warning is raised for non-negative X
    # when tag requires_positive_X is present
    X = np.array([[-1., 1], [-1., 1]])
    y = np.array([1, 2])
    estimator = clone(estimator_orig)
    if strict_mode:
        with raises(ValueError, match="Negative values in data passed to"):
            estimator.fit(X, y)
    else:  # Don't check error message if strict mode is off
        with raises(ValueError):
            estimator.fit(X, y)


def check_fit_idempotent(name, estimator_orig, strict_mode=True):
    # Check that est.fit(X) is the same as est.fit(X).fit(X). Ideally we would
    # check that the estimated parameters during training (e.g. coefs_) are
    # the same, but having a universal comparison function for those
    # attributes is difficult and full of edge cases. So instead we check that
    # predict(), predict_proba(), decision_function() and transform() return
    # the same results.

    check_methods = ["predict", "transform", "decision_function",
                     "predict_proba"]
    rng = np.random.RandomState(0)

    estimator = clone(estimator_orig)
    set_random_state(estimator)
    if 'warm_start' in estimator.get_params().keys():
        estimator.set_params(warm_start=False)

    n_samples = 100
    X = rng.normal(loc=100, size=(n_samples, 2))
    X = _pairwise_estimator_convert_X(X, estimator)
    if is_regressor(estimator_orig):
        y = rng.normal(size=n_samples)
    else:
        y = rng.randint(low=0, high=2, size=n_samples)
    y = _enforce_estimator_tags_y(estimator, y)

    train, test = next(ShuffleSplit(test_size=.2, random_state=rng).split(X))
    X_train, y_train = _safe_split(estimator, X, y, train)
    X_test, y_test = _safe_split(estimator, X, y, test, train)

    # Fit for the first time
    estimator.fit(X_train, y_train)

    result = {method: getattr(estimator, method)(X_test)
              for method in check_methods
              if hasattr(estimator, method)}

    # Fit again
    set_random_state(estimator)
    estimator.fit(X_train, y_train)

    for method in check_methods:
        if hasattr(estimator, method):
            new_result = getattr(estimator, method)(X_test)
            if np.issubdtype(new_result.dtype, np.floating):
                tol = 2*np.finfo(new_result.dtype).eps
            else:
                tol = 2*np.finfo(np.float64).eps
            assert_allclose_dense_sparse(
                result[method], new_result,
                atol=max(tol, 1e-9), rtol=max(tol, 1e-7),
                err_msg="Idempotency check failed for method {}".format(method)
            )


def check_n_features_in(name, estimator_orig, strict_mode=True):
    # Make sure that n_features_in_ attribute doesn't exist until fit is
    # called, and that its value is correct.

    rng = np.random.RandomState(0)

    estimator = clone(estimator_orig)
    set_random_state(estimator)
    if 'warm_start' in estimator.get_params():
        estimator.set_params(warm_start=False)

    n_samples = 100
    X = rng.normal(loc=100, size=(n_samples, 2))
    X = _pairwise_estimator_convert_X(X, estimator)
    if is_regressor(estimator_orig):
        y = rng.normal(size=n_samples)
    else:
        y = rng.randint(low=0, high=2, size=n_samples)
    y = _enforce_estimator_tags_y(estimator, y)

    assert not hasattr(estimator, 'n_features_in_')
    estimator.fit(X, y)
    if hasattr(estimator, 'n_features_in_'):
        assert estimator.n_features_in_ == X.shape[1]
    else:
        warnings.warn(
            "As of scikit-learn 0.23, estimators should expose a "
            "n_features_in_ attribute, unless the 'no_validation' tag is "
            "True. This attribute should be equal to the number of features "
            "passed to the fit method. "
            "An error will be raised from version 0.25 when calling "
            "check_estimator(). "
            "See SLEP010: "
            "https://scikit-learn-enhancement-proposals.readthedocs.io/en/latest/slep010/proposal.html",  # noqa
            FutureWarning
        )


def check_requires_y_none(name, estimator_orig, strict_mode=True):
    # Make sure that an estimator with requires_y=True fails gracefully when
    # given y=None

    rng = np.random.RandomState(0)

    estimator = clone(estimator_orig)
    set_random_state(estimator)

    n_samples = 100
    X = rng.normal(loc=100, size=(n_samples, 2))
    X = _pairwise_estimator_convert_X(X, estimator)

    warning_msg = ("As of scikit-learn 0.23, estimators should have a "
                   "'requires_y' tag set to the appropriate value. "
                   "The default value of the tag is False. "
                   "An error will be raised from version 0.25 when calling "
                   "check_estimator() if the tag isn't properly set.")

    expected_err_msgs = (
        "requires y to be passed, but the target y is None",
        "Expected array-like (array or non-string sequence), got None",
        "y should be a 1d array"
    )

    try:
        estimator.fit(X, None)
    except ValueError as ve:
        if not any(msg in str(ve) for msg in expected_err_msgs):
            warnings.warn(warning_msg, FutureWarning)


def _accumulate_estimator_names(estimator, names):
    for attribute_name in ["estimator_", "base_estimator_"]:
        base_estimator = getattr(estimator, attribute_name, None)
        if base_estimator is not None:
            names.append(base_estimator.__class__.__name__)
            _accumulate_estimator_names(base_estimator, names)


def check_n_features_in_after_fitting(name, estimator_orig, strict_mode=True):
    # Make sure that n_features_in are checked after fitting
    tags = estimator_orig._get_tags()

    if "2darray" not in tags["X_types"] or tags["no_validation"]:
        return

    rng = np.random.RandomState(0)

    estimator = clone(estimator_orig)
    set_random_state(estimator)
    if 'warm_start' in estimator.get_params():
        estimator.set_params(warm_start=False)

    n_samples = 100
    X = rng.normal(loc=100, size=(n_samples, 2))
    X = _pairwise_estimator_convert_X(X, estimator)
    if is_regressor(estimator):
        y = rng.normal(size=n_samples)
    else:
        y = rng.randint(low=0, high=2, size=n_samples)
    y = _enforce_estimator_tags_y(estimator, y)

    estimator.fit(X, y)
    assert estimator.n_features_in_ == X.shape[1]

    # check methods will check n_features_in_
    check_methods = ["predict", "transform", "decision_function",
                     "predict_proba"]
    X_bad = X[:, [1]]
<<<<<<< HEAD
    names = [name]
    _accumulate_estimator_names(estimator, names)
    names = "|".join(names)
    msg = (f"X has 1 features, but ({names}) is expecting {X.shape[1]} "
=======

    msg = (f"X has 1 features, but \\w+ is expecting {X.shape[1]} "
>>>>>>> 6b61d62c
           "features as input")
    for method in check_methods:
        if not hasattr(estimator, method):
            continue
        with raises(ValueError, match=msg):
            getattr(estimator, method)(X_bad)

    # partial_fit will check in the second call
    if not hasattr(estimator, "partial_fit"):
        return

    estimator = clone(estimator_orig)
    if is_classifier(estimator):
        estimator.partial_fit(X, y, classes=np.unique(y))
    else:
        estimator.partial_fit(X, y)
    assert estimator.n_features_in_ == X.shape[1]

    with raises(ValueError, match=msg):
        estimator.partial_fit(X_bad, y)


# set of checks that are completely strict, i.e. they have no non-strict part
_FULLY_STRICT_CHECKS = set([
    'check_n_features_in',
])<|MERGE_RESOLUTION|>--- conflicted
+++ resolved
@@ -3143,14 +3143,6 @@
             warnings.warn(warning_msg, FutureWarning)
 
 
-def _accumulate_estimator_names(estimator, names):
-    for attribute_name in ["estimator_", "base_estimator_"]:
-        base_estimator = getattr(estimator, attribute_name, None)
-        if base_estimator is not None:
-            names.append(base_estimator.__class__.__name__)
-            _accumulate_estimator_names(base_estimator, names)
-
-
 def check_n_features_in_after_fitting(name, estimator_orig, strict_mode=True):
     # Make sure that n_features_in are checked after fitting
     tags = estimator_orig._get_tags()
@@ -3181,15 +3173,8 @@
     check_methods = ["predict", "transform", "decision_function",
                      "predict_proba"]
     X_bad = X[:, [1]]
-<<<<<<< HEAD
-    names = [name]
-    _accumulate_estimator_names(estimator, names)
-    names = "|".join(names)
-    msg = (f"X has 1 features, but ({names}) is expecting {X.shape[1]} "
-=======
 
     msg = (f"X has 1 features, but \\w+ is expecting {X.shape[1]} "
->>>>>>> 6b61d62c
            "features as input")
     for method in check_methods:
         if not hasattr(estimator, method):

"""Various utilities to check the compatibility of estimators with scikit-learn API."""

# Authors: The scikit-learn developers
# SPDX-License-Identifier: BSD-3-Clause

import pickle
import re
import warnings
from contextlib import nullcontext
from copy import deepcopy
from functools import partial, wraps
from inspect import signature
from numbers import Integral, Real

import joblib
import numpy as np
from scipy import sparse
from scipy.stats import rankdata

from .. import config_context
from ..base import (
    ClusterMixin,
    clone,
    is_classifier,
    is_outlier_detector,
    is_regressor,
)
from ..datasets import (
    load_iris,
    make_blobs,
    make_classification,
    make_multilabel_classification,
    make_regression,
)
from ..exceptions import DataConversionWarning, NotFittedError, SkipTestWarning
from ..linear_model._base import LinearClassifierMixin
from ..metrics import accuracy_score, adjusted_rand_score, f1_score
from ..metrics.pairwise import linear_kernel, pairwise_distances, rbf_kernel
from ..model_selection import LeaveOneGroupOut, ShuffleSplit, train_test_split
from ..model_selection._validation import _safe_split
from ..pipeline import make_pipeline
from ..preprocessing import StandardScaler, scale
from ..utils._array_api import (
    _atol_for_type,
    _convert_to_numpy,
    get_namespace,
    yield_namespace_device_dtype_combinations,
)
from ..utils._array_api import device as array_device
from ..utils._param_validation import (
    InvalidParameterError,
    generate_invalid_param_val,
    make_constraint,
)
from . import shuffle
from ._missing import is_scalar_nan
from ._param_validation import Interval
from ._tags import Tags, get_tags
from ._test_common.instance_generator import (
    CROSS_DECOMPOSITION,
    _get_check_estimator_ids,
    _yield_instances_for_check,
)
from ._testing import (
    SkipTest,
    _array_api_for_tests,
    _get_args,
    assert_allclose,
    assert_allclose_dense_sparse,
    assert_array_almost_equal,
    assert_array_equal,
    assert_array_less,
    create_memmap_backed_data,
    ignore_warnings,
    raises,
    set_random_state,
)
from .fixes import SPARSE_ARRAY_PRESENT
from .validation import _num_samples, check_is_fitted, has_fit_parameter

REGRESSION_DATASET = None


def _yield_api_checks(estimator):
    yield check_estimator_repr
    yield check_no_attributes_set_in_init
    yield check_fit_score_takes_y
    yield check_estimators_overwrite_params
    yield check_do_not_raise_errors_in_init_or_set_params


def _yield_dataframe_checks(estimator):
    yield check_n_features_in_after_fitting


def _yield_checks(estimator):
    name = estimator.__class__.__name__
    tags = get_tags(estimator)

    yield check_estimators_dtypes
    if has_fit_parameter(estimator, "sample_weight"):
        yield check_sample_weights_pandas_series
        yield check_sample_weights_not_an_array
        yield check_sample_weights_list
        if not tags.input_tags.pairwise:
            # We skip pairwise because the data is not pairwise
            yield check_sample_weights_shape
            yield check_sample_weights_not_overwritten
            yield partial(check_sample_weights_invariance, kind="ones")
            yield partial(check_sample_weights_invariance, kind="zeros")
    yield check_estimators_fit_returns_self
    yield partial(check_estimators_fit_returns_self, readonly_memmap=True)

    # Check that all estimator yield informative messages when
    # trained on empty datasets
    if not tags.no_validation:
        yield check_complex_data
        yield check_dtype_object
        yield check_estimators_empty_data_messages

    if name not in CROSS_DECOMPOSITION:
        # cross-decomposition's "transform" returns X and Y
        yield check_pipeline_consistency

    if not tags.input_tags.allow_nan and not tags.no_validation:
        # Test that all estimators check their input for NaN's and infs
        yield check_estimators_nan_inf

    if tags.input_tags.pairwise:
        # Check that pairwise estimator throws error on non-square input
        yield check_nonsquare_error

    if hasattr(estimator, "sparsify"):
        yield check_sparsify_coefficients

    yield check_estimator_sparse_array
    yield check_estimator_sparse_matrix

    # Test that estimators can be pickled, and once pickled
    # give the same answer as before.
    yield check_estimators_pickle
    yield partial(check_estimators_pickle, readonly_memmap=True)

    yield check_estimator_get_tags_default_keys
    yield check_estimator_tags_renamed

    if tags.array_api_support:
        for check in _yield_array_api_checks(estimator):
            yield check

    yield check_f_contiguous_array_estimator


def _yield_classifier_checks(classifier):
    tags = get_tags(classifier)

    # test classifiers can handle non-array data and pandas objects
    yield check_classifier_data_not_an_array
    # test classifiers trained on a single label always return this label
    yield check_classifiers_one_label
    yield check_classifiers_one_label_sample_weights
    yield check_classifiers_classes
    yield check_estimators_partial_fit_n_features
    if tags.target_tags.multi_output:
        yield check_classifier_multioutput
    # basic consistency testing
    yield check_classifiers_train
    yield partial(check_classifiers_train, readonly_memmap=True)
    yield partial(check_classifiers_train, readonly_memmap=True, X_dtype="float32")
    yield check_classifiers_regression_target
    if tags.classifier_tags.multi_label:
        yield check_classifiers_multilabel_representation_invariance
        yield check_classifiers_multilabel_output_format_predict
        yield check_classifiers_multilabel_output_format_predict_proba
        yield check_classifiers_multilabel_output_format_decision_function
    if not tags.no_validation:
        yield check_supervised_y_no_nan
        if tags.target_tags.single_output:
            yield check_supervised_y_2d
    if tags.requires_fit:
        yield check_estimators_unfitted
    if "class_weight" in classifier.get_params().keys():
        yield check_class_weight_classifiers

    yield check_non_transformer_estimators_n_iter
    # test if predict_proba is a monotonic transformation of decision_function
    yield check_decision_proba_consistency

    if isinstance(classifier, LinearClassifierMixin):
        if "class_weight" in classifier.get_params().keys():
            yield check_class_weight_balanced_linear_classifier
    if (
        isinstance(classifier, LinearClassifierMixin)
        and "class_weight" in classifier.get_params().keys()
    ):
        yield check_class_weight_balanced_linear_classifier


@ignore_warnings(category=FutureWarning)
def check_supervised_y_no_nan(name, estimator_orig):
    # Checks that the Estimator targets are not NaN.
    estimator = clone(estimator_orig)
    rng = np.random.RandomState(888)
    X = rng.standard_normal(size=(10, 5))

    for value in [np.nan, np.inf]:
        y = np.full(10, value)
        y = _enforce_estimator_tags_y(estimator, y)

        module_name = estimator.__module__
        if module_name.startswith("sklearn.") and not (
            "test_" in module_name or module_name.endswith("_testing")
        ):
            # In scikit-learn we want the error message to mention the input
            # name and be specific about the kind of unexpected value.
            if np.isinf(value):
                match = (
                    r"Input (y|Y) contains infinity or a value too large for"
                    r" dtype\('float64'\)."
                )
            else:
                match = r"Input (y|Y) contains NaN."
        else:
            # Do not impose a particular error message to third-party libraries.
            match = None
        err_msg = (
            f"Estimator {name} should have raised error on fitting array y with inf"
            " value."
        )
        with raises(ValueError, match=match, err_msg=err_msg):
            estimator.fit(X, y)


def _yield_regressor_checks(regressor):
    tags = get_tags(regressor)
    # TODO: test with intercept
    # TODO: test with multiple responses
    # basic testing
    yield check_regressors_train
    yield partial(check_regressors_train, readonly_memmap=True)
    yield partial(check_regressors_train, readonly_memmap=True, X_dtype="float32")
    yield check_regressor_data_not_an_array
    yield check_estimators_partial_fit_n_features
    if tags.target_tags.multi_output:
        yield check_regressor_multioutput
    yield check_regressors_no_decision_function
    if not tags.no_validation and tags.target_tags.single_output:
        yield check_supervised_y_2d
    yield check_supervised_y_no_nan
    name = regressor.__class__.__name__
    if name != "CCA":
        # check that the regressor handles int input
        yield check_regressors_int
    if tags.requires_fit:
        yield check_estimators_unfitted
    yield check_non_transformer_estimators_n_iter


def _yield_transformer_checks(transformer):
    tags = get_tags(transformer)
    # All transformers should either deal with sparse data or raise an
    # exception with type TypeError and an intelligible error message
    if not tags.no_validation:
        yield check_transformer_data_not_an_array
    # these don't actually fit the data, so don't raise errors
    yield check_transformer_general
    if tags.transformer_tags.preserves_dtype:
        yield check_transformer_preserve_dtypes
    yield partial(check_transformer_general, readonly_memmap=True)
    if get_tags(transformer).requires_fit:
        yield check_transformers_unfitted
    else:
        yield check_transformers_unfitted_stateless
    # Dependent on external solvers and hence accessing the iter
    # param is non-trivial.
    external_solver = [
        "Isomap",
        "KernelPCA",
        "LocallyLinearEmbedding",
        "RandomizedLasso",
        "LogisticRegressionCV",
        "BisectingKMeans",
    ]

    name = transformer.__class__.__name__
    if name not in external_solver:
        yield check_transformer_n_iter


def _yield_clustering_checks(clusterer):
    yield check_clusterer_compute_labels_predict
    name = clusterer.__class__.__name__
    if name not in ("WardAgglomeration", "FeatureAgglomeration"):
        # this is clustering on the features
        # let's not test that here.
        yield check_clustering
        yield partial(check_clustering, readonly_memmap=True)
        yield check_estimators_partial_fit_n_features
    if not hasattr(clusterer, "transform"):
        yield check_non_transformer_estimators_n_iter


def _yield_outliers_checks(estimator):
    # checks for the contamination parameter
    if hasattr(estimator, "contamination"):
        yield check_outlier_contamination

    # checks for outlier detectors that have a fit_predict method
    if hasattr(estimator, "fit_predict"):
        yield check_outliers_fit_predict

    # checks for estimators that can be used on a test set
    if hasattr(estimator, "predict"):
        yield check_outliers_train
        yield partial(check_outliers_train, readonly_memmap=True)
        # test outlier detectors can handle non-array data
        yield check_classifier_data_not_an_array
        # test if NotFittedError is raised
        if get_tags(estimator).requires_fit:
            yield check_estimators_unfitted
    yield check_non_transformer_estimators_n_iter


def _yield_array_api_checks(estimator):
    for (
        array_namespace,
        device,
        dtype_name,
    ) in yield_namespace_device_dtype_combinations():
        yield partial(
            check_array_api_input,
            array_namespace=array_namespace,
            dtype_name=dtype_name,
            device=device,
        )


def _yield_all_checks(estimator, dataframe: bool, legacy: bool):
    name = estimator.__class__.__name__
    tags = get_tags(estimator)
    if not tags.input_tags.two_d_array:
        warnings.warn(
            "Can't test estimator {} which requires input  of type {}".format(
                name, tags.input_tags
            ),
            SkipTestWarning,
        )
        return
    if tags._skip_test:
        warnings.warn(
            "Explicit SKIP via _skip_test tag for estimator {}.".format(name),
            SkipTestWarning,
        )
        return

    for check in _yield_api_checks(estimator):
        yield check

    if dataframe:
        for check in _yield_dataframe_checks(estimator):
            yield check

    if not legacy:
        return  # pragma: no cover

    for check in _yield_checks(estimator):
        yield check
    if is_classifier(estimator):
        for check in _yield_classifier_checks(estimator):
            yield check
    if is_regressor(estimator):
        for check in _yield_regressor_checks(estimator):
            yield check
    if hasattr(estimator, "transform"):
        for check in _yield_transformer_checks(estimator):
            yield check
    if isinstance(estimator, ClusterMixin):
        for check in _yield_clustering_checks(estimator):
            yield check
    if is_outlier_detector(estimator):
        for check in _yield_outliers_checks(estimator):
            yield check
    yield check_parameters_default_constructible
    if not tags.non_deterministic:
        yield check_methods_sample_order_invariance
        yield check_methods_subset_invariance
    yield check_fit2d_1sample
    yield check_fit2d_1feature
    yield check_get_params_invariance
    yield check_set_params
    yield check_dict_unchanged
    yield check_dont_overwrite_parameters
    yield check_fit_idempotent
    yield check_fit_check_is_fitted
    if not tags.no_validation:
        yield check_n_features_in
        yield check_fit1d
        yield check_fit2d_predict1d
        if tags.target_tags.required:
            yield check_requires_y_none
    if tags.input_tags.positive_only:
        yield check_fit_non_negative


def _maybe_mark_xfail(estimator, check, pytest):
    # Mark (estimator, check) pairs as XFAIL if needed (see conditions in
    # _should_be_skipped_or_marked())
    # This is similar to _maybe_skip(), but this one is used by
    # @parametrize_with_checks() instead of check_estimator()

    should_be_marked, reason = _should_be_skipped_or_marked(estimator, check)
    if not should_be_marked:
        return estimator, check
    else:
        return pytest.param(estimator, check, marks=pytest.mark.xfail(reason=reason))


def _maybe_skip(estimator, check):
    # Wrap a check so that it's skipped if needed (see conditions in
    # _should_be_skipped_or_marked())
    # This is similar to _maybe_mark_xfail(), but this one is used by
    # check_estimator() instead of @parametrize_with_checks which requires
    # pytest
    should_be_skipped, reason = _should_be_skipped_or_marked(estimator, check)
    if not should_be_skipped:
        return check

    check_name = check.func.__name__ if isinstance(check, partial) else check.__name__

    @wraps(check)
    def wrapped(*args, **kwargs):
        raise SkipTest(
            f"Skipping {check_name} for {estimator.__class__.__name__}: {reason}"
        )

    return wrapped


def _should_be_skipped_or_marked(estimator, check):
    # Return whether a check should be skipped (when using check_estimator())
    # or marked as XFAIL (when using @parametrize_with_checks()), along with a
    # reason.
    # Currently, a check should be skipped or marked if
    # the check is in the _xfail_checks tag of the estimator

    check_name = check.func.__name__ if isinstance(check, partial) else check.__name__

    xfail_checks = get_tags(estimator)._xfail_checks or {}
    if check_name in xfail_checks:
        return True, xfail_checks[check_name]

    return False, "placeholder reason that will never be used"


def parametrize_with_checks(estimators, *, dataframe: bool = True, legacy: bool = True):
    """Pytest specific decorator for parametrizing estimator checks.

    Checks are categorised into the following groups:

        - API checks: a set of checks to ensure API compatibility with scikit-learn.
          Refer to https://scikit-learn.org/dev/developers/develop.html a requirement of
          scikit-learn estimators.
        - legacy: a set of checks which gradually will be grouped into other categories.

    The `id` of each check is set to be a pprint version of the estimator
    and the name of the check with its keyword arguments.
    This allows to use `pytest -k` to specify which tests to run::

        pytest test_check_estimators.py -k check_estimators_fit_returns_self

    Parameters
    ----------
    estimators : list of estimators instances
        Estimators to generated checks for.

        .. versionchanged:: 0.24
           Passing a class was deprecated in version 0.23, and support for
           classes was removed in 0.24. Pass an instance instead.

        .. versionadded:: 0.24


    dataframe : bool, default=True
        Whether to included checks related to inspecting feature counts and feature
        names. Theese checks might include `polars` or `pandas` to be installed, and are
        automatically skipped if otherwise.

        .. versionadded:: 1.6

    legacy : bool, default=True
        Whether to include legacy checks. Over time we remove checks from this category
        and move them into their specific category.

        .. versionadded:: 1.6

    Returns
    -------
    decorator : `pytest.mark.parametrize`

    See Also
    --------
    check_estimator : Check if estimator adheres to scikit-learn conventions.

    Examples
    --------
    >>> from sklearn.utils.estimator_checks import parametrize_with_checks
    >>> from sklearn.linear_model import LogisticRegression
    >>> from sklearn.tree import DecisionTreeRegressor

    >>> @parametrize_with_checks([LogisticRegression(),
    ...                           DecisionTreeRegressor()])
    ... def test_sklearn_compatible_estimator(estimator, check):
    ...     check(estimator)

    """
    import pytest

    if any(isinstance(est, type) for est in estimators):
        msg = (
            "Passing a class was deprecated in version 0.23 "
            "and isn't supported anymore from 0.24."
            "Please pass an instance instead."
        )
        raise TypeError(msg)

    def checks_generator():
        for estimator in estimators:
            # First check that the estimator is cloneable which is needed for the rest
            # of the checks to run
            name = type(estimator).__name__
<<<<<<< HEAD
            for check in _yield_all_checks(
                estimator, dataframe=dataframe, legacy=legacy
            ):
                check = partial(check, name)
                yield _maybe_mark_xfail(estimator, check, pytest)
=======
            yield estimator, partial(check_estimator_cloneable, name)
            for check in _yield_all_checks(estimator, legacy=legacy):
                check_with_name = partial(check, name)
                for check_instance in _yield_instances_for_check(check, estimator):
                    yield _maybe_mark_xfail(check_instance, check_with_name, pytest)
>>>>>>> f6f6b776

    return pytest.mark.parametrize(
        "estimator, check", checks_generator(), ids=_get_check_estimator_ids
    )


def check_estimator(
    estimator=None, generate_only=False, *, dataframe: bool = True, legacy: bool = True
):
    """Check if estimator adheres to scikit-learn conventions.

    This function will run an extensive test-suite for input validation,
    shapes, etc, making sure that the estimator complies with `scikit-learn`
    conventions as detailed in :ref:`rolling_your_own_estimator`.
    Additional tests for classifiers, regressors, clustering or transformers
    will be run if the Estimator class inherits from the corresponding mixin
    from sklearn.base.

    Setting `generate_only=True` returns a generator that yields (estimator,
    check) tuples where the check can be called independently from each
    other, i.e. `check(estimator)`. This allows all checks to be run
    independently and report the checks that are failing.

    scikit-learn provides a pytest specific decorator,
    :func:`~sklearn.utils.estimator_checks.parametrize_with_checks`, making it
    easier to test multiple estimators.

    Checks are categorised into the following groups:

        - API checks: a set of checks to ensure API compatibility with scikit-learn.
          Refer to https://scikit-learn.org/dev/developers/develop.html a requirement of
          scikit-learn estimators.
        - legacy: a set of checks which gradually will be grouped into other categories.

    Parameters
    ----------
    estimator : estimator object
        Estimator instance to check.

        .. versionadded:: 1.1
           Passing a class was deprecated in version 0.23, and support for
           classes was removed in 0.24.

    generate_only : bool, default=False
        When `False`, checks are evaluated when `check_estimator` is called.
        When `True`, `check_estimator` returns a generator that yields
        (estimator, check) tuples. The check is run by calling
        `check(estimator)`.

        .. versionadded:: 0.22

    dataframe : bool, default=True
        Whether to included checks related to inspecting feature counts and feature
        names. Theese checks might include `polars` or `pandas` to be installed, and are
        automatically skipped if otherwise.

        .. versionadded:: 1.6

    legacy : bool, default=True
        Whether to include legacy checks. Over time we remove checks from this category
        and move them into their specific category.

        .. versionadded:: 1.6

    Returns
    -------
    checks_generator : generator
        Generator that yields (estimator, check) tuples. Returned when
        `generate_only=True`.

    See Also
    --------
    parametrize_with_checks : Pytest specific decorator for parametrizing estimator
        checks.

    Examples
    --------
    >>> from sklearn.utils.estimator_checks import check_estimator
    >>> from sklearn.linear_model import LogisticRegression
    >>> check_estimator(LogisticRegression(), generate_only=True)
    <generator object ...>
    """
    if isinstance(estimator, type):
        msg = (
            "Passing a class was deprecated in version 0.23 "
            "and isn't supported anymore from 0.24."
            "Please pass an instance instead."
        )
        raise TypeError(msg)

    name = type(estimator).__name__

    def checks_generator():
<<<<<<< HEAD
        for check in _yield_all_checks(estimator, dataframe=dataframe, legacy=legacy):
=======
        # we first need to check if the estimator is cloneable for the rest of the tests
        # to run
        yield estimator, partial(check_estimator_cloneable, name)
        for check in _yield_all_checks(estimator, legacy=legacy):
>>>>>>> f6f6b776
            check = _maybe_skip(estimator, check)
            for check_instance in _yield_instances_for_check(check, estimator):
                yield check_instance, partial(check, name)

    if generate_only:
        return checks_generator()

    for estimator, check in checks_generator():
        try:
            check(estimator)
        except SkipTest as exception:
            # SkipTest is thrown when pandas can't be imported, or by checks
            # that are in the xfail_checks tag
            warnings.warn(str(exception), SkipTestWarning)


def _regression_dataset():
    global REGRESSION_DATASET
    if REGRESSION_DATASET is None:
        X, y = make_regression(
            n_samples=200,
            n_features=10,
            n_informative=1,
            bias=5.0,
            noise=20,
            random_state=42,
        )
        X = StandardScaler().fit_transform(X)
        REGRESSION_DATASET = X, y
    return REGRESSION_DATASET


class _NotAnArray:
    """An object that is convertible to an array.

    Parameters
    ----------
    data : array-like
        The data.
    """

    def __init__(self, data):
        self.data = np.asarray(data)

    def __array__(self, dtype=None, copy=None):
        return self.data

    def __array_function__(self, func, types, args, kwargs):
        if func.__name__ == "may_share_memory":
            return True
        raise TypeError("Don't want to call array_function {}!".format(func.__name__))


def _is_pairwise_metric(estimator):
    """Returns True if estimator accepts pairwise metric.

    Parameters
    ----------
    estimator : object
        Estimator object to test.

    Returns
    -------
    out : bool
        True if _pairwise is set to True and False otherwise.
    """
    metric = getattr(estimator, "metric", None)

    return bool(metric == "precomputed")


def _generate_sparse_data(X_csr):
    """Generate sparse matrices or arrays with {32,64}bit indices of diverse format.

    Parameters
    ----------
    X_csr: scipy.sparse.csr_matrix or scipy.sparse.csr_array
        Input in CSR format.

    Returns
    -------
    out: iter(Matrices) or iter(Arrays)
        In format['dok', 'lil', 'dia', 'bsr', 'csr', 'csc', 'coo',
        'coo_64', 'csc_64', 'csr_64']
    """

    assert X_csr.format == "csr"
    yield "csr", X_csr.copy()
    for sparse_format in ["dok", "lil", "dia", "bsr", "csc", "coo"]:
        yield sparse_format, X_csr.asformat(sparse_format)

    # Generate large indices matrix only if its supported by scipy
    X_coo = X_csr.asformat("coo")
    X_coo.row = X_coo.row.astype("int64")
    X_coo.col = X_coo.col.astype("int64")
    yield "coo_64", X_coo

    for sparse_format in ["csc", "csr"]:
        X = X_csr.asformat(sparse_format)
        X.indices = X.indices.astype("int64")
        X.indptr = X.indptr.astype("int64")
        yield sparse_format + "_64", X


def check_array_api_input(
    name,
    estimator_orig,
    array_namespace,
    device=None,
    dtype_name="float64",
    check_values=False,
):
    """Check that the estimator can work consistently with the Array API

    By default, this just checks that the types and shapes of the arrays are
    consistent with calling the same estimator with numpy arrays.

    When check_values is True, it also checks that calling the estimator on the
    array_api Array gives the same results as ndarrays.
    """
    xp = _array_api_for_tests(array_namespace, device)

    X, y = make_classification(random_state=42)
    X = X.astype(dtype_name, copy=False)

    X = _enforce_estimator_tags_X(estimator_orig, X)
    y = _enforce_estimator_tags_y(estimator_orig, y)

    est = clone(estimator_orig)

    X_xp = xp.asarray(X, device=device)
    y_xp = xp.asarray(y, device=device)

    est.fit(X, y)

    array_attributes = {
        key: value for key, value in vars(est).items() if isinstance(value, np.ndarray)
    }

    est_xp = clone(est)
    with config_context(array_api_dispatch=True):
        est_xp.fit(X_xp, y_xp)
        input_ns = get_namespace(X_xp)[0].__name__

    # Fitted attributes which are arrays must have the same
    # namespace as the one of the training data.
    for key, attribute in array_attributes.items():
        est_xp_param = getattr(est_xp, key)
        with config_context(array_api_dispatch=True):
            attribute_ns = get_namespace(est_xp_param)[0].__name__
        assert attribute_ns == input_ns, (
            f"'{key}' attribute is in wrong namespace, expected {input_ns} "
            f"got {attribute_ns}"
        )

        assert array_device(est_xp_param) == array_device(X_xp)

        est_xp_param_np = _convert_to_numpy(est_xp_param, xp=xp)
        if check_values:
            assert_allclose(
                attribute,
                est_xp_param_np,
                err_msg=f"{key} not the same",
                atol=_atol_for_type(X.dtype),
            )
        else:
            assert attribute.shape == est_xp_param_np.shape
            assert attribute.dtype == est_xp_param_np.dtype

    # Check estimator methods, if supported, give the same results
    methods = (
        "score",
        "score_samples",
        "decision_function",
        "predict",
        "predict_log_proba",
        "predict_proba",
        "transform",
    )

    for method_name in methods:
        method = getattr(est, method_name, None)
        if method is None:
            continue

        if method_name == "score":
            result = method(X, y)
            with config_context(array_api_dispatch=True):
                result_xp = getattr(est_xp, method_name)(X_xp, y_xp)
            # score typically returns a Python float
            assert isinstance(result, float)
            assert isinstance(result_xp, float)
            if check_values:
                assert abs(result - result_xp) < _atol_for_type(X.dtype)
            continue
        else:
            result = method(X)
            with config_context(array_api_dispatch=True):
                result_xp = getattr(est_xp, method_name)(X_xp)

        with config_context(array_api_dispatch=True):
            result_ns = get_namespace(result_xp)[0].__name__
        assert result_ns == input_ns, (
            f"'{method}' output is in wrong namespace, expected {input_ns}, "
            f"got {result_ns}."
        )

        assert array_device(result_xp) == array_device(X_xp)
        result_xp_np = _convert_to_numpy(result_xp, xp=xp)

        if check_values:
            assert_allclose(
                result,
                result_xp_np,
                err_msg=f"{method} did not the return the same result",
                atol=_atol_for_type(X.dtype),
            )
        else:
            if hasattr(result, "shape"):
                assert result.shape == result_xp_np.shape
                assert result.dtype == result_xp_np.dtype

        if method_name == "transform" and hasattr(est, "inverse_transform"):
            inverse_result = est.inverse_transform(result)
            with config_context(array_api_dispatch=True):
                invese_result_xp = est_xp.inverse_transform(result_xp)
                inverse_result_ns = get_namespace(invese_result_xp)[0].__name__
            assert inverse_result_ns == input_ns, (
                "'inverse_transform' output is in wrong namespace, expected"
                f" {input_ns}, got {inverse_result_ns}."
            )

            assert array_device(invese_result_xp) == array_device(X_xp)

            invese_result_xp_np = _convert_to_numpy(invese_result_xp, xp=xp)
            if check_values:
                assert_allclose(
                    inverse_result,
                    invese_result_xp_np,
                    err_msg="inverse_transform did not the return the same result",
                    atol=_atol_for_type(X.dtype),
                )
            else:
                assert inverse_result.shape == invese_result_xp_np.shape
                assert inverse_result.dtype == invese_result_xp_np.dtype


def check_array_api_input_and_values(
    name,
    estimator_orig,
    array_namespace,
    device=None,
    dtype_name="float64",
):
    return check_array_api_input(
        name,
        estimator_orig,
        array_namespace=array_namespace,
        device=device,
        dtype_name=dtype_name,
        check_values=True,
    )


def _check_estimator_sparse_container(name, estimator_orig, sparse_type):
    rng = np.random.RandomState(0)
    X = rng.uniform(size=(40, 3))
    X[X < 0.6] = 0
    X = _enforce_estimator_tags_X(estimator_orig, X)
    y = (4 * rng.uniform(size=X.shape[0])).astype(np.int32)
    # catch deprecation warnings
    with ignore_warnings(category=FutureWarning):
        estimator = clone(estimator_orig)
    y = _enforce_estimator_tags_y(estimator, y)
    tags = get_tags(estimator_orig)
    for matrix_format, X in _generate_sparse_data(sparse_type(X)):
        # catch deprecation warnings
        with ignore_warnings(category=FutureWarning):
            estimator = clone(estimator_orig)
            if name in ["Scaler", "StandardScaler"]:
                estimator.set_params(with_mean=False)
        # fit and predict
        if "64" in matrix_format:
            err_msg = (
                f"Estimator {name} doesn't seem to support {matrix_format} "
                "matrix, and is not failing gracefully, e.g. by using "
                "check_array(X, accept_large_sparse=False)."
            )
        else:
            err_msg = (
                f"Estimator {name} doesn't seem to fail gracefully on sparse "
                "data: error message should state explicitly that sparse "
                "input is not supported if this is not the case, e.g. by using "
                "check_array(X, accept_sparse=False)."
            )
        with raises(
            (TypeError, ValueError),
            match=["sparse", "Sparse"],
            may_pass=True,
            err_msg=err_msg,
        ):
            with ignore_warnings(category=FutureWarning):
                estimator.fit(X, y)
            if hasattr(estimator, "predict"):
                pred = estimator.predict(X)
                if tags.target_tags.multi_output and not tags.target_tags.single_output:
                    assert pred.shape == (X.shape[0], 1)
                else:
                    assert pred.shape == (X.shape[0],)
            if hasattr(estimator, "predict_proba"):
                probs = estimator.predict_proba(X)
                if not tags.classifier_tags.multi_class:
                    expected_probs_shape = (X.shape[0], 2)
                else:
                    expected_probs_shape = (X.shape[0], 4)
                assert probs.shape == expected_probs_shape


def check_estimator_sparse_matrix(name, estimator_orig):
    _check_estimator_sparse_container(name, estimator_orig, sparse.csr_matrix)


def check_estimator_sparse_array(name, estimator_orig):
    if SPARSE_ARRAY_PRESENT:
        _check_estimator_sparse_container(name, estimator_orig, sparse.csr_array)


def check_f_contiguous_array_estimator(name, estimator_orig):
    # Non-regression test for:
    # https://github.com/scikit-learn/scikit-learn/issues/23988
    # https://github.com/scikit-learn/scikit-learn/issues/24013
    estimator = clone(estimator_orig)

    rng = np.random.RandomState(0)
    X = 3 * rng.uniform(size=(20, 3))
    X = _enforce_estimator_tags_X(estimator_orig, X)
    X = np.asfortranarray(X)
    y = X[:, 0].astype(int)
    y = _enforce_estimator_tags_y(estimator_orig, y)

    estimator.fit(X, y)

    if hasattr(estimator, "transform"):
        estimator.transform(X)

    if hasattr(estimator, "predict"):
        estimator.predict(X)


@ignore_warnings(category=FutureWarning)
def check_sample_weights_pandas_series(name, estimator_orig):
    # check that estimators will accept a 'sample_weight' parameter of
    # type pandas.Series in the 'fit' function.
    estimator = clone(estimator_orig)
    try:
        import pandas as pd

        X = np.array(
            [
                [1, 1],
                [1, 2],
                [1, 3],
                [1, 4],
                [2, 1],
                [2, 2],
                [2, 3],
                [2, 4],
                [3, 1],
                [3, 2],
                [3, 3],
                [3, 4],
            ]
        )
        X = pd.DataFrame(_enforce_estimator_tags_X(estimator_orig, X), copy=False)
        y = pd.Series([1, 1, 1, 1, 2, 2, 2, 2, 1, 1, 2, 2])
        weights = pd.Series([1] * 12)
        if (
            not get_tags(estimator).target_tags.single_output
            and get_tags(estimator).target_tags.multi_output
        ):
            y = pd.DataFrame(y, copy=False)
        try:
            estimator.fit(X, y, sample_weight=weights)
        except ValueError:
            raise ValueError(
                "Estimator {0} raises error if "
                "'sample_weight' parameter is of "
                "type pandas.Series".format(name)
            )
    except ImportError:
        raise SkipTest(
            "pandas is not installed: not testing for "
            "input of type pandas.Series to class weight."
        )


@ignore_warnings(category=(FutureWarning))
def check_sample_weights_not_an_array(name, estimator_orig):
    # check that estimators will accept a 'sample_weight' parameter of
    # type _NotAnArray in the 'fit' function.
    estimator = clone(estimator_orig)
    X = np.array(
        [
            [1, 1],
            [1, 2],
            [1, 3],
            [1, 4],
            [2, 1],
            [2, 2],
            [2, 3],
            [2, 4],
            [3, 1],
            [3, 2],
            [3, 3],
            [3, 4],
        ]
    )
    X = _NotAnArray(_enforce_estimator_tags_X(estimator_orig, X))
    y = _NotAnArray([1, 1, 1, 1, 2, 2, 2, 2, 1, 1, 2, 2])
    weights = _NotAnArray([1] * 12)
    tags = get_tags(estimator)
    if not tags.target_tags.single_output and tags.target_tags.multi_output:
        y = _NotAnArray(y.data.reshape(-1, 1))
    estimator.fit(X, y, sample_weight=weights)


@ignore_warnings(category=(FutureWarning))
def check_sample_weights_list(name, estimator_orig):
    # check that estimators will accept a 'sample_weight' parameter of
    # type list in the 'fit' function.
    estimator = clone(estimator_orig)
    rnd = np.random.RandomState(0)
    n_samples = 30
    X = _enforce_estimator_tags_X(estimator_orig, rnd.uniform(size=(n_samples, 3)))
    y = np.arange(n_samples) % 3
    y = _enforce_estimator_tags_y(estimator, y)
    sample_weight = [3] * n_samples
    # Test that estimators don't raise any exception
    estimator.fit(X, y, sample_weight=sample_weight)


@ignore_warnings(category=FutureWarning)
def check_sample_weights_shape(name, estimator_orig):
    # check that estimators raise an error if sample_weight
    # shape mismatches the input
    estimator = clone(estimator_orig)
    X = np.array(
        [
            [1, 3],
            [1, 3],
            [1, 3],
            [1, 3],
            [2, 1],
            [2, 1],
            [2, 1],
            [2, 1],
            [3, 3],
            [3, 3],
            [3, 3],
            [3, 3],
            [4, 1],
            [4, 1],
            [4, 1],
            [4, 1],
        ]
    )
    y = np.array([1, 1, 1, 1, 2, 2, 2, 2, 1, 1, 1, 1, 2, 2, 2, 2])
    y = _enforce_estimator_tags_y(estimator, y)

    estimator.fit(X, y, sample_weight=np.ones(len(y)))

    with raises(ValueError):
        estimator.fit(X, y, sample_weight=np.ones(2 * len(y)))

    with raises(ValueError):
        estimator.fit(X, y, sample_weight=np.ones((len(y), 2)))


@ignore_warnings(category=FutureWarning)
def check_sample_weights_invariance(name, estimator_orig, kind="ones"):
    # For kind="ones" check that the estimators yield same results for
    # unit weights and no weights
    # For kind="zeros" check that setting sample_weight to 0 is equivalent
    # to removing corresponding samples.
    estimator1 = clone(estimator_orig)
    estimator2 = clone(estimator_orig)
    set_random_state(estimator1, random_state=0)
    set_random_state(estimator2, random_state=0)

    X1 = np.array(
        [
            [1, 3],
            [1, 3],
            [1, 3],
            [1, 3],
            [2, 1],
            [2, 1],
            [2, 1],
            [2, 1],
            [3, 3],
            [3, 3],
            [3, 3],
            [3, 3],
            [4, 1],
            [4, 1],
            [4, 1],
            [4, 1],
        ],
        dtype=np.float64,
    )
    y1 = np.array([1, 1, 1, 1, 2, 2, 2, 2, 1, 1, 1, 1, 2, 2, 2, 2], dtype=int)

    if kind == "ones":
        X2 = X1
        y2 = y1
        sw2 = np.ones(shape=len(y1))
        err_msg = (
            f"For {name} sample_weight=None is not equivalent to sample_weight=ones"
        )
    elif kind == "zeros":
        # Construct a dataset that is very different to (X, y) if weights
        # are disregarded, but identical to (X, y) given weights.
        X2 = np.vstack([X1, X1 + 1])
        y2 = np.hstack([y1, 3 - y1])
        sw2 = np.ones(shape=len(y1) * 2)
        sw2[len(y1) :] = 0
        X2, y2, sw2 = shuffle(X2, y2, sw2, random_state=0)

        err_msg = (
            f"For {name}, a zero sample_weight is not equivalent to removing the sample"
        )
    else:  # pragma: no cover
        raise ValueError

    # when the estimator has an internal CV scheme
    # we only use weights / repetitions in a specific CV group (here group=0)
    if "cv" in estimator_orig.get_params():
        groups2 = np.hstack(
            [np.full_like(y2, 0), np.full_like(y1, 1), np.full_like(y1, 2)]
        )
        sw2 = np.hstack([sw2, np.ones_like(y1), np.ones_like(y1)])
        X2 = np.vstack([X2, X1, X1])
        y2 = np.hstack([y2, y1, y1])
        splits2 = list(LeaveOneGroupOut().split(X2, groups=groups2))
        estimator2.set_params(cv=splits2)

        groups1 = np.hstack(
            [np.full_like(y1, 0), np.full_like(y1, 1), np.full_like(y1, 2)]
        )
        X1 = np.vstack([X1, X1, X1])
        y1 = np.hstack([y1, y1, y1])
        splits1 = list(LeaveOneGroupOut().split(X1, groups=groups1))
        estimator1.set_params(cv=splits1)

    y1 = _enforce_estimator_tags_y(estimator1, y1)
    y2 = _enforce_estimator_tags_y(estimator2, y2)

    estimator1.fit(X1, y=y1, sample_weight=None)
    estimator2.fit(X2, y=y2, sample_weight=sw2)

    for method in ["predict", "predict_proba", "decision_function", "transform"]:
        if hasattr(estimator_orig, method):
            X_pred1 = getattr(estimator1, method)(X1)
            X_pred2 = getattr(estimator2, method)(X1)
            assert_allclose_dense_sparse(X_pred1, X_pred2, err_msg=err_msg)


def check_sample_weights_not_overwritten(name, estimator_orig):
    # check that estimators don't override the passed sample_weight parameter
    estimator = clone(estimator_orig)
    set_random_state(estimator, random_state=0)

    X = np.array(
        [
            [1, 3],
            [1, 3],
            [1, 3],
            [1, 3],
            [2, 1],
            [2, 1],
            [2, 1],
            [2, 1],
            [3, 3],
            [3, 3],
            [3, 3],
            [3, 3],
            [4, 1],
            [4, 1],
            [4, 1],
            [4, 1],
        ],
        dtype=np.float64,
    )
    y = np.array([1, 1, 1, 1, 2, 2, 2, 2, 1, 1, 1, 1, 2, 2, 2, 2], dtype=int)
    y = _enforce_estimator_tags_y(estimator, y)

    sample_weight_original = np.ones(y.shape[0])
    sample_weight_original[0] = 10.0

    sample_weight_fit = sample_weight_original.copy()

    estimator.fit(X, y, sample_weight=sample_weight_fit)

    err_msg = f"{name} overwrote the original `sample_weight` given during fit"
    assert_allclose(sample_weight_fit, sample_weight_original, err_msg=err_msg)


@ignore_warnings(category=(FutureWarning, UserWarning))
def check_dtype_object(name, estimator_orig):
    # check that estimators treat dtype object as numeric if possible
    rng = np.random.RandomState(0)
    X = _enforce_estimator_tags_X(estimator_orig, rng.uniform(size=(40, 10)))
    X = X.astype(object)
    tags = get_tags(estimator_orig)
    y = (X[:, 0] * 4).astype(int)
    estimator = clone(estimator_orig)
    y = _enforce_estimator_tags_y(estimator, y)

    estimator.fit(X, y)
    if hasattr(estimator, "predict"):
        estimator.predict(X)

    if hasattr(estimator, "transform"):
        estimator.transform(X)

    with raises(Exception, match="Unknown label type", may_pass=True):
        estimator.fit(X, y.astype(object))

    if not tags.input_tags.string:
        X[0, 0] = {"foo": "bar"}
        # This error is raised by:
        # - `np.asarray` in `check_array`
        # - `_unique_python` for encoders
        msg = "argument must be .* string.* number"
        with raises(TypeError, match=msg):
            estimator.fit(X, y)
    else:
        # Estimators supporting string will not call np.asarray to convert the
        # data to numeric and therefore, the error will not be raised.
        # Checking for each element dtype in the input array will be costly.
        # Refer to #11401 for full discussion.
        estimator.fit(X, y)


def check_complex_data(name, estimator_orig):
    rng = np.random.RandomState(42)
    # check that estimators raise an exception on providing complex data
    X = rng.uniform(size=10) + 1j * rng.uniform(size=10)
    X = X.reshape(-1, 1)

    # Something both valid for classification and regression
    y = rng.randint(low=0, high=2, size=10) + 1j
    estimator = clone(estimator_orig)
    set_random_state(estimator, random_state=0)
    with raises(ValueError, match="Complex data not supported"):
        estimator.fit(X, y)


@ignore_warnings
def check_dict_unchanged(name, estimator_orig):
    rnd = np.random.RandomState(0)
    X = 3 * rnd.uniform(size=(20, 3))
    X = _enforce_estimator_tags_X(estimator_orig, X)

    y = X[:, 0].astype(int)
    estimator = clone(estimator_orig)
    y = _enforce_estimator_tags_y(estimator, y)
    set_random_state(estimator, 1)

    estimator.fit(X, y)
    for method in ["predict", "transform", "decision_function", "predict_proba"]:
        if hasattr(estimator, method):
            dict_before = estimator.__dict__.copy()
            getattr(estimator, method)(X)
            assert estimator.__dict__ == dict_before, (
                "Estimator changes __dict__ during %s" % method
            )


def _is_public_parameter(attr):
    return not (attr.startswith("_") or attr.endswith("_"))


@ignore_warnings(category=FutureWarning)
def check_dont_overwrite_parameters(name, estimator_orig):
    # check that fit method only changes or sets private attributes
    if hasattr(estimator_orig.__init__, "deprecated_original"):
        # to not check deprecated classes
        return
    estimator = clone(estimator_orig)
    rnd = np.random.RandomState(0)
    X = 3 * rnd.uniform(size=(20, 3))
    X = _enforce_estimator_tags_X(estimator_orig, X)
    y = X[:, 0].astype(int)
    y = _enforce_estimator_tags_y(estimator, y)

    if hasattr(estimator, "n_components"):
        estimator.n_components = 1
    if hasattr(estimator, "n_clusters"):
        estimator.n_clusters = 1

    set_random_state(estimator, 1)
    dict_before_fit = estimator.__dict__.copy()
    estimator.fit(X, y)

    dict_after_fit = estimator.__dict__

    public_keys_after_fit = [
        key for key in dict_after_fit.keys() if _is_public_parameter(key)
    ]

    attrs_added_by_fit = [
        key for key in public_keys_after_fit if key not in dict_before_fit.keys()
    ]

    # check that fit doesn't add any public attribute
    assert not attrs_added_by_fit, (
        "Estimator adds public attribute(s) during"
        " the fit method."
        " Estimators are only allowed to add private attributes"
        " either started with _ or ended"
        " with _ but %s added" % ", ".join(attrs_added_by_fit)
    )

    # check that fit doesn't change any public attribute
    attrs_changed_by_fit = [
        key
        for key in public_keys_after_fit
        if (dict_before_fit[key] is not dict_after_fit[key])
    ]

    assert not attrs_changed_by_fit, (
        "Estimator changes public attribute(s) during"
        " the fit method. Estimators are only allowed"
        " to change attributes started"
        " or ended with _, but"
        " %s changed" % ", ".join(attrs_changed_by_fit)
    )


@ignore_warnings(category=FutureWarning)
def check_fit2d_predict1d(name, estimator_orig):
    # check by fitting a 2d array and predicting with a 1d array
    rnd = np.random.RandomState(0)
    X = 3 * rnd.uniform(size=(20, 3))
    X = _enforce_estimator_tags_X(estimator_orig, X)
    y = X[:, 0].astype(int)
    estimator = clone(estimator_orig)
    y = _enforce_estimator_tags_y(estimator, y)

    if hasattr(estimator, "n_components"):
        estimator.n_components = 1
    if hasattr(estimator, "n_clusters"):
        estimator.n_clusters = 1

    set_random_state(estimator, 1)
    estimator.fit(X, y)

    for method in ["predict", "transform", "decision_function", "predict_proba"]:
        if hasattr(estimator, method):
            with raises(ValueError, match="Reshape your data"):
                getattr(estimator, method)(X[0])


def _apply_on_subsets(func, X):
    # apply function on the whole set and on mini batches
    result_full = func(X)
    n_features = X.shape[1]
    result_by_batch = [func(batch.reshape(1, n_features)) for batch in X]

    # func can output tuple (e.g. score_samples)
    if isinstance(result_full, tuple):
        result_full = result_full[0]
        result_by_batch = list(map(lambda x: x[0], result_by_batch))

    if sparse.issparse(result_full):
        result_full = result_full.toarray()
        result_by_batch = [x.toarray() for x in result_by_batch]

    return np.ravel(result_full), np.ravel(result_by_batch)


@ignore_warnings(category=FutureWarning)
def check_methods_subset_invariance(name, estimator_orig):
    # check that method gives invariant results if applied
    # on mini batches or the whole set
    rnd = np.random.RandomState(0)
    X = 3 * rnd.uniform(size=(20, 3))
    X = _enforce_estimator_tags_X(estimator_orig, X)
    y = X[:, 0].astype(int)
    estimator = clone(estimator_orig)
    y = _enforce_estimator_tags_y(estimator, y)

    if hasattr(estimator, "n_components"):
        estimator.n_components = 1
    if hasattr(estimator, "n_clusters"):
        estimator.n_clusters = 1

    set_random_state(estimator, 1)
    estimator.fit(X, y)

    for method in [
        "predict",
        "transform",
        "decision_function",
        "score_samples",
        "predict_proba",
    ]:
        msg = ("{method} of {name} is not invariant when applied to a subset.").format(
            method=method, name=name
        )

        if hasattr(estimator, method):
            result_full, result_by_batch = _apply_on_subsets(
                getattr(estimator, method), X
            )
            assert_allclose(result_full, result_by_batch, atol=1e-7, err_msg=msg)


@ignore_warnings(category=FutureWarning)
def check_methods_sample_order_invariance(name, estimator_orig):
    # check that method gives invariant results if applied
    # on a subset with different sample order
    rnd = np.random.RandomState(0)
    X = 3 * rnd.uniform(size=(20, 3))
    X = _enforce_estimator_tags_X(estimator_orig, X)
    y = X[:, 0].astype(np.int64)
    tags = get_tags(estimator_orig)
    if tags.classifier_tags is not None and not tags.classifier_tags.multi_class:
        y[y == 2] = 1
    estimator = clone(estimator_orig)
    y = _enforce_estimator_tags_y(estimator, y)

    if hasattr(estimator, "n_components"):
        estimator.n_components = 1
    if hasattr(estimator, "n_clusters"):
        estimator.n_clusters = 2

    set_random_state(estimator, 1)
    estimator.fit(X, y)

    idx = np.random.permutation(X.shape[0])

    for method in [
        "predict",
        "transform",
        "decision_function",
        "score_samples",
        "predict_proba",
    ]:
        msg = (
            "{method} of {name} is not invariant when applied to a dataset"
            "with different sample order."
        ).format(method=method, name=name)

        if hasattr(estimator, method):
            assert_allclose_dense_sparse(
                getattr(estimator, method)(X)[idx],
                getattr(estimator, method)(X[idx]),
                atol=1e-9,
                err_msg=msg,
            )


@ignore_warnings
def check_fit2d_1sample(name, estimator_orig):
    # Check that fitting a 2d array with only one sample either works or
    # returns an informative message. The error message should either mention
    # the number of samples or the number of classes.
    rnd = np.random.RandomState(0)
    X = 3 * rnd.uniform(size=(1, 10))
    X = _enforce_estimator_tags_X(estimator_orig, X)

    y = X[:, 0].astype(int)
    estimator = clone(estimator_orig)
    y = _enforce_estimator_tags_y(estimator, y)

    if hasattr(estimator, "n_components"):
        estimator.n_components = 1
    if hasattr(estimator, "n_clusters"):
        estimator.n_clusters = 1

    set_random_state(estimator, 1)

    # min_cluster_size cannot be less than the data size for OPTICS.
    if name == "OPTICS":
        estimator.set_params(min_samples=1.0)

    # perplexity cannot be more than the number of samples for TSNE.
    if name == "TSNE":
        estimator.set_params(perplexity=0.5)

    msgs = [
        "1 sample",
        "n_samples = 1",
        "n_samples=1",
        "one sample",
        "1 class",
        "one class",
    ]

    with raises(ValueError, match=msgs, may_pass=True):
        estimator.fit(X, y)


@ignore_warnings
def check_fit2d_1feature(name, estimator_orig):
    # check fitting a 2d array with only 1 feature either works or returns
    # informative message
    rnd = np.random.RandomState(0)
    X = 3 * rnd.uniform(size=(10, 1))
    X = _enforce_estimator_tags_X(estimator_orig, X)
    y = X[:, 0].astype(int)
    estimator = clone(estimator_orig)
    y = _enforce_estimator_tags_y(estimator, y)

    if hasattr(estimator, "n_components"):
        estimator.n_components = 1
    if hasattr(estimator, "n_clusters"):
        estimator.n_clusters = 1
    # ensure two labels in subsample for RandomizedLogisticRegression
    if name == "RandomizedLogisticRegression":
        estimator.sample_fraction = 1
    # ensure non skipped trials for RANSACRegressor
    if name == "RANSACRegressor":
        estimator.residual_threshold = 0.5

    y = _enforce_estimator_tags_y(estimator, y)
    set_random_state(estimator, 1)

    msgs = [r"1 feature\(s\)", "n_features = 1", "n_features=1"]

    with raises(ValueError, match=msgs, may_pass=True):
        estimator.fit(X, y)


@ignore_warnings
def check_fit1d(name, estimator_orig):
    # check fitting 1d X array raises a ValueError
    rnd = np.random.RandomState(0)
    X = 3 * rnd.uniform(size=(20))
    y = X.astype(int)
    estimator = clone(estimator_orig)
    y = _enforce_estimator_tags_y(estimator, y)

    if hasattr(estimator, "n_components"):
        estimator.n_components = 1
    if hasattr(estimator, "n_clusters"):
        estimator.n_clusters = 1

    set_random_state(estimator, 1)
    with raises(ValueError):
        estimator.fit(X, y)


@ignore_warnings(category=FutureWarning)
def check_transformer_general(name, transformer, readonly_memmap=False):
    X, y = make_blobs(
        n_samples=30,
        centers=[[0, 0, 0], [1, 1, 1]],
        random_state=0,
        n_features=2,
        cluster_std=0.1,
    )
    X = StandardScaler().fit_transform(X)
    X = _enforce_estimator_tags_X(transformer, X)

    if readonly_memmap:
        X, y = create_memmap_backed_data([X, y])

    _check_transformer(name, transformer, X, y)


@ignore_warnings(category=FutureWarning)
def check_transformer_data_not_an_array(name, transformer):
    X, y = make_blobs(
        n_samples=30,
        centers=[[0, 0, 0], [1, 1, 1]],
        random_state=0,
        n_features=2,
        cluster_std=0.1,
    )
    X = StandardScaler().fit_transform(X)
    X = _enforce_estimator_tags_X(transformer, X)
    this_X = _NotAnArray(X)
    this_y = _NotAnArray(np.asarray(y))
    _check_transformer(name, transformer, this_X, this_y)
    # try the same with some list
    _check_transformer(name, transformer, X.tolist(), y.tolist())


@ignore_warnings(category=FutureWarning)
def check_transformers_unfitted(name, transformer):
    X, y = _regression_dataset()

    transformer = clone(transformer)
    with raises(
        (AttributeError, ValueError),
        err_msg=(
            "The unfitted "
            f"transformer {name} does not raise an error when "
            "transform is called. Perhaps use "
            "check_is_fitted in transform."
        ),
    ):
        transformer.transform(X)


@ignore_warnings(category=FutureWarning)
def check_transformers_unfitted_stateless(name, transformer):
    """Check that using transform without prior fitting
    doesn't raise a NotFittedError for stateless transformers.
    """
    rng = np.random.RandomState(0)
    X = rng.uniform(size=(20, 5))
    X = _enforce_estimator_tags_X(transformer, X)

    transformer = clone(transformer)
    X_trans = transformer.transform(X)

    assert X_trans.shape[0] == X.shape[0]


def _check_transformer(name, transformer_orig, X, y):
    n_samples, n_features = np.asarray(X).shape
    transformer = clone(transformer_orig)
    set_random_state(transformer)

    # fit

    if name in CROSS_DECOMPOSITION:
        y_ = np.c_[np.asarray(y), np.asarray(y)]
        y_[::2, 1] *= 2
        if isinstance(X, _NotAnArray):
            y_ = _NotAnArray(y_)
    else:
        y_ = y

    transformer.fit(X, y_)
    # fit_transform method should work on non fitted estimator
    transformer_clone = clone(transformer)
    X_pred = transformer_clone.fit_transform(X, y=y_)

    if isinstance(X_pred, tuple):
        for x_pred in X_pred:
            assert x_pred.shape[0] == n_samples
    else:
        # check for consistent n_samples
        assert X_pred.shape[0] == n_samples

    if hasattr(transformer, "transform"):
        if name in CROSS_DECOMPOSITION:
            X_pred2 = transformer.transform(X, y_)
            X_pred3 = transformer.fit_transform(X, y=y_)
        else:
            X_pred2 = transformer.transform(X)
            X_pred3 = transformer.fit_transform(X, y=y_)

        if get_tags(transformer_orig).non_deterministic:
            msg = name + " is non deterministic"
            raise SkipTest(msg)
        if isinstance(X_pred, tuple) and isinstance(X_pred2, tuple):
            for x_pred, x_pred2, x_pred3 in zip(X_pred, X_pred2, X_pred3):
                assert_allclose_dense_sparse(
                    x_pred,
                    x_pred2,
                    atol=1e-2,
                    err_msg="fit_transform and transform outcomes not consistent in %s"
                    % transformer,
                )
                assert_allclose_dense_sparse(
                    x_pred,
                    x_pred3,
                    atol=1e-2,
                    err_msg="consecutive fit_transform outcomes not consistent in %s"
                    % transformer,
                )
        else:
            assert_allclose_dense_sparse(
                X_pred,
                X_pred2,
                err_msg="fit_transform and transform outcomes not consistent in %s"
                % transformer,
                atol=1e-2,
            )
            assert_allclose_dense_sparse(
                X_pred,
                X_pred3,
                atol=1e-2,
                err_msg="consecutive fit_transform outcomes not consistent in %s"
                % transformer,
            )
            assert _num_samples(X_pred2) == n_samples
            assert _num_samples(X_pred3) == n_samples

        # raises error on malformed input for transform
        if (
            hasattr(X, "shape")
            and get_tags(transformer).requires_fit
            and X.ndim == 2
            and X.shape[1] > 1
        ):
            # If it's not an array, it does not have a 'T' property
            with raises(
                ValueError,
                err_msg=(
                    f"The transformer {name} does not raise an error "
                    "when the number of features in transform is different from "
                    "the number of features in fit."
                ),
            ):
                transformer.transform(X[:, :-1])


@ignore_warnings
def check_pipeline_consistency(name, estimator_orig):
    if get_tags(estimator_orig).non_deterministic:
        msg = name + " is non deterministic"
        raise SkipTest(msg)

    # check that make_pipeline(est) gives same score as est
    X, y = make_blobs(
        n_samples=30,
        centers=[[0, 0, 0], [1, 1, 1]],
        random_state=0,
        n_features=2,
        cluster_std=0.1,
    )
    X = _enforce_estimator_tags_X(estimator_orig, X, kernel=rbf_kernel)
    estimator = clone(estimator_orig)
    y = _enforce_estimator_tags_y(estimator, y)
    set_random_state(estimator)
    pipeline = make_pipeline(estimator)
    estimator.fit(X, y)
    pipeline.fit(X, y)

    funcs = ["score", "fit_transform"]

    for func_name in funcs:
        func = getattr(estimator, func_name, None)
        if func is not None:
            func_pipeline = getattr(pipeline, func_name)
            result = func(X, y)
            result_pipe = func_pipeline(X, y)
            assert_allclose_dense_sparse(result, result_pipe)


@ignore_warnings
def check_fit_score_takes_y(name, estimator_orig):
    # check that all estimators accept an optional y
    # in fit and score so they can be used in pipelines
    rnd = np.random.RandomState(0)
    n_samples = 30
    X = rnd.uniform(size=(n_samples, 3))
    X = _enforce_estimator_tags_X(estimator_orig, X)
    y = np.arange(n_samples) % 3
    estimator = clone(estimator_orig)
    y = _enforce_estimator_tags_y(estimator, y)
    set_random_state(estimator)

    funcs = ["fit", "score", "partial_fit", "fit_predict", "fit_transform"]
    for func_name in funcs:
        func = getattr(estimator, func_name, None)
        if func is not None:
            func(X, y)
            args = [p.name for p in signature(func).parameters.values()]
            if args[0] == "self":
                # available_if makes methods into functions
                # with an explicit "self", so need to shift arguments
                args = args[1:]
            assert args[1] in ["y", "Y"], (
                "Expected y or Y as second argument for method "
                "%s of %s. Got arguments: %r."
                % (func_name, type(estimator).__name__, args)
            )


@ignore_warnings
def check_estimators_dtypes(name, estimator_orig):
    rnd = np.random.RandomState(0)
    X_train_32 = 3 * rnd.uniform(size=(20, 5)).astype(np.float32)
    X_train_32 = _enforce_estimator_tags_X(estimator_orig, X_train_32)
    X_train_64 = X_train_32.astype(np.float64)
    X_train_int_64 = X_train_32.astype(np.int64)
    X_train_int_32 = X_train_32.astype(np.int32)
    y = np.array([1, 2] * 10, dtype=np.int64)
    y = _enforce_estimator_tags_y(estimator_orig, y)

    methods = ["predict", "transform", "decision_function", "predict_proba"]

    for X_train in [X_train_32, X_train_64, X_train_int_64, X_train_int_32]:
        estimator = clone(estimator_orig)
        set_random_state(estimator, 1)
        estimator.fit(X_train, y)

        for method in methods:
            if hasattr(estimator, method):
                getattr(estimator, method)(X_train)


def check_transformer_preserve_dtypes(name, transformer_orig):
    # check that dtype are preserved meaning if input X is of some dtype
    # X_transformed should be from the same dtype.
    X, y = make_blobs(
        n_samples=30,
        centers=[[0, 0, 0], [1, 1, 1]],
        random_state=0,
        cluster_std=0.1,
    )
    X = StandardScaler().fit_transform(X)
    X = _enforce_estimator_tags_X(transformer_orig, X)

    for dtype in get_tags(transformer_orig).transformer_tags.preserves_dtype:
        X_cast = X.astype(dtype)
        transformer = clone(transformer_orig)
        set_random_state(transformer)
        X_trans1 = transformer.fit_transform(X_cast, y)
        X_trans2 = transformer.fit(X_cast, y).transform(X_cast)

        for Xt, method in zip([X_trans1, X_trans2], ["fit_transform", "transform"]):
            if isinstance(Xt, tuple):
                # cross-decompostion returns a tuple of (x_scores, y_scores)
                # when given y with fit_transform; only check the first element
                Xt = Xt[0]

            # check that the output dtype is preserved
            assert Xt.dtype == dtype, (
                f"{name} (method={method}) does not preserve dtype. "
                f"Original/Expected dtype={dtype.__name__}, got dtype={Xt.dtype}."
            )


@ignore_warnings(category=FutureWarning)
def check_estimators_empty_data_messages(name, estimator_orig):
    e = clone(estimator_orig)
    set_random_state(e, 1)

    X_zero_samples = np.empty(0).reshape(0, 3)
    # The precise message can change depending on whether X or y is
    # validated first. Let us test the type of exception only:
    err_msg = (
        f"The estimator {name} does not raise a ValueError when an "
        "empty data is used to train. Perhaps use check_array in train."
    )
    with raises(ValueError, err_msg=err_msg):
        e.fit(X_zero_samples, [])

    X_zero_features = np.empty(0).reshape(12, 0)
    # the following y should be accepted by both classifiers and regressors
    # and ignored by unsupervised models
    y = _enforce_estimator_tags_y(e, np.array([1, 0, 1, 0, 1, 0, 1, 0, 1, 0, 1, 0]))
    msg = r"0 feature\(s\) \(shape=\(\d*, 0\)\) while a minimum of \d* " "is required."
    with raises(ValueError, match=msg):
        e.fit(X_zero_features, y)


@ignore_warnings(category=FutureWarning)
def check_estimators_nan_inf(name, estimator_orig):
    # Checks that Estimator X's do not contain NaN or inf.
    rnd = np.random.RandomState(0)
    X_train_finite = _enforce_estimator_tags_X(
        estimator_orig, rnd.uniform(size=(10, 3))
    )
    X_train_nan = rnd.uniform(size=(10, 3))
    X_train_nan[0, 0] = np.nan
    X_train_inf = rnd.uniform(size=(10, 3))
    X_train_inf[0, 0] = np.inf
    y = np.ones(10)
    y[:5] = 0
    y = _enforce_estimator_tags_y(estimator_orig, y)
    error_string_fit = f"Estimator {name} doesn't check for NaN and inf in fit."
    error_string_predict = f"Estimator {name} doesn't check for NaN and inf in predict."
    error_string_transform = (
        f"Estimator {name} doesn't check for NaN and inf in transform."
    )
    for X_train in [X_train_nan, X_train_inf]:
        # catch deprecation warnings
        with ignore_warnings(category=FutureWarning):
            estimator = clone(estimator_orig)
            set_random_state(estimator, 1)
            # try to fit
            with raises(ValueError, match=["inf", "NaN"], err_msg=error_string_fit):
                estimator.fit(X_train, y)
            # actually fit
            estimator.fit(X_train_finite, y)

            # predict
            if hasattr(estimator, "predict"):
                with raises(
                    ValueError,
                    match=["inf", "NaN"],
                    err_msg=error_string_predict,
                ):
                    estimator.predict(X_train)

            # transform
            if hasattr(estimator, "transform"):
                with raises(
                    ValueError,
                    match=["inf", "NaN"],
                    err_msg=error_string_transform,
                ):
                    estimator.transform(X_train)


@ignore_warnings
def check_nonsquare_error(name, estimator_orig):
    """Test that error is thrown when non-square data provided."""

    X, y = make_blobs(n_samples=20, n_features=10)
    estimator = clone(estimator_orig)

    with raises(
        ValueError,
        err_msg=(
            f"The pairwise estimator {name} does not raise an error on non-square data"
        ),
    ):
        estimator.fit(X, y)


@ignore_warnings
def check_estimators_pickle(name, estimator_orig, readonly_memmap=False):
    """Test that we can pickle all estimators."""
    check_methods = ["predict", "transform", "decision_function", "predict_proba"]

    X, y = make_blobs(
        n_samples=30,
        centers=[[0, 0, 0], [1, 1, 1]],
        random_state=0,
        n_features=2,
        cluster_std=0.1,
    )

    X = _enforce_estimator_tags_X(estimator_orig, X, kernel=rbf_kernel)

    tags = get_tags(estimator_orig)
    # include NaN values when the estimator should deal with them
    if tags.input_tags.allow_nan:
        # set randomly 10 elements to np.nan
        rng = np.random.RandomState(42)
        mask = rng.choice(X.size, 10, replace=False)
        X.reshape(-1)[mask] = np.nan

    estimator = clone(estimator_orig)

    y = _enforce_estimator_tags_y(estimator, y)

    set_random_state(estimator)
    estimator.fit(X, y)

    if readonly_memmap:
        unpickled_estimator = create_memmap_backed_data(estimator)
    else:
        # No need to touch the file system in that case.
        pickled_estimator = pickle.dumps(estimator)
        module_name = estimator.__module__
        if module_name.startswith("sklearn.") and not (
            "test_" in module_name or module_name.endswith("_testing")
        ):
            # strict check for sklearn estimators that are not implemented in test
            # modules.
            assert b"_sklearn_version" in pickled_estimator
        unpickled_estimator = pickle.loads(pickled_estimator)

    result = dict()
    for method in check_methods:
        if hasattr(estimator, method):
            result[method] = getattr(estimator, method)(X)

    for method in result:
        unpickled_result = getattr(unpickled_estimator, method)(X)
        assert_allclose_dense_sparse(result[method], unpickled_result)


@ignore_warnings(category=FutureWarning)
def check_estimators_partial_fit_n_features(name, estimator_orig):
    # check if number of features changes between calls to partial_fit.
    if not hasattr(estimator_orig, "partial_fit"):
        return
    estimator = clone(estimator_orig)
    X, y = make_blobs(n_samples=50, random_state=1)
    X = _enforce_estimator_tags_X(estimator_orig, X)
    y = _enforce_estimator_tags_y(estimator_orig, y)

    try:
        if is_classifier(estimator):
            classes = np.unique(y)
            estimator.partial_fit(X, y, classes=classes)
        else:
            estimator.partial_fit(X, y)
    except NotImplementedError:
        return

    with raises(
        ValueError,
        err_msg=(
            f"The estimator {name} does not raise an error when the "
            "number of features changes between calls to partial_fit."
        ),
    ):
        estimator.partial_fit(X[:, :-1], y)


@ignore_warnings(category=FutureWarning)
def check_classifier_multioutput(name, estimator):
    n_samples, n_labels, n_classes = 42, 5, 3
    tags = get_tags(estimator)
    estimator = clone(estimator)
    X, y = make_multilabel_classification(
        random_state=42, n_samples=n_samples, n_labels=n_labels, n_classes=n_classes
    )
    estimator.fit(X, y)
    y_pred = estimator.predict(X)

    assert y_pred.shape == (n_samples, n_classes), (
        "The shape of the prediction for multioutput data is "
        "incorrect. Expected {}, got {}.".format((n_samples, n_labels), y_pred.shape)
    )
    assert y_pred.dtype.kind == "i"

    if hasattr(estimator, "decision_function"):
        decision = estimator.decision_function(X)
        assert isinstance(decision, np.ndarray)
        assert decision.shape == (n_samples, n_classes), (
            "The shape of the decision function output for "
            "multioutput data is incorrect. Expected {}, got {}.".format(
                (n_samples, n_classes), decision.shape
            )
        )

        dec_pred = (decision > 0).astype(int)
        dec_exp = estimator.classes_[dec_pred]
        assert_array_equal(dec_exp, y_pred)

    if hasattr(estimator, "predict_proba"):
        y_prob = estimator.predict_proba(X)

        if isinstance(y_prob, list) and not tags.classifier_tags.poor_score:
            for i in range(n_classes):
                assert y_prob[i].shape == (n_samples, 2), (
                    "The shape of the probability for multioutput data is"
                    " incorrect. Expected {}, got {}.".format(
                        (n_samples, 2), y_prob[i].shape
                    )
                )
                assert_array_equal(
                    np.argmax(y_prob[i], axis=1).astype(int), y_pred[:, i]
                )
        elif not tags.classifier_tags.poor_score:
            assert y_prob.shape == (n_samples, n_classes), (
                "The shape of the probability for multioutput data is"
                " incorrect. Expected {}, got {}.".format(
                    (n_samples, n_classes), y_prob.shape
                )
            )
            assert_array_equal(y_prob.round().astype(int), y_pred)

    if hasattr(estimator, "decision_function") and hasattr(estimator, "predict_proba"):
        for i in range(n_classes):
            y_proba = estimator.predict_proba(X)[:, i]
            y_decision = estimator.decision_function(X)
            assert_array_equal(rankdata(y_proba), rankdata(y_decision[:, i]))


@ignore_warnings(category=FutureWarning)
def check_regressor_multioutput(name, estimator):
    estimator = clone(estimator)
    n_samples = n_features = 10

    if not _is_pairwise_metric(estimator):
        n_samples = n_samples + 1

    X, y = make_regression(
        random_state=42, n_targets=5, n_samples=n_samples, n_features=n_features
    )
    X = _enforce_estimator_tags_X(estimator, X)

    estimator.fit(X, y)
    y_pred = estimator.predict(X)

    assert y_pred.dtype == np.dtype("float64"), (
        "Multioutput predictions by a regressor are expected to be"
        " floating-point precision. Got {} instead".format(y_pred.dtype)
    )
    assert y_pred.shape == y.shape, (
        "The shape of the prediction for multioutput data is incorrect."
        " Expected {}, got {}."
    )


@ignore_warnings(category=FutureWarning)
def check_clustering(name, clusterer_orig, readonly_memmap=False):
    clusterer = clone(clusterer_orig)
    X, y = make_blobs(n_samples=50, random_state=1)
    X, y = shuffle(X, y, random_state=7)
    X = StandardScaler().fit_transform(X)
    rng = np.random.RandomState(7)
    X_noise = np.concatenate([X, rng.uniform(low=-3, high=3, size=(5, 2))])

    if readonly_memmap:
        X, y, X_noise = create_memmap_backed_data([X, y, X_noise])

    n_samples, n_features = X.shape
    # catch deprecation and neighbors warnings
    if hasattr(clusterer, "n_clusters"):
        clusterer.set_params(n_clusters=3)
    set_random_state(clusterer)
    if name == "AffinityPropagation":
        clusterer.set_params(preference=-100)
        clusterer.set_params(max_iter=100)

    # fit
    clusterer.fit(X)
    # with lists
    clusterer.fit(X.tolist())

    pred = clusterer.labels_
    assert pred.shape == (n_samples,)
    assert adjusted_rand_score(pred, y) > 0.4
    if get_tags(clusterer).non_deterministic:
        return
    set_random_state(clusterer)
    with warnings.catch_warnings(record=True):
        pred2 = clusterer.fit_predict(X)
    assert_array_equal(pred, pred2)

    # fit_predict(X) and labels_ should be of type int
    assert pred.dtype in [np.dtype("int32"), np.dtype("int64")]
    assert pred2.dtype in [np.dtype("int32"), np.dtype("int64")]

    # Add noise to X to test the possible values of the labels
    labels = clusterer.fit_predict(X_noise)

    # There should be at least one sample in every cluster. Equivalently
    # labels_ should contain all the consecutive values between its
    # min and its max.
    labels_sorted = np.unique(labels)
    assert_array_equal(
        labels_sorted, np.arange(labels_sorted[0], labels_sorted[-1] + 1)
    )

    # Labels are expected to start at 0 (no noise) or -1 (if noise)
    assert labels_sorted[0] in [0, -1]
    # Labels should be less than n_clusters - 1
    if hasattr(clusterer, "n_clusters"):
        n_clusters = getattr(clusterer, "n_clusters")
        assert n_clusters - 1 >= labels_sorted[-1]
    # else labels should be less than max(labels_) which is necessarily true


@ignore_warnings(category=FutureWarning)
def check_clusterer_compute_labels_predict(name, clusterer_orig):
    """Check that predict is invariant of compute_labels."""
    X, y = make_blobs(n_samples=20, random_state=0)
    clusterer = clone(clusterer_orig)
    set_random_state(clusterer)

    if hasattr(clusterer, "compute_labels"):
        # MiniBatchKMeans
        X_pred1 = clusterer.fit(X).predict(X)
        clusterer.set_params(compute_labels=False)
        X_pred2 = clusterer.fit(X).predict(X)
        assert_array_equal(X_pred1, X_pred2)


@ignore_warnings(category=FutureWarning)
def check_classifiers_one_label(name, classifier_orig):
    error_string_fit = "Classifier can't train when only one class is present."
    error_string_predict = "Classifier can't predict when only one class is present."
    rnd = np.random.RandomState(0)
    X_train = rnd.uniform(size=(10, 3))
    X_test = rnd.uniform(size=(10, 3))
    y = np.ones(10)
    # catch deprecation warnings
    with ignore_warnings(category=FutureWarning):
        classifier = clone(classifier_orig)
        with raises(
            ValueError, match="class", may_pass=True, err_msg=error_string_fit
        ) as cm:
            classifier.fit(X_train, y)

        if cm.raised_and_matched:
            # ValueError was raised with proper error message
            return

        assert_array_equal(classifier.predict(X_test), y, err_msg=error_string_predict)


@ignore_warnings(category=FutureWarning)
def check_classifiers_one_label_sample_weights(name, classifier_orig):
    """Check that classifiers accepting sample_weight fit or throws a ValueError with
    an explicit message if the problem is reduced to one class.
    """
    error_fit = (
        f"{name} failed when fitted on one label after sample_weight trimming. Error "
        "message is not explicit, it should have 'class'."
    )
    error_predict = f"{name} prediction results should only output the remaining class."
    rnd = np.random.RandomState(0)
    # X should be square for test on SVC with precomputed kernel
    X_train = rnd.uniform(size=(10, 10))
    X_test = rnd.uniform(size=(10, 10))
    y = np.arange(10) % 2
    sample_weight = y.copy()  # select a single class
    classifier = clone(classifier_orig)

    if has_fit_parameter(classifier, "sample_weight"):
        match = [r"\bclass(es)?\b", error_predict]
        err_type, err_msg = (AssertionError, ValueError), error_fit
    else:
        match = r"\bsample_weight\b"
        err_type, err_msg = (TypeError, ValueError), None

    with raises(err_type, match=match, may_pass=True, err_msg=err_msg) as cm:
        classifier.fit(X_train, y, sample_weight=sample_weight)
        if cm.raised_and_matched:
            # raise the proper error type with the proper error message
            return
        # for estimators that do not fail, they should be able to predict the only
        # class remaining during fit
        assert_array_equal(
            classifier.predict(X_test), np.ones(10), err_msg=error_predict
        )


@ignore_warnings  # Warnings are raised by decision function
def check_classifiers_train(
    name, classifier_orig, readonly_memmap=False, X_dtype="float64"
):
    X_m, y_m = make_blobs(n_samples=300, random_state=0)
    X_m = X_m.astype(X_dtype)
    X_m, y_m = shuffle(X_m, y_m, random_state=7)
    X_m = StandardScaler().fit_transform(X_m)
    # generate binary problem from multi-class one
    y_b = y_m[y_m != 2]
    X_b = X_m[y_m != 2]

    if name in ["BernoulliNB", "MultinomialNB", "ComplementNB", "CategoricalNB"]:
        X_m -= X_m.min()
        X_b -= X_b.min()

    if readonly_memmap:
        X_m, y_m, X_b, y_b = create_memmap_backed_data([X_m, y_m, X_b, y_b])

    problems = [(X_b, y_b)]
    tags = get_tags(classifier_orig)
    if tags.classifier_tags.multi_class:
        problems.append((X_m, y_m))

    for X, y in problems:
        classes = np.unique(y)
        n_classes = len(classes)
        n_samples, n_features = X.shape
        classifier = clone(classifier_orig)
        X = _enforce_estimator_tags_X(classifier, X)
        y = _enforce_estimator_tags_y(classifier, y)

        set_random_state(classifier)
        # raises error on malformed input for fit
        if not tags.no_validation:
            with raises(
                ValueError,
                err_msg=(
                    f"The classifier {name} does not raise an error when "
                    "incorrect/malformed input data for fit is passed. The number "
                    "of training examples is not the same as the number of "
                    "labels. Perhaps use check_X_y in fit."
                ),
            ):
                classifier.fit(X, y[:-1])

        # fit
        classifier.fit(X, y)
        # with lists
        classifier.fit(X.tolist(), y.tolist())
        assert hasattr(classifier, "classes_")
        y_pred = classifier.predict(X)

        assert y_pred.shape == (n_samples,)
        # training set performance
        if not tags.classifier_tags.poor_score:
            assert accuracy_score(y, y_pred) > 0.83

        # raises error on malformed input for predict
        msg_pairwise = (
            "The classifier {} does not raise an error when shape of X in "
            " {} is not equal to (n_test_samples, n_training_samples)"
        )
        msg = (
            "The classifier {} does not raise an error when the number of "
            "features in {} is different from the number of features in "
            "fit."
        )

        if not tags.no_validation:
            if tags.input_tags.pairwise:
                with raises(
                    ValueError,
                    err_msg=msg_pairwise.format(name, "predict"),
                ):
                    classifier.predict(X.reshape(-1, 1))
            else:
                with raises(ValueError, err_msg=msg.format(name, "predict")):
                    classifier.predict(X.T)
        if hasattr(classifier, "decision_function"):
            try:
                # decision_function agrees with predict
                decision = classifier.decision_function(X)
                if n_classes == 2:
                    if tags.target_tags.single_output:
                        assert decision.shape == (n_samples,)
                    else:
                        assert decision.shape == (n_samples, 1)
                    dec_pred = (decision.ravel() > 0).astype(int)
                    assert_array_equal(dec_pred, y_pred)
                else:
                    assert decision.shape == (n_samples, n_classes)
                    assert_array_equal(np.argmax(decision, axis=1), y_pred)

                # raises error on malformed input for decision_function
                if not tags.no_validation:
                    if tags.input_tags.pairwise:
                        with raises(
                            ValueError,
                            err_msg=msg_pairwise.format(name, "decision_function"),
                        ):
                            classifier.decision_function(X.reshape(-1, 1))
                    else:
                        with raises(
                            ValueError,
                            err_msg=msg.format(name, "decision_function"),
                        ):
                            classifier.decision_function(X.T)
            except NotImplementedError:
                pass

        if hasattr(classifier, "predict_proba"):
            # predict_proba agrees with predict
            y_prob = classifier.predict_proba(X)
            assert y_prob.shape == (n_samples, n_classes)
            assert_array_equal(np.argmax(y_prob, axis=1), y_pred)
            # check that probas for all classes sum to one
            assert_array_almost_equal(np.sum(y_prob, axis=1), np.ones(n_samples))
            if not tags.no_validation:
                # raises error on malformed input for predict_proba
                if tags.input_tags.pairwise:
                    with raises(
                        ValueError,
                        err_msg=msg_pairwise.format(name, "predict_proba"),
                    ):
                        classifier.predict_proba(X.reshape(-1, 1))
                else:
                    with raises(
                        ValueError,
                        err_msg=msg.format(name, "predict_proba"),
                    ):
                        classifier.predict_proba(X.T)
            if hasattr(classifier, "predict_log_proba"):
                # predict_log_proba is a transformation of predict_proba
                y_log_prob = classifier.predict_log_proba(X)
                assert_allclose(y_log_prob, np.log(y_prob), 8, atol=1e-9)
                assert_array_equal(np.argsort(y_log_prob), np.argsort(y_prob))


def check_outlier_corruption(num_outliers, expected_outliers, decision):
    # Check for deviation from the precise given contamination level that may
    # be due to ties in the anomaly scores.
    if num_outliers < expected_outliers:
        start = num_outliers
        end = expected_outliers + 1
    else:
        start = expected_outliers
        end = num_outliers + 1

    # ensure that all values in the 'critical area' are tied,
    # leading to the observed discrepancy between provided
    # and actual contamination levels.
    sorted_decision = np.sort(decision)
    msg = (
        "The number of predicted outliers is not equal to the expected "
        "number of outliers and this difference is not explained by the "
        "number of ties in the decision_function values"
    )
    assert len(np.unique(sorted_decision[start:end])) == 1, msg


def check_outliers_train(name, estimator_orig, readonly_memmap=True):
    n_samples = 300
    X, _ = make_blobs(n_samples=n_samples, random_state=0)
    X = shuffle(X, random_state=7)

    if readonly_memmap:
        X = create_memmap_backed_data(X)

    n_samples, n_features = X.shape
    estimator = clone(estimator_orig)
    set_random_state(estimator)

    # fit
    estimator.fit(X)
    # with lists
    estimator.fit(X.tolist())

    y_pred = estimator.predict(X)
    assert y_pred.shape == (n_samples,)
    assert y_pred.dtype.kind == "i"
    assert_array_equal(np.unique(y_pred), np.array([-1, 1]))

    decision = estimator.decision_function(X)
    scores = estimator.score_samples(X)
    for output in [decision, scores]:
        assert output.dtype == np.dtype("float")
        assert output.shape == (n_samples,)

    # raises error on malformed input for predict
    with raises(ValueError):
        estimator.predict(X.T)

    # decision_function agrees with predict
    dec_pred = (decision >= 0).astype(int)
    dec_pred[dec_pred == 0] = -1
    assert_array_equal(dec_pred, y_pred)

    # raises error on malformed input for decision_function
    with raises(ValueError):
        estimator.decision_function(X.T)

    # decision_function is a translation of score_samples
    y_dec = scores - estimator.offset_
    assert_allclose(y_dec, decision)

    # raises error on malformed input for score_samples
    with raises(ValueError):
        estimator.score_samples(X.T)

    # contamination parameter (not for OneClassSVM which has the nu parameter)
    if hasattr(estimator, "contamination") and not hasattr(estimator, "novelty"):
        # proportion of outliers equal to contamination parameter when not
        # set to 'auto'. This is true for the training set and cannot thus be
        # checked as follows for estimators with a novelty parameter such as
        # LocalOutlierFactor (tested in check_outliers_fit_predict)
        expected_outliers = 30
        contamination = expected_outliers / n_samples
        estimator.set_params(contamination=contamination)
        estimator.fit(X)
        y_pred = estimator.predict(X)

        num_outliers = np.sum(y_pred != 1)
        # num_outliers should be equal to expected_outliers unless
        # there are ties in the decision_function values. this can
        # only be tested for estimators with a decision_function
        # method, i.e. all estimators except LOF which is already
        # excluded from this if branch.
        if num_outliers != expected_outliers:
            decision = estimator.decision_function(X)
            check_outlier_corruption(num_outliers, expected_outliers, decision)


def check_outlier_contamination(name, estimator_orig):
    # Check that the contamination parameter is in (0.0, 0.5] when it is an
    # interval constraint.

    if not hasattr(estimator_orig, "_parameter_constraints"):
        # Only estimator implementing parameter constraints will be checked
        return

    if "contamination" not in estimator_orig._parameter_constraints:
        return

    contamination_constraints = estimator_orig._parameter_constraints["contamination"]
    if not any([isinstance(c, Interval) for c in contamination_constraints]):
        raise AssertionError(
            "contamination constraints should contain a Real Interval constraint."
        )

    for constraint in contamination_constraints:
        if isinstance(constraint, Interval):
            assert (
                constraint.type == Real
                and constraint.left >= 0.0
                and constraint.right <= 0.5
                and (constraint.left > 0 or constraint.closed in {"right", "neither"})
            ), "contamination constraint should be an interval in (0, 0.5]"


@ignore_warnings(category=FutureWarning)
def check_classifiers_multilabel_representation_invariance(name, classifier_orig):
    X, y = make_multilabel_classification(
        n_samples=100,
        n_features=2,
        n_classes=5,
        n_labels=3,
        length=50,
        allow_unlabeled=True,
        random_state=0,
    )
    X = scale(X)

    X_train, y_train = X[:80], y[:80]
    X_test = X[80:]

    y_train_list_of_lists = y_train.tolist()
    y_train_list_of_arrays = list(y_train)

    classifier = clone(classifier_orig)
    set_random_state(classifier)

    y_pred = classifier.fit(X_train, y_train).predict(X_test)

    y_pred_list_of_lists = classifier.fit(X_train, y_train_list_of_lists).predict(
        X_test
    )

    y_pred_list_of_arrays = classifier.fit(X_train, y_train_list_of_arrays).predict(
        X_test
    )

    assert_array_equal(y_pred, y_pred_list_of_arrays)
    assert_array_equal(y_pred, y_pred_list_of_lists)

    assert y_pred.dtype == y_pred_list_of_arrays.dtype
    assert y_pred.dtype == y_pred_list_of_lists.dtype
    assert type(y_pred) == type(y_pred_list_of_arrays)
    assert type(y_pred) == type(y_pred_list_of_lists)


@ignore_warnings(category=FutureWarning)
def check_classifiers_multilabel_output_format_predict(name, classifier_orig):
    """Check the output of the `predict` method for classifiers supporting
    multilabel-indicator targets."""
    classifier = clone(classifier_orig)
    set_random_state(classifier)

    n_samples, test_size, n_outputs = 100, 25, 5
    X, y = make_multilabel_classification(
        n_samples=n_samples,
        n_features=2,
        n_classes=n_outputs,
        n_labels=3,
        length=50,
        allow_unlabeled=True,
        random_state=0,
    )
    X = scale(X)

    X_train, X_test = X[:-test_size], X[-test_size:]
    y_train, y_test = y[:-test_size], y[-test_size:]
    classifier.fit(X_train, y_train)

    response_method_name = "predict"
    predict_method = getattr(classifier, response_method_name, None)
    if predict_method is None:
        raise SkipTest(f"{name} does not have a {response_method_name} method.")

    y_pred = predict_method(X_test)

    # y_pred.shape -> y_test.shape with the same dtype
    assert isinstance(y_pred, np.ndarray), (
        f"{name}.predict is expected to output a NumPy array. Got "
        f"{type(y_pred)} instead."
    )
    assert y_pred.shape == y_test.shape, (
        f"{name}.predict outputs a NumPy array of shape {y_pred.shape} "
        f"instead of {y_test.shape}."
    )
    assert y_pred.dtype == y_test.dtype, (
        f"{name}.predict does not output the same dtype than the targets. "
        f"Got {y_pred.dtype} instead of {y_test.dtype}."
    )


@ignore_warnings(category=FutureWarning)
def check_classifiers_multilabel_output_format_predict_proba(name, classifier_orig):
    """Check the output of the `predict_proba` method for classifiers supporting
    multilabel-indicator targets."""
    classifier = clone(classifier_orig)
    set_random_state(classifier)

    n_samples, test_size, n_outputs = 100, 25, 5
    X, y = make_multilabel_classification(
        n_samples=n_samples,
        n_features=2,
        n_classes=n_outputs,
        n_labels=3,
        length=50,
        allow_unlabeled=True,
        random_state=0,
    )
    X = scale(X)

    X_train, X_test = X[:-test_size], X[-test_size:]
    y_train = y[:-test_size]
    classifier.fit(X_train, y_train)

    response_method_name = "predict_proba"
    predict_proba_method = getattr(classifier, response_method_name, None)
    if predict_proba_method is None:
        raise SkipTest(f"{name} does not have a {response_method_name} method.")

    y_pred = predict_proba_method(X_test)

    # y_pred.shape -> 2 possibilities:
    # - list of length n_outputs of shape (n_samples, 2);
    # - ndarray of shape (n_samples, n_outputs).
    # dtype should be floating
    if isinstance(y_pred, list):
        assert len(y_pred) == n_outputs, (
            f"When {name}.predict_proba returns a list, the list should "
            "be of length n_outputs and contain NumPy arrays. Got length "
            f"of {len(y_pred)} instead of {n_outputs}."
        )
        for pred in y_pred:
            assert pred.shape == (test_size, 2), (
                f"When {name}.predict_proba returns a list, this list "
                "should contain NumPy arrays of shape (n_samples, 2). Got "
                f"NumPy arrays of shape {pred.shape} instead of "
                f"{(test_size, 2)}."
            )
            assert pred.dtype.kind == "f", (
                f"When {name}.predict_proba returns a list, it should "
                "contain NumPy arrays with floating dtype. Got "
                f"{pred.dtype} instead."
            )
            # check that we have the correct probabilities
            err_msg = (
                f"When {name}.predict_proba returns a list, each NumPy "
                "array should contain probabilities for each class and "
                "thus each row should sum to 1 (or close to 1 due to "
                "numerical errors)."
            )
            assert_allclose(pred.sum(axis=1), 1, err_msg=err_msg)
    elif isinstance(y_pred, np.ndarray):
        assert y_pred.shape == (test_size, n_outputs), (
            f"When {name}.predict_proba returns a NumPy array, the "
            f"expected shape is (n_samples, n_outputs). Got {y_pred.shape}"
            f" instead of {(test_size, n_outputs)}."
        )
        assert y_pred.dtype.kind == "f", (
            f"When {name}.predict_proba returns a NumPy array, the "
            f"expected data type is floating. Got {y_pred.dtype} instead."
        )
        err_msg = (
            f"When {name}.predict_proba returns a NumPy array, this array "
            "is expected to provide probabilities of the positive class "
            "and should therefore contain values between 0 and 1."
        )
        assert_array_less(0, y_pred, err_msg=err_msg)
        assert_array_less(y_pred, 1, err_msg=err_msg)
    else:
        raise ValueError(
            f"Unknown returned type {type(y_pred)} by {name}."
            "predict_proba. A list or a Numpy array is expected."
        )


@ignore_warnings(category=FutureWarning)
def check_classifiers_multilabel_output_format_decision_function(name, classifier_orig):
    """Check the output of the `decision_function` method for classifiers supporting
    multilabel-indicator targets."""
    classifier = clone(classifier_orig)
    set_random_state(classifier)

    n_samples, test_size, n_outputs = 100, 25, 5
    X, y = make_multilabel_classification(
        n_samples=n_samples,
        n_features=2,
        n_classes=n_outputs,
        n_labels=3,
        length=50,
        allow_unlabeled=True,
        random_state=0,
    )
    X = scale(X)

    X_train, X_test = X[:-test_size], X[-test_size:]
    y_train = y[:-test_size]
    classifier.fit(X_train, y_train)

    response_method_name = "decision_function"
    decision_function_method = getattr(classifier, response_method_name, None)
    if decision_function_method is None:
        raise SkipTest(f"{name} does not have a {response_method_name} method.")

    y_pred = decision_function_method(X_test)

    # y_pred.shape -> y_test.shape with floating dtype
    assert isinstance(y_pred, np.ndarray), (
        f"{name}.decision_function is expected to output a NumPy array."
        f" Got {type(y_pred)} instead."
    )
    assert y_pred.shape == (test_size, n_outputs), (
        f"{name}.decision_function is expected to provide a NumPy array "
        f"of shape (n_samples, n_outputs). Got {y_pred.shape} instead of "
        f"{(test_size, n_outputs)}."
    )
    assert y_pred.dtype.kind == "f", (
        f"{name}.decision_function is expected to output a floating dtype."
        f" Got {y_pred.dtype} instead."
    )


@ignore_warnings(category=FutureWarning)
def check_get_feature_names_out_error(name, estimator_orig):
    """Check the error raised by get_feature_names_out when called before fit.

    Unfitted estimators with get_feature_names_out should raise a NotFittedError.
    """

    estimator = clone(estimator_orig)
    err_msg = (
        f"Estimator {name} should have raised a NotFitted error when fit is called"
        " before get_feature_names_out"
    )
    with raises(NotFittedError, err_msg=err_msg):
        estimator.get_feature_names_out()


@ignore_warnings(category=FutureWarning)
def check_estimators_fit_returns_self(name, estimator_orig, readonly_memmap=False):
    """Check if self is returned when calling fit."""
    X, y = make_blobs(random_state=0, n_samples=21)
    X = _enforce_estimator_tags_X(estimator_orig, X)

    estimator = clone(estimator_orig)
    y = _enforce_estimator_tags_y(estimator, y)

    if readonly_memmap:
        X, y = create_memmap_backed_data([X, y])

    set_random_state(estimator)
    assert estimator.fit(X, y) is estimator


@ignore_warnings
def check_estimators_unfitted(name, estimator_orig):
    """Check that predict raises an exception in an unfitted estimator.

    Unfitted estimators should raise a NotFittedError.
    """
    # Common test for Regressors, Classifiers and Outlier detection estimators
    X, y = _regression_dataset()

    estimator = clone(estimator_orig)
    for method in (
        "decision_function",
        "predict",
        "predict_proba",
        "predict_log_proba",
    ):
        if hasattr(estimator, method):
            with raises(NotFittedError):
                getattr(estimator, method)(X)


@ignore_warnings(category=FutureWarning)
def check_supervised_y_2d(name, estimator_orig):
    tags = get_tags(estimator_orig)
    rnd = np.random.RandomState(0)
    n_samples = 30
    X = _enforce_estimator_tags_X(estimator_orig, rnd.uniform(size=(n_samples, 3)))
    y = np.arange(n_samples) % 3
    y = _enforce_estimator_tags_y(estimator_orig, y)
    estimator = clone(estimator_orig)
    set_random_state(estimator)
    # fit
    estimator.fit(X, y)
    y_pred = estimator.predict(X)

    set_random_state(estimator)
    # Check that when a 2D y is given, a DataConversionWarning is
    # raised
    with warnings.catch_warnings(record=True) as w:
        warnings.simplefilter("always", DataConversionWarning)
        warnings.simplefilter("ignore", RuntimeWarning)
        estimator.fit(X, y[:, np.newaxis])
    y_pred_2d = estimator.predict(X)
    msg = "expected 1 DataConversionWarning, got: %s" % ", ".join(
        [str(w_x) for w_x in w]
    )
    if not tags.target_tags.multi_output:
        # check that we warned if we don't support multi-output
        assert len(w) > 0, msg
        assert (
            "DataConversionWarning('A column-vector y"
            " was passed when a 1d array was expected" in msg
        )
    assert_allclose(y_pred.ravel(), y_pred_2d.ravel())


@ignore_warnings
def check_classifiers_predictions(X, y, name, classifier_orig):
    classes = np.unique(y)
    classifier = clone(classifier_orig)
    if name == "BernoulliNB":
        X = X > X.mean()
    set_random_state(classifier)

    classifier.fit(X, y)
    y_pred = classifier.predict(X)

    if hasattr(classifier, "decision_function"):
        decision = classifier.decision_function(X)
        assert isinstance(decision, np.ndarray)
        if len(classes) == 2:
            dec_pred = (decision.ravel() > 0).astype(int)
            dec_exp = classifier.classes_[dec_pred]
            assert_array_equal(
                dec_exp,
                y_pred,
                err_msg=(
                    "decision_function does not match "
                    "classifier for %r: expected '%s', got '%s'"
                )
                % (
                    classifier,
                    ", ".join(map(str, dec_exp)),
                    ", ".join(map(str, y_pred)),
                ),
            )
        elif getattr(classifier, "decision_function_shape", "ovr") == "ovr":
            decision_y = np.argmax(decision, axis=1).astype(int)
            y_exp = classifier.classes_[decision_y]
            assert_array_equal(
                y_exp,
                y_pred,
                err_msg=(
                    "decision_function does not match "
                    "classifier for %r: expected '%s', got '%s'"
                )
                % (
                    classifier,
                    ", ".join(map(str, y_exp)),
                    ", ".join(map(str, y_pred)),
                ),
            )

    # training set performance
    if name != "ComplementNB":
        # This is a pathological data set for ComplementNB.
        # For some specific cases 'ComplementNB' predicts less classes
        # than expected
        assert_array_equal(np.unique(y), np.unique(y_pred))
    assert_array_equal(
        classes,
        classifier.classes_,
        err_msg="Unexpected classes_ attribute for %r: expected '%s', got '%s'"
        % (
            classifier,
            ", ".join(map(str, classes)),
            ", ".join(map(str, classifier.classes_)),
        ),
    )


def _choose_check_classifiers_labels(name, y, y_names):
    # Semisupervised classifiers use -1 as the indicator for an unlabeled
    # sample.
    return (
        y
        if name in ["LabelPropagation", "LabelSpreading", "SelfTrainingClassifier"]
        else y_names
    )


def check_classifiers_classes(name, classifier_orig):
    X_multiclass, y_multiclass = make_blobs(
        n_samples=30, random_state=0, cluster_std=0.1
    )
    X_multiclass, y_multiclass = shuffle(X_multiclass, y_multiclass, random_state=7)
    X_multiclass = StandardScaler().fit_transform(X_multiclass)

    X_binary = X_multiclass[y_multiclass != 2]
    y_binary = y_multiclass[y_multiclass != 2]

    X_multiclass = _enforce_estimator_tags_X(classifier_orig, X_multiclass)
    X_binary = _enforce_estimator_tags_X(classifier_orig, X_binary)

    labels_multiclass = ["one", "two", "three"]
    labels_binary = ["one", "two"]

    y_names_multiclass = np.take(labels_multiclass, y_multiclass)
    y_names_binary = np.take(labels_binary, y_binary)

    problems = [(X_binary, y_binary, y_names_binary)]
    if get_tags(classifier_orig).classifier_tags.multi_class:
        problems.append((X_multiclass, y_multiclass, y_names_multiclass))

    for X, y, y_names in problems:
        for y_names_i in [y_names, y_names.astype("O")]:
            y_ = _choose_check_classifiers_labels(name, y, y_names_i)
            check_classifiers_predictions(X, y_, name, classifier_orig)

    labels_binary = [-1, 1]
    y_names_binary = np.take(labels_binary, y_binary)
    y_binary = _choose_check_classifiers_labels(name, y_binary, y_names_binary)
    check_classifiers_predictions(X_binary, y_binary, name, classifier_orig)


@ignore_warnings(category=FutureWarning)
def check_regressors_int(name, regressor_orig):
    X, _ = _regression_dataset()
    X = _enforce_estimator_tags_X(regressor_orig, X[:50])
    rnd = np.random.RandomState(0)
    y = rnd.randint(3, size=X.shape[0])
    y = _enforce_estimator_tags_y(regressor_orig, y)
    rnd = np.random.RandomState(0)
    # separate estimators to control random seeds
    regressor_1 = clone(regressor_orig)
    regressor_2 = clone(regressor_orig)
    set_random_state(regressor_1)
    set_random_state(regressor_2)

    if name in CROSS_DECOMPOSITION:
        y_ = np.vstack([y, 2 * y + rnd.randint(2, size=len(y))])
        y_ = y_.T
    else:
        y_ = y

    # fit
    regressor_1.fit(X, y_)
    pred1 = regressor_1.predict(X)
    regressor_2.fit(X, y_.astype(float))
    pred2 = regressor_2.predict(X)
    assert_allclose(pred1, pred2, atol=1e-2, err_msg=name)


@ignore_warnings(category=FutureWarning)
def check_regressors_train(
    name, regressor_orig, readonly_memmap=False, X_dtype=np.float64
):
    X, y = _regression_dataset()
    X = X.astype(X_dtype)
    y = scale(y)  # X is already scaled
    regressor = clone(regressor_orig)
    X = _enforce_estimator_tags_X(regressor, X)
    y = _enforce_estimator_tags_y(regressor, y)
    if name in CROSS_DECOMPOSITION:
        rnd = np.random.RandomState(0)
        y_ = np.vstack([y, 2 * y + rnd.randint(2, size=len(y))])
        y_ = y_.T
    else:
        y_ = y

    if readonly_memmap:
        X, y, y_ = create_memmap_backed_data([X, y, y_])

    if not hasattr(regressor, "alphas") and hasattr(regressor, "alpha"):
        # linear regressors need to set alpha, but not generalized CV ones
        regressor.alpha = 0.01
    if name == "PassiveAggressiveRegressor":
        regressor.C = 0.01

    # raises error on malformed input for fit
    with raises(
        ValueError,
        err_msg=(
            f"The classifier {name} does not raise an error when "
            "incorrect/malformed input data for fit is passed. The number of "
            "training examples is not the same as the number of labels. Perhaps "
            "use check_X_y in fit."
        ),
    ):
        regressor.fit(X, y[:-1])
    # fit
    set_random_state(regressor)
    regressor.fit(X, y_)
    regressor.fit(X.tolist(), y_.tolist())
    y_pred = regressor.predict(X)
    assert y_pred.shape == y_.shape

    # TODO: find out why PLS and CCA fail. RANSAC is random
    # and furthermore assumes the presence of outliers, hence
    # skipped
    if not get_tags(regressor).regressor_tags.poor_score:
        assert regressor.score(X, y_) > 0.5


@ignore_warnings
def check_regressors_no_decision_function(name, regressor_orig):
    # check that regressors don't have a decision_function, predict_proba, or
    # predict_log_proba method.
    rng = np.random.RandomState(0)
    regressor = clone(regressor_orig)

    X = rng.normal(size=(10, 4))
    X = _enforce_estimator_tags_X(regressor_orig, X)
    y = _enforce_estimator_tags_y(regressor, X[:, 0])

    regressor.fit(X, y)
    funcs = ["decision_function", "predict_proba", "predict_log_proba"]
    for func_name in funcs:
        assert not hasattr(regressor, func_name)


@ignore_warnings(category=FutureWarning)
def check_class_weight_classifiers(name, classifier_orig):
    if get_tags(classifier_orig).classifier_tags.multi_class:
        problems = [2, 3]
    else:  # binary classification only
        problems = [2]

    for n_centers in problems:
        # create a very noisy dataset
        X, y = make_blobs(centers=n_centers, random_state=0, cluster_std=20)
        X_train, X_test, y_train, y_test = train_test_split(
            X, y, test_size=0.5, random_state=0
        )

        # can't use gram_if_pairwise() here, setting up gram matrix manually
        if get_tags(classifier_orig).input_tags.pairwise:
            X_test = rbf_kernel(X_test, X_train)
            X_train = rbf_kernel(X_train, X_train)

        n_centers = len(np.unique(y_train))

        if n_centers == 2:
            class_weight = {0: 1000, 1: 0.0001}
        else:
            class_weight = {0: 1000, 1: 0.0001, 2: 0.0001}

        classifier = clone(classifier_orig).set_params(class_weight=class_weight)
        if hasattr(classifier, "n_iter"):
            classifier.set_params(n_iter=100)
        if hasattr(classifier, "max_iter"):
            classifier.set_params(max_iter=1000)
        if hasattr(classifier, "min_weight_fraction_leaf"):
            classifier.set_params(min_weight_fraction_leaf=0.01)
        if hasattr(classifier, "n_iter_no_change"):
            classifier.set_params(n_iter_no_change=20)

        set_random_state(classifier)
        classifier.fit(X_train, y_train)
        y_pred = classifier.predict(X_test)
        # XXX: Generally can use 0.89 here. On Windows, LinearSVC gets
        #      0.88 (Issue #9111)
        if not get_tags(classifier_orig).classifier_tags.poor_score:
            assert np.mean(y_pred == 0) > 0.87


@ignore_warnings(category=FutureWarning)
def check_class_weight_balanced_classifiers(
    name, classifier_orig, X_train, y_train, X_test, y_test, weights
):
    classifier = clone(classifier_orig)
    if hasattr(classifier, "n_iter"):
        classifier.set_params(n_iter=100)
    if hasattr(classifier, "max_iter"):
        classifier.set_params(max_iter=1000)

    set_random_state(classifier)
    classifier.fit(X_train, y_train)
    y_pred = classifier.predict(X_test)

    classifier.set_params(class_weight="balanced")
    classifier.fit(X_train, y_train)
    y_pred_balanced = classifier.predict(X_test)
    assert f1_score(y_test, y_pred_balanced, average="weighted") > f1_score(
        y_test, y_pred, average="weighted"
    )


@ignore_warnings(category=FutureWarning)
def check_class_weight_balanced_linear_classifier(name, estimator_orig):
    """Test class weights with non-contiguous class labels."""
    # this is run on classes, not instances, though this should be changed
    X = np.array([[-1.0, -1.0], [-1.0, 0], [-0.8, -1.0], [1.0, 1.0], [1.0, 0.0]])
    y = np.array([1, 1, 1, -1, -1])

    classifier = clone(estimator_orig)

    if hasattr(classifier, "n_iter"):
        # This is a very small dataset, default n_iter are likely to prevent
        # convergence
        classifier.set_params(n_iter=1000)
    if hasattr(classifier, "max_iter"):
        classifier.set_params(max_iter=1000)
    if hasattr(classifier, "cv"):
        classifier.set_params(cv=3)
    set_random_state(classifier)

    # Let the model compute the class frequencies
    classifier.set_params(class_weight="balanced")
    coef_balanced = classifier.fit(X, y).coef_.copy()

    # Count each label occurrence to reweight manually
    n_samples = len(y)
    n_classes = float(len(np.unique(y)))

    class_weight = {
        1: n_samples / (np.sum(y == 1) * n_classes),
        -1: n_samples / (np.sum(y == -1) * n_classes),
    }
    classifier.set_params(class_weight=class_weight)
    coef_manual = classifier.fit(X, y).coef_.copy()

    assert_allclose(
        coef_balanced,
        coef_manual,
        err_msg="Classifier %s is not computing class_weight=balanced properly." % name,
    )


@ignore_warnings(category=FutureWarning)
def check_estimators_overwrite_params(name, estimator_orig):
    X, y = make_blobs(random_state=0, n_samples=21)
    X = _enforce_estimator_tags_X(estimator_orig, X, kernel=rbf_kernel)
    estimator = clone(estimator_orig)
    y = _enforce_estimator_tags_y(estimator, y)

    set_random_state(estimator)

    # Make a physical copy of the original estimator parameters before fitting.
    params = estimator.get_params()
    original_params = deepcopy(params)

    # Fit the model
    estimator.fit(X, y)

    # Compare the state of the model parameters with the original parameters
    new_params = estimator.get_params()
    for param_name, original_value in original_params.items():
        new_value = new_params[param_name]

        # We should never change or mutate the internal state of input
        # parameters by default. To check this we use the joblib.hash function
        # that introspects recursively any subobjects to compute a checksum.
        # The only exception to this rule of immutable constructor parameters
        # is possible RandomState instance but in this check we explicitly
        # fixed the random_state params recursively to be integer seeds.
        assert joblib.hash(new_value) == joblib.hash(original_value), (
            "Estimator %s should not change or mutate "
            " the parameter %s from %s to %s during fit."
            % (name, param_name, original_value, new_value)
        )


@ignore_warnings(category=FutureWarning)
def check_no_attributes_set_in_init(name, estimator_orig):
    """Check setting during init."""
    try:
        # Clone fails if the estimator does not store
        # all parameters as an attribute during init
        estimator = clone(estimator_orig)
    except AttributeError:
        raise AttributeError(
            f"Estimator {name} should store all parameters as an attribute during init."
        )

    if hasattr(type(estimator).__init__, "deprecated_original"):
        return

    init_params = _get_args(type(estimator).__init__)
    parents_init_params = [
        param
        for params_parent in (_get_args(parent) for parent in type(estimator).__mro__)
        for param in params_parent
    ]

    # Test for no setting apart from parameters during init
    invalid_attr = set(vars(estimator)) - set(init_params) - set(parents_init_params)
    # Ignore private attributes
    invalid_attr = set([attr for attr in invalid_attr if not attr.startswith("_")])
    assert not invalid_attr, (
        "Estimator %s should not set any attribute apart"
        " from parameters during init. Found attributes %s."
        % (name, sorted(invalid_attr))
    )


@ignore_warnings(category=FutureWarning)
def check_sparsify_coefficients(name, estimator_orig):
    X = np.array(
        [
            [-2, -1],
            [-1, -1],
            [-1, -2],
            [1, 1],
            [1, 2],
            [2, 1],
            [-1, -2],
            [2, 2],
            [-2, -2],
        ]
    )
    y = np.array([1, 1, 1, 2, 2, 2, 3, 3, 3])
    y = _enforce_estimator_tags_y(estimator_orig, y)
    est = clone(estimator_orig)

    est.fit(X, y)
    pred_orig = est.predict(X)

    # test sparsify with dense inputs
    est.sparsify()
    assert sparse.issparse(est.coef_)
    pred = est.predict(X)
    assert_array_equal(pred, pred_orig)

    # pickle and unpickle with sparse coef_
    est = pickle.loads(pickle.dumps(est))
    assert sparse.issparse(est.coef_)
    pred = est.predict(X)
    assert_array_equal(pred, pred_orig)


@ignore_warnings(category=FutureWarning)
def check_classifier_data_not_an_array(name, estimator_orig):
    X = np.array(
        [
            [3, 0],
            [0, 1],
            [0, 2],
            [1, 1],
            [1, 2],
            [2, 1],
            [0, 3],
            [1, 0],
            [2, 0],
            [4, 4],
            [2, 3],
            [3, 2],
        ]
    )
    X = _enforce_estimator_tags_X(estimator_orig, X)
    y = np.array([1, 1, 1, 2, 2, 2, 1, 1, 1, 2, 2, 2])
    y = _enforce_estimator_tags_y(estimator_orig, y)
    for obj_type in ["NotAnArray", "PandasDataframe"]:
        check_estimators_data_not_an_array(name, estimator_orig, X, y, obj_type)


@ignore_warnings(category=FutureWarning)
def check_regressor_data_not_an_array(name, estimator_orig):
    X, y = _regression_dataset()
    X = _enforce_estimator_tags_X(estimator_orig, X)
    y = _enforce_estimator_tags_y(estimator_orig, y)
    for obj_type in ["NotAnArray", "PandasDataframe"]:
        check_estimators_data_not_an_array(name, estimator_orig, X, y, obj_type)


@ignore_warnings(category=FutureWarning)
def check_estimators_data_not_an_array(name, estimator_orig, X, y, obj_type):
    if name in CROSS_DECOMPOSITION:
        raise SkipTest(
            "Skipping check_estimators_data_not_an_array "
            "for cross decomposition module as estimators "
            "are not deterministic."
        )
    # separate estimators to control random seeds
    estimator_1 = clone(estimator_orig)
    estimator_2 = clone(estimator_orig)
    set_random_state(estimator_1)
    set_random_state(estimator_2)

    if obj_type not in ["NotAnArray", "PandasDataframe"]:
        raise ValueError("Data type {0} not supported".format(obj_type))

    if obj_type == "NotAnArray":
        y_ = _NotAnArray(np.asarray(y))
        X_ = _NotAnArray(np.asarray(X))
    else:
        # Here pandas objects (Series and DataFrame) are tested explicitly
        # because some estimators may handle them (especially their indexing)
        # specially.
        try:
            import pandas as pd

            y_ = np.asarray(y)
            if y_.ndim == 1:
                y_ = pd.Series(y_, copy=False)
            else:
                y_ = pd.DataFrame(y_, copy=False)
            X_ = pd.DataFrame(np.asarray(X), copy=False)

        except ImportError:
            raise SkipTest(
                "pandas is not installed: not checking estimators for pandas objects."
            )

    # fit
    estimator_1.fit(X_, y_)
    pred1 = estimator_1.predict(X_)
    estimator_2.fit(X, y)
    pred2 = estimator_2.predict(X)
    assert_allclose(pred1, pred2, atol=1e-2, err_msg=name)


def check_estimator_cloneable(name, estimator_orig):
    """Checks whether the estimator can be cloned."""
    try:
        clone(estimator_orig)
    except Exception as e:
        raise AssertionError(f"Cloning of {name} failed with error: {e}.") from e


def check_estimator_repr(name, estimator_orig):
    """Check that the estimator has a functioning repr."""
    estimator = clone(estimator_orig)
    try:
        repr(estimator)
    except Exception as e:
        raise AssertionError(f"Repr of {name} failed with error: {e}.") from e


def check_parameters_default_constructible(name, estimator_orig):
    # test default-constructibility
    # get rid of deprecation warnings

    Estimator = estimator_orig.__class__
    estimator = clone(estimator_orig)

    with ignore_warnings(category=FutureWarning):
        # test that set_params returns self
        # TODO(devtools): this should be a separate check.
        assert estimator.set_params() is estimator

        # test if init does nothing but set parameters
        # this is important for grid_search etc.
        # We get the default parameters from init and then
        # compare these against the actual values of the attributes.

        # this comes from getattr. Gets rid of deprecation decorator.
        init = getattr(estimator.__init__, "deprecated_original", estimator.__init__)

        try:

            def param_default_value(p):
                """Identify hyper parameters of an estimator."""
                return (
                    p.name != "self"
                    and p.kind != p.VAR_KEYWORD
                    and p.kind != p.VAR_POSITIONAL
                    # and it should have a default value for this test
                    and p.default != p.empty
                )

            def param_required(p):
                """Identify hyper parameters of an estimator."""
                return (
                    p.name != "self"
                    and p.kind != p.VAR_KEYWORD
                    # technically VAR_POSITIONAL is also required, but we don't have a
                    # nice way to check for it. We assume there's no VAR_POSITIONAL in
                    # the constructor parameters.
                    #
                    # TODO(devtools): separately check that the constructor doesn't
                    # have *args.
                    and p.kind != p.VAR_POSITIONAL
                    # these are parameters that don't have a default value and are
                    # required to construct the estimator.
                    and p.default == p.empty
                )

            required_params_names = [
                p.name for p in signature(init).parameters.values() if param_required(p)
            ]

            default_value_params = [
                p for p in signature(init).parameters.values() if param_default_value(p)
            ]

        except (TypeError, ValueError):
            # init is not a python function.
            # true for mixins
            return

        # here we construct an instance of the estimator using only the required
        # parameters.
        old_params = estimator.get_params()
        init_params = {
            param: old_params[param]
            for param in old_params
            if param in required_params_names
        }
        estimator = Estimator(**init_params)
        params = estimator.get_params()

        for init_param in default_value_params:
            allowed_types = {
                str,
                int,
                float,
                bool,
                tuple,
                type(None),
                type,
            }
            # Any numpy numeric such as np.int32.
            allowed_types.update(np.sctypeDict.values())

            allowed_value = (
                type(init_param.default) in allowed_types
                or
                # Although callables are mutable, we accept them as argument
                # default value and trust that neither the implementation of
                # the callable nor of the estimator changes the state of the
                # callable.
                callable(init_param.default)
            )

            assert allowed_value, (
                f"Parameter '{init_param.name}' of estimator "
                f"'{Estimator.__name__}' is of type "
                f"{type(init_param.default).__name__} which is not allowed. "
                f"'{init_param.name}' must be a callable or must be of type "
                f"{set(type.__name__ for type in allowed_types)}."
            )
            if init_param.name not in params.keys():
                # deprecated parameter, not in get_params
                assert init_param.default is None, (
                    f"Estimator parameter '{init_param.name}' of estimator "
                    f"'{Estimator.__name__}' is not returned by get_params. "
                    "If it is deprecated, set its default value to None."
                )
                continue

            param_value = params[init_param.name]
            if isinstance(param_value, np.ndarray):
                assert_array_equal(param_value, init_param.default)
            else:
                failure_text = (
                    f"Parameter {init_param.name} was mutated on init. All "
                    "parameters must be stored unchanged."
                )
                if is_scalar_nan(param_value):
                    # Allows to set default parameters to np.nan
                    assert param_value is init_param.default, failure_text
                else:
                    assert param_value == init_param.default, failure_text


def _enforce_estimator_tags_y(estimator, y):
    # Estimators with a `requires_positive_y` tag only accept strictly positive
    # data
    tags = get_tags(estimator)
    if tags.target_tags.positive_only:
        # Create strictly positive y. The minimal increment above 0 is 1, as
        # y could be of integer dtype.
        y += 1 + abs(y.min())
    if (
        tags.classifier_tags is not None
        and not tags.classifier_tags.multi_class
        and y.size > 0
    ):
        y = np.where(y == y.flat[0], y, y.flat[0] + 1)
    # Estimators in mono_output_task_error raise ValueError if y is of 1-D
    # Convert into a 2-D y for those estimators.
    if tags.target_tags.multi_output and not tags.target_tags.single_output:
        return np.reshape(y, (-1, 1))
    return y


def _enforce_estimator_tags_X(estimator, X, kernel=linear_kernel):
    # Estimators with `1darray` in `X_types` tag only accept
    # X of shape (`n_samples`,)
    if get_tags(estimator).input_tags.one_d_array:
        X = X[:, 0]
    # Estimators with a `requires_positive_X` tag only accept
    # strictly positive data
    if get_tags(estimator).input_tags.positive_only:
        X = X - X.min()
    if get_tags(estimator).input_tags.categorical:
        dtype = np.float64 if get_tags(estimator).input_tags.allow_nan else np.int32
        X = np.round((X - X.min())).astype(dtype)

    if estimator.__class__.__name__ == "SkewedChi2Sampler":
        # SkewedChi2Sampler requires X > -skewdness in transform
        X = X - X.min()

    # Pairwise estimators only accept
    # X of shape (`n_samples`, `n_samples`)
    if _is_pairwise_metric(estimator):
        X = pairwise_distances(X, metric="euclidean")
    elif get_tags(estimator).input_tags.pairwise:
        X = kernel(X, X)
    return X


@ignore_warnings(category=FutureWarning)
def check_non_transformer_estimators_n_iter(name, estimator_orig):
    # Test that estimators that are not transformers with a parameter
    # max_iter, return the attribute of n_iter_ at least 1.

    # These models are dependent on external solvers like
    # libsvm and accessing the iter parameter is non-trivial.
    # SelfTrainingClassifier does not perform an iteration if all samples are
    # labeled, hence n_iter_ = 0 is valid.
    not_run_check_n_iter = [
        "Ridge",
        "RidgeClassifier",
        "RandomizedLasso",
        "LogisticRegressionCV",
        "LinearSVC",
        "LogisticRegression",
        "SelfTrainingClassifier",
    ]

    # Tested in test_transformer_n_iter
    not_run_check_n_iter += CROSS_DECOMPOSITION
    if name in not_run_check_n_iter:
        return

    # LassoLars stops early for the default alpha=1.0 the iris dataset.
    if name == "LassoLars":
        estimator = clone(estimator_orig).set_params(alpha=0.0)
    else:
        estimator = clone(estimator_orig)
    if hasattr(estimator, "max_iter"):
        iris = load_iris()
        X, y_ = iris.data, iris.target
        y_ = _enforce_estimator_tags_y(estimator, y_)

        set_random_state(estimator, 0)

        X = _enforce_estimator_tags_X(estimator_orig, X)

        estimator.fit(X, y_)

        assert np.all(estimator.n_iter_ >= 1)


@ignore_warnings(category=FutureWarning)
def check_transformer_n_iter(name, estimator_orig):
    # Test that transformers with a parameter max_iter, return the
    # attribute of n_iter_ at least 1.
    estimator = clone(estimator_orig)
    if hasattr(estimator, "max_iter"):
        if name in CROSS_DECOMPOSITION:
            # Check using default data
            X = [[0.0, 0.0, 1.0], [1.0, 0.0, 0.0], [2.0, 2.0, 2.0], [2.0, 5.0, 4.0]]
            y_ = [[0.1, -0.2], [0.9, 1.1], [0.1, -0.5], [0.3, -0.2]]

        else:
            X, y_ = make_blobs(
                n_samples=30,
                centers=[[0, 0, 0], [1, 1, 1]],
                random_state=0,
                n_features=2,
                cluster_std=0.1,
            )
            X = _enforce_estimator_tags_X(estimator_orig, X)
        set_random_state(estimator, 0)
        estimator.fit(X, y_)

        # These return a n_iter per component.
        if name in CROSS_DECOMPOSITION:
            for iter_ in estimator.n_iter_:
                assert iter_ >= 1
        else:
            assert estimator.n_iter_ >= 1


@ignore_warnings(category=FutureWarning)
def check_get_params_invariance(name, estimator_orig):
    # Checks if get_params(deep=False) is a subset of get_params(deep=True)
    e = clone(estimator_orig)

    shallow_params = e.get_params(deep=False)
    deep_params = e.get_params(deep=True)

    assert all(item in deep_params.items() for item in shallow_params.items())


@ignore_warnings(category=FutureWarning)
def check_set_params(name, estimator_orig):
    # Check that get_params() returns the same thing
    # before and after set_params() with some fuzz
    estimator = clone(estimator_orig)

    orig_params = estimator.get_params(deep=False)
    msg = "get_params result does not match what was passed to set_params"

    estimator.set_params(**orig_params)
    curr_params = estimator.get_params(deep=False)
    assert set(orig_params.keys()) == set(curr_params.keys()), msg
    for k, v in curr_params.items():
        assert orig_params[k] is v, msg

    # some fuzz values
    test_values = [-np.inf, np.inf, None]

    test_params = deepcopy(orig_params)
    for param_name in orig_params.keys():
        default_value = orig_params[param_name]
        for value in test_values:
            test_params[param_name] = value
            try:
                estimator.set_params(**test_params)
            except (TypeError, ValueError) as e:
                e_type = e.__class__.__name__
                # Exception occurred, possibly parameter validation
                warnings.warn(
                    "{0} occurred during set_params of param {1} on "
                    "{2}. It is recommended to delay parameter "
                    "validation until fit.".format(e_type, param_name, name)
                )

                change_warning_msg = (
                    "Estimator's parameters changed after set_params raised {}".format(
                        e_type
                    )
                )
                params_before_exception = curr_params
                curr_params = estimator.get_params(deep=False)
                try:
                    assert set(params_before_exception.keys()) == set(
                        curr_params.keys()
                    )
                    for k, v in curr_params.items():
                        assert params_before_exception[k] is v
                except AssertionError:
                    warnings.warn(change_warning_msg)
            else:
                curr_params = estimator.get_params(deep=False)
                assert set(test_params.keys()) == set(curr_params.keys()), msg
                for k, v in curr_params.items():
                    assert test_params[k] is v, msg
        test_params[param_name] = default_value


@ignore_warnings(category=FutureWarning)
def check_classifiers_regression_target(name, estimator_orig):
    # Check if classifier throws an exception when fed regression targets

    X, y = _regression_dataset()

    X = _enforce_estimator_tags_X(estimator_orig, X)
    e = clone(estimator_orig)
    msg = "Unknown label type: "
    if not get_tags(e).no_validation:
        with raises(ValueError, match=msg):
            e.fit(X, y)


@ignore_warnings(category=FutureWarning)
def check_decision_proba_consistency(name, estimator_orig):
    # Check whether an estimator having both decision_function and
    # predict_proba methods has outputs with perfect rank correlation.

    centers = [(2, 2), (4, 4)]
    X, y = make_blobs(
        n_samples=100,
        random_state=0,
        n_features=4,
        centers=centers,
        cluster_std=1.0,
        shuffle=True,
    )
    X_train, X_test, y_train, y_test = train_test_split(
        X, y, test_size=0.2, random_state=0
    )
    estimator = clone(estimator_orig)

    if hasattr(estimator, "decision_function") and hasattr(estimator, "predict_proba"):
        estimator.fit(X_train, y_train)
        # Since the link function from decision_function() to predict_proba()
        # is sometimes not precise enough (typically expit), we round to the
        # 10th decimal to avoid numerical issues: we compare the rank
        # with deterministic ties rather than get platform specific rank
        # inversions in case of machine level differences.
        a = estimator.predict_proba(X_test)[:, 1].round(decimals=10)
        b = estimator.decision_function(X_test).round(decimals=10)

        rank_proba, rank_score = rankdata(a), rankdata(b)
        try:
            assert_array_almost_equal(rank_proba, rank_score)
        except AssertionError:
            # Sometimes, the rounding applied on the probabilities will have
            # ties that are not present in the scores because it is
            # numerically more precise. In this case, we relax the test by
            # grouping the decision function scores based on the probability
            # rank and check that the score is monotonically increasing.
            grouped_y_score = np.array(
                [b[rank_proba == group].mean() for group in np.unique(rank_proba)]
            )
            sorted_idx = np.argsort(grouped_y_score)
            assert_array_equal(sorted_idx, np.arange(len(sorted_idx)))


def check_outliers_fit_predict(name, estimator_orig):
    # Check fit_predict for outlier detectors.

    n_samples = 300
    X, _ = make_blobs(n_samples=n_samples, random_state=0)
    X = shuffle(X, random_state=7)
    n_samples, n_features = X.shape
    estimator = clone(estimator_orig)

    set_random_state(estimator)

    y_pred = estimator.fit_predict(X)
    assert y_pred.shape == (n_samples,)
    assert y_pred.dtype.kind == "i"
    assert_array_equal(np.unique(y_pred), np.array([-1, 1]))

    # check fit_predict = fit.predict when the estimator has both a predict and
    # a fit_predict method. recall that it is already assumed here that the
    # estimator has a fit_predict method
    if hasattr(estimator, "predict"):
        y_pred_2 = estimator.fit(X).predict(X)
        assert_array_equal(y_pred, y_pred_2)

    if hasattr(estimator, "contamination"):
        # proportion of outliers equal to contamination parameter when not
        # set to 'auto'
        expected_outliers = 30
        contamination = float(expected_outliers) / n_samples
        estimator.set_params(contamination=contamination)
        y_pred = estimator.fit_predict(X)

        num_outliers = np.sum(y_pred != 1)
        # num_outliers should be equal to expected_outliers unless
        # there are ties in the decision_function values. this can
        # only be tested for estimators with a decision_function
        # method
        if num_outliers != expected_outliers and hasattr(
            estimator, "decision_function"
        ):
            decision = estimator.decision_function(X)
            check_outlier_corruption(num_outliers, expected_outliers, decision)


def check_fit_non_negative(name, estimator_orig):
    # Check that proper warning is raised for non-negative X
    # when tag requires_positive_X is present
    X = np.array([[-1.0, 1], [-1.0, 1]])
    y = np.array([1, 2])
    estimator = clone(estimator_orig)
    with raises(ValueError):
        estimator.fit(X, y)


def check_fit_idempotent(name, estimator_orig):
    # Check that est.fit(X) is the same as est.fit(X).fit(X). Ideally we would
    # check that the estimated parameters during training (e.g. coefs_) are
    # the same, but having a universal comparison function for those
    # attributes is difficult and full of edge cases. So instead we check that
    # predict(), predict_proba(), decision_function() and transform() return
    # the same results.

    check_methods = ["predict", "transform", "decision_function", "predict_proba"]
    rng = np.random.RandomState(0)

    estimator = clone(estimator_orig)
    set_random_state(estimator)
    if "warm_start" in estimator.get_params().keys():
        estimator.set_params(warm_start=False)

    n_samples = 100
    X = rng.normal(loc=100, size=(n_samples, 2))
    X = _enforce_estimator_tags_X(estimator, X)
    if is_regressor(estimator_orig):
        y = rng.normal(size=n_samples)
    else:
        y = rng.randint(low=0, high=2, size=n_samples)
    y = _enforce_estimator_tags_y(estimator, y)

    train, test = next(ShuffleSplit(test_size=0.2, random_state=rng).split(X))
    X_train, y_train = _safe_split(estimator, X, y, train)
    X_test, y_test = _safe_split(estimator, X, y, test, train)

    # Fit for the first time
    estimator.fit(X_train, y_train)

    result = {
        method: getattr(estimator, method)(X_test)
        for method in check_methods
        if hasattr(estimator, method)
    }

    # Fit again
    set_random_state(estimator)
    estimator.fit(X_train, y_train)

    for method in check_methods:
        if hasattr(estimator, method):
            new_result = getattr(estimator, method)(X_test)
            if np.issubdtype(new_result.dtype, np.floating):
                tol = 2 * np.finfo(new_result.dtype).eps
            else:
                tol = 2 * np.finfo(np.float64).eps
            assert_allclose_dense_sparse(
                result[method],
                new_result,
                atol=max(tol, 1e-9),
                rtol=max(tol, 1e-7),
                err_msg="Idempotency check failed for method {}".format(method),
            )


def check_fit_check_is_fitted(name, estimator_orig):
    # Make sure that estimator doesn't pass check_is_fitted before calling fit
    # and that passes check_is_fitted once it's fit.

    rng = np.random.RandomState(42)

    estimator = clone(estimator_orig)
    set_random_state(estimator)
    if "warm_start" in estimator.get_params():
        estimator.set_params(warm_start=False)

    n_samples = 100
    X = rng.normal(loc=100, size=(n_samples, 2))
    X = _enforce_estimator_tags_X(estimator, X)
    if is_regressor(estimator_orig):
        y = rng.normal(size=n_samples)
    else:
        y = rng.randint(low=0, high=2, size=n_samples)
    y = _enforce_estimator_tags_y(estimator, y)

    if get_tags(estimator).requires_fit:
        # stateless estimators (such as FunctionTransformer) are always "fit"!
        try:
            check_is_fitted(estimator)
            raise AssertionError(
                f"{estimator.__class__.__name__} passes check_is_fitted before being"
                " fit!"
            )
        except NotFittedError:
            pass
    estimator.fit(X, y)
    try:
        check_is_fitted(estimator)
    except NotFittedError as e:
        raise NotFittedError(
            "Estimator fails to pass `check_is_fitted` even though it has been fit."
        ) from e


def check_n_features_in(name, estimator_orig):
    # Make sure that n_features_in_ attribute doesn't exist until fit is
    # called, and that its value is correct.

    rng = np.random.RandomState(0)

    estimator = clone(estimator_orig)
    set_random_state(estimator)
    if "warm_start" in estimator.get_params():
        estimator.set_params(warm_start=False)

    n_samples = 100
    X = rng.normal(loc=100, size=(n_samples, 2))
    X = _enforce_estimator_tags_X(estimator, X)
    if is_regressor(estimator_orig):
        y = rng.normal(size=n_samples)
    else:
        y = rng.randint(low=0, high=2, size=n_samples)
    y = _enforce_estimator_tags_y(estimator, y)

    assert not hasattr(estimator, "n_features_in_")
    estimator.fit(X, y)
    assert hasattr(estimator, "n_features_in_")
    assert estimator.n_features_in_ == X.shape[1]


def check_requires_y_none(name, estimator_orig):
    # Make sure that an estimator with requires_y=True fails gracefully when
    # given y=None

    rng = np.random.RandomState(0)

    estimator = clone(estimator_orig)
    set_random_state(estimator)

    n_samples = 100
    X = rng.normal(loc=100, size=(n_samples, 2))
    X = _enforce_estimator_tags_X(estimator, X)

    expected_err_msgs = (
        "requires y to be passed, but the target y is None",
        "Expected array-like (array or non-string sequence), got None",
        "y should be a 1d array",
    )

    try:
        estimator.fit(X, None)
    except ValueError as ve:
        if not any(msg in str(ve) for msg in expected_err_msgs):
            raise ve


@ignore_warnings(category=FutureWarning)
def check_n_features_in_after_fitting(name, estimator_orig):
    # Make sure that n_features_in are checked after fitting
    tags = get_tags(estimator_orig)

    is_supported_X_types = tags.input_tags.two_d_array or tags.input_tags.categorical

    if not is_supported_X_types or tags.no_validation:
        return

    rng = np.random.RandomState(0)

    estimator = clone(estimator_orig)
    set_random_state(estimator)
    if "warm_start" in estimator.get_params():
        estimator.set_params(warm_start=False)

    n_samples = 10
    X = rng.normal(size=(n_samples, 4))
    X = _enforce_estimator_tags_X(estimator, X)

    if is_regressor(estimator):
        y = rng.normal(size=n_samples)
    else:
        y = rng.randint(low=0, high=2, size=n_samples)
    y = _enforce_estimator_tags_y(estimator, y)

    estimator.fit(X, y)
    assert estimator.n_features_in_ == X.shape[1]

    # check methods will check n_features_in_
    check_methods = [
        "predict",
        "transform",
        "decision_function",
        "predict_proba",
        "score",
    ]
    X_bad = X[:, [1]]

    msg = f"X has 1 features, but \\w+ is expecting {X.shape[1]} features as input"
    for method in check_methods:
        if not hasattr(estimator, method):
            continue

        callable_method = getattr(estimator, method)
        if method == "score":
            callable_method = partial(callable_method, y=y)

        with raises(ValueError, match=msg):
            callable_method(X_bad)

    # partial_fit will check in the second call
    if not hasattr(estimator, "partial_fit"):
        return

    estimator = clone(estimator_orig)
    if is_classifier(estimator):
        estimator.partial_fit(X, y, classes=np.unique(y))
    else:
        estimator.partial_fit(X, y)
    assert estimator.n_features_in_ == X.shape[1]

    with raises(ValueError, match=msg):
        estimator.partial_fit(X_bad, y)


def check_estimator_get_tags_default_keys(name, estimator_orig):
    # check that if __sklearn_tags__ is implemented, it's an instance of Tags
    estimator = clone(estimator_orig)
    if not hasattr(estimator, "__sklearn_tags__"):
        return

    assert isinstance(
        estimator.__sklearn_tags__(), Tags
    ), f"{name}.__sklearn_tags__() must be an instance of Tags"


def check_estimator_tags_renamed(name, estimator_orig):
    help = """{tags_func}() was removed in 1.6. Please use __sklearn_tags__ instead.
You can implement both __sklearn_tags__() and {tags_func}() to support multiple
scikit-learn versions.
"""

    if not hasattr(estimator_orig, "__sklearn_tags__"):
        assert not hasattr(estimator_orig, "_more_tags"), help.format(
            tags_func="_more_tags"
        )
        assert not hasattr(estimator_orig, "_get_tags"), help.format(
            tags_func="_get_tags"
        )


def check_dataframe_column_names_consistency(name, estimator_orig):
    try:
        import pandas as pd
    except ImportError:
        raise SkipTest(
            "pandas is not installed: not checking column name consistency for pandas"
        )

    tags = get_tags(estimator_orig)
    is_supported_X_types = tags.input_tags.two_d_array or tags.input_tags.categorical

    if not is_supported_X_types or tags.no_validation:
        return

    rng = np.random.RandomState(0)

    estimator = clone(estimator_orig)
    set_random_state(estimator)

    X_orig = rng.normal(size=(150, 8))

    X_orig = _enforce_estimator_tags_X(estimator, X_orig)
    n_samples, n_features = X_orig.shape

    names = np.array([f"col_{i}" for i in range(n_features)])
    X = pd.DataFrame(X_orig, columns=names, copy=False)

    if is_regressor(estimator):
        y = rng.normal(size=n_samples)
    else:
        y = rng.randint(low=0, high=2, size=n_samples)
    y = _enforce_estimator_tags_y(estimator, y)

    # Check that calling `fit` does not raise any warnings about feature names.
    with warnings.catch_warnings():
        warnings.filterwarnings(
            "error",
            message="X does not have valid feature names",
            category=UserWarning,
            module="sklearn",
        )
        estimator.fit(X, y)

    if not hasattr(estimator, "feature_names_in_"):
        raise ValueError(
            "Estimator does not have a feature_names_in_ "
            "attribute after fitting with a dataframe"
        )
    assert isinstance(estimator.feature_names_in_, np.ndarray)
    assert estimator.feature_names_in_.dtype == object
    assert_array_equal(estimator.feature_names_in_, names)

    # Only check sklearn estimators for feature_names_in_ in docstring
    module_name = estimator_orig.__module__
    if (
        module_name.startswith("sklearn.")
        and not ("test_" in module_name or module_name.endswith("_testing"))
        and ("feature_names_in_" not in (estimator_orig.__doc__))
    ):
        raise ValueError(
            f"Estimator {name} does not document its feature_names_in_ attribute"
        )

    check_methods = []
    for method in (
        "predict",
        "transform",
        "decision_function",
        "predict_proba",
        "score",
        "score_samples",
        "predict_log_proba",
    ):
        if not hasattr(estimator, method):
            continue

        callable_method = getattr(estimator, method)
        if method == "score":
            callable_method = partial(callable_method, y=y)
        check_methods.append((method, callable_method))

    for _, method in check_methods:
        with warnings.catch_warnings():
            warnings.filterwarnings(
                "error",
                message="X does not have valid feature names",
                category=UserWarning,
                module="sklearn",
            )
            method(X)  # works without UserWarning for valid features

    invalid_names = [
        (names[::-1], "Feature names must be in the same order as they were in fit."),
        (
            [f"another_prefix_{i}" for i in range(n_features)],
            (
                "Feature names unseen at fit time:\n- another_prefix_0\n-"
                " another_prefix_1\n"
            ),
        ),
        (
            names[:3],
            f"Feature names seen at fit time, yet now missing:\n- {min(names[3:])}\n",
        ),
    ]
    params = {
        key: value
        for key, value in estimator.get_params().items()
        if "early_stopping" in key
    }
    early_stopping_enabled = any(value is True for value in params.values())

    for invalid_name, additional_message in invalid_names:
        X_bad = pd.DataFrame(X, columns=invalid_name, copy=False)

        expected_msg = re.escape(
            "The feature names should match those that were passed during fit.\n"
            f"{additional_message}"
        )
        for name, method in check_methods:
            with raises(
                ValueError, match=expected_msg, err_msg=f"{name} did not raise"
            ):
                method(X_bad)

        # partial_fit checks on second call
        # Do not call partial fit if early_stopping is on
        if not hasattr(estimator, "partial_fit") or early_stopping_enabled:
            continue

        estimator = clone(estimator_orig)
        if is_classifier(estimator):
            classes = np.unique(y)
            estimator.partial_fit(X, y, classes=classes)
        else:
            estimator.partial_fit(X, y)

        with raises(ValueError, match=expected_msg):
            estimator.partial_fit(X_bad, y)


def check_transformer_get_feature_names_out(name, transformer_orig):
    tags = get_tags(transformer_orig)
    if not tags.input_tags.two_d_array or tags.no_validation:
        return

    X, y = make_blobs(
        n_samples=30,
        centers=[[0, 0, 0], [1, 1, 1]],
        random_state=0,
        n_features=2,
        cluster_std=0.1,
    )
    X = StandardScaler().fit_transform(X)

    transformer = clone(transformer_orig)
    X = _enforce_estimator_tags_X(transformer, X)

    n_features = X.shape[1]
    set_random_state(transformer)

    y_ = y
    if name in CROSS_DECOMPOSITION:
        y_ = np.c_[np.asarray(y), np.asarray(y)]
        y_[::2, 1] *= 2

    X_transform = transformer.fit_transform(X, y=y_)
    input_features = [f"feature{i}" for i in range(n_features)]

    # input_features names is not the same length as n_features_in_
    with raises(ValueError, match="input_features should have length equal"):
        transformer.get_feature_names_out(input_features[::2])

    feature_names_out = transformer.get_feature_names_out(input_features)
    assert feature_names_out is not None
    assert isinstance(feature_names_out, np.ndarray)
    assert feature_names_out.dtype == object
    assert all(isinstance(name, str) for name in feature_names_out)

    if isinstance(X_transform, tuple):
        n_features_out = X_transform[0].shape[1]
    else:
        n_features_out = X_transform.shape[1]

    assert (
        len(feature_names_out) == n_features_out
    ), f"Expected {n_features_out} feature names, got {len(feature_names_out)}"


def check_transformer_get_feature_names_out_pandas(name, transformer_orig):
    try:
        import pandas as pd
    except ImportError:
        raise SkipTest(
            "pandas is not installed: not checking column name consistency for pandas"
        )

    tags = get_tags(transformer_orig)
    if not tags.input_tags.two_d_array or tags.no_validation:
        return

    X, y = make_blobs(
        n_samples=30,
        centers=[[0, 0, 0], [1, 1, 1]],
        random_state=0,
        n_features=2,
        cluster_std=0.1,
    )
    X = StandardScaler().fit_transform(X)

    transformer = clone(transformer_orig)
    X = _enforce_estimator_tags_X(transformer, X)

    n_features = X.shape[1]
    set_random_state(transformer)

    y_ = y
    if name in CROSS_DECOMPOSITION:
        y_ = np.c_[np.asarray(y), np.asarray(y)]
        y_[::2, 1] *= 2

    feature_names_in = [f"col{i}" for i in range(n_features)]
    df = pd.DataFrame(X, columns=feature_names_in, copy=False)
    X_transform = transformer.fit_transform(df, y=y_)

    # error is raised when `input_features` do not match feature_names_in
    invalid_feature_names = [f"bad{i}" for i in range(n_features)]
    with raises(ValueError, match="input_features is not equal to feature_names_in_"):
        transformer.get_feature_names_out(invalid_feature_names)

    feature_names_out_default = transformer.get_feature_names_out()
    feature_names_in_explicit_names = transformer.get_feature_names_out(
        feature_names_in
    )
    assert_array_equal(feature_names_out_default, feature_names_in_explicit_names)

    if isinstance(X_transform, tuple):
        n_features_out = X_transform[0].shape[1]
    else:
        n_features_out = X_transform.shape[1]

    assert (
        len(feature_names_out_default) == n_features_out
    ), f"Expected {n_features_out} feature names, got {len(feature_names_out_default)}"


def check_param_validation(name, estimator_orig):
    # Check that an informative error is raised when the value of a constructor
    # parameter does not have an appropriate type or value.
    rng = np.random.RandomState(0)
    X = rng.uniform(size=(20, 5))
    y = rng.randint(0, 2, size=20)
    y = _enforce_estimator_tags_y(estimator_orig, y)
    tags = get_tags(estimator_orig)

    estimator_params = estimator_orig.get_params(deep=False).keys()

    # check that there is a constraint for each parameter
    if estimator_params:
        validation_params = estimator_orig._parameter_constraints.keys()
        unexpected_params = set(validation_params) - set(estimator_params)
        missing_params = set(estimator_params) - set(validation_params)
        err_msg = (
            f"Mismatch between _parameter_constraints and the parameters of {name}."
            f"\nConsider the unexpected parameters {unexpected_params} and expected but"
            f" missing parameters {missing_params}"
        )
        assert validation_params == estimator_params, err_msg

    # this object does not have a valid type for sure for all params
    param_with_bad_type = type("BadType", (), {})()

    fit_methods = ["fit", "partial_fit", "fit_transform", "fit_predict"]

    for param_name in estimator_params:
        constraints = estimator_orig._parameter_constraints[param_name]

        if constraints == "no_validation":
            # This parameter is not validated
            continue

        # Mixing an interval of reals and an interval of integers must be avoided.
        if any(
            isinstance(constraint, Interval) and constraint.type == Integral
            for constraint in constraints
        ) and any(
            isinstance(constraint, Interval) and constraint.type == Real
            for constraint in constraints
        ):
            raise ValueError(
                f"The constraint for parameter {param_name} of {name} can't have a mix"
                " of intervals of Integral and Real types. Use the type RealNotInt"
                " instead of Real."
            )

        match = rf"The '{param_name}' parameter of {name} must be .* Got .* instead."
        err_msg = (
            f"{name} does not raise an informative error message when the "
            f"parameter {param_name} does not have a valid type or value."
        )

        estimator = clone(estimator_orig)

        # First, check that the error is raised if param doesn't match any valid type.
        estimator.set_params(**{param_name: param_with_bad_type})

        for method in fit_methods:
            if not hasattr(estimator, method):
                # the method is not accessible with the current set of parameters
                continue

            err_msg = (
                f"{name} does not raise an informative error message when the parameter"
                f" {param_name} does not have a valid type. If any Python type is"
                " valid, the constraint should be 'no_validation'."
            )

            with raises(InvalidParameterError, match=match, err_msg=err_msg):
                if tags.target_tags.one_d_labels or tags.target_tags.two_d_labels:
                    # The estimator is a label transformer and take only `y`
                    getattr(estimator, method)(y)
                else:
                    getattr(estimator, method)(X, y)

        # Then, for constraints that are more than a type constraint, check that the
        # error is raised if param does match a valid type but does not match any valid
        # value for this type.
        constraints = [make_constraint(constraint) for constraint in constraints]

        for constraint in constraints:
            try:
                bad_value = generate_invalid_param_val(constraint)
            except NotImplementedError:
                continue

            estimator.set_params(**{param_name: bad_value})

            for method in fit_methods:
                if not hasattr(estimator, method):
                    # the method is not accessible with the current set of parameters
                    continue

                err_msg = (
                    f"{name} does not raise an informative error message when the "
                    f"parameter {param_name} does not have a valid value.\n"
                    "Constraints should be disjoint. For instance "
                    "[StrOptions({'a_string'}), str] is not a acceptable set of "
                    "constraint because generating an invalid string for the first "
                    "constraint will always produce a valid string for the second "
                    "constraint."
                )

                with raises(InvalidParameterError, match=match, err_msg=err_msg):
                    if tags.target_tags.one_d_labels or tags.target_tags.two_d_labels:
                        # The estimator is a label transformer and take only `y`
                        getattr(estimator, method)(y)
                    else:
                        getattr(estimator, method)(X, y)


def check_set_output_transform(name, transformer_orig):
    # Check transformer.set_output with the default configuration does not
    # change the transform output.
    tags = get_tags(transformer_orig)
    if not tags.input_tags.two_d_array or tags.no_validation:
        return

    rng = np.random.RandomState(0)
    transformer = clone(transformer_orig)

    X = rng.uniform(size=(20, 5))
    X = _enforce_estimator_tags_X(transformer_orig, X)
    y = rng.randint(0, 2, size=20)
    y = _enforce_estimator_tags_y(transformer_orig, y)
    set_random_state(transformer)

    def fit_then_transform(est):
        if name in CROSS_DECOMPOSITION:
            return est.fit(X, y).transform(X, y)
        return est.fit(X, y).transform(X)

    def fit_transform(est):
        return est.fit_transform(X, y)

    transform_methods = {
        "transform": fit_then_transform,
        "fit_transform": fit_transform,
    }
    for name, transform_method in transform_methods.items():
        transformer = clone(transformer)
        if not hasattr(transformer, name):
            continue
        X_trans_no_setting = transform_method(transformer)

        # Auto wrapping only wraps the first array
        if name in CROSS_DECOMPOSITION:
            X_trans_no_setting = X_trans_no_setting[0]

        transformer.set_output(transform="default")
        X_trans_default = transform_method(transformer)

        if name in CROSS_DECOMPOSITION:
            X_trans_default = X_trans_default[0]

        # Default and no setting -> returns the same transformation
        assert_allclose_dense_sparse(X_trans_no_setting, X_trans_default)


def _output_from_fit_transform(transformer, name, X, df, y):
    """Generate output to test `set_output` for different configuration:

    - calling either `fit.transform` or `fit_transform`;
    - passing either a dataframe or a numpy array to fit;
    - passing either a dataframe or a numpy array to transform.
    """
    outputs = {}

    # fit then transform case:
    cases = [
        ("fit.transform/df/df", df, df),
        ("fit.transform/df/array", df, X),
        ("fit.transform/array/df", X, df),
        ("fit.transform/array/array", X, X),
    ]
    if all(hasattr(transformer, meth) for meth in ["fit", "transform"]):
        for (
            case,
            data_fit,
            data_transform,
        ) in cases:
            transformer.fit(data_fit, y)
            if name in CROSS_DECOMPOSITION:
                X_trans, _ = transformer.transform(data_transform, y)
            else:
                X_trans = transformer.transform(data_transform)
            outputs[case] = (X_trans, transformer.get_feature_names_out())

    # fit_transform case:
    cases = [
        ("fit_transform/df", df),
        ("fit_transform/array", X),
    ]
    if hasattr(transformer, "fit_transform"):
        for case, data in cases:
            if name in CROSS_DECOMPOSITION:
                X_trans, _ = transformer.fit_transform(data, y)
            else:
                X_trans = transformer.fit_transform(data, y)
            outputs[case] = (X_trans, transformer.get_feature_names_out())

    return outputs


def _check_generated_dataframe(
    name,
    case,
    index,
    outputs_default,
    outputs_dataframe_lib,
    is_supported_dataframe,
    create_dataframe,
    assert_frame_equal,
):
    """Check if the generated DataFrame by the transformer is valid.

    The DataFrame implementation is specified through the parameters of this function.

    Parameters
    ----------
    name : str
        The name of the transformer.
    case : str
        A single case from the cases generated by `_output_from_fit_transform`.
    index : index or None
        The index of the DataFrame. `None` if the library does not implement a DataFrame
        with an index.
    outputs_default : tuple
        A tuple containing the output data and feature names for the default output.
    outputs_dataframe_lib : tuple
        A tuple containing the output data and feature names for the pandas case.
    is_supported_dataframe : callable
        A callable that takes a DataFrame instance as input and return whether or
        E.g. `lambda X: isintance(X, pd.DataFrame)`.
    create_dataframe : callable
        A callable taking as parameters `data`, `columns`, and `index` and returns
        a callable. Be aware that `index` can be ignored. For example, polars dataframes
        would ignore the idnex.
    assert_frame_equal : callable
        A callable taking 2 dataframes to compare if they are equal.
    """
    X_trans, feature_names_default = outputs_default
    df_trans, feature_names_dataframe_lib = outputs_dataframe_lib

    assert is_supported_dataframe(df_trans)
    # We always rely on the output of `get_feature_names_out` of the
    # transformer used to generate the dataframe as a ground-truth of the
    # columns.
    # If a dataframe is passed into transform, then the output should have the same
    # index
    expected_index = index if case.endswith("df") else None
    expected_dataframe = create_dataframe(
        X_trans, columns=feature_names_dataframe_lib, index=expected_index
    )

    try:
        assert_frame_equal(df_trans, expected_dataframe)
    except AssertionError as e:
        raise AssertionError(
            f"{name} does not generate a valid dataframe in the {case} "
            "case. The generated dataframe is not equal to the expected "
            f"dataframe. The error message is: {e}"
        ) from e


def _check_set_output_transform_dataframe(
    name,
    transformer_orig,
    *,
    dataframe_lib,
    is_supported_dataframe,
    create_dataframe,
    assert_frame_equal,
    context,
):
    """Check that a transformer can output a DataFrame when requested.

    The DataFrame implementation is specified through the parameters of this function.

    Parameters
    ----------
    name : str
        The name of the transformer.
    transformer_orig : estimator
        The original transformer instance.
    dataframe_lib : str
        The name of the library implementing the DataFrame.
    is_supported_dataframe : callable
        A callable that takes a DataFrame instance as input and returns whether or
        not it is supported by the dataframe library.
        E.g. `lambda X: isintance(X, pd.DataFrame)`.
    create_dataframe : callable
        A callable taking as parameters `data`, `columns`, and `index` and returns
        a callable. Be aware that `index` can be ignored. For example, polars dataframes
        will ignore the index.
    assert_frame_equal : callable
        A callable taking 2 dataframes to compare if they are equal.
    context : {"local", "global"}
        Whether to use a local context by setting `set_output(...)` on the transformer
        or a global context by using the `with config_context(...)`
    """
    # Check transformer.set_output configures the output of transform="pandas".
    tags = get_tags(transformer_orig)
    if not tags.input_tags.two_d_array or tags.no_validation:
        return

    rng = np.random.RandomState(0)
    transformer = clone(transformer_orig)

    X = rng.uniform(size=(20, 5))
    X = _enforce_estimator_tags_X(transformer_orig, X)
    y = rng.randint(0, 2, size=20)
    y = _enforce_estimator_tags_y(transformer_orig, y)
    set_random_state(transformer)

    feature_names_in = [f"col{i}" for i in range(X.shape[1])]
    index = [f"index{i}" for i in range(X.shape[0])]
    df = create_dataframe(X, columns=feature_names_in, index=index)

    transformer_default = clone(transformer).set_output(transform="default")
    outputs_default = _output_from_fit_transform(transformer_default, name, X, df, y)

    if context == "local":
        transformer_df = clone(transformer).set_output(transform=dataframe_lib)
        context_to_use = nullcontext()
    else:  # global
        transformer_df = clone(transformer)
        context_to_use = config_context(transform_output=dataframe_lib)

    try:
        with context_to_use:
            outputs_df = _output_from_fit_transform(transformer_df, name, X, df, y)
    except ValueError as e:
        # transformer does not support sparse data
        capitalized_lib = dataframe_lib.capitalize()
        error_message = str(e)
        assert (
            f"{capitalized_lib} output does not support sparse data." in error_message
            or "The transformer outputs a scipy sparse matrix." in error_message
        ), e
        return

    for case in outputs_default:
        _check_generated_dataframe(
            name,
            case,
            index,
            outputs_default[case],
            outputs_df[case],
            is_supported_dataframe,
            create_dataframe,
            assert_frame_equal,
        )


def _check_set_output_transform_pandas_context(name, transformer_orig, context):
    try:
        import pandas as pd
    except ImportError:  # pragma: no cover
        raise SkipTest("pandas is not installed: not checking set output")

    _check_set_output_transform_dataframe(
        name,
        transformer_orig,
        dataframe_lib="pandas",
        is_supported_dataframe=lambda X: isinstance(X, pd.DataFrame),
        create_dataframe=lambda X, columns, index: pd.DataFrame(
            X, columns=columns, copy=False, index=index
        ),
        assert_frame_equal=pd.testing.assert_frame_equal,
        context=context,
    )


def check_set_output_transform_pandas(name, transformer_orig):
    _check_set_output_transform_pandas_context(name, transformer_orig, "local")


def check_global_output_transform_pandas(name, transformer_orig):
    _check_set_output_transform_pandas_context(name, transformer_orig, "global")


def _check_set_output_transform_polars_context(name, transformer_orig, context):
    try:
        import polars as pl
        from polars.testing import assert_frame_equal
    except ImportError:  # pragma: no cover
        raise SkipTest("polars is not installed: not checking set output")

    def create_dataframe(X, columns, index):
        if isinstance(columns, np.ndarray):
            columns = columns.tolist()

        return pl.DataFrame(X, schema=columns, orient="row")

    _check_set_output_transform_dataframe(
        name,
        transformer_orig,
        dataframe_lib="polars",
        is_supported_dataframe=lambda X: isinstance(X, pl.DataFrame),
        create_dataframe=create_dataframe,
        assert_frame_equal=assert_frame_equal,
        context=context,
    )


def check_set_output_transform_polars(name, transformer_orig):
    _check_set_output_transform_polars_context(name, transformer_orig, "local")


def check_global_set_output_transform_polars(name, transformer_orig):
    _check_set_output_transform_polars_context(name, transformer_orig, "global")


@ignore_warnings(category=FutureWarning)
def check_inplace_ensure_writeable(name, estimator_orig):
    """Check that estimators able to do inplace operations can work on read-only
    input data even if a copy is not explicitly requested by the user.

    Make sure that a copy is made and consequently that the input array and its
    writeability are not modified by the estimator.
    """
    rng = np.random.RandomState(0)

    estimator = clone(estimator_orig)
    set_random_state(estimator)

    n_samples = 100

    X, _ = make_blobs(n_samples=n_samples, n_features=3, random_state=rng)
    X = _enforce_estimator_tags_X(estimator, X)

    # These estimators can only work inplace with fortran ordered input
    if name in ("Lasso", "ElasticNet", "MultiTaskElasticNet", "MultiTaskLasso"):
        X = np.asfortranarray(X)

    # Add a missing value for imputers so that transform has to do something
    if hasattr(estimator, "missing_values"):
        X[0, 0] = np.nan

    if is_regressor(estimator):
        y = rng.normal(size=n_samples)
    else:
        y = rng.randint(low=0, high=2, size=n_samples)
    y = _enforce_estimator_tags_y(estimator, y)

    X_copy = X.copy()

    # Make X read-only
    X.setflags(write=False)

    estimator.fit(X, y)

    if hasattr(estimator, "transform"):
        estimator.transform(X)

    assert not X.flags.writeable
    assert_allclose(X, X_copy)


def check_do_not_raise_errors_in_init_or_set_params(name, estimator_orig):
    """Check that init or set_param does not raise errors."""
    Estimator = type(estimator_orig)
    params = signature(Estimator).parameters

    smoke_test_values = [-1, 3.0, "helloworld", np.array([1.0, 4.0]), [1], {}, []]
    for value in smoke_test_values:
        new_params = {key: value for key in params}

        # Does not raise
        est = Estimator(**new_params)

        # Also do does not raise
        est.set_params(**new_params)<|MERGE_RESOLUTION|>--- conflicted
+++ resolved
@@ -528,19 +528,13 @@
             # First check that the estimator is cloneable which is needed for the rest
             # of the checks to run
             name = type(estimator).__name__
-<<<<<<< HEAD
+            yield estimator, partial(check_estimator_cloneable, name)
             for check in _yield_all_checks(
                 estimator, dataframe=dataframe, legacy=legacy
             ):
-                check = partial(check, name)
-                yield _maybe_mark_xfail(estimator, check, pytest)
-=======
-            yield estimator, partial(check_estimator_cloneable, name)
-            for check in _yield_all_checks(estimator, legacy=legacy):
                 check_with_name = partial(check, name)
                 for check_instance in _yield_instances_for_check(check, estimator):
                     yield _maybe_mark_xfail(check_instance, check_with_name, pytest)
->>>>>>> f6f6b776
 
     return pytest.mark.parametrize(
         "estimator, check", checks_generator(), ids=_get_check_estimator_ids
@@ -634,14 +628,10 @@
     name = type(estimator).__name__
 
     def checks_generator():
-<<<<<<< HEAD
-        for check in _yield_all_checks(estimator, dataframe=dataframe, legacy=legacy):
-=======
         # we first need to check if the estimator is cloneable for the rest of the tests
         # to run
         yield estimator, partial(check_estimator_cloneable, name)
-        for check in _yield_all_checks(estimator, legacy=legacy):
->>>>>>> f6f6b776
+        for check in _yield_all_checks(estimator, dataframe=dataframe, legacy=legacy):
             check = _maybe_skip(estimator, check)
             for check_instance in _yield_instances_for_check(check, estimator):
                 yield check_instance, partial(check, name)

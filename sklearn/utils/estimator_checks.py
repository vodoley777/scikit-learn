import types
import warnings
import sys
import traceback
import pickle
import re
from copy import deepcopy
from functools import partial
from itertools import chain
from inspect import signature

import numpy as np
from scipy import sparse
from scipy.stats import rankdata
import joblib

from . import IS_PYPY
from .. import config_context
from ._testing import assert_raises, _get_args
from ._testing import assert_raises_regex
from ._testing import assert_raise_message
from ._testing import assert_array_equal
from ._testing import assert_array_almost_equal
from ._testing import assert_allclose
from ._testing import assert_allclose_dense_sparse
from ._testing import assert_warns_message
from ._testing import set_random_state
from ._testing import SkipTest
from ._testing import ignore_warnings
from ._testing import create_memmap_backed_data
from . import is_scalar_nan
from ..discriminant_analysis import LinearDiscriminantAnalysis
from ..linear_model import Ridge

from ..base import (clone, ClusterMixin, is_classifier, is_regressor,
                    _DEFAULT_TAGS, RegressorMixin, is_outlier_detector)

from ..metrics import accuracy_score, adjusted_rand_score, f1_score
from ..random_projection import BaseRandomProjection
from ..feature_selection import SelectKBest
from ..pipeline import make_pipeline
from ..exceptions import DataConversionWarning
from ..exceptions import NotFittedError
from ..exceptions import SkipTestWarning
from ..model_selection import train_test_split
from ..model_selection import ShuffleSplit
from ..model_selection._validation import _safe_split
from ..metrics.pairwise import (rbf_kernel, linear_kernel, pairwise_distances)

from .import shuffle
from .import deprecated
from .validation import has_fit_parameter, _num_samples
from ..preprocessing import StandardScaler
from ..datasets import (load_iris, load_boston, make_blobs,
                        make_multilabel_classification, make_regression)


BOSTON = None
CROSS_DECOMPOSITION = ['PLSCanonical', 'PLSRegression', 'CCA', 'PLSSVD']

def _safe_tags(estimator, key=None):
    # if estimator doesn't have _get_tags, use _DEFAULT_TAGS
    # if estimator has tags but not key, use _DEFAULT_TAGS[key]
    if hasattr(estimator, "_get_tags"):
        if key is not None:
            return estimator._get_tags().get(key, _DEFAULT_TAGS[key])
        tags = estimator._get_tags()
        return {key: tags.get(key, _DEFAULT_TAGS[key])
                for key in _DEFAULT_TAGS.keys()}
    if key is not None:
        return _DEFAULT_TAGS[key]
    return _DEFAULT_TAGS


def _yield_checks(name, estimator):
    tags = _safe_tags(estimator)
    yield check_no_attributes_set_in_init
    yield check_estimators_dtypes
    yield check_fit_score_takes_y
    yield check_sample_weights_pandas_series
    yield check_sample_weights_not_an_array
    yield check_sample_weights_list
    yield check_sample_weights_invariance
    yield check_estimators_fit_returns_self
    yield partial(check_estimators_fit_returns_self, readonly_memmap=True)

    # Check that all estimator yield informative messages when
    # trained on empty datasets
    if not tags["no_validation"]:
        yield check_complex_data
        yield check_dtype_object
        yield check_estimators_empty_data_messages

    if name not in CROSS_DECOMPOSITION:
        # cross-decomposition's "transform" returns X and Y
        yield check_pipeline_consistency

    if not tags["allow_nan"] and not tags["no_validation"]:
        # Test that all estimators check their input for NaN's and infs
        yield check_estimators_nan_inf

    if _is_pairwise(estimator):
        # Check that pairwise estimator throws error on non-square input
        yield check_nonsquare_error

    yield check_estimators_overwrite_params
    if hasattr(estimator, 'sparsify'):
        yield check_sparsify_coefficients

    yield check_estimator_sparse_data

    # Test that estimators can be pickled, and once pickled
    # give the same answer as before.
    yield check_estimators_pickle


def _yield_classifier_checks(name, classifier):
    tags = _safe_tags(classifier)

    # test classifiers can handle non-array data and pandas objects
    yield check_classifier_data_not_an_array
    # test classifiers trained on a single label always return this label
    yield check_classifiers_one_label
    yield check_classifiers_classes
    yield check_estimators_partial_fit_n_features
    if tags["multioutput"]:
        yield check_classifier_multioutput
    # basic consistency testing
    yield check_classifiers_train
    yield partial(check_classifiers_train, readonly_memmap=True)
    yield check_classifiers_regression_target
    if tags["multilabel"]:
        yield check_classifiers_multilabel_representation_invariance
    if not tags["no_validation"]:
        yield check_supervised_y_no_nan
        yield check_supervised_y_2d
    if tags["requires_fit"]:
        yield check_estimators_unfitted
    if 'class_weight' in classifier.get_params().keys():
        yield check_class_weight_classifiers

    yield check_non_transformer_estimators_n_iter
    # test if predict_proba is a monotonic transformation of decision_function
    yield check_decision_proba_consistency


@ignore_warnings(category=FutureWarning)
def check_supervised_y_no_nan(name, estimator_orig):
    # Checks that the Estimator targets are not NaN.
    estimator = clone(estimator_orig)
    rng = np.random.RandomState(888)
    X = rng.randn(10, 5)
    y = np.full(10, np.inf)
    y = _enforce_estimator_tags_y(estimator, y)

    errmsg = "Input contains NaN, infinity or a value too large for " \
             "dtype('float64')."
    try:
        estimator.fit(X, y)
    except ValueError as e:
        if str(e) != errmsg:
            raise ValueError("Estimator {0} raised error as expected, but "
                             "does not match expected error message"
                             .format(name))
    else:
        raise ValueError("Estimator {0} should have raised error on fitting "
                         "array y with NaN value.".format(name))


def _yield_regressor_checks(name, regressor):
    tags = _safe_tags(regressor)
    # TODO: test with intercept
    # TODO: test with multiple responses
    # basic testing
    yield check_regressors_train
    yield partial(check_regressors_train, readonly_memmap=True)
    yield check_regressor_data_not_an_array
    yield check_estimators_partial_fit_n_features
    if tags["multioutput"]:
        yield check_regressor_multioutput
    yield check_regressors_no_decision_function
    if not tags["no_validation"]:
        yield check_supervised_y_2d
    yield check_supervised_y_no_nan
    if name != 'CCA':
        # check that the regressor handles int input
        yield check_regressors_int
    if tags["requires_fit"]:
        yield check_estimators_unfitted
    yield check_non_transformer_estimators_n_iter


def _yield_transformer_checks(name, transformer):
    # All transformers should either deal with sparse data or raise an
    # exception with type TypeError and an intelligible error message
    if not _safe_tags(transformer, "no_validation"):
        yield check_transformer_data_not_an_array
    # these don't actually fit the data, so don't raise errors
    yield check_transformer_general
    yield partial(check_transformer_general, readonly_memmap=True)
    if not _safe_tags(transformer, "stateless"):
        yield check_transformers_unfitted
    # Dependent on external solvers and hence accessing the iter
    # param is non-trivial.
    external_solver = ['Isomap', 'KernelPCA', 'LocallyLinearEmbedding',
                       'RandomizedLasso', 'LogisticRegressionCV']
    if name not in external_solver:
        yield check_transformer_n_iter


def _yield_clustering_checks(name, clusterer):
    yield check_clusterer_compute_labels_predict
    if name not in ('WardAgglomeration', "FeatureAgglomeration"):
        # this is clustering on the features
        # let's not test that here.
        yield check_clustering
        yield partial(check_clustering, readonly_memmap=True)
        yield check_estimators_partial_fit_n_features
    yield check_non_transformer_estimators_n_iter


def _yield_outliers_checks(name, estimator):

    # checks for outlier detectors that have a fit_predict method
    if hasattr(estimator, 'fit_predict'):
        yield check_outliers_fit_predict

    # checks for estimators that can be used on a test set
    if hasattr(estimator, 'predict'):
        yield check_outliers_train
        yield partial(check_outliers_train, readonly_memmap=True)
        # test outlier detectors can handle non-array data
        yield check_classifier_data_not_an_array
        # test if NotFittedError is raised
        if _safe_tags(estimator, "requires_fit"):
            yield check_estimators_unfitted


def _yield_all_checks(name, estimator):
    tags = _safe_tags(estimator)
    if "2darray" not in tags["X_types"]:
        warnings.warn("Can't test estimator {} which requires input "
                      " of type {}".format(name, tags["X_types"]),
                      SkipTestWarning)
        return
    if tags["_skip_test"]:
        warnings.warn("Explicit SKIP via _skip_test tag for estimator "
                      "{}.".format(name),
                      SkipTestWarning)
        return

    for check in _yield_checks(name, estimator):
        yield check
    if is_classifier(estimator):
        for check in _yield_classifier_checks(name, estimator):
            yield check
    if is_regressor(estimator):
        for check in _yield_regressor_checks(name, estimator):
            yield check
    if hasattr(estimator, 'transform'):
        for check in _yield_transformer_checks(name, estimator):
            yield check
    if isinstance(estimator, ClusterMixin):
        for check in _yield_clustering_checks(name, estimator):
            yield check
    if is_outlier_detector(estimator):
        for check in _yield_outliers_checks(name, estimator):
            yield check
    yield check_fit2d_predict1d
    yield check_methods_subset_invariance
    yield check_fit2d_1sample
    yield check_fit2d_1feature
    yield check_fit1d
    yield check_get_params_invariance
    yield check_set_params
    yield check_dict_unchanged
    yield check_dont_overwrite_parameters
    yield check_fit_idempotent
    if tags["requires_positive_X"]:
        yield check_fit_non_negative


def _set_check_estimator_ids(obj):
    """Create pytest ids for checks.

    When `obj` is an estimator, this returns the pprint version of the
    estimator (with `print_changed_only=True`). When `obj` is a function, the
    name of the function is returned with its keyworld arguments.

    `_set_check_estimator_ids` is designed to be used as the `id` in
    `pytest.mark.parametrize` where `check_estimator(..., generate_only=True)`
    is yielding estimators and checks.

    Parameters
    ----------
    obj : estimator or function
        Items generated by `check_estimator`

    Returns
    -------
    id : string or None

    See also
    --------
    check_estimator
    """
    if callable(obj):
        if not isinstance(obj, partial):
            return obj.__name__

        if not obj.keywords:
            return obj.func.__name__

        kwstring = "".join(["{}={}".format(k, v)
                            for k, v in obj.keywords.items()])
        return "{}({})".format(obj.func.__name__, kwstring)
    if hasattr(obj, "get_params"):
        with config_context(print_changed_only=True):
            return re.sub(r"\s", "", str(obj))


def _construct_instance(Estimator):
    """Construct Estimator instance if possible"""
    required_parameters = getattr(Estimator, "_required_parameters", [])
    if len(required_parameters):
        if required_parameters in (["estimator"], ["base_estimator"]):
            if issubclass(Estimator, RegressorMixin):
                estimator = Estimator(Ridge())
            else:
                estimator = Estimator(LinearDiscriminantAnalysis())
        else:
            raise SkipTest("Can't instantiate estimator {} which requires "
                           "parameters {}".format(Estimator.__name__,
                                                  required_parameters))
    else:
        estimator = Estimator()
    return estimator


def _generate_instance_checks(name, estimator):
    """Generate instance checks."""
    yield from ((estimator, partial(check, name))
                for check in _yield_all_checks(name, estimator))


def _generate_class_checks(Estimator):
    """Generate class checks."""
    name = Estimator.__name__
    yield (Estimator, partial(check_parameters_default_constructible, name))
    estimator = _construct_instance(Estimator)
    yield from _generate_instance_checks(name, estimator)


def parametrize_with_checks(estimators):
    """Pytest specific decorator for parametrizing estimator checks.

    The `id` of each test is set to be a pprint version of the estimator
    and the name of the check with its keyword arguments.

    Read more in the :ref:`User Guide<rolling_your_own_estimator>`.

    Parameters
    ----------
    estimators : list of estimators objects or classes
        Estimators to generated checks for.

    Returns
    -------
    decorator : `pytest.mark.parametrize`
    """
    import pytest
    return pytest.mark.parametrize(
        "estimator, check",
        chain.from_iterable(check_estimator(estimator, generate_only=True)
                            for estimator in estimators),
        ids=_set_check_estimator_ids)


def check_estimator(Estimator, generate_only=False):
    """Check if estimator adheres to scikit-learn conventions.

    This estimator will run an extensive test-suite for input validation,
    shapes, etc.
    Additional tests for classifiers, regressors, clustering or transformers
    will be run if the Estimator class inherits from the corresponding mixin
    from sklearn.base.

    This test can be applied to classes or instances.
    Classes currently have some additional tests that related to construction,
    while passing instances allows the testing of multiple options.

    Read more in :ref:`rolling_your_own_estimator`.

    Parameters
    ----------
    estimator : estimator object or class
        Estimator to check. Estimator is a class object or instance.

    generate_only : bool, optional (default=False)
        When `False`, checks are evaluated when `check_estimator` is called.
        When `True`, `check_estimator` returns a generator that yields
        (estimator, check) tuples. The check is run by calling
        `check(estimator)`.

        .. versionadded:: 0.22

    Returns
    -------
    checks_generator : generator
        Generator that yields (estimator, check) tuples. Returned when
        `generate_only=True`.
    """
    if isinstance(Estimator, type):
        # got a class
        checks_generator = _generate_class_checks(Estimator)
    else:
        # got an instance
        estimator = Estimator
        name = type(estimator).__name__
        checks_generator = _generate_instance_checks(name, estimator)

    if generate_only:
        return checks_generator

    for estimator, check in checks_generator:
        try:
            check(estimator)
        except SkipTest as exception:
            # the only SkipTest thrown currently results from not
            # being able to import pandas.
            warnings.warn(str(exception), SkipTestWarning)


def _boston_subset(n_samples=200):
    global BOSTON
    if BOSTON is None:
        X, y = load_boston(return_X_y=True)
        X, y = shuffle(X, y, random_state=0)
        X, y = X[:n_samples], y[:n_samples]
        X = StandardScaler().fit_transform(X)
        BOSTON = X, y
    return BOSTON


@deprecated("set_checking_parameters is deprecated in version "
            "0.22 and will be removed in version 0.24.")
def set_checking_parameters(estimator):
    _set_checking_parameters(estimator)


def _set_checking_parameters(estimator):
    # set parameters to speed up some estimators and
    # avoid deprecated behaviour
    params = estimator.get_params()
    name = estimator.__class__.__name__
    if ("n_iter" in params and name != "TSNE"):
        estimator.set_params(n_iter=5)
    if "max_iter" in params:
        if estimator.max_iter is not None:
            estimator.set_params(max_iter=min(5, estimator.max_iter))
        # LinearSVR, LinearSVC
        if estimator.__class__.__name__ in ['LinearSVR', 'LinearSVC']:
            estimator.set_params(max_iter=20)
        # NMF
        if estimator.__class__.__name__ == 'NMF':
            estimator.set_params(max_iter=100)
        # MLP
        if estimator.__class__.__name__ in ['MLPClassifier', 'MLPRegressor']:
            estimator.set_params(max_iter=100)
    if "n_resampling" in params:
        # randomized lasso
        estimator.set_params(n_resampling=5)
    if "n_estimators" in params:
        estimator.set_params(n_estimators=min(5, estimator.n_estimators))
    if "max_trials" in params:
        # RANSAC
        estimator.set_params(max_trials=10)
    if "n_init" in params:
        # K-Means
        estimator.set_params(n_init=2)

    if name == 'TruncatedSVD':
        # TruncatedSVD doesn't run with n_components = n_features
        # This is ugly :-/
        estimator.n_components = 1

    if hasattr(estimator, "n_clusters"):
        estimator.n_clusters = min(estimator.n_clusters, 2)

    if hasattr(estimator, "n_best"):
        estimator.n_best = 1

    if name == "SelectFdr":
        # be tolerant of noisy datasets (not actually speed)
        estimator.set_params(alpha=.5)

    if name == "TheilSenRegressor":
        estimator.max_subpopulation = 100

    if isinstance(estimator, BaseRandomProjection):
        # Due to the jl lemma and often very few samples, the number
        # of components of the random matrix projection will be probably
        # greater than the number of features.
        # So we impose a smaller number (avoid "auto" mode)
        estimator.set_params(n_components=2)

    if isinstance(estimator, SelectKBest):
        # SelectKBest has a default of k=10
        # which is more feature than we have in most case.
        estimator.set_params(k=1)

    if name in ('HistGradientBoostingClassifier',
                'HistGradientBoostingRegressor'):
        # The default min_samples_leaf (20) isn't appropriate for small
        # datasets (only very shallow trees are built) that the checks use.
        estimator.set_params(min_samples_leaf=5)

    # Speed-up by reducing the number of CV or splits for CV estimators
    loo_cv = ['RidgeCV']
    if name not in loo_cv and hasattr(estimator, 'cv'):
        estimator.set_params(cv=3)
    if hasattr(estimator, 'n_splits'):
        estimator.set_params(n_splits=3)

    if name == 'OneHotEncoder':
        estimator.set_params(handle_unknown='ignore')


class _NotAnArray:
    """An object that is convertible to an array

    Parameters
    ----------
    data : array_like
        The data.
    """

    def __init__(self, data):
        self.data = np.asarray(data)

    def __array__(self, dtype=None):
        return self.data

    def __array_function__(self, func, types, args, kwargs):
        if func.__name__ == "may_share_memory":
            return True
        raise TypeError("Don't want to call array_function {}!".format(
            func.__name__))


@deprecated("NotAnArray is deprecated in version "
            "0.22 and will be removed in version 0.24.")
class NotAnArray(_NotAnArray):
    # TODO: remove in 0.24
    pass


def _is_pairwise(estimator):
    """Returns True if estimator has a _pairwise attribute set to True.

    Parameters
    ----------
    estimator : object
        Estimator object to test.

    Returns
    -------
    out : bool
        True if _pairwise is set to True and False otherwise.
    """
    return bool(getattr(estimator, "_pairwise", False))


def _is_pairwise_metric(estimator):
    """Returns True if estimator accepts pairwise metric.

    Parameters
    ----------
    estimator : object
        Estimator object to test.

    Returns
    -------
    out : bool
        True if _pairwise is set to True and False otherwise.
    """
    metric = getattr(estimator, "metric", None)

    return bool(metric == 'precomputed')


@deprecated("pairwise_estimator_convert_X is deprecated in version "
            "0.22 and will be removed in version 0.24.")
def pairwise_estimator_convert_X(X, estimator, kernel=linear_kernel):
    return _pairwise_estimator_convert_X(X, estimator, kernel)


def _pairwise_estimator_convert_X(X, estimator, kernel=linear_kernel):

    if _is_pairwise_metric(estimator):
        return pairwise_distances(X, metric='euclidean')
    if _is_pairwise(estimator):
        return kernel(X, X)

    return X


def _generate_sparse_matrix(X_csr):
    """Generate sparse matrices with {32,64}bit indices of diverse format

        Parameters
        ----------
        X_csr: CSR Matrix
            Input matrix in CSR format

        Returns
        -------
        out: iter(Matrices)
            In format['dok', 'lil', 'dia', 'bsr', 'csr', 'csc', 'coo',
             'coo_64', 'csc_64', 'csr_64']
    """

    assert X_csr.format == 'csr'
    yield 'csr', X_csr.copy()
    for sparse_format in ['dok', 'lil', 'dia', 'bsr', 'csc', 'coo']:
        yield sparse_format, X_csr.asformat(sparse_format)

    # Generate large indices matrix only if its supported by scipy
    X_coo = X_csr.asformat('coo')
    X_coo.row = X_coo.row.astype('int64')
    X_coo.col = X_coo.col.astype('int64')
    yield "coo_64", X_coo

    for sparse_format in ['csc', 'csr']:
        X = X_csr.asformat(sparse_format)
        X.indices = X.indices.astype('int64')
        X.indptr = X.indptr.astype('int64')
        yield sparse_format + "_64", X


def check_estimator_sparse_data(name, estimator_orig):
    rng = np.random.RandomState(0)
    X = rng.rand(40, 10)
    X[X < .8] = 0
    X = _pairwise_estimator_convert_X(X, estimator_orig)
    X_csr = sparse.csr_matrix(X)
    tags = _safe_tags(estimator_orig)
    if tags['binary_only']:
        y = (2 * rng.rand(40)).astype(np.int)
    else:
        y = (4 * rng.rand(40)).astype(np.int)
    # catch deprecation warnings
    with ignore_warnings(category=FutureWarning):
        estimator = clone(estimator_orig)
    y = _enforce_estimator_tags_y(estimator, y)
    for matrix_format, X in _generate_sparse_matrix(X_csr):
        # catch deprecation warnings
        with ignore_warnings(category=FutureWarning):
            estimator = clone(estimator_orig)
            if name in ['Scaler', 'StandardScaler']:
                estimator.set_params(with_mean=False)
        # fit and predict
        try:
            with ignore_warnings(category=FutureWarning):
                estimator.fit(X, y)
            if hasattr(estimator, "predict"):
                pred = estimator.predict(X)
                if tags['multioutput_only']:
                    assert pred.shape == (X.shape[0], 1)
                else:
                    assert pred.shape == (X.shape[0],)
            if hasattr(estimator, 'predict_proba'):
                probs = estimator.predict_proba(X)
                if tags['binary_only']:
                    expected_probs_shape = (X.shape[0], 2)
                else:
                    expected_probs_shape = (X.shape[0], 4)
                assert probs.shape == expected_probs_shape
        except (TypeError, ValueError) as e:
            if 'sparse' not in repr(e).lower():
                if "64" in matrix_format:
                    msg = ("Estimator %s doesn't seem to support %s matrix, "
                           "and is not failing gracefully, e.g. by using "
                           "check_array(X, accept_large_sparse=False)")
                    raise AssertionError(msg % (name, matrix_format))
                else:
                    print("Estimator %s doesn't seem to fail gracefully on "
                          "sparse data: error message state explicitly that "
                          "sparse input is not supported if this is not"
                          " the case." % name)
                    raise
        except Exception:
            print("Estimator %s doesn't seem to fail gracefully on "
                  "sparse data: it should raise a TypeError if sparse input "
                  "is explicitly not supported." % name)
            raise


@ignore_warnings(category=FutureWarning)
def check_sample_weights_pandas_series(name, estimator_orig):
    # check that estimators will accept a 'sample_weight' parameter of
    # type pandas.Series in the 'fit' function.
    estimator = clone(estimator_orig)
    if has_fit_parameter(estimator, "sample_weight"):
        try:
            import pandas as pd
            X = np.array([[1, 1], [1, 2], [1, 3], [1, 4],
                          [2, 1], [2, 2], [2, 3], [2, 4],
                          [3, 1], [3, 2], [3, 3], [3, 4]])
            X = pd.DataFrame(_pairwise_estimator_convert_X(X, estimator_orig))
            y = pd.Series([1, 1, 1, 1, 2, 2, 2, 2, 1, 1, 2, 2])
            weights = pd.Series([1] * 12)
            if _safe_tags(estimator, "multioutput_only"):
                y = pd.DataFrame(y)
            try:
                estimator.fit(X, y, sample_weight=weights)
            except ValueError:
                raise ValueError("Estimator {0} raises error if "
                                 "'sample_weight' parameter is of "
                                 "type pandas.Series".format(name))
        except ImportError:
            raise SkipTest("pandas is not installed: not testing for "
                           "input of type pandas.Series to class weight.")


@ignore_warnings(category=(FutureWarning))
def check_sample_weights_not_an_array(name, estimator_orig):
    # check that estimators will accept a 'sample_weight' parameter of
    # type _NotAnArray in the 'fit' function.
    estimator = clone(estimator_orig)
    if has_fit_parameter(estimator, "sample_weight"):
        X = np.array([[1, 1], [1, 2], [1, 3], [1, 4],
                      [2, 1], [2, 2], [2, 3], [2, 4],
                      [3, 1], [3, 2], [3, 3], [3, 4]])
        X = _NotAnArray(pairwise_estimator_convert_X(X, estimator_orig))
        y = _NotAnArray([1, 1, 1, 1, 2, 2, 2, 2, 1, 1, 2, 2])
        weights = _NotAnArray([1] * 12)
        if _safe_tags(estimator, "multioutput_only"):
            y = _NotAnArray(y.data.reshape(-1, 1))
        estimator.fit(X, y, sample_weight=weights)


@ignore_warnings(category=(FutureWarning))
def check_sample_weights_list(name, estimator_orig):
    # check that estimators will accept a 'sample_weight' parameter of
    # type list in the 'fit' function.
    if has_fit_parameter(estimator_orig, "sample_weight"):
        estimator = clone(estimator_orig)
        rnd = np.random.RandomState(0)
        n_samples = 30
        X = _pairwise_estimator_convert_X(rnd.uniform(size=(n_samples, 3)),
                                         estimator_orig)
        if _safe_tags(estimator, 'binary_only'):
            y = np.arange(n_samples) % 2
        else:
            y = np.arange(n_samples) % 3
        y = _enforce_estimator_tags_y(estimator, y)
        sample_weight = [3] * n_samples
        # Test that estimators don't raise any exception
        estimator.fit(X, y, sample_weight=sample_weight)


@ignore_warnings(category=FutureWarning)
def check_sample_weights_invariance(name, estimator_orig):
    # check that the estimators yield same results for
    # unit weights and no weights
    if (has_fit_parameter(estimator_orig, "sample_weight") and
            not (hasattr(estimator_orig, "_pairwise")
                 and estimator_orig._pairwise)):
        # We skip pairwise because the data is not pairwise

        estimator1 = clone(estimator_orig)
        estimator2 = clone(estimator_orig)
        set_random_state(estimator1, random_state=0)
        set_random_state(estimator2, random_state=0)

        X = np.array([[1, 3], [1, 3], [1, 3], [1, 3],
                      [2, 1], [2, 1], [2, 1], [2, 1],
                      [3, 3], [3, 3], [3, 3], [3, 3],
                      [4, 1], [4, 1], [4, 1], [4, 1]], dtype=np.dtype('float'))
        y = np.array([1, 1, 1, 1, 2, 2, 2, 2,
                      1, 1, 1, 1, 2, 2, 2, 2], dtype=np.dtype('int'))
        y = _enforce_estimator_tags_y(estimator1, y)

        estimator1.fit(X, y=y, sample_weight=np.ones(shape=len(y)))
        estimator2.fit(X, y=y, sample_weight=None)

        for method in ["predict", "transform"]:
            if hasattr(estimator_orig, method):
                X_pred1 = getattr(estimator1, method)(X)
                X_pred2 = getattr(estimator2, method)(X)
                if sparse.issparse(X_pred1):
                    X_pred1 = X_pred1.toarray()
                    X_pred2 = X_pred2.toarray()
                assert_allclose(X_pred1, X_pred2,
                                err_msg="For %s sample_weight=None is not"
                                        " equivalent to sample_weight=ones"
                                        % name)


@ignore_warnings(category=(FutureWarning, UserWarning))
def check_dtype_object(name, estimator_orig):
    # check that estimators treat dtype object as numeric if possible
    rng = np.random.RandomState(0)
    X = _pairwise_estimator_convert_X(rng.rand(40, 10), estimator_orig)
    X = X.astype(object)
    tags = _safe_tags(estimator_orig)
    if tags['binary_only']:
        y = (X[:, 0] * 2).astype(np.int)
    else:
        y = (X[:, 0] * 4).astype(np.int)
    estimator = clone(estimator_orig)
    y = _enforce_estimator_tags_y(estimator, y)

    estimator.fit(X, y)
    if hasattr(estimator, "predict"):
        estimator.predict(X)

    if hasattr(estimator, "transform"):
        estimator.transform(X)

    try:
        estimator.fit(X, y.astype(object))
    except Exception as e:
        if "Unknown label type" not in str(e):
            raise

    if 'string' not in tags['X_types']:
        X[0, 0] = {'foo': 'bar'}
        msg = "argument must be a string.* number"
        assert_raises_regex(TypeError, msg, estimator.fit, X, y)
    else:
        # Estimators supporting string will not call np.asarray to convert the
        # data to numeric and therefore, the error will not be raised.
        # Checking for each element dtype in the input array will be costly.
        # Refer to #11401 for full discussion.
        estimator.fit(X, y)


def check_complex_data(name, estimator_orig):
    # check that estimators raise an exception on providing complex data
    X = np.random.sample(10) + 1j * np.random.sample(10)
    X = X.reshape(-1, 1)
    y = np.random.sample(10) + 1j * np.random.sample(10)
    estimator = clone(estimator_orig)
    assert_raises_regex(ValueError, "Complex data not supported",
                        estimator.fit, X, y)


@ignore_warnings
def check_dict_unchanged(name, estimator_orig):
    # this estimator raises
    # ValueError: Found array with 0 feature(s) (shape=(23, 0))
    # while a minimum of 1 is required.
    # error
    if name in ['SpectralCoclustering']:
        return
    rnd = np.random.RandomState(0)
    if name in ['RANSACRegressor']:
        X = 3 * rnd.uniform(size=(20, 3))
    else:
        X = 2 * rnd.uniform(size=(20, 3))

    X = _pairwise_estimator_convert_X(X, estimator_orig)

    y = X[:, 0].astype(np.int)
    estimator = clone(estimator_orig)
    y = _enforce_estimator_tags_y(estimator, y)
    if hasattr(estimator, "n_components"):
        estimator.n_components = 1

    if hasattr(estimator, "n_clusters"):
        estimator.n_clusters = 1

    if hasattr(estimator, "n_best"):
        estimator.n_best = 1

    set_random_state(estimator, 1)

    estimator.fit(X, y)
    for method in ["predict", "transform", "decision_function",
                   "predict_proba"]:
        if hasattr(estimator, method):
            dict_before = estimator.__dict__.copy()
            getattr(estimator, method)(X)
            assert estimator.__dict__ == dict_before, (
                'Estimator changes __dict__ during %s' % method)


@deprecated("is_public_parameter is deprecated in version "
            "0.22 and will be removed in version 0.24.")
def is_public_parameter(attr):
    return _is_public_parameter(attr)


def _is_public_parameter(attr):
    return not (attr.startswith('_') or attr.endswith('_'))


@ignore_warnings(category=FutureWarning)
def check_dont_overwrite_parameters(name, estimator_orig):
    # check that fit method only changes or sets private attributes
    if hasattr(estimator_orig.__init__, "deprecated_original"):
        # to not check deprecated classes
        return
    estimator = clone(estimator_orig)
    rnd = np.random.RandomState(0)
    X = 3 * rnd.uniform(size=(20, 3))
    X = _pairwise_estimator_convert_X(X, estimator_orig)
    y = X[:, 0].astype(np.int)
    if _safe_tags(estimator, 'binary_only'):
        y[y == 2] = 1
    y = _enforce_estimator_tags_y(estimator, y)

    if hasattr(estimator, "n_components"):
        estimator.n_components = 1
    if hasattr(estimator, "n_clusters"):
        estimator.n_clusters = 1

    set_random_state(estimator, 1)
    dict_before_fit = estimator.__dict__.copy()
    estimator.fit(X, y)

    dict_after_fit = estimator.__dict__

    public_keys_after_fit = [key for key in dict_after_fit.keys()
                             if _is_public_parameter(key)]

    attrs_added_by_fit = [key for key in public_keys_after_fit
                          if key not in dict_before_fit.keys()]

    # check that fit doesn't add any public attribute
    assert not attrs_added_by_fit, (
            'Estimator adds public attribute(s) during'
            ' the fit method.'
            ' Estimators are only allowed to add private attributes'
            ' either started with _ or ended'
            ' with _ but %s added'
            % ', '.join(attrs_added_by_fit))

    # check that fit doesn't change any public attribute
    attrs_changed_by_fit = [key for key in public_keys_after_fit
                            if (dict_before_fit[key]
                                is not dict_after_fit[key])]

    assert not attrs_changed_by_fit, (
            'Estimator changes public attribute(s) during'
            ' the fit method. Estimators are only allowed'
            ' to change attributes started'
            ' or ended with _, but'
            ' %s changed'
            % ', '.join(attrs_changed_by_fit))


@ignore_warnings(category=FutureWarning)
def check_fit2d_predict1d(name, estimator_orig):
    # check by fitting a 2d array and predicting with a 1d array
    rnd = np.random.RandomState(0)
    X = 3 * rnd.uniform(size=(20, 3))
    X = _pairwise_estimator_convert_X(X, estimator_orig)
    y = X[:, 0].astype(np.int)
    tags = _safe_tags(estimator_orig)
    if tags['binary_only']:
        y[y == 2] = 1
    estimator = clone(estimator_orig)
    y = _enforce_estimator_tags_y(estimator, y)

    if hasattr(estimator, "n_components"):
        estimator.n_components = 1
    if hasattr(estimator, "n_clusters"):
        estimator.n_clusters = 1

    set_random_state(estimator, 1)
    estimator.fit(X, y)
    if tags["no_validation"]:
        # FIXME this is a bit loose
        return

    for method in ["predict", "transform", "decision_function",
                   "predict_proba"]:
        if hasattr(estimator, method):
            assert_raise_message(ValueError, "Reshape your data",
                                 getattr(estimator, method), X[0])


def _apply_on_subsets(func, X):
    # apply function on the whole set and on mini batches
    result_full = func(X)
    n_features = X.shape[1]
    result_by_batch = [func(batch.reshape(1, n_features))
                       for batch in X]

    # func can output tuple (e.g. score_samples)
    if type(result_full) == tuple:
        result_full = result_full[0]
        result_by_batch = list(map(lambda x: x[0], result_by_batch))

    if sparse.issparse(result_full):
        result_full = result_full.A
        result_by_batch = [x.A for x in result_by_batch]

    return np.ravel(result_full), np.ravel(result_by_batch)


@ignore_warnings(category=FutureWarning)
def check_methods_subset_invariance(name, estimator_orig):
    # check that method gives invariant results if applied
    # on mini batches or the whole set
    rnd = np.random.RandomState(0)
    X = 3 * rnd.uniform(size=(20, 3))
    X = _pairwise_estimator_convert_X(X, estimator_orig)
    y = X[:, 0].astype(np.int)
    if _safe_tags(estimator_orig, 'binary_only'):
        y[y == 2] = 1
    estimator = clone(estimator_orig)
    y = _enforce_estimator_tags_y(estimator, y)

    if hasattr(estimator, "n_components"):
        estimator.n_components = 1
    if hasattr(estimator, "n_clusters"):
        estimator.n_clusters = 1

    set_random_state(estimator, 1)
    estimator.fit(X, y)

    for method in ["predict", "transform", "decision_function",
                   "score_samples", "predict_proba"]:

        msg = ("{method} of {name} is not invariant when applied "
               "to a subset.").format(method=method, name=name)
        # TODO remove cases when corrected
        if (name, method) in [('NuSVC', 'decision_function'),
                              ('SparsePCA', 'transform'),
                              ('MiniBatchSparsePCA', 'transform'),
                              ('DummyClassifier', 'predict'),
                              ('BernoulliRBM', 'score_samples')]:
            raise SkipTest(msg)

        if hasattr(estimator, method):
            result_full, result_by_batch = _apply_on_subsets(
                getattr(estimator, method), X)
            assert_allclose(result_full, result_by_batch,
                            atol=1e-7, err_msg=msg)


@ignore_warnings
def check_fit2d_1sample(name, estimator_orig):
    # Check that fitting a 2d array with only one sample either works or
    # returns an informative message. The error message should either mention
    # the number of samples or the number of classes.
    rnd = np.random.RandomState(0)
    X = 3 * rnd.uniform(size=(1, 10))
    X = _pairwise_estimator_convert_X(X, estimator_orig)

    y = X[:, 0].astype(np.int)
    estimator = clone(estimator_orig)
    y = _enforce_estimator_tags_y(estimator, y)

    if hasattr(estimator, "n_components"):
        estimator.n_components = 1
    if hasattr(estimator, "n_clusters"):
        estimator.n_clusters = 1

    set_random_state(estimator, 1)

    # min_cluster_size cannot be less than the data size for OPTICS.
    if name == 'OPTICS':
        estimator.set_params(min_samples=1)

    msgs = ["1 sample", "n_samples = 1", "n_samples=1", "one sample",
            "1 class", "one class"]

    try:
        estimator.fit(X, y)
    except ValueError as e:
        if all(msg not in repr(e) for msg in msgs):
            raise e


@ignore_warnings
def check_fit2d_1feature(name, estimator_orig):
    # check fitting a 2d array with only 1 feature either works or returns
    # informative message
    rnd = np.random.RandomState(0)
    X = 3 * rnd.uniform(size=(10, 1))
    X = _pairwise_estimator_convert_X(X, estimator_orig)
    y = X[:, 0].astype(np.int)
    estimator = clone(estimator_orig)
    y = _enforce_estimator_tags_y(estimator, y)

    if hasattr(estimator, "n_components"):
        estimator.n_components = 1
    if hasattr(estimator, "n_clusters"):
        estimator.n_clusters = 1
    # ensure two labels in subsample for RandomizedLogisticRegression
    if name == 'RandomizedLogisticRegression':
        estimator.sample_fraction = 1
    # ensure non skipped trials for RANSACRegressor
    if name == 'RANSACRegressor':
        estimator.residual_threshold = 0.5

    y = _enforce_estimator_tags_y(estimator, y)
    set_random_state(estimator, 1)

    msgs = ["1 feature(s)", "n_features = 1", "n_features=1"]

    try:
        estimator.fit(X, y)
    except ValueError as e:
        if all(msg not in repr(e) for msg in msgs):
            raise e


@ignore_warnings
def check_fit1d(name, estimator_orig):
    # check fitting 1d X array raises a ValueError
    rnd = np.random.RandomState(0)
    X = 3 * rnd.uniform(size=(20))
    y = X.astype(np.int)
    estimator = clone(estimator_orig)
    tags = _safe_tags(estimator)
    if tags["no_validation"]:
        # FIXME this is a bit loose
        return
    y = _enforce_estimator_tags_y(estimator, y)

    if hasattr(estimator, "n_components"):
        estimator.n_components = 1
    if hasattr(estimator, "n_clusters"):
        estimator.n_clusters = 1

    set_random_state(estimator, 1)
    assert_raises(ValueError, estimator.fit, X, y)


@ignore_warnings(category=FutureWarning)
def check_transformer_general(name, transformer, readonly_memmap=False):
    X, y = make_blobs(n_samples=30, centers=[[0, 0, 0], [1, 1, 1]],
                      random_state=0, n_features=2, cluster_std=0.1)
    X = StandardScaler().fit_transform(X)
    X -= X.min()
    X = _pairwise_estimator_convert_X(X, transformer)

    if readonly_memmap:
        X, y = create_memmap_backed_data([X, y])

    _check_transformer(name, transformer, X, y)


@ignore_warnings(category=FutureWarning)
def check_transformer_data_not_an_array(name, transformer):
    X, y = make_blobs(n_samples=30, centers=[[0, 0, 0], [1, 1, 1]],
                      random_state=0, n_features=2, cluster_std=0.1)
    X = StandardScaler().fit_transform(X)
    # We need to make sure that we have non negative data, for things
    # like NMF
    X -= X.min() - .1
    X = _pairwise_estimator_convert_X(X, transformer)
    this_X = _NotAnArray(X)
    this_y = _NotAnArray(np.asarray(y))
    _check_transformer(name, transformer, this_X, this_y)
    # try the same with some list
    _check_transformer(name, transformer, X.tolist(), y.tolist())


@ignore_warnings(category=FutureWarning)
def check_transformers_unfitted(name, transformer):
    X, y = _boston_subset()

    transformer = clone(transformer)
    with assert_raises((AttributeError, ValueError), msg="The unfitted "
                       "transformer {} does not raise an error when "
                       "transform is called. Perhaps use "
                       "check_is_fitted in transform.".format(name)):
        transformer.transform(X)


def _check_transformer(name, transformer_orig, X, y):
    n_samples, n_features = np.asarray(X).shape
    transformer = clone(transformer_orig)
    set_random_state(transformer)

    # fit

    if name in CROSS_DECOMPOSITION:
        y_ = np.c_[np.asarray(y), np.asarray(y)]
        y_[::2, 1] *= 2
        if isinstance(X, _NotAnArray):
            y_ = _NotAnArray(y_)
    else:
        y_ = y

    transformer.fit(X, y_)
    # fit_transform method should work on non fitted estimator
    transformer_clone = clone(transformer)
    X_pred = transformer_clone.fit_transform(X, y=y_)

    if isinstance(X_pred, tuple):
        for x_pred in X_pred:
            assert x_pred.shape[0] == n_samples
    else:
        # check for consistent n_samples
        assert X_pred.shape[0] == n_samples

    if hasattr(transformer, 'transform'):
        if name in CROSS_DECOMPOSITION:
            X_pred2 = transformer.transform(X, y_)
            X_pred3 = transformer.fit_transform(X, y=y_)
        else:
            X_pred2 = transformer.transform(X)
            X_pred3 = transformer.fit_transform(X, y=y_)

        if _safe_tags(transformer_orig, 'non_deterministic'):
            msg = name + ' is non deterministic'
            raise SkipTest(msg)
        if isinstance(X_pred, tuple) and isinstance(X_pred2, tuple):
            for x_pred, x_pred2, x_pred3 in zip(X_pred, X_pred2, X_pred3):
                assert_allclose_dense_sparse(
                    x_pred, x_pred2, atol=1e-2,
                    err_msg="fit_transform and transform outcomes "
                            "not consistent in %s"
                    % transformer)
                assert_allclose_dense_sparse(
                    x_pred, x_pred3, atol=1e-2,
                    err_msg="consecutive fit_transform outcomes "
                            "not consistent in %s"
                    % transformer)
        else:
            assert_allclose_dense_sparse(
                X_pred, X_pred2,
                err_msg="fit_transform and transform outcomes "
                        "not consistent in %s"
                % transformer, atol=1e-2)
            assert_allclose_dense_sparse(
                X_pred, X_pred3, atol=1e-2,
                err_msg="consecutive fit_transform outcomes "
                        "not consistent in %s"
                % transformer)
            assert _num_samples(X_pred2) == n_samples
            assert _num_samples(X_pred3) == n_samples

        # raises error on malformed input for transform
        if hasattr(X, 'shape') and \
           not _safe_tags(transformer, "stateless") and \
           X.ndim == 2 and X.shape[1] > 1:

            # If it's not an array, it does not have a 'T' property
            with assert_raises(ValueError, msg="The transformer {} does "
                               "not raise an error when the number of "
                               "features in transform is different from"
                               " the number of features in "
                               "fit.".format(name)):
                transformer.transform(X[:, :-1])


@ignore_warnings
def check_pipeline_consistency(name, estimator_orig):
    if _safe_tags(estimator_orig, 'non_deterministic'):
        msg = name + ' is non deterministic'
        raise SkipTest(msg)

    # check that make_pipeline(est) gives same score as est
    X, y = make_blobs(n_samples=30, centers=[[0, 0, 0], [1, 1, 1]],
                      random_state=0, n_features=2, cluster_std=0.1)
    X -= X.min()
    X = _pairwise_estimator_convert_X(X, estimator_orig, kernel=rbf_kernel)
    estimator = clone(estimator_orig)
    y = _enforce_estimator_tags_y(estimator, y)
    set_random_state(estimator)
    pipeline = make_pipeline(estimator)
    estimator.fit(X, y)
    pipeline.fit(X, y)

    funcs = ["score", "fit_transform"]

    for func_name in funcs:
        func = getattr(estimator, func_name, None)
        if func is not None:
            func_pipeline = getattr(pipeline, func_name)
            result = func(X, y)
            result_pipe = func_pipeline(X, y)
            assert_allclose_dense_sparse(result, result_pipe)


@ignore_warnings
def check_fit_score_takes_y(name, estimator_orig):
    # check that all estimators accept an optional y
    # in fit and score so they can be used in pipelines
    rnd = np.random.RandomState(0)
    n_samples = 30
    X = rnd.uniform(size=(n_samples, 3))
    X = _pairwise_estimator_convert_X(X, estimator_orig)
    if _safe_tags(estimator_orig, 'binary_only'):
        y = np.arange(n_samples) % 2
    else:
        y = np.arange(n_samples) % 3
    estimator = clone(estimator_orig)
    y = _enforce_estimator_tags_y(estimator, y)
    set_random_state(estimator)

    funcs = ["fit", "score", "partial_fit", "fit_predict", "fit_transform"]
    for func_name in funcs:
        func = getattr(estimator, func_name, None)
        if func is not None:
            func(X, y)
            args = [p.name for p in signature(func).parameters.values()]
            if args[0] == "self":
                # if_delegate_has_method makes methods into functions
                # with an explicit "self", so need to shift arguments
                args = args[1:]
            assert args[1] in ["y", "Y"], (
                    "Expected y or Y as second argument for method "
                    "%s of %s. Got arguments: %r."
                    % (func_name, type(estimator).__name__, args))


@ignore_warnings
def check_estimators_dtypes(name, estimator_orig):
    rnd = np.random.RandomState(0)
    X_train_32 = 3 * rnd.uniform(size=(20, 5)).astype(np.float32)
    X_train_32 = _pairwise_estimator_convert_X(X_train_32, estimator_orig)
    X_train_64 = X_train_32.astype(np.float64)
    X_train_int_64 = X_train_32.astype(np.int64)
    X_train_int_32 = X_train_32.astype(np.int32)
    y = X_train_int_64[:, 0]
    if _safe_tags(estimator_orig, 'binary_only'):
        y[y == 2] = 1
    y = _enforce_estimator_tags_y(estimator_orig, y)

    methods = ["predict", "transform", "decision_function", "predict_proba"]

    for X_train in [X_train_32, X_train_64, X_train_int_64, X_train_int_32]:
        estimator = clone(estimator_orig)
        set_random_state(estimator, 1)
        estimator.fit(X_train, y)

        for method in methods:
            if hasattr(estimator, method):
                getattr(estimator, method)(X_train)


@ignore_warnings(category=FutureWarning)
def check_estimators_empty_data_messages(name, estimator_orig):
    e = clone(estimator_orig)
    set_random_state(e, 1)

    X_zero_samples = np.empty(0).reshape(0, 3)
    # The precise message can change depending on whether X or y is
    # validated first. Let us test the type of exception only:
    with assert_raises(ValueError, msg="The estimator {} does not"
                       " raise an error when an empty data is used "
                       "to train. Perhaps use "
                       "check_array in train.".format(name)):
        e.fit(X_zero_samples, [])

    X_zero_features = np.empty(0).reshape(3, 0)
    # the following y should be accepted by both classifiers and regressors
    # and ignored by unsupervised models
    y = _enforce_estimator_tags_y(e, np.array([1, 0, 1]))
    msg = (r"0 feature\(s\) \(shape=\(3, 0\)\) while a minimum of \d* "
           "is required.")
    assert_raises_regex(ValueError, msg, e.fit, X_zero_features, y)


@ignore_warnings(category=FutureWarning)
def check_estimators_nan_inf(name, estimator_orig):
    # Checks that Estimator X's do not contain NaN or inf.
    rnd = np.random.RandomState(0)
    X_train_finite = _pairwise_estimator_convert_X(rnd.uniform(size=(10, 3)),
                                                  estimator_orig)
    X_train_nan = rnd.uniform(size=(10, 3))
    X_train_nan[0, 0] = np.nan
    X_train_inf = rnd.uniform(size=(10, 3))
    X_train_inf[0, 0] = np.inf
    y = np.ones(10)
    y[:5] = 0
    y = _enforce_estimator_tags_y(estimator_orig, y)
    error_string_fit = "Estimator doesn't check for NaN and inf in fit."
    error_string_predict = ("Estimator doesn't check for NaN and inf in"
                            " predict.")
    error_string_transform = ("Estimator doesn't check for NaN and inf in"
                              " transform.")
    for X_train in [X_train_nan, X_train_inf]:
        # catch deprecation warnings
        with ignore_warnings(category=FutureWarning):
            estimator = clone(estimator_orig)
            set_random_state(estimator, 1)
            # try to fit
            try:
                estimator.fit(X_train, y)
            except ValueError as e:
                if 'inf' not in repr(e) and 'NaN' not in repr(e):
                    print(error_string_fit, estimator, e)
                    traceback.print_exc(file=sys.stdout)
                    raise e
            except Exception as exc:
                print(error_string_fit, estimator, exc)
                traceback.print_exc(file=sys.stdout)
                raise exc
            else:
                raise AssertionError(error_string_fit, estimator)
            # actually fit
            estimator.fit(X_train_finite, y)

            # predict
            if hasattr(estimator, "predict"):
                try:
                    estimator.predict(X_train)
                except ValueError as e:
                    if 'inf' not in repr(e) and 'NaN' not in repr(e):
                        print(error_string_predict, estimator, e)
                        traceback.print_exc(file=sys.stdout)
                        raise e
                except Exception as exc:
                    print(error_string_predict, estimator, exc)
                    traceback.print_exc(file=sys.stdout)
                else:
                    raise AssertionError(error_string_predict, estimator)

            # transform
            if hasattr(estimator, "transform"):
                try:
                    estimator.transform(X_train)
                except ValueError as e:
                    if 'inf' not in repr(e) and 'NaN' not in repr(e):
                        print(error_string_transform, estimator, e)
                        traceback.print_exc(file=sys.stdout)
                        raise e
                except Exception as exc:
                    print(error_string_transform, estimator, exc)
                    traceback.print_exc(file=sys.stdout)
                else:
                    raise AssertionError(error_string_transform, estimator)


@ignore_warnings
def check_nonsquare_error(name, estimator_orig):
    """Test that error is thrown when non-square data provided"""

    X, y = make_blobs(n_samples=20, n_features=10)
    estimator = clone(estimator_orig)

    with assert_raises(ValueError, msg="The pairwise estimator {}"
                       " does not raise an error on non-square data"
                       .format(name)):
        estimator.fit(X, y)


@ignore_warnings
def check_estimators_pickle(name, estimator_orig):
    """Test that we can pickle all estimators"""
    check_methods = ["predict", "transform", "decision_function",
                     "predict_proba"]

    X, y = make_blobs(n_samples=30, centers=[[0, 0, 0], [1, 1, 1]],
                      random_state=0, n_features=2, cluster_std=0.1)

    # some estimators can't do features less than 0
    X -= X.min()
    X = _pairwise_estimator_convert_X(X, estimator_orig, kernel=rbf_kernel)

    tags = _safe_tags(estimator_orig)
    # include NaN values when the estimator should deal with them
    if tags['allow_nan']:
        # set randomly 10 elements to np.nan
        rng = np.random.RandomState(42)
        mask = rng.choice(X.size, 10, replace=False)
        X.reshape(-1)[mask] = np.nan

    estimator = clone(estimator_orig)

    y = _enforce_estimator_tags_y(estimator, y)

    set_random_state(estimator)
    estimator.fit(X, y)

    result = dict()
    for method in check_methods:
        if hasattr(estimator, method):
            result[method] = getattr(estimator, method)(X)

    # pickle and unpickle!
    pickled_estimator = pickle.dumps(estimator)
    if estimator.__module__.startswith('sklearn.'):
        assert b"version" in pickled_estimator
    unpickled_estimator = pickle.loads(pickled_estimator)

    result = dict()
    for method in check_methods:
        if hasattr(estimator, method):
            result[method] = getattr(estimator, method)(X)

    for method in result:
        unpickled_result = getattr(unpickled_estimator, method)(X)
        assert_allclose_dense_sparse(result[method], unpickled_result)


@ignore_warnings(category=FutureWarning)
def check_estimators_partial_fit_n_features(name, estimator_orig):
    # check if number of features changes between calls to partial_fit.
    if not hasattr(estimator_orig, 'partial_fit'):
        return
    estimator = clone(estimator_orig)
    X, y = make_blobs(n_samples=50, random_state=1)
    X -= X.min()

    try:
        if is_classifier(estimator):
            classes = np.unique(y)
            estimator.partial_fit(X, y, classes=classes)
        else:
            estimator.partial_fit(X, y)
    except NotImplementedError:
        return

    with assert_raises(ValueError,
                       msg="The estimator {} does not raise an"
                           " error when the number of features"
                           " changes between calls to "
                           "partial_fit.".format(name)):
        estimator.partial_fit(X[:, :-1], y)


@ignore_warnings(category=FutureWarning)
def check_classifier_multioutput(name, estimator):
    n_samples, n_labels, n_classes = 42, 5, 3
    tags = _safe_tags(estimator)
    estimator = clone(estimator)
    X, y = make_multilabel_classification(random_state=42,
                                          n_samples=n_samples,
                                          n_labels=n_labels,
                                          n_classes=n_classes)
    estimator.fit(X, y)
    y_pred = estimator.predict(X)

    assert y_pred.shape == (n_samples, n_classes), (
        "The shape of the prediction for multioutput data is "
        "incorrect. Expected {}, got {}."
        .format((n_samples, n_labels), y_pred.shape))
    assert y_pred.dtype.kind == 'i'

    if hasattr(estimator, "decision_function"):
        decision = estimator.decision_function(X)
        assert isinstance(decision, np.ndarray)
        assert decision.shape == (n_samples, n_classes), (
            "The shape of the decision function output for "
            "multioutput data is incorrect. Expected {}, got {}."
            .format((n_samples, n_classes), decision.shape))

        dec_pred = (decision > 0).astype(np.int)
        dec_exp = estimator.classes_[dec_pred]
        assert_array_equal(dec_exp, y_pred)

    if hasattr(estimator, "predict_proba"):
        y_prob = estimator.predict_proba(X)

        if isinstance(y_prob, list) and not tags['poor_score']:
            for i in range(n_classes):
                assert y_prob[i].shape == (n_samples, 2), (
                    "The shape of the probability for multioutput data is"
                    " incorrect. Expected {}, got {}."
                    .format((n_samples, 2), y_prob[i].shape))
                assert_array_equal(
                    np.argmax(y_prob[i], axis=1).astype(np.int),
                    y_pred[:, i]
                )
        elif not tags['poor_score']:
            assert y_prob.shape == (n_samples, n_classes), (
                "The shape of the probability for multioutput data is"
                " incorrect. Expected {}, got {}."
                .format((n_samples, n_classes), y_prob.shape))
            assert_array_equal(y_prob.round().astype(int), y_pred)

    if (hasattr(estimator, "decision_function") and
            hasattr(estimator, "predict_proba")):
        for i in range(n_classes):
            y_proba = estimator.predict_proba(X)[:, i]
            y_decision = estimator.decision_function(X)
            assert_array_equal(rankdata(y_proba), rankdata(y_decision[:, i]))


@ignore_warnings(category=FutureWarning)
def check_regressor_multioutput(name, estimator):
    estimator = clone(estimator)
    n_samples = n_features = 10

    if not _is_pairwise_metric(estimator):
        n_samples = n_samples + 1

    X, y = make_regression(random_state=42, n_targets=5,
                           n_samples=n_samples, n_features=n_features)
    X = pairwise_estimator_convert_X(X, estimator)

    estimator.fit(X, y)
    y_pred = estimator.predict(X)

    assert y_pred.dtype == np.dtype('float64'), (
        "Multioutput predictions by a regressor are expected to be"
        " floating-point precision. Got {} instead".format(y_pred.dtype))
    assert y_pred.shape == y.shape, (
        "The shape of the orediction for multioutput data is incorrect."
        " Expected {}, got {}.")


@ignore_warnings(category=FutureWarning)
def check_clustering(name, clusterer_orig, readonly_memmap=False):
    clusterer = clone(clusterer_orig)
    X, y = make_blobs(n_samples=50, random_state=1)
    X, y = shuffle(X, y, random_state=7)
    X = StandardScaler().fit_transform(X)
    rng = np.random.RandomState(7)
    X_noise = np.concatenate([X, rng.uniform(low=-3, high=3, size=(5, 2))])

    if readonly_memmap:
        X, y, X_noise = create_memmap_backed_data([X, y, X_noise])

    n_samples, n_features = X.shape
    # catch deprecation and neighbors warnings
    if hasattr(clusterer, "n_clusters"):
        clusterer.set_params(n_clusters=3)
    set_random_state(clusterer)
    if name == 'AffinityPropagation':
        clusterer.set_params(preference=-100)
        clusterer.set_params(max_iter=100)

    # fit
    clusterer.fit(X)
    # with lists
    clusterer.fit(X.tolist())

    pred = clusterer.labels_
    assert pred.shape == (n_samples,)
    assert adjusted_rand_score(pred, y) > 0.4
    if _safe_tags(clusterer, 'non_deterministic'):
        return
    set_random_state(clusterer)
    with warnings.catch_warnings(record=True):
        pred2 = clusterer.fit_predict(X)
    assert_array_equal(pred, pred2)

    # fit_predict(X) and labels_ should be of type int
    assert pred.dtype in [np.dtype('int32'), np.dtype('int64')]
    assert pred2.dtype in [np.dtype('int32'), np.dtype('int64')]

    # Add noise to X to test the possible values of the labels
    labels = clusterer.fit_predict(X_noise)

    # There should be at least one sample in every cluster. Equivalently
    # labels_ should contain all the consecutive values between its
    # min and its max.
    labels_sorted = np.unique(labels)
    assert_array_equal(labels_sorted, np.arange(labels_sorted[0],
                                                labels_sorted[-1] + 1))

    # Labels are expected to start at 0 (no noise) or -1 (if noise)
    assert labels_sorted[0] in [0, -1]
    # Labels should be less than n_clusters - 1
    if hasattr(clusterer, 'n_clusters'):
        n_clusters = getattr(clusterer, 'n_clusters')
        assert n_clusters - 1 >= labels_sorted[-1]
    # else labels should be less than max(labels_) which is necessarily true


@ignore_warnings(category=FutureWarning)
def check_clusterer_compute_labels_predict(name, clusterer_orig):
    """Check that predict is invariant of compute_labels"""
    X, y = make_blobs(n_samples=20, random_state=0)
    clusterer = clone(clusterer_orig)
    set_random_state(clusterer)

    if hasattr(clusterer, "compute_labels"):
        # MiniBatchKMeans
        X_pred1 = clusterer.fit(X).predict(X)
        clusterer.set_params(compute_labels=False)
        X_pred2 = clusterer.fit(X).predict(X)
        assert_array_equal(X_pred1, X_pred2)


@ignore_warnings(category=FutureWarning)
def check_classifiers_one_label(name, classifier_orig):
    error_string_fit = "Classifier can't train when only one class is present."
    error_string_predict = ("Classifier can't predict when only one class is "
                            "present.")
    rnd = np.random.RandomState(0)
    X_train = rnd.uniform(size=(10, 3))
    X_test = rnd.uniform(size=(10, 3))
    y = np.ones(10)
    # catch deprecation warnings
    with ignore_warnings(category=FutureWarning):
        classifier = clone(classifier_orig)
        # try to fit
        try:
            classifier.fit(X_train, y)
        except ValueError as e:
            if 'class' not in repr(e):
                print(error_string_fit, classifier, e)
                traceback.print_exc(file=sys.stdout)
                raise e
            else:
                return
        except Exception as exc:
            print(error_string_fit, classifier, exc)
            traceback.print_exc(file=sys.stdout)
            raise exc
        # predict
        try:
            assert_array_equal(classifier.predict(X_test), y)
        except Exception as exc:
            print(error_string_predict, classifier, exc)
            raise exc


@ignore_warnings  # Warnings are raised by decision function
def check_classifiers_train(name, classifier_orig, readonly_memmap=False):
    X_m, y_m = make_blobs(n_samples=300, random_state=0)
    X_m, y_m = shuffle(X_m, y_m, random_state=7)
    X_m = StandardScaler().fit_transform(X_m)
    # generate binary problem from multi-class one
    y_b = y_m[y_m != 2]
    X_b = X_m[y_m != 2]

    if name in ['BernoulliNB', 'MultinomialNB', 'ComplementNB',
                'CategoricalNB']:
        X_m -= X_m.min()
        X_b -= X_b.min()

    if readonly_memmap:
        X_m, y_m, X_b, y_b = create_memmap_backed_data([X_m, y_m, X_b, y_b])

    problems = [(X_b, y_b)]
    tags = _safe_tags(classifier_orig)
    if not tags['binary_only']:
        problems.append((X_m, y_m))

    for (X, y) in problems:
        classes = np.unique(y)
        n_classes = len(classes)
        n_samples, n_features = X.shape
        classifier = clone(classifier_orig)
        X = _pairwise_estimator_convert_X(X, classifier)
        y = _enforce_estimator_tags_y(classifier, y)

        set_random_state(classifier)
        # raises error on malformed input for fit
        if not tags["no_validation"]:
            with assert_raises(
                ValueError,
                msg="The classifier {} does not "
                    "raise an error when incorrect/malformed input "
                    "data for fit is passed. The number of training "
                    "examples is not the same as the number of labels. "
                    "Perhaps use check_X_y in fit.".format(name)):
                classifier.fit(X, y[:-1])

        # fit
        classifier.fit(X, y)
        # with lists
        classifier.fit(X.tolist(), y.tolist())
        assert hasattr(classifier, "classes_")
        y_pred = classifier.predict(X)

        assert y_pred.shape == (n_samples,)
        # training set performance
        if not tags['poor_score']:
            assert accuracy_score(y, y_pred) > 0.83

        # raises error on malformed input for predict
        msg_pairwise = (
            "The classifier {} does not raise an error when shape of X in "
            " {} is not equal to (n_test_samples, n_training_samples)")
        msg = ("The classifier {} does not raise an error when the number of "
               "features in {} is different from the number of features in "
               "fit.")

        if not tags["no_validation"]:
            if _is_pairwise(classifier):
                with assert_raises(ValueError,
                                   msg=msg_pairwise.format(name, "predict")):
                    classifier.predict(X.reshape(-1, 1))
            else:
                with assert_raises(ValueError,
                                   msg=msg.format(name, "predict")):
                    classifier.predict(X.T)
        if hasattr(classifier, "decision_function"):
            try:
                # decision_function agrees with predict
                decision = classifier.decision_function(X)
                if n_classes == 2:
                    if not tags["multioutput_only"]:
                        assert decision.shape == (n_samples,)
                    else:
                        assert decision.shape == (n_samples, 1)
                    dec_pred = (decision.ravel() > 0).astype(np.int)
                    assert_array_equal(dec_pred, y_pred)
                else:
                    assert decision.shape == (n_samples, n_classes)
                    assert_array_equal(np.argmax(decision, axis=1), y_pred)

                # raises error on malformed input for decision_function
                if not tags["no_validation"]:
                    if _is_pairwise(classifier):
                        with assert_raises(ValueError, msg=msg_pairwise.format(
                                name, "decision_function")):
                            classifier.decision_function(X.reshape(-1, 1))
                    else:
                        with assert_raises(ValueError, msg=msg.format(
                                name, "decision_function")):
                            classifier.decision_function(X.T)
            except NotImplementedError:
                pass

        if hasattr(classifier, "predict_proba"):
            # predict_proba agrees with predict
            y_prob = classifier.predict_proba(X)
            assert y_prob.shape == (n_samples, n_classes)
            assert_array_equal(np.argmax(y_prob, axis=1), y_pred)
            # check that probas for all classes sum to one
            assert_array_almost_equal(np.sum(y_prob, axis=1),
                                      np.ones(n_samples))
            if not tags["no_validation"]:
                # raises error on malformed input for predict_proba
                if _is_pairwise(classifier_orig):
                    with assert_raises(ValueError, msg=msg_pairwise.format(
                            name, "predict_proba")):
                        classifier.predict_proba(X.reshape(-1, 1))
                else:
                    with assert_raises(ValueError, msg=msg.format(
                            name, "predict_proba")):
                        classifier.predict_proba(X.T)
            if hasattr(classifier, "predict_log_proba"):
                # predict_log_proba is a transformation of predict_proba
                y_log_prob = classifier.predict_log_proba(X)
                assert_allclose(y_log_prob, np.log(y_prob), 8, atol=1e-9)
                assert_array_equal(np.argsort(y_log_prob), np.argsort(y_prob))


def check_outlier_corruption(num_outliers, expected_outliers, decision):
    # Check for deviation from the precise given contamination level that may
    # be due to ties in the anomaly scores.
    if num_outliers < expected_outliers:
        start = num_outliers
        end = expected_outliers + 1
    else:
        start = expected_outliers
        end = num_outliers + 1

    # ensure that all values in the 'critical area' are tied,
    # leading to the observed discrepancy between provided
    # and actual contamination levels.
    sorted_decision = np.sort(decision)
    msg = ('The number of predicted outliers is not equal to the expected '
           'number of outliers and this difference is not explained by the '
           'number of ties in the decision_function values')
    assert len(np.unique(sorted_decision[start:end])) == 1, msg


def check_outliers_train(name, estimator_orig, readonly_memmap=True):
    n_samples = 300
    X, _ = make_blobs(n_samples=n_samples, random_state=0)
    X = shuffle(X, random_state=7)

    if readonly_memmap:
        X = create_memmap_backed_data(X)

    n_samples, n_features = X.shape
    estimator = clone(estimator_orig)
    set_random_state(estimator)

    # fit
    estimator.fit(X)
    # with lists
    estimator.fit(X.tolist())

    y_pred = estimator.predict(X)
    assert y_pred.shape == (n_samples,)
    assert y_pred.dtype.kind == 'i'
    assert_array_equal(np.unique(y_pred), np.array([-1, 1]))

    decision = estimator.decision_function(X)
    scores = estimator.score_samples(X)
    for output in [decision, scores]:
        assert output.dtype == np.dtype('float')
        assert output.shape == (n_samples,)

    # raises error on malformed input for predict
    assert_raises(ValueError, estimator.predict, X.T)

    # decision_function agrees with predict
    dec_pred = (decision >= 0).astype(np.int)
    dec_pred[dec_pred == 0] = -1
    assert_array_equal(dec_pred, y_pred)

    # raises error on malformed input for decision_function
    assert_raises(ValueError, estimator.decision_function, X.T)

    # decision_function is a translation of score_samples
    y_dec = scores - estimator.offset_
    assert_allclose(y_dec, decision)

    # raises error on malformed input for score_samples
    assert_raises(ValueError, estimator.score_samples, X.T)

    # contamination parameter (not for OneClassSVM which has the nu parameter)
    if (hasattr(estimator, 'contamination')
            and not hasattr(estimator, 'novelty')):
        # proportion of outliers equal to contamination parameter when not
        # set to 'auto'. This is true for the training set and cannot thus be
        # checked as follows for estimators with a novelty parameter such as
        # LocalOutlierFactor (tested in check_outliers_fit_predict)
        expected_outliers = 30
        contamination = expected_outliers / n_samples
        estimator.set_params(contamination=contamination)
        estimator.fit(X)
        y_pred = estimator.predict(X)

        num_outliers = np.sum(y_pred != 1)
        # num_outliers should be equal to expected_outliers unless
        # there are ties in the decision_function values. this can
        # only be tested for estimators with a decision_function
        # method, i.e. all estimators except LOF which is already
        # excluded from this if branch.
        if num_outliers != expected_outliers:
            decision = estimator.decision_function(X)
            check_outlier_corruption(num_outliers, expected_outliers, decision)

        # raises error when contamination is a scalar and not in [0,1]
        for contamination in [-0.5, 2.3]:
            estimator.set_params(contamination=contamination)
            assert_raises(ValueError, estimator.fit, X)


@ignore_warnings(category=(FutureWarning))
def check_classifiers_multilabel_representation_invariance(name,
                                                           classifier_orig):
    X, y = make_multilabel_classification(n_samples=100, n_features=20,
                                          n_classes=5, n_labels=3,
                                          length=50, allow_unlabeled=True,
                                          random_state=0)

    X_train, y_train = X[:80], y[:80]
    X_test = X[80:]

    y_train_list_of_lists = y_train.tolist()
    y_train_list_of_arrays = list(y_train)

    classifier = clone(classifier_orig)
    set_random_state(classifier)

    y_pred = classifier.fit(X_train, y_train).predict(X_test)

    y_pred_list_of_lists = classifier.fit(
        X_train, y_train_list_of_lists).predict(X_test)

    y_pred_list_of_arrays = classifier.fit(
        X_train, y_train_list_of_arrays).predict(X_test)

    assert_array_equal(y_pred, y_pred_list_of_arrays)
    assert_array_equal(y_pred, y_pred_list_of_lists)

    assert y_pred.dtype == y_pred_list_of_arrays.dtype
    assert y_pred.dtype == y_pred_list_of_lists.dtype
    assert type(y_pred) == type(y_pred_list_of_arrays)
    assert type(y_pred) == type(y_pred_list_of_lists)


@ignore_warnings(category=FutureWarning)
def check_estimators_fit_returns_self(name, estimator_orig,
                                      readonly_memmap=False):
    """Check if self is returned when calling fit"""
    if _safe_tags(estimator_orig, 'binary_only'):
        n_centers = 2
    else:
        n_centers = 3
    X, y = make_blobs(random_state=0, n_samples=21, centers=n_centers)
    # some want non-negative input
    X -= X.min()
    X = _pairwise_estimator_convert_X(X, estimator_orig)

    estimator = clone(estimator_orig)
    y = _enforce_estimator_tags_y(estimator, y)

    if readonly_memmap:
        X, y = create_memmap_backed_data([X, y])

    set_random_state(estimator)
    assert estimator.fit(X, y) is estimator


@ignore_warnings
def check_estimators_unfitted(name, estimator_orig):
    """Check that predict raises an exception in an unfitted estimator.

    Unfitted estimators should raise a NotFittedError.
    """
    # Common test for Regressors, Classifiers and Outlier detection estimators
    X, y = _boston_subset()

    estimator = clone(estimator_orig)
    for method in ('decision_function', 'predict', 'predict_proba',
                   'predict_log_proba'):
        if hasattr(estimator, method):
            assert_raises(NotFittedError, getattr(estimator, method), X)


@ignore_warnings(category=FutureWarning)
def check_supervised_y_2d(name, estimator_orig):
    tags = _safe_tags(estimator_orig)
    if tags['multioutput_only']:
        # These only work on 2d, so this test makes no sense
        return
    rnd = np.random.RandomState(0)
    n_samples = 30
    X = _pairwise_estimator_convert_X(
        rnd.uniform(size=(n_samples, 3)), estimator_orig
    )
    if tags['binary_only']:
        y = np.arange(n_samples) % 2
    else:
        y = np.arange(n_samples) % 3
    y = _enforce_estimator_tags_y(estimator_orig, y)
    estimator = clone(estimator_orig)
    set_random_state(estimator)
    # fit
    estimator.fit(X, y)
    y_pred = estimator.predict(X)

    set_random_state(estimator)
    # Check that when a 2D y is given, a DataConversionWarning is
    # raised
    with warnings.catch_warnings(record=True) as w:
        warnings.simplefilter("always", DataConversionWarning)
        warnings.simplefilter("ignore", RuntimeWarning)
        estimator.fit(X, y[:, np.newaxis])
    y_pred_2d = estimator.predict(X)
    msg = "expected 1 DataConversionWarning, got: %s" % (
        ", ".join([str(w_x) for w_x in w]))
    if not tags['multioutput']:
        # check that we warned if we don't support multi-output
        assert len(w) > 0, msg
        assert "DataConversionWarning('A column-vector y" \
               " was passed when a 1d array was expected" in msg
    assert_allclose(y_pred.ravel(), y_pred_2d.ravel())


@ignore_warnings
def check_classifiers_predictions(X, y, name, classifier_orig):
    classes = np.unique(y)
    classifier = clone(classifier_orig)
    if name == 'BernoulliNB':
        X = X > X.mean()
    set_random_state(classifier)

    classifier.fit(X, y)
    y_pred = classifier.predict(X)

    if hasattr(classifier, "decision_function"):
        decision = classifier.decision_function(X)
        assert isinstance(decision, np.ndarray)
        if len(classes) == 2:
            dec_pred = (decision.ravel() > 0).astype(np.int)
            dec_exp = classifier.classes_[dec_pred]
            assert_array_equal(dec_exp, y_pred,
                               err_msg="decision_function does not match "
                               "classifier for %r: expected '%s', got '%s'" %
                               (classifier, ", ".join(map(str, dec_exp)),
                                ", ".join(map(str, y_pred))))
        elif getattr(classifier, 'decision_function_shape', 'ovr') == 'ovr':
            decision_y = np.argmax(decision, axis=1).astype(int)
            y_exp = classifier.classes_[decision_y]
            assert_array_equal(y_exp, y_pred,
                               err_msg="decision_function does not match "
                               "classifier for %r: expected '%s', got '%s'" %
                               (classifier, ", ".join(map(str, y_exp)),
                                ", ".join(map(str, y_pred))))

    # training set performance
    if name != "ComplementNB":
        # This is a pathological data set for ComplementNB.
        # For some specific cases 'ComplementNB' predicts less classes
        # than expected
        assert_array_equal(np.unique(y), np.unique(y_pred))
    assert_array_equal(classes, classifier.classes_,
                       err_msg="Unexpected classes_ attribute for %r: "
                       "expected '%s', got '%s'" %
                       (classifier, ", ".join(map(str, classes)),
                        ", ".join(map(str, classifier.classes_))))


# TODO: remove in 0.24
@deprecated("choose_check_classifiers_labels is deprecated in version "
            "0.22 and will be removed in version 0.24.")
def choose_check_classifiers_labels(name, y, y_names):
    return _choose_check_classifiers_labels(name, y, y_names)


def _choose_check_classifiers_labels(name, y, y_names):
    return y if name in ["LabelPropagation", "LabelSpreading"] else y_names


def check_classifiers_classes(name, classifier_orig):
    X_multiclass, y_multiclass = make_blobs(n_samples=30, random_state=0,
                                            cluster_std=0.1)
    X_multiclass, y_multiclass = shuffle(X_multiclass, y_multiclass,
                                         random_state=7)
    X_multiclass = StandardScaler().fit_transform(X_multiclass)
    # We need to make sure that we have non negative data, for things
    # like NMF
    X_multiclass -= X_multiclass.min() - .1

    X_binary = X_multiclass[y_multiclass != 2]
    y_binary = y_multiclass[y_multiclass != 2]

    X_multiclass = _pairwise_estimator_convert_X(X_multiclass, classifier_orig)
    X_binary = _pairwise_estimator_convert_X(X_binary, classifier_orig)

    labels_multiclass = ["one", "two", "three"]
    labels_binary = ["one", "two"]

    y_names_multiclass = np.take(labels_multiclass, y_multiclass)
    y_names_binary = np.take(labels_binary, y_binary)

    problems = [(X_binary, y_binary, y_names_binary)]
    if not _safe_tags(classifier_orig, 'binary_only'):
        problems.append((X_multiclass, y_multiclass, y_names_multiclass))

    for X, y, y_names in problems:
        for y_names_i in [y_names, y_names.astype('O')]:
            y_ = _choose_check_classifiers_labels(name, y, y_names_i)
            check_classifiers_predictions(X, y_, name, classifier_orig)

    labels_binary = [-1, 1]
    y_names_binary = np.take(labels_binary, y_binary)
    y_binary = _choose_check_classifiers_labels(name, y_binary, y_names_binary)
    check_classifiers_predictions(X_binary, y_binary, name, classifier_orig)


@ignore_warnings(category=FutureWarning)
def check_regressors_int(name, regressor_orig):
    X, _ = _boston_subset()
    X = _pairwise_estimator_convert_X(X[:50], regressor_orig)
    rnd = np.random.RandomState(0)
    y = rnd.randint(3, size=X.shape[0])
    y = _enforce_estimator_tags_y(regressor_orig, y)
    rnd = np.random.RandomState(0)
    # separate estimators to control random seeds
    regressor_1 = clone(regressor_orig)
    regressor_2 = clone(regressor_orig)
    set_random_state(regressor_1)
    set_random_state(regressor_2)

    if name in CROSS_DECOMPOSITION:
        y_ = np.vstack([y, 2 * y + rnd.randint(2, size=len(y))])
        y_ = y_.T
    else:
        y_ = y

    # fit
    regressor_1.fit(X, y_)
    pred1 = regressor_1.predict(X)
    regressor_2.fit(X, y_.astype(np.float))
    pred2 = regressor_2.predict(X)
    assert_allclose(pred1, pred2, atol=1e-2, err_msg=name)


@ignore_warnings(category=FutureWarning)
def check_regressors_train(name, regressor_orig, readonly_memmap=False):
    X, y = _boston_subset()
    X = _pairwise_estimator_convert_X(X, regressor_orig)
    y = StandardScaler().fit_transform(y.reshape(-1, 1))  # X is already scaled
    y = y.ravel()
    regressor = clone(regressor_orig)
    y = _enforce_estimator_tags_y(regressor, y)
    if name in CROSS_DECOMPOSITION:
        rnd = np.random.RandomState(0)
        y_ = np.vstack([y, 2 * y + rnd.randint(2, size=len(y))])
        y_ = y_.T
    else:
        y_ = y

    if readonly_memmap:
        X, y, y_ = create_memmap_backed_data([X, y, y_])

    if not hasattr(regressor, 'alphas') and hasattr(regressor, 'alpha'):
        # linear regressors need to set alpha, but not generalized CV ones
        regressor.alpha = 0.01
    if name == 'PassiveAggressiveRegressor':
        regressor.C = 0.01

    # raises error on malformed input for fit
    with assert_raises(ValueError, msg="The classifier {} does not"
                       " raise an error when incorrect/malformed input "
                       "data for fit is passed. The number of training "
                       "examples is not the same as the number of "
                       "labels. Perhaps use check_X_y in fit.".format(name)):
        regressor.fit(X, y[:-1])
    # fit
    set_random_state(regressor)
    regressor.fit(X, y_)
    regressor.fit(X.tolist(), y_.tolist())
    y_pred = regressor.predict(X)
    assert y_pred.shape == y_.shape

    # TODO: find out why PLS and CCA fail. RANSAC is random
    # and furthermore assumes the presence of outliers, hence
    # skipped
    if not _safe_tags(regressor, "poor_score"):
        assert regressor.score(X, y_) > 0.5


@ignore_warnings
def check_regressors_no_decision_function(name, regressor_orig):
    # checks whether regressors have decision_function or predict_proba
    rng = np.random.RandomState(0)
    regressor = clone(regressor_orig)

    X = rng.normal(size=(10, 4))
    X = _pairwise_estimator_convert_X(X, regressor_orig)
    y = _enforce_estimator_tags_y(regressor, X[:, 0])

    if hasattr(regressor, "n_components"):
        # FIXME CCA, PLS is not robust to rank 1 effects
        regressor.n_components = 1

    regressor.fit(X, y)
    funcs = ["decision_function", "predict_proba", "predict_log_proba"]
    for func_name in funcs:
        func = getattr(regressor, func_name, None)
        if func is None:
            # doesn't have function
            continue
        # has function. Should raise deprecation warning
        msg = func_name
        assert_warns_message(FutureWarning, msg, func, X)


@ignore_warnings(category=FutureWarning)
def check_class_weight_classifiers(name, classifier_orig):
    if name == "NuSVC":
        # the sparse version has a parameter that doesn't do anything
        raise SkipTest("Not testing NuSVC class weight as it is ignored.")
    if name.endswith("NB"):
        # NaiveBayes classifiers have a somewhat different interface.
        # FIXME SOON!
        raise SkipTest

    if _safe_tags(classifier_orig, 'binary_only'):
        problems = [2]
    else:
        problems = [2, 3]

    for n_centers in problems:
        # create a very noisy dataset
        X, y = make_blobs(centers=n_centers, random_state=0, cluster_std=20)
        X_train, X_test, y_train, y_test = train_test_split(X, y, test_size=.5,
                                                            random_state=0)

        # can't use gram_if_pairwise() here, setting up gram matrix manually
        if _is_pairwise(classifier_orig):
            X_test = rbf_kernel(X_test, X_train)
            X_train = rbf_kernel(X_train, X_train)

        n_centers = len(np.unique(y_train))

        if n_centers == 2:
            class_weight = {0: 1000, 1: 0.0001}
        else:
            class_weight = {0: 1000, 1: 0.0001, 2: 0.0001}

        classifier = clone(classifier_orig).set_params(
            class_weight=class_weight)
        if hasattr(classifier, "n_iter"):
            classifier.set_params(n_iter=100)
        if hasattr(classifier, "max_iter"):
            classifier.set_params(max_iter=1000)
        if hasattr(classifier, "min_weight_fraction_leaf"):
            classifier.set_params(min_weight_fraction_leaf=0.01)
        if hasattr(classifier, "n_iter_no_change"):
            classifier.set_params(n_iter_no_change=20)

        set_random_state(classifier)
        classifier.fit(X_train, y_train)
        y_pred = classifier.predict(X_test)
        # XXX: Generally can use 0.89 here. On Windows, LinearSVC gets
        #      0.88 (Issue #9111)
        assert np.mean(y_pred == 0) > 0.87


@ignore_warnings(category=FutureWarning)
def check_class_weight_balanced_classifiers(name, classifier_orig, X_train,
                                            y_train, X_test, y_test, weights):
    classifier = clone(classifier_orig)
    if hasattr(classifier, "n_iter"):
        classifier.set_params(n_iter=100)
    if hasattr(classifier, "max_iter"):
        classifier.set_params(max_iter=1000)

    set_random_state(classifier)
    classifier.fit(X_train, y_train)
    y_pred = classifier.predict(X_test)

    classifier.set_params(class_weight='balanced')
    classifier.fit(X_train, y_train)
    y_pred_balanced = classifier.predict(X_test)
    assert (f1_score(y_test, y_pred_balanced, average='weighted') >
            f1_score(y_test, y_pred, average='weighted'))


@ignore_warnings(category=FutureWarning)
def check_class_weight_balanced_linear_classifier(name, Classifier):
    """Test class weights with non-contiguous class labels."""
    # this is run on classes, not instances, though this should be changed
    X = np.array([[-1.0, -1.0], [-1.0, 0], [-.8, -1.0],
                  [1.0, 1.0], [1.0, 0.0]])
    y = np.array([1, 1, 1, -1, -1])

    classifier = Classifier()

    if hasattr(classifier, "n_iter"):
        # This is a very small dataset, default n_iter are likely to prevent
        # convergence
        classifier.set_params(n_iter=1000)
    if hasattr(classifier, "max_iter"):
        classifier.set_params(max_iter=1000)
    if hasattr(classifier, 'cv'):
        classifier.set_params(cv=3)
    set_random_state(classifier)

    # Let the model compute the class frequencies
    classifier.set_params(class_weight='balanced')
    coef_balanced = classifier.fit(X, y).coef_.copy()

    # Count each label occurrence to reweight manually
    n_samples = len(y)
    n_classes = float(len(np.unique(y)))

    class_weight = {1: n_samples / (np.sum(y == 1) * n_classes),
                    -1: n_samples / (np.sum(y == -1) * n_classes)}
    classifier.set_params(class_weight=class_weight)
    coef_manual = classifier.fit(X, y).coef_.copy()

    assert_allclose(coef_balanced, coef_manual,
                    err_msg="Classifier %s is not computing"
                    " class_weight=balanced properly."
                    % name)


@ignore_warnings(category=FutureWarning)
def check_estimators_overwrite_params(name, estimator_orig):
    if _safe_tags(estimator_orig, 'binary_only'):
        n_centers = 2
    else:
        n_centers = 3
    X, y = make_blobs(random_state=0, n_samples=21, centers=n_centers)
    # some want non-negative input
    X -= X.min()
    X = _pairwise_estimator_convert_X(X, estimator_orig, kernel=rbf_kernel)
    estimator = clone(estimator_orig)
    y = _enforce_estimator_tags_y(estimator, y)

    set_random_state(estimator)

    # Make a physical copy of the original estimator parameters before fitting.
    params = estimator.get_params()
    original_params = deepcopy(params)

    # Fit the model
    estimator.fit(X, y)

    # Compare the state of the model parameters with the original parameters
    new_params = estimator.get_params()
    for param_name, original_value in original_params.items():
        new_value = new_params[param_name]

        # We should never change or mutate the internal state of input
        # parameters by default. To check this we use the joblib.hash function
        # that introspects recursively any subobjects to compute a checksum.
        # The only exception to this rule of immutable constructor parameters
        # is possible RandomState instance but in this check we explicitly
        # fixed the random_state params recursively to be integer seeds.
        assert joblib.hash(new_value) == joblib.hash(original_value), (
            "Estimator %s should not change or mutate "
            " the parameter %s from %s to %s during fit."
            % (name, param_name, original_value, new_value))


@ignore_warnings(category=FutureWarning)
def check_no_attributes_set_in_init(name, estimator_orig):
    """Check setting during init. """
    estimator = clone(estimator_orig)
    if hasattr(type(estimator).__init__, "deprecated_original"):
        return

    init_params = _get_args(type(estimator).__init__)
    if IS_PYPY:
        # __init__ signature has additional objects in PyPy
        for key in ['obj']:
            if key in init_params:
                init_params.remove(key)
    parents_init_params = [param for params_parent in
                           (_get_args(parent) for parent in
                            type(estimator).__mro__)
                           for param in params_parent]

    # Test for no setting apart from parameters during init
    invalid_attr = (set(vars(estimator)) - set(init_params)
                    - set(parents_init_params))
    assert not invalid_attr, (
            "Estimator %s should not set any attribute apart"
            " from parameters during init. Found attributes %s."
            % (name, sorted(invalid_attr)))
    # Ensure that each parameter is set in init
    invalid_attr = set(init_params) - set(vars(estimator)) - {"self"}
    assert not invalid_attr, (
            "Estimator %s should store all parameters"
            " as an attribute during init. Did not find "
            "attributes %s."
            % (name, sorted(invalid_attr)))


@ignore_warnings(category=FutureWarning)
def check_sparsify_coefficients(name, estimator_orig):
    X = np.array([[-2, -1], [-1, -1], [-1, -2], [1, 1], [1, 2], [2, 1],
                  [-1, -2], [2, 2], [-2, -2]])
    y = [1, 1, 1, 2, 2, 2, 3, 3, 3]
    est = clone(estimator_orig)

    est.fit(X, y)
    pred_orig = est.predict(X)

    # test sparsify with dense inputs
    est.sparsify()
    assert sparse.issparse(est.coef_)
    pred = est.predict(X)
    assert_array_equal(pred, pred_orig)

    # pickle and unpickle with sparse coef_
    est = pickle.loads(pickle.dumps(est))
    assert sparse.issparse(est.coef_)
    pred = est.predict(X)
    assert_array_equal(pred, pred_orig)


@ignore_warnings(category=FutureWarning)
def check_classifier_data_not_an_array(name, estimator_orig):
<<<<<<< HEAD
    X = np.array([[3, 0], [0, 1], [0, 2], [1, 1], [1, 2], [2, 1]])
    X = pairwise_estimator_convert_X(X, estimator_orig)
    y = [1, 1, 1, 2, 2, 2]
    y = multioutput_estimator_convert_y_2d(estimator_orig, y)
    for obj_type in ["NotAnArray", "PandasDataframe"]:
        check_estimators_data_not_an_array(name, estimator_orig, X, y,
                                           obj_type)
=======
    X = np.array([[3, 0], [0, 1], [0, 2], [1, 1], [1, 2], [2, 1],
                  [0, 3], [1, 0], [2, 0], [4, 4], [2, 3], [3, 2]])
    X = _pairwise_estimator_convert_X(X, estimator_orig)
    y = [1, 1, 1, 2, 2, 2, 1, 1, 1, 2, 2, 2]
    y = _enforce_estimator_tags_y(estimator_orig, y)
    check_estimators_data_not_an_array(name, estimator_orig, X, y)
>>>>>>> 00841fab


@ignore_warnings(category=FutureWarning)
def check_regressor_data_not_an_array(name, estimator_orig):
    X, y = _boston_subset(n_samples=50)
<<<<<<< HEAD
    X = pairwise_estimator_convert_X(X, estimator_orig)
    y = multioutput_estimator_convert_y_2d(estimator_orig, y)
    for obj_type in ["NotAnArray", "PandasDataframe"]:
        check_estimators_data_not_an_array(name, estimator_orig, X, y,
                                           obj_type)


@ignore_warnings(category=(DeprecationWarning, FutureWarning))
def check_estimators_data_not_an_array(name, estimator_orig, X, y, obj_type):
=======
    X = _pairwise_estimator_convert_X(X, estimator_orig)
    y = _enforce_estimator_tags_y(estimator_orig, y)
    check_estimators_data_not_an_array(name, estimator_orig, X, y)


@ignore_warnings(category=FutureWarning)
def check_estimators_data_not_an_array(name, estimator_orig, X, y):
>>>>>>> 00841fab
    if name in CROSS_DECOMPOSITION:
        raise SkipTest("Skipping check_estimators_data_not_an_array "
                       "for cross decomposition module as estimators "
                       "are not deterministic.")
    # separate estimators to control random seeds
    estimator_1 = clone(estimator_orig)
    estimator_2 = clone(estimator_orig)
    set_random_state(estimator_1)
    set_random_state(estimator_2)

<<<<<<< HEAD
    if obj_type not in ["NotAnArray", 'PandasDataframe']:
        raise ValueError("Data type {0} not supported".format(obj_type))

    if obj_type == "NotAnArray":
        y_ = NotAnArray(np.asarray(y))
        X_ = NotAnArray(np.asarray(X))
    else:
        # Here pandas objects (Series and DataFrame) are tested explicitly
        # because some estimators may handle them (especially their indexing)
        # specially.
        try:
            import pandas as pd
            y_ = np.asarray(y)
            if y_.ndim == 1:
                y_ = pd.Series(y_)
            else:
                y_ = pd.DataFrame(y_)
            X_ = pd.DataFrame(np.asarray(X))

        except ImportError:
            raise SkipTest("pandas is not installed: not checking estimators "
                           "for pandas objects.")
=======
    y_ = _NotAnArray(np.asarray(y))
    X_ = _NotAnArray(np.asarray(X))
>>>>>>> 00841fab

    # fit
    estimator_1.fit(X_, y_)
    pred1 = estimator_1.predict(X_)
    estimator_2.fit(X, y)
    pred2 = estimator_2.predict(X)
    assert_allclose(pred1, pred2, atol=1e-2, err_msg=name)


def check_parameters_default_constructible(name, Estimator):
    # this check works on classes, not instances
    # test default-constructibility
    # get rid of deprecation warnings
    with ignore_warnings(category=FutureWarning):
        estimator = _construct_instance(Estimator)
        # test cloning
        clone(estimator)
        # test __repr__
        repr(estimator)
        # test that set_params returns self
        assert estimator.set_params() is estimator

        # test if init does nothing but set parameters
        # this is important for grid_search etc.
        # We get the default parameters from init and then
        # compare these against the actual values of the attributes.

        # this comes from getattr. Gets rid of deprecation decorator.
        init = getattr(estimator.__init__, 'deprecated_original',
                       estimator.__init__)

        try:
            def param_filter(p):
                """Identify hyper parameters of an estimator"""
                return (p.name != 'self' and
                        p.kind != p.VAR_KEYWORD and
                        p.kind != p.VAR_POSITIONAL)

            init_params = [p for p in signature(init).parameters.values()
                           if param_filter(p)]

        except (TypeError, ValueError):
            # init is not a python function.
            # true for mixins
            return
        params = estimator.get_params()
        # they can need a non-default argument
        init_params = init_params[len(getattr(
            estimator, '_required_parameters', [])):]

        for init_param in init_params:
            assert init_param.default != init_param.empty, (
                "parameter %s for %s has no default value"
                % (init_param.name, type(estimator).__name__))
            if type(init_param.default) is type:
                assert init_param.default in [np.float64, np.int64]
            else:
                assert (type(init_param.default) in
                        [str, int, float, bool, tuple, type(None),
                         np.float64, types.FunctionType, joblib.Memory])
            if init_param.name not in params.keys():
                # deprecated parameter, not in get_params
                assert init_param.default is None
                continue

            param_value = params[init_param.name]
            if isinstance(param_value, np.ndarray):
                assert_array_equal(param_value, init_param.default)
            else:
                if is_scalar_nan(param_value):
                    # Allows to set default parameters to np.nan
                    assert param_value is init_param.default, init_param.name
                else:
                    assert param_value == init_param.default, init_param.name


# TODO: remove in 0.24
@deprecated("enforce_estimator_tags_y is deprecated in version "
            "0.22 and will be removed in version 0.24.")
def enforce_estimator_tags_y(estimator, y):
    return _enforce_estimator_tags_y(estimator, y)


def _enforce_estimator_tags_y(estimator, y):
    # Estimators with a `requires_positive_y` tag only accept strictly positive
    # data
    if _safe_tags(estimator, "requires_positive_y"):
        # Create strictly positive y. The minimal increment above 0 is 1, as
        # y could be of integer dtype.
        y += 1 + abs(y.min())
    # Estimators in mono_output_task_error raise ValueError if y is of 1-D
    # Convert into a 2-D y for those estimators.
    if _safe_tags(estimator, "multioutput_only"):
        return np.reshape(y, (-1, 1))
    return y


@ignore_warnings(category=FutureWarning)
def check_non_transformer_estimators_n_iter(name, estimator_orig):
    # Test that estimators that are not transformers with a parameter
    # max_iter, return the attribute of n_iter_ at least 1.

    # These models are dependent on external solvers like
    # libsvm and accessing the iter parameter is non-trivial.
    not_run_check_n_iter = ['Ridge', 'SVR', 'NuSVR', 'NuSVC',
                            'RidgeClassifier', 'SVC', 'RandomizedLasso',
                            'LogisticRegressionCV', 'LinearSVC',
                            'LogisticRegression']

    # Tested in test_transformer_n_iter
    not_run_check_n_iter += CROSS_DECOMPOSITION
    if name in not_run_check_n_iter:
        return

    # LassoLars stops early for the default alpha=1.0 the iris dataset.
    if name == 'LassoLars':
        estimator = clone(estimator_orig).set_params(alpha=0.)
    else:
        estimator = clone(estimator_orig)
    if hasattr(estimator, 'max_iter'):
        iris = load_iris()
        X, y_ = iris.data, iris.target
        y_ = _enforce_estimator_tags_y(estimator, y_)

        set_random_state(estimator, 0)

        estimator.fit(X, y_)

        assert estimator.n_iter_ >= 1


@ignore_warnings(category=FutureWarning)
def check_transformer_n_iter(name, estimator_orig):
    # Test that transformers with a parameter max_iter, return the
    # attribute of n_iter_ at least 1.
    estimator = clone(estimator_orig)
    if hasattr(estimator, "max_iter"):
        if name in CROSS_DECOMPOSITION:
            # Check using default data
            X = [[0., 0., 1.], [1., 0., 0.], [2., 2., 2.], [2., 5., 4.]]
            y_ = [[0.1, -0.2], [0.9, 1.1], [0.1, -0.5], [0.3, -0.2]]

        else:
            X, y_ = make_blobs(n_samples=30, centers=[[0, 0, 0], [1, 1, 1]],
                               random_state=0, n_features=2, cluster_std=0.1)
            X -= X.min() - 0.1
        set_random_state(estimator, 0)
        estimator.fit(X, y_)

        # These return a n_iter per component.
        if name in CROSS_DECOMPOSITION:
            for iter_ in estimator.n_iter_:
                assert iter_ >= 1
        else:
            assert estimator.n_iter_ >= 1


@ignore_warnings(category=FutureWarning)
def check_get_params_invariance(name, estimator_orig):
    # Checks if get_params(deep=False) is a subset of get_params(deep=True)
    e = clone(estimator_orig)

    shallow_params = e.get_params(deep=False)
    deep_params = e.get_params(deep=True)

    assert all(item in deep_params.items() for item in
               shallow_params.items())


@ignore_warnings(category=FutureWarning)
def check_set_params(name, estimator_orig):
    # Check that get_params() returns the same thing
    # before and after set_params() with some fuzz
    estimator = clone(estimator_orig)

    orig_params = estimator.get_params(deep=False)
    msg = ("get_params result does not match what was passed to set_params")

    estimator.set_params(**orig_params)
    curr_params = estimator.get_params(deep=False)
    assert set(orig_params.keys()) == set(curr_params.keys()), msg
    for k, v in curr_params.items():
        assert orig_params[k] is v, msg

    # some fuzz values
    test_values = [-np.inf, np.inf, None]

    test_params = deepcopy(orig_params)
    for param_name in orig_params.keys():
        default_value = orig_params[param_name]
        for value in test_values:
            test_params[param_name] = value
            try:
                estimator.set_params(**test_params)
            except (TypeError, ValueError) as e:
                e_type = e.__class__.__name__
                # Exception occurred, possibly parameter validation
                warnings.warn("{0} occurred during set_params of param {1} on "
                              "{2}. It is recommended to delay parameter "
                              "validation until fit.".format(e_type,
                                                             param_name,
                                                             name))

                change_warning_msg = "Estimator's parameters changed after " \
                                     "set_params raised {}".format(e_type)
                params_before_exception = curr_params
                curr_params = estimator.get_params(deep=False)
                try:
                    assert (set(params_before_exception.keys()) ==
                            set(curr_params.keys()))
                    for k, v in curr_params.items():
                        assert params_before_exception[k] is v
                except AssertionError:
                    warnings.warn(change_warning_msg)
            else:
                curr_params = estimator.get_params(deep=False)
                assert (set(test_params.keys()) ==
                        set(curr_params.keys())), msg
                for k, v in curr_params.items():
                    assert test_params[k] is v, msg
        test_params[param_name] = default_value


@ignore_warnings(category=FutureWarning)
def check_classifiers_regression_target(name, estimator_orig):
    # Check if classifier throws an exception when fed regression targets

    X, y = load_boston(return_X_y=True)
    e = clone(estimator_orig)
    msg = 'Unknown label type: '
    if not _safe_tags(e, "no_validation"):
        assert_raises_regex(ValueError, msg, e.fit, X, y)


@ignore_warnings(category=FutureWarning)
def check_decision_proba_consistency(name, estimator_orig):
    # Check whether an estimator having both decision_function and
    # predict_proba methods has outputs with perfect rank correlation.

    centers = [(2, 2), (4, 4)]
    X, y = make_blobs(n_samples=100, random_state=0, n_features=4,
                      centers=centers, cluster_std=1.0, shuffle=True)
    X_test = np.random.randn(20, 2) + 4
    estimator = clone(estimator_orig)

    if (hasattr(estimator, "decision_function") and
            hasattr(estimator, "predict_proba")):

        estimator.fit(X, y)
        # Since the link function from decision_function() to predict_proba()
        # is sometimes not precise enough (typically expit), we round to the
        # 10th decimal to avoid numerical issues.
        a = estimator.predict_proba(X_test)[:, 1].round(decimals=10)
        b = estimator.decision_function(X_test).round(decimals=10)
        assert_array_equal(rankdata(a), rankdata(b))


def check_outliers_fit_predict(name, estimator_orig):
    # Check fit_predict for outlier detectors.

    n_samples = 300
    X, _ = make_blobs(n_samples=n_samples, random_state=0)
    X = shuffle(X, random_state=7)
    n_samples, n_features = X.shape
    estimator = clone(estimator_orig)

    set_random_state(estimator)

    y_pred = estimator.fit_predict(X)
    assert y_pred.shape == (n_samples,)
    assert y_pred.dtype.kind == 'i'
    assert_array_equal(np.unique(y_pred), np.array([-1, 1]))

    # check fit_predict = fit.predict when the estimator has both a predict and
    # a fit_predict method. recall that it is already assumed here that the
    # estimator has a fit_predict method
    if hasattr(estimator, 'predict'):
        y_pred_2 = estimator.fit(X).predict(X)
        assert_array_equal(y_pred, y_pred_2)

    if hasattr(estimator, "contamination"):
        # proportion of outliers equal to contamination parameter when not
        # set to 'auto'
        expected_outliers = 30
        contamination = float(expected_outliers)/n_samples
        estimator.set_params(contamination=contamination)
        y_pred = estimator.fit_predict(X)

        num_outliers = np.sum(y_pred != 1)
        # num_outliers should be equal to expected_outliers unless
        # there are ties in the decision_function values. this can
        # only be tested for estimators with a decision_function
        # method
        if (num_outliers != expected_outliers and
                hasattr(estimator, 'decision_function')):
            decision = estimator.decision_function(X)
            check_outlier_corruption(num_outliers, expected_outliers, decision)

        # raises error when contamination is a scalar and not in [0,1]
        for contamination in [-0.5, 2.3]:
            estimator.set_params(contamination=contamination)
            assert_raises(ValueError, estimator.fit_predict, X)


def check_fit_non_negative(name, estimator_orig):
    # Check that proper warning is raised for non-negative X
    # when tag requires_positive_X is present
    X = np.array([[-1., 1], [-1., 1]])
    y = np.array([1, 2])
    estimator = clone(estimator_orig)
    assert_raises_regex(ValueError, "Negative values in data passed to",
                        estimator.fit, X, y)


def check_fit_idempotent(name, estimator_orig):
    # Check that est.fit(X) is the same as est.fit(X).fit(X). Ideally we would
    # check that the estimated parameters during training (e.g. coefs_) are
    # the same, but having a universal comparison function for those
    # attributes is difficult and full of edge cases. So instead we check that
    # predict(), predict_proba(), decision_function() and transform() return
    # the same results.

    check_methods = ["predict", "transform", "decision_function",
                     "predict_proba"]
    rng = np.random.RandomState(0)

    estimator = clone(estimator_orig)
    set_random_state(estimator)
    if 'warm_start' in estimator.get_params().keys():
        estimator.set_params(warm_start=False)

    n_samples = 100
    X = rng.normal(loc=100, size=(n_samples, 2))
    X = _pairwise_estimator_convert_X(X, estimator)
    if is_regressor(estimator_orig):
        y = rng.normal(size=n_samples)
    else:
        y = rng.randint(low=0, high=2, size=n_samples)
    y = _enforce_estimator_tags_y(estimator, y)

    train, test = next(ShuffleSplit(test_size=.2, random_state=rng).split(X))
    X_train, y_train = _safe_split(estimator, X, y, train)
    X_test, y_test = _safe_split(estimator, X, y, test, train)

    # Fit for the first time
    estimator.fit(X_train, y_train)

    result = {method: getattr(estimator, method)(X_test)
              for method in check_methods
              if hasattr(estimator, method)}

    # Fit again
    set_random_state(estimator)
    estimator.fit(X_train, y_train)

    for method in check_methods:
        if hasattr(estimator, method):
            new_result = getattr(estimator, method)(X_test)
            if np.issubdtype(new_result.dtype, np.floating):
                tol = 2*np.finfo(new_result.dtype).eps
            else:
                tol = 2*np.finfo(np.float64).eps
            assert_allclose_dense_sparse(
                result[method], new_result,
                atol=max(tol, 1e-9), rtol=max(tol, 1e-7),
                err_msg="Idempotency check failed for method {}".format(method)
            )<|MERGE_RESOLUTION|>--- conflicted
+++ resolved
@@ -2442,46 +2442,34 @@
 
 @ignore_warnings(category=FutureWarning)
 def check_classifier_data_not_an_array(name, estimator_orig):
-<<<<<<< HEAD
-    X = np.array([[3, 0], [0, 1], [0, 2], [1, 1], [1, 2], [2, 1]])
-    X = pairwise_estimator_convert_X(X, estimator_orig)
-    y = [1, 1, 1, 2, 2, 2]
-    y = multioutput_estimator_convert_y_2d(estimator_orig, y)
-    for obj_type in ["NotAnArray", "PandasDataframe"]:
-        check_estimators_data_not_an_array(name, estimator_orig, X, y,
-                                           obj_type)
-=======
     X = np.array([[3, 0], [0, 1], [0, 2], [1, 1], [1, 2], [2, 1],
                   [0, 3], [1, 0], [2, 0], [4, 4], [2, 3], [3, 2]])
     X = _pairwise_estimator_convert_X(X, estimator_orig)
     y = [1, 1, 1, 2, 2, 2, 1, 1, 1, 2, 2, 2]
     y = _enforce_estimator_tags_y(estimator_orig, y)
-    check_estimators_data_not_an_array(name, estimator_orig, X, y)
->>>>>>> 00841fab
-
-
-@ignore_warnings(category=FutureWarning)
-def check_regressor_data_not_an_array(name, estimator_orig):
-    X, y = _boston_subset(n_samples=50)
-<<<<<<< HEAD
-    X = pairwise_estimator_convert_X(X, estimator_orig)
-    y = multioutput_estimator_convert_y_2d(estimator_orig, y)
     for obj_type in ["NotAnArray", "PandasDataframe"]:
         check_estimators_data_not_an_array(name, estimator_orig, X, y,
                                            obj_type)
 
 
-@ignore_warnings(category=(DeprecationWarning, FutureWarning))
-def check_estimators_data_not_an_array(name, estimator_orig, X, y, obj_type):
-=======
+@ignore_warnings(category=FutureWarning)
+def check_regressor_data_not_an_array(name, estimator_orig):
+    X, y = _boston_subset(n_samples=50)
     X = _pairwise_estimator_convert_X(X, estimator_orig)
     y = _enforce_estimator_tags_y(estimator_orig, y)
+    for obj_type in ["NotAnArray", "PandasDataframe"]:
+        check_estimators_data_not_an_array(name, estimator_orig, X, y,
+                                           obj_type)
+
+
+@ignore_warnings(category=FutureWarning)
+def check_estimators_data_not_an_array(name, estimator_orig, X, y, obj_type):
+    
     check_estimators_data_not_an_array(name, estimator_orig, X, y)
 
 
-@ignore_warnings(category=FutureWarning)
+
 def check_estimators_data_not_an_array(name, estimator_orig, X, y):
->>>>>>> 00841fab
     if name in CROSS_DECOMPOSITION:
         raise SkipTest("Skipping check_estimators_data_not_an_array "
                        "for cross decomposition module as estimators "
@@ -2492,13 +2480,12 @@
     set_random_state(estimator_1)
     set_random_state(estimator_2)
 
-<<<<<<< HEAD
     if obj_type not in ["NotAnArray", 'PandasDataframe']:
         raise ValueError("Data type {0} not supported".format(obj_type))
 
     if obj_type == "NotAnArray":
-        y_ = NotAnArray(np.asarray(y))
-        X_ = NotAnArray(np.asarray(X))
+        y_ = _NotAnArray(np.asarray(y))
+        X_ = _NotAnArray(np.asarray(X))
     else:
         # Here pandas objects (Series and DataFrame) are tested explicitly
         # because some estimators may handle them (especially their indexing)
@@ -2515,10 +2502,6 @@
         except ImportError:
             raise SkipTest("pandas is not installed: not checking estimators "
                            "for pandas objects.")
-=======
-    y_ = _NotAnArray(np.asarray(y))
-    X_ = _NotAnArray(np.asarray(X))
->>>>>>> 00841fab
 
     # fit
     estimator_1.fit(X_, y_)

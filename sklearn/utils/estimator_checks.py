import types
import warnings
import sys
import traceback
import pickle
from copy import deepcopy
from functools import partial
from inspect import signature

import numpy as np
from scipy import sparse
from scipy.stats import rankdata
import joblib

from . import IS_PYPY
from .testing import assert_raises, _get_args
from .testing import assert_raises_regex
from .testing import assert_raise_message
from .testing import assert_array_equal
from .testing import assert_array_almost_equal
from .testing import assert_allclose
from .testing import assert_allclose_dense_sparse
from .testing import assert_warns_message
from .testing import set_random_state
from .testing import SkipTest
from .testing import ignore_warnings
from .testing import assert_dict_equal
from .testing import create_memmap_backed_data
from . import is_scalar_nan
from ..discriminant_analysis import LinearDiscriminantAnalysis
from ..linear_model import Ridge


from ..base import (clone, ClusterMixin, is_classifier, is_regressor,
                    _DEFAULT_TAGS, RegressorMixin, is_outlier_detector)

from ..metrics import accuracy_score, adjusted_rand_score, f1_score

from ..random_projection import BaseRandomProjection
from ..feature_selection import SelectKBest
from ..pipeline import make_pipeline
from ..exceptions import DataConversionWarning
from ..exceptions import NotFittedError
from ..exceptions import SkipTestWarning
from ..model_selection import train_test_split
from ..model_selection import ShuffleSplit
from ..model_selection._validation import _safe_split
from ..metrics.pairwise import (rbf_kernel, linear_kernel, pairwise_distances)

from .import shuffle
from .validation import has_fit_parameter, _num_samples
from ..preprocessing import StandardScaler
from ..datasets import load_iris, load_boston, make_blobs, make_classification


BOSTON = None
CROSS_DECOMPOSITION = ['PLSCanonical', 'PLSRegression', 'CCA', 'PLSSVD']


def _safe_tags(estimator, key=None):
    # if estimator doesn't have _get_tags, use _DEFAULT_TAGS
    # if estimator has tags but not key, use _DEFAULT_TAGS[key]
    if hasattr(estimator, "_get_tags"):
        if key is not None:
            return estimator._get_tags().get(key, _DEFAULT_TAGS[key])
        tags = estimator._get_tags()
        return {key: tags.get(key, _DEFAULT_TAGS[key])
                for key in _DEFAULT_TAGS.keys()}
    if key is not None:
        return _DEFAULT_TAGS[key]
    return _DEFAULT_TAGS


def _yield_checks(name, estimator):
    tags = _safe_tags(estimator)
    yield check_estimators_dtypes
    yield check_fit_score_takes_y
    if hasattr(estimator, 'fit'):
        yield check_sample_weights_pandas_series
        yield check_sample_weights_list
        yield check_sample_weights_invariance
        yield check_estimators_fit_returns_self
        yield partial(check_estimators_fit_returns_self, readonly_memmap=True)

    # Check that all estimator yield informative messages when
    # trained on empty datasets
    if not tags["no_validation"]:
        yield check_complex_data
        yield check_dtype_object
        yield check_estimators_empty_data_messages

    if (name not in CROSS_DECOMPOSITION
       and not hasattr(estimator, 'fit_resample')):
        # TODO potentially readd fit_resample tests after SLEP has
        # been clarified.

        # cross-decomposition's "transform" returns X and Y
        yield check_pipeline_consistency

    if not tags["allow_nan"] and not tags["no_validation"]:
        # Test that all estimators check their input for NaN's and infs
        yield check_estimators_nan_inf

    yield check_estimators_overwrite_params
    if hasattr(estimator, 'sparsify'):
        yield check_sparsify_coefficients

    yield check_estimator_sparse_data

    if hasattr(estimator, 'fit'):
        # Test that estimators can be pickled, and once pickled
        # give the same answer as before.
        yield check_estimators_pickle


def _yield_classifier_checks(name, classifier):
    tags = _safe_tags(classifier)

    # test classifiers can handle non-array data
    yield check_classifier_data_not_an_array
    # test classifiers trained on a single label always return this label
    yield check_classifiers_one_label
    yield check_classifiers_classes
    yield check_estimators_partial_fit_n_features
    # basic consistency testing
    yield check_classifiers_train
    yield partial(check_classifiers_train, readonly_memmap=True)
    yield check_classifiers_regression_target
    if not tags["no_validation"]:
        yield check_supervised_y_no_nan
        yield check_supervised_y_2d
    if tags["requires_fit"]:
        yield check_estimators_unfitted
    if 'class_weight' in classifier.get_params().keys():
        yield check_class_weight_classifiers

    yield check_non_transformer_estimators_n_iter
    # test if predict_proba is a monotonic transformation of decision_function
    yield check_decision_proba_consistency


@ignore_warnings(category=(DeprecationWarning, FutureWarning))
def check_supervised_y_no_nan(name, estimator_orig):
    # Checks that the Estimator targets are not NaN.
    estimator = clone(estimator_orig)
    rng = np.random.RandomState(888)
    X = rng.randn(10, 5)
    y = np.full(10, np.inf)
    y = enforce_estimator_tags_y(estimator, y)

    errmsg = "Input contains NaN, infinity or a value too large for " \
             "dtype('float64')."
    try:
        estimator.fit(X, y)
    except ValueError as e:
        if str(e) != errmsg:
            raise ValueError("Estimator {0} raised error as expected, but "
                             "does not match expected error message"
                             .format(name))
    else:
        raise ValueError("Estimator {0} should have raised error on fitting "
                         "array y with NaN value.".format(name))


def _yield_regressor_checks(name, regressor):
    tags = _safe_tags(regressor)
    # TODO: test with intercept
    # TODO: test with multiple responses
    # basic testing
    yield check_regressors_train
    yield partial(check_regressors_train, readonly_memmap=True)
    yield check_regressor_data_not_an_array
    yield check_estimators_partial_fit_n_features
    yield check_regressors_no_decision_function
    if not tags["no_validation"]:
        yield check_supervised_y_2d
    yield check_supervised_y_no_nan
    if name != 'CCA':
        # check that the regressor handles int input
        yield check_regressors_int
    if tags["requires_fit"]:
        yield check_estimators_unfitted
    yield check_non_transformer_estimators_n_iter


def _yield_transformer_checks(name, transformer):
    # All transformers should either deal with sparse data or raise an
    # exception with type TypeError and an intelligible error message
    if not _safe_tags(transformer, "no_validation"):
        yield check_transformer_data_not_an_array
    # these don't actually fit the data, so don't raise errors
    yield check_transformer_general
    yield partial(check_transformer_general, readonly_memmap=True)
    if not _safe_tags(transformer, "stateless"):
        yield check_transformers_unfitted
    # Dependent on external solvers and hence accessing the iter
    # param is non-trivial.
    external_solver = ['Isomap', 'KernelPCA', 'LocallyLinearEmbedding',
                       'RandomizedLasso', 'LogisticRegressionCV']
    if name not in external_solver:
        yield check_transformer_n_iter


def _yield_clustering_checks(name, clusterer):
    yield check_clusterer_compute_labels_predict
    if name not in ('WardAgglomeration', "FeatureAgglomeration"):
        # this is clustering on the features
        # let's not test that here.
        yield check_clustering
        yield partial(check_clustering, readonly_memmap=True)
        yield check_estimators_partial_fit_n_features
    yield check_non_transformer_estimators_n_iter


def _yield_outliers_checks(name, estimator):

    # checks for outlier detectors that have a fit_predict method
    if hasattr(estimator, 'fit_predict'):
        yield check_outliers_fit_predict

    if hasattr(estimator, 'fit_resample'):
        yield check_outlier_rejectors

    # checks for estimators that can be used on a test set
    if hasattr(estimator, 'predict'):
        yield check_outliers_train
        yield partial(check_outliers_train, readonly_memmap=True)
        # test outlier detectors can handle non-array data
        yield check_classifier_data_not_an_array
        # test if NotFittedError is raised
        if _safe_tags(estimator, "requires_fit"):
            yield check_estimators_unfitted


def _yield_resamplers_checks(name, estimator):
    yield check_resampler_structure
    yield check_resamplers_have_no_transform
    yield check_resample_repeated
    yield check_fit_resample2d


def _yield_all_checks(name, estimator):
    tags = _safe_tags(estimator)
    if "2darray" not in tags["X_types"]:
        warnings.warn("Can't test estimator {} which requires input "
                      " of type {}".format(name, tags["X_types"]),
                      SkipTestWarning)
        return
    if tags["_skip_test"]:
        warnings.warn("Explicit SKIP via _skip_test tag for estimator "
                      "{}.".format(name),
                      SkipTestWarning)
        return

    for check in _yield_checks(name, estimator):
        yield check
    if is_classifier(estimator):
        for check in _yield_classifier_checks(name, estimator):
            yield check
    if is_regressor(estimator):
        for check in _yield_regressor_checks(name, estimator):
            yield check
    if hasattr(estimator, 'transform'):
        for check in _yield_transformer_checks(name, estimator):
            yield check
    if hasattr(estimator, 'fit_resample'):
        for check in _yield_resamplers_checks(name, estimator):
            yield check
    if isinstance(estimator, ClusterMixin):
        for check in _yield_clustering_checks(name, estimator):
            yield check
    if is_outlier_detector(estimator):
        for check in _yield_outliers_checks(name, estimator):
            yield check
    if hasattr(estimator, 'fit'):
        yield check_fit2d_predict1d
        yield check_methods_subset_invariance
    yield check_fit2d_1sample
    yield check_fit2d_1feature
    yield check_fit1d
    yield check_get_params_invariance
    yield check_set_params

    if hasattr(estimator, 'fit'):
        yield check_dict_unchanged
    yield check_dont_overwrite_parameters
    if hasattr(estimator, 'fit'):
        yield check_fit_idempotent


def check_estimator(Estimator):
    """Check if estimator adheres to scikit-learn conventions.

    This estimator will run an extensive test-suite for input validation,
    shapes, etc.
    Additional tests for classifiers, regressors, clustering or transformers
    will be run if the Estimator class inherits from the corresponding mixin
    from sklearn.base.

    This test can be applied to classes or instances.
    Classes currently have some additional tests that related to construction,
    while passing instances allows the testing of multiple options.

    Parameters
    ----------
    estimator : estimator object or class
        Estimator to check. Estimator is a class object or instance.

    """
    if isinstance(Estimator, type):
        # got a class
        name = Estimator.__name__
        estimator = Estimator()
        check_parameters_default_constructible(name, Estimator)
        check_no_attributes_set_in_init(name, estimator)
    else:
        # got an instance
        estimator = Estimator
        name = type(estimator).__name__

    for check in _yield_all_checks(name, estimator):
        try:
            check(name, estimator)
        except SkipTest as exception:
            # the only SkipTest thrown currently results from not
            # being able to import pandas.
            warnings.warn(str(exception), SkipTestWarning)


def _boston_subset(n_samples=200):
    global BOSTON
    if BOSTON is None:
        boston = load_boston()
        X, y = boston.data, boston.target
        X, y = shuffle(X, y, random_state=0)
        X, y = X[:n_samples], y[:n_samples]
        X = StandardScaler().fit_transform(X)
        BOSTON = X, y
    return BOSTON


def set_checking_parameters(estimator):
    # set parameters to speed up some estimators and
    # avoid deprecated behaviour
    params = estimator.get_params()
    name = estimator.__class__.__name__
    if ("n_iter" in params and name != "TSNE"):
        estimator.set_params(n_iter=5)
    if "max_iter" in params:
        if estimator.max_iter is not None:
            estimator.set_params(max_iter=min(5, estimator.max_iter))
        # LinearSVR, LinearSVC
        if estimator.__class__.__name__ in ['LinearSVR', 'LinearSVC']:
            estimator.set_params(max_iter=20)
        # NMF
        if estimator.__class__.__name__ == 'NMF':
            estimator.set_params(max_iter=100)
        # MLP
        if estimator.__class__.__name__ in ['MLPClassifier', 'MLPRegressor']:
            estimator.set_params(max_iter=100)
    if "n_resampling" in params:
        # randomized lasso
        estimator.set_params(n_resampling=5)
    if "n_estimators" in params:
        estimator.set_params(n_estimators=min(5, estimator.n_estimators))
    if "max_trials" in params:
        # RANSAC
        estimator.set_params(max_trials=10)
    if "n_init" in params:
        # K-Means
        estimator.set_params(n_init=2)

    if hasattr(estimator, "n_components"):
        estimator.n_components = 2

    if name == 'TruncatedSVD':
        # TruncatedSVD doesn't run with n_components = n_features
        # This is ugly :-/
        estimator.n_components = 1

    if hasattr(estimator, "n_clusters"):
        estimator.n_clusters = min(estimator.n_clusters, 2)

    if hasattr(estimator, "n_best"):
        estimator.n_best = 1

    if name == "SelectFdr":
        # be tolerant of noisy datasets (not actually speed)
        estimator.set_params(alpha=.5)

    if name == "TheilSenRegressor":
        estimator.max_subpopulation = 100

    if isinstance(estimator, BaseRandomProjection):
        # Due to the jl lemma and often very few samples, the number
        # of components of the random matrix projection will be probably
        # greater than the number of features.
        # So we impose a smaller number (avoid "auto" mode)
        estimator.set_params(n_components=2)

    if isinstance(estimator, SelectKBest):
        # SelectKBest has a default of k=10
        # which is more feature than we have in most case.
        estimator.set_params(k=1)

    if name in ('HistGradientBoostingClassifier',
                'HistGradientBoostingRegressor'):
        # The default min_samples_leaf (20) isn't appropriate for small
        # datasets (only very shallow trees are built) that the checks use.
        estimator.set_params(min_samples_leaf=5)

    # Speed-up by reducing the number of CV or splits for CV estimators
    loo_cv = ['RidgeCV']
    if name not in loo_cv and hasattr(estimator, 'cv'):
        estimator.set_params(cv=3)
    if hasattr(estimator, 'n_splits'):
        estimator.set_params(n_splits=3)

    if name == 'OneHotEncoder':
        estimator.set_params(handle_unknown='ignore')


class NotAnArray:
    """An object that is convertible to an array

    Parameters
    ----------
    data : array_like
        The data.
    """

    def __init__(self, data):
        self.data = data

    def __array__(self, dtype=None):
        return self.data


def _is_pairwise(estimator):
    """Returns True if estimator has a _pairwise attribute set to True.

    Parameters
    ----------
    estimator : object
        Estimator object to test.

    Returns
    -------
    out : bool
        True if _pairwise is set to True and False otherwise.
    """
    return bool(getattr(estimator, "_pairwise", False))


def _is_pairwise_metric(estimator):
    """Returns True if estimator accepts pairwise metric.

    Parameters
    ----------
    estimator : object
        Estimator object to test.

    Returns
    -------
    out : bool
        True if _pairwise is set to True and False otherwise.
    """
    metric = getattr(estimator, "metric", None)

    return bool(metric == 'precomputed')


def pairwise_estimator_convert_X(X, estimator, kernel=linear_kernel):

    if _is_pairwise_metric(estimator):
        return pairwise_distances(X, metric='euclidean')
    if _is_pairwise(estimator):
        return kernel(X, X)

    return X


def _generate_sparse_matrix(X_csr):
    """Generate sparse matrices with {32,64}bit indices of diverse format

        Parameters
        ----------
        X_csr: CSR Matrix
            Input matrix in CSR format

        Returns
        -------
        out: iter(Matrices)
            In format['dok', 'lil', 'dia', 'bsr', 'csr', 'csc', 'coo',
             'coo_64', 'csc_64', 'csr_64']
    """

    assert X_csr.format == 'csr'
    yield 'csr', X_csr.copy()
    for sparse_format in ['dok', 'lil', 'dia', 'bsr', 'csc', 'coo']:
        yield sparse_format, X_csr.asformat(sparse_format)

    # Generate large indices matrix only if its supported by scipy
    X_coo = X_csr.asformat('coo')
    X_coo.row = X_coo.row.astype('int64')
    X_coo.col = X_coo.col.astype('int64')
    yield "coo_64", X_coo

    for sparse_format in ['csc', 'csr']:
        X = X_csr.asformat(sparse_format)
        X.indices = X.indices.astype('int64')
        X.indptr = X.indptr.astype('int64')
        yield sparse_format + "_64", X


def check_estimator_sparse_data(name, estimator_orig):
    rng = np.random.RandomState(0)
    X = rng.rand(40, 10)
    X[X < .8] = 0
    X = pairwise_estimator_convert_X(X, estimator_orig)
    X_csr = sparse.csr_matrix(X)
    tags = _safe_tags(estimator_orig)
    if tags['binary_only']:
        y = (2 * rng.rand(40)).astype(np.int)
    else:
        y = (4 * rng.rand(40)).astype(np.int)
    # catch deprecation warnings
    with ignore_warnings(category=DeprecationWarning):
        estimator = clone(estimator_orig)
    y = enforce_estimator_tags_y(estimator, y)
    for matrix_format, X in _generate_sparse_matrix(X_csr):
        # catch deprecation warnings
        with ignore_warnings(category=(DeprecationWarning, FutureWarning)):
            estimator = clone(estimator_orig)
            if name in ['Scaler', 'StandardScaler']:
                estimator.set_params(with_mean=False)
        # fit and predict
        try:
            with ignore_warnings(category=(DeprecationWarning, FutureWarning)):
                if hasattr(estimator, "fit"):
                    estimator.fit(X, y)
                if hasattr(estimator, "fit_resample"):
                    estimator.fit_resample(X, y)
            if hasattr(estimator, "predict"):
                pred = estimator.predict(X)
                if tags['multioutput_only']:
                    assert pred.shape == (X.shape[0], 1)
                else:
                    assert pred.shape == (X.shape[0],)
            if hasattr(estimator, 'predict_proba'):
                probs = estimator.predict_proba(X)
                if tags['binary_only']:
                    expected_probs_shape = (X.shape[0], 2)
                else:
                    expected_probs_shape = (X.shape[0], 4)
                assert probs.shape == expected_probs_shape
        except (TypeError, ValueError) as e:
            if 'sparse' not in repr(e).lower():
                if "64" in matrix_format:
                    msg = ("Estimator %s doesn't seem to support %s matrix, "
                           "and is not failing gracefully, e.g. by using "
                           "check_array(X, accept_large_sparse=False)")
                    raise AssertionError(msg % (name, matrix_format))
                else:
                    print("Estimator %s doesn't seem to fail gracefully on "
                          "sparse data: error message state explicitly that "
                          "sparse input is not supported if this is not"
                          " the case." % name)
                    raise
        except Exception:
            print("Estimator %s doesn't seem to fail gracefully on "
                  "sparse data: it should raise a TypeError if sparse input "
                  "is explicitly not supported." % name)
            raise


@ignore_warnings(category=(DeprecationWarning, FutureWarning))
def check_sample_weights_pandas_series(name, estimator_orig):
    # check that estimators will accept a 'sample_weight' parameter of
    # type pandas.Series in the 'fit' function.
    estimator = clone(estimator_orig)
    if has_fit_parameter(estimator, "sample_weight"):
        try:
            import pandas as pd
            X = np.array([[1, 1], [1, 2], [1, 3], [1, 4],
                          [2, 1], [2, 2], [2, 3], [2, 4]])
            X = pd.DataFrame(pairwise_estimator_convert_X(X, estimator_orig))
            y = pd.Series([1, 1, 1, 1, 2, 2, 2, 2])
            weights = pd.Series([1] * 8)
            if _safe_tags(estimator, "multioutput_only"):
                y = pd.DataFrame(y)
            try:
                estimator.fit(X, y, sample_weight=weights)
            except ValueError:
                raise ValueError("Estimator {0} raises error if "
                                 "'sample_weight' parameter is of "
                                 "type pandas.Series".format(name))
        except ImportError:
            raise SkipTest("pandas is not installed: not testing for "
                           "input of type pandas.Series to class weight.")


@ignore_warnings(category=(DeprecationWarning, FutureWarning))
def check_sample_weights_list(name, estimator_orig):
    # check that estimators will accept a 'sample_weight' parameter of
    # type list in the 'fit' function.
    if has_fit_parameter(estimator_orig, "sample_weight"):
        estimator = clone(estimator_orig)
        rnd = np.random.RandomState(0)
        X = pairwise_estimator_convert_X(rnd.uniform(size=(10, 3)),
                                         estimator_orig)
        if _safe_tags(estimator, 'binary_only'):
            y = np.arange(10) % 2
        else:
            y = np.arange(10) % 3
        y = enforce_estimator_tags_y(estimator, y)
        sample_weight = [3] * 10
        # Test that estimators don't raise any exception
        estimator.fit(X, y, sample_weight=sample_weight)


@ignore_warnings(category=(DeprecationWarning, FutureWarning))
def check_sample_weights_invariance(name, estimator_orig):
    # check that the estimators yield same results for
    # unit weights and no weights
    if (has_fit_parameter(estimator_orig, "sample_weight") and
            not (hasattr(estimator_orig, "_pairwise")
                 and estimator_orig._pairwise)):
        # We skip pairwise because the data is not pairwise

        estimator1 = clone(estimator_orig)
        estimator2 = clone(estimator_orig)
        set_random_state(estimator1, random_state=0)
        set_random_state(estimator2, random_state=0)

        X = np.array([[1, 3], [1, 3], [1, 3], [1, 3],
                      [2, 1], [2, 1], [2, 1], [2, 1],
                      [3, 3], [3, 3], [3, 3], [3, 3],
                      [4, 1], [4, 1], [4, 1], [4, 1]], dtype=np.dtype('float'))
        y = np.array([1, 1, 1, 1, 2, 2, 2, 2,
                      1, 1, 1, 1, 2, 2, 2, 2], dtype=np.dtype('int'))
        y = enforce_estimator_tags_y(estimator1, y)

        estimator1.fit(X, y=y, sample_weight=np.ones(shape=len(y)))
        estimator2.fit(X, y=y, sample_weight=None)

        for method in ["predict", "transform"]:
            if hasattr(estimator_orig, method):
                X_pred1 = getattr(estimator1, method)(X)
                X_pred2 = getattr(estimator2, method)(X)
                if sparse.issparse(X_pred1):
                    X_pred1 = X_pred1.toarray()
                    X_pred2 = X_pred2.toarray()
                assert_allclose(X_pred1, X_pred2,
                                err_msg="For %s sample_weight=None is not"
                                        " equivalent to sample_weight=ones"
                                        % name)


@ignore_warnings(category=(DeprecationWarning, FutureWarning, UserWarning))
def check_dtype_object(name, estimator_orig):
    # check that estimators treat dtype object as numeric if possible
    methods = ['fit', 'fit_resample', 'fit_transform']
    methods = filter(lambda method: hasattr(estimator_orig, method), methods)
    for method in methods:
        rng = np.random.RandomState(0)
        X = pairwise_estimator_convert_X(rng.rand(40, 10), estimator_orig)
        X = X.astype(object)
        tags = _safe_tags(estimator_orig)
        if tags['binary_only']:
            y = (X[:, 0] * 2).astype(np.int)
        else:
            y = (X[:, 0] * 4).astype(np.int)
        estimator = clone(estimator_orig)
        y = enforce_estimator_tags_y(estimator, y)

        getattr(estimator, method)(X, y)
        if hasattr(estimator, "predict"):
            estimator.predict(X)

        if hasattr(estimator, "transform"):
            estimator.transform(X)

        try:
            getattr(estimator, method)(X, y.astype(object))
        except Exception as e:
            if "Unknown label type" not in str(e):
                raise

        if 'string' not in tags['X_types']:
            X[0, 0] = {'foo': 'bar'}
            msg = "argument must be a string.* number"
            assert_raises_regex(
                TypeError, msg, getattr(estimator, method), X, y)
        else:
            # Estimators supporting string will not call np.asarray to convert
            # the data to numeric and therefore, the error will not be raised.
            # Checking for each element dtype in the input array will be
            # costly.
            # Refer to #11401 for full discussion.
            getattr(estimator, method)(X, y)


def check_complex_data(name, estimator_orig):
    # check that estimators raise an exception on providing complex data
    methods = ['fit', 'fit_resample', 'fit_transform']
    methods = filter(lambda method: hasattr(estimator_orig, method), methods)
    for method in methods:
        X = np.random.sample(10) + 1j * np.random.sample(10)
        X = X.reshape(-1, 1)
        y = np.random.sample(10) + 1j * np.random.sample(10)
        estimator = clone(estimator_orig)
        assert_raises_regex(ValueError, "Complex data not supported",
                            getattr(estimator, method), X, y)


@ignore_warnings
def check_dict_unchanged(name, estimator_orig):
    # this estimator raises
    # ValueError: Found array with 0 feature(s) (shape=(23, 0))
    # while a minimum of 1 is required.
    # error
    if name in ['SpectralCoclustering']:
        return
    rnd = np.random.RandomState(0)
    if name in ['RANSACRegressor']:
        X = 3 * rnd.uniform(size=(20, 3))
    else:
        X = 2 * rnd.uniform(size=(20, 3))

    X = pairwise_estimator_convert_X(X, estimator_orig)

    y = X[:, 0].astype(np.int)
    estimator = clone(estimator_orig)
    y = enforce_estimator_tags_y(estimator, y)
    if hasattr(estimator, "n_components"):
        estimator.n_components = 1

    if hasattr(estimator, "n_clusters"):
        estimator.n_clusters = 1

    if hasattr(estimator, "n_best"):
        estimator.n_best = 1

    set_random_state(estimator, 1)

    estimator.fit(X, y)
    for method in ["predict", "transform", "decision_function",
                   "predict_proba"]:
        if hasattr(estimator, method):
            dict_before = estimator.__dict__.copy()
            getattr(estimator, method)(X)
            assert estimator.__dict__ == dict_before, (
                'Estimator changes __dict__ during %s' % method)


def is_public_parameter(attr):
    return not (attr.startswith('_') or attr.endswith('_'))


@ignore_warnings(category=(DeprecationWarning, FutureWarning))
def check_dont_overwrite_parameters(name, estimator_orig):
    # check that fit methods only change or set private attributes
    methods = ['fit', 'fit_resample', 'fit_transform', 'fit_predict']
    methods = filter(lambda method: hasattr(estimator_orig, method), methods)
    for method in methods:
        if hasattr(estimator_orig.__init__, "deprecated_original"):
            # to not check deprecated classes
            return
        estimator = clone(estimator_orig)
        rnd = np.random.RandomState(0)
        X = 3 * rnd.uniform(size=(20, 3))
        X = pairwise_estimator_convert_X(X, estimator_orig)
        y = X[:, 0].astype(np.int)
        if _safe_tags(estimator, 'binary_only'):
            y[y == 2] = 1
        y = enforce_estimator_tags_y(estimator, y)

        if hasattr(estimator, "n_components"):
            estimator.n_components = 1
        if hasattr(estimator, "n_clusters"):
            estimator.n_clusters = 1

        set_random_state(estimator, 1)
        dict_before_fit = estimator.__dict__.copy()

        method = getattr(estimator, method)
        method(X, y)

        dict_after_fit = estimator.__dict__

        public_keys_after_fit = [key for key in dict_after_fit.keys()
                                if is_public_parameter(key)]

        attrs_added_by_fit = [key for key in public_keys_after_fit
                            if key not in dict_before_fit.keys()]

        # check that fit doesn't add any public attribute
        assert not attrs_added_by_fit, (
                'Estimator adds public attribute(s) during'
                ' the fit method.'
                ' Estimators are only allowed to add private attributes'
                ' either started with _ or ended'
                ' with _ but %s added'
                % ', '.join(attrs_added_by_fit))

        # check that fit doesn't change any public attribute
        attrs_changed_by_fit = [key for key in public_keys_after_fit
                                if (dict_before_fit[key]
                                    is not dict_after_fit[key])]

        assert not attrs_changed_by_fit, (
                'Estimator changes public attribute(s) during'
                ' the fit method. Estimators are only allowed'
                ' to change attributes started'
                ' or ended with _, but'
                ' %s changed'
                % ', '.join(attrs_changed_by_fit))


@ignore_warnings(category=(DeprecationWarning, FutureWarning))
def check_fit2d_predict1d(name, estimator_orig):
    # check by fitting a 2d array and predicting with a 1d array
    rnd = np.random.RandomState(0)
    X = 3 * rnd.uniform(size=(20, 3))
    X = pairwise_estimator_convert_X(X, estimator_orig)
    y = X[:, 0].astype(np.int)
    tags = _safe_tags(estimator_orig)
    if tags['binary_only']:
        y[y == 2] = 1
    estimator = clone(estimator_orig)
    y = enforce_estimator_tags_y(estimator, y)

    if hasattr(estimator, "n_components"):
        estimator.n_components = 1
    if hasattr(estimator, "n_clusters"):
        estimator.n_clusters = 1

    set_random_state(estimator, 1)
    estimator.fit(X, y)
    if tags["no_validation"]:
        # FIXME this is a bit loose
        return

    for method in ["predict", "transform", "decision_function",
                   "predict_proba"]:
        if hasattr(estimator, method):
            assert_raise_message(ValueError, "Reshape your data",
                                 getattr(estimator, method), X[0])


def check_fit_resample2d(name, estimator_orig):
    # check by fit resampling a 2d array
    rnd = np.random.RandomState(0)
    X = 3 * rnd.uniform(size=(20, 3))
    X = pairwise_estimator_convert_X(X, estimator_orig)
    y = X[:, 0].astype(np.int)
    tags = _safe_tags(estimator_orig)
    if tags['binary_only']:
        y[y == 2] = 1
    estimator = clone(estimator_orig)
    y = enforce_estimator_tags_y(estimator, y)

    if hasattr(estimator, "n_components"):
        estimator.n_components = 1
    if hasattr(estimator, "n_clusters"):
        estimator.n_clusters = 1

    set_random_state(estimator, 1)
    X, y, kw = estimator.fit_resample(X, y)


def _apply_on_subsets(func, X):
    # apply function on the whole set and on mini batches
    result_full = func(X)
    n_features = X.shape[1]
    result_by_batch = [func(batch.reshape(1, n_features))
                       for batch in X]
    # func can output tuple (e.g. score_samples)
    if type(result_full) == tuple:
        result_full = result_full[0]
        result_by_batch = list(map(lambda x: x[0], result_by_batch))

    if sparse.issparse(result_full):
        result_full = result_full.A
        result_by_batch = [x.A for x in result_by_batch]
    return np.ravel(result_full), np.ravel(result_by_batch)


@ignore_warnings(category=(DeprecationWarning, FutureWarning))
def check_methods_subset_invariance(name, estimator_orig):
    # check that method gives invariant results if applied
    # on mini batches or the whole set
    rnd = np.random.RandomState(0)
    X = 3 * rnd.uniform(size=(20, 3))
    X = pairwise_estimator_convert_X(X, estimator_orig)
    y = X[:, 0].astype(np.int)
    if _safe_tags(estimator_orig, 'binary_only'):
        y[y == 2] = 1
    estimator = clone(estimator_orig)
    y = enforce_estimator_tags_y(estimator, y)

    if hasattr(estimator, "n_components"):
        estimator.n_components = 1
    if hasattr(estimator, "n_clusters"):
        estimator.n_clusters = 1

    set_random_state(estimator, 1)
    estimator.fit(X, y)

    for method in ["predict", "transform", "decision_function",
                   "score_samples", "predict_proba"]:

        msg = ("{method} of {name} is not invariant when applied "
               "to a subset.").format(method=method, name=name)
        # TODO remove cases when corrected
        if (name, method) in [('NuSVC', 'decision_function'),
                              ('SparsePCA', 'transform'),
                              ('MiniBatchSparsePCA', 'transform'),
                              ('DummyClassifier', 'predict'),
                              ('BernoulliRBM', 'score_samples')]:
            raise SkipTest(msg)

        if hasattr(estimator, method):
            result_full, result_by_batch = _apply_on_subsets(
                getattr(estimator, method), X)
            assert_allclose(result_full, result_by_batch,
                            atol=1e-7, err_msg=msg)


@ignore_warnings
def check_fit2d_1sample(name, estimator_orig):
    # Check that fitting a 2d array with only one sample either works or
    # returns an informative message. The error message should either mention
    # the number of samples or the number of classes.
    methods = ['fit', 'fit_resample', 'fit_transform', 'fit_predict']
    methods = filter(lambda method: hasattr(estimator_orig, method), methods)
    for method in methods:
        rnd = np.random.RandomState(0)
        X = 3 * rnd.uniform(size=(1, 10))
        y = X[:, 0].astype(np.int)
        estimator = clone(estimator_orig)
        y = enforce_estimator_tags_y(estimator, y)

        if hasattr(estimator, "n_components"):
            estimator.n_components = 1
        if hasattr(estimator, "n_clusters"):
            estimator.n_clusters = 1

        set_random_state(estimator, 1)

        # min_cluster_size cannot be less than the data size for OPTICS.
        if name == 'OPTICS':
            estimator.set_params(min_samples=1)

        msgs = ["1 sample", "n_samples = 1", "n_samples=1", "one sample",
                "1 class", "one class"]

        try:
            getattr(estimator, method)(X, y)
        except ValueError as e:
            if all(msg not in repr(e) for msg in msgs):
                raise e


@ignore_warnings
def check_fit2d_1feature(name, estimator_orig):
    # check fitting a 2d array with only 1 feature either works or returns
    # informative message
    methods = ['fit', 'fit_resample', 'fit_transform', 'fit_predict']
    methods = filter(lambda method: hasattr(estimator_orig, method), methods)
    for method in methods:
        rnd = np.random.RandomState(0)
        X = 3 * rnd.uniform(size=(10, 1))
        X = pairwise_estimator_convert_X(X, estimator_orig)
        y = X[:, 0].astype(np.int)
        estimator = clone(estimator_orig)
        y = enforce_estimator_tags_y(estimator, y)

        if hasattr(estimator, "n_components"):
            estimator.n_components = 1
        if hasattr(estimator, "n_clusters"):
            estimator.n_clusters = 1
        # ensure two labels in subsample for RandomizedLogisticRegression
        if name == 'RandomizedLogisticRegression':
            estimator.sample_fraction = 1
        # ensure non skipped trials for RANSACRegressor
        if name == 'RANSACRegressor':
            estimator.residual_threshold = 0.5

        y = enforce_estimator_tags_y(estimator, y)
        set_random_state(estimator, 1)

        msgs = ["1 feature(s)", "n_features = 1", "n_features=1"]

        try:
            getattr(estimator, method)(X, y)
        except ValueError as e:
            if all(msg not in repr(e) for msg in msgs):
                raise e


@ignore_warnings
def check_fit1d(name, estimator_orig):
    # check fitting 1d X array raises a ValueError
    methods = ['fit', 'fit_resample', 'fit_transform', 'fit_predict']
    methods = filter(lambda method: hasattr(estimator_orig, method), methods)
    for method in methods:
        rnd = np.random.RandomState(0)
        X = 3 * rnd.uniform(size=(20))
        y = X.astype(np.int)
        estimator = clone(estimator_orig)
        tags = _safe_tags(estimator)
        if tags["no_validation"]:
            # FIXME this is a bit loose
            return
        y = enforce_estimator_tags_y(estimator, y)

        if hasattr(estimator, "n_components"):
            estimator.n_components = 1
        if hasattr(estimator, "n_clusters"):
            estimator.n_clusters = 1

        set_random_state(estimator, 1)
        assert_raises(ValueError, getattr(estimator, method), X, y)


@ignore_warnings(category=(DeprecationWarning, FutureWarning))
def check_transformer_general(name, transformer, readonly_memmap=False):
    X, y = make_blobs(n_samples=30, centers=[[0, 0, 0], [1, 1, 1]],
                      random_state=0, n_features=2, cluster_std=0.1)
    X = StandardScaler().fit_transform(X)
    X -= X.min()

    if readonly_memmap:
        X, y = create_memmap_backed_data([X, y])

    _check_transformer(name, transformer, X, y)


@ignore_warnings(category=(DeprecationWarning, FutureWarning))
def check_transformer_data_not_an_array(name, transformer):
    X, y = make_blobs(n_samples=30, centers=[[0, 0, 0], [1, 1, 1]],
                      random_state=0, n_features=2, cluster_std=0.1)
    X = StandardScaler().fit_transform(X)
    # We need to make sure that we have non negative data, for things
    # like NMF
    X -= X.min() - .1
    this_X = NotAnArray(X)
    this_y = NotAnArray(np.asarray(y))
    _check_transformer(name, transformer, this_X, this_y)
    # try the same with some list
    _check_transformer(name, transformer, X.tolist(), y.tolist())


@ignore_warnings(category=(DeprecationWarning, FutureWarning))
def check_transformers_unfitted(name, transformer):
    X, y = _boston_subset()

    transformer = clone(transformer)
    with assert_raises((AttributeError, ValueError), msg="The unfitted "
                       "transformer {} does not raise an error when "
                       "transform is called. Perhaps use "
                       "check_is_fitted in transform.".format(name)):
        transformer.transform(X)


def _check_transformer(name, transformer_orig, X, y):
    n_samples, n_features = np.asarray(X).shape
    transformer = clone(transformer_orig)
    set_random_state(transformer)

    # fit

    if name in CROSS_DECOMPOSITION:
        y_ = np.c_[y, y]
        y_[::2, 1] *= 2
    else:
        y_ = y

    transformer.fit(X, y_)
    # fit_transform method should work on non fitted estimator
    transformer_clone = clone(transformer)
    X_pred = transformer_clone.fit_transform(X, y=y_)

    if isinstance(X_pred, tuple):
        for x_pred in X_pred:
            assert x_pred.shape[0] == n_samples
    else:
        # check for consistent n_samples
        assert X_pred.shape[0] == n_samples

    if hasattr(transformer, 'transform'):
        if name in CROSS_DECOMPOSITION:
            X_pred2 = transformer.transform(X, y_)
            X_pred3 = transformer.fit_transform(X, y=y_)
        else:
            X_pred2 = transformer.transform(X)
            X_pred3 = transformer.fit_transform(X, y=y_)

        if _safe_tags(transformer_orig, 'non_deterministic'):
            msg = name + ' is non deterministic'
            raise SkipTest(msg)
        if isinstance(X_pred, tuple) and isinstance(X_pred2, tuple):
            for x_pred, x_pred2, x_pred3 in zip(X_pred, X_pred2, X_pred3):
                assert_allclose_dense_sparse(
                    x_pred, x_pred2, atol=1e-2,
                    err_msg="fit_transform and transform outcomes "
                            "not consistent in %s"
                    % transformer)
                assert_allclose_dense_sparse(
                    x_pred, x_pred3, atol=1e-2,
                    err_msg="consecutive fit_transform outcomes "
                            "not consistent in %s"
                    % transformer)
        else:
            assert_allclose_dense_sparse(
                X_pred, X_pred2,
                err_msg="fit_transform and transform outcomes "
                        "not consistent in %s"
                % transformer, atol=1e-2)
            assert_allclose_dense_sparse(
                X_pred, X_pred3, atol=1e-2,
                err_msg="consecutive fit_transform outcomes "
                        "not consistent in %s"
                % transformer)
            assert _num_samples(X_pred2) == n_samples
            assert _num_samples(X_pred3) == n_samples

        # raises error on malformed input for transform
        if hasattr(X, 'T') and not _safe_tags(transformer, "stateless"):
            # If it's not an array, it does not have a 'T' property
            with assert_raises(ValueError, msg="The transformer {} does "
                               "not raise an error when the number of "
                               "features in transform is different from"
                               " the number of features in "
                               "fit.".format(name)):
                transformer.transform(X.T)


@ignore_warnings
def check_pipeline_consistency(name, estimator_orig):
    if _safe_tags(estimator_orig, 'non_deterministic'):
        msg = name + ' is non deterministic'
        raise SkipTest(msg)

    # check that make_pipeline(est) gives same score as est
    X, y = make_blobs(n_samples=30, centers=[[0, 0, 0], [1, 1, 1]],
                      random_state=0, n_features=2, cluster_std=0.1)
    X -= X.min()
    X = pairwise_estimator_convert_X(X, estimator_orig, kernel=rbf_kernel)
    estimator = clone(estimator_orig)
    y = enforce_estimator_tags_y(estimator, y)
    set_random_state(estimator)
    pipeline = make_pipeline(estimator)
    estimator.fit(X, y)
    pipeline.fit(X, y)

    funcs = ["score", "fit_transform"]

    for func_name in funcs:
        func = getattr(estimator, func_name, None)
        if func is not None:
            func_pipeline = getattr(pipeline, func_name)
            result = func(X, y)
            result_pipe = func_pipeline(X, y)
            assert_allclose_dense_sparse(result, result_pipe)


@ignore_warnings
def check_fit_score_takes_y(name, estimator_orig):
    # check that all estimators accept an optional y
    # in fit and score so they can be used in pipelines
    rnd = np.random.RandomState(0)
    X = rnd.uniform(size=(10, 3))
    X = pairwise_estimator_convert_X(X, estimator_orig)
    if _safe_tags(estimator_orig, 'binary_only'):
        y = np.arange(10) % 2
    else:
        y = np.arange(10) % 3
    estimator = clone(estimator_orig)
    y = enforce_estimator_tags_y(estimator, y)
    set_random_state(estimator)

    funcs = ["fit", "score", "partial_fit", "fit_predict", "fit_transform"]
    for func_name in funcs:
        func = getattr(estimator, func_name, None)
        if func is not None:
            func(X, y)
            args = [p.name for p in signature(func).parameters.values()]
            if args[0] == "self":
                # if_delegate_has_method makes methods into functions
                # with an explicit "self", so need to shift arguments
                args = args[1:]
            assert args[1] in ["y", "Y"], (
                    "Expected y or Y as second argument for method "
                    "%s of %s. Got arguments: %r."
                    % (func_name, type(estimator).__name__, args))


@ignore_warnings
def check_estimators_dtypes(name, estimator_orig):
    rnd = np.random.RandomState(0)
    X_train_32 = 3 * rnd.uniform(size=(20, 5)).astype(np.float32)
    X_train_32 = pairwise_estimator_convert_X(X_train_32, estimator_orig)
    X_train_64 = X_train_32.astype(np.float64)
    X_train_int_64 = X_train_32.astype(np.int64)
    X_train_int_32 = X_train_32.astype(np.int32)
    y = X_train_int_64[:, 0]
    if _safe_tags(estimator_orig, 'binary_only'):
        y[y == 2] = 1
    y = enforce_estimator_tags_y(estimator_orig, y)

    methods = ["predict", "transform", "decision_function", "predict_proba"]

    for X_train in [X_train_32, X_train_64, X_train_int_64, X_train_int_32]:
        estimator = clone(estimator_orig)
        set_random_state(estimator, 1)
        if hasattr(estimator, "fit"):
            estimator.fit(X_train, y)

        for method in methods:
            if hasattr(estimator, method):
                getattr(estimator, method)(X_train)
        if hasattr(estimator, "fit_resample"):
            getattr(estimator, "fit_resample")(X_train, y)


@ignore_warnings(category=(DeprecationWarning, FutureWarning))
def check_estimators_empty_data_messages(name, estimator_orig):
    methods = ['fit', 'fit_resample', 'fit_transform']
    methods = filter(lambda method: hasattr(estimator_orig, method), methods)
    for method in methods:
        e = clone(estimator_orig)
        set_random_state(e, 1)

        X_zero_samples = np.empty(0).reshape(0, 3)
        # The precise message can change depending on whether X or y is
        # validated first. Let us test the type of exception only:
        with assert_raises(ValueError, msg="The estimator {} does not"
                        " raise an error when an empty data is used "
                        "to train. Perhaps use "
                        "check_array in train.".format(name)):
            getattr(e, method)(X_zero_samples, [])

        X_zero_features = np.empty(0).reshape(3, 0)
        # the following y should be accepted by both classifiers and regressors
        # and ignored by unsupervised models
        y = enforce_estimator_tags_y(e, np.array([1, 0, 1]))
        msg = (r"0 feature\(s\) \(shape=\(\d*, 0\)\) while a minimum of \d* "
            "is required.")
        assert_raises_regex(
            ValueError, msg, getattr(e, method), X_zero_features, y
        )


@ignore_warnings(category=DeprecationWarning)
def check_estimators_nan_inf(name, estimator_orig):
    # Checks that Estimator X's do not contain NaN or inf.
    rnd = np.random.RandomState(0)
    X_train_finite = pairwise_estimator_convert_X(rnd.uniform(size=(10, 3)),
                                                estimator_orig)
    X_train_nan = rnd.uniform(size=(10, 3))
    X_train_nan[0, 0] = np.nan
    X_train_inf = rnd.uniform(size=(10, 3))
    X_train_inf[0, 0] = np.inf
    y = np.ones(10)
    y[:5] = 0
    y = enforce_estimator_tags_y(estimator_orig, y)
    error_string_fit = "Estimator doesn't check for NaN and inf in fit."
    error_string_fit_resample = ("Estimator doesn't check for NaN and inf in"
                                  " fit_resample.")
    error_string_predict = ("Estimator doesn't check for NaN and inf in"
                            " predict.")
    error_string_transform = ("Estimator doesn't check for NaN and inf in"
                            " transform.")
    for X_train in [X_train_nan, X_train_inf]:
        # catch deprecation warnings
        with ignore_warnings(category=(DeprecationWarning, FutureWarning)):
            estimator = clone(estimator_orig)
            set_random_state(estimator, 1)

            if hasattr(estimator, 'fit'):
                # try to fit
                try:
                    estimator.fit(X_train, y)
                except ValueError as e:
                    if 'inf' not in repr(e) and 'NaN' not in repr(e):
                        print(error_string_fit, estimator, e)
                        traceback.print_exc(file=sys.stdout)
                        raise e
                except Exception as exc:
                    print(error_string_fit, estimator, exc)
                    traceback.print_exc(file=sys.stdout)
                    raise exc
                else:
                    raise AssertionError(error_string_fit, estimator)
                # actually fit
                estimator.fit(X_train_finite, y)

            # fit_resample
            if hasattr(estimator, "fit_resample"):
                try:
                    estimator.fit_resample(X_train, y)
                except ValueError as e:
                    if 'inf' not in repr(e) and 'NaN' not in repr(e):
                        print(error_string_predict, estimator, e)
                        traceback.print_exc(file=sys.stdout)
                        raise e
                except Exception as exc:
                    print(error_string_predict, estimator, exc)
                    traceback.print_exc(file=sys.stdout)
                else:
                    raise AssertionError(error_string_fit_resample, estimator)

            # predict
            if hasattr(estimator, "predict"):
                try:
                    estimator.predict(X_train)
                except ValueError as e:
                    if 'inf' not in repr(e) and 'NaN' not in repr(e):
                        print(error_string_predict, estimator, e)
                        traceback.print_exc(file=sys.stdout)
                        raise e
                except Exception as exc:
                    print(error_string_predict, estimator, exc)
                    traceback.print_exc(file=sys.stdout)
                else:
                    raise AssertionError(error_string_predict, estimator)

            # transform
            if hasattr(estimator, "transform"):
                try:
                    estimator.transform(X_train)
                except ValueError as e:
                    if 'inf' not in repr(e) and 'NaN' not in repr(e):
                        print(error_string_transform, estimator, e)
                        traceback.print_exc(file=sys.stdout)
                        raise e
                except Exception as exc:
                    print(error_string_transform, estimator, exc)
                    traceback.print_exc(file=sys.stdout)
                else:
                    raise AssertionError(error_string_transform, estimator)


@ignore_warnings
def check_estimators_pickle(name, estimator_orig):
    """Test that we can pickle all estimators"""
    check_methods = ["predict", "transform", "decision_function",
                     "predict_proba"]

    X, y = make_blobs(n_samples=30, centers=[[0, 0, 0], [1, 1, 1]],
                      random_state=0, n_features=2, cluster_std=0.1)

    # some estimators can't do features less than 0
    X -= X.min()
    X = pairwise_estimator_convert_X(X, estimator_orig, kernel=rbf_kernel)

    tags = _safe_tags(estimator_orig)
    # include NaN values when the estimator should deal with them
    if tags['allow_nan']:
        # set randomly 10 elements to np.nan
        rng = np.random.RandomState(42)
        mask = rng.choice(X.size, 10, replace=False)
        X.reshape(-1)[mask] = np.nan

    estimator = clone(estimator_orig)

    y = enforce_estimator_tags_y(estimator, y)

    set_random_state(estimator)
    estimator.fit(X, y)

    result = dict()
    for method in check_methods:
        if hasattr(estimator, method):
            result[method] = getattr(estimator, method)(X)

    # pickle and unpickle!
    pickled_estimator = pickle.dumps(estimator)
    if estimator.__module__.startswith('sklearn.'):
        assert b"version" in pickled_estimator
    unpickled_estimator = pickle.loads(pickled_estimator)

    result = dict()
    for method in check_methods:
        if hasattr(estimator, method):
            result[method] = getattr(estimator, method)(X)

    for method in result:
        unpickled_result = getattr(unpickled_estimator, method)(X)
        assert_allclose_dense_sparse(result[method], unpickled_result)


@ignore_warnings(category=(DeprecationWarning, FutureWarning))
def check_estimators_partial_fit_n_features(name, estimator_orig):
    # check if number of features changes between calls to partial_fit.
    if not hasattr(estimator_orig, 'partial_fit'):
        return
    estimator = clone(estimator_orig)
    X, y = make_blobs(n_samples=50, random_state=1)
    X -= X.min()

    try:
        if is_classifier(estimator):
            classes = np.unique(y)
            estimator.partial_fit(X, y, classes=classes)
        else:
            estimator.partial_fit(X, y)
    except NotImplementedError:
        return

    with assert_raises(ValueError,
                       msg="The estimator {} does not raise an"
                           " error when the number of features"
                           " changes between calls to "
                           "partial_fit.".format(name)):
        estimator.partial_fit(X[:, :-1], y)


@ignore_warnings(category=(DeprecationWarning, FutureWarning))
def check_clustering(name, clusterer_orig, readonly_memmap=False):
    clusterer = clone(clusterer_orig)
    X, y = make_blobs(n_samples=50, random_state=1)
    X, y = shuffle(X, y, random_state=7)
    X = StandardScaler().fit_transform(X)
    rng = np.random.RandomState(7)
    X_noise = np.concatenate([X, rng.uniform(low=-3, high=3, size=(5, 2))])

    if readonly_memmap:
        X, y, X_noise = create_memmap_backed_data([X, y, X_noise])

    n_samples, n_features = X.shape
    # catch deprecation and neighbors warnings
    if hasattr(clusterer, "n_clusters"):
        clusterer.set_params(n_clusters=3)
    set_random_state(clusterer)
    if name == 'AffinityPropagation':
        clusterer.set_params(preference=-100)
        clusterer.set_params(max_iter=100)

    # fit
    clusterer.fit(X)
    # with lists
    clusterer.fit(X.tolist())

    pred = clusterer.labels_
    assert pred.shape == (n_samples,)
    assert adjusted_rand_score(pred, y) > 0.4
    if _safe_tags(clusterer, 'non_deterministic'):
        return
    set_random_state(clusterer)
    with warnings.catch_warnings(record=True):
        pred2 = clusterer.fit_predict(X)
    assert_array_equal(pred, pred2)

    # fit_predict(X) and labels_ should be of type int
    assert pred.dtype in [np.dtype('int32'), np.dtype('int64')]
    assert pred2.dtype in [np.dtype('int32'), np.dtype('int64')]

    # Add noise to X to test the possible values of the labels
    labels = clusterer.fit_predict(X_noise)

    # There should be at least one sample in every cluster. Equivalently
    # labels_ should contain all the consecutive values between its
    # min and its max.
    labels_sorted = np.unique(labels)
    assert_array_equal(labels_sorted, np.arange(labels_sorted[0],
                                                labels_sorted[-1] + 1))

    # Labels are expected to start at 0 (no noise) or -1 (if noise)
    assert labels_sorted[0] in [0, -1]
    # Labels should be less than n_clusters - 1
    if hasattr(clusterer, 'n_clusters'):
        n_clusters = getattr(clusterer, 'n_clusters')
        assert n_clusters - 1 >= labels_sorted[-1]
    # else labels should be less than max(labels_) which is necessarily true


@ignore_warnings(category=DeprecationWarning)
def check_clusterer_compute_labels_predict(name, clusterer_orig):
    """Check that predict is invariant of compute_labels"""
    X, y = make_blobs(n_samples=20, random_state=0)
    clusterer = clone(clusterer_orig)
    set_random_state(clusterer)

    if hasattr(clusterer, "compute_labels"):
        # MiniBatchKMeans
        X_pred1 = clusterer.fit(X).predict(X)
        clusterer.set_params(compute_labels=False)
        X_pred2 = clusterer.fit(X).predict(X)
        assert_array_equal(X_pred1, X_pred2)


@ignore_warnings(category=DeprecationWarning)
def check_classifiers_one_label(name, classifier_orig):
    error_string_fit = "Classifier can't train when only one class is present."
    error_string_predict = ("Classifier can't predict when only one class is "
                            "present.")
    rnd = np.random.RandomState(0)
    X_train = rnd.uniform(size=(10, 3))
    X_test = rnd.uniform(size=(10, 3))
    y = np.ones(10)
    # catch deprecation warnings
    with ignore_warnings(category=(DeprecationWarning, FutureWarning)):
        classifier = clone(classifier_orig)
        # try to fit
        try:
            classifier.fit(X_train, y)
        except ValueError as e:
            if 'class' not in repr(e):
                print(error_string_fit, classifier, e)
                traceback.print_exc(file=sys.stdout)
                raise e
            else:
                return
        except Exception as exc:
            print(error_string_fit, classifier, exc)
            traceback.print_exc(file=sys.stdout)
            raise exc
        # predict
        try:
            assert_array_equal(classifier.predict(X_test), y)
        except Exception as exc:
            print(error_string_predict, classifier, exc)
            raise exc


@ignore_warnings  # Warnings are raised by decision function
def check_classifiers_train(name, classifier_orig, readonly_memmap=False):
    X_m, y_m = make_blobs(n_samples=300, random_state=0)
    X_m, y_m = shuffle(X_m, y_m, random_state=7)
    X_m = StandardScaler().fit_transform(X_m)
    # generate binary problem from multi-class one
    y_b = y_m[y_m != 2]
    X_b = X_m[y_m != 2]

    if name in ['BernoulliNB', 'MultinomialNB', 'ComplementNB']:
        X_m -= X_m.min()
        X_b -= X_b.min()

    if readonly_memmap:
        X_m, y_m, X_b, y_b = create_memmap_backed_data([X_m, y_m, X_b, y_b])

    problems = [(X_b, y_b)]
    tags = _safe_tags(classifier_orig)
    if not tags['binary_only']:
        problems.append((X_m, y_m))

    for (X, y) in problems:
        classes = np.unique(y)
        n_classes = len(classes)
        n_samples, n_features = X.shape
        classifier = clone(classifier_orig)
        X = pairwise_estimator_convert_X(X, classifier)
        y = enforce_estimator_tags_y(classifier, y)

        set_random_state(classifier)
        # raises error on malformed input for fit
        if not tags["no_validation"]:
            with assert_raises(
                ValueError,
                msg="The classifier {} does not "
                    "raise an error when incorrect/malformed input "
                    "data for fit is passed. The number of training "
                    "examples is not the same as the number of labels. "
                    "Perhaps use check_X_y in fit.".format(name)):
                classifier.fit(X, y[:-1])

        # fit
        classifier.fit(X, y)
        # with lists
        classifier.fit(X.tolist(), y.tolist())
        assert hasattr(classifier, "classes_")
        y_pred = classifier.predict(X)

        assert y_pred.shape == (n_samples,)
        # training set performance
        if not tags['poor_score']:
            assert accuracy_score(y, y_pred) > 0.83

        # raises error on malformed input for predict
        msg_pairwise = (
            "The classifier {} does not raise an error when shape of X in "
            " {} is not equal to (n_test_samples, n_training_samples)")
        msg = ("The classifier {} does not raise an error when the number of "
               "features in {} is different from the number of features in "
               "fit.")

        if not tags["no_validation"]:
            if _is_pairwise(classifier):
                with assert_raises(ValueError,
                                   msg=msg_pairwise.format(name, "predict")):
                    classifier.predict(X.reshape(-1, 1))
            else:
                with assert_raises(ValueError,
                                   msg=msg.format(name, "predict")):
                    classifier.predict(X.T)
        if hasattr(classifier, "decision_function"):
            try:
                # decision_function agrees with predict
                decision = classifier.decision_function(X)
                if n_classes == 2:
                    if not tags["multioutput_only"]:
                        assert decision.shape == (n_samples,)
                    else:
                        assert decision.shape == (n_samples, 1)
                    dec_pred = (decision.ravel() > 0).astype(np.int)
                    assert_array_equal(dec_pred, y_pred)
                else:
                    assert decision.shape == (n_samples, n_classes)
                    assert_array_equal(np.argmax(decision, axis=1), y_pred)

                # raises error on malformed input for decision_function
                if not tags["no_validation"]:
                    if _is_pairwise(classifier):
                        with assert_raises(ValueError, msg=msg_pairwise.format(
                                name, "decision_function")):
                            classifier.decision_function(X.reshape(-1, 1))
                    else:
                        with assert_raises(ValueError, msg=msg.format(
                                name, "decision_function")):
                            classifier.decision_function(X.T)
            except NotImplementedError:
                pass

        if hasattr(classifier, "predict_proba"):
            # predict_proba agrees with predict
            y_prob = classifier.predict_proba(X)
            assert y_prob.shape == (n_samples, n_classes)
            assert_array_equal(np.argmax(y_prob, axis=1), y_pred)
            # check that probas for all classes sum to one
            assert_array_almost_equal(np.sum(y_prob, axis=1),
                                      np.ones(n_samples))
            if not tags["no_validation"]:
                # raises error on malformed input for predict_proba
                if _is_pairwise(classifier_orig):
                    with assert_raises(ValueError, msg=msg_pairwise.format(
                            name, "predict_proba")):
                        classifier.predict_proba(X.reshape(-1, 1))
                else:
                    with assert_raises(ValueError, msg=msg.format(
                            name, "predict_proba")):
                        classifier.predict_proba(X.T)
            if hasattr(classifier, "predict_log_proba"):
                # predict_log_proba is a transformation of predict_proba
                y_log_prob = classifier.predict_log_proba(X)
                assert_allclose(y_log_prob, np.log(y_prob), 8, atol=1e-9)
                assert_array_equal(np.argsort(y_log_prob), np.argsort(y_prob))


def check_outlier_corruption(num_outliers, expected_outliers, decision):
    # Check for deviation from the precise given contamination level that may
    # be due to ties in the anomaly scores.
    if num_outliers < expected_outliers:
        start = num_outliers
        end = expected_outliers + 1
    else:
        start = expected_outliers
        end = num_outliers + 1

    # ensure that all values in the 'critical area' are tied,
    # leading to the observed discrepancy between provided
    # and actual contamination levels.
    sorted_decision = np.sort(decision)
    msg = ('The number of predicted outliers is not equal to the expected '
           'number of outliers and this difference is not explained by the '
           'number of ties in the decision_function values')
    assert len(np.unique(sorted_decision[start:end])) == 1, msg


def check_outliers_train(name, estimator_orig, readonly_memmap=True):
    n_samples = 300
    X, _ = make_blobs(n_samples=n_samples, random_state=0)
    X = shuffle(X, random_state=7)

    if readonly_memmap:
        X = create_memmap_backed_data(X)

    n_samples, n_features = X.shape
    estimator = clone(estimator_orig)
    set_random_state(estimator)

    # fit
    estimator.fit(X)
    # with lists
    estimator.fit(X.tolist())

    y_pred = estimator.predict(X)
    assert y_pred.shape == (n_samples,)
    assert y_pred.dtype.kind == 'i'
    assert_array_equal(np.unique(y_pred), np.array([-1, 1]))

    decision = estimator.decision_function(X)
    scores = estimator.score_samples(X)
    for output in [decision, scores]:
        assert output.dtype == np.dtype('float')
        assert output.shape == (n_samples,)

    # raises error on malformed input for predict
    assert_raises(ValueError, estimator.predict, X.T)

    # decision_function agrees with predict
    dec_pred = (decision >= 0).astype(np.int)
    dec_pred[dec_pred == 0] = -1
    assert_array_equal(dec_pred, y_pred)

    # raises error on malformed input for decision_function
    assert_raises(ValueError, estimator.decision_function, X.T)

    # decision_function is a translation of score_samples
    y_dec = scores - estimator.offset_
    assert_allclose(y_dec, decision)

    # raises error on malformed input for score_samples
    assert_raises(ValueError, estimator.score_samples, X.T)

    # contamination parameter (not for OneClassSVM which has the nu parameter)
    if (hasattr(estimator, 'contamination')
            and not hasattr(estimator, 'novelty')):
        # proportion of outliers equal to contamination parameter when not
        # set to 'auto'. This is true for the training set and cannot thus be
        # checked as follows for estimators with a novelty parameter such as
        # LocalOutlierFactor (tested in check_outliers_fit_predict)
        expected_outliers = 30
        contamination = expected_outliers / n_samples
        estimator.set_params(contamination=contamination)
        estimator.fit(X)
        y_pred = estimator.predict(X)

        num_outliers = np.sum(y_pred != 1)
        # num_outliers should be equal to expected_outliers unless
        # there are ties in the decision_function values. this can
        # only be tested for estimators with a decision_function
        # method, i.e. all estimators except LOF which is already
        # excluded from this if branch.
        if num_outliers != expected_outliers:
            decision = estimator.decision_function(X)
            check_outlier_corruption(num_outliers, expected_outliers, decision)

        # raises error when contamination is a scalar and not in [0,1]
        for contamination in [-0.5, 2.3]:
            estimator.set_params(contamination=contamination)
            assert_raises(ValueError, estimator.fit, X)


@ignore_warnings(category=(DeprecationWarning, FutureWarning))
def check_estimators_fit_returns_self(name, estimator_orig,
                                      readonly_memmap=False):
    """Check if self is returned when calling fit"""
    if _safe_tags(estimator_orig, 'binary_only'):
        n_centers = 2
    else:
        n_centers = 3
    X, y = make_blobs(random_state=0, n_samples=9, centers=n_centers)
    # some want non-negative input
    X -= X.min()
    X = pairwise_estimator_convert_X(X, estimator_orig)

    estimator = clone(estimator_orig)
    y = enforce_estimator_tags_y(estimator, y)

    if readonly_memmap:
        X, y = create_memmap_backed_data([X, y])

    set_random_state(estimator)
    assert estimator.fit(X, y) is estimator


@ignore_warnings
def check_estimators_unfitted(name, estimator_orig):
    """Check that predict raises an exception in an unfitted estimator.

    Unfitted estimators should raise a NotFittedError.
    """
    # Common test for Regressors, Classifiers and Outlier detection estimators
    X, y = _boston_subset()

    estimator = clone(estimator_orig)
    for method in ('decision_function', 'predict', 'predict_proba',
                   'predict_log_proba'):
        if hasattr(estimator, method):
            assert_raises(NotFittedError, getattr(estimator, method), X)


@ignore_warnings(category=(DeprecationWarning, FutureWarning))
def check_supervised_y_2d(name, estimator_orig):
    tags = _safe_tags(estimator_orig)
    if tags['multioutput_only']:
        # These only work on 2d, so this test makes no sense
        return
    rnd = np.random.RandomState(0)
    X = pairwise_estimator_convert_X(rnd.uniform(size=(10, 3)), estimator_orig)
    if tags['binary_only']:
        y = np.arange(10) % 2
    else:
        y = np.arange(10) % 3
    y = enforce_estimator_tags_y(estimator_orig, y)
    estimator = clone(estimator_orig)
    set_random_state(estimator)
    # fit
    estimator.fit(X, y)
    y_pred = estimator.predict(X)

    set_random_state(estimator)
    # Check that when a 2D y is given, a DataConversionWarning is
    # raised
    with warnings.catch_warnings(record=True) as w:
        warnings.simplefilter("always", DataConversionWarning)
        warnings.simplefilter("ignore", RuntimeWarning)
        estimator.fit(X, y[:, np.newaxis])
    y_pred_2d = estimator.predict(X)
    msg = "expected 1 DataConversionWarning, got: %s" % (
        ", ".join([str(w_x) for w_x in w]))
    if not tags['multioutput']:
        # check that we warned if we don't support multi-output
        assert len(w) > 0, msg
        assert "DataConversionWarning('A column-vector y" \
               " was passed when a 1d array was expected" in msg
    assert_allclose(y_pred.ravel(), y_pred_2d.ravel())


@ignore_warnings
def check_classifiers_predictions(X, y, name, classifier_orig):
    classes = np.unique(y)
    classifier = clone(classifier_orig)
    if name == 'BernoulliNB':
        X = X > X.mean()
    set_random_state(classifier)

    classifier.fit(X, y)
    y_pred = classifier.predict(X)

    if hasattr(classifier, "decision_function"):
        decision = classifier.decision_function(X)
        assert isinstance(decision, np.ndarray)
        if len(classes) == 2:
            dec_pred = (decision.ravel() > 0).astype(np.int)
            dec_exp = classifier.classes_[dec_pred]
            assert_array_equal(dec_exp, y_pred,
                               err_msg="decision_function does not match "
                               "classifier for %r: expected '%s', got '%s'" %
                               (classifier, ", ".join(map(str, dec_exp)),
                                ", ".join(map(str, y_pred))))
        elif getattr(classifier, 'decision_function_shape', 'ovr') == 'ovr':
            decision_y = np.argmax(decision, axis=1).astype(int)
            y_exp = classifier.classes_[decision_y]
            assert_array_equal(y_exp, y_pred,
                               err_msg="decision_function does not match "
                               "classifier for %r: expected '%s', got '%s'" %
                               (classifier, ", ".join(map(str, y_exp)),
                                ", ".join(map(str, y_pred))))

    # training set performance
    if name != "ComplementNB":
        # This is a pathological data set for ComplementNB.
        # For some specific cases 'ComplementNB' predicts less classes
        # than expected
        assert_array_equal(np.unique(y), np.unique(y_pred))
    assert_array_equal(classes, classifier.classes_,
                       err_msg="Unexpected classes_ attribute for %r: "
                       "expected '%s', got '%s'" %
                       (classifier, ", ".join(map(str, classes)),
                        ", ".join(map(str, classifier.classes_))))


def choose_check_classifiers_labels(name, y, y_names):
    return y if name in ["LabelPropagation", "LabelSpreading"] else y_names


def check_classifiers_classes(name, classifier_orig):
    X_multiclass, y_multiclass = make_blobs(n_samples=30, random_state=0,
                                            cluster_std=0.1)
    X_multiclass, y_multiclass = shuffle(X_multiclass, y_multiclass,
                                         random_state=7)
    X_multiclass = StandardScaler().fit_transform(X_multiclass)
    # We need to make sure that we have non negative data, for things
    # like NMF
    X_multiclass -= X_multiclass.min() - .1

    X_binary = X_multiclass[y_multiclass != 2]
    y_binary = y_multiclass[y_multiclass != 2]

    X_multiclass = pairwise_estimator_convert_X(X_multiclass, classifier_orig)
    X_binary = pairwise_estimator_convert_X(X_binary, classifier_orig)

    labels_multiclass = ["one", "two", "three"]
    labels_binary = ["one", "two"]

    y_names_multiclass = np.take(labels_multiclass, y_multiclass)
    y_names_binary = np.take(labels_binary, y_binary)

    problems = [(X_binary, y_binary, y_names_binary)]
    if not _safe_tags(classifier_orig, 'binary_only'):
        problems.append((X_multiclass, y_multiclass, y_names_multiclass))

    for X, y, y_names in problems:
        for y_names_i in [y_names, y_names.astype('O')]:
            y_ = choose_check_classifiers_labels(name, y, y_names_i)
            check_classifiers_predictions(X, y_, name, classifier_orig)

    labels_binary = [-1, 1]
    y_names_binary = np.take(labels_binary, y_binary)
    y_binary = choose_check_classifiers_labels(name, y_binary, y_names_binary)
    check_classifiers_predictions(X_binary, y_binary, name, classifier_orig)


@ignore_warnings(category=(DeprecationWarning, FutureWarning))
def check_regressors_int(name, regressor_orig):
    X, _ = _boston_subset()
    X = pairwise_estimator_convert_X(X[:50], regressor_orig)
    rnd = np.random.RandomState(0)
    y = rnd.randint(3, size=X.shape[0])
    y = enforce_estimator_tags_y(regressor_orig, y)
    rnd = np.random.RandomState(0)
    # separate estimators to control random seeds
    regressor_1 = clone(regressor_orig)
    regressor_2 = clone(regressor_orig)
    set_random_state(regressor_1)
    set_random_state(regressor_2)

    if name in CROSS_DECOMPOSITION:
        y_ = np.vstack([y, 2 * y + rnd.randint(2, size=len(y))])
        y_ = y_.T
    else:
        y_ = y

    # fit
    regressor_1.fit(X, y_)
    pred1 = regressor_1.predict(X)
    regressor_2.fit(X, y_.astype(np.float))
    pred2 = regressor_2.predict(X)
    assert_allclose(pred1, pred2, atol=1e-2, err_msg=name)


@ignore_warnings(category=(DeprecationWarning, FutureWarning))
def check_regressors_train(name, regressor_orig, readonly_memmap=False):
    X, y = _boston_subset()
    X = pairwise_estimator_convert_X(X, regressor_orig)
    y = StandardScaler().fit_transform(y.reshape(-1, 1))  # X is already scaled
    y = y.ravel()
    regressor = clone(regressor_orig)
    y = enforce_estimator_tags_y(regressor, y)
    if name in CROSS_DECOMPOSITION:
        rnd = np.random.RandomState(0)
        y_ = np.vstack([y, 2 * y + rnd.randint(2, size=len(y))])
        y_ = y_.T
    else:
        y_ = y

    if readonly_memmap:
        X, y, y_ = create_memmap_backed_data([X, y, y_])

    if not hasattr(regressor, 'alphas') and hasattr(regressor, 'alpha'):
        # linear regressors need to set alpha, but not generalized CV ones
        regressor.alpha = 0.01
    if name == 'PassiveAggressiveRegressor':
        regressor.C = 0.01

    # raises error on malformed input for fit
    with assert_raises(ValueError, msg="The classifier {} does not"
                       " raise an error when incorrect/malformed input "
                       "data for fit is passed. The number of training "
                       "examples is not the same as the number of "
                       "labels. Perhaps use check_X_y in fit.".format(name)):
        regressor.fit(X, y[:-1])
    # fit
    set_random_state(regressor)
    regressor.fit(X, y_)
    regressor.fit(X.tolist(), y_.tolist())
    y_pred = regressor.predict(X)
    assert y_pred.shape == y_.shape

    # TODO: find out why PLS and CCA fail. RANSAC is random
    # and furthermore assumes the presence of outliers, hence
    # skipped
    if not _safe_tags(regressor, "poor_score"):
        assert regressor.score(X, y_) > 0.5


@ignore_warnings
def check_regressors_no_decision_function(name, regressor_orig):
    # checks whether regressors have decision_function or predict_proba
    rng = np.random.RandomState(0)
    X = rng.normal(size=(10, 4))
    regressor = clone(regressor_orig)
    y = enforce_estimator_tags_y(regressor, X[:, 0])

    if hasattr(regressor, "n_components"):
        # FIXME CCA, PLS is not robust to rank 1 effects
        regressor.n_components = 1

    regressor.fit(X, y)
    funcs = ["decision_function", "predict_proba", "predict_log_proba"]
    for func_name in funcs:
        func = getattr(regressor, func_name, None)
        if func is None:
            # doesn't have function
            continue
        # has function. Should raise deprecation warning
        msg = func_name
        assert_warns_message(DeprecationWarning, msg, func, X)


@ignore_warnings(category=(DeprecationWarning, FutureWarning))
def check_class_weight_classifiers(name, classifier_orig):
    if name == "NuSVC":
        # the sparse version has a parameter that doesn't do anything
        raise SkipTest("Not testing NuSVC class weight as it is ignored.")
    if name.endswith("NB"):
        # NaiveBayes classifiers have a somewhat different interface.
        # FIXME SOON!
        raise SkipTest

    if _safe_tags(classifier_orig, 'binary_only'):
        problems = [2]
    else:
        problems = [2, 3]

    for n_centers in problems:
        # create a very noisy dataset
        X, y = make_blobs(centers=n_centers, random_state=0, cluster_std=20)
        X_train, X_test, y_train, y_test = train_test_split(X, y, test_size=.5,
                                                            random_state=0)

        # can't use gram_if_pairwise() here, setting up gram matrix manually
        if _is_pairwise(classifier_orig):
            X_test = rbf_kernel(X_test, X_train)
            X_train = rbf_kernel(X_train, X_train)

        n_centers = len(np.unique(y_train))

        if n_centers == 2:
            class_weight = {0: 1000, 1: 0.0001}
        else:
            class_weight = {0: 1000, 1: 0.0001, 2: 0.0001}

        classifier = clone(classifier_orig).set_params(
            class_weight=class_weight)
        if hasattr(classifier, "n_iter"):
            classifier.set_params(n_iter=100)
        if hasattr(classifier, "max_iter"):
            classifier.set_params(max_iter=1000)
        if hasattr(classifier, "min_weight_fraction_leaf"):
            classifier.set_params(min_weight_fraction_leaf=0.01)
        if hasattr(classifier, "n_iter_no_change"):
            classifier.set_params(n_iter_no_change=20)

        set_random_state(classifier)
        classifier.fit(X_train, y_train)
        y_pred = classifier.predict(X_test)
        # XXX: Generally can use 0.89 here. On Windows, LinearSVC gets
        #      0.88 (Issue #9111)
        assert np.mean(y_pred == 0) > 0.87


@ignore_warnings(category=(DeprecationWarning, FutureWarning))
def check_class_weight_balanced_classifiers(name, classifier_orig, X_train,
                                            y_train, X_test, y_test, weights):
    classifier = clone(classifier_orig)
    if hasattr(classifier, "n_iter"):
        classifier.set_params(n_iter=100)
    if hasattr(classifier, "max_iter"):
        classifier.set_params(max_iter=1000)

    set_random_state(classifier)
    classifier.fit(X_train, y_train)
    y_pred = classifier.predict(X_test)

    classifier.set_params(class_weight='balanced')
    classifier.fit(X_train, y_train)
    y_pred_balanced = classifier.predict(X_test)
    assert (f1_score(y_test, y_pred_balanced, average='weighted') >
                   f1_score(y_test, y_pred, average='weighted'))


@ignore_warnings(category=(DeprecationWarning, FutureWarning))
def check_class_weight_balanced_linear_classifier(name, Classifier):
    """Test class weights with non-contiguous class labels."""
    # this is run on classes, not instances, though this should be changed
    X = np.array([[-1.0, -1.0], [-1.0, 0], [-.8, -1.0],
                  [1.0, 1.0], [1.0, 0.0]])
    y = np.array([1, 1, 1, -1, -1])

    classifier = Classifier()

    if hasattr(classifier, "n_iter"):
        # This is a very small dataset, default n_iter are likely to prevent
        # convergence
        classifier.set_params(n_iter=1000)
    if hasattr(classifier, "max_iter"):
        classifier.set_params(max_iter=1000)
    if hasattr(classifier, 'cv'):
        classifier.set_params(cv=3)
    set_random_state(classifier)

    # Let the model compute the class frequencies
    classifier.set_params(class_weight='balanced')
    coef_balanced = classifier.fit(X, y).coef_.copy()

    # Count each label occurrence to reweight manually
    n_samples = len(y)
    n_classes = float(len(np.unique(y)))

    class_weight = {1: n_samples / (np.sum(y == 1) * n_classes),
                    -1: n_samples / (np.sum(y == -1) * n_classes)}
    classifier.set_params(class_weight=class_weight)
    coef_manual = classifier.fit(X, y).coef_.copy()

    assert_allclose(coef_balanced, coef_manual,
                    err_msg="Classifier %s is not computing"
                    " class_weight=balanced properly."
                    % name)


@ignore_warnings(category=(DeprecationWarning, FutureWarning))
def check_estimators_overwrite_params(name, estimator_orig):
    methods = ['fit', 'fit_resample', 'fit_transform']
    methods = filter(lambda method: hasattr(estimator_orig, method), methods)
    for method in methods:
        if _safe_tags(estimator_orig, 'binary_only'):
            n_centers = 2
        else:
            n_centers = 3
        X, y = make_blobs(random_state=0, n_samples=9, centers=n_centers)
        # some want non-negative input
        X -= X.min()
        X = pairwise_estimator_convert_X(X, estimator_orig, kernel=rbf_kernel)
        estimator = clone(estimator_orig)
        y = enforce_estimator_tags_y(estimator, y)

        set_random_state(estimator)

<<<<<<< HEAD
        # Make a physical copy of the original estimator parameters before
        # fitting.
        params = estimator.get_params()
        original_params = deepcopy(params)

        # Fit the model
        getattr(estimator, method)(X, y)

        # Compare the state of the model parameters with the original
        # parameters
        new_params = estimator.get_params()
        for param_name, original_value in original_params.items():
            new_value = new_params[param_name]

            # We should never change or mutate the internal state of input
            # parameters by default. To check this we use the joblib.hash
            # function that introspects recursively any subobjects to compute a
            # checksum. The only exception to this rule of immutable
            # constructor parameters is possible RandomState instance but in
            # this check we explicitly fixed the random_state params
            # recursively to be integer seeds.
            assert_equal(joblib.hash(new_value), joblib.hash(original_value),
                        "Estimator %s should not change or mutate "
                        " the parameter %s from %s to %s during fit."
                        % (name, param_name, original_value, new_value))
=======
        # We should never change or mutate the internal state of input
        # parameters by default. To check this we use the joblib.hash function
        # that introspects recursively any subobjects to compute a checksum.
        # The only exception to this rule of immutable constructor parameters
        # is possible RandomState instance but in this check we explicitly
        # fixed the random_state params recursively to be integer seeds.
        assert joblib.hash(new_value) == joblib.hash(original_value), (
            "Estimator %s should not change or mutate "
            " the parameter %s from %s to %s during fit."
            % (name, param_name, original_value, new_value))
>>>>>>> 5f37ec1a


def check_no_attributes_set_in_init(name, estimator):
    """Check setting during init. """

    if hasattr(type(estimator).__init__, "deprecated_original"):
        return

    init_params = _get_args(type(estimator).__init__)
    if IS_PYPY:
        # __init__ signature has additional objects in PyPy
        for key in ['obj']:
            if key in init_params:
                init_params.remove(key)
    parents_init_params = [param for params_parent in
                           (_get_args(parent) for parent in
                            type(estimator).__mro__)
                           for param in params_parent]

    # Test for no setting apart from parameters during init
    invalid_attr = (set(vars(estimator)) - set(init_params)
                    - set(parents_init_params))
    assert not invalid_attr, (
            "Estimator %s should not set any attribute apart"
            " from parameters during init. Found attributes %s."
            % (name, sorted(invalid_attr)))
    # Ensure that each parameter is set in init
    invalid_attr = set(init_params) - set(vars(estimator)) - {"self"}
    assert not invalid_attr, (
            "Estimator %s should store all parameters"
            " as an attribute during init. Did not find "
            "attributes %s."
            % (name, sorted(invalid_attr)))


@ignore_warnings(category=(DeprecationWarning, FutureWarning))
def check_sparsify_coefficients(name, estimator_orig):
    X = np.array([[-2, -1], [-1, -1], [-1, -2], [1, 1], [1, 2], [2, 1],
                  [-1, -2], [2, 2], [-2, -2]])
    y = [1, 1, 1, 2, 2, 2, 3, 3, 3]
    est = clone(estimator_orig)

    est.fit(X, y)
    pred_orig = est.predict(X)

    # test sparsify with dense inputs
    est.sparsify()
    assert sparse.issparse(est.coef_)
    pred = est.predict(X)
    assert_array_equal(pred, pred_orig)

    # pickle and unpickle with sparse coef_
    est = pickle.loads(pickle.dumps(est))
    assert sparse.issparse(est.coef_)
    pred = est.predict(X)
    assert_array_equal(pred, pred_orig)


@ignore_warnings(category=DeprecationWarning)
def check_classifier_data_not_an_array(name, estimator_orig):
    X = np.array([[3, 0], [0, 1], [0, 2], [1, 1], [1, 2], [2, 1]])
    X = pairwise_estimator_convert_X(X, estimator_orig)
    y = [1, 1, 1, 2, 2, 2]
    y = enforce_estimator_tags_y(estimator_orig, y)
    check_estimators_data_not_an_array(name, estimator_orig, X, y)


@ignore_warnings(category=DeprecationWarning)
def check_regressor_data_not_an_array(name, estimator_orig):
    X, y = _boston_subset(n_samples=50)
    X = pairwise_estimator_convert_X(X, estimator_orig)
    y = enforce_estimator_tags_y(estimator_orig, y)
    check_estimators_data_not_an_array(name, estimator_orig, X, y)


@ignore_warnings(category=(DeprecationWarning, FutureWarning))
def check_estimators_data_not_an_array(name, estimator_orig, X, y):
    if name in CROSS_DECOMPOSITION:
        raise SkipTest("Skipping check_estimators_data_not_an_array "
                       "for cross decomposition module as estimators "
                       "are not deterministic.")
    # separate estimators to control random seeds
    estimator_1 = clone(estimator_orig)
    estimator_2 = clone(estimator_orig)
    set_random_state(estimator_1)
    set_random_state(estimator_2)

    y_ = NotAnArray(np.asarray(y))
    X_ = NotAnArray(np.asarray(X))

    # fit
    estimator_1.fit(X_, y_)
    pred1 = estimator_1.predict(X_)
    estimator_2.fit(X, y)
    pred2 = estimator_2.predict(X)
    assert_allclose(pred1, pred2, atol=1e-2, err_msg=name)


def check_parameters_default_constructible(name, Estimator):
    # this check works on classes, not instances
    # test default-constructibility
    # get rid of deprecation warnings
    with ignore_warnings(category=(DeprecationWarning, FutureWarning)):
        required_parameters = getattr(Estimator, "_required_parameters", [])
        if required_parameters:
            if required_parameters in (["base_estimator"], ["estimator"]):
                if issubclass(Estimator, RegressorMixin):
                    estimator = Estimator(Ridge())
                else:
                    estimator = Estimator(LinearDiscriminantAnalysis())
            else:
                raise SkipTest("Can't instantiate estimator {} which"
                               " requires parameters {}".format(
                                   name, required_parameters))
        else:
            estimator = Estimator()
        # test cloning
        clone(estimator)
        # test __repr__
        repr(estimator)
        # test that set_params returns self
        assert estimator.set_params() is estimator

        # test if init does nothing but set parameters
        # this is important for grid_search etc.
        # We get the default parameters from init and then
        # compare these against the actual values of the attributes.

        # this comes from getattr. Gets rid of deprecation decorator.
        init = getattr(estimator.__init__, 'deprecated_original',
                       estimator.__init__)

        try:
            def param_filter(p):
                """Identify hyper parameters of an estimator"""
                return (p.name != 'self' and
                        p.kind != p.VAR_KEYWORD and
                        p.kind != p.VAR_POSITIONAL)

            init_params = [p for p in signature(init).parameters.values()
                           if param_filter(p)]

        except (TypeError, ValueError):
            # init is not a python function.
            # true for mixins
            return
        params = estimator.get_params()
        if required_parameters == ["estimator"]:
            # they can need a non-default argument
            init_params = init_params[1:]

        for init_param in init_params:
            assert init_param.default != init_param.empty, (
                "parameter %s for %s has no default value"
                % (init_param.name, type(estimator).__name__))
            if type(init_param.default) is type:
                assert init_param.default in [np.float64, np.int64]
            else:
                assert (type(init_param.default) in
                          [str, int, float, bool, tuple, type(None),
                           np.float64, types.FunctionType, joblib.Memory])
            if init_param.name not in params.keys():
                # deprecated parameter, not in get_params
                assert init_param.default is None
                continue

            param_value = params[init_param.name]
            if isinstance(param_value, np.ndarray):
                assert_array_equal(param_value, init_param.default)
            else:
                if is_scalar_nan(param_value):
                    # Allows to set default parameters to np.nan
                    assert param_value is init_param.default, init_param.name
                else:
                    assert param_value == init_param.default, init_param.name


def enforce_estimator_tags_y(estimator, y):
    # Estimators with a `requires_positive_y` tag only accept strictly positive
    # data
    if _safe_tags(estimator, "requires_positive_y"):
        # Create strictly positive y. The minimal increment above 0 is 1, as
        # y could be of integer dtype.
        y += 1 + abs(y.min())
    # Estimators in mono_output_task_error raise ValueError if y is of 1-D
    # Convert into a 2-D y for those estimators.
    if _safe_tags(estimator, "multioutput_only"):
        return np.reshape(y, (-1, 1))
    return y


@ignore_warnings(category=(DeprecationWarning, FutureWarning))
def check_non_transformer_estimators_n_iter(name, estimator_orig):
    # Test that estimators that are not transformers with a parameter
    # max_iter, return the attribute of n_iter_ at least 1.

    # These models are dependent on external solvers like
    # libsvm and accessing the iter parameter is non-trivial.
    not_run_check_n_iter = ['Ridge', 'SVR', 'NuSVR', 'NuSVC',
                            'RidgeClassifier', 'SVC', 'RandomizedLasso',
                            'LogisticRegressionCV', 'LinearSVC',
                            'LogisticRegression']

    # Tested in test_transformer_n_iter
    not_run_check_n_iter += CROSS_DECOMPOSITION
    if name in not_run_check_n_iter:
        return

    # LassoLars stops early for the default alpha=1.0 the iris dataset.
    if name == 'LassoLars':
        estimator = clone(estimator_orig).set_params(alpha=0.)
    else:
        estimator = clone(estimator_orig)
    if hasattr(estimator, 'max_iter'):
        iris = load_iris()
        X, y_ = iris.data, iris.target
        y_ = enforce_estimator_tags_y(estimator, y_)

        set_random_state(estimator, 0)
        if name == 'AffinityPropagation':
            estimator.fit(X)
        else:
            estimator.fit(X, y_)

        assert estimator.n_iter_ >= 1


@ignore_warnings(category=(DeprecationWarning, FutureWarning))
def check_transformer_n_iter(name, estimator_orig):
    # Test that transformers with a parameter max_iter, return the
    # attribute of n_iter_ at least 1.
    estimator = clone(estimator_orig)
    if hasattr(estimator, "max_iter"):
        if name in CROSS_DECOMPOSITION:
            # Check using default data
            X = [[0., 0., 1.], [1., 0., 0.], [2., 2., 2.], [2., 5., 4.]]
            y_ = [[0.1, -0.2], [0.9, 1.1], [0.1, -0.5], [0.3, -0.2]]

        else:
            X, y_ = make_blobs(n_samples=30, centers=[[0, 0, 0], [1, 1, 1]],
                               random_state=0, n_features=2, cluster_std=0.1)
            X -= X.min() - 0.1
        set_random_state(estimator, 0)
        estimator.fit(X, y_)

        # These return a n_iter per component.
        if name in CROSS_DECOMPOSITION:
            for iter_ in estimator.n_iter_:
                assert iter_ >= 1
        else:
            assert estimator.n_iter_ >= 1


@ignore_warnings(category=(DeprecationWarning, FutureWarning))
def check_get_params_invariance(name, estimator_orig):
    # Checks if get_params(deep=False) is a subset of get_params(deep=True)
    e = clone(estimator_orig)

    shallow_params = e.get_params(deep=False)
    deep_params = e.get_params(deep=True)

    assert all(item in deep_params.items() for item in
               shallow_params.items())


@ignore_warnings(category=(DeprecationWarning, FutureWarning))
def check_set_params(name, estimator_orig):
    # Check that get_params() returns the same thing
    # before and after set_params() with some fuzz
    estimator = clone(estimator_orig)

    orig_params = estimator.get_params(deep=False)
    msg = ("get_params result does not match what was passed to set_params")

    estimator.set_params(**orig_params)
    curr_params = estimator.get_params(deep=False)
    assert set(orig_params.keys()) == set(curr_params.keys()), msg
    for k, v in curr_params.items():
        assert orig_params[k] is v, msg

    # some fuzz values
    test_values = [-np.inf, np.inf, None]

    test_params = deepcopy(orig_params)
    for param_name in orig_params.keys():
        default_value = orig_params[param_name]
        for value in test_values:
            test_params[param_name] = value
            try:
                estimator.set_params(**test_params)
            except (TypeError, ValueError) as e:
                e_type = e.__class__.__name__
                # Exception occurred, possibly parameter validation
                warnings.warn("{0} occurred during set_params of param {1} on "
                              "{2}. It is recommended to delay parameter "
                              "validation until fit.".format(e_type,
                                                             param_name,
                                                             name))

                change_warning_msg = "Estimator's parameters changed after " \
                                     "set_params raised {}".format(e_type)
                params_before_exception = curr_params
                curr_params = estimator.get_params(deep=False)
                try:
                    assert (set(params_before_exception.keys()) ==
                                 set(curr_params.keys()))
                    for k, v in curr_params.items():
                        assert params_before_exception[k] is v
                except AssertionError:
                    warnings.warn(change_warning_msg)
            else:
                curr_params = estimator.get_params(deep=False)
                assert (set(test_params.keys()) ==
                        set(curr_params.keys())), msg
                for k, v in curr_params.items():
                    assert test_params[k] is v, msg
        test_params[param_name] = default_value


@ignore_warnings(category=(DeprecationWarning, FutureWarning))
def check_classifiers_regression_target(name, estimator_orig):
    # Check if classifier throws an exception when fed regression targets

    boston = load_boston()
    X, y = boston.data, boston.target
    e = clone(estimator_orig)
    msg = 'Unknown label type: '
    if not _safe_tags(e, "no_validation"):
        assert_raises_regex(ValueError, msg, e.fit, X, y)


@ignore_warnings(category=(DeprecationWarning, FutureWarning))
def check_decision_proba_consistency(name, estimator_orig):
    # Check whether an estimator having both decision_function and
    # predict_proba methods has outputs with perfect rank correlation.

    centers = [(2, 2), (4, 4)]
    X, y = make_blobs(n_samples=100, random_state=0, n_features=4,
                      centers=centers, cluster_std=1.0, shuffle=True)
    X_test = np.random.randn(20, 2) + 4
    estimator = clone(estimator_orig)

    if (hasattr(estimator, "decision_function") and
            hasattr(estimator, "predict_proba")):

        estimator.fit(X, y)
        # Since the link function from decision_function() to predict_proba()
        # is sometimes not precise enough (typically expit), we round to the
        # 10th decimal to avoid numerical issues.
        a = estimator.predict_proba(X_test)[:, 1].round(decimals=10)
        b = estimator.decision_function(X_test).round(decimals=10)
        assert_array_equal(rankdata(a), rankdata(b))


def check_outliers_fit_predict(name, estimator_orig):
    # Check fit_predict for outlier detectors.

    n_samples = 300
    X, _ = make_blobs(n_samples=n_samples, random_state=0)
    X = shuffle(X, random_state=7)
    n_samples, n_features = X.shape
    estimator = clone(estimator_orig)

    set_random_state(estimator)

    y_pred = estimator.fit_predict(X)
    assert y_pred.shape == (n_samples,)
    assert y_pred.dtype.kind == 'i'
    assert_array_equal(np.unique(y_pred), np.array([-1, 1]))

    # check fit_predict = fit.predict when the estimator has both a predict and
    # a fit_predict method. recall that it is already assumed here that the
    # estimator has a fit_predict method
    if hasattr(estimator, 'predict'):
        y_pred_2 = estimator.fit(X).predict(X)
        assert_array_equal(y_pred, y_pred_2)

    if hasattr(estimator, "contamination"):
        # proportion of outliers equal to contamination parameter when not
        # set to 'auto'
        expected_outliers = 30
        contamination = float(expected_outliers)/n_samples
        estimator.set_params(contamination=contamination)
        y_pred = estimator.fit_predict(X)

        num_outliers = np.sum(y_pred != 1)
        # num_outliers should be equal to expected_outliers unless
        # there are ties in the decision_function values. this can
        # only be tested for estimators with a decision_function
        # method
        if (num_outliers != expected_outliers and
                hasattr(estimator, 'decision_function')):
            decision = estimator.decision_function(X)
            check_outlier_corruption(num_outliers, expected_outliers, decision)

        # raises error when contamination is a scalar and not in [0,1]
        for contamination in [-0.5, 2.3]:
            estimator.set_params(contamination=contamination)
            assert_raises(ValueError, estimator.fit_predict, X)


def check_fit_idempotent(name, estimator_orig):
    # Check that est.fit(X) is the same as est.fit(X).fit(X). Ideally we would
    # check that the estimated parameters during training (e.g. coefs_) are
    # the same, but having a universal comparison function for those
    # attributes is difficult and full of edge cases. So instead we check that
    # predict(), predict_proba(), decision_function() and transform() return
    # the same results.

    check_methods = ["predict", "transform", "decision_function",
                     "predict_proba"]
    rng = np.random.RandomState(0)

    estimator = clone(estimator_orig)
    set_random_state(estimator)
    if 'warm_start' in estimator.get_params().keys():
        estimator.set_params(warm_start=False)

    n_samples = 100
    X = rng.normal(loc=100, size=(n_samples, 2))
    X = pairwise_estimator_convert_X(X, estimator)
    if is_regressor(estimator_orig):
        y = rng.normal(size=n_samples)
    else:
        y = rng.randint(low=0, high=2, size=n_samples)
    y = enforce_estimator_tags_y(estimator, y)

    train, test = next(ShuffleSplit(test_size=.2, random_state=rng).split(X))
    X_train, y_train = _safe_split(estimator, X, y, train)
    X_test, y_test = _safe_split(estimator, X, y, test, train)

    # Fit for the first time
    estimator.fit(X_train, y_train)

    result = {method: getattr(estimator, method)(X_test)
              for method in check_methods
              if hasattr(estimator, method)}

    # Fit again
    set_random_state(estimator)
    estimator.fit(X_train, y_train)

    for method in check_methods:
        if hasattr(estimator, method):
            new_result = getattr(estimator, method)(X_test)

            if np.issubdtype(new_result.dtype, np.floating):
                tol = 2*np.finfo(new_result.dtype).eps
            else:
                tol = 2*np.finfo(np.float64).eps
            assert_allclose_dense_sparse(
                result[method], new_result,
                atol=max(tol, 1e-9), rtol=max(tol, 1e-7),
                err_msg="Idempotency check failed for method {}".format(method)
            )


def check_outlier_rejectors(name, estimator_orig):
    X, y = make_blobs(random_state=0)
    outliers = estimator_orig.fit_predict(X, y) == -1
    n_outliers = np.sum(outliers)

    X_new, y_new, kws = estimator_orig.fit_resample(X, y)

    assert X_new.shape[0] == X.shape[0] - n_outliers
    assert y_new.shape[0] == y.shape[0] - n_outliers


def check_resampler_structure(name, estimator_orig):
    X, y = make_blobs(n_samples=10)
    X_new, y_new, kw = estimator_orig.fit_resample(X, y)


def check_resample_fails_on_non_matching_shapes():
    pass


def check_resample_repeated(name, estimator_orig):
    X, y = make_classification(
        n_classes=2,
        weights=[0.1, 0.9],
        n_features=20,
        n_clusters_per_class=1,
        n_samples=50,
        random_state=0)

    set_random_state(estimator_orig, random_state=0)
    X_new, y_new, kw = estimator_orig.fit_resample(X, y)
    set_random_state(estimator_orig, random_state=0)
    X_new2, y_new2, kw = estimator_orig.fit_resample(X, y)

    assert_array_equal(X_new, X_new2)
    assert_array_equal(y_new, y_new2)


def check_resamplers_have_no_transform(name, estimator_orig):
    assert not hasattr(estimator_orig, 'transform')
    assert not hasattr(estimator_orig, 'fit_transform')<|MERGE_RESOLUTION|>--- conflicted
+++ resolved
@@ -2132,7 +2132,6 @@
 
         set_random_state(estimator)
 
-<<<<<<< HEAD
         # Make a physical copy of the original estimator parameters before
         # fitting.
         params = estimator.get_params()
@@ -2154,23 +2153,11 @@
             # constructor parameters is possible RandomState instance but in
             # this check we explicitly fixed the random_state params
             # recursively to be integer seeds.
-            assert_equal(joblib.hash(new_value), joblib.hash(original_value),
-                        "Estimator %s should not change or mutate "
-                        " the parameter %s from %s to %s during fit."
-                        % (name, param_name, original_value, new_value))
-=======
-        # We should never change or mutate the internal state of input
-        # parameters by default. To check this we use the joblib.hash function
-        # that introspects recursively any subobjects to compute a checksum.
-        # The only exception to this rule of immutable constructor parameters
-        # is possible RandomState instance but in this check we explicitly
-        # fixed the random_state params recursively to be integer seeds.
-        assert joblib.hash(new_value) == joblib.hash(original_value), (
-            "Estimator %s should not change or mutate "
-            " the parameter %s from %s to %s during fit."
-            % (name, param_name, original_value, new_value))
->>>>>>> 5f37ec1a
-
+            assert joblib.hash(new_value) == joblib.hash(original_value), (
+              "Estimator %s should not change or mutate "
+              " the parameter %s from %s to %s during fit."
+              % (name, param_name, original_value, new_value))
+            
 
 def check_no_attributes_set_in_init(name, estimator):
     """Check setting during init. """

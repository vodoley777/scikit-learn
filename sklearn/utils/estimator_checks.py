--- conflicted
+++ resolved
@@ -1700,14 +1700,10 @@
     if name in ('FeatureUnion', 'Pipeline'):
         e = estimator([('clf', T())])
 
-<<<<<<< HEAD
     elif name == 'ColumnTransformer':
         e = estimator({'clf': (T(), 'some_column')})
 
-    elif name in ('GridSearchCV' 'RandomizedSearchCV'):
-=======
     elif name in ('GridSearchCV', 'RandomizedSearchCV', 'SelectFromModel'):
->>>>>>> 41b84f84
         return
 
     else:

--- conflicted
+++ resolved
@@ -109,14 +109,7 @@
             # We skip pairwise because the data is not pairwise
             yield check_sample_weights_shape
             yield check_sample_weights_not_overwritten
-<<<<<<< HEAD
             yield check_sample_weights_invariance
-    yield check_estimators_fit_returns_self
-    yield partial(check_estimators_fit_returns_self, readonly_memmap=True)
-=======
-            yield partial(check_sample_weights_invariance, kind="ones")
-            yield partial(check_sample_weights_invariance, kind="zeros")
->>>>>>> 9340a186
 
     # Check that all estimator yield informative messages when
     # trained on empty datasets

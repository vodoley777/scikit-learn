--- conflicted
+++ resolved
@@ -77,11 +77,8 @@
                 'RANSACRegressor', 'RadiusNeighborsRegressor',
                 'RandomForestRegressor', 'Ridge', 'RidgeCV']
 
-<<<<<<< HEAD
 ALLOW_NAN = ['Imputer', 'SimpleImputer', 'IterativeImputer',
-=======
-ALLOW_NAN = ['Imputer', 'SimpleImputer', 'ChainedImputer', 'MissingIndicator',
->>>>>>> 9aa1f4d1
+             'MissingIndicator',
              'MaxAbsScaler', 'MinMaxScaler', 'RobustScaler', 'StandardScaler',
              'PowerTransformer', 'QuantileTransformer']
 

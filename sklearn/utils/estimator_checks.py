import types
import warnings
import sys
import traceback
import pickle
from copy import deepcopy
from functools import partial
from inspect import signature

import numpy as np
from scipy import sparse
from scipy.stats import rankdata

from sklearn.utils import IS_PYPY
from sklearn.utils import _joblib
from sklearn.utils.testing import assert_raises, _get_args
from sklearn.utils.testing import assert_raises_regex
from sklearn.utils.testing import assert_raise_message
from sklearn.utils.testing import assert_equal
from sklearn.utils.testing import assert_not_equal
from sklearn.utils.testing import assert_almost_equal
from sklearn.utils.testing import assert_in
from sklearn.utils.testing import assert_array_equal
from sklearn.utils.testing import assert_array_almost_equal
from sklearn.utils.testing import assert_allclose
from sklearn.utils.testing import assert_allclose_dense_sparse
from sklearn.utils.testing import assert_warns_message
from sklearn.utils.testing import set_random_state
from sklearn.utils.testing import assert_greater
from sklearn.utils.testing import assert_greater_equal
from sklearn.utils.testing import SkipTest
from sklearn.utils.testing import ignore_warnings
from sklearn.utils.testing import assert_dict_equal
from sklearn.utils.testing import create_memmap_backed_data
from sklearn.utils import is_scalar_nan
from sklearn.discriminant_analysis import LinearDiscriminantAnalysis
from sklearn.linear_model import Ridge


from sklearn.base import (clone, ClusterMixin, is_classifier, is_regressor,
                          _DEFAULT_TAGS, RegressorMixin, is_outlier_detector)

from sklearn.metrics import accuracy_score, adjusted_rand_score, f1_score

from sklearn.random_projection import BaseRandomProjection
from sklearn.feature_selection import SelectKBest
from sklearn.linear_model.stochastic_gradient import BaseSGD
from sklearn.pipeline import make_pipeline
from sklearn.exceptions import DataConversionWarning
from sklearn.exceptions import SkipTestWarning
from sklearn.model_selection import train_test_split
from sklearn.model_selection import ShuffleSplit
from sklearn.model_selection._validation import _safe_split
from sklearn.metrics.pairwise import (rbf_kernel, linear_kernel,
                                      pairwise_distances)

from sklearn.utils import shuffle
from sklearn.utils.validation import has_fit_parameter, _num_samples
from sklearn.preprocessing import StandardScaler
from sklearn.datasets import load_iris, load_boston, make_blobs


BOSTON = None
CROSS_DECOMPOSITION = ['PLSCanonical', 'PLSRegression', 'CCA', 'PLSSVD']


def _safe_tags(estimator, key=None):
    # if estimator doesn't have _get_tags, use _DEFAULT_TAGS
    # if estimator has tags but not key, use _DEFAULT_TAGS[key]
    if hasattr(estimator, "_get_tags"):
        if key is not None:
            return estimator._get_tags().get(key, _DEFAULT_TAGS[key])
        tags = estimator._get_tags()
        return {key: tags.get(key, _DEFAULT_TAGS[key])
                for key in _DEFAULT_TAGS.keys()}
    if key is not None:
        return _DEFAULT_TAGS[key]
    return _DEFAULT_TAGS


def _yield_checks(name, estimator):
    tags = _safe_tags(estimator)
    yield check_estimators_dtypes
    yield check_fit_score_takes_y
    yield check_sample_weights_pandas_series
    yield check_sample_weights_list
    yield check_sample_weights_invariance
    yield check_estimators_fit_returns_self
    yield partial(check_estimators_fit_returns_self, readonly_memmap=True)

    # Check that all estimator yield informative messages when
    # trained on empty datasets
    if not tags["no_validation"]:
        yield check_complex_data
        yield check_dtype_object
        yield check_estimators_empty_data_messages

    if name not in CROSS_DECOMPOSITION:
        # cross-decomposition's "transform" returns X and Y
        yield check_pipeline_consistency

    if not tags["allow_nan"] and not tags["no_validation"]:
        # Test that all estimators check their input for NaN's and infs
        yield check_estimators_nan_inf

    yield check_estimators_overwrite_params
    if hasattr(estimator, 'sparsify'):
        yield check_sparsify_coefficients

    yield check_estimator_sparse_data

    # Test that estimators can be pickled, and once pickled
    # give the same answer as before.
    yield check_estimators_pickle


def _yield_classifier_checks(name, classifier):
<<<<<<< HEAD
    # test classifiers can handle non-array data and pandas objects
    yield check_classifier_two_data_types
=======
    tags = _safe_tags(classifier)

    # test classifiers can handle non-array data
    yield check_classifier_data_not_an_array
>>>>>>> 314686a6
    # test classifiers trained on a single label always return this label
    yield check_classifiers_one_label
    yield check_classifiers_classes
    yield check_estimators_partial_fit_n_features
    # basic consistency testing
    yield check_classifiers_train
    yield partial(check_classifiers_train, readonly_memmap=True)
    yield check_classifiers_regression_target
    if not tags["no_validation"]:
        yield check_supervised_y_no_nan
        yield check_supervised_y_2d
    yield check_estimators_unfitted
    if 'class_weight' in classifier.get_params().keys():
        yield check_class_weight_classifiers

    yield check_non_transformer_estimators_n_iter
    # test if predict_proba is a monotonic transformation of decision_function
    yield check_decision_proba_consistency


@ignore_warnings(category=(DeprecationWarning, FutureWarning))
def check_supervised_y_no_nan(name, estimator_orig):
    # Checks that the Estimator targets are not NaN.
    estimator = clone(estimator_orig)
    rng = np.random.RandomState(888)
    X = rng.randn(10, 5)
    y = np.full(10, np.inf)
    y = multioutput_estimator_convert_y_2d(estimator, y)

    errmsg = "Input contains NaN, infinity or a value too large for " \
             "dtype('float64')."
    try:
        estimator.fit(X, y)
    except ValueError as e:
        if str(e) != errmsg:
            raise ValueError("Estimator {0} raised error as expected, but "
                             "does not match expected error message"
                             .format(name))
    else:
        raise ValueError("Estimator {0} should have raised error on fitting "
                         "array y with NaN value.".format(name))


def _yield_regressor_checks(name, regressor):
    tags = _safe_tags(regressor)
    # TODO: test with intercept
    # TODO: test with multiple responses
    # basic testing
    yield check_regressors_train
    yield partial(check_regressors_train, readonly_memmap=True)
    yield check_regressor_two_data_types
    yield check_estimators_partial_fit_n_features
    yield check_regressors_no_decision_function
    if not tags["no_validation"]:
        yield check_supervised_y_2d
    yield check_supervised_y_no_nan
    if name != 'CCA':
        # check that the regressor handles int input
        yield check_regressors_int
    yield check_estimators_unfitted
    yield check_non_transformer_estimators_n_iter


def _yield_transformer_checks(name, transformer):
    # All transformers should either deal with sparse data or raise an
    # exception with type TypeError and an intelligible error message
    yield check_transformer_data_not_an_array
    # these don't actually fit the data, so don't raise errors
    yield check_transformer_general
    yield partial(check_transformer_general, readonly_memmap=True)

    if not _safe_tags(transformer, "stateless"):
        yield check_transformers_unfitted
    # Dependent on external solvers and hence accessing the iter
    # param is non-trivial.
    external_solver = ['Isomap', 'KernelPCA', 'LocallyLinearEmbedding',
                       'RandomizedLasso', 'LogisticRegressionCV']
    if name not in external_solver:
        yield check_transformer_n_iter


def _yield_clustering_checks(name, clusterer):
    yield check_clusterer_compute_labels_predict
    if name not in ('WardAgglomeration', "FeatureAgglomeration"):
        # this is clustering on the features
        # let's not test that here.
        yield check_clustering
        yield partial(check_clustering, readonly_memmap=True)
        yield check_estimators_partial_fit_n_features
    yield check_non_transformer_estimators_n_iter


def _yield_outliers_checks(name, estimator):

    # checks for outlier detectors that have a fit_predict method
    if hasattr(estimator, 'fit_predict'):
        yield check_outliers_fit_predict

    # checks for estimators that can be used on a test set
    if hasattr(estimator, 'predict'):
        yield check_outliers_train
        yield partial(check_outliers_train, readonly_memmap=True)
        # test outlier detectors can handle non-array data
        yield check_classifier_two_data_types
        # test if NotFittedError is raised
        yield check_estimators_unfitted


def _yield_all_checks(name, estimator):
    tags = _safe_tags(estimator)
    if "2darray" not in tags["X_types"]:
        warnings.warn("Can't test estimator {} which requires input "
                      " of type {}".format(name, tags["X_types"]),
                      SkipTestWarning)
        return
    if tags["_skip_test"]:
        warnings.warn("Explicit SKIP via _skip_test tag for estimator "
                      "{}.".format(name),
                      SkipTestWarning)
        return

    for check in _yield_checks(name, estimator):
        yield check
    if is_classifier(estimator):
        for check in _yield_classifier_checks(name, estimator):
            yield check
    if is_regressor(estimator):
        for check in _yield_regressor_checks(name, estimator):
            yield check
    if hasattr(estimator, 'transform'):
        for check in _yield_transformer_checks(name, estimator):
            yield check
    if isinstance(estimator, ClusterMixin):
        for check in _yield_clustering_checks(name, estimator):
            yield check
    if is_outlier_detector(estimator):
        for check in _yield_outliers_checks(name, estimator):
            yield check
    yield check_fit2d_predict1d
    yield check_methods_subset_invariance
    yield check_fit2d_1sample
    yield check_fit2d_1feature
    yield check_fit1d
    yield check_get_params_invariance
    yield check_set_params
    yield check_dict_unchanged
    yield check_dont_overwrite_parameters
    yield check_fit_idempotent


def check_estimator(Estimator):
    """Check if estimator adheres to scikit-learn conventions.

    This estimator will run an extensive test-suite for input validation,
    shapes, etc.
    Additional tests for classifiers, regressors, clustering or transformers
    will be run if the Estimator class inherits from the corresponding mixin
    from sklearn.base.

    This test can be applied to classes or instances.
    Classes currently have some additional tests that related to construction,
    while passing instances allows the testing of multiple options.

    Parameters
    ----------
    estimator : estimator object or class
        Estimator to check. Estimator is a class object or instance.

    """
    if isinstance(Estimator, type):
        # got a class
        name = Estimator.__name__
        estimator = Estimator()
        check_parameters_default_constructible(name, Estimator)
        check_no_attributes_set_in_init(name, estimator)
    else:
        # got an instance
        estimator = Estimator
        name = type(estimator).__name__

    for check in _yield_all_checks(name, estimator):
        try:
            check(name, estimator)
        except SkipTest as exception:
            # the only SkipTest thrown currently results from not
            # being able to import pandas.
            warnings.warn(str(exception), SkipTestWarning)


def _boston_subset(n_samples=200):
    global BOSTON
    if BOSTON is None:
        boston = load_boston()
        X, y = boston.data, boston.target
        X, y = shuffle(X, y, random_state=0)
        X, y = X[:n_samples], y[:n_samples]
        X = StandardScaler().fit_transform(X)
        BOSTON = X, y
    return BOSTON


def set_checking_parameters(estimator):
    # set parameters to speed up some estimators and
    # avoid deprecated behaviour
    params = estimator.get_params()
    name = estimator.__class__.__name__
    if ("n_iter" in params and name != "TSNE"):
        estimator.set_params(n_iter=5)
    if "max_iter" in params:
        if estimator.max_iter is not None:
            estimator.set_params(max_iter=min(5, estimator.max_iter))
        # LinearSVR, LinearSVC
        if estimator.__class__.__name__ in ['LinearSVR', 'LinearSVC']:
            estimator.set_params(max_iter=20)
        # NMF
        if estimator.__class__.__name__ == 'NMF':
            estimator.set_params(max_iter=100)
        # MLP
        if estimator.__class__.__name__ in ['MLPClassifier', 'MLPRegressor']:
            estimator.set_params(max_iter=100)
    if "n_resampling" in params:
        # randomized lasso
        estimator.set_params(n_resampling=5)
    if "n_estimators" in params:
        # especially gradient boosting with default 100
        # FIXME: The default number of trees was changed and is set to 'warn'
        # for some of the ensemble methods. We need to catch this case to avoid
        # an error during the comparison. To be reverted in 0.22.
        if estimator.n_estimators == 'warn':
            estimator.set_params(n_estimators=5)
        else:
            estimator.set_params(n_estimators=min(5, estimator.n_estimators))
    if "max_trials" in params:
        # RANSAC
        estimator.set_params(max_trials=10)
    if "n_init" in params:
        # K-Means
        estimator.set_params(n_init=2)

    if hasattr(estimator, "n_components"):
        estimator.n_components = 2

    if name == 'TruncatedSVD':
        # TruncatedSVD doesn't run with n_components = n_features
        # This is ugly :-/
        estimator.n_components = 1

    if hasattr(estimator, "n_clusters"):
        estimator.n_clusters = min(estimator.n_clusters, 2)

    if hasattr(estimator, "n_best"):
        estimator.n_best = 1

    if name == "SelectFdr":
        # be tolerant of noisy datasets (not actually speed)
        estimator.set_params(alpha=.5)

    if name == "TheilSenRegressor":
        estimator.max_subpopulation = 100

    if estimator.__class__.__name__ == "IsolationForest":
        # XXX to be removed in 0.22.
        # this is used because the old IsolationForest does not
        # respect the outlier detection API and thus and does not
        # pass the outlier detection common tests.
        estimator.set_params(behaviour='new')

    if isinstance(estimator, BaseRandomProjection):
        # Due to the jl lemma and often very few samples, the number
        # of components of the random matrix projection will be probably
        # greater than the number of features.
        # So we impose a smaller number (avoid "auto" mode)
        estimator.set_params(n_components=2)

    if isinstance(estimator, SelectKBest):
        # SelectKBest has a default of k=10
        # which is more feature than we have in most case.
        estimator.set_params(k=1)


class NotAnArray:
    """An object that is convertible to an array

    Parameters
    ----------
    data : array_like
        The data.
    """

    def __init__(self, data):
        self.data = data

    def __array__(self, dtype=None):
        return self.data


def _is_pairwise(estimator):
    """Returns True if estimator has a _pairwise attribute set to True.

    Parameters
    ----------
    estimator : object
        Estimator object to test.

    Returns
    -------
    out : bool
        True if _pairwise is set to True and False otherwise.
    """
    return bool(getattr(estimator, "_pairwise", False))


def _is_pairwise_metric(estimator):
    """Returns True if estimator accepts pairwise metric.

    Parameters
    ----------
    estimator : object
        Estimator object to test.

    Returns
    -------
    out : bool
        True if _pairwise is set to True and False otherwise.
    """
    metric = getattr(estimator, "metric", None)

    return bool(metric == 'precomputed')


def pairwise_estimator_convert_X(X, estimator, kernel=linear_kernel):

    if _is_pairwise_metric(estimator):
        return pairwise_distances(X, metric='euclidean')
    if _is_pairwise(estimator):
        return kernel(X, X)

    return X


def _generate_sparse_matrix(X_csr):
    """Generate sparse matrices with {32,64}bit indices of diverse format

        Parameters
        ----------
        X_csr: CSR Matrix
            Input matrix in CSR format

        Returns
        -------
        out: iter(Matrices)
            In format['dok', 'lil', 'dia', 'bsr', 'csr', 'csc', 'coo',
             'coo_64', 'csc_64', 'csr_64']
    """

    assert X_csr.format == 'csr'
    yield 'csr', X_csr.copy()
    for sparse_format in ['dok', 'lil', 'dia', 'bsr', 'csc', 'coo']:
        yield sparse_format, X_csr.asformat(sparse_format)

    # Generate large indices matrix only if its supported by scipy
    X_coo = X_csr.asformat('coo')
    X_coo.row = X_coo.row.astype('int64')
    X_coo.col = X_coo.col.astype('int64')
    yield "coo_64", X_coo

    for sparse_format in ['csc', 'csr']:
        X = X_csr.asformat(sparse_format)
        X.indices = X.indices.astype('int64')
        X.indptr = X.indptr.astype('int64')
        yield sparse_format + "_64", X


def check_estimator_sparse_data(name, estimator_orig):

    rng = np.random.RandomState(0)
    X = rng.rand(40, 10)
    X[X < .8] = 0
    X = pairwise_estimator_convert_X(X, estimator_orig)
    X_csr = sparse.csr_matrix(X)
    y = (4 * rng.rand(40)).astype(np.int)
    # catch deprecation warnings
    with ignore_warnings(category=DeprecationWarning):
        estimator = clone(estimator_orig)
    y = multioutput_estimator_convert_y_2d(estimator, y)
    for matrix_format, X in _generate_sparse_matrix(X_csr):
        # catch deprecation warnings
        with ignore_warnings(category=(DeprecationWarning, FutureWarning)):
            estimator = clone(estimator_orig)
            if name in ['Scaler', 'StandardScaler']:
                estimator.set_params(with_mean=False)
        # fit and predict
        try:
            with ignore_warnings(category=(DeprecationWarning, FutureWarning)):
                estimator.fit(X, y)
            if hasattr(estimator, "predict"):
                pred = estimator.predict(X)
                if _safe_tags(estimator, "multioutput_only"):
                    assert_equal(pred.shape, (X.shape[0], 1))
                else:
                    assert_equal(pred.shape, (X.shape[0],))
            if hasattr(estimator, 'predict_proba'):
                probs = estimator.predict_proba(X)
                assert_equal(probs.shape, (X.shape[0], 4))
        except (TypeError, ValueError) as e:
            if 'sparse' not in repr(e).lower():
                if "64" in matrix_format:
                    msg = ("Estimator %s doesn't seem to support %s matrix, "
                           "and is not failing gracefully, e.g. by using "
                           "check_array(X, accept_large_sparse=False)")
                    raise AssertionError(msg % (name, matrix_format))
                else:
                    print("Estimator %s doesn't seem to fail gracefully on "
                          "sparse data: error message state explicitly that "
                          "sparse input is not supported if this is not"
                          " the case." % name)
                    raise
        except Exception:
            print("Estimator %s doesn't seem to fail gracefully on "
                  "sparse data: it should raise a TypeError if sparse input "
                  "is explicitly not supported." % name)
            raise


@ignore_warnings(category=(DeprecationWarning, FutureWarning))
def check_sample_weights_pandas_series(name, estimator_orig):
    # check that estimators will accept a 'sample_weight' parameter of
    # type pandas.Series in the 'fit' function.
    estimator = clone(estimator_orig)
    if has_fit_parameter(estimator, "sample_weight"):
        try:
            import pandas as pd
            X = np.array([[1, 1], [1, 2], [1, 3], [1, 4],
                          [2, 1], [2, 2], [2, 3], [2, 4]])
            X = pd.DataFrame(pairwise_estimator_convert_X(X, estimator_orig))
            y = pd.Series([1, 1, 1, 1, 2, 2, 2, 2])
            weights = pd.Series([1] * 8)
            if _safe_tags(estimator, "multioutput_only"):
                y = pd.DataFrame(y)
            try:
                estimator.fit(X, y, sample_weight=weights)
            except ValueError:
                raise ValueError("Estimator {0} raises error if "
                                 "'sample_weight' parameter is of "
                                 "type pandas.Series".format(name))
        except ImportError:
            raise SkipTest("pandas is not installed: not testing for "
                           "input of type pandas.Series to class weight.")


@ignore_warnings(category=(DeprecationWarning, FutureWarning))
def check_sample_weights_list(name, estimator_orig):
    # check that estimators will accept a 'sample_weight' parameter of
    # type list in the 'fit' function.
    if has_fit_parameter(estimator_orig, "sample_weight"):
        estimator = clone(estimator_orig)
        rnd = np.random.RandomState(0)
        X = pairwise_estimator_convert_X(rnd.uniform(size=(10, 3)),
                                         estimator_orig)
        y = np.arange(10) % 3
        y = multioutput_estimator_convert_y_2d(estimator, y)
        sample_weight = [3] * 10
        # Test that estimators don't raise any exception
        estimator.fit(X, y, sample_weight=sample_weight)


@ignore_warnings(category=(DeprecationWarning, FutureWarning))
def check_sample_weights_invariance(name, estimator_orig):
    # check that the estimators yield same results for
    # unit weights and no weights
    if (has_fit_parameter(estimator_orig, "sample_weight") and
            not (hasattr(estimator_orig, "_pairwise")
                 and estimator_orig._pairwise)):
        # We skip pairwise because the data is not pairwise

        estimator1 = clone(estimator_orig)
        estimator2 = clone(estimator_orig)
        set_random_state(estimator1, random_state=0)
        set_random_state(estimator2, random_state=0)

        X = np.array([[1, 3], [1, 3], [1, 3], [1, 3],
                      [2, 1], [2, 1], [2, 1], [2, 1],
                      [3, 3], [3, 3], [3, 3], [3, 3],
                      [4, 1], [4, 1], [4, 1], [4, 1]], dtype=np.dtype('float'))
        y = np.array([1, 1, 1, 1, 2, 2, 2, 2,
                      1, 1, 1, 1, 2, 2, 2, 2], dtype=np.dtype('int'))
        y = multioutput_estimator_convert_y_2d(estimator1, y)

        estimator1.fit(X, y=y, sample_weight=np.ones(shape=len(y)))
        estimator2.fit(X, y=y, sample_weight=None)

        for method in ["predict", "transform"]:
            if hasattr(estimator_orig, method):
                X_pred1 = getattr(estimator1, method)(X)
                X_pred2 = getattr(estimator2, method)(X)
                if sparse.issparse(X_pred1):
                    X_pred1 = X_pred1.toarray()
                    X_pred2 = X_pred2.toarray()
                assert_allclose(X_pred1, X_pred2,
                                err_msg="For %s sample_weight=None is not"
                                        " equivalent to sample_weight=ones"
                                        % name)


@ignore_warnings(category=(DeprecationWarning, FutureWarning, UserWarning))
def check_dtype_object(name, estimator_orig):
    # check that estimators treat dtype object as numeric if possible
    rng = np.random.RandomState(0)
    X = pairwise_estimator_convert_X(rng.rand(40, 10), estimator_orig)
    X = X.astype(object)
    y = (X[:, 0] * 4).astype(np.int)
    estimator = clone(estimator_orig)
    y = multioutput_estimator_convert_y_2d(estimator, y)

    estimator.fit(X, y)
    if hasattr(estimator, "predict"):
        estimator.predict(X)

    if hasattr(estimator, "transform"):
        estimator.transform(X)

    try:
        estimator.fit(X, y.astype(object))
    except Exception as e:
        if "Unknown label type" not in str(e):
            raise

    tags = _safe_tags(estimator)
    if 'str' not in tags['X_types']:
        X[0, 0] = {'foo': 'bar'}
        msg = "argument must be a string.* number"
        assert_raises_regex(TypeError, msg, estimator.fit, X, y)
    else:
        # Estimators supporting string will not call np.asarray to convert the
        # data to numeric and therefore, the error will not be raised.
        # Checking for each element dtype in the input array will be costly.
        # Refer to #11401 for full discussion.
        estimator.fit(X, y)


def check_complex_data(name, estimator_orig):
    # check that estimators raise an exception on providing complex data
    X = np.random.sample(10) + 1j * np.random.sample(10)
    X = X.reshape(-1, 1)
    y = np.random.sample(10) + 1j * np.random.sample(10)
    estimator = clone(estimator_orig)
    assert_raises_regex(ValueError, "Complex data not supported",
                        estimator.fit, X, y)


@ignore_warnings
def check_dict_unchanged(name, estimator_orig):
    # this estimator raises
    # ValueError: Found array with 0 feature(s) (shape=(23, 0))
    # while a minimum of 1 is required.
    # error
    if name in ['SpectralCoclustering']:
        return
    rnd = np.random.RandomState(0)
    if name in ['RANSACRegressor']:
        X = 3 * rnd.uniform(size=(20, 3))
    else:
        X = 2 * rnd.uniform(size=(20, 3))

    X = pairwise_estimator_convert_X(X, estimator_orig)

    y = X[:, 0].astype(np.int)
    estimator = clone(estimator_orig)
    y = multioutput_estimator_convert_y_2d(estimator, y)
    if hasattr(estimator, "n_components"):
        estimator.n_components = 1

    if hasattr(estimator, "n_clusters"):
        estimator.n_clusters = 1

    if hasattr(estimator, "n_best"):
        estimator.n_best = 1

    set_random_state(estimator, 1)

    estimator.fit(X, y)
    for method in ["predict", "transform", "decision_function",
                   "predict_proba"]:
        if hasattr(estimator, method):
            dict_before = estimator.__dict__.copy()
            getattr(estimator, method)(X)
            assert_dict_equal(estimator.__dict__, dict_before,
                              'Estimator changes __dict__ during %s' % method)


def is_public_parameter(attr):
    return not (attr.startswith('_') or attr.endswith('_'))


@ignore_warnings(category=(DeprecationWarning, FutureWarning))
def check_dont_overwrite_parameters(name, estimator_orig):
    # check that fit method only changes or sets private attributes
    if hasattr(estimator_orig.__init__, "deprecated_original"):
        # to not check deprecated classes
        return
    estimator = clone(estimator_orig)
    rnd = np.random.RandomState(0)
    X = 3 * rnd.uniform(size=(20, 3))
    X = pairwise_estimator_convert_X(X, estimator_orig)
    y = X[:, 0].astype(np.int)
    y = multioutput_estimator_convert_y_2d(estimator, y)

    if hasattr(estimator, "n_components"):
        estimator.n_components = 1
    if hasattr(estimator, "n_clusters"):
        estimator.n_clusters = 1

    set_random_state(estimator, 1)
    dict_before_fit = estimator.__dict__.copy()
    estimator.fit(X, y)

    dict_after_fit = estimator.__dict__

    public_keys_after_fit = [key for key in dict_after_fit.keys()
                             if is_public_parameter(key)]

    attrs_added_by_fit = [key for key in public_keys_after_fit
                          if key not in dict_before_fit.keys()]

    # check that fit doesn't add any public attribute
    assert not attrs_added_by_fit, (
            'Estimator adds public attribute(s) during'
            ' the fit method.'
            ' Estimators are only allowed to add private attributes'
            ' either started with _ or ended'
            ' with _ but %s added'
            % ', '.join(attrs_added_by_fit))

    # check that fit doesn't change any public attribute
    attrs_changed_by_fit = [key for key in public_keys_after_fit
                            if (dict_before_fit[key]
                                is not dict_after_fit[key])]

    assert not attrs_changed_by_fit, (
            'Estimator changes public attribute(s) during'
            ' the fit method. Estimators are only allowed'
            ' to change attributes started'
            ' or ended with _, but'
            ' %s changed'
            % ', '.join(attrs_changed_by_fit))


@ignore_warnings(category=(DeprecationWarning, FutureWarning))
def check_fit2d_predict1d(name, estimator_orig):
    # check by fitting a 2d array and predicting with a 1d array
    rnd = np.random.RandomState(0)
    X = 3 * rnd.uniform(size=(20, 3))
    X = pairwise_estimator_convert_X(X, estimator_orig)
    y = X[:, 0].astype(np.int)
    estimator = clone(estimator_orig)
    y = multioutput_estimator_convert_y_2d(estimator, y)

    if hasattr(estimator, "n_components"):
        estimator.n_components = 1
    if hasattr(estimator, "n_clusters"):
        estimator.n_clusters = 1

    set_random_state(estimator, 1)
    estimator.fit(X, y)
    tags = _safe_tags(estimator)
    if tags["no_validation"]:
        # FIXME this is a bit loose
        return

    for method in ["predict", "transform", "decision_function",
                   "predict_proba"]:
        if hasattr(estimator, method):
            assert_raise_message(ValueError, "Reshape your data",
                                 getattr(estimator, method), X[0])


def _apply_on_subsets(func, X):
    # apply function on the whole set and on mini batches
    result_full = func(X)
    n_features = X.shape[1]
    result_by_batch = [func(batch.reshape(1, n_features))
                       for batch in X]
    # func can output tuple (e.g. score_samples)
    if type(result_full) == tuple:
        result_full = result_full[0]
        result_by_batch = list(map(lambda x: x[0], result_by_batch))

    if sparse.issparse(result_full):
        result_full = result_full.A
        result_by_batch = [x.A for x in result_by_batch]
    return np.ravel(result_full), np.ravel(result_by_batch)


@ignore_warnings(category=(DeprecationWarning, FutureWarning))
def check_methods_subset_invariance(name, estimator_orig):
    # check that method gives invariant results if applied
    # on mini bathes or the whole set
    rnd = np.random.RandomState(0)
    X = 3 * rnd.uniform(size=(20, 3))
    X = pairwise_estimator_convert_X(X, estimator_orig)
    y = X[:, 0].astype(np.int)
    estimator = clone(estimator_orig)
    y = multioutput_estimator_convert_y_2d(estimator, y)

    if hasattr(estimator, "n_components"):
        estimator.n_components = 1
    if hasattr(estimator, "n_clusters"):
        estimator.n_clusters = 1

    set_random_state(estimator, 1)
    estimator.fit(X, y)

    for method in ["predict", "transform", "decision_function",
                   "score_samples", "predict_proba"]:

        msg = ("{method} of {name} is not invariant when applied "
               "to a subset.").format(method=method, name=name)
        # TODO remove cases when corrected
        if (name, method) in [('SVC', 'decision_function'),
                              ('NuSVC', 'decision_function'),
                              ('SparsePCA', 'transform'),
                              ('MiniBatchSparsePCA', 'transform'),
                              ('DummyClassifier', 'predict'),
                              ('BernoulliRBM', 'score_samples')]:
            raise SkipTest(msg)

        if hasattr(estimator, method):
            result_full, result_by_batch = _apply_on_subsets(
                getattr(estimator, method), X)
            assert_allclose(result_full, result_by_batch,
                            atol=1e-7, err_msg=msg)


@ignore_warnings
def check_fit2d_1sample(name, estimator_orig):
    # Check that fitting a 2d array with only one sample either works or
    # returns an informative message. The error message should either mention
    # the number of samples or the number of classes.
    rnd = np.random.RandomState(0)
    X = 3 * rnd.uniform(size=(1, 10))
    y = X[:, 0].astype(np.int)
    estimator = clone(estimator_orig)
    y = multioutput_estimator_convert_y_2d(estimator, y)

    if hasattr(estimator, "n_components"):
        estimator.n_components = 1
    if hasattr(estimator, "n_clusters"):
        estimator.n_clusters = 1

    set_random_state(estimator, 1)

    msgs = ["1 sample", "n_samples = 1", "n_samples=1", "one sample",
            "1 class", "one class"]

    try:
        estimator.fit(X, y)
    except ValueError as e:
        if all(msg not in repr(e) for msg in msgs):
            raise e


@ignore_warnings
def check_fit2d_1feature(name, estimator_orig):
    # check fitting a 2d array with only 1 feature either works or returns
    # informative message
    rnd = np.random.RandomState(0)
    X = 3 * rnd.uniform(size=(10, 1))
    X = pairwise_estimator_convert_X(X, estimator_orig)
    y = X[:, 0].astype(np.int)
    estimator = clone(estimator_orig)
    y = multioutput_estimator_convert_y_2d(estimator, y)

    if hasattr(estimator, "n_components"):
        estimator.n_components = 1
    if hasattr(estimator, "n_clusters"):
        estimator.n_clusters = 1
    # ensure two labels in subsample for RandomizedLogisticRegression
    if name == 'RandomizedLogisticRegression':
        estimator.sample_fraction = 1
    # ensure non skipped trials for RANSACRegressor
    if name == 'RANSACRegressor':
        estimator.residual_threshold = 0.5

    y = multioutput_estimator_convert_y_2d(estimator, y)
    set_random_state(estimator, 1)

    msgs = ["1 feature(s)", "n_features = 1", "n_features=1"]

    try:
        estimator.fit(X, y)
    except ValueError as e:
        if all(msg not in repr(e) for msg in msgs):
            raise e


@ignore_warnings
def check_fit1d(name, estimator_orig):
    # check fitting 1d X array raises a ValueError
    rnd = np.random.RandomState(0)
    X = 3 * rnd.uniform(size=(20))
    y = X.astype(np.int)
    estimator = clone(estimator_orig)
    tags = _safe_tags(estimator)
    if tags["no_validation"]:
        # FIXME this is a bit loose
        return
    y = multioutput_estimator_convert_y_2d(estimator, y)

    if hasattr(estimator, "n_components"):
        estimator.n_components = 1
    if hasattr(estimator, "n_clusters"):
        estimator.n_clusters = 1

    set_random_state(estimator, 1)
    assert_raises(ValueError, estimator.fit, X, y)


@ignore_warnings(category=(DeprecationWarning, FutureWarning))
def check_transformer_general(name, transformer, readonly_memmap=False):
    X, y = make_blobs(n_samples=30, centers=[[0, 0, 0], [1, 1, 1]],
                      random_state=0, n_features=2, cluster_std=0.1)
    X = StandardScaler().fit_transform(X)
    X -= X.min()

    if readonly_memmap:
        X, y = create_memmap_backed_data([X, y])

    _check_transformer(name, transformer, X, y)
    _check_transformer(name, transformer, X.tolist(), y.tolist())


@ignore_warnings(category=(DeprecationWarning, FutureWarning))
def check_transformer_data_not_an_array(name, transformer):
    X, y = make_blobs(n_samples=30, centers=[[0, 0, 0], [1, 1, 1]],
                      random_state=0, n_features=2, cluster_std=0.1)
    X = StandardScaler().fit_transform(X)
    # We need to make sure that we have non negative data, for things
    # like NMF
    X -= X.min() - .1
    this_X = NotAnArray(X)
    this_y = NotAnArray(np.asarray(y))
    _check_transformer(name, transformer, this_X, this_y)


@ignore_warnings(category=(DeprecationWarning, FutureWarning))
def check_transformers_unfitted(name, transformer):
    X, y = _boston_subset()

    transformer = clone(transformer)
    with assert_raises((AttributeError, ValueError), msg="The unfitted "
                       "transformer {} does not raise an error when "
                       "transform is called. Perhaps use "
                       "check_is_fitted in transform.".format(name)):
        transformer.transform(X)


def _check_transformer(name, transformer_orig, X, y):
    n_samples, n_features = np.asarray(X).shape
    transformer = clone(transformer_orig)
    set_random_state(transformer)

    # fit

    if name in CROSS_DECOMPOSITION:
        y_ = np.c_[y, y]
        y_[::2, 1] *= 2
    else:
        y_ = y

    transformer.fit(X, y_)
    # fit_transform method should work on non fitted estimator
    transformer_clone = clone(transformer)
    X_pred = transformer_clone.fit_transform(X, y=y_)

    if isinstance(X_pred, tuple):
        for x_pred in X_pred:
            assert_equal(x_pred.shape[0], n_samples)
    else:
        # check for consistent n_samples
        assert_equal(X_pred.shape[0], n_samples)

    if hasattr(transformer, 'transform'):
        if name in CROSS_DECOMPOSITION:
            X_pred2 = transformer.transform(X, y_)
            X_pred3 = transformer.fit_transform(X, y=y_)
        else:
            X_pred2 = transformer.transform(X)
            X_pred3 = transformer.fit_transform(X, y=y_)

        if _safe_tags(transformer_orig, 'non_deterministic'):
            msg = name + ' is non deterministic'
            raise SkipTest(msg)
        if isinstance(X_pred, tuple) and isinstance(X_pred2, tuple):
            for x_pred, x_pred2, x_pred3 in zip(X_pred, X_pred2, X_pred3):
                assert_allclose_dense_sparse(
                    x_pred, x_pred2, atol=1e-2,
                    err_msg="fit_transform and transform outcomes "
                            "not consistent in %s"
                    % transformer)
                assert_allclose_dense_sparse(
                    x_pred, x_pred3, atol=1e-2,
                    err_msg="consecutive fit_transform outcomes "
                            "not consistent in %s"
                    % transformer)
        else:
            assert_allclose_dense_sparse(
                X_pred, X_pred2,
                err_msg="fit_transform and transform outcomes "
                        "not consistent in %s"
                % transformer, atol=1e-2)
            assert_allclose_dense_sparse(
                X_pred, X_pred3, atol=1e-2,
                err_msg="consecutive fit_transform outcomes "
                        "not consistent in %s"
                % transformer)
            assert_equal(_num_samples(X_pred2), n_samples)
            assert_equal(_num_samples(X_pred3), n_samples)

        # raises error on malformed input for transform
        if hasattr(X, 'T') and not _safe_tags(transformer, "stateless"):
            # If it's not an array, it does not have a 'T' property
            with assert_raises(ValueError, msg="The transformer {} does "
                               "not raise an error when the number of "
                               "features in transform is different from"
                               " the number of features in "
                               "fit.".format(name)):
                transformer.transform(X.T)


@ignore_warnings
def check_pipeline_consistency(name, estimator_orig):
    if _safe_tags(estimator_orig, 'non_deterministic'):
        msg = name + ' is non deterministic'
        raise SkipTest(msg)

    # check that make_pipeline(est) gives same score as est
    X, y = make_blobs(n_samples=30, centers=[[0, 0, 0], [1, 1, 1]],
                      random_state=0, n_features=2, cluster_std=0.1)
    X -= X.min()
    X = pairwise_estimator_convert_X(X, estimator_orig, kernel=rbf_kernel)
    estimator = clone(estimator_orig)
    y = multioutput_estimator_convert_y_2d(estimator, y)
    set_random_state(estimator)
    pipeline = make_pipeline(estimator)
    estimator.fit(X, y)
    pipeline.fit(X, y)

    funcs = ["score", "fit_transform"]

    for func_name in funcs:
        func = getattr(estimator, func_name, None)
        if func is not None:
            func_pipeline = getattr(pipeline, func_name)
            result = func(X, y)
            result_pipe = func_pipeline(X, y)
            assert_allclose_dense_sparse(result, result_pipe)


@ignore_warnings
def check_fit_score_takes_y(name, estimator_orig):
    # check that all estimators accept an optional y
    # in fit and score so they can be used in pipelines
    rnd = np.random.RandomState(0)
    X = rnd.uniform(size=(10, 3))
    X = pairwise_estimator_convert_X(X, estimator_orig)
    y = np.arange(10) % 3
    estimator = clone(estimator_orig)
    y = multioutput_estimator_convert_y_2d(estimator, y)
    set_random_state(estimator)

    funcs = ["fit", "score", "partial_fit", "fit_predict", "fit_transform"]
    for func_name in funcs:
        func = getattr(estimator, func_name, None)
        if func is not None:
            func(X, y)
            args = [p.name for p in signature(func).parameters.values()]
            if args[0] == "self":
                # if_delegate_has_method makes methods into functions
                # with an explicit "self", so need to shift arguments
                args = args[1:]
            assert args[1] in ["y", "Y"], (
                    "Expected y or Y as second argument for method "
                    "%s of %s. Got arguments: %r."
                    % (func_name, type(estimator).__name__, args))


@ignore_warnings
def check_estimators_dtypes(name, estimator_orig):
    rnd = np.random.RandomState(0)
    X_train_32 = 3 * rnd.uniform(size=(20, 5)).astype(np.float32)
    X_train_32 = pairwise_estimator_convert_X(X_train_32, estimator_orig)
    X_train_64 = X_train_32.astype(np.float64)
    X_train_int_64 = X_train_32.astype(np.int64)
    X_train_int_32 = X_train_32.astype(np.int32)
    y = X_train_int_64[:, 0]
    y = multioutput_estimator_convert_y_2d(estimator_orig, y)

    methods = ["predict", "transform", "decision_function", "predict_proba"]

    for X_train in [X_train_32, X_train_64, X_train_int_64, X_train_int_32]:
        estimator = clone(estimator_orig)
        set_random_state(estimator, 1)
        estimator.fit(X_train, y)

        for method in methods:
            if hasattr(estimator, method):
                getattr(estimator, method)(X_train)


@ignore_warnings(category=(DeprecationWarning, FutureWarning))
def check_estimators_empty_data_messages(name, estimator_orig):
    e = clone(estimator_orig)
    set_random_state(e, 1)

    X_zero_samples = np.empty(0).reshape(0, 3)
    # The precise message can change depending on whether X or y is
    # validated first. Let us test the type of exception only:
    with assert_raises(ValueError, msg="The estimator {} does not"
                       " raise an error when an empty data is used "
                       "to train. Perhaps use "
                       "check_array in train.".format(name)):
        e.fit(X_zero_samples, [])

    X_zero_features = np.empty(0).reshape(3, 0)
    # the following y should be accepted by both classifiers and regressors
    # and ignored by unsupervised models
    y = multioutput_estimator_convert_y_2d(e, np.array([1, 0, 1]))
    msg = (r"0 feature\(s\) \(shape=\(3, 0\)\) while a minimum of \d* "
           "is required.")
    assert_raises_regex(ValueError, msg, e.fit, X_zero_features, y)


@ignore_warnings(category=DeprecationWarning)
def check_estimators_nan_inf(name, estimator_orig):
    # Checks that Estimator X's do not contain NaN or inf.
    rnd = np.random.RandomState(0)
    X_train_finite = pairwise_estimator_convert_X(rnd.uniform(size=(10, 3)),
                                                  estimator_orig)
    X_train_nan = rnd.uniform(size=(10, 3))
    X_train_nan[0, 0] = np.nan
    X_train_inf = rnd.uniform(size=(10, 3))
    X_train_inf[0, 0] = np.inf
    y = np.ones(10)
    y[:5] = 0
    y = multioutput_estimator_convert_y_2d(estimator_orig, y)
    error_string_fit = "Estimator doesn't check for NaN and inf in fit."
    error_string_predict = ("Estimator doesn't check for NaN and inf in"
                            " predict.")
    error_string_transform = ("Estimator doesn't check for NaN and inf in"
                              " transform.")
    for X_train in [X_train_nan, X_train_inf]:
        # catch deprecation warnings
        with ignore_warnings(category=(DeprecationWarning, FutureWarning)):
            estimator = clone(estimator_orig)
            set_random_state(estimator, 1)
            # try to fit
            try:
                estimator.fit(X_train, y)
            except ValueError as e:
                if 'inf' not in repr(e) and 'NaN' not in repr(e):
                    print(error_string_fit, estimator, e)
                    traceback.print_exc(file=sys.stdout)
                    raise e
            except Exception as exc:
                print(error_string_fit, estimator, exc)
                traceback.print_exc(file=sys.stdout)
                raise exc
            else:
                raise AssertionError(error_string_fit, estimator)
            # actually fit
            estimator.fit(X_train_finite, y)

            # predict
            if hasattr(estimator, "predict"):
                try:
                    estimator.predict(X_train)
                except ValueError as e:
                    if 'inf' not in repr(e) and 'NaN' not in repr(e):
                        print(error_string_predict, estimator, e)
                        traceback.print_exc(file=sys.stdout)
                        raise e
                except Exception as exc:
                    print(error_string_predict, estimator, exc)
                    traceback.print_exc(file=sys.stdout)
                else:
                    raise AssertionError(error_string_predict, estimator)

            # transform
            if hasattr(estimator, "transform"):
                try:
                    estimator.transform(X_train)
                except ValueError as e:
                    if 'inf' not in repr(e) and 'NaN' not in repr(e):
                        print(error_string_transform, estimator, e)
                        traceback.print_exc(file=sys.stdout)
                        raise e
                except Exception as exc:
                    print(error_string_transform, estimator, exc)
                    traceback.print_exc(file=sys.stdout)
                else:
                    raise AssertionError(error_string_transform, estimator)


@ignore_warnings
def check_estimators_pickle(name, estimator_orig):
    """Test that we can pickle all estimators"""
    check_methods = ["predict", "transform", "decision_function",
                     "predict_proba"]

    X, y = make_blobs(n_samples=30, centers=[[0, 0, 0], [1, 1, 1]],
                      random_state=0, n_features=2, cluster_std=0.1)

    # some estimators can't do features less than 0
    X -= X.min()
    X = pairwise_estimator_convert_X(X, estimator_orig, kernel=rbf_kernel)

    tags = _safe_tags(estimator_orig)
    # include NaN values when the estimator should deal with them
    if tags['allow_nan']:
        # set randomly 10 elements to np.nan
        rng = np.random.RandomState(42)
        mask = rng.choice(X.size, 10, replace=False)
        X.reshape(-1)[mask] = np.nan

    estimator = clone(estimator_orig)

    # some estimators only take multioutputs
    y = multioutput_estimator_convert_y_2d(estimator, y)

    set_random_state(estimator)
    estimator.fit(X, y)

    result = dict()
    for method in check_methods:
        if hasattr(estimator, method):
            result[method] = getattr(estimator, method)(X)

    # pickle and unpickle!
    pickled_estimator = pickle.dumps(estimator)
    if estimator.__module__.startswith('sklearn.'):
        assert b"version" in pickled_estimator
    unpickled_estimator = pickle.loads(pickled_estimator)

    result = dict()
    for method in check_methods:
        if hasattr(estimator, method):
            result[method] = getattr(estimator, method)(X)

    for method in result:
        unpickled_result = getattr(unpickled_estimator, method)(X)
        assert_allclose_dense_sparse(result[method], unpickled_result)


@ignore_warnings(category=(DeprecationWarning, FutureWarning))
def check_estimators_partial_fit_n_features(name, estimator_orig):
    # check if number of features changes between calls to partial_fit.
    if not hasattr(estimator_orig, 'partial_fit'):
        return
    estimator = clone(estimator_orig)
    X, y = make_blobs(n_samples=50, random_state=1)
    X -= X.min()

    try:
        if is_classifier(estimator):
            classes = np.unique(y)
            estimator.partial_fit(X, y, classes=classes)
        else:
            estimator.partial_fit(X, y)
    except NotImplementedError:
        return

    with assert_raises(ValueError,
                       msg="The estimator {} does not raise an"
                           " error when the number of features"
                           " changes between calls to "
                           "partial_fit.".format(name)):
        estimator.partial_fit(X[:, :-1], y)


@ignore_warnings(category=(DeprecationWarning, FutureWarning))
def check_clustering(name, clusterer_orig, readonly_memmap=False):
    clusterer = clone(clusterer_orig)
    X, y = make_blobs(n_samples=50, random_state=1)
    X, y = shuffle(X, y, random_state=7)
    X = StandardScaler().fit_transform(X)
    rng = np.random.RandomState(7)
    X_noise = np.concatenate([X, rng.uniform(low=-3, high=3, size=(5, 2))])

    if readonly_memmap:
        X, y, X_noise = create_memmap_backed_data([X, y, X_noise])

    n_samples, n_features = X.shape
    # catch deprecation and neighbors warnings
    if hasattr(clusterer, "n_clusters"):
        clusterer.set_params(n_clusters=3)
    set_random_state(clusterer)
    if name == 'AffinityPropagation':
        clusterer.set_params(preference=-100)
        clusterer.set_params(max_iter=100)

    # fit
    clusterer.fit(X)
    # with lists
    clusterer.fit(X.tolist())

    pred = clusterer.labels_
    assert_equal(pred.shape, (n_samples,))
    assert_greater(adjusted_rand_score(pred, y), 0.4)
    if _safe_tags(clusterer, 'non_deterministic'):
        return
    set_random_state(clusterer)
    with warnings.catch_warnings(record=True):
        pred2 = clusterer.fit_predict(X)
    assert_array_equal(pred, pred2)

    # fit_predict(X) and labels_ should be of type int
    assert_in(pred.dtype, [np.dtype('int32'), np.dtype('int64')])
    assert_in(pred2.dtype, [np.dtype('int32'), np.dtype('int64')])

    # Add noise to X to test the possible values of the labels
    labels = clusterer.fit_predict(X_noise)

    # There should be at least one sample in every cluster. Equivalently
    # labels_ should contain all the consecutive values between its
    # min and its max.
    labels_sorted = np.unique(labels)
    assert_array_equal(labels_sorted, np.arange(labels_sorted[0],
                                                labels_sorted[-1] + 1))

    # Labels are expected to start at 0 (no noise) or -1 (if noise)
    assert labels_sorted[0] in [0, -1]
    # Labels should be less than n_clusters - 1
    if hasattr(clusterer, 'n_clusters'):
        n_clusters = getattr(clusterer, 'n_clusters')
        assert_greater_equal(n_clusters - 1, labels_sorted[-1])
    # else labels should be less than max(labels_) which is necessarily true


@ignore_warnings(category=DeprecationWarning)
def check_clusterer_compute_labels_predict(name, clusterer_orig):
    """Check that predict is invariant of compute_labels"""
    X, y = make_blobs(n_samples=20, random_state=0)
    clusterer = clone(clusterer_orig)
    set_random_state(clusterer)

    if hasattr(clusterer, "compute_labels"):
        # MiniBatchKMeans
        X_pred1 = clusterer.fit(X).predict(X)
        clusterer.set_params(compute_labels=False)
        X_pred2 = clusterer.fit(X).predict(X)
        assert_array_equal(X_pred1, X_pred2)


@ignore_warnings(category=DeprecationWarning)
def check_classifiers_one_label(name, classifier_orig):
    error_string_fit = "Classifier can't train when only one class is present."
    error_string_predict = ("Classifier can't predict when only one class is "
                            "present.")
    rnd = np.random.RandomState(0)
    X_train = rnd.uniform(size=(10, 3))
    X_test = rnd.uniform(size=(10, 3))
    y = np.ones(10)
    # catch deprecation warnings
    with ignore_warnings(category=(DeprecationWarning, FutureWarning)):
        classifier = clone(classifier_orig)
        # try to fit
        try:
            classifier.fit(X_train, y)
        except ValueError as e:
            if 'class' not in repr(e):
                print(error_string_fit, classifier, e)
                traceback.print_exc(file=sys.stdout)
                raise e
            else:
                return
        except Exception as exc:
            print(error_string_fit, classifier, exc)
            traceback.print_exc(file=sys.stdout)
            raise exc
        # predict
        try:
            assert_array_equal(classifier.predict(X_test), y)
        except Exception as exc:
            print(error_string_predict, classifier, exc)
            raise exc


@ignore_warnings  # Warnings are raised by decision function
def check_classifiers_train(name, classifier_orig, readonly_memmap=False):
    X_m, y_m = make_blobs(n_samples=300, random_state=0)
    X_m, y_m = shuffle(X_m, y_m, random_state=7)
    X_m = StandardScaler().fit_transform(X_m)
    # generate binary problem from multi-class one
    y_b = y_m[y_m != 2]
    X_b = X_m[y_m != 2]
    tags = _safe_tags(classifier_orig)

    if name in ['BernoulliNB', 'MultinomialNB', 'ComplementNB']:
        X_m -= X_m.min()
        X_b -= X_b.min()

    if readonly_memmap:
        X_m, y_m, X_b, y_b = create_memmap_backed_data([X_m, y_m, X_b, y_b])

    for (X, y) in [(X_m, y_m), (X_b, y_b)]:
        classes = np.unique(y)
        n_classes = len(classes)
        n_samples, n_features = X.shape
        classifier = clone(classifier_orig)
        X = pairwise_estimator_convert_X(X, classifier)
        y = multioutput_estimator_convert_y_2d(classifier, y)

        set_random_state(classifier)
        # raises error on malformed input for fit
        if not tags["no_validation"]:
            with assert_raises(
                ValueError,
                msg="The classifier {} does not "
                    "raise an error when incorrect/malformed input "
                    "data for fit is passed. The number of training "
                    "examples is not the same as the number of labels. "
                    "Perhaps use check_X_y in fit.".format(name)):
                classifier.fit(X, y[:-1])

        # fit
        classifier.fit(X, y)
        # with lists
        classifier.fit(X.tolist(), y.tolist())
        assert hasattr(classifier, "classes_")
        y_pred = classifier.predict(X)

        assert_equal(y_pred.shape, (n_samples,))
        # training set performance
        if not tags['poor_score']:
            assert_greater(accuracy_score(y, y_pred), 0.83)

        # raises error on malformed input for predict
        msg_pairwise = (
            "The classifier {} does not raise an error when shape of X in "
            " {} is not equal to (n_test_samples, n_training_samples)")
        msg = ("The classifier {} does not raise an error when the number of "
               "features in {} is different from the number of features in "
               "fit.")

        if not tags["no_validation"]:
            if _is_pairwise(classifier):
                with assert_raises(ValueError,
                                   msg=msg_pairwise.format(name, "predict")):
                    classifier.predict(X.reshape(-1, 1))
            else:
                with assert_raises(ValueError,
                                   msg=msg.format(name, "predict")):
                    classifier.predict(X.T)
        if hasattr(classifier, "decision_function"):
            try:
                # decision_function agrees with predict
                decision = classifier.decision_function(X)
                if n_classes == 2:
                    if not tags["multioutput_only"]:
                        assert_equal(decision.shape, (n_samples,))
                    else:
                        assert_equal(decision.shape, (n_samples, 1))
                    dec_pred = (decision.ravel() > 0).astype(np.int)
                    assert_array_equal(dec_pred, y_pred)
                else:
                    assert_equal(decision.shape, (n_samples, n_classes))
                    assert_array_equal(np.argmax(decision, axis=1), y_pred)

                # raises error on malformed input for decision_function
                if not tags["no_validation"]:
                    if _is_pairwise(classifier):
                        with assert_raises(ValueError, msg=msg_pairwise.format(
                                name, "decision_function")):
                            classifier.decision_function(X.reshape(-1, 1))
                    else:
                        with assert_raises(ValueError, msg=msg.format(
                                name, "decision_function")):
                            classifier.decision_function(X.T)
            except NotImplementedError:
                pass

        if hasattr(classifier, "predict_proba"):
            # predict_proba agrees with predict
            y_prob = classifier.predict_proba(X)
            assert_equal(y_prob.shape, (n_samples, n_classes))
            assert_array_equal(np.argmax(y_prob, axis=1), y_pred)
            # check that probas for all classes sum to one
            assert_array_almost_equal(np.sum(y_prob, axis=1),
                                      np.ones(n_samples))
            if not tags["no_validation"]:
                # raises error on malformed input for predict_proba
                if _is_pairwise(classifier_orig):
                    with assert_raises(ValueError, msg=msg_pairwise.format(
                            name, "predict_proba")):
                        classifier.predict_proba(X.reshape(-1, 1))
                else:
                    with assert_raises(ValueError, msg=msg.format(
                            name, "predict_proba")):
                        classifier.predict_proba(X.T)
            if hasattr(classifier, "predict_log_proba"):
                # predict_log_proba is a transformation of predict_proba
                y_log_prob = classifier.predict_log_proba(X)
                assert_allclose(y_log_prob, np.log(y_prob), 8, atol=1e-9)
                assert_array_equal(np.argsort(y_log_prob), np.argsort(y_prob))


def check_outliers_train(name, estimator_orig, readonly_memmap=True):
    X, _ = make_blobs(n_samples=300, random_state=0)
    X = shuffle(X, random_state=7)

    if readonly_memmap:
        X = create_memmap_backed_data(X)

    n_samples, n_features = X.shape
    estimator = clone(estimator_orig)
    set_random_state(estimator)

    # fit
    estimator.fit(X)
    # with lists
    estimator.fit(X.tolist())

    y_pred = estimator.predict(X)
    assert y_pred.shape == (n_samples,)
    assert y_pred.dtype.kind == 'i'
    assert_array_equal(np.unique(y_pred), np.array([-1, 1]))

    decision = estimator.decision_function(X)
    assert decision.dtype == np.dtype('float')

    score = estimator.score_samples(X)
    assert score.dtype == np.dtype('float')

    # raises error on malformed input for predict
    assert_raises(ValueError, estimator.predict, X.T)

    # decision_function agrees with predict
    decision = estimator.decision_function(X)
    assert decision.shape == (n_samples,)
    dec_pred = (decision >= 0).astype(np.int)
    dec_pred[dec_pred == 0] = -1
    assert_array_equal(dec_pred, y_pred)

    # raises error on malformed input for decision_function
    assert_raises(ValueError, estimator.decision_function, X.T)

    # decision_function is a translation of score_samples
    y_scores = estimator.score_samples(X)
    assert y_scores.shape == (n_samples,)
    y_dec = y_scores - estimator.offset_
    assert_allclose(y_dec, decision)

    # raises error on malformed input for score_samples
    assert_raises(ValueError, estimator.score_samples, X.T)

    # contamination parameter (not for OneClassSVM which has the nu parameter)
    if (hasattr(estimator, 'contamination')
            and not hasattr(estimator, 'novelty')):
        # proportion of outliers equal to contamination parameter when not
        # set to 'auto'. This is true for the training set and cannot thus be
        # checked as follows for estimators with a novelty parameter such as
        # LocalOutlierFactor (tested in check_outliers_fit_predict)
        contamination = 0.1
        estimator.set_params(contamination=contamination)
        estimator.fit(X)
        y_pred = estimator.predict(X)
        assert_almost_equal(np.mean(y_pred != 1), contamination)

        # raises error when contamination is a scalar and not in [0,1]
        for contamination in [-0.5, 2.3]:
            estimator.set_params(contamination=contamination)
            assert_raises(ValueError, estimator.fit, X)


@ignore_warnings(category=(DeprecationWarning, FutureWarning))
def check_estimators_fit_returns_self(name, estimator_orig,
                                      readonly_memmap=False):
    """Check if self is returned when calling fit"""
    X, y = make_blobs(random_state=0, n_samples=9, n_features=4)
    # some want non-negative input
    X -= X.min()
    X = pairwise_estimator_convert_X(X, estimator_orig)

    estimator = clone(estimator_orig)
    y = multioutput_estimator_convert_y_2d(estimator, y)

    if readonly_memmap:
        X, y = create_memmap_backed_data([X, y])

    set_random_state(estimator)
    assert estimator.fit(X, y) is estimator


@ignore_warnings
def check_estimators_unfitted(name, estimator_orig):
    """Check that predict raises an exception in an unfitted estimator.

    Unfitted estimators should raise either AttributeError or ValueError.
    The specific exception type NotFittedError inherits from both and can
    therefore be adequately raised for that purpose.
    """

    # Common test for Regressors, Classifiers and Outlier detection estimators
    X, y = _boston_subset()

    estimator = clone(estimator_orig)

    msg = "fit"
    if hasattr(estimator, 'predict'):
        can_predict = False
        try:
            # some models can predict without fitting
            # like GaussianProcess regressors
            # in this case, we skip this test
            pred = estimator.predict(X)
            assert pred.shape[0] == X.shape[0]
            can_predict = True
        except ValueError:
            pass
        if can_predict:
            raise SkipTest(
                "{} can predict without fitting, skipping "
                "check_estimator_unfitted.".format(name))

        assert_raise_message((AttributeError, ValueError), msg,
                             estimator.predict, X)

    if hasattr(estimator, 'decision_function'):
        assert_raise_message((AttributeError, ValueError), msg,
                             estimator.decision_function, X)

    if hasattr(estimator, 'predict_proba'):
        assert_raise_message((AttributeError, ValueError), msg,
                             estimator.predict_proba, X)

    if hasattr(estimator, 'predict_log_proba'):
        assert_raise_message((AttributeError, ValueError), msg,
                             estimator.predict_log_proba, X)


@ignore_warnings(category=(DeprecationWarning, FutureWarning))
def check_supervised_y_2d(name, estimator_orig):
    if _safe_tags(estimator_orig, "multioutput_only"):
        # These only work on 2d, so this test makes no sense
        return
    rnd = np.random.RandomState(0)
    X = pairwise_estimator_convert_X(rnd.uniform(size=(10, 3)), estimator_orig)
    y = np.arange(10) % 3
    estimator = clone(estimator_orig)
    set_random_state(estimator)
    # fit
    estimator.fit(X, y)
    y_pred = estimator.predict(X)

    set_random_state(estimator)
    # Check that when a 2D y is given, a DataConversionWarning is
    # raised
    with warnings.catch_warnings(record=True) as w:
        warnings.simplefilter("always", DataConversionWarning)
        warnings.simplefilter("ignore", RuntimeWarning)
        estimator.fit(X, y[:, np.newaxis])
    y_pred_2d = estimator.predict(X)
    msg = "expected 1 DataConversionWarning, got: %s" % (
        ", ".join([str(w_x) for w_x in w]))
    if not _safe_tags(estimator, "multioutput"):
        # check that we warned if we don't support multi-output
        assert_greater(len(w), 0, msg)
        assert "DataConversionWarning('A column-vector y" \
               " was passed when a 1d array was expected" in msg
    assert_allclose(y_pred.ravel(), y_pred_2d.ravel())


@ignore_warnings
def check_classifiers_predictions(X, y, name, classifier_orig):
    classes = np.unique(y)
    classifier = clone(classifier_orig)
    if name == 'BernoulliNB':
        X = X > X.mean()
    set_random_state(classifier)

    classifier.fit(X, y)
    y_pred = classifier.predict(X)

    if hasattr(classifier, "decision_function"):
        decision = classifier.decision_function(X)
        assert isinstance(decision, np.ndarray)
        if len(classes) == 2:
            dec_pred = (decision.ravel() > 0).astype(np.int)
            dec_exp = classifier.classes_[dec_pred]
            assert_array_equal(dec_exp, y_pred,
                               err_msg="decision_function does not match "
                               "classifier for %r: expected '%s', got '%s'" %
                               (classifier, ", ".join(map(str, dec_exp)),
                                ", ".join(map(str, y_pred))))
        elif getattr(classifier, 'decision_function_shape', 'ovr') == 'ovr':
            decision_y = np.argmax(decision, axis=1).astype(int)
            y_exp = classifier.classes_[decision_y]
            assert_array_equal(y_exp, y_pred,
                               err_msg="decision_function does not match "
                               "classifier for %r: expected '%s', got '%s'" %
                               (classifier, ", ".join(map(str, y_exp)),
                                ", ".join(map(str, y_pred))))

    # training set performance
    if name != "ComplementNB":
        # This is a pathological data set for ComplementNB.
        # For some specific cases 'ComplementNB' predicts less classes
        # than expected
        assert_array_equal(np.unique(y), np.unique(y_pred))
    assert_array_equal(classes, classifier.classes_,
                       err_msg="Unexpected classes_ attribute for %r: "
                       "expected '%s', got '%s'" %
                       (classifier, ", ".join(map(str, classes)),
                        ", ".join(map(str, classifier.classes_))))


def choose_check_classifiers_labels(name, y, y_names):
    return y if name in ["LabelPropagation", "LabelSpreading"] else y_names


def check_classifiers_classes(name, classifier_orig):
    X_multiclass, y_multiclass = make_blobs(n_samples=30, random_state=0,
                                            cluster_std=0.1)
    X_multiclass, y_multiclass = shuffle(X_multiclass, y_multiclass,
                                         random_state=7)
    X_multiclass = StandardScaler().fit_transform(X_multiclass)
    # We need to make sure that we have non negative data, for things
    # like NMF
    X_multiclass -= X_multiclass.min() - .1

    X_binary = X_multiclass[y_multiclass != 2]
    y_binary = y_multiclass[y_multiclass != 2]

    X_multiclass = pairwise_estimator_convert_X(X_multiclass, classifier_orig)
    X_binary = pairwise_estimator_convert_X(X_binary, classifier_orig)

    labels_multiclass = ["one", "two", "three"]
    labels_binary = ["one", "two"]

    y_names_multiclass = np.take(labels_multiclass, y_multiclass)
    y_names_binary = np.take(labels_binary, y_binary)

    for X, y, y_names in [(X_multiclass, y_multiclass, y_names_multiclass),
                          (X_binary, y_binary, y_names_binary)]:
        for y_names_i in [y_names, y_names.astype('O')]:
            y_ = choose_check_classifiers_labels(name, y, y_names_i)
            check_classifiers_predictions(X, y_, name, classifier_orig)

    labels_binary = [-1, 1]
    y_names_binary = np.take(labels_binary, y_binary)
    y_binary = choose_check_classifiers_labels(name, y_binary, y_names_binary)
    check_classifiers_predictions(X_binary, y_binary, name, classifier_orig)


@ignore_warnings(category=(DeprecationWarning, FutureWarning))
def check_regressors_int(name, regressor_orig):
    X, _ = _boston_subset()
    X = pairwise_estimator_convert_X(X[:50], regressor_orig)
    rnd = np.random.RandomState(0)
    y = rnd.randint(3, size=X.shape[0])
    y = multioutput_estimator_convert_y_2d(regressor_orig, y)
    rnd = np.random.RandomState(0)
    # separate estimators to control random seeds
    regressor_1 = clone(regressor_orig)
    regressor_2 = clone(regressor_orig)
    set_random_state(regressor_1)
    set_random_state(regressor_2)

    if name in CROSS_DECOMPOSITION:
        y_ = np.vstack([y, 2 * y + rnd.randint(2, size=len(y))])
        y_ = y_.T
    else:
        y_ = y

    # fit
    regressor_1.fit(X, y_)
    pred1 = regressor_1.predict(X)
    regressor_2.fit(X, y_.astype(np.float))
    pred2 = regressor_2.predict(X)
    assert_allclose(pred1, pred2, atol=1e-2, err_msg=name)


@ignore_warnings(category=(DeprecationWarning, FutureWarning))
def check_regressors_train(name, regressor_orig, readonly_memmap=False):
    X, y = _boston_subset()
    X = pairwise_estimator_convert_X(X, regressor_orig)
    y = StandardScaler().fit_transform(y.reshape(-1, 1))  # X is already scaled
    y = y.ravel()
    regressor = clone(regressor_orig)
    y = multioutput_estimator_convert_y_2d(regressor, y)
    if name in CROSS_DECOMPOSITION:
        rnd = np.random.RandomState(0)
        y_ = np.vstack([y, 2 * y + rnd.randint(2, size=len(y))])
        y_ = y_.T
    else:
        y_ = y

    if readonly_memmap:
        X, y, y_ = create_memmap_backed_data([X, y, y_])

    if not hasattr(regressor, 'alphas') and hasattr(regressor, 'alpha'):
        # linear regressors need to set alpha, but not generalized CV ones
        regressor.alpha = 0.01
    if name == 'PassiveAggressiveRegressor':
        regressor.C = 0.01

    # raises error on malformed input for fit
    with assert_raises(ValueError, msg="The classifier {} does not"
                       " raise an error when incorrect/malformed input "
                       "data for fit is passed. The number of training "
                       "examples is not the same as the number of "
                       "labels. Perhaps use check_X_y in fit.".format(name)):
        regressor.fit(X, y[:-1])
    # fit
    set_random_state(regressor)
    regressor.fit(X, y_)
    regressor.fit(X.tolist(), y_.tolist())
    y_pred = regressor.predict(X)
    assert_equal(y_pred.shape, y_.shape)

    # TODO: find out why PLS and CCA fail. RANSAC is random
    # and furthermore assumes the presence of outliers, hence
    # skipped
    if not _safe_tags(regressor, "poor_score"):
        assert_greater(regressor.score(X, y_), 0.5)


@ignore_warnings
def check_regressors_no_decision_function(name, regressor_orig):
    # checks whether regressors have decision_function or predict_proba
    rng = np.random.RandomState(0)
    X = rng.normal(size=(10, 4))
    regressor = clone(regressor_orig)
    y = multioutput_estimator_convert_y_2d(regressor, X[:, 0])

    if hasattr(regressor, "n_components"):
        # FIXME CCA, PLS is not robust to rank 1 effects
        regressor.n_components = 1

    regressor.fit(X, y)
    funcs = ["decision_function", "predict_proba", "predict_log_proba"]
    for func_name in funcs:
        func = getattr(regressor, func_name, None)
        if func is None:
            # doesn't have function
            continue
        # has function. Should raise deprecation warning
        msg = func_name
        assert_warns_message(DeprecationWarning, msg, func, X)


@ignore_warnings(category=(DeprecationWarning, FutureWarning))
def check_class_weight_classifiers(name, classifier_orig):
    if name == "NuSVC":
        # the sparse version has a parameter that doesn't do anything
        raise SkipTest("Not testing NuSVC class weight as it is ignored.")
    if name.endswith("NB"):
        # NaiveBayes classifiers have a somewhat different interface.
        # FIXME SOON!
        raise SkipTest

    for n_centers in [2, 3]:
        # create a very noisy dataset
        X, y = make_blobs(centers=n_centers, random_state=0, cluster_std=20)
        X_train, X_test, y_train, y_test = train_test_split(X, y, test_size=.5,
                                                            random_state=0)

        # can't use gram_if_pairwise() here, setting up gram matrix manually
        if _is_pairwise(classifier_orig):
            X_test = rbf_kernel(X_test, X_train)
            X_train = rbf_kernel(X_train, X_train)

        n_centers = len(np.unique(y_train))

        if n_centers == 2:
            class_weight = {0: 1000, 1: 0.0001}
        else:
            class_weight = {0: 1000, 1: 0.0001, 2: 0.0001}

        classifier = clone(classifier_orig).set_params(
            class_weight=class_weight)
        if hasattr(classifier, "n_iter"):
            classifier.set_params(n_iter=100)
        if hasattr(classifier, "max_iter"):
            classifier.set_params(max_iter=1000)
        if hasattr(classifier, "min_weight_fraction_leaf"):
            classifier.set_params(min_weight_fraction_leaf=0.01)

        set_random_state(classifier)
        classifier.fit(X_train, y_train)
        y_pred = classifier.predict(X_test)
        # XXX: Generally can use 0.89 here. On Windows, LinearSVC gets
        #      0.88 (Issue #9111)
        assert_greater(np.mean(y_pred == 0), 0.87)


@ignore_warnings(category=(DeprecationWarning, FutureWarning))
def check_class_weight_balanced_classifiers(name, classifier_orig, X_train,
                                            y_train, X_test, y_test, weights):
    classifier = clone(classifier_orig)
    if hasattr(classifier, "n_iter"):
        classifier.set_params(n_iter=100)
    if hasattr(classifier, "max_iter"):
        classifier.set_params(max_iter=1000)

    set_random_state(classifier)
    classifier.fit(X_train, y_train)
    y_pred = classifier.predict(X_test)

    classifier.set_params(class_weight='balanced')
    classifier.fit(X_train, y_train)
    y_pred_balanced = classifier.predict(X_test)
    assert_greater(f1_score(y_test, y_pred_balanced, average='weighted'),
                   f1_score(y_test, y_pred, average='weighted'))


@ignore_warnings(category=(DeprecationWarning, FutureWarning))
def check_class_weight_balanced_linear_classifier(name, Classifier):
    """Test class weights with non-contiguous class labels."""
    # this is run on classes, not instances, though this should be changed
    X = np.array([[-1.0, -1.0], [-1.0, 0], [-.8, -1.0],
                  [1.0, 1.0], [1.0, 0.0]])
    y = np.array([1, 1, 1, -1, -1])

    classifier = Classifier()

    if hasattr(classifier, "n_iter"):
        # This is a very small dataset, default n_iter are likely to prevent
        # convergence
        classifier.set_params(n_iter=1000)
    if hasattr(classifier, "max_iter"):
        classifier.set_params(max_iter=1000)
    set_random_state(classifier)

    # Let the model compute the class frequencies
    classifier.set_params(class_weight='balanced')
    coef_balanced = classifier.fit(X, y).coef_.copy()

    # Count each label occurrence to reweight manually
    n_samples = len(y)
    n_classes = float(len(np.unique(y)))

    class_weight = {1: n_samples / (np.sum(y == 1) * n_classes),
                    -1: n_samples / (np.sum(y == -1) * n_classes)}
    classifier.set_params(class_weight=class_weight)
    coef_manual = classifier.fit(X, y).coef_.copy()

    assert_allclose(coef_balanced, coef_manual)


@ignore_warnings(category=(DeprecationWarning, FutureWarning))
def check_estimators_overwrite_params(name, estimator_orig):
    X, y = make_blobs(random_state=0, n_samples=9)
    # some want non-negative input
    X -= X.min()
    X = pairwise_estimator_convert_X(X, estimator_orig, kernel=rbf_kernel)
    estimator = clone(estimator_orig)
    y = multioutput_estimator_convert_y_2d(estimator, y)

    set_random_state(estimator)

    # Make a physical copy of the original estimator parameters before fitting.
    params = estimator.get_params()
    original_params = deepcopy(params)

    # Fit the model
    estimator.fit(X, y)

    # Compare the state of the model parameters with the original parameters
    new_params = estimator.get_params()
    for param_name, original_value in original_params.items():
        new_value = new_params[param_name]

        # We should never change or mutate the internal state of input
        # parameters by default. To check this we use the joblib.hash function
        # that introspects recursively any subobjects to compute a checksum.
        # The only exception to this rule of immutable constructor parameters
        # is possible RandomState instance but in this check we explicitly
        # fixed the random_state params recursively to be integer seeds.
        assert_equal(_joblib.hash(new_value), _joblib.hash(original_value),
                     "Estimator %s should not change or mutate "
                     " the parameter %s from %s to %s during fit."
                     % (name, param_name, original_value, new_value))


def check_no_attributes_set_in_init(name, estimator):
    """Check setting during init. """

    if hasattr(type(estimator).__init__, "deprecated_original"):
        return

    init_params = _get_args(type(estimator).__init__)
    if IS_PYPY:
        # __init__ signature has additional objects in PyPy
        for key in ['obj']:
            if key in init_params:
                init_params.remove(key)
    parents_init_params = [param for params_parent in
                           (_get_args(parent) for parent in
                            type(estimator).__mro__)
                           for param in params_parent]

    # Test for no setting apart from parameters during init
    invalid_attr = (set(vars(estimator)) - set(init_params)
                    - set(parents_init_params))
    assert not invalid_attr, (
            "Estimator %s should not set any attribute apart"
            " from parameters during init. Found attributes %s."
            % (name, sorted(invalid_attr)))
    # Ensure that each parameter is set in init
    invalid_attr = set(init_params) - set(vars(estimator)) - {"self"}
    assert not invalid_attr, (
            "Estimator %s should store all parameters"
            " as an attribute during init. Did not find "
            "attributes %s."
            % (name, sorted(invalid_attr)))


@ignore_warnings(category=(DeprecationWarning, FutureWarning))
def check_sparsify_coefficients(name, estimator_orig):
    X = np.array([[-2, -1], [-1, -1], [-1, -2], [1, 1], [1, 2], [2, 1],
                  [-1, -2], [2, 2], [-2, -2]])
    y = [1, 1, 1, 2, 2, 2, 3, 3, 3]
    est = clone(estimator_orig)

    est.fit(X, y)
    pred_orig = est.predict(X)

    # test sparsify with dense inputs
    est.sparsify()
    assert sparse.issparse(est.coef_)
    pred = est.predict(X)
    assert_array_equal(pred, pred_orig)

    # pickle and unpickle with sparse coef_
    est = pickle.loads(pickle.dumps(est))
    assert sparse.issparse(est.coef_)
    pred = est.predict(X)
    assert_array_equal(pred, pred_orig)


@ignore_warnings(category=DeprecationWarning)
def check_classifier_two_data_types(name, estimator_orig):
    X = np.array([[3, 0], [0, 1], [0, 2], [1, 1], [1, 2], [2, 1]])
    X = pairwise_estimator_convert_X(X, estimator_orig)
    y = [1, 1, 1, 2, 2, 2]
    y = multioutput_estimator_convert_y_2d(estimator_orig, y)
    for obj_type in ["NotAnArray", "PandasDataframe"]:
        check_estimators_two_data_types(name, estimator_orig, X, y, obj_type)


@ignore_warnings(category=DeprecationWarning)
def check_regressor_two_data_types(name, estimator_orig):
    X, y = _boston_subset(n_samples=50)
    X = pairwise_estimator_convert_X(X, estimator_orig)
    y = multioutput_estimator_convert_y_2d(estimator_orig, y)
    for obj_type in ["NotAnArray", "PandasDataframe"]:
        check_estimators_two_data_types(name, estimator_orig, X, y, obj_type)


@ignore_warnings(category=(DeprecationWarning, FutureWarning))
def check_estimators_two_data_types(name, estimator_orig, X, y, obj_type):
    if name in CROSS_DECOMPOSITION:
        raise SkipTest("Skipping check_estimators_data_not_an_array "
                       "for cross decomposition module as estimators "
                       "are not deterministic.")
    # separate estimators to control random seeds
    estimator_1 = clone(estimator_orig)
    estimator_2 = clone(estimator_orig)
    set_random_state(estimator_1)
    set_random_state(estimator_2)

    if obj_type not in ["NotAnArray", 'PandasDataframe']:
        raise ValueError("Data type {0} not supported".format(obj_type))

    if obj_type == "NotAnArray":
        y_ = NotAnArray(np.asarray(y))
        X_ = NotAnArray(np.asarray(X))
    else:
        try:
            import pandas as pd
            y_ = np.asarray(y)
            if y_.ndim == 1:
                y_ = pd.Series(y_)
            else:
                y_ = pd.DataFrame(y_)
            X_ = pd.DataFrame(np.asarray(X))

        except ImportError:
            raise SkipTest("pandas is not installed: not checking estimators "
                           "for pandas objects.")

    # fit
    estimator_1.fit(X_, y_)
    pred1 = estimator_1.predict(X_)
    estimator_2.fit(X, y)
    pred2 = estimator_2.predict(X)
    assert_allclose(pred1, pred2, atol=1e-2, err_msg=name)


def check_parameters_default_constructible(name, Estimator):
    # this check works on classes, not instances
    # test default-constructibility
    # get rid of deprecation warnings
    with ignore_warnings(category=(DeprecationWarning, FutureWarning)):
        required_parameters = getattr(Estimator, "_required_parameters", [])
        if required_parameters:
            if required_parameters in (["base_estimator"], ["estimator"]):
                if issubclass(Estimator, RegressorMixin):
                    estimator = Estimator(Ridge())
                else:
                    estimator = Estimator(LinearDiscriminantAnalysis())
            else:
                raise SkipTest("Can't instantiate estimator {} which"
                               " requires parameters {}".format(
                                   name, required_parameters))
        else:
            estimator = Estimator()
        # test cloning
        clone(estimator)
        # test __repr__
        repr(estimator)
        # test that set_params returns self
        assert estimator.set_params() is estimator

        # test if init does nothing but set parameters
        # this is important for grid_search etc.
        # We get the default parameters from init and then
        # compare these against the actual values of the attributes.

        # this comes from getattr. Gets rid of deprecation decorator.
        init = getattr(estimator.__init__, 'deprecated_original',
                       estimator.__init__)

        try:
            def param_filter(p):
                """Identify hyper parameters of an estimator"""
                return (p.name != 'self' and
                        p.kind != p.VAR_KEYWORD and
                        p.kind != p.VAR_POSITIONAL)

            init_params = [p for p in signature(init).parameters.values()
                           if param_filter(p)]

        except (TypeError, ValueError):
            # init is not a python function.
            # true for mixins
            return
        params = estimator.get_params()
        if required_parameters == ["estimator"]:
            # they can need a non-default argument
            init_params = init_params[1:]

        for init_param in init_params:
            assert_not_equal(init_param.default, init_param.empty,
                             "parameter %s for %s has no default value"
                             % (init_param.name, type(estimator).__name__))
            if type(init_param.default) is type:
                assert_in(init_param.default, [np.float64, np.int64])
            else:
                assert_in(type(init_param.default),
                          [str, int, float, bool, tuple, type(None),
                           np.float64, types.FunctionType, _joblib.Memory])
            if init_param.name not in params.keys():
                # deprecated parameter, not in get_params
                assert init_param.default is None
                continue

            if (issubclass(Estimator, BaseSGD) and
                    init_param.name in ['tol', 'max_iter']):
                # To remove in 0.21, when they get their future default values
                continue

            param_value = params[init_param.name]
            if isinstance(param_value, np.ndarray):
                assert_array_equal(param_value, init_param.default)
            else:
                if is_scalar_nan(param_value):
                    # Allows to set default parameters to np.nan
                    assert param_value is init_param.default, init_param.name
                else:
                    assert param_value == init_param.default, init_param.name


def multioutput_estimator_convert_y_2d(estimator, y):
    # Estimators in mono_output_task_error raise ValueError if y is of 1-D
    # Convert into a 2-D y for those estimators.
    if _safe_tags(estimator, "multioutput_only"):
        return np.reshape(y, (-1, 1))
    return y


@ignore_warnings(category=(DeprecationWarning, FutureWarning))
def check_non_transformer_estimators_n_iter(name, estimator_orig):
    # Test that estimators that are not transformers with a parameter
    # max_iter, return the attribute of n_iter_ at least 1.

    # These models are dependent on external solvers like
    # libsvm and accessing the iter parameter is non-trivial.
    not_run_check_n_iter = ['Ridge', 'SVR', 'NuSVR', 'NuSVC',
                            'RidgeClassifier', 'SVC', 'RandomizedLasso',
                            'LogisticRegressionCV', 'LinearSVC',
                            'LogisticRegression']

    # Tested in test_transformer_n_iter
    not_run_check_n_iter += CROSS_DECOMPOSITION
    if name in not_run_check_n_iter:
        return

    # LassoLars stops early for the default alpha=1.0 the iris dataset.
    if name == 'LassoLars':
        estimator = clone(estimator_orig).set_params(alpha=0.)
    else:
        estimator = clone(estimator_orig)
    if hasattr(estimator, 'max_iter'):
        iris = load_iris()
        X, y_ = iris.data, iris.target
        y_ = multioutput_estimator_convert_y_2d(estimator, y_)

        set_random_state(estimator, 0)
        if name == 'AffinityPropagation':
            estimator.fit(X)
        else:
            estimator.fit(X, y_)

        assert estimator.n_iter_ >= 1


@ignore_warnings(category=(DeprecationWarning, FutureWarning))
def check_transformer_n_iter(name, estimator_orig):
    # Test that transformers with a parameter max_iter, return the
    # attribute of n_iter_ at least 1.
    estimator = clone(estimator_orig)
    if hasattr(estimator, "max_iter"):
        if name in CROSS_DECOMPOSITION:
            # Check using default data
            X = [[0., 0., 1.], [1., 0., 0.], [2., 2., 2.], [2., 5., 4.]]
            y_ = [[0.1, -0.2], [0.9, 1.1], [0.1, -0.5], [0.3, -0.2]]

        else:
            X, y_ = make_blobs(n_samples=30, centers=[[0, 0, 0], [1, 1, 1]],
                               random_state=0, n_features=2, cluster_std=0.1)
            X -= X.min() - 0.1
        set_random_state(estimator, 0)
        estimator.fit(X, y_)

        # These return a n_iter per component.
        if name in CROSS_DECOMPOSITION:
            for iter_ in estimator.n_iter_:
                assert_greater_equal(iter_, 1)
        else:
            assert_greater_equal(estimator.n_iter_, 1)


@ignore_warnings(category=(DeprecationWarning, FutureWarning))
def check_get_params_invariance(name, estimator_orig):
    # Checks if get_params(deep=False) is a subset of get_params(deep=True)
    e = clone(estimator_orig)

    shallow_params = e.get_params(deep=False)
    deep_params = e.get_params(deep=True)

    assert all(item in deep_params.items() for item in
               shallow_params.items())


@ignore_warnings(category=(DeprecationWarning, FutureWarning))
def check_set_params(name, estimator_orig):
    # Check that get_params() returns the same thing
    # before and after set_params() with some fuzz
    estimator = clone(estimator_orig)

    orig_params = estimator.get_params(deep=False)
    msg = ("get_params result does not match what was passed to set_params")

    estimator.set_params(**orig_params)
    curr_params = estimator.get_params(deep=False)
    assert_equal(set(orig_params.keys()), set(curr_params.keys()), msg)
    for k, v in curr_params.items():
        assert orig_params[k] is v, msg

    # some fuzz values
    test_values = [-np.inf, np.inf, None]

    test_params = deepcopy(orig_params)
    for param_name in orig_params.keys():
        default_value = orig_params[param_name]
        for value in test_values:
            test_params[param_name] = value
            try:
                estimator.set_params(**test_params)
            except (TypeError, ValueError) as e:
                e_type = e.__class__.__name__
                # Exception occurred, possibly parameter validation
                warnings.warn("{0} occurred during set_params of param {1} on "
                              "{2}. It is recommended to delay parameter "
                              "validation until fit.".format(e_type,
                                                             param_name,
                                                             name))

                change_warning_msg = "Estimator's parameters changed after " \
                                     "set_params raised {}".format(e_type)
                params_before_exception = curr_params
                curr_params = estimator.get_params(deep=False)
                try:
                    assert_equal(set(params_before_exception.keys()),
                                 set(curr_params.keys()))
                    for k, v in curr_params.items():
                        assert params_before_exception[k] is v
                except AssertionError:
                    warnings.warn(change_warning_msg)
            else:
                curr_params = estimator.get_params(deep=False)
                assert_equal(set(test_params.keys()),
                             set(curr_params.keys()),
                             msg)
                for k, v in curr_params.items():
                    assert test_params[k] is v, msg
        test_params[param_name] = default_value


@ignore_warnings(category=(DeprecationWarning, FutureWarning))
def check_classifiers_regression_target(name, estimator_orig):
    # Check if classifier throws an exception when fed regression targets

    boston = load_boston()
    X, y = boston.data, boston.target
    e = clone(estimator_orig)
    msg = 'Unknown label type: '
    if not _safe_tags(e, "no_validation"):
        assert_raises_regex(ValueError, msg, e.fit, X, y)


@ignore_warnings(category=(DeprecationWarning, FutureWarning))
def check_decision_proba_consistency(name, estimator_orig):
    # Check whether an estimator having both decision_function and
    # predict_proba methods has outputs with perfect rank correlation.

    centers = [(2, 2), (4, 4)]
    X, y = make_blobs(n_samples=100, random_state=0, n_features=4,
                      centers=centers, cluster_std=1.0, shuffle=True)
    X_test = np.random.randn(20, 2) + 4
    estimator = clone(estimator_orig)

    if (hasattr(estimator, "decision_function") and
            hasattr(estimator, "predict_proba")):

        estimator.fit(X, y)
        a = estimator.predict_proba(X_test)[:, 1]
        b = estimator.decision_function(X_test)
        assert_array_equal(rankdata(a), rankdata(b))


def check_outliers_fit_predict(name, estimator_orig):
    # Check fit_predict for outlier detectors.

    X, _ = make_blobs(n_samples=300, random_state=0)
    X = shuffle(X, random_state=7)
    n_samples, n_features = X.shape
    estimator = clone(estimator_orig)

    set_random_state(estimator)

    y_pred = estimator.fit_predict(X)
    assert y_pred.shape == (n_samples,)
    assert y_pred.dtype.kind == 'i'
    assert_array_equal(np.unique(y_pred), np.array([-1, 1]))

    # check fit_predict = fit.predict when the estimator has both a predict and
    # a fit_predict method. recall that it is already assumed here that the
    # estimator has a fit_predict method
    if hasattr(estimator, 'predict'):
        y_pred_2 = estimator.fit(X).predict(X)
        assert_array_equal(y_pred, y_pred_2)

    if hasattr(estimator, "contamination"):
        # proportion of outliers equal to contamination parameter when not
        # set to 'auto'
        contamination = 0.1
        estimator.set_params(contamination=contamination)
        y_pred = estimator.fit_predict(X)
        assert_almost_equal(np.mean(y_pred != 1), contamination)

        # raises error when contamination is a scalar and not in [0,1]
        for contamination in [-0.5, 2.3]:
            estimator.set_params(contamination=contamination)
            assert_raises(ValueError, estimator.fit_predict, X)


def check_fit_idempotent(name, estimator_orig):
    # Check that est.fit(X) is the same as est.fit(X).fit(X). Ideally we would
    # check that the estimated parameters during training (e.g. coefs_) are
    # the same, but having a universal comparison function for those
    # attributes is difficult and full of edge cases. So instead we check that
    # predict(), predict_proba(), decision_function() and transform() return
    # the same results.

    check_methods = ["predict", "transform", "decision_function",
                     "predict_proba"]
    rng = np.random.RandomState(0)

    estimator = clone(estimator_orig)
    set_random_state(estimator)
    if 'warm_start' in estimator.get_params().keys():
        estimator.set_params(warm_start=False)

    n_samples = 100
    X = rng.normal(loc=100, size=(n_samples, 2))
    X = pairwise_estimator_convert_X(X, estimator)
    if is_regressor(estimator_orig):
        y = rng.normal(size=n_samples)
    else:
        y = rng.randint(low=0, high=2, size=n_samples)
    y = multioutput_estimator_convert_y_2d(estimator, y)

    train, test = next(ShuffleSplit(test_size=.2, random_state=rng).split(X))
    X_train, y_train = _safe_split(estimator, X, y, train)
    X_test, y_test = _safe_split(estimator, X, y, test, train)

    # Fit for the first time
    estimator.fit(X_train, y_train)

    result = {method: getattr(estimator, method)(X_test)
              for method in check_methods
              if hasattr(estimator, method)}

    # Fit again
    estimator.fit(X_train, y_train)

    for method in check_methods:
        if hasattr(estimator, method):
            new_result = getattr(estimator, method)(X_test)
            assert_allclose_dense_sparse(result[method], new_result)<|MERGE_RESOLUTION|>--- conflicted
+++ resolved
@@ -115,15 +115,10 @@
 
 
 def _yield_classifier_checks(name, classifier):
-<<<<<<< HEAD
+    tags = _safe_tags(classifier)
+
     # test classifiers can handle non-array data and pandas objects
     yield check_classifier_two_data_types
-=======
-    tags = _safe_tags(classifier)
-
-    # test classifiers can handle non-array data
-    yield check_classifier_data_not_an_array
->>>>>>> 314686a6
     # test classifiers trained on a single label always return this label
     yield check_classifiers_one_label
     yield check_classifiers_classes

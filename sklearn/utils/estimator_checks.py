--- conflicted
+++ resolved
@@ -84,6 +84,8 @@
 
 
 def _yield_api_checks(estimator):
+    yield check_estimator_cloneable
+    yield check_estimator_repr
     yield check_no_attributes_set_in_init
     yield check_fit_score_takes_y
     yield check_estimators_overwrite_params
@@ -93,12 +95,6 @@
     name = estimator.__class__.__name__
     tags = _safe_tags(estimator)
 
-<<<<<<< HEAD
-    yield check_estimator_cloneable
-    yield check_estimator_repr
-    yield check_no_attributes_set_in_init
-=======
->>>>>>> d4607866
     yield check_estimators_dtypes
     if has_fit_parameter(estimator, "sample_weight"):
         yield check_sample_weights_pandas_series

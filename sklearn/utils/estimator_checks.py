--- conflicted
+++ resolved
@@ -20,10 +20,6 @@
     clone,
     is_classifier,
     is_outlier_detector,
-<<<<<<< HEAD
-    RegressorMixin,
-    BaseEstimator,
-=======
     is_regressor,
 )
 from ..datasets import (
@@ -41,7 +37,6 @@
     RANSACRegressor,
     Ridge,
     SGDRegressor,
->>>>>>> 876c235d
 )
 from ..metrics import accuracy_score, adjusted_rand_score, f1_score
 from ..metrics.pairwise import linear_kernel, pairwise_distances, rbf_kernel
@@ -59,17 +54,8 @@
 )
 from ..utils.fixes import parse_version, sp_version
 from ..utils.validation import check_is_fitted
-<<<<<<< HEAD
-from ..utils._param_validation import make_constraint
-from ..utils._param_validation import generate_invalid_param_val
-from ..utils._param_validation import InvalidParameterError
-from ..utils._param_validation import validate_params
-
-from . import shuffle
-=======
 from . import IS_PYPY, is_scalar_nan, shuffle
-from ._param_validation import Interval
->>>>>>> 876c235d
+from ._param_validation import Interval, validate_params
 from ._tags import (
     _DEFAULT_TAGS,
     _safe_tags,
@@ -576,9 +562,10 @@
 
 @validate_params(
     {
-        "estimator": [BaseEstimator, None],
+        "estimator": "no_validation",
         "generate_only": ["boolean"],
-    }
+    },
+    prefer_skip_nested_validation=True,
 )
 def check_estimator(estimator=None, generate_only=False):
     """Check if estimator adheres to scikit-learn conventions.
@@ -627,6 +614,13 @@
     parametrize_with_checks : Pytest specific decorator for parametrizing estimator
         checks.
     """
+    if isinstance(estimator, type):
+        msg = (
+            "Passing a class was deprecated in version 0.23 and isn't supported anymore"
+            " from 0.24. Please pass an instance instead."
+        )
+        raise TypeError(msg)
+
     name = type(estimator).__name__
 
     def checks_generator():

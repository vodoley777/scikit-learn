--- conflicted
+++ resolved
@@ -3089,7 +3089,6 @@
             warnings.warn(warning_msg, FutureWarning)
 
 
-<<<<<<< HEAD
 def check_dataframe_column_names_consistency(name, estimator_orig):
     try:
         import pandas as pd
@@ -3163,9 +3162,8 @@
             continue
         # TODO In 0.26, this will be an error.
         assert_warns_message(FutureWarning, expected_msg, func, X_bad)
-=======
+
 # set of checks that are completely strict, i.e. they have no non-strict part
 _FULLY_STRICT_CHECKS = set([
     'check_n_features_in',
-])
->>>>>>> 3254e98a
+])
--- conflicted
+++ resolved
@@ -2599,15 +2599,10 @@
 
 
 @ignore_warnings(category=FutureWarning)
-<<<<<<< HEAD
 def check_no_attributes_set_in_init(name, estimator_orig, api_only=False):
     # Check that:
     # - init does not set any attribute apart from the parameters
     # - all parameters of init are set as attributes
-    estimator = clone(estimator_orig)
-=======
-def check_no_attributes_set_in_init(name, estimator_orig, strict_mode=True):
-    """Check setting during init."""
     try:
         # Clone fails if the estimator does not store
         # all parameters as an attribute during init
@@ -2616,7 +2611,6 @@
         raise AttributeError(f"Estimator {name} should store all "
                              "parameters as an attribute during init.")
 
->>>>>>> aad22231
     if hasattr(type(estimator).__init__, "deprecated_original"):
         return
 

import types
import warnings
import pickle
import re
from copy import deepcopy
from functools import partial, wraps
from inspect import signature

import numpy as np
from scipy import sparse
from scipy.stats import rankdata
import joblib

from . import IS_PYPY
from .. import config_context
from ._testing import _get_args
from ._testing import assert_raise_message
from ._testing import assert_array_equal
from ._testing import assert_array_almost_equal
from ._testing import assert_allclose
from ._testing import assert_allclose_dense_sparse
from ._testing import assert_array_less
from ._testing import set_random_state
from ._testing import SkipTest
from ._testing import ignore_warnings
from ._testing import create_memmap_backed_data
from ._testing import raises
from . import is_scalar_nan

from ..linear_model import LinearRegression
from ..linear_model import LogisticRegression
from ..linear_model import RANSACRegressor
from ..linear_model import Ridge

from ..base import (
    clone,
    ClusterMixin,
    is_classifier,
    is_regressor,
    is_outlier_detector,
    RegressorMixin,
    _is_pairwise,
)

from ..metrics import accuracy_score, adjusted_rand_score, f1_score
from ..random_projection import BaseRandomProjection
from ..feature_selection import SelectKBest
from ..pipeline import make_pipeline
from ..exceptions import DataConversionWarning
from ..exceptions import NotFittedError
from ..exceptions import SkipTestWarning
from ..model_selection import train_test_split
from ..model_selection import ShuffleSplit
from ..model_selection._validation import _safe_split
from ..metrics.pairwise import rbf_kernel, linear_kernel, pairwise_distances
from ..utils.validation import check_is_fitted

from . import shuffle
from ._tags import (
    _DEFAULT_TAGS,
    _safe_tags,
)
from .validation import has_fit_parameter, _num_samples
from ..preprocessing import StandardScaler
from ..preprocessing import scale
from ..datasets import (
    load_iris,
    make_blobs,
    make_multilabel_classification,
    make_regression,
)

REGRESSION_DATASET = None
CROSS_DECOMPOSITION = ["PLSCanonical", "PLSRegression", "CCA", "PLSSVD"]


def _yield_checks(estimator):
    name = estimator.__class__.__name__
    tags = _safe_tags(estimator)
    pairwise = _is_pairwise(estimator)

    yield check_no_attributes_set_in_init
    yield check_estimators_dtypes
    yield check_fit_score_takes_y
    if has_fit_parameter(estimator, "sample_weight"):
        yield check_sample_weights_pandas_series
        yield check_sample_weights_not_an_array
        yield check_sample_weights_list
        if not pairwise:
            # We skip pairwise because the data is not pairwise
            yield check_sample_weights_shape
            yield check_sample_weights_not_overwritten
            yield partial(check_sample_weights_invariance, kind="ones")
            yield partial(check_sample_weights_invariance, kind="zeros")
    yield check_estimators_fit_returns_self
    yield partial(check_estimators_fit_returns_self, readonly_memmap=True)

    # Check that all estimator yield informative messages when
    # trained on empty datasets
    if not tags["no_validation"]:
        yield check_complex_data
        yield check_dtype_object
        yield check_estimators_empty_data_messages

    if name not in CROSS_DECOMPOSITION:
        # cross-decomposition's "transform" returns X and Y
        yield check_pipeline_consistency

    if not tags["allow_nan"] and not tags["no_validation"]:
        # Test that all estimators check their input for NaN's and infs
        yield check_estimators_nan_inf

    if pairwise:
        # Check that pairwise estimator throws error on non-square input
        yield check_nonsquare_error

    yield check_estimators_overwrite_params
    if hasattr(estimator, "sparsify"):
        yield check_sparsify_coefficients

    yield check_estimator_sparse_data

    # Test that estimators can be pickled, and once pickled
    # give the same answer as before.
    yield check_estimators_pickle

    yield check_estimator_get_tags_default_keys


def _yield_classifier_checks(classifier):
    tags = _safe_tags(classifier)

    # test classifiers can handle non-array data and pandas objects
    yield check_classifier_data_not_an_array
    # test classifiers trained on a single label always return this label
    yield check_classifiers_one_label
    yield check_classifiers_classes
    yield check_estimators_partial_fit_n_features
    if tags["multioutput"]:
        yield check_classifier_multioutput
    # basic consistency testing
    yield check_classifiers_train
    yield partial(check_classifiers_train, readonly_memmap=True)
    yield partial(check_classifiers_train, readonly_memmap=True, X_dtype="float32")
    yield check_classifiers_regression_target
    if tags["multilabel"]:
        yield check_classifiers_multilabel_representation_invariance
        yield check_classifiers_multilabel_output_format_predict
        yield check_classifiers_multilabel_output_format_predict_proba
        yield check_classifiers_multilabel_output_format_decision_function
    if not tags["no_validation"]:
        yield check_supervised_y_no_nan
        if not tags["multioutput_only"]:
            yield check_supervised_y_2d
    if tags["requires_fit"]:
        yield check_estimators_unfitted
    if "class_weight" in classifier.get_params().keys():
        yield check_class_weight_classifiers

    yield check_non_transformer_estimators_n_iter
    # test if predict_proba is a monotonic transformation of decision_function
    yield check_decision_proba_consistency


@ignore_warnings(category=FutureWarning)
def check_supervised_y_no_nan(name, estimator_orig):
    # Checks that the Estimator targets are not NaN.
    estimator = clone(estimator_orig)
    rng = np.random.RandomState(888)
    X = rng.randn(10, 5)

    for value in [np.nan, np.inf]:
        y = np.full(10, value)
        y = _enforce_estimator_tags_y(estimator, y)

        module_name = estimator.__module__
        if module_name.startswith("sklearn.") and not (
            "test_" in module_name or module_name.endswith("_testing")
        ):
            # In scikit-learn we want the error message to mention the input
            # name and be specific about the kind of unexpected value.
            if np.isinf(value):
                match = (
                    r"Input (y|Y) contains infinity or a value too large for"
                    r" dtype\('float64'\)."
                )
            else:
                match = r"Input (y|Y) contains NaN."
        else:
            # Do not impose a particular error message to third-party libraries.
            match = None
        err_msg = (
            f"Estimator {name} should have raised error on fitting array y with inf"
            " value."
        )
        with raises(ValueError, match=match, err_msg=err_msg):
            estimator.fit(X, y)


def _yield_regressor_checks(regressor):
    tags = _safe_tags(regressor)
    # TODO: test with intercept
    # TODO: test with multiple responses
    # basic testing
    yield check_regressors_train
    yield partial(check_regressors_train, readonly_memmap=True)
    yield partial(check_regressors_train, readonly_memmap=True, X_dtype="float32")
    yield check_regressor_data_not_an_array
    yield check_estimators_partial_fit_n_features
    if tags["multioutput"]:
        yield check_regressor_multioutput
    yield check_regressors_no_decision_function
    if not tags["no_validation"] and not tags["multioutput_only"]:
        yield check_supervised_y_2d
    yield check_supervised_y_no_nan
    name = regressor.__class__.__name__
    if name != "CCA":
        # check that the regressor handles int input
        yield check_regressors_int
    if tags["requires_fit"]:
        yield check_estimators_unfitted
    yield check_non_transformer_estimators_n_iter


def _yield_transformer_checks(transformer):
    tags = _safe_tags(transformer)
    # All transformers should either deal with sparse data or raise an
    # exception with type TypeError and an intelligible error message
    if not tags["no_validation"]:
        yield check_transformer_data_not_an_array
    # these don't actually fit the data, so don't raise errors
    yield check_transformer_general
    if tags["preserves_dtype"]:
        yield check_transformer_preserve_dtypes
    yield partial(check_transformer_general, readonly_memmap=True)
    if not _safe_tags(transformer, key="stateless"):
        yield check_transformers_unfitted
    # Dependent on external solvers and hence accessing the iter
    # param is non-trivial.
    external_solver = [
        "Isomap",
        "KernelPCA",
        "LocallyLinearEmbedding",
        "RandomizedLasso",
        "LogisticRegressionCV",
    ]

    name = transformer.__class__.__name__
    if name not in external_solver:
        yield check_transformer_n_iter


def _yield_clustering_checks(clusterer):
    yield check_clusterer_compute_labels_predict
    name = clusterer.__class__.__name__
    if name not in ("WardAgglomeration", "FeatureAgglomeration"):
        # this is clustering on the features
        # let's not test that here.
        yield check_clustering
        yield partial(check_clustering, readonly_memmap=True)
        yield check_estimators_partial_fit_n_features
    yield check_non_transformer_estimators_n_iter


def _yield_outliers_checks(estimator):

    # checks for outlier detectors that have a fit_predict method
    if hasattr(estimator, "fit_predict"):
        yield check_outliers_fit_predict

    # checks for estimators that can be used on a test set
    if hasattr(estimator, "predict"):
        yield check_outliers_train
        yield partial(check_outliers_train, readonly_memmap=True)
        # test outlier detectors can handle non-array data
        yield check_classifier_data_not_an_array
        # test if NotFittedError is raised
        if _safe_tags(estimator, key="requires_fit"):
            yield check_estimators_unfitted


def _yield_all_checks(estimator):
    name = estimator.__class__.__name__
    tags = _safe_tags(estimator)
    if "2darray" not in tags["X_types"]:
        warnings.warn(
            "Can't test estimator {} which requires input  of type {}".format(
                name, tags["X_types"]
            ),
            SkipTestWarning,
        )
        return
    if tags["_skip_test"]:
        warnings.warn(
            "Explicit SKIP via _skip_test tag for estimator {}.".format(name),
            SkipTestWarning,
        )
        return

    for check in _yield_checks(estimator):
        yield check
    if is_classifier(estimator):
        for check in _yield_classifier_checks(estimator):
            yield check
    if is_regressor(estimator):
        for check in _yield_regressor_checks(estimator):
            yield check
    if hasattr(estimator, "transform"):
        for check in _yield_transformer_checks(estimator):
            yield check
    if isinstance(estimator, ClusterMixin):
        for check in _yield_clustering_checks(estimator):
            yield check
    if is_outlier_detector(estimator):
        for check in _yield_outliers_checks(estimator):
            yield check
    yield check_parameters_default_constructible
    yield check_methods_sample_order_invariance
    yield check_methods_subset_invariance
    yield check_fit2d_1sample
    yield check_fit2d_1feature
    yield check_get_params_invariance
    yield check_set_params
    yield check_dict_unchanged
    yield check_dont_overwrite_parameters
    yield check_fit_idempotent
    yield check_fit_check_is_fitted
    if not tags["no_validation"]:
        yield check_n_features_in
        yield check_fit1d
        yield check_fit2d_predict1d
        if tags["requires_y"]:
            yield check_requires_y_none
    if tags["requires_positive_X"]:
        yield check_fit_non_negative


def _get_check_estimator_ids(obj):
    """Create pytest ids for checks.

    When `obj` is an estimator, this returns the pprint version of the
    estimator (with `print_changed_only=True`). When `obj` is a function, the
    name of the function is returned with its keyword arguments.

    `_get_check_estimator_ids` is designed to be used as the `id` in
    `pytest.mark.parametrize` where `check_estimator(..., generate_only=True)`
    is yielding estimators and checks.

    Parameters
    ----------
    obj : estimator or function
        Items generated by `check_estimator`.

    Returns
    -------
    id : str or None

    See Also
    --------
    check_estimator
    """
    if callable(obj):
        if not isinstance(obj, partial):
            return obj.__name__

        if not obj.keywords:
            return obj.func.__name__

        kwstring = ",".join(["{}={}".format(k, v) for k, v in obj.keywords.items()])
        return "{}({})".format(obj.func.__name__, kwstring)
    if hasattr(obj, "get_params"):
        with config_context(print_changed_only=True):
            return re.sub(r"\s", "", str(obj))


def _construct_instance(Estimator):
    """Construct Estimator instance if possible."""
    required_parameters = getattr(Estimator, "_required_parameters", [])
    if len(required_parameters):
        if required_parameters in (["estimator"], ["base_estimator"]):
            # `RANSACRegressor` will raise an error with any model other
            # than `LinearRegression` if we don't fix `min_samples` parameter.
            # For common test, we can enforce using `LinearRegression` that
            # is the default estimator in `RANSACRegressor` instead of `Ridge`.
            if issubclass(Estimator, RANSACRegressor):
                estimator = Estimator(LinearRegression())
            elif issubclass(Estimator, RegressorMixin):
                estimator = Estimator(Ridge())
            else:
                estimator = Estimator(LogisticRegression(C=1))
        elif required_parameters in (["estimators"],):
            # Heterogeneous ensemble classes (i.e. stacking, voting)
            if issubclass(Estimator, RegressorMixin):
                estimator = Estimator(
                    estimators=[("est1", Ridge(alpha=0.1)), ("est2", Ridge(alpha=1))]
                )
            else:
                estimator = Estimator(
                    estimators=[
                        ("est1", LogisticRegression(C=0.1)),
                        ("est2", LogisticRegression(C=1)),
                    ]
                )
        else:
            msg = (
                f"Can't instantiate estimator {Estimator.__name__} "
                f"parameters {required_parameters}"
            )
            # raise additional warning to be shown by pytest
            warnings.warn(msg, SkipTestWarning)
            raise SkipTest(msg)
    else:
        estimator = Estimator()
    return estimator


def _maybe_mark_xfail(estimator, check, pytest):
    # Mark (estimator, check) pairs as XFAIL if needed (see conditions in
    # _should_be_skipped_or_marked())
    # This is similar to _maybe_skip(), but this one is used by
    # @parametrize_with_checks() instead of check_estimator()

    should_be_marked, reason = _should_be_skipped_or_marked(estimator, check)
    if not should_be_marked:
        return estimator, check
    else:
        return pytest.param(estimator, check, marks=pytest.mark.xfail(reason=reason))


def _maybe_skip(estimator, check):
    # Wrap a check so that it's skipped if needed (see conditions in
    # _should_be_skipped_or_marked())
    # This is similar to _maybe_mark_xfail(), but this one is used by
    # check_estimator() instead of @parametrize_with_checks which requires
    # pytest
    should_be_skipped, reason = _should_be_skipped_or_marked(estimator, check)
    if not should_be_skipped:
        return check

    check_name = check.func.__name__ if isinstance(check, partial) else check.__name__

    @wraps(check)
    def wrapped(*args, **kwargs):
        raise SkipTest(
            f"Skipping {check_name} for {estimator.__class__.__name__}: {reason}"
        )

    return wrapped


def _should_be_skipped_or_marked(estimator, check):
    # Return whether a check should be skipped (when using check_estimator())
    # or marked as XFAIL (when using @parametrize_with_checks()), along with a
    # reason.
    # Currently, a check should be skipped or marked if
    # the check is in the _xfail_checks tag of the estimator

    check_name = check.func.__name__ if isinstance(check, partial) else check.__name__

    xfail_checks = _safe_tags(estimator, key="_xfail_checks") or {}
    if check_name in xfail_checks:
        return True, xfail_checks[check_name]

    return False, "placeholder reason that will never be used"


def parametrize_with_checks(estimators):
    """Pytest specific decorator for parametrizing estimator checks.

    The `id` of each check is set to be a pprint version of the estimator
    and the name of the check with its keyword arguments.
    This allows to use `pytest -k` to specify which tests to run::

        pytest test_check_estimators.py -k check_estimators_fit_returns_self

    Parameters
    ----------
    estimators : list of estimators instances
        Estimators to generated checks for.

        .. versionchanged:: 0.24
           Passing a class was deprecated in version 0.23, and support for
           classes was removed in 0.24. Pass an instance instead.

        .. versionadded:: 0.24

    Returns
    -------
    decorator : `pytest.mark.parametrize`

    See Also
    --------
    check_estimator : Check if estimator adheres to scikit-learn conventions.

    Examples
    --------
    >>> from sklearn.utils.estimator_checks import parametrize_with_checks
    >>> from sklearn.linear_model import LogisticRegression
    >>> from sklearn.tree import DecisionTreeRegressor

    >>> @parametrize_with_checks([LogisticRegression(),
    ...                           DecisionTreeRegressor()])
    ... def test_sklearn_compatible_estimator(estimator, check):
    ...     check(estimator)

    """
    import pytest

    if any(isinstance(est, type) for est in estimators):
        msg = (
            "Passing a class was deprecated in version 0.23 "
            "and isn't supported anymore from 0.24."
            "Please pass an instance instead."
        )
        raise TypeError(msg)

    def checks_generator():
        for estimator in estimators:
            name = type(estimator).__name__
            for check in _yield_all_checks(estimator):
                check = partial(check, name)
                yield _maybe_mark_xfail(estimator, check, pytest)

    return pytest.mark.parametrize(
        "estimator, check", checks_generator(), ids=_get_check_estimator_ids
    )


def check_estimator(Estimator, generate_only=False):
    """Check if estimator adheres to scikit-learn conventions.

    This estimator will run an extensive test-suite for input validation,
    shapes, etc, making sure that the estimator complies with `scikit-learn`
    conventions as detailed in :ref:`rolling_your_own_estimator`.
    Additional tests for classifiers, regressors, clustering or transformers
    will be run if the Estimator class inherits from the corresponding mixin
    from sklearn.base.

    Setting `generate_only=True` returns a generator that yields (estimator,
    check) tuples where the check can be called independently from each
    other, i.e. `check(estimator)`. This allows all checks to be run
    independently and report the checks that are failing.

    scikit-learn provides a pytest specific decorator,
    :func:`~sklearn.utils.parametrize_with_checks`, making it easier to test
    multiple estimators.

    Parameters
    ----------
    Estimator : estimator object
        Estimator instance to check.

        .. versionchanged:: 0.24
           Passing a class was deprecated in version 0.23, and support for
           classes was removed in 0.24.

    generate_only : bool, default=False
        When `False`, checks are evaluated when `check_estimator` is called.
        When `True`, `check_estimator` returns a generator that yields
        (estimator, check) tuples. The check is run by calling
        `check(estimator)`.

        .. versionadded:: 0.22

    Returns
    -------
    checks_generator : generator
        Generator that yields (estimator, check) tuples. Returned when
        `generate_only=True`.

    See Also
    --------
    parametrize_with_checks : Pytest specific decorator for parametrizing estimator
        checks.
    """
    if isinstance(Estimator, type):
        msg = (
            "Passing a class was deprecated in version 0.23 "
            "and isn't supported anymore from 0.24."
            "Please pass an instance instead."
        )
        raise TypeError(msg)

    estimator = Estimator
    name = type(estimator).__name__

    def checks_generator():
        for check in _yield_all_checks(estimator):
            check = _maybe_skip(estimator, check)
            yield estimator, partial(check, name)

    if generate_only:
        return checks_generator()

    for estimator, check in checks_generator():
        try:
            check(estimator)
        except SkipTest as exception:
            # SkipTest is thrown when pandas can't be imported, or by checks
            # that are in the xfail_checks tag
            warnings.warn(str(exception), SkipTestWarning)


def _regression_dataset():
    global REGRESSION_DATASET
    if REGRESSION_DATASET is None:
        X, y = make_regression(
            n_samples=200,
            n_features=10,
            n_informative=1,
            bias=5.0,
            noise=20,
            random_state=42,
        )
        X = StandardScaler().fit_transform(X)
        REGRESSION_DATASET = X, y
    return REGRESSION_DATASET


def _set_checking_parameters(estimator):
    # set parameters to speed up some estimators and
    # avoid deprecated behaviour
    params = estimator.get_params()
    name = estimator.__class__.__name__
    if "n_iter" in params and name != "TSNE":
        estimator.set_params(n_iter=5)
    if "max_iter" in params:
        if estimator.max_iter is not None:
            estimator.set_params(max_iter=min(5, estimator.max_iter))
        # LinearSVR, LinearSVC
        if estimator.__class__.__name__ in ["LinearSVR", "LinearSVC"]:
            estimator.set_params(max_iter=20)
        # NMF
        if estimator.__class__.__name__ == "NMF":
<<<<<<< HEAD
            # FIXME : init should be removed in 1.1
            estimator.set_params(max_iter=500, init="nndsvda")
        # MiniBatchNMF
        if estimator.__class__.__name__ == "MiniBatchNMF":
            # FIXME : init should be removed in 1.1
            estimator.set_params(max_iter=20, init="nndsvda", fresh_restarts=True)
=======
            estimator.set_params(max_iter=500)
>>>>>>> 8cfbc38a
        # MLP
        if estimator.__class__.__name__ in ["MLPClassifier", "MLPRegressor"]:
            estimator.set_params(max_iter=100)
    if "n_resampling" in params:
        # randomized lasso
        estimator.set_params(n_resampling=5)
    if "n_estimators" in params:
        estimator.set_params(n_estimators=min(5, estimator.n_estimators))
    if "max_trials" in params:
        # RANSAC
        estimator.set_params(max_trials=10)
    if "n_init" in params:
        # K-Means
        estimator.set_params(n_init=2)
    if name == "MeanShift":
        # In the case of check_fit2d_1sample, bandwidth is set to None and
        # is thus estimated. De facto it is 0.0 as a single sample is provided
        # and this makes the test fails. Hence we give it a placeholder value.
        estimator.set_params(bandwidth=1.0)

    if name == "TruncatedSVD":
        # TruncatedSVD doesn't run with n_components = n_features
        # This is ugly :-/
        estimator.n_components = 1

    if hasattr(estimator, "n_clusters"):
        estimator.n_clusters = min(estimator.n_clusters, 2)

    if hasattr(estimator, "n_best"):
        estimator.n_best = 1

    if name == "SelectFdr":
        # be tolerant of noisy datasets (not actually speed)
        estimator.set_params(alpha=0.5)

    if name == "TheilSenRegressor":
        estimator.max_subpopulation = 100

    if isinstance(estimator, BaseRandomProjection):
        # Due to the jl lemma and often very few samples, the number
        # of components of the random matrix projection will be probably
        # greater than the number of features.
        # So we impose a smaller number (avoid "auto" mode)
        estimator.set_params(n_components=2)

    if isinstance(estimator, SelectKBest):
        # SelectKBest has a default of k=10
        # which is more feature than we have in most case.
        estimator.set_params(k=1)

    if name in ("HistGradientBoostingClassifier", "HistGradientBoostingRegressor"):
        # The default min_samples_leaf (20) isn't appropriate for small
        # datasets (only very shallow trees are built) that the checks use.
        estimator.set_params(min_samples_leaf=5)

    if name == "DummyClassifier":
        # the default strategy prior would output constant predictions and fail
        # for check_classifiers_predictions
        estimator.set_params(strategy="stratified")

    # Speed-up by reducing the number of CV or splits for CV estimators
    loo_cv = ["RidgeCV", "RidgeClassifierCV"]
    if name not in loo_cv and hasattr(estimator, "cv"):
        estimator.set_params(cv=3)
    if hasattr(estimator, "n_splits"):
        estimator.set_params(n_splits=3)

    if name == "OneHotEncoder":
        estimator.set_params(handle_unknown="ignore")

    if name in CROSS_DECOMPOSITION:
        estimator.set_params(n_components=1)


class _NotAnArray:
    """An object that is convertible to an array.

    Parameters
    ----------
    data : array-like
        The data.
    """

    def __init__(self, data):
        self.data = np.asarray(data)

    def __array__(self, dtype=None):
        return self.data

    def __array_function__(self, func, types, args, kwargs):
        if func.__name__ == "may_share_memory":
            return True
        raise TypeError("Don't want to call array_function {}!".format(func.__name__))


def _is_pairwise_metric(estimator):
    """Returns True if estimator accepts pairwise metric.

    Parameters
    ----------
    estimator : object
        Estimator object to test.

    Returns
    -------
    out : bool
        True if _pairwise is set to True and False otherwise.
    """
    metric = getattr(estimator, "metric", None)

    return bool(metric == "precomputed")


def _pairwise_estimator_convert_X(X, estimator, kernel=linear_kernel):

    if _is_pairwise_metric(estimator):
        return pairwise_distances(X, metric="euclidean")
    if _is_pairwise(estimator):
        return kernel(X, X)

    return X


def _generate_sparse_matrix(X_csr):
    """Generate sparse matrices with {32,64}bit indices of diverse format.

    Parameters
    ----------
    X_csr: CSR Matrix
        Input matrix in CSR format.

    Returns
    -------
    out: iter(Matrices)
        In format['dok', 'lil', 'dia', 'bsr', 'csr', 'csc', 'coo',
        'coo_64', 'csc_64', 'csr_64']
    """

    assert X_csr.format == "csr"
    yield "csr", X_csr.copy()
    for sparse_format in ["dok", "lil", "dia", "bsr", "csc", "coo"]:
        yield sparse_format, X_csr.asformat(sparse_format)

    # Generate large indices matrix only if its supported by scipy
    X_coo = X_csr.asformat("coo")
    X_coo.row = X_coo.row.astype("int64")
    X_coo.col = X_coo.col.astype("int64")
    yield "coo_64", X_coo

    for sparse_format in ["csc", "csr"]:
        X = X_csr.asformat(sparse_format)
        X.indices = X.indices.astype("int64")
        X.indptr = X.indptr.astype("int64")
        yield sparse_format + "_64", X


def check_estimator_sparse_data(name, estimator_orig):
    rng = np.random.RandomState(0)
    X = rng.rand(40, 10)
    X[X < 0.8] = 0
    X = _pairwise_estimator_convert_X(X, estimator_orig)
    X_csr = sparse.csr_matrix(X)
    y = (4 * rng.rand(40)).astype(int)
    # catch deprecation warnings
    with ignore_warnings(category=FutureWarning):
        estimator = clone(estimator_orig)
    y = _enforce_estimator_tags_y(estimator, y)
    tags = _safe_tags(estimator_orig)
    for matrix_format, X in _generate_sparse_matrix(X_csr):
        # catch deprecation warnings
        with ignore_warnings(category=FutureWarning):
            estimator = clone(estimator_orig)
            if name in ["Scaler", "StandardScaler"]:
                estimator.set_params(with_mean=False)
        # fit and predict
        if "64" in matrix_format:
            err_msg = (
                f"Estimator {name} doesn't seem to support {matrix_format} "
                "matrix, and is not failing gracefully, e.g. by using "
                "check_array(X, accept_large_sparse=False)"
            )
        else:
            err_msg = (
                f"Estimator {name} doesn't seem to fail gracefully on sparse "
                "data: error message should state explicitly that sparse "
                "input is not supported if this is not the case."
            )
        with raises(
            (TypeError, ValueError),
            match=["sparse", "Sparse"],
            may_pass=True,
            err_msg=err_msg,
        ):
            with ignore_warnings(category=FutureWarning):
                estimator.fit(X, y)
            if hasattr(estimator, "predict"):
                pred = estimator.predict(X)
                if tags["multioutput_only"]:
                    assert pred.shape == (X.shape[0], 1)
                else:
                    assert pred.shape == (X.shape[0],)
            if hasattr(estimator, "predict_proba"):
                probs = estimator.predict_proba(X)
                if tags["binary_only"]:
                    expected_probs_shape = (X.shape[0], 2)
                else:
                    expected_probs_shape = (X.shape[0], 4)
                assert probs.shape == expected_probs_shape


@ignore_warnings(category=FutureWarning)
def check_sample_weights_pandas_series(name, estimator_orig):
    # check that estimators will accept a 'sample_weight' parameter of
    # type pandas.Series in the 'fit' function.
    estimator = clone(estimator_orig)
    try:
        import pandas as pd

        X = np.array(
            [
                [1, 1],
                [1, 2],
                [1, 3],
                [1, 4],
                [2, 1],
                [2, 2],
                [2, 3],
                [2, 4],
                [3, 1],
                [3, 2],
                [3, 3],
                [3, 4],
            ]
        )
        X = pd.DataFrame(_pairwise_estimator_convert_X(X, estimator_orig))
        y = pd.Series([1, 1, 1, 1, 2, 2, 2, 2, 1, 1, 2, 2])
        weights = pd.Series([1] * 12)
        if _safe_tags(estimator, key="multioutput_only"):
            y = pd.DataFrame(y)
        try:
            estimator.fit(X, y, sample_weight=weights)
        except ValueError:
            raise ValueError(
                "Estimator {0} raises error if "
                "'sample_weight' parameter is of "
                "type pandas.Series".format(name)
            )
    except ImportError:
        raise SkipTest(
            "pandas is not installed: not testing for "
            "input of type pandas.Series to class weight."
        )


@ignore_warnings(category=(FutureWarning))
def check_sample_weights_not_an_array(name, estimator_orig):
    # check that estimators will accept a 'sample_weight' parameter of
    # type _NotAnArray in the 'fit' function.
    estimator = clone(estimator_orig)
    X = np.array(
        [
            [1, 1],
            [1, 2],
            [1, 3],
            [1, 4],
            [2, 1],
            [2, 2],
            [2, 3],
            [2, 4],
            [3, 1],
            [3, 2],
            [3, 3],
            [3, 4],
        ]
    )
    X = _NotAnArray(_pairwise_estimator_convert_X(X, estimator_orig))
    y = _NotAnArray([1, 1, 1, 1, 2, 2, 2, 2, 1, 1, 2, 2])
    weights = _NotAnArray([1] * 12)
    if _safe_tags(estimator, key="multioutput_only"):
        y = _NotAnArray(y.data.reshape(-1, 1))
    estimator.fit(X, y, sample_weight=weights)


@ignore_warnings(category=(FutureWarning))
def check_sample_weights_list(name, estimator_orig):
    # check that estimators will accept a 'sample_weight' parameter of
    # type list in the 'fit' function.
    estimator = clone(estimator_orig)
    rnd = np.random.RandomState(0)
    n_samples = 30
    X = _pairwise_estimator_convert_X(rnd.uniform(size=(n_samples, 3)), estimator_orig)
    y = np.arange(n_samples) % 3
    y = _enforce_estimator_tags_y(estimator, y)
    sample_weight = [3] * n_samples
    # Test that estimators don't raise any exception
    estimator.fit(X, y, sample_weight=sample_weight)


@ignore_warnings(category=FutureWarning)
def check_sample_weights_shape(name, estimator_orig):
    # check that estimators raise an error if sample_weight
    # shape mismatches the input
    estimator = clone(estimator_orig)
    X = np.array(
        [
            [1, 3],
            [1, 3],
            [1, 3],
            [1, 3],
            [2, 1],
            [2, 1],
            [2, 1],
            [2, 1],
            [3, 3],
            [3, 3],
            [3, 3],
            [3, 3],
            [4, 1],
            [4, 1],
            [4, 1],
            [4, 1],
        ]
    )
    y = np.array([1, 1, 1, 1, 2, 2, 2, 2, 1, 1, 1, 1, 2, 2, 2, 2])
    y = _enforce_estimator_tags_y(estimator, y)

    estimator.fit(X, y, sample_weight=np.ones(len(y)))

    with raises(ValueError):
        estimator.fit(X, y, sample_weight=np.ones(2 * len(y)))

    with raises(ValueError):
        estimator.fit(X, y, sample_weight=np.ones((len(y), 2)))


@ignore_warnings(category=FutureWarning)
def check_sample_weights_invariance(name, estimator_orig, kind="ones"):
    # For kind="ones" check that the estimators yield same results for
    # unit weights and no weights
    # For kind="zeros" check that setting sample_weight to 0 is equivalent
    # to removing corresponding samples.
    estimator1 = clone(estimator_orig)
    estimator2 = clone(estimator_orig)
    set_random_state(estimator1, random_state=0)
    set_random_state(estimator2, random_state=0)

    X1 = np.array(
        [
            [1, 3],
            [1, 3],
            [1, 3],
            [1, 3],
            [2, 1],
            [2, 1],
            [2, 1],
            [2, 1],
            [3, 3],
            [3, 3],
            [3, 3],
            [3, 3],
            [4, 1],
            [4, 1],
            [4, 1],
            [4, 1],
        ],
        dtype=np.float64,
    )
    y1 = np.array([1, 1, 1, 1, 2, 2, 2, 2, 1, 1, 1, 1, 2, 2, 2, 2], dtype=int)

    if kind == "ones":
        X2 = X1
        y2 = y1
        sw2 = np.ones(shape=len(y1))
        err_msg = (
            f"For {name} sample_weight=None is not equivalent to sample_weight=ones"
        )
    elif kind == "zeros":
        # Construct a dataset that is very different to (X, y) if weights
        # are disregarded, but identical to (X, y) given weights.
        X2 = np.vstack([X1, X1 + 1])
        y2 = np.hstack([y1, 3 - y1])
        sw2 = np.ones(shape=len(y1) * 2)
        sw2[len(y1) :] = 0
        X2, y2, sw2 = shuffle(X2, y2, sw2, random_state=0)

        err_msg = (
            f"For {name}, a zero sample_weight is not equivalent to removing the sample"
        )
    else:  # pragma: no cover
        raise ValueError

    y1 = _enforce_estimator_tags_y(estimator1, y1)
    y2 = _enforce_estimator_tags_y(estimator2, y2)

    estimator1.fit(X1, y=y1, sample_weight=None)
    estimator2.fit(X2, y=y2, sample_weight=sw2)

    for method in ["predict", "predict_proba", "decision_function", "transform"]:
        if hasattr(estimator_orig, method):
            X_pred1 = getattr(estimator1, method)(X1)
            X_pred2 = getattr(estimator2, method)(X1)
            assert_allclose_dense_sparse(X_pred1, X_pred2, err_msg=err_msg)


def check_sample_weights_not_overwritten(name, estimator_orig):
    # check that estimators don't override the passed sample_weight parameter
    estimator = clone(estimator_orig)
    set_random_state(estimator, random_state=0)

    X = np.array(
        [
            [1, 3],
            [1, 3],
            [1, 3],
            [1, 3],
            [2, 1],
            [2, 1],
            [2, 1],
            [2, 1],
            [3, 3],
            [3, 3],
            [3, 3],
            [3, 3],
            [4, 1],
            [4, 1],
            [4, 1],
            [4, 1],
        ],
        dtype=np.float64,
    )
    y = np.array([1, 1, 1, 1, 2, 2, 2, 2, 1, 1, 1, 1, 2, 2, 2, 2], dtype=int)
    y = _enforce_estimator_tags_y(estimator, y)

    sample_weight_original = np.ones(y.shape[0])
    sample_weight_original[0] = 10.0

    sample_weight_fit = sample_weight_original.copy()

    estimator.fit(X, y, sample_weight=sample_weight_fit)

    err_msg = "{name} overwrote the original `sample_weight` given during fit"
    assert_allclose(sample_weight_fit, sample_weight_original, err_msg=err_msg)


@ignore_warnings(category=(FutureWarning, UserWarning))
def check_dtype_object(name, estimator_orig):
    # check that estimators treat dtype object as numeric if possible
    rng = np.random.RandomState(0)
    X = _pairwise_estimator_convert_X(rng.rand(40, 10), estimator_orig)
    X = X.astype(object)
    tags = _safe_tags(estimator_orig)
    y = (X[:, 0] * 4).astype(int)
    estimator = clone(estimator_orig)
    y = _enforce_estimator_tags_y(estimator, y)

    estimator.fit(X, y)
    if hasattr(estimator, "predict"):
        estimator.predict(X)

    if hasattr(estimator, "transform"):
        estimator.transform(X)

    with raises(Exception, match="Unknown label type", may_pass=True):
        estimator.fit(X, y.astype(object))

    if "string" not in tags["X_types"]:
        X[0, 0] = {"foo": "bar"}
        msg = "argument must be a string.* number"
        with raises(TypeError, match=msg):
            estimator.fit(X, y)
    else:
        # Estimators supporting string will not call np.asarray to convert the
        # data to numeric and therefore, the error will not be raised.
        # Checking for each element dtype in the input array will be costly.
        # Refer to #11401 for full discussion.
        estimator.fit(X, y)


def check_complex_data(name, estimator_orig):
    rng = np.random.RandomState(42)
    # check that estimators raise an exception on providing complex data
    X = rng.uniform(size=10) + 1j * rng.uniform(size=10)
    X = X.reshape(-1, 1)

    # Something both valid for classification and regression
    y = rng.randint(low=0, high=2, size=10) + 1j
    estimator = clone(estimator_orig)
    set_random_state(estimator, random_state=0)
    with raises(ValueError, match="Complex data not supported"):
        estimator.fit(X, y)


@ignore_warnings
def check_dict_unchanged(name, estimator_orig):
    # this estimator raises
    # ValueError: Found array with 0 feature(s) (shape=(23, 0))
    # while a minimum of 1 is required.
    # error
    if name in ["SpectralCoclustering"]:
        return
    rnd = np.random.RandomState(0)
    if name in ["RANSACRegressor"]:
        X = 3 * rnd.uniform(size=(20, 3))
    else:
        X = 2 * rnd.uniform(size=(20, 3))

    X = _pairwise_estimator_convert_X(X, estimator_orig)

    y = X[:, 0].astype(int)
    estimator = clone(estimator_orig)
    y = _enforce_estimator_tags_y(estimator, y)
    if hasattr(estimator, "n_components"):
        estimator.n_components = 1

    if hasattr(estimator, "n_clusters"):
        estimator.n_clusters = 1

    if hasattr(estimator, "n_best"):
        estimator.n_best = 1

    set_random_state(estimator, 1)

    estimator.fit(X, y)
    for method in ["predict", "transform", "decision_function", "predict_proba"]:
        if hasattr(estimator, method):
            dict_before = estimator.__dict__.copy()
            getattr(estimator, method)(X)
            assert estimator.__dict__ == dict_before, (
                "Estimator changes __dict__ during %s" % method
            )


def _is_public_parameter(attr):
    return not (attr.startswith("_") or attr.endswith("_"))


@ignore_warnings(category=FutureWarning)
def check_dont_overwrite_parameters(name, estimator_orig):
    # check that fit method only changes or sets private attributes
    if hasattr(estimator_orig.__init__, "deprecated_original"):
        # to not check deprecated classes
        return
    estimator = clone(estimator_orig)
    rnd = np.random.RandomState(0)
    X = 3 * rnd.uniform(size=(20, 3))
    X = _pairwise_estimator_convert_X(X, estimator_orig)
    y = X[:, 0].astype(int)
    y = _enforce_estimator_tags_y(estimator, y)

    if hasattr(estimator, "n_components"):
        estimator.n_components = 1
    if hasattr(estimator, "n_clusters"):
        estimator.n_clusters = 1

    set_random_state(estimator, 1)
    dict_before_fit = estimator.__dict__.copy()
    estimator.fit(X, y)

    dict_after_fit = estimator.__dict__

    public_keys_after_fit = [
        key for key in dict_after_fit.keys() if _is_public_parameter(key)
    ]

    attrs_added_by_fit = [
        key for key in public_keys_after_fit if key not in dict_before_fit.keys()
    ]

    # check that fit doesn't add any public attribute
    assert not attrs_added_by_fit, (
        "Estimator adds public attribute(s) during"
        " the fit method."
        " Estimators are only allowed to add private attributes"
        " either started with _ or ended"
        " with _ but %s added"
        % ", ".join(attrs_added_by_fit)
    )

    # check that fit doesn't change any public attribute
    attrs_changed_by_fit = [
        key
        for key in public_keys_after_fit
        if (dict_before_fit[key] is not dict_after_fit[key])
    ]

    assert not attrs_changed_by_fit, (
        "Estimator changes public attribute(s) during"
        " the fit method. Estimators are only allowed"
        " to change attributes started"
        " or ended with _, but"
        " %s changed"
        % ", ".join(attrs_changed_by_fit)
    )


@ignore_warnings(category=FutureWarning)
def check_fit2d_predict1d(name, estimator_orig):
    # check by fitting a 2d array and predicting with a 1d array
    rnd = np.random.RandomState(0)
    X = 3 * rnd.uniform(size=(20, 3))
    X = _pairwise_estimator_convert_X(X, estimator_orig)
    y = X[:, 0].astype(int)
    estimator = clone(estimator_orig)
    y = _enforce_estimator_tags_y(estimator, y)

    if hasattr(estimator, "n_components"):
        estimator.n_components = 1
    if hasattr(estimator, "n_clusters"):
        estimator.n_clusters = 1

    set_random_state(estimator, 1)
    estimator.fit(X, y)

    for method in ["predict", "transform", "decision_function", "predict_proba"]:
        if hasattr(estimator, method):
            assert_raise_message(
                ValueError, "Reshape your data", getattr(estimator, method), X[0]
            )


def _apply_on_subsets(func, X):
    # apply function on the whole set and on mini batches
    result_full = func(X)
    n_features = X.shape[1]
    result_by_batch = [func(batch.reshape(1, n_features)) for batch in X]

    # func can output tuple (e.g. score_samples)
    if type(result_full) == tuple:
        result_full = result_full[0]
        result_by_batch = list(map(lambda x: x[0], result_by_batch))

    if sparse.issparse(result_full):
        result_full = result_full.A
        result_by_batch = [x.A for x in result_by_batch]

    return np.ravel(result_full), np.ravel(result_by_batch)


@ignore_warnings(category=FutureWarning)
def check_methods_subset_invariance(name, estimator_orig):
    # check that method gives invariant results if applied
    # on mini batches or the whole set
    rnd = np.random.RandomState(0)
    X = 3 * rnd.uniform(size=(20, 3))
    X = _pairwise_estimator_convert_X(X, estimator_orig)
    y = X[:, 0].astype(int)
    estimator = clone(estimator_orig)
    y = _enforce_estimator_tags_y(estimator, y)

    if hasattr(estimator, "n_components"):
        estimator.n_components = 1
    if hasattr(estimator, "n_clusters"):
        estimator.n_clusters = 1

    set_random_state(estimator, 1)
    estimator.fit(X, y)

    for method in [
        "predict",
        "transform",
        "decision_function",
        "score_samples",
        "predict_proba",
    ]:

        msg = ("{method} of {name} is not invariant when applied to a subset.").format(
            method=method, name=name
        )

        if hasattr(estimator, method):
            result_full, result_by_batch = _apply_on_subsets(
                getattr(estimator, method), X
            )
            assert_allclose(result_full, result_by_batch, atol=1e-7, err_msg=msg)


@ignore_warnings(category=FutureWarning)
def check_methods_sample_order_invariance(name, estimator_orig):
    # check that method gives invariant results if applied
    # on a subset with different sample order
    rnd = np.random.RandomState(0)
    X = 3 * rnd.uniform(size=(20, 3))
    X = _pairwise_estimator_convert_X(X, estimator_orig)
    y = X[:, 0].astype(np.int64)
    if _safe_tags(estimator_orig, key="binary_only"):
        y[y == 2] = 1
    estimator = clone(estimator_orig)
    y = _enforce_estimator_tags_y(estimator, y)

    if hasattr(estimator, "n_components"):
        estimator.n_components = 1
    if hasattr(estimator, "n_clusters"):
        estimator.n_clusters = 2

    set_random_state(estimator, 1)
    estimator.fit(X, y)

    idx = np.random.permutation(X.shape[0])

    for method in [
        "predict",
        "transform",
        "decision_function",
        "score_samples",
        "predict_proba",
    ]:
        msg = (
            "{method} of {name} is not invariant when applied to a dataset"
            "with different sample order."
        ).format(method=method, name=name)

        if hasattr(estimator, method):
            assert_allclose_dense_sparse(
                getattr(estimator, method)(X)[idx],
                getattr(estimator, method)(X[idx]),
                atol=1e-9,
                err_msg=msg,
            )


@ignore_warnings
def check_fit2d_1sample(name, estimator_orig):
    # Check that fitting a 2d array with only one sample either works or
    # returns an informative message. The error message should either mention
    # the number of samples or the number of classes.
    rnd = np.random.RandomState(0)
    X = 3 * rnd.uniform(size=(1, 10))
    X = _pairwise_estimator_convert_X(X, estimator_orig)

    y = X[:, 0].astype(int)
    estimator = clone(estimator_orig)
    y = _enforce_estimator_tags_y(estimator, y)

    if hasattr(estimator, "n_components"):
        estimator.n_components = 1
    if hasattr(estimator, "n_clusters"):
        estimator.n_clusters = 1

    set_random_state(estimator, 1)

    # min_cluster_size cannot be less than the data size for OPTICS.
    if name == "OPTICS":
        estimator.set_params(min_samples=1)

    msgs = [
        "1 sample",
        "n_samples = 1",
        "n_samples=1",
        "one sample",
        "1 class",
        "one class",
    ]

    with raises(ValueError, match=msgs, may_pass=True):
        estimator.fit(X, y)


@ignore_warnings
def check_fit2d_1feature(name, estimator_orig):
    # check fitting a 2d array with only 1 feature either works or returns
    # informative message
    rnd = np.random.RandomState(0)
    X = 3 * rnd.uniform(size=(10, 1))
    X = _pairwise_estimator_convert_X(X, estimator_orig)
    y = X[:, 0].astype(int)
    estimator = clone(estimator_orig)
    y = _enforce_estimator_tags_y(estimator, y)

    if hasattr(estimator, "n_components"):
        estimator.n_components = 1
    if hasattr(estimator, "n_clusters"):
        estimator.n_clusters = 1
    # ensure two labels in subsample for RandomizedLogisticRegression
    if name == "RandomizedLogisticRegression":
        estimator.sample_fraction = 1
    # ensure non skipped trials for RANSACRegressor
    if name == "RANSACRegressor":
        estimator.residual_threshold = 0.5

    y = _enforce_estimator_tags_y(estimator, y)
    set_random_state(estimator, 1)

    msgs = [r"1 feature\(s\)", "n_features = 1", "n_features=1"]

    with raises(ValueError, match=msgs, may_pass=True):
        estimator.fit(X, y)


@ignore_warnings
def check_fit1d(name, estimator_orig):
    # check fitting 1d X array raises a ValueError
    rnd = np.random.RandomState(0)
    X = 3 * rnd.uniform(size=(20))
    y = X.astype(int)
    estimator = clone(estimator_orig)
    y = _enforce_estimator_tags_y(estimator, y)

    if hasattr(estimator, "n_components"):
        estimator.n_components = 1
    if hasattr(estimator, "n_clusters"):
        estimator.n_clusters = 1

    set_random_state(estimator, 1)
    with raises(ValueError):
        estimator.fit(X, y)


@ignore_warnings(category=FutureWarning)
def check_transformer_general(name, transformer, readonly_memmap=False):
    X, y = make_blobs(
        n_samples=30,
        centers=[[0, 0, 0], [1, 1, 1]],
        random_state=0,
        n_features=2,
        cluster_std=0.1,
    )
    X = StandardScaler().fit_transform(X)
    X -= X.min()
    X = _pairwise_estimator_convert_X(X, transformer)

    if readonly_memmap:
        X, y = create_memmap_backed_data([X, y])

    _check_transformer(name, transformer, X, y)


@ignore_warnings(category=FutureWarning)
def check_transformer_data_not_an_array(name, transformer):
    X, y = make_blobs(
        n_samples=30,
        centers=[[0, 0, 0], [1, 1, 1]],
        random_state=0,
        n_features=2,
        cluster_std=0.1,
    )
    X = StandardScaler().fit_transform(X)
    # We need to make sure that we have non negative data, for things
    # like NMF
    X -= X.min() - 0.1
    X = _pairwise_estimator_convert_X(X, transformer)
    this_X = _NotAnArray(X)
    this_y = _NotAnArray(np.asarray(y))
    _check_transformer(name, transformer, this_X, this_y)
    # try the same with some list
    _check_transformer(name, transformer, X.tolist(), y.tolist())


@ignore_warnings(category=FutureWarning)
def check_transformers_unfitted(name, transformer):
    X, y = _regression_dataset()

    transformer = clone(transformer)
    with raises(
        (AttributeError, ValueError),
        err_msg=(
            "The unfitted "
            f"transformer {name} does not raise an error when "
            "transform is called. Perhaps use "
            "check_is_fitted in transform."
        ),
    ):
        transformer.transform(X)


def _check_transformer(name, transformer_orig, X, y):
    n_samples, n_features = np.asarray(X).shape
    transformer = clone(transformer_orig)
    set_random_state(transformer)

    # fit

    if name in CROSS_DECOMPOSITION:
        y_ = np.c_[np.asarray(y), np.asarray(y)]
        y_[::2, 1] *= 2
        if isinstance(X, _NotAnArray):
            y_ = _NotAnArray(y_)
    else:
        y_ = y

    transformer.fit(X, y_)
    # fit_transform method should work on non fitted estimator
    transformer_clone = clone(transformer)
    X_pred = transformer_clone.fit_transform(X, y=y_)

    if isinstance(X_pred, tuple):
        for x_pred in X_pred:
            assert x_pred.shape[0] == n_samples
    else:
        # check for consistent n_samples
        assert X_pred.shape[0] == n_samples

    if hasattr(transformer, "transform"):
        if name in CROSS_DECOMPOSITION:
            X_pred2 = transformer.transform(X, y_)
            X_pred3 = transformer.fit_transform(X, y=y_)
        else:
            X_pred2 = transformer.transform(X)
            X_pred3 = transformer.fit_transform(X, y=y_)

        if _safe_tags(transformer_orig, key="non_deterministic"):
            msg = name + " is non deterministic"
            raise SkipTest(msg)
        if isinstance(X_pred, tuple) and isinstance(X_pred2, tuple):
            for x_pred, x_pred2, x_pred3 in zip(X_pred, X_pred2, X_pred3):
                assert_allclose_dense_sparse(
                    x_pred,
                    x_pred2,
                    atol=1e-2,
                    err_msg="fit_transform and transform outcomes not consistent in %s"
                    % transformer,
                )
                assert_allclose_dense_sparse(
                    x_pred,
                    x_pred3,
                    atol=1e-2,
                    err_msg="consecutive fit_transform outcomes not consistent in %s"
                    % transformer,
                )
        else:
            assert_allclose_dense_sparse(
                X_pred,
                X_pred2,
                err_msg="fit_transform and transform outcomes not consistent in %s"
                % transformer,
                atol=1e-2,
            )
            assert_allclose_dense_sparse(
                X_pred,
                X_pred3,
                atol=1e-2,
                err_msg="consecutive fit_transform outcomes not consistent in %s"
                % transformer,
            )
            assert _num_samples(X_pred2) == n_samples
            assert _num_samples(X_pred3) == n_samples

        # raises error on malformed input for transform
        if (
            hasattr(X, "shape")
            and not _safe_tags(transformer, key="stateless")
            and X.ndim == 2
            and X.shape[1] > 1
        ):

            # If it's not an array, it does not have a 'T' property
            with raises(
                ValueError,
                err_msg=(
                    f"The transformer {name} does not raise an error "
                    "when the number of features in transform is different from "
                    "the number of features in fit."
                ),
            ):
                transformer.transform(X[:, :-1])


@ignore_warnings
def check_pipeline_consistency(name, estimator_orig):
    if _safe_tags(estimator_orig, key="non_deterministic"):
        msg = name + " is non deterministic"
        raise SkipTest(msg)

    # check that make_pipeline(est) gives same score as est
    X, y = make_blobs(
        n_samples=30,
        centers=[[0, 0, 0], [1, 1, 1]],
        random_state=0,
        n_features=2,
        cluster_std=0.1,
    )
    X -= X.min()
    X = _pairwise_estimator_convert_X(X, estimator_orig, kernel=rbf_kernel)
    estimator = clone(estimator_orig)
    y = _enforce_estimator_tags_y(estimator, y)
    set_random_state(estimator)
    pipeline = make_pipeline(estimator)
    estimator.fit(X, y)
    pipeline.fit(X, y)

    funcs = ["score", "fit_transform"]

    for func_name in funcs:
        func = getattr(estimator, func_name, None)
        if func is not None:
            func_pipeline = getattr(pipeline, func_name)
            result = func(X, y)
            result_pipe = func_pipeline(X, y)
            assert_allclose_dense_sparse(result, result_pipe)


@ignore_warnings
def check_fit_score_takes_y(name, estimator_orig):
    # check that all estimators accept an optional y
    # in fit and score so they can be used in pipelines
    rnd = np.random.RandomState(0)
    n_samples = 30
    X = rnd.uniform(size=(n_samples, 3))
    X = _pairwise_estimator_convert_X(X, estimator_orig)
    y = np.arange(n_samples) % 3
    estimator = clone(estimator_orig)
    y = _enforce_estimator_tags_y(estimator, y)
    set_random_state(estimator)

    funcs = ["fit", "score", "partial_fit", "fit_predict", "fit_transform"]
    for func_name in funcs:
        func = getattr(estimator, func_name, None)
        if func is not None:
            func(X, y)
            args = [p.name for p in signature(func).parameters.values()]
            if args[0] == "self":
                # if_delegate_has_method makes methods into functions
                # with an explicit "self", so need to shift arguments
                args = args[1:]
            assert args[1] in ["y", "Y"], (
                "Expected y or Y as second argument for method "
                "%s of %s. Got arguments: %r."
                % (func_name, type(estimator).__name__, args)
            )


@ignore_warnings
def check_estimators_dtypes(name, estimator_orig):
    rnd = np.random.RandomState(0)
    X_train_32 = 3 * rnd.uniform(size=(20, 5)).astype(np.float32)
    X_train_32 = _pairwise_estimator_convert_X(X_train_32, estimator_orig)
    X_train_64 = X_train_32.astype(np.float64)
    X_train_int_64 = X_train_32.astype(np.int64)
    X_train_int_32 = X_train_32.astype(np.int32)
    y = X_train_int_64[:, 0]
    y = _enforce_estimator_tags_y(estimator_orig, y)

    methods = ["predict", "transform", "decision_function", "predict_proba"]

    for X_train in [X_train_32, X_train_64, X_train_int_64, X_train_int_32]:
        estimator = clone(estimator_orig)
        set_random_state(estimator, 1)
        estimator.fit(X_train, y)

        for method in methods:
            if hasattr(estimator, method):
                getattr(estimator, method)(X_train)


def check_transformer_preserve_dtypes(name, transformer_orig):
    # check that dtype are preserved meaning if input X is of some dtype
    # X_transformed should be from the same dtype.
    X, y = make_blobs(
        n_samples=30,
        centers=[[0, 0, 0], [1, 1, 1]],
        random_state=0,
        cluster_std=0.1,
    )
    X = StandardScaler().fit_transform(X)
    X -= X.min()
    X = _pairwise_estimator_convert_X(X, transformer_orig)

    for dtype in _safe_tags(transformer_orig, key="preserves_dtype"):
        X_cast = X.astype(dtype)
        transformer = clone(transformer_orig)
        set_random_state(transformer)
        X_trans = transformer.fit_transform(X_cast, y)

        if isinstance(X_trans, tuple):
            # cross-decompostion returns a tuple of (x_scores, y_scores)
            # when given y with fit_transform; only check the first element
            X_trans = X_trans[0]

        # check that the output dtype is preserved
        assert X_trans.dtype == dtype, (
            f"Estimator transform dtype: {X_trans.dtype} - "
            f"original/expected dtype: {dtype.__name__}"
        )


@ignore_warnings(category=FutureWarning)
def check_estimators_empty_data_messages(name, estimator_orig):
    e = clone(estimator_orig)
    set_random_state(e, 1)

    X_zero_samples = np.empty(0).reshape(0, 3)
    # The precise message can change depending on whether X or y is
    # validated first. Let us test the type of exception only:
    err_msg = (
        f"The estimator {name} does not raise a ValueError when an "
        "empty data is used to train. Perhaps use check_array in train."
    )
    with raises(ValueError, err_msg=err_msg):
        e.fit(X_zero_samples, [])

    X_zero_features = np.empty(0).reshape(12, 0)
    # the following y should be accepted by both classifiers and regressors
    # and ignored by unsupervised models
    y = _enforce_estimator_tags_y(e, np.array([1, 0, 1, 0, 1, 0, 1, 0, 1, 0, 1, 0]))
    msg = r"0 feature\(s\) \(shape=\(\d*, 0\)\) while a minimum of \d* " "is required."
    with raises(ValueError, match=msg):
        e.fit(X_zero_features, y)


@ignore_warnings(category=FutureWarning)
def check_estimators_nan_inf(name, estimator_orig):
    # Checks that Estimator X's do not contain NaN or inf.
    rnd = np.random.RandomState(0)
    X_train_finite = _pairwise_estimator_convert_X(
        rnd.uniform(size=(10, 3)), estimator_orig
    )
    X_train_nan = rnd.uniform(size=(10, 3))
    X_train_nan[0, 0] = np.nan
    X_train_inf = rnd.uniform(size=(10, 3))
    X_train_inf[0, 0] = np.inf
    y = np.ones(10)
    y[:5] = 0
    y = _enforce_estimator_tags_y(estimator_orig, y)
    error_string_fit = f"Estimator {name} doesn't check for NaN and inf in fit."
    error_string_predict = f"Estimator {name} doesn't check for NaN and inf in predict."
    error_string_transform = (
        f"Estimator {name} doesn't check for NaN and inf in transform."
    )
    for X_train in [X_train_nan, X_train_inf]:
        # catch deprecation warnings
        with ignore_warnings(category=FutureWarning):
            estimator = clone(estimator_orig)
            set_random_state(estimator, 1)
            # try to fit
            with raises(ValueError, match=["inf", "NaN"], err_msg=error_string_fit):
                estimator.fit(X_train, y)
            # actually fit
            estimator.fit(X_train_finite, y)

            # predict
            if hasattr(estimator, "predict"):
                with raises(
                    ValueError,
                    match=["inf", "NaN"],
                    err_msg=error_string_predict,
                ):
                    estimator.predict(X_train)

            # transform
            if hasattr(estimator, "transform"):
                with raises(
                    ValueError,
                    match=["inf", "NaN"],
                    err_msg=error_string_transform,
                ):
                    estimator.transform(X_train)


@ignore_warnings
def check_nonsquare_error(name, estimator_orig):
    """Test that error is thrown when non-square data provided."""

    X, y = make_blobs(n_samples=20, n_features=10)
    estimator = clone(estimator_orig)

    with raises(
        ValueError,
        err_msg=(
            f"The pairwise estimator {name} does not raise an error on non-square data"
        ),
    ):
        estimator.fit(X, y)


@ignore_warnings
def check_estimators_pickle(name, estimator_orig):
    """Test that we can pickle all estimators."""
    check_methods = ["predict", "transform", "decision_function", "predict_proba"]

    X, y = make_blobs(
        n_samples=30,
        centers=[[0, 0, 0], [1, 1, 1]],
        random_state=0,
        n_features=2,
        cluster_std=0.1,
    )

    # some estimators can't do features less than 0
    X -= X.min()
    X = _pairwise_estimator_convert_X(X, estimator_orig, kernel=rbf_kernel)

    tags = _safe_tags(estimator_orig)
    # include NaN values when the estimator should deal with them
    if tags["allow_nan"]:
        # set randomly 10 elements to np.nan
        rng = np.random.RandomState(42)
        mask = rng.choice(X.size, 10, replace=False)
        X.reshape(-1)[mask] = np.nan

    estimator = clone(estimator_orig)

    y = _enforce_estimator_tags_y(estimator, y)

    set_random_state(estimator)
    estimator.fit(X, y)

    # pickle and unpickle!
    pickled_estimator = pickle.dumps(estimator)
    module_name = estimator.__module__
    if module_name.startswith("sklearn.") and not (
        "test_" in module_name or module_name.endswith("_testing")
    ):
        # strict check for sklearn estimators that are not implemented in test
        # modules.
        assert b"version" in pickled_estimator
    unpickled_estimator = pickle.loads(pickled_estimator)

    result = dict()
    for method in check_methods:
        if hasattr(estimator, method):
            result[method] = getattr(estimator, method)(X)

    for method in result:
        unpickled_result = getattr(unpickled_estimator, method)(X)
        assert_allclose_dense_sparse(result[method], unpickled_result)


@ignore_warnings(category=FutureWarning)
def check_estimators_partial_fit_n_features(name, estimator_orig):
    # check if number of features changes between calls to partial_fit.
    if not hasattr(estimator_orig, "partial_fit"):
        return
    estimator = clone(estimator_orig)
    X, y = make_blobs(n_samples=50, random_state=1)
    X -= X.min()
    y = _enforce_estimator_tags_y(estimator_orig, y)

    try:
        if is_classifier(estimator):
            classes = np.unique(y)
            estimator.partial_fit(X, y, classes=classes)
        else:
            estimator.partial_fit(X, y)
    except NotImplementedError:
        return

    with raises(
        ValueError,
        err_msg=(
            f"The estimator {name} does not raise an error when the "
            "number of features changes between calls to partial_fit."
        ),
    ):
        estimator.partial_fit(X[:, :-1], y)


@ignore_warnings(category=FutureWarning)
def check_classifier_multioutput(name, estimator):
    n_samples, n_labels, n_classes = 42, 5, 3
    tags = _safe_tags(estimator)
    estimator = clone(estimator)
    X, y = make_multilabel_classification(
        random_state=42, n_samples=n_samples, n_labels=n_labels, n_classes=n_classes
    )
    estimator.fit(X, y)
    y_pred = estimator.predict(X)

    assert y_pred.shape == (n_samples, n_classes), (
        "The shape of the prediction for multioutput data is "
        "incorrect. Expected {}, got {}.".format((n_samples, n_labels), y_pred.shape)
    )
    assert y_pred.dtype.kind == "i"

    if hasattr(estimator, "decision_function"):
        decision = estimator.decision_function(X)
        assert isinstance(decision, np.ndarray)
        assert decision.shape == (n_samples, n_classes), (
            "The shape of the decision function output for "
            "multioutput data is incorrect. Expected {}, got {}.".format(
                (n_samples, n_classes), decision.shape
            )
        )

        dec_pred = (decision > 0).astype(int)
        dec_exp = estimator.classes_[dec_pred]
        assert_array_equal(dec_exp, y_pred)

    if hasattr(estimator, "predict_proba"):
        y_prob = estimator.predict_proba(X)

        if isinstance(y_prob, list) and not tags["poor_score"]:
            for i in range(n_classes):
                assert y_prob[i].shape == (n_samples, 2), (
                    "The shape of the probability for multioutput data is"
                    " incorrect. Expected {}, got {}.".format(
                        (n_samples, 2), y_prob[i].shape
                    )
                )
                assert_array_equal(
                    np.argmax(y_prob[i], axis=1).astype(int), y_pred[:, i]
                )
        elif not tags["poor_score"]:
            assert y_prob.shape == (n_samples, n_classes), (
                "The shape of the probability for multioutput data is"
                " incorrect. Expected {}, got {}.".format(
                    (n_samples, n_classes), y_prob.shape
                )
            )
            assert_array_equal(y_prob.round().astype(int), y_pred)

    if hasattr(estimator, "decision_function") and hasattr(estimator, "predict_proba"):
        for i in range(n_classes):
            y_proba = estimator.predict_proba(X)[:, i]
            y_decision = estimator.decision_function(X)
            assert_array_equal(rankdata(y_proba), rankdata(y_decision[:, i]))


@ignore_warnings(category=FutureWarning)
def check_regressor_multioutput(name, estimator):
    estimator = clone(estimator)
    n_samples = n_features = 10

    if not _is_pairwise_metric(estimator):
        n_samples = n_samples + 1

    X, y = make_regression(
        random_state=42, n_targets=5, n_samples=n_samples, n_features=n_features
    )
    X = _pairwise_estimator_convert_X(X, estimator)

    estimator.fit(X, y)
    y_pred = estimator.predict(X)

    assert y_pred.dtype == np.dtype("float64"), (
        "Multioutput predictions by a regressor are expected to be"
        " floating-point precision. Got {} instead".format(y_pred.dtype)
    )
    assert y_pred.shape == y.shape, (
        "The shape of the prediction for multioutput data is incorrect."
        " Expected {}, got {}."
    )


@ignore_warnings(category=FutureWarning)
def check_clustering(name, clusterer_orig, readonly_memmap=False):
    clusterer = clone(clusterer_orig)
    X, y = make_blobs(n_samples=50, random_state=1)
    X, y = shuffle(X, y, random_state=7)
    X = StandardScaler().fit_transform(X)
    rng = np.random.RandomState(7)
    X_noise = np.concatenate([X, rng.uniform(low=-3, high=3, size=(5, 2))])

    if readonly_memmap:
        X, y, X_noise = create_memmap_backed_data([X, y, X_noise])

    n_samples, n_features = X.shape
    # catch deprecation and neighbors warnings
    if hasattr(clusterer, "n_clusters"):
        clusterer.set_params(n_clusters=3)
    set_random_state(clusterer)
    if name == "AffinityPropagation":
        clusterer.set_params(preference=-100)
        clusterer.set_params(max_iter=100)

    # fit
    clusterer.fit(X)
    # with lists
    clusterer.fit(X.tolist())

    pred = clusterer.labels_
    assert pred.shape == (n_samples,)
    assert adjusted_rand_score(pred, y) > 0.4
    if _safe_tags(clusterer, key="non_deterministic"):
        return
    set_random_state(clusterer)
    with warnings.catch_warnings(record=True):
        pred2 = clusterer.fit_predict(X)
    assert_array_equal(pred, pred2)

    # fit_predict(X) and labels_ should be of type int
    assert pred.dtype in [np.dtype("int32"), np.dtype("int64")]
    assert pred2.dtype in [np.dtype("int32"), np.dtype("int64")]

    # Add noise to X to test the possible values of the labels
    labels = clusterer.fit_predict(X_noise)

    # There should be at least one sample in every cluster. Equivalently
    # labels_ should contain all the consecutive values between its
    # min and its max.
    labels_sorted = np.unique(labels)
    assert_array_equal(
        labels_sorted, np.arange(labels_sorted[0], labels_sorted[-1] + 1)
    )

    # Labels are expected to start at 0 (no noise) or -1 (if noise)
    assert labels_sorted[0] in [0, -1]
    # Labels should be less than n_clusters - 1
    if hasattr(clusterer, "n_clusters"):
        n_clusters = getattr(clusterer, "n_clusters")
        assert n_clusters - 1 >= labels_sorted[-1]
    # else labels should be less than max(labels_) which is necessarily true


@ignore_warnings(category=FutureWarning)
def check_clusterer_compute_labels_predict(name, clusterer_orig):
    """Check that predict is invariant of compute_labels."""
    X, y = make_blobs(n_samples=20, random_state=0)
    clusterer = clone(clusterer_orig)
    set_random_state(clusterer)

    if hasattr(clusterer, "compute_labels"):
        # MiniBatchKMeans
        X_pred1 = clusterer.fit(X).predict(X)
        clusterer.set_params(compute_labels=False)
        X_pred2 = clusterer.fit(X).predict(X)
        assert_array_equal(X_pred1, X_pred2)


@ignore_warnings(category=FutureWarning)
def check_classifiers_one_label(name, classifier_orig):
    error_string_fit = "Classifier can't train when only one class is present."
    error_string_predict = "Classifier can't predict when only one class is present."
    rnd = np.random.RandomState(0)
    X_train = rnd.uniform(size=(10, 3))
    X_test = rnd.uniform(size=(10, 3))
    y = np.ones(10)
    # catch deprecation warnings
    with ignore_warnings(category=FutureWarning):
        classifier = clone(classifier_orig)
        with raises(
            ValueError, match="class", may_pass=True, err_msg=error_string_fit
        ) as cm:
            classifier.fit(X_train, y)

        if cm.raised_and_matched:
            # ValueError was raised with proper error message
            return

        assert_array_equal(classifier.predict(X_test), y, err_msg=error_string_predict)


@ignore_warnings  # Warnings are raised by decision function
def check_classifiers_train(
    name, classifier_orig, readonly_memmap=False, X_dtype="float64"
):
    X_m, y_m = make_blobs(n_samples=300, random_state=0)
    X_m = X_m.astype(X_dtype)
    X_m, y_m = shuffle(X_m, y_m, random_state=7)
    X_m = StandardScaler().fit_transform(X_m)
    # generate binary problem from multi-class one
    y_b = y_m[y_m != 2]
    X_b = X_m[y_m != 2]

    if name in ["BernoulliNB", "MultinomialNB", "ComplementNB", "CategoricalNB"]:
        X_m -= X_m.min()
        X_b -= X_b.min()

    if readonly_memmap:
        X_m, y_m, X_b, y_b = create_memmap_backed_data([X_m, y_m, X_b, y_b])

    problems = [(X_b, y_b)]
    tags = _safe_tags(classifier_orig)
    if not tags["binary_only"]:
        problems.append((X_m, y_m))

    for (X, y) in problems:
        classes = np.unique(y)
        n_classes = len(classes)
        n_samples, n_features = X.shape
        classifier = clone(classifier_orig)
        X = _pairwise_estimator_convert_X(X, classifier)
        y = _enforce_estimator_tags_y(classifier, y)

        set_random_state(classifier)
        # raises error on malformed input for fit
        if not tags["no_validation"]:
            with raises(
                ValueError,
                err_msg=(
                    f"The classifier {name} does not raise an error when "
                    "incorrect/malformed input data for fit is passed. The number "
                    "of training examples is not the same as the number of "
                    "labels. Perhaps use check_X_y in fit."
                ),
            ):
                classifier.fit(X, y[:-1])

        # fit
        classifier.fit(X, y)
        # with lists
        classifier.fit(X.tolist(), y.tolist())
        assert hasattr(classifier, "classes_")
        y_pred = classifier.predict(X)

        assert y_pred.shape == (n_samples,)
        # training set performance
        if not tags["poor_score"]:
            assert accuracy_score(y, y_pred) > 0.83

        # raises error on malformed input for predict
        msg_pairwise = (
            "The classifier {} does not raise an error when shape of X in "
            " {} is not equal to (n_test_samples, n_training_samples)"
        )
        msg = (
            "The classifier {} does not raise an error when the number of "
            "features in {} is different from the number of features in "
            "fit."
        )

        if not tags["no_validation"]:
            if _is_pairwise(classifier):
                with raises(
                    ValueError,
                    err_msg=msg_pairwise.format(name, "predict"),
                ):
                    classifier.predict(X.reshape(-1, 1))
            else:
                with raises(ValueError, err_msg=msg.format(name, "predict")):
                    classifier.predict(X.T)
        if hasattr(classifier, "decision_function"):
            try:
                # decision_function agrees with predict
                decision = classifier.decision_function(X)
                if n_classes == 2:
                    if not tags["multioutput_only"]:
                        assert decision.shape == (n_samples,)
                    else:
                        assert decision.shape == (n_samples, 1)
                    dec_pred = (decision.ravel() > 0).astype(int)
                    assert_array_equal(dec_pred, y_pred)
                else:
                    assert decision.shape == (n_samples, n_classes)
                    assert_array_equal(np.argmax(decision, axis=1), y_pred)

                # raises error on malformed input for decision_function
                if not tags["no_validation"]:
                    if _is_pairwise(classifier):
                        with raises(
                            ValueError,
                            err_msg=msg_pairwise.format(name, "decision_function"),
                        ):
                            classifier.decision_function(X.reshape(-1, 1))
                    else:
                        with raises(
                            ValueError,
                            err_msg=msg.format(name, "decision_function"),
                        ):
                            classifier.decision_function(X.T)
            except NotImplementedError:
                pass

        if hasattr(classifier, "predict_proba"):
            # predict_proba agrees with predict
            y_prob = classifier.predict_proba(X)
            assert y_prob.shape == (n_samples, n_classes)
            assert_array_equal(np.argmax(y_prob, axis=1), y_pred)
            # check that probas for all classes sum to one
            assert_array_almost_equal(np.sum(y_prob, axis=1), np.ones(n_samples))
            if not tags["no_validation"]:
                # raises error on malformed input for predict_proba
                if _is_pairwise(classifier_orig):
                    with raises(
                        ValueError,
                        err_msg=msg_pairwise.format(name, "predict_proba"),
                    ):
                        classifier.predict_proba(X.reshape(-1, 1))
                else:
                    with raises(
                        ValueError,
                        err_msg=msg.format(name, "predict_proba"),
                    ):
                        classifier.predict_proba(X.T)
            if hasattr(classifier, "predict_log_proba"):
                # predict_log_proba is a transformation of predict_proba
                y_log_prob = classifier.predict_log_proba(X)
                assert_allclose(y_log_prob, np.log(y_prob), 8, atol=1e-9)
                assert_array_equal(np.argsort(y_log_prob), np.argsort(y_prob))


def check_outlier_corruption(num_outliers, expected_outliers, decision):
    # Check for deviation from the precise given contamination level that may
    # be due to ties in the anomaly scores.
    if num_outliers < expected_outliers:
        start = num_outliers
        end = expected_outliers + 1
    else:
        start = expected_outliers
        end = num_outliers + 1

    # ensure that all values in the 'critical area' are tied,
    # leading to the observed discrepancy between provided
    # and actual contamination levels.
    sorted_decision = np.sort(decision)
    msg = (
        "The number of predicted outliers is not equal to the expected "
        "number of outliers and this difference is not explained by the "
        "number of ties in the decision_function values"
    )
    assert len(np.unique(sorted_decision[start:end])) == 1, msg


def check_outliers_train(name, estimator_orig, readonly_memmap=True):
    n_samples = 300
    X, _ = make_blobs(n_samples=n_samples, random_state=0)
    X = shuffle(X, random_state=7)

    if readonly_memmap:
        X = create_memmap_backed_data(X)

    n_samples, n_features = X.shape
    estimator = clone(estimator_orig)
    set_random_state(estimator)

    # fit
    estimator.fit(X)
    # with lists
    estimator.fit(X.tolist())

    y_pred = estimator.predict(X)
    assert y_pred.shape == (n_samples,)
    assert y_pred.dtype.kind == "i"
    assert_array_equal(np.unique(y_pred), np.array([-1, 1]))

    decision = estimator.decision_function(X)
    scores = estimator.score_samples(X)
    for output in [decision, scores]:
        assert output.dtype == np.dtype("float")
        assert output.shape == (n_samples,)

    # raises error on malformed input for predict
    with raises(ValueError):
        estimator.predict(X.T)

    # decision_function agrees with predict
    dec_pred = (decision >= 0).astype(int)
    dec_pred[dec_pred == 0] = -1
    assert_array_equal(dec_pred, y_pred)

    # raises error on malformed input for decision_function
    with raises(ValueError):
        estimator.decision_function(X.T)

    # decision_function is a translation of score_samples
    y_dec = scores - estimator.offset_
    assert_allclose(y_dec, decision)

    # raises error on malformed input for score_samples
    with raises(ValueError):
        estimator.score_samples(X.T)

    # contamination parameter (not for OneClassSVM which has the nu parameter)
    if hasattr(estimator, "contamination") and not hasattr(estimator, "novelty"):
        # proportion of outliers equal to contamination parameter when not
        # set to 'auto'. This is true for the training set and cannot thus be
        # checked as follows for estimators with a novelty parameter such as
        # LocalOutlierFactor (tested in check_outliers_fit_predict)
        expected_outliers = 30
        contamination = expected_outliers / n_samples
        estimator.set_params(contamination=contamination)
        estimator.fit(X)
        y_pred = estimator.predict(X)

        num_outliers = np.sum(y_pred != 1)
        # num_outliers should be equal to expected_outliers unless
        # there are ties in the decision_function values. this can
        # only be tested for estimators with a decision_function
        # method, i.e. all estimators except LOF which is already
        # excluded from this if branch.
        if num_outliers != expected_outliers:
            decision = estimator.decision_function(X)
            check_outlier_corruption(num_outliers, expected_outliers, decision)

        # raises error when contamination is a scalar and not in [0,1]
        msg = r"contamination must be in \(0, 0.5]"
        for contamination in [-0.5, 2.3]:
            estimator.set_params(contamination=contamination)
            with raises(ValueError, match=msg):
                estimator.fit(X)


@ignore_warnings(category=FutureWarning)
def check_classifiers_multilabel_representation_invariance(name, classifier_orig):
    X, y = make_multilabel_classification(
        n_samples=100,
        n_features=2,
        n_classes=5,
        n_labels=3,
        length=50,
        allow_unlabeled=True,
        random_state=0,
    )
    X = scale(X)

    X_train, y_train = X[:80], y[:80]
    X_test = X[80:]

    y_train_list_of_lists = y_train.tolist()
    y_train_list_of_arrays = list(y_train)

    classifier = clone(classifier_orig)
    set_random_state(classifier)

    y_pred = classifier.fit(X_train, y_train).predict(X_test)

    y_pred_list_of_lists = classifier.fit(X_train, y_train_list_of_lists).predict(
        X_test
    )

    y_pred_list_of_arrays = classifier.fit(X_train, y_train_list_of_arrays).predict(
        X_test
    )

    assert_array_equal(y_pred, y_pred_list_of_arrays)
    assert_array_equal(y_pred, y_pred_list_of_lists)

    assert y_pred.dtype == y_pred_list_of_arrays.dtype
    assert y_pred.dtype == y_pred_list_of_lists.dtype
    assert type(y_pred) == type(y_pred_list_of_arrays)
    assert type(y_pred) == type(y_pred_list_of_lists)


@ignore_warnings(category=FutureWarning)
def check_classifiers_multilabel_output_format_predict(name, classifier_orig):
    """Check the output of the `predict` method for classifiers supporting
    multilabel-indicator targets."""
    classifier = clone(classifier_orig)
    set_random_state(classifier)

    n_samples, test_size, n_outputs = 100, 25, 5
    X, y = make_multilabel_classification(
        n_samples=n_samples,
        n_features=2,
        n_classes=n_outputs,
        n_labels=3,
        length=50,
        allow_unlabeled=True,
        random_state=0,
    )
    X = scale(X)

    X_train, X_test = X[:-test_size], X[-test_size:]
    y_train, y_test = y[:-test_size], y[-test_size:]
    classifier.fit(X_train, y_train)

    response_method_name = "predict"
    predict_method = getattr(classifier, response_method_name, None)
    if predict_method is None:
        raise SkipTest(f"{name} does not have a {response_method_name} method.")

    y_pred = predict_method(X_test)

    # y_pred.shape -> y_test.shape with the same dtype
    assert isinstance(y_pred, np.ndarray), (
        f"{name}.predict is expected to output a NumPy array. Got "
        f"{type(y_pred)} instead."
    )
    assert y_pred.shape == y_test.shape, (
        f"{name}.predict outputs a NumPy array of shape {y_pred.shape} "
        f"instead of {y_test.shape}."
    )
    assert y_pred.dtype == y_test.dtype, (
        f"{name}.predict does not output the same dtype than the targets. "
        f"Got {y_pred.dtype} instead of {y_test.dtype}."
    )


@ignore_warnings(category=FutureWarning)
def check_classifiers_multilabel_output_format_predict_proba(name, classifier_orig):
    """Check the output of the `predict_proba` method for classifiers supporting
    multilabel-indicator targets."""
    classifier = clone(classifier_orig)
    set_random_state(classifier)

    n_samples, test_size, n_outputs = 100, 25, 5
    X, y = make_multilabel_classification(
        n_samples=n_samples,
        n_features=2,
        n_classes=n_outputs,
        n_labels=3,
        length=50,
        allow_unlabeled=True,
        random_state=0,
    )
    X = scale(X)

    X_train, X_test = X[:-test_size], X[-test_size:]
    y_train = y[:-test_size]
    classifier.fit(X_train, y_train)

    response_method_name = "predict_proba"
    predict_proba_method = getattr(classifier, response_method_name, None)
    if predict_proba_method is None:
        raise SkipTest(f"{name} does not have a {response_method_name} method.")

    y_pred = predict_proba_method(X_test)

    # y_pred.shape -> 2 possibilities:
    # - list of length n_outputs of shape (n_samples, 2);
    # - ndarray of shape (n_samples, n_outputs).
    # dtype should be floating
    if isinstance(y_pred, list):
        assert len(y_pred) == n_outputs, (
            f"When {name}.predict_proba returns a list, the list should "
            "be of length n_outputs and contain NumPy arrays. Got length "
            f"of {len(y_pred)} instead of {n_outputs}."
        )
        for pred in y_pred:
            assert pred.shape == (test_size, 2), (
                f"When {name}.predict_proba returns a list, this list "
                "should contain NumPy arrays of shape (n_samples, 2). Got "
                f"NumPy arrays of shape {pred.shape} instead of "
                f"{(test_size, 2)}."
            )
            assert pred.dtype.kind == "f", (
                f"When {name}.predict_proba returns a list, it should "
                "contain NumPy arrays with floating dtype. Got "
                f"{pred.dtype} instead."
            )
            # check that we have the correct probabilities
            err_msg = (
                f"When {name}.predict_proba returns a list, each NumPy "
                "array should contain probabilities for each class and "
                "thus each row should sum to 1 (or close to 1 due to "
                "numerical errors)."
            )
            assert_allclose(pred.sum(axis=1), 1, err_msg=err_msg)
    elif isinstance(y_pred, np.ndarray):
        assert y_pred.shape == (test_size, n_outputs), (
            f"When {name}.predict_proba returns a NumPy array, the "
            f"expected shape is (n_samples, n_outputs). Got {y_pred.shape}"
            f" instead of {(test_size, n_outputs)}."
        )
        assert y_pred.dtype.kind == "f", (
            f"When {name}.predict_proba returns a NumPy array, the "
            f"expected data type is floating. Got {y_pred.dtype} instead."
        )
        err_msg = (
            f"When {name}.predict_proba returns a NumPy array, this array "
            "is expected to provide probabilities of the positive class "
            "and should therefore contain values between 0 and 1."
        )
        assert_array_less(0, y_pred, err_msg=err_msg)
        assert_array_less(y_pred, 1, err_msg=err_msg)
    else:
        raise ValueError(
            f"Unknown returned type {type(y_pred)} by {name}."
            "predict_proba. A list or a Numpy array is expected."
        )


@ignore_warnings(category=FutureWarning)
def check_classifiers_multilabel_output_format_decision_function(name, classifier_orig):
    """Check the output of the `decision_function` method for classifiers supporting
    multilabel-indicator targets."""
    classifier = clone(classifier_orig)
    set_random_state(classifier)

    n_samples, test_size, n_outputs = 100, 25, 5
    X, y = make_multilabel_classification(
        n_samples=n_samples,
        n_features=2,
        n_classes=n_outputs,
        n_labels=3,
        length=50,
        allow_unlabeled=True,
        random_state=0,
    )
    X = scale(X)

    X_train, X_test = X[:-test_size], X[-test_size:]
    y_train = y[:-test_size]
    classifier.fit(X_train, y_train)

    response_method_name = "decision_function"
    decision_function_method = getattr(classifier, response_method_name, None)
    if decision_function_method is None:
        raise SkipTest(f"{name} does not have a {response_method_name} method.")

    y_pred = decision_function_method(X_test)

    # y_pred.shape -> y_test.shape with floating dtype
    assert isinstance(y_pred, np.ndarray), (
        f"{name}.decision_function is expected to output a NumPy array."
        f" Got {type(y_pred)} instead."
    )
    assert y_pred.shape == (test_size, n_outputs), (
        f"{name}.decision_function is expected to provide a NumPy array "
        f"of shape (n_samples, n_outputs). Got {y_pred.shape} instead of "
        f"{(test_size, n_outputs)}."
    )
    assert y_pred.dtype.kind == "f", (
        f"{name}.decision_function is expected to output a floating dtype."
        f" Got {y_pred.dtype} instead."
    )


@ignore_warnings(category=FutureWarning)
def check_estimators_fit_returns_self(name, estimator_orig, readonly_memmap=False):
    """Check if self is returned when calling fit."""
    X, y = make_blobs(random_state=0, n_samples=21)
    # some want non-negative input
    X -= X.min()
    X = _pairwise_estimator_convert_X(X, estimator_orig)

    estimator = clone(estimator_orig)
    y = _enforce_estimator_tags_y(estimator, y)

    if readonly_memmap:
        X, y = create_memmap_backed_data([X, y])

    set_random_state(estimator)
    assert estimator.fit(X, y) is estimator


@ignore_warnings
def check_estimators_unfitted(name, estimator_orig):
    """Check that predict raises an exception in an unfitted estimator.

    Unfitted estimators should raise a NotFittedError.
    """
    # Common test for Regressors, Classifiers and Outlier detection estimators
    X, y = _regression_dataset()

    estimator = clone(estimator_orig)
    for method in (
        "decision_function",
        "predict",
        "predict_proba",
        "predict_log_proba",
    ):
        if hasattr(estimator, method):
            with raises(NotFittedError):
                getattr(estimator, method)(X)


@ignore_warnings(category=FutureWarning)
def check_supervised_y_2d(name, estimator_orig):
    tags = _safe_tags(estimator_orig)
    rnd = np.random.RandomState(0)
    n_samples = 30
    X = _pairwise_estimator_convert_X(rnd.uniform(size=(n_samples, 3)), estimator_orig)
    y = np.arange(n_samples) % 3
    y = _enforce_estimator_tags_y(estimator_orig, y)
    estimator = clone(estimator_orig)
    set_random_state(estimator)
    # fit
    estimator.fit(X, y)
    y_pred = estimator.predict(X)

    set_random_state(estimator)
    # Check that when a 2D y is given, a DataConversionWarning is
    # raised
    with warnings.catch_warnings(record=True) as w:
        warnings.simplefilter("always", DataConversionWarning)
        warnings.simplefilter("ignore", RuntimeWarning)
        estimator.fit(X, y[:, np.newaxis])
    y_pred_2d = estimator.predict(X)
    msg = "expected 1 DataConversionWarning, got: %s" % ", ".join(
        [str(w_x) for w_x in w]
    )
    if not tags["multioutput"]:
        # check that we warned if we don't support multi-output
        assert len(w) > 0, msg
        assert (
            "DataConversionWarning('A column-vector y"
            " was passed when a 1d array was expected"
            in msg
        )
    assert_allclose(y_pred.ravel(), y_pred_2d.ravel())


@ignore_warnings
def check_classifiers_predictions(X, y, name, classifier_orig):
    classes = np.unique(y)
    classifier = clone(classifier_orig)
    if name == "BernoulliNB":
        X = X > X.mean()
    set_random_state(classifier)

    classifier.fit(X, y)
    y_pred = classifier.predict(X)

    if hasattr(classifier, "decision_function"):
        decision = classifier.decision_function(X)
        assert isinstance(decision, np.ndarray)
        if len(classes) == 2:
            dec_pred = (decision.ravel() > 0).astype(int)
            dec_exp = classifier.classes_[dec_pred]
            assert_array_equal(
                dec_exp,
                y_pred,
                err_msg=(
                    "decision_function does not match "
                    "classifier for %r: expected '%s', got '%s'"
                )
                % (
                    classifier,
                    ", ".join(map(str, dec_exp)),
                    ", ".join(map(str, y_pred)),
                ),
            )
        elif getattr(classifier, "decision_function_shape", "ovr") == "ovr":
            decision_y = np.argmax(decision, axis=1).astype(int)
            y_exp = classifier.classes_[decision_y]
            assert_array_equal(
                y_exp,
                y_pred,
                err_msg=(
                    "decision_function does not match "
                    "classifier for %r: expected '%s', got '%s'"
                )
                % (classifier, ", ".join(map(str, y_exp)), ", ".join(map(str, y_pred))),
            )

    # training set performance
    if name != "ComplementNB":
        # This is a pathological data set for ComplementNB.
        # For some specific cases 'ComplementNB' predicts less classes
        # than expected
        assert_array_equal(np.unique(y), np.unique(y_pred))
    assert_array_equal(
        classes,
        classifier.classes_,
        err_msg="Unexpected classes_ attribute for %r: expected '%s', got '%s'"
        % (
            classifier,
            ", ".join(map(str, classes)),
            ", ".join(map(str, classifier.classes_)),
        ),
    )


def _choose_check_classifiers_labels(name, y, y_names):
    # Semisupervised classifiers use -1 as the indicator for an unlabeled
    # sample.
    return (
        y
        if name in ["LabelPropagation", "LabelSpreading", "SelfTrainingClassifier"]
        else y_names
    )


def check_classifiers_classes(name, classifier_orig):
    X_multiclass, y_multiclass = make_blobs(
        n_samples=30, random_state=0, cluster_std=0.1
    )
    X_multiclass, y_multiclass = shuffle(X_multiclass, y_multiclass, random_state=7)
    X_multiclass = StandardScaler().fit_transform(X_multiclass)
    # We need to make sure that we have non negative data, for things
    # like NMF
    X_multiclass -= X_multiclass.min() - 0.1

    X_binary = X_multiclass[y_multiclass != 2]
    y_binary = y_multiclass[y_multiclass != 2]

    X_multiclass = _pairwise_estimator_convert_X(X_multiclass, classifier_orig)
    X_binary = _pairwise_estimator_convert_X(X_binary, classifier_orig)

    labels_multiclass = ["one", "two", "three"]
    labels_binary = ["one", "two"]

    y_names_multiclass = np.take(labels_multiclass, y_multiclass)
    y_names_binary = np.take(labels_binary, y_binary)

    problems = [(X_binary, y_binary, y_names_binary)]
    if not _safe_tags(classifier_orig, key="binary_only"):
        problems.append((X_multiclass, y_multiclass, y_names_multiclass))

    for X, y, y_names in problems:
        for y_names_i in [y_names, y_names.astype("O")]:
            y_ = _choose_check_classifiers_labels(name, y, y_names_i)
            check_classifiers_predictions(X, y_, name, classifier_orig)

    labels_binary = [-1, 1]
    y_names_binary = np.take(labels_binary, y_binary)
    y_binary = _choose_check_classifiers_labels(name, y_binary, y_names_binary)
    check_classifiers_predictions(X_binary, y_binary, name, classifier_orig)


@ignore_warnings(category=FutureWarning)
def check_regressors_int(name, regressor_orig):
    X, _ = _regression_dataset()
    X = _pairwise_estimator_convert_X(X[:50], regressor_orig)
    rnd = np.random.RandomState(0)
    y = rnd.randint(3, size=X.shape[0])
    y = _enforce_estimator_tags_y(regressor_orig, y)
    rnd = np.random.RandomState(0)
    # separate estimators to control random seeds
    regressor_1 = clone(regressor_orig)
    regressor_2 = clone(regressor_orig)
    set_random_state(regressor_1)
    set_random_state(regressor_2)

    if name in CROSS_DECOMPOSITION:
        y_ = np.vstack([y, 2 * y + rnd.randint(2, size=len(y))])
        y_ = y_.T
    else:
        y_ = y

    # fit
    regressor_1.fit(X, y_)
    pred1 = regressor_1.predict(X)
    regressor_2.fit(X, y_.astype(float))
    pred2 = regressor_2.predict(X)
    assert_allclose(pred1, pred2, atol=1e-2, err_msg=name)


@ignore_warnings(category=FutureWarning)
def check_regressors_train(
    name, regressor_orig, readonly_memmap=False, X_dtype=np.float64
):
    X, y = _regression_dataset()
    X = X.astype(X_dtype)
    X = _pairwise_estimator_convert_X(X, regressor_orig)
    y = scale(y)  # X is already scaled
    regressor = clone(regressor_orig)
    y = _enforce_estimator_tags_y(regressor, y)
    if name in CROSS_DECOMPOSITION:
        rnd = np.random.RandomState(0)
        y_ = np.vstack([y, 2 * y + rnd.randint(2, size=len(y))])
        y_ = y_.T
    else:
        y_ = y

    if readonly_memmap:
        X, y, y_ = create_memmap_backed_data([X, y, y_])

    if not hasattr(regressor, "alphas") and hasattr(regressor, "alpha"):
        # linear regressors need to set alpha, but not generalized CV ones
        regressor.alpha = 0.01
    if name == "PassiveAggressiveRegressor":
        regressor.C = 0.01

    # raises error on malformed input for fit
    with raises(
        ValueError,
        err_msg=(
            f"The classifier {name} does not raise an error when "
            "incorrect/malformed input data for fit is passed. The number of "
            "training examples is not the same as the number of labels. Perhaps "
            "use check_X_y in fit."
        ),
    ):
        regressor.fit(X, y[:-1])
    # fit
    set_random_state(regressor)
    regressor.fit(X, y_)
    regressor.fit(X.tolist(), y_.tolist())
    y_pred = regressor.predict(X)
    assert y_pred.shape == y_.shape

    # TODO: find out why PLS and CCA fail. RANSAC is random
    # and furthermore assumes the presence of outliers, hence
    # skipped
    if not _safe_tags(regressor, key="poor_score"):
        assert regressor.score(X, y_) > 0.5


@ignore_warnings
def check_regressors_no_decision_function(name, regressor_orig):
    # check that regressors don't have a decision_function, predict_proba, or
    # predict_log_proba method.
    rng = np.random.RandomState(0)
    regressor = clone(regressor_orig)

    X = rng.normal(size=(10, 4))
    X = _pairwise_estimator_convert_X(X, regressor_orig)
    y = _enforce_estimator_tags_y(regressor, X[:, 0])

    regressor.fit(X, y)
    funcs = ["decision_function", "predict_proba", "predict_log_proba"]
    for func_name in funcs:
        assert not hasattr(regressor, func_name)


@ignore_warnings(category=FutureWarning)
def check_class_weight_classifiers(name, classifier_orig):

    if _safe_tags(classifier_orig, key="binary_only"):
        problems = [2]
    else:
        problems = [2, 3]

    for n_centers in problems:
        # create a very noisy dataset
        X, y = make_blobs(centers=n_centers, random_state=0, cluster_std=20)
        X_train, X_test, y_train, y_test = train_test_split(
            X, y, test_size=0.5, random_state=0
        )

        # can't use gram_if_pairwise() here, setting up gram matrix manually
        if _is_pairwise(classifier_orig):
            X_test = rbf_kernel(X_test, X_train)
            X_train = rbf_kernel(X_train, X_train)

        n_centers = len(np.unique(y_train))

        if n_centers == 2:
            class_weight = {0: 1000, 1: 0.0001}
        else:
            class_weight = {0: 1000, 1: 0.0001, 2: 0.0001}

        classifier = clone(classifier_orig).set_params(class_weight=class_weight)
        if hasattr(classifier, "n_iter"):
            classifier.set_params(n_iter=100)
        if hasattr(classifier, "max_iter"):
            classifier.set_params(max_iter=1000)
        if hasattr(classifier, "min_weight_fraction_leaf"):
            classifier.set_params(min_weight_fraction_leaf=0.01)
        if hasattr(classifier, "n_iter_no_change"):
            classifier.set_params(n_iter_no_change=20)

        set_random_state(classifier)
        classifier.fit(X_train, y_train)
        y_pred = classifier.predict(X_test)
        # XXX: Generally can use 0.89 here. On Windows, LinearSVC gets
        #      0.88 (Issue #9111)
        if not _safe_tags(classifier_orig, key="poor_score"):
            assert np.mean(y_pred == 0) > 0.87


@ignore_warnings(category=FutureWarning)
def check_class_weight_balanced_classifiers(
    name, classifier_orig, X_train, y_train, X_test, y_test, weights
):
    classifier = clone(classifier_orig)
    if hasattr(classifier, "n_iter"):
        classifier.set_params(n_iter=100)
    if hasattr(classifier, "max_iter"):
        classifier.set_params(max_iter=1000)

    set_random_state(classifier)
    classifier.fit(X_train, y_train)
    y_pred = classifier.predict(X_test)

    classifier.set_params(class_weight="balanced")
    classifier.fit(X_train, y_train)
    y_pred_balanced = classifier.predict(X_test)
    assert f1_score(y_test, y_pred_balanced, average="weighted") > f1_score(
        y_test, y_pred, average="weighted"
    )


@ignore_warnings(category=FutureWarning)
def check_class_weight_balanced_linear_classifier(name, Classifier):
    """Test class weights with non-contiguous class labels."""
    # this is run on classes, not instances, though this should be changed
    X = np.array([[-1.0, -1.0], [-1.0, 0], [-0.8, -1.0], [1.0, 1.0], [1.0, 0.0]])
    y = np.array([1, 1, 1, -1, -1])

    classifier = Classifier()

    if hasattr(classifier, "n_iter"):
        # This is a very small dataset, default n_iter are likely to prevent
        # convergence
        classifier.set_params(n_iter=1000)
    if hasattr(classifier, "max_iter"):
        classifier.set_params(max_iter=1000)
    if hasattr(classifier, "cv"):
        classifier.set_params(cv=3)
    set_random_state(classifier)

    # Let the model compute the class frequencies
    classifier.set_params(class_weight="balanced")
    coef_balanced = classifier.fit(X, y).coef_.copy()

    # Count each label occurrence to reweight manually
    n_samples = len(y)
    n_classes = float(len(np.unique(y)))

    class_weight = {
        1: n_samples / (np.sum(y == 1) * n_classes),
        -1: n_samples / (np.sum(y == -1) * n_classes),
    }
    classifier.set_params(class_weight=class_weight)
    coef_manual = classifier.fit(X, y).coef_.copy()

    assert_allclose(
        coef_balanced,
        coef_manual,
        err_msg="Classifier %s is not computing class_weight=balanced properly." % name,
    )


@ignore_warnings(category=FutureWarning)
def check_estimators_overwrite_params(name, estimator_orig):
    X, y = make_blobs(random_state=0, n_samples=21)
    # some want non-negative input
    X -= X.min()
    X = _pairwise_estimator_convert_X(X, estimator_orig, kernel=rbf_kernel)
    estimator = clone(estimator_orig)
    y = _enforce_estimator_tags_y(estimator, y)

    set_random_state(estimator)

    # Make a physical copy of the original estimator parameters before fitting.
    params = estimator.get_params()
    original_params = deepcopy(params)

    # Fit the model
    estimator.fit(X, y)

    # Compare the state of the model parameters with the original parameters
    new_params = estimator.get_params()
    for param_name, original_value in original_params.items():
        new_value = new_params[param_name]

        # We should never change or mutate the internal state of input
        # parameters by default. To check this we use the joblib.hash function
        # that introspects recursively any subobjects to compute a checksum.
        # The only exception to this rule of immutable constructor parameters
        # is possible RandomState instance but in this check we explicitly
        # fixed the random_state params recursively to be integer seeds.
        assert joblib.hash(new_value) == joblib.hash(original_value), (
            "Estimator %s should not change or mutate "
            " the parameter %s from %s to %s during fit."
            % (name, param_name, original_value, new_value)
        )


@ignore_warnings(category=FutureWarning)
def check_no_attributes_set_in_init(name, estimator_orig):
    """Check setting during init."""
    try:
        # Clone fails if the estimator does not store
        # all parameters as an attribute during init
        estimator = clone(estimator_orig)
    except AttributeError:
        raise AttributeError(
            f"Estimator {name} should store all parameters as an attribute during init."
        )

    if hasattr(type(estimator).__init__, "deprecated_original"):
        return

    init_params = _get_args(type(estimator).__init__)
    if IS_PYPY:
        # __init__ signature has additional objects in PyPy
        for key in ["obj"]:
            if key in init_params:
                init_params.remove(key)
    parents_init_params = [
        param
        for params_parent in (_get_args(parent) for parent in type(estimator).__mro__)
        for param in params_parent
    ]

    # Test for no setting apart from parameters during init
    invalid_attr = set(vars(estimator)) - set(init_params) - set(parents_init_params)
    assert not invalid_attr, (
        "Estimator %s should not set any attribute apart"
        " from parameters during init. Found attributes %s."
        % (name, sorted(invalid_attr))
    )


@ignore_warnings(category=FutureWarning)
def check_sparsify_coefficients(name, estimator_orig):
    X = np.array(
        [
            [-2, -1],
            [-1, -1],
            [-1, -2],
            [1, 1],
            [1, 2],
            [2, 1],
            [-1, -2],
            [2, 2],
            [-2, -2],
        ]
    )
    y = np.array([1, 1, 1, 2, 2, 2, 3, 3, 3])
    y = _enforce_estimator_tags_y(estimator_orig, y)
    est = clone(estimator_orig)

    est.fit(X, y)
    pred_orig = est.predict(X)

    # test sparsify with dense inputs
    est.sparsify()
    assert sparse.issparse(est.coef_)
    pred = est.predict(X)
    assert_array_equal(pred, pred_orig)

    # pickle and unpickle with sparse coef_
    est = pickle.loads(pickle.dumps(est))
    assert sparse.issparse(est.coef_)
    pred = est.predict(X)
    assert_array_equal(pred, pred_orig)


@ignore_warnings(category=FutureWarning)
def check_classifier_data_not_an_array(name, estimator_orig):
    X = np.array(
        [
            [3, 0],
            [0, 1],
            [0, 2],
            [1, 1],
            [1, 2],
            [2, 1],
            [0, 3],
            [1, 0],
            [2, 0],
            [4, 4],
            [2, 3],
            [3, 2],
        ]
    )
    X = _pairwise_estimator_convert_X(X, estimator_orig)
    y = np.array([1, 1, 1, 2, 2, 2, 1, 1, 1, 2, 2, 2])
    y = _enforce_estimator_tags_y(estimator_orig, y)
    for obj_type in ["NotAnArray", "PandasDataframe"]:
        check_estimators_data_not_an_array(name, estimator_orig, X, y, obj_type)


@ignore_warnings(category=FutureWarning)
def check_regressor_data_not_an_array(name, estimator_orig):
    X, y = _regression_dataset()
    X = _pairwise_estimator_convert_X(X, estimator_orig)
    y = _enforce_estimator_tags_y(estimator_orig, y)
    for obj_type in ["NotAnArray", "PandasDataframe"]:
        check_estimators_data_not_an_array(name, estimator_orig, X, y, obj_type)


@ignore_warnings(category=FutureWarning)
def check_estimators_data_not_an_array(name, estimator_orig, X, y, obj_type):
    if name in CROSS_DECOMPOSITION:
        raise SkipTest(
            "Skipping check_estimators_data_not_an_array "
            "for cross decomposition module as estimators "
            "are not deterministic."
        )
    # separate estimators to control random seeds
    estimator_1 = clone(estimator_orig)
    estimator_2 = clone(estimator_orig)
    set_random_state(estimator_1)
    set_random_state(estimator_2)

    if obj_type not in ["NotAnArray", "PandasDataframe"]:
        raise ValueError("Data type {0} not supported".format(obj_type))

    if obj_type == "NotAnArray":
        y_ = _NotAnArray(np.asarray(y))
        X_ = _NotAnArray(np.asarray(X))
    else:
        # Here pandas objects (Series and DataFrame) are tested explicitly
        # because some estimators may handle them (especially their indexing)
        # specially.
        try:
            import pandas as pd

            y_ = np.asarray(y)
            if y_.ndim == 1:
                y_ = pd.Series(y_)
            else:
                y_ = pd.DataFrame(y_)
            X_ = pd.DataFrame(np.asarray(X))

        except ImportError:
            raise SkipTest(
                "pandas is not installed: not checking estimators for pandas objects."
            )

    # fit
    estimator_1.fit(X_, y_)
    pred1 = estimator_1.predict(X_)
    estimator_2.fit(X, y)
    pred2 = estimator_2.predict(X)
    assert_allclose(pred1, pred2, atol=1e-2, err_msg=name)


def check_parameters_default_constructible(name, Estimator):
    # test default-constructibility
    # get rid of deprecation warnings

    Estimator = Estimator.__class__

    with ignore_warnings(category=FutureWarning):
        estimator = _construct_instance(Estimator)
        # test cloning
        clone(estimator)
        # test __repr__
        repr(estimator)
        # test that set_params returns self
        assert estimator.set_params() is estimator

        # test if init does nothing but set parameters
        # this is important for grid_search etc.
        # We get the default parameters from init and then
        # compare these against the actual values of the attributes.

        # this comes from getattr. Gets rid of deprecation decorator.
        init = getattr(estimator.__init__, "deprecated_original", estimator.__init__)

        try:

            def param_filter(p):
                """Identify hyper parameters of an estimator."""
                return (
                    p.name != "self"
                    and p.kind != p.VAR_KEYWORD
                    and p.kind != p.VAR_POSITIONAL
                )

            init_params = [
                p for p in signature(init).parameters.values() if param_filter(p)
            ]

        except (TypeError, ValueError):
            # init is not a python function.
            # true for mixins
            return
        params = estimator.get_params()
        # they can need a non-default argument
        init_params = init_params[len(getattr(estimator, "_required_parameters", [])) :]

        for init_param in init_params:
            assert (
                init_param.default != init_param.empty
            ), "parameter %s for %s has no default value" % (
                init_param.name,
                type(estimator).__name__,
            )
            allowed_types = {
                str,
                int,
                float,
                bool,
                tuple,
                type(None),
                type,
                types.FunctionType,
                joblib.Memory,
            }
            # Any numpy numeric such as np.int32.
            allowed_types.update(np.core.numerictypes.allTypes.values())
            assert type(init_param.default) in allowed_types, (
                f"Parameter '{init_param.name}' of estimator "
                f"'{Estimator.__name__}' is of type "
                f"{type(init_param.default).__name__} which is not "
                "allowed. All init parameters have to be immutable to "
                "make cloning possible. Therefore we restrict the set of "
                "legal types to "
                f"{set(type.__name__ for type in allowed_types)}."
            )
            if init_param.name not in params.keys():
                # deprecated parameter, not in get_params
                assert init_param.default is None, (
                    f"Estimator parameter '{init_param.name}' of estimator "
                    f"'{Estimator.__name__}' is not returned by get_params. "
                    "If it is deprecated, set its default value to None."
                )
                continue

            param_value = params[init_param.name]
            if isinstance(param_value, np.ndarray):
                assert_array_equal(param_value, init_param.default)
            else:
                failure_text = (
                    f"Parameter {init_param.name} was mutated on init. All "
                    "parameters must be stored unchanged."
                )
                if is_scalar_nan(param_value):
                    # Allows to set default parameters to np.nan
                    assert param_value is init_param.default, failure_text
                else:
                    assert param_value == init_param.default, failure_text


def _enforce_estimator_tags_y(estimator, y):
    # Estimators with a `requires_positive_y` tag only accept strictly positive
    # data
    if _safe_tags(estimator, key="requires_positive_y"):
        # Create strictly positive y. The minimal increment above 0 is 1, as
        # y could be of integer dtype.
        y += 1 + abs(y.min())
    # Estimators with a `binary_only` tag only accept up to two unique y values
    if _safe_tags(estimator, key="binary_only") and y.size > 0:
        y = np.where(y == y.flat[0], y, y.flat[0] + 1)
    # Estimators in mono_output_task_error raise ValueError if y is of 1-D
    # Convert into a 2-D y for those estimators.
    if _safe_tags(estimator, key="multioutput_only"):
        return np.reshape(y, (-1, 1))
    return y


def _enforce_estimator_tags_x(estimator, X):
    # Pairwise estimators only accept
    # X of shape (`n_samples`, `n_samples`)
    if _is_pairwise(estimator):
        X = X.dot(X.T)
    # Estimators with `1darray` in `X_types` tag only accept
    # X of shape (`n_samples`,)
    if "1darray" in _safe_tags(estimator, key="X_types"):
        X = X[:, 0]
    # Estimators with a `requires_positive_X` tag only accept
    # strictly positive data
    if _safe_tags(estimator, key="requires_positive_X"):
        X -= X.min()
    if "categorical" in _safe_tags(estimator, key="X_types"):
        X = (X - X.min()).astype(np.int32)
    return X


@ignore_warnings(category=FutureWarning)
def check_non_transformer_estimators_n_iter(name, estimator_orig):
    # Test that estimators that are not transformers with a parameter
    # max_iter, return the attribute of n_iter_ at least 1.

    # These models are dependent on external solvers like
    # libsvm and accessing the iter parameter is non-trivial.
    # SelfTrainingClassifier does not perform an iteration if all samples are
    # labeled, hence n_iter_ = 0 is valid.
    not_run_check_n_iter = [
        "Ridge",
        "SVR",
        "NuSVR",
        "NuSVC",
        "RidgeClassifier",
        "SVC",
        "RandomizedLasso",
        "LogisticRegressionCV",
        "LinearSVC",
        "LogisticRegression",
        "SelfTrainingClassifier",
    ]

    # Tested in test_transformer_n_iter
    not_run_check_n_iter += CROSS_DECOMPOSITION
    if name in not_run_check_n_iter:
        return

    # LassoLars stops early for the default alpha=1.0 the iris dataset.
    if name == "LassoLars":
        estimator = clone(estimator_orig).set_params(alpha=0.0)
    else:
        estimator = clone(estimator_orig)
    if hasattr(estimator, "max_iter"):
        iris = load_iris()
        X, y_ = iris.data, iris.target
        y_ = _enforce_estimator_tags_y(estimator, y_)

        set_random_state(estimator, 0)

        estimator.fit(X, y_)

        assert estimator.n_iter_ >= 1


@ignore_warnings(category=FutureWarning)
def check_transformer_n_iter(name, estimator_orig):
    # Test that transformers with a parameter max_iter, return the
    # attribute of n_iter_ at least 1.
    estimator = clone(estimator_orig)
    if hasattr(estimator, "max_iter"):
        if name in CROSS_DECOMPOSITION:
            # Check using default data
            X = [[0.0, 0.0, 1.0], [1.0, 0.0, 0.0], [2.0, 2.0, 2.0], [2.0, 5.0, 4.0]]
            y_ = [[0.1, -0.2], [0.9, 1.1], [0.1, -0.5], [0.3, -0.2]]

        else:
            X, y_ = make_blobs(
                n_samples=30,
                centers=[[0, 0, 0], [1, 1, 1]],
                random_state=0,
                n_features=2,
                cluster_std=0.1,
            )
            X -= X.min() - 0.1
        set_random_state(estimator, 0)
        estimator.fit(X, y_)

        # These return a n_iter per component.
        if name in CROSS_DECOMPOSITION:
            for iter_ in estimator.n_iter_:
                assert iter_ >= 1
        else:
            assert estimator.n_iter_ >= 1


@ignore_warnings(category=FutureWarning)
def check_get_params_invariance(name, estimator_orig):
    # Checks if get_params(deep=False) is a subset of get_params(deep=True)
    e = clone(estimator_orig)

    shallow_params = e.get_params(deep=False)
    deep_params = e.get_params(deep=True)

    assert all(item in deep_params.items() for item in shallow_params.items())


@ignore_warnings(category=FutureWarning)
def check_set_params(name, estimator_orig):
    # Check that get_params() returns the same thing
    # before and after set_params() with some fuzz
    estimator = clone(estimator_orig)

    orig_params = estimator.get_params(deep=False)
    msg = "get_params result does not match what was passed to set_params"

    estimator.set_params(**orig_params)
    curr_params = estimator.get_params(deep=False)
    assert set(orig_params.keys()) == set(curr_params.keys()), msg
    for k, v in curr_params.items():
        assert orig_params[k] is v, msg

    # some fuzz values
    test_values = [-np.inf, np.inf, None]

    test_params = deepcopy(orig_params)
    for param_name in orig_params.keys():
        default_value = orig_params[param_name]
        for value in test_values:
            test_params[param_name] = value
            try:
                estimator.set_params(**test_params)
            except (TypeError, ValueError) as e:
                e_type = e.__class__.__name__
                # Exception occurred, possibly parameter validation
                warnings.warn(
                    "{0} occurred during set_params of param {1} on "
                    "{2}. It is recommended to delay parameter "
                    "validation until fit.".format(e_type, param_name, name)
                )

                change_warning_msg = (
                    "Estimator's parameters changed after set_params raised {}".format(
                        e_type
                    )
                )
                params_before_exception = curr_params
                curr_params = estimator.get_params(deep=False)
                try:
                    assert set(params_before_exception.keys()) == set(
                        curr_params.keys()
                    )
                    for k, v in curr_params.items():
                        assert params_before_exception[k] is v
                except AssertionError:
                    warnings.warn(change_warning_msg)
            else:
                curr_params = estimator.get_params(deep=False)
                assert set(test_params.keys()) == set(curr_params.keys()), msg
                for k, v in curr_params.items():
                    assert test_params[k] is v, msg
        test_params[param_name] = default_value


@ignore_warnings(category=FutureWarning)
def check_classifiers_regression_target(name, estimator_orig):
    # Check if classifier throws an exception when fed regression targets

    X, y = _regression_dataset()

    X = X + 1 + abs(X.min(axis=0))  # be sure that X is non-negative
    e = clone(estimator_orig)
    msg = "Unknown label type: "
    if not _safe_tags(e, key="no_validation"):
        with raises(ValueError, match=msg):
            e.fit(X, y)


@ignore_warnings(category=FutureWarning)
def check_decision_proba_consistency(name, estimator_orig):
    # Check whether an estimator having both decision_function and
    # predict_proba methods has outputs with perfect rank correlation.

    centers = [(2, 2), (4, 4)]
    X, y = make_blobs(
        n_samples=100,
        random_state=0,
        n_features=4,
        centers=centers,
        cluster_std=1.0,
        shuffle=True,
    )
    X_train, X_test, y_train, y_test = train_test_split(
        X, y, test_size=0.2, random_state=0
    )
    estimator = clone(estimator_orig)

    if hasattr(estimator, "decision_function") and hasattr(estimator, "predict_proba"):

        estimator.fit(X_train, y_train)
        # Since the link function from decision_function() to predict_proba()
        # is sometimes not precise enough (typically expit), we round to the
        # 10th decimal to avoid numerical issues: we compare the rank
        # with deterministic ties rather than get platform specific rank
        # inversions in case of machine level differences.
        a = estimator.predict_proba(X_test)[:, 1].round(decimals=10)
        b = estimator.decision_function(X_test).round(decimals=10)
        assert_array_equal(rankdata(a), rankdata(b))


def check_outliers_fit_predict(name, estimator_orig):
    # Check fit_predict for outlier detectors.

    n_samples = 300
    X, _ = make_blobs(n_samples=n_samples, random_state=0)
    X = shuffle(X, random_state=7)
    n_samples, n_features = X.shape
    estimator = clone(estimator_orig)

    set_random_state(estimator)

    y_pred = estimator.fit_predict(X)
    assert y_pred.shape == (n_samples,)
    assert y_pred.dtype.kind == "i"
    assert_array_equal(np.unique(y_pred), np.array([-1, 1]))

    # check fit_predict = fit.predict when the estimator has both a predict and
    # a fit_predict method. recall that it is already assumed here that the
    # estimator has a fit_predict method
    if hasattr(estimator, "predict"):
        y_pred_2 = estimator.fit(X).predict(X)
        assert_array_equal(y_pred, y_pred_2)

    if hasattr(estimator, "contamination"):
        # proportion of outliers equal to contamination parameter when not
        # set to 'auto'
        expected_outliers = 30
        contamination = float(expected_outliers) / n_samples
        estimator.set_params(contamination=contamination)
        y_pred = estimator.fit_predict(X)

        num_outliers = np.sum(y_pred != 1)
        # num_outliers should be equal to expected_outliers unless
        # there are ties in the decision_function values. this can
        # only be tested for estimators with a decision_function
        # method
        if num_outliers != expected_outliers and hasattr(
            estimator, "decision_function"
        ):
            decision = estimator.decision_function(X)
            check_outlier_corruption(num_outliers, expected_outliers, decision)

        # raises error when contamination is a scalar and not in [0,1]
        msg = r"contamination must be in \(0, 0.5]"
        for contamination in [-0.5, -0.001, 0.5001, 2.3]:
            estimator.set_params(contamination=contamination)
            with raises(ValueError, match=msg):
                estimator.fit_predict(X)


def check_fit_non_negative(name, estimator_orig):
    # Check that proper warning is raised for non-negative X
    # when tag requires_positive_X is present
    X = np.array([[-1.0, 1], [-1.0, 1]])
    y = np.array([1, 2])
    estimator = clone(estimator_orig)
    with raises(ValueError):
        estimator.fit(X, y)


def check_fit_idempotent(name, estimator_orig):
    # Check that est.fit(X) is the same as est.fit(X).fit(X). Ideally we would
    # check that the estimated parameters during training (e.g. coefs_) are
    # the same, but having a universal comparison function for those
    # attributes is difficult and full of edge cases. So instead we check that
    # predict(), predict_proba(), decision_function() and transform() return
    # the same results.

    check_methods = ["predict", "transform", "decision_function", "predict_proba"]
    rng = np.random.RandomState(0)

    estimator = clone(estimator_orig)
    set_random_state(estimator)
    if "warm_start" in estimator.get_params().keys():
        estimator.set_params(warm_start=False)

    n_samples = 100
    X = rng.normal(loc=100, size=(n_samples, 2))
    X = _pairwise_estimator_convert_X(X, estimator)
    if is_regressor(estimator_orig):
        y = rng.normal(size=n_samples)
    else:
        y = rng.randint(low=0, high=2, size=n_samples)
    y = _enforce_estimator_tags_y(estimator, y)

    train, test = next(ShuffleSplit(test_size=0.2, random_state=rng).split(X))
    X_train, y_train = _safe_split(estimator, X, y, train)
    X_test, y_test = _safe_split(estimator, X, y, test, train)

    # Fit for the first time
    estimator.fit(X_train, y_train)

    result = {
        method: getattr(estimator, method)(X_test)
        for method in check_methods
        if hasattr(estimator, method)
    }

    # Fit again
    set_random_state(estimator)
    estimator.fit(X_train, y_train)

    for method in check_methods:
        if hasattr(estimator, method):
            new_result = getattr(estimator, method)(X_test)
            if np.issubdtype(new_result.dtype, np.floating):
                tol = 2 * np.finfo(new_result.dtype).eps
            else:
                tol = 2 * np.finfo(np.float64).eps
            assert_allclose_dense_sparse(
                result[method],
                new_result,
                atol=max(tol, 1e-9),
                rtol=max(tol, 1e-7),
                err_msg="Idempotency check failed for method {}".format(method),
            )


def check_fit_check_is_fitted(name, estimator_orig):
    # Make sure that estimator doesn't pass check_is_fitted before calling fit
    # and that passes check_is_fitted once it's fit.

    rng = np.random.RandomState(42)

    estimator = clone(estimator_orig)
    set_random_state(estimator)
    if "warm_start" in estimator.get_params():
        estimator.set_params(warm_start=False)

    n_samples = 100
    X = rng.normal(loc=100, size=(n_samples, 2))
    X = _pairwise_estimator_convert_X(X, estimator)
    if is_regressor(estimator_orig):
        y = rng.normal(size=n_samples)
    else:
        y = rng.randint(low=0, high=2, size=n_samples)
    y = _enforce_estimator_tags_y(estimator, y)

    if not _safe_tags(estimator).get("stateless", False):
        # stateless estimators (such as FunctionTransformer) are always "fit"!
        try:
            check_is_fitted(estimator)
            raise AssertionError(
                f"{estimator.__class__.__name__} passes check_is_fitted before being"
                " fit!"
            )
        except NotFittedError:
            pass
    estimator.fit(X, y)
    try:
        check_is_fitted(estimator)
    except NotFittedError as e:
        raise NotFittedError(
            "Estimator fails to pass `check_is_fitted` even though it has been fit."
        ) from e


def check_n_features_in(name, estimator_orig):
    # Make sure that n_features_in_ attribute doesn't exist until fit is
    # called, and that its value is correct.

    rng = np.random.RandomState(0)

    estimator = clone(estimator_orig)
    set_random_state(estimator)
    if "warm_start" in estimator.get_params():
        estimator.set_params(warm_start=False)

    n_samples = 100
    X = rng.normal(loc=100, size=(n_samples, 2))
    X = _pairwise_estimator_convert_X(X, estimator)
    if is_regressor(estimator_orig):
        y = rng.normal(size=n_samples)
    else:
        y = rng.randint(low=0, high=2, size=n_samples)
    y = _enforce_estimator_tags_y(estimator, y)

    assert not hasattr(estimator, "n_features_in_")
    estimator.fit(X, y)
    if hasattr(estimator, "n_features_in_"):
        assert estimator.n_features_in_ == X.shape[1]
    else:
        warnings.warn(
            "As of scikit-learn 0.23, estimators should expose a "
            "n_features_in_ attribute, unless the 'no_validation' tag is "
            "True. This attribute should be equal to the number of features "
            "passed to the fit method. "
            "An error will be raised from version 1.0 (renaming of 0.25) "
            "when calling check_estimator(). "
            "See SLEP010: "
            "https://scikit-learn-enhancement-proposals.readthedocs.io/en/latest/slep010/proposal.html",  # noqa
            FutureWarning,
        )


def check_requires_y_none(name, estimator_orig):
    # Make sure that an estimator with requires_y=True fails gracefully when
    # given y=None

    rng = np.random.RandomState(0)

    estimator = clone(estimator_orig)
    set_random_state(estimator)

    n_samples = 100
    X = rng.normal(loc=100, size=(n_samples, 2))
    X = _pairwise_estimator_convert_X(X, estimator)

    warning_msg = (
        "As of scikit-learn 0.23, estimators should have a "
        "'requires_y' tag set to the appropriate value. "
        "The default value of the tag is False. "
        "An error will be raised from version 1.0 when calling "
        "check_estimator() if the tag isn't properly set."
    )

    expected_err_msgs = (
        "requires y to be passed, but the target y is None",
        "Expected array-like (array or non-string sequence), got None",
        "y should be a 1d array",
    )

    try:
        estimator.fit(X, None)
    except ValueError as ve:
        if not any(msg in str(ve) for msg in expected_err_msgs):
            warnings.warn(warning_msg, FutureWarning)


@ignore_warnings(category=FutureWarning)
def check_n_features_in_after_fitting(name, estimator_orig):
    # Make sure that n_features_in are checked after fitting
    tags = _safe_tags(estimator_orig)

    is_supported_X_types = (
        "2darray" in tags["X_types"] or "categorical" in tags["X_types"]
    )

    if not is_supported_X_types or tags["no_validation"]:
        return

    rng = np.random.RandomState(0)

    estimator = clone(estimator_orig)
    set_random_state(estimator)
    if "warm_start" in estimator.get_params():
        estimator.set_params(warm_start=False)

    n_samples = 150
    X = rng.normal(size=(n_samples, 8))
    X = _enforce_estimator_tags_x(estimator, X)
    X = _pairwise_estimator_convert_X(X, estimator)

    if is_regressor(estimator):
        y = rng.normal(size=n_samples)
    else:
        y = rng.randint(low=0, high=2, size=n_samples)
    y = _enforce_estimator_tags_y(estimator, y)

    estimator.fit(X, y)
    assert estimator.n_features_in_ == X.shape[1]

    # check methods will check n_features_in_
    check_methods = [
        "predict",
        "transform",
        "decision_function",
        "predict_proba",
        "score",
    ]
    X_bad = X[:, [1]]

    msg = f"X has 1 features, but \\w+ is expecting {X.shape[1]} features as input"
    for method in check_methods:
        if not hasattr(estimator, method):
            continue

        callable_method = getattr(estimator, method)
        if method == "score":
            callable_method = partial(callable_method, y=y)

        with raises(ValueError, match=msg):
            callable_method(X_bad)

    # partial_fit will check in the second call
    if not hasattr(estimator, "partial_fit"):
        return

    estimator = clone(estimator_orig)
    if is_classifier(estimator):
        estimator.partial_fit(X, y, classes=np.unique(y))
    else:
        estimator.partial_fit(X, y)
    assert estimator.n_features_in_ == X.shape[1]

    with raises(ValueError, match=msg):
        estimator.partial_fit(X_bad, y)


def check_estimator_get_tags_default_keys(name, estimator_orig):
    # check that if _get_tags is implemented, it contains all keys from
    # _DEFAULT_KEYS
    estimator = clone(estimator_orig)
    if not hasattr(estimator, "_get_tags"):
        return

    tags_keys = set(estimator._get_tags().keys())
    default_tags_keys = set(_DEFAULT_TAGS.keys())
    assert tags_keys.intersection(default_tags_keys) == default_tags_keys, (
        f"{name}._get_tags() is missing entries for the following default tags"
        f": {default_tags_keys - tags_keys.intersection(default_tags_keys)}"
    )


def check_dataframe_column_names_consistency(name, estimator_orig):
    try:
        import pandas as pd
    except ImportError:
        raise SkipTest(
            "pandas is not installed: not checking column name consistency for pandas"
        )

    tags = _safe_tags(estimator_orig)
    is_supported_X_types = (
        "2darray" in tags["X_types"] or "categorical" in tags["X_types"]
    )

    if not is_supported_X_types or tags["no_validation"]:
        return

    rng = np.random.RandomState(0)

    estimator = clone(estimator_orig)
    set_random_state(estimator)

    X_orig = rng.normal(size=(150, 8))

    # Some picky estimators (e.g. SkewedChi2Sampler) only accept skewed positive data.
    X_orig -= X_orig.min() + 0.5
    X_orig = _enforce_estimator_tags_x(estimator, X_orig)
    X_orig = _pairwise_estimator_convert_X(X_orig, estimator)
    n_samples, n_features = X_orig.shape

    names = np.array([f"col_{i}" for i in range(n_features)])
    X = pd.DataFrame(X_orig, columns=names)

    if is_regressor(estimator):
        y = rng.normal(size=n_samples)
    else:
        y = rng.randint(low=0, high=2, size=n_samples)
    y = _enforce_estimator_tags_y(estimator, y)
    estimator.fit(X, y)

    if not hasattr(estimator, "feature_names_in_"):
        raise ValueError(
            "Estimator does not have a feature_names_in_ "
            "attribute after fitting with a dataframe"
        )
    assert isinstance(estimator.feature_names_in_, np.ndarray)
    assert estimator.feature_names_in_.dtype == object
    assert_array_equal(estimator.feature_names_in_, names)

    # Only check sklearn estimators for feature_names_in_ in docstring
    module_name = estimator_orig.__module__
    if (
        module_name.startswith("sklearn.")
        and not ("test_" in module_name or module_name.endswith("_testing"))
        and ("feature_names_in_" not in (estimator_orig.__doc__))
    ):
        raise ValueError(
            f"Estimator {name} does not document its feature_names_in_ attribute"
        )

    check_methods = []
    for method in (
        "predict",
        "transform",
        "decision_function",
        "predict_proba",
        "score",
        "score_samples",
        "predict_log_proba",
    ):
        if not hasattr(estimator, method):
            continue

        callable_method = getattr(estimator, method)
        if method == "score":
            callable_method = partial(callable_method, y=y)
        check_methods.append((method, callable_method))

    for _, method in check_methods:
        with warnings.catch_warnings():
            warnings.filterwarnings(
                "error",
                message="X does not have valid feature names",
                category=UserWarning,
                module="sklearn",
            )
            method(X)  # works without UserWarning for valid features

    invalid_names = [
        (names[::-1], "Feature names must be in the same order as they were in fit."),
        (
            [f"another_prefix_{i}" for i in range(n_features)],
            "Feature names unseen at fit time:\n- another_prefix_0\n-"
            " another_prefix_1\n",
        ),
        (
            names[:3],
            f"Feature names seen at fit time, yet now missing:\n- {min(names[3:])}\n",
        ),
    ]

    for invalid_name, additional_message in invalid_names:
        X_bad = pd.DataFrame(X, columns=invalid_name)

        expected_msg = re.escape(
            "The feature names should match those that were passed "
            "during fit. Starting version 1.2, an error will be raised.\n"
            f"{additional_message}"
        )
        for name, method in check_methods:
            # TODO In 1.2, this will be an error.
            with warnings.catch_warnings():
                warnings.filterwarnings(
                    "error",
                    category=FutureWarning,
                    module="sklearn",
                )
                with raises(
                    FutureWarning, match=expected_msg, err_msg=f"{name} did not raise"
                ):
                    method(X_bad)

        # partial_fit checks on second call
        if not hasattr(estimator, "partial_fit"):
            continue

        estimator = clone(estimator_orig)
        if is_classifier(estimator):
            classes = np.unique(y)
            estimator.partial_fit(X, y, classes=classes)
        else:
            estimator.partial_fit(X, y)

        with warnings.catch_warnings():
            warnings.filterwarnings("error", category=FutureWarning, module="sklearn")
            with raises(FutureWarning, match=expected_msg):
                estimator.partial_fit(X_bad, y)


def check_transformer_get_feature_names_out(name, transformer_orig):
    tags = transformer_orig._get_tags()
    if "2darray" not in tags["X_types"] or tags["no_validation"]:
        return

    X, y = make_blobs(
        n_samples=30,
        centers=[[0, 0, 0], [1, 1, 1]],
        random_state=0,
        n_features=2,
        cluster_std=0.1,
    )
    X = StandardScaler().fit_transform(X)
    X -= X.min()

    transformer = clone(transformer_orig)
    X = _enforce_estimator_tags_x(transformer, X)
    X = _pairwise_estimator_convert_X(X, transformer)

    n_features = X.shape[1]
    set_random_state(transformer)

    y_ = y
    if name in CROSS_DECOMPOSITION:
        y_ = np.c_[np.asarray(y), np.asarray(y)]
        y_[::2, 1] *= 2

    X_transform = transformer.fit_transform(X, y=y_)
    input_features = [f"feature{i}" for i in range(n_features)]

    # input_features names is not the same length as n_features_in_
    with raises(ValueError, match="input_features should have length equal"):
        transformer.get_feature_names_out(input_features[::2])

    feature_names_out = transformer.get_feature_names_out(input_features)
    assert feature_names_out is not None
    assert isinstance(feature_names_out, np.ndarray)
    assert all(isinstance(name, str) for name in feature_names_out)

    if isinstance(X_transform, tuple):
        n_features_out = X_transform[0].shape[1]
    else:
        n_features_out = X_transform.shape[1]

    assert (
        len(feature_names_out) == n_features_out
    ), f"Expected {n_features_out} feature names, got {len(feature_names_out)}"


def check_transformer_get_feature_names_out_pandas(name, transformer_orig):
    try:
        import pandas as pd
    except ImportError:
        raise SkipTest(
            "pandas is not installed: not checking column name consistency for pandas"
        )

    tags = transformer_orig._get_tags()
    if "2darray" not in tags["X_types"] or tags["no_validation"]:
        return

    X, y = make_blobs(
        n_samples=30,
        centers=[[0, 0, 0], [1, 1, 1]],
        random_state=0,
        n_features=2,
        cluster_std=0.1,
    )
    X = StandardScaler().fit_transform(X)
    X -= X.min()

    transformer = clone(transformer_orig)
    X = _enforce_estimator_tags_x(transformer, X)
    X = _pairwise_estimator_convert_X(X, transformer)

    n_features = X.shape[1]
    set_random_state(transformer)

    y_ = y
    if name in CROSS_DECOMPOSITION:
        y_ = np.c_[np.asarray(y), np.asarray(y)]
        y_[::2, 1] *= 2

    feature_names_in = [f"col{i}" for i in range(n_features)]
    df = pd.DataFrame(X, columns=feature_names_in)
    X_transform = transformer.fit_transform(df, y=y_)

    # error is raised when `input_features` do not match feature_names_in
    invalid_feature_names = [f"bad{i}" for i in range(n_features)]
    with raises(ValueError, match="input_features is not equal to feature_names_in_"):
        transformer.get_feature_names_out(invalid_feature_names)

    feature_names_out_default = transformer.get_feature_names_out()
    feature_names_in_explicit_names = transformer.get_feature_names_out(
        feature_names_in
    )
    assert_array_equal(feature_names_out_default, feature_names_in_explicit_names)

    if isinstance(X_transform, tuple):
        n_features_out = X_transform[0].shape[1]
    else:
        n_features_out = X_transform.shape[1]

    assert (
        len(feature_names_out_default) == n_features_out
    ), f"Expected {n_features_out} feature names, got {len(feature_names_out_default)}"<|MERGE_RESOLUTION|>--- conflicted
+++ resolved
@@ -632,16 +632,10 @@
             estimator.set_params(max_iter=20)
         # NMF
         if estimator.__class__.__name__ == "NMF":
-<<<<<<< HEAD
-            # FIXME : init should be removed in 1.1
-            estimator.set_params(max_iter=500, init="nndsvda")
+            estimator.set_params(max_iter=500)
         # MiniBatchNMF
         if estimator.__class__.__name__ == "MiniBatchNMF":
-            # FIXME : init should be removed in 1.1
-            estimator.set_params(max_iter=20, init="nndsvda", fresh_restarts=True)
-=======
-            estimator.set_params(max_iter=500)
->>>>>>> 8cfbc38a
+            estimator.set_params(max_iter=20, fresh_restarts=True)
         # MLP
         if estimator.__class__.__name__ in ["MLPClassifier", "MLPRegressor"]:
             estimator.set_params(max_iter=100)

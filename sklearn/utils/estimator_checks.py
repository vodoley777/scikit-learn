--- conflicted
+++ resolved
@@ -72,13 +72,9 @@
                 'OrthogonalMatchingPursuit', 'PLSCanonical', 'PLSRegression',
                 'RANSACRegressor', 'RadiusNeighborsRegressor',
                 'RandomForestRegressor', 'Ridge', 'RidgeCV']
-<<<<<<< HEAD
-ALLOW_NAN = ['Imputer', 'SimpleImputer', 'MICEImputer', 'MinMaxScaler']
-=======
-
-ALLOW_NAN = ['QuantileTransformer', 'Imputer', 'SimpleImputer', 'MICEImputer']
-
->>>>>>> c3548a8e
+
+ALLOW_NAN = ['Imputer', 'SimpleImputer', 'MICEImputer', 'MinMaxScaler', 'QuantileTransformer', 'Imputer', 'SimpleImputer', 'MICEImputer']
+
 
 def _yield_non_meta_checks(name, estimator):
     yield check_estimators_dtypes

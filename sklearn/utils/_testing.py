--- conflicted
+++ resolved
@@ -47,10 +47,7 @@
     _in_unstable_openblas_configuration,
 )
 from sklearn.utils._array_api import _check_array_api_dispatch
-<<<<<<< HEAD
-=======
 from sklearn.utils.fixes import threadpool_info
->>>>>>> 2ab1d81e
 from sklearn.utils.multiclass import check_classification_targets
 from sklearn.utils.validation import (
     check_array,
@@ -840,10 +837,6 @@
     elif constructor_name == "sparse":
         return sp.sparse.csr_matrix(container, dtype=dtype)
     elif constructor_name == "dataframe":
-<<<<<<< HEAD
-        pd = pytest.importorskip("pandas")
-        return pd.DataFrame(container, columns=columns_name, dtype=dtype, copy=False)
-=======
         pd = pytest.importorskip("pandas", minversion=minversion)
         return pd.DataFrame(container, columns=columns_name, dtype=dtype, copy=False)
     elif constructor_name == "pyarrow":
@@ -856,7 +849,6 @@
     elif constructor_name == "polars":
         pl = pytest.importorskip("polars", minversion=minversion)
         return pl.DataFrame(container, schema=columns_name)
->>>>>>> 2ab1d81e
     elif constructor_name == "series":
         pd = pytest.importorskip("pandas", minversion=minversion)
         return pd.Series(container, dtype=dtype)

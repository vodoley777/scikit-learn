"""Testing utilities."""

# Copyright (c) 2011, 2012
# Authors: Pietro Berkes,
#          Andreas Muller
#          Mathieu Blondel
#          Olivier Grisel
#          Arnaud Joly
#          Denis Engemann
#          Giorgio Patrini
#          Thierry Guillemot
# License: BSD 3 clause
import os
import inspect
import pkgutil
import warnings
import sys
import functools

import scipy as sp
import scipy.io
from functools import wraps
from operator import itemgetter
from inspect import signature
from urllib.request import urlopen
from urllib.error import HTTPError

import tempfile
import shutil
import os.path as op
import atexit
import unittest

# WindowsError only exist on Windows
try:
    WindowsError
except NameError:
    WindowsError = None

from numpy.testing import assert_allclose
from numpy.testing import assert_almost_equal
from numpy.testing import assert_approx_equal
from numpy.testing import assert_array_equal
from numpy.testing import assert_array_almost_equal
from numpy.testing import assert_array_less
import numpy as np

import sklearn
from sklearn.base import (BaseEstimator, ClassifierMixin, ClusterMixin,
                          RegressorMixin, TransformerMixin)
from sklearn.utils import deprecated, IS_PYPY, _IS_32BIT
from sklearn.utils._joblib import joblib
from sklearn.utils._unittest_backport import TestCase

additional_names_in_all = []
try:
    from nose.tools import raises as _nose_raises
    deprecation_message = (
        'sklearn.utils.testing.raises has been deprecated in version 0.20 '
        'and will be removed in 0.22. Please use '
        'sklearn.utils.testing.assert_raises instead.')
    raises = deprecated(deprecation_message)(_nose_raises)
    additional_names_in_all.append('raises')
except ImportError:
    pass

try:
    from nose.tools import with_setup as _with_setup
    deprecation_message = (
        'sklearn.utils.testing.with_setup has been deprecated in version 0.20 '
        'and will be removed in 0.22.'
        'If your code relies on with_setup, please use'
        ' nose.tools.with_setup instead.')
    with_setup = deprecated(deprecation_message)(_with_setup)
    additional_names_in_all.append('with_setup')
except ImportError:
    pass

__all__ = ["assert_equal", "assert_not_equal", "assert_raises",
           "assert_raises_regexp", "assert_true",
           "assert_false", "assert_almost_equal", "assert_array_equal",
           "assert_array_almost_equal", "assert_array_less",
           "assert_less", "assert_less_equal",
           "assert_greater", "assert_greater_equal",
           "assert_approx_equal", "assert_allclose", "SkipTest"]
__all__.extend(additional_names_in_all)

_dummy = TestCase('__init__')
assert_equal = _dummy.assertEqual
assert_not_equal = _dummy.assertNotEqual
assert_raises = _dummy.assertRaises
SkipTest = unittest.case.SkipTest
assert_dict_equal = _dummy.assertDictEqual
assert_in = _dummy.assertIn
assert_not_in = _dummy.assertNotIn
assert_less = _dummy.assertLess
assert_greater = _dummy.assertGreater
assert_less_equal = _dummy.assertLessEqual
assert_greater_equal = _dummy.assertGreaterEqual

assert_raises_regex = _dummy.assertRaisesRegex
# assert_raises_regexp is deprecated in Python 3.4 in favor of
# assert_raises_regex but lets keep the backward compat in scikit-learn with
# the old name for now
assert_raises_regexp = assert_raises_regex

deprecation_message = "'assert_true' is deprecated in version 0.21 " \
                      "and will be removed in version 0.23. " \
                      "Please use 'assert' instead."
assert_true = deprecated(deprecation_message)(_dummy.assertTrue)

deprecation_message = "'assert_false' is deprecated in version 0.21 " \
                      "and will be removed in version 0.23. " \
                      "Please use 'assert' instead."
assert_false = deprecated(deprecation_message)(_dummy.assertFalse)


def assert_warns(warning_class, func, *args, **kw):
    """Test that a certain warning occurs.

    Parameters
    ----------
    warning_class : the warning class
        The class to test for, e.g. UserWarning.

    func : callable
        Callable object to trigger warnings.

    *args : the positional arguments to `func`.

    **kw : the keyword arguments to `func`

    Returns
    -------

    result : the return value of `func`

    """
    clean_warning_registry()
    with warnings.catch_warnings(record=True) as w:
        # Cause all warnings to always be triggered.
        warnings.simplefilter("always")
        # Trigger a warning.
        result = func(*args, **kw)
        if hasattr(np, 'VisibleDeprecationWarning'):
            # Filter out numpy-specific warnings in numpy >= 1.9
            w = [e for e in w
                 if e.category is not np.VisibleDeprecationWarning]

        # Verify some things
        if not len(w) > 0:
            raise AssertionError("No warning raised when calling %s"
                                 % func.__name__)

        found = any(warning.category is warning_class for warning in w)
        if not found:
            raise AssertionError("%s did not give warning: %s( is %s)"
                                 % (func.__name__, warning_class, w))
    return result


def assert_warns_message(warning_class, message, func, *args, **kw):
    # very important to avoid uncontrolled state propagation
    """Test that a certain warning occurs and with a certain message.

    Parameters
    ----------
    warning_class : the warning class
        The class to test for, e.g. UserWarning.

    message : str | callable
        The message or a substring of the message to test for. If callable,
        it takes a string as the argument and will trigger an AssertionError
        if the callable returns `False`.

    func : callable
        Callable object to trigger warnings.

    *args : the positional arguments to `func`.

    **kw : the keyword arguments to `func`.

    Returns
    -------
    result : the return value of `func`

    """
    clean_warning_registry()
    with warnings.catch_warnings(record=True) as w:
        # Cause all warnings to always be triggered.
        warnings.simplefilter("always")
        if hasattr(np, 'VisibleDeprecationWarning'):
            # Let's not catch the numpy internal DeprecationWarnings
            warnings.simplefilter('ignore', np.VisibleDeprecationWarning)
        # Trigger a warning.
        result = func(*args, **kw)
        # Verify some things
        if not len(w) > 0:
            raise AssertionError("No warning raised when calling %s"
                                 % func.__name__)

        found = [issubclass(warning.category, warning_class) for warning in w]
        if not any(found):
            raise AssertionError("No warning raised for %s with class "
                                 "%s"
                                 % (func.__name__, warning_class))

        message_found = False
        # Checks the message of all warnings belong to warning_class
        for index in [i for i, x in enumerate(found) if x]:
            # substring will match, the entire message with typo won't
            msg = w[index].message  # For Python 3 compatibility
            msg = str(msg.args[0] if hasattr(msg, 'args') else msg)
            if callable(message):  # add support for certain tests
                check_in_message = message
            else:
                check_in_message = lambda msg: message in msg

            if check_in_message(msg):
                message_found = True
                break

        if not message_found:
            raise AssertionError("Did not receive the message you expected "
                                 "('%s') for <%s>, got: '%s'"
                                 % (message, func.__name__, msg))

    return result


def assert_warns_div0(func, *args, **kw):
    """Assume that numpy's warning for divide by zero is raised

    Handles the case of platforms that do not support warning on divide by zero

    Parameters
    ----------
    func
    *args
    **kw
    """

    with np.errstate(divide='warn', invalid='warn'):
        try:
            assert_warns(RuntimeWarning, np.divide, 1, np.zeros(1))
        except AssertionError:
            # This platform does not report numpy divide by zeros
            return func(*args, **kw)
        return assert_warns_message(RuntimeWarning,
                                    'invalid value encountered',
                                    func, *args, **kw)


# To remove when we support numpy 1.7
def assert_no_warnings(func, *args, **kw):
    """
    Parameters
    ----------
    func
    *args
    **kw
    """
    # very important to avoid uncontrolled state propagation
    clean_warning_registry()
    with warnings.catch_warnings(record=True) as w:
        warnings.simplefilter('always')

        result = func(*args, **kw)
        if hasattr(np, 'VisibleDeprecationWarning'):
            # Filter out numpy-specific warnings in numpy >= 1.9
            w = [e for e in w
                 if e.category is not np.VisibleDeprecationWarning]

        if len(w) > 0:
            raise AssertionError("Got warnings when calling %s: [%s]"
                                 % (func.__name__,
                                    ', '.join(str(warning) for warning in w)))
    return result


def ignore_warnings(obj=None, category=Warning):
    """Context manager and decorator to ignore warnings.

    Note: Using this (in both variants) will clear all warnings
    from all python modules loaded. In case you need to test
    cross-module-warning-logging, this is not your tool of choice.

    Parameters
    ----------
    obj : callable or None
        callable where you want to ignore the warnings.
    category : warning class, defaults to Warning.
        The category to filter. If Warning, all categories will be muted.

    Examples
    --------
    >>> with ignore_warnings():
    ...     warnings.warn('buhuhuhu')

    >>> def nasty_warn():
    ...    warnings.warn('buhuhuhu')
    ...    print(42)

    >>> ignore_warnings(nasty_warn)()
    42
    """
    if isinstance(obj, type) and issubclass(obj, Warning):
        # Avoid common pitfall of passing category as the first positional
        # argument which result in the test not being run
        warning_name = obj.__name__
        raise ValueError(
            "'obj' should be a callable where you want to ignore warnings. "
            "You passed a warning class instead: 'obj={warning_name}'. "
            "If you want to pass a warning class to ignore_warnings, "
            "you should use 'category={warning_name}'".format(
                warning_name=warning_name))
    elif callable(obj):
        return _IgnoreWarnings(category=category)(obj)
    else:
        return _IgnoreWarnings(category=category)


class _IgnoreWarnings(object):
    """Improved and simplified Python warnings context manager and decorator.

    This class allows the user to ignore the warnings raised by a function.
    Copied from Python 2.7.5 and modified as required.

    Parameters
    ----------
    category : tuple of warning class, default to Warning
        The category to filter. By default, all the categories will be muted.

    """

    def __init__(self, category):
        self._record = True
        self._module = sys.modules['warnings']
        self._entered = False
        self.log = []
        self.category = category

    def __call__(self, fn):
        """Decorator to catch and hide warnings without visual nesting."""
        @wraps(fn)
        def wrapper(*args, **kwargs):
            clean_warning_registry()
            with warnings.catch_warnings():
                warnings.simplefilter("ignore", self.category)
                return fn(*args, **kwargs)

        return wrapper

    def __repr__(self):
        args = []
        if self._record:
            args.append("record=True")
        if self._module is not sys.modules['warnings']:
            args.append("module=%r" % self._module)
        name = type(self).__name__
        return "%s(%s)" % (name, ", ".join(args))

    def __enter__(self):
        if self._entered:
            raise RuntimeError("Cannot enter %r twice" % self)
        self._entered = True
        self._filters = self._module.filters
        self._module.filters = self._filters[:]
        self._showwarning = self._module.showwarning
        clean_warning_registry()
        warnings.simplefilter("ignore", self.category)

    def __exit__(self, *exc_info):
        if not self._entered:
            raise RuntimeError("Cannot exit %r without entering first" % self)
        self._module.filters = self._filters
        self._module.showwarning = self._showwarning
        self.log[:] = []
        clean_warning_registry()


<<<<<<< HEAD
assert_less = _dummy.assertLess
assert_greater = _dummy.assertGreater

assert_allclose = np.testing.assert_allclose


=======
>>>>>>> d6095eb0
def assert_raise_message(exceptions, message, function, *args, **kwargs):
    """Helper function to test the message raised in an exception.

    Given an exception, a callable to raise the exception, and
    a message string, tests that the correct exception is raised and
    that the message is a substring of the error thrown. Used to test
    that the specific message thrown during an exception is correct.

    Parameters
    ----------
    exceptions : exception or tuple of exception
        An Exception object.

    message : str
        The error message or a substring of the error message.

    function : callable
        Callable object to raise error.

    *args : the positional arguments to `function`.

    **kwargs : the keyword arguments to `function`.
    """
    try:
        function(*args, **kwargs)
    except exceptions as e:
        error_message = str(e)
        if message not in error_message:
            raise AssertionError("Error message does not include the expected"
                                 " string: %r. Observed error message: %r" %
                                 (message, error_message))
    else:
        # concatenate exception names
        if isinstance(exceptions, tuple):
            names = " or ".join(e.__name__ for e in exceptions)
        else:
            names = exceptions.__name__

        raise AssertionError("%s not raised by %s" %
                             (names, function.__name__))


def assert_allclose_dense_sparse(x, y, rtol=1e-07, atol=1e-9, err_msg=''):
    """Assert allclose for sparse and dense data.

    Both x and y need to be either sparse or dense, they
    can't be mixed.

    Parameters
    ----------
    x : array-like or sparse matrix
        First array to compare.

    y : array-like or sparse matrix
        Second array to compare.

    rtol : float, optional
        relative tolerance; see numpy.allclose

    atol : float, optional
        absolute tolerance; see numpy.allclose. Note that the default here is
        more tolerant than the default for numpy.testing.assert_allclose, where
        atol=0.

    err_msg : string, default=''
        Error message to raise.
    """
    if sp.sparse.issparse(x) and sp.sparse.issparse(y):
        x = x.tocsr()
        y = y.tocsr()
        x.sum_duplicates()
        y.sum_duplicates()
        assert_array_equal(x.indices, y.indices, err_msg=err_msg)
        assert_array_equal(x.indptr, y.indptr, err_msg=err_msg)
        assert_allclose(x.data, y.data, rtol=rtol, atol=atol, err_msg=err_msg)
    elif not sp.sparse.issparse(x) and not sp.sparse.issparse(y):
        # both dense
        assert_allclose(x, y, rtol=rtol, atol=atol, err_msg=err_msg)
    else:
        raise ValueError("Can only compare two sparse matrices,"
                         " not a sparse matrix and an array.")


@deprecated('deprecated in version 0.20 to be removed in version 0.22')
def fake_mldata(columns_dict, dataname, matfile, ordering=None):
    """Create a fake mldata data set.

    .. deprecated:: 0.20
        Will be removed in version 0.22

    Parameters
    ----------
    columns_dict : dict, keys=str, values=ndarray
        Contains data as columns_dict[column_name] = array of data.

    dataname : string
        Name of data set.

    matfile : string or file object
        The file name string or the file-like object of the output file.

    ordering : list, default None
        List of column_names, determines the ordering in the data set.

    Notes
    -----
    This function transposes all arrays, while fetch_mldata only transposes
    'data', keep that into account in the tests.
    """
    datasets = dict(columns_dict)

    # transpose all variables
    for name in datasets:
        datasets[name] = datasets[name].T

    if ordering is None:
        ordering = sorted(list(datasets.keys()))
    # NOTE: setting up this array is tricky, because of the way Matlab
    # re-packages 1D arrays
    datasets['mldata_descr_ordering'] = sp.empty((1, len(ordering)),
                                                 dtype='object')
    for i, name in enumerate(ordering):
        datasets['mldata_descr_ordering'][0, i] = name

    scipy.io.savemat(matfile, datasets, oned_as='column')


@deprecated('deprecated in version 0.20 to be removed in version 0.22')
class mock_mldata_urlopen(object):
    """Object that mocks the urlopen function to fake requests to mldata.

    When requesting a dataset with a name that is in mock_datasets, this object
    creates a fake dataset in a StringIO object and returns it. Otherwise, it
    raises an HTTPError.

    .. deprecated:: 0.20
        Will be removed in version 0.22

    Parameters
    ----------
    mock_datasets : dict
        A dictionary of {dataset_name: data_dict}, or
        {dataset_name: (data_dict, ordering). `data_dict` itself is a
        dictionary of {column_name: data_array}, and `ordering` is a list of
        column_names to determine the ordering in the data set (see
        :func:`fake_mldata` for details).
    """
    def __init__(self, mock_datasets):
        self.mock_datasets = mock_datasets

    def __call__(self, urlname):
        """
        Parameters
        ----------
        urlname : string
            The url
        """
        dataset_name = urlname.split('/')[-1]
        if dataset_name in self.mock_datasets:
            resource_name = '_' + dataset_name
            from io import BytesIO
            matfile = BytesIO()

            dataset = self.mock_datasets[dataset_name]
            ordering = None
            if isinstance(dataset, tuple):
                dataset, ordering = dataset
            fake_mldata(dataset, resource_name, matfile, ordering)

            matfile.seek(0)
            return matfile
        else:
            raise HTTPError(urlname, 404, dataset_name + " is not available",
                            [], None)


def install_mldata_mock(mock_datasets):
    """
    Parameters
    ----------
    mock_datasets : dict
        A dictionary of {dataset_name: data_dict}, or
        {dataset_name: (data_dict, ordering). `data_dict` itself is a
        dictionary of {column_name: data_array}, and `ordering` is a list of
        column_names to determine the ordering in the data set (see
        :func:`fake_mldata` for details).
    """
    # Lazy import to avoid mutually recursive imports
    from sklearn import datasets
    datasets.mldata.urlopen = mock_mldata_urlopen(mock_datasets)


def uninstall_mldata_mock():
    # Lazy import to avoid mutually recursive imports
    from sklearn import datasets
    datasets.mldata.urlopen = urlopen


def all_estimators(include_meta_estimators=None,
                   include_other=None, type_filter=None,
                   include_dont_test=None):
    """Get a list of all estimators from sklearn.

    This function crawls the module and gets all classes that inherit
    from BaseEstimator. Classes that are defined in test-modules are not
    included.
    By default meta_estimators such as GridSearchCV are also not included.

    Parameters
    ----------
    include_meta_estimators : boolean, default=False
        Deprecated, ignored.

    include_other : boolean, default=False
        Deprecated, ignored.

    type_filter : string, list of string,  or None, default=None
        Which kind of estimators should be returned. If None, no filter is
        applied and all estimators are returned.  Possible values are
        'classifier', 'regressor', 'cluster' and 'transformer' to get
        estimators only of these specific types, or a list of these to
        get the estimators that fit at least one of the types.

    include_dont_test : boolean, default=False
        Deprecated, ignored.

    Returns
    -------
    estimators : list of tuples
        List of (name, class), where ``name`` is the class name as string
        and ``class`` is the actuall type of the class.
    """
    def is_abstract(c):
        if not(hasattr(c, '__abstractmethods__')):
            return False
        if not len(c.__abstractmethods__):
            return False
        return True

    if include_other is not None:
        warnings.warn("include_other was deprecated in version 0.21,"
                      " has no effect and will be removed in 0.23",
                      DeprecationWarning)

    if include_dont_test is not None:
        warnings.warn("include_dont_test was deprecated in version 0.21,"
                      " has no effect and will be removed in 0.23",
                      DeprecationWarning)

    if include_meta_estimators is not None:
        warnings.warn("include_meta_estimators was deprecated in version 0.21,"
                      " has no effect and will be removed in 0.23",
                      DeprecationWarning)

    all_classes = []
    # get parent folder
    path = sklearn.__path__
    for importer, modname, ispkg in pkgutil.walk_packages(
            path=path, prefix='sklearn.', onerror=lambda x: None):
        if ".tests." in modname:
            continue
        if IS_PYPY and ('_svmlight_format' in modname or
                        'feature_extraction._hashing' in modname):
            continue
        module = __import__(modname, fromlist="dummy")
        classes = inspect.getmembers(module, inspect.isclass)
        all_classes.extend(classes)

    all_classes = set(all_classes)

    estimators = [c for c in all_classes
                  if (issubclass(c[1], BaseEstimator) and
                      c[0] != 'BaseEstimator')]
    # get rid of abstract base classes
    estimators = [c for c in estimators if not is_abstract(c[1])]

    if type_filter is not None:
        if not isinstance(type_filter, list):
            type_filter = [type_filter]
        else:
            type_filter = list(type_filter)  # copy
        filtered_estimators = []
        filters = {'classifier': ClassifierMixin,
                   'regressor': RegressorMixin,
                   'transformer': TransformerMixin,
                   'cluster': ClusterMixin}
        for name, mixin in filters.items():
            if name in type_filter:
                type_filter.remove(name)
                filtered_estimators.extend([est for est in estimators
                                            if issubclass(est[1], mixin)])
        estimators = filtered_estimators
        if type_filter:
            raise ValueError("Parameter type_filter must be 'classifier', "
                             "'regressor', 'transformer', 'cluster' or "
                             "None, got"
                             " %s." % repr(type_filter))

    # drop duplicates, sort for reproducibility
    # itemgetter is used to ensure the sort does not extend to the 2nd item of
    # the tuple
    return sorted(set(estimators), key=itemgetter(0))


def set_random_state(estimator, random_state=0):
    """Set random state of an estimator if it has the `random_state` param.

    Parameters
    ----------
    estimator : object
        The estimator
    random_state : int, RandomState instance or None, optional, default=0
        Pseudo random number generator state.  If int, random_state is the seed
        used by the random number generator; If RandomState instance,
        random_state is the random number generator; If None, the random number
        generator is the RandomState instance used by `np.random`.
    """
    if "random_state" in estimator.get_params():
        estimator.set_params(random_state=random_state)


def if_matplotlib(func):
    """Test decorator that skips test if matplotlib not installed.

    Parameters
    ----------
    func
    """
    @wraps(func)
    def run_test(*args, **kwargs):
        try:
            import matplotlib
            matplotlib.use('Agg', warn=False)
            # this fails if no $DISPLAY specified
            import matplotlib.pyplot as plt
            plt.figure()
        except ImportError:
            raise SkipTest('Matplotlib not available.')
        else:
            return func(*args, **kwargs)
    return run_test


try:
    import pytest

    skip_if_32bit = pytest.mark.skipif(_IS_32BIT,
                                       reason='skipped on 32bit platforms')
    skip_travis = pytest.mark.skipif(os.environ.get('TRAVIS') == 'true',
                                     reason='skip on travis')
    fails_if_pypy = pytest.mark.xfail(IS_PYPY, raises=NotImplementedError,
                                      reason='not compatible with PyPy')
    skip_if_no_parallel = pytest.mark.skipif(not joblib.parallel.mp,
                                             reason="joblib is in serial mode")

    #  Decorator for tests involving both BLAS calls and multiprocessing.
    #
    #  Under POSIX (e.g. Linux or OSX), using multiprocessing in conjunction
    #  with some implementation of BLAS (or other libraries that manage an
    #  internal posix thread pool) can cause a crash or a freeze of the Python
    #  process.
    #
    #  In practice all known packaged distributions (from Linux distros or
    #  Anaconda) of BLAS under Linux seems to be safe. So we this problem seems
    #  to only impact OSX users.
    #
    #  This wrapper makes it possible to skip tests that can possibly cause
    #  this crash under OS X with.
    #
    #  Under Python 3.4+ it is possible to use the `forkserver` start method
    #  for multiprocessing to avoid this issue. However it can cause pickling
    #  errors on interactively defined functions. It therefore not enabled by
    #  default.

    if_safe_multiprocessing_with_blas = pytest.mark.skipif(
            sys.platform == 'darwin',
            reason="Possible multi-process bug with some BLAS")
except ImportError:
    pass


def clean_warning_registry():
    """Clean Python warning registry for easier testing of warning messages.

    We may not need to do this any more when getting rid of Python 2, not
    entirely sure. See https://bugs.python.org/issue4180 and
    https://bugs.python.org/issue21724 for more details.

    """
    reg = "__warningregistry__"
    for mod_name, mod in list(sys.modules.items()):
        if 'six.moves' in mod_name:
            continue
        if hasattr(mod, reg):
            getattr(mod, reg).clear()


def check_skip_network():
    if int(os.environ.get('SKLEARN_SKIP_NETWORK_TESTS', 0)):
        raise SkipTest("Text tutorial requires large dataset download")


def _delete_folder(folder_path, warn=False):
    """Utility function to cleanup a temporary folder if still existing.

    Copy from joblib.pool (for independence).
    """
    try:
        if os.path.exists(folder_path):
            # This can fail under windows,
            #  but will succeed when called by atexit
            shutil.rmtree(folder_path)
    except WindowsError:
        if warn:
            warnings.warn("Could not delete temporary folder %s" % folder_path)


class TempMemmap(object):
    """
    Parameters
    ----------
    data
    mmap_mode
    """
    def __init__(self, data, mmap_mode='r'):
        self.mmap_mode = mmap_mode
        self.data = data

    def __enter__(self):
        data_read_only, self.temp_folder = create_memmap_backed_data(
            self.data, mmap_mode=self.mmap_mode, return_folder=True)
        return data_read_only

    def __exit__(self, exc_type, exc_val, exc_tb):
        _delete_folder(self.temp_folder)


def create_memmap_backed_data(data, mmap_mode='r', return_folder=False):
    """
    Parameters
    ----------
    data
    mmap_mode
    return_folder
    """
    temp_folder = tempfile.mkdtemp(prefix='sklearn_testing_')
    atexit.register(functools.partial(_delete_folder, temp_folder, warn=True))
    filename = op.join(temp_folder, 'data.pkl')
    joblib.dump(data, filename)
    memmap_backed_data = joblib.load(filename, mmap_mode=mmap_mode)
    result = (memmap_backed_data if not return_folder
              else (memmap_backed_data, temp_folder))
    return result


# Utils to test docstrings


def _get_args(function, varargs=False):
    """Helper to get function arguments"""

    try:
        params = signature(function).parameters
    except ValueError:
        # Error on builtin C function
        return []
    args = [key for key, param in params.items()
            if param.kind not in (param.VAR_POSITIONAL, param.VAR_KEYWORD)]
    if varargs:
        varargs = [param.name for param in params.values()
                   if param.kind == param.VAR_POSITIONAL]
        if len(varargs) == 0:
            varargs = None
        return args, varargs
    else:
        return args


def _get_func_name(func, class_name=None):
    """Get function full name

    Parameters
    ----------
    func : callable
        The function object.
    class_name : string, optional (default: None)
       If ``func`` is a class method and the class name is known specify
       class_name for the error message.

    Returns
    -------
    name : str
        The function name.
    """
    parts = []
    module = inspect.getmodule(func)
    if module:
        parts.append(module.__name__)
    if class_name is not None:
        parts.append(class_name)
    elif hasattr(func, 'im_class'):
        parts.append(func.im_class.__name__)

    parts.append(func.__name__)
    return '.'.join(parts)


def check_docstring_parameters(func, doc=None, ignore=None, class_name=None):
    """Helper to check docstring

    Parameters
    ----------
    func : callable
        The function object to test.
    doc : str, optional (default: None)
        Docstring if it is passed manually to the test.
    ignore : None | list
        Parameters to ignore.
    class_name : string, optional (default: None)
       If ``func`` is a class method and the class name is known specify
       class_name for the error message.

    Returns
    -------
    incorrect : list
        A list of string describing the incorrect results.
    """
    from numpydoc import docscrape
    incorrect = []
    ignore = [] if ignore is None else ignore

    func_name = _get_func_name(func, class_name=class_name)
    if (not func_name.startswith('sklearn.') or
            func_name.startswith('sklearn.externals')):
        return incorrect
    # Don't check docstring for property-functions
    if inspect.isdatadescriptor(func):
        return incorrect
    # Don't check docstring for setup / teardown pytest functions
    if func_name.split('.')[-1] in ('setup_module', 'teardown_module'):
        return incorrect
    # Dont check estimator_checks module
    if func_name.split('.')[2] == 'estimator_checks':
        return incorrect
    args = list(filter(lambda x: x not in ignore, _get_args(func)))
    # drop self
    if len(args) > 0 and args[0] == 'self':
        args.remove('self')

    if doc is None:
        with warnings.catch_warnings(record=True) as w:
            try:
                doc = docscrape.FunctionDoc(func)
            except Exception as exp:
                incorrect += [func_name + ' parsing error: ' + str(exp)]
                return incorrect
        if len(w):
            raise RuntimeError('Error for %s:\n%s' % (func_name, w[0]))

    param_names = []
    for name, type_definition, param_doc in doc['Parameters']:
        if not type_definition.strip():
            if ':' in name and name[:name.index(':')][-1:].strip():
                incorrect += [func_name +
                              ' There was no space between the param name and '
                              'colon (%r)' % name]
            elif name.rstrip().endswith(':'):
                incorrect += [func_name +
                              ' Parameter %r has an empty type spec. '
                              'Remove the colon' % (name.lstrip())]

        if '*' not in name:
            param_names.append(name.split(':')[0].strip('` '))

    param_names = list(filter(lambda x: x not in ignore, param_names))

    if len(param_names) != len(args):
        bad = str(sorted(list(set(param_names) ^ set(args))))
        incorrect += [func_name + ' arg mismatch: ' + bad]
    else:
        for n1, n2 in zip(param_names, args):
            if n1 != n2:
                incorrect += [func_name + ' ' + n1 + ' != ' + n2]
    return incorrect<|MERGE_RESOLUTION|>--- conflicted
+++ resolved
@@ -379,15 +379,6 @@
         clean_warning_registry()
 
 
-<<<<<<< HEAD
-assert_less = _dummy.assertLess
-assert_greater = _dummy.assertGreater
-
-assert_allclose = np.testing.assert_allclose
-
-
-=======
->>>>>>> d6095eb0
 def assert_raise_message(exceptions, message, function, *args, **kwargs):
     """Helper function to test the message raised in an exception.
 

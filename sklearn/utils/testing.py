"""Testing utilities."""

# Copyright (c) 2011, 2012
# Authors: Pietro Berkes,
#          Andreas Muller
#          Mathieu Blondel
#          Olivier Grisel
#          Arnaud Joly
#          Denis Engemann
#          Giorgio Patrini
#          Thierry Guillemot
# License: BSD 3 clause
import os
import inspect
import pkgutil
import warnings
import sys
import struct
import functools

import scipy as sp
import scipy.io
from functools import wraps
from operator import itemgetter
try:
    # Python 2
    from urllib2 import urlopen
    from urllib2 import HTTPError
except ImportError:
    # Python 3+
    from urllib.request import urlopen
    from urllib.error import HTTPError

import tempfile
import shutil
import os.path as op
import atexit
import unittest

# WindowsError only exist on Windows
try:
    WindowsError
except NameError:
    WindowsError = None

import sklearn
from sklearn.base import BaseEstimator
from sklearn.externals import joblib
from sklearn.utils.fixes import signature
from sklearn.utils import deprecated


additional_names_in_all = []
try:
    from nose.tools import raises as _nose_raises
    deprecation_message = (
        'sklearn.utils.testing.raises has been deprecated in version 0.20 '
        'and will be removed in 0.22. Please use '
        'sklearn.utils.testing.assert_raises instead.')
    raises = deprecated(deprecation_message)(_nose_raises)
    additional_names_in_all.append('raises')
except ImportError:
    pass

try:
    from nose.tools import with_setup as _with_setup
    deprecation_message = (
        'sklearn.utils.testing.with_setup has been deprecated in version 0.20 '
        'and will be removed in 0.22.'
        'If your code relies on with_setup, please use'
        ' nose.tools.with_setup instead.')
    with_setup = deprecated(deprecation_message)(_with_setup)
    additional_names_in_all.append('with_setup')
except ImportError:
    pass

from numpy.testing import assert_almost_equal
from numpy.testing import assert_array_equal
from numpy.testing import assert_array_almost_equal
from numpy.testing import assert_array_less
from numpy.testing import assert_approx_equal
import numpy as np

from sklearn.base import (ClassifierMixin, RegressorMixin, TransformerMixin,
                          ClusterMixin)
from sklearn.utils._unittest_backport import TestCase

__all__ = ["assert_equal", "assert_not_equal", "assert_raises",
           "assert_raises_regexp", "assert_true",
           "assert_false", "assert_almost_equal", "assert_array_equal",
           "assert_array_almost_equal", "assert_array_less",
           "assert_less", "assert_less_equal",
           "assert_greater", "assert_greater_equal",
           "assert_approx_equal", "SkipTest"]
__all__.extend(additional_names_in_all)

_dummy = TestCase('__init__')
assert_equal = _dummy.assertEqual
assert_not_equal = _dummy.assertNotEqual
assert_true = _dummy.assertTrue
assert_false = _dummy.assertFalse
assert_raises = _dummy.assertRaises
SkipTest = unittest.case.SkipTest
assert_dict_equal = _dummy.assertDictEqual
assert_in = _dummy.assertIn
assert_not_in = _dummy.assertNotIn
assert_less = _dummy.assertLess
assert_greater = _dummy.assertGreater
assert_less_equal = _dummy.assertLessEqual
assert_greater_equal = _dummy.assertGreaterEqual

assert_raises_regex = _dummy.assertRaisesRegex
# assert_raises_regexp is deprecated in Python 3.4 in favor of
# assert_raises_regex but lets keep the backward compat in scikit-learn with
# the old name for now
assert_raises_regexp = assert_raises_regex


def assert_warns(warning_class, func, *args, **kw):
    """Test that a certain warning occurs.

    Parameters
    ----------
    warning_class : the warning class
        The class to test for, e.g. UserWarning.

    func : callable
        Callable object to trigger warnings.

    *args : the positional arguments to `func`.

    **kw : the keyword arguments to `func`

    Returns
    -------

    result : the return value of `func`

    """
    # very important to avoid uncontrolled state propagation
    clean_warning_registry()
    with warnings.catch_warnings(record=True) as w:
        # Cause all warnings to always be triggered.
        warnings.simplefilter("always")
        # Trigger a warning.
        result = func(*args, **kw)
        if hasattr(np, 'VisibleDeprecationWarning'):
            # Filter out numpy-specific warnings in numpy >= 1.9
            w = [e for e in w
                 if e.category is not np.VisibleDeprecationWarning]

        # Verify some things
        if not len(w) > 0:
            raise AssertionError("No warning raised when calling %s"
                                 % func.__name__)

        found = any(warning.category is warning_class for warning in w)
        if not found:
            raise AssertionError("%s did not give warning: %s( is %s)"
                                 % (func.__name__, warning_class, w))
    return result


def assert_warns_message(warning_class, message, func, *args, **kw):
    # very important to avoid uncontrolled state propagation
    """Test that a certain warning occurs and with a certain message.

    Parameters
    ----------
    warning_class : the warning class
        The class to test for, e.g. UserWarning.

    message : str | callable
        The message or a substring of the message to test for. If callable,
        it takes a string as the argument and will trigger an AssertionError
        if the callable returns `False`.

    func : callable
        Callable object to trigger warnings.

    *args : the positional arguments to `func`.

    **kw : the keyword arguments to `func`.

    Returns
    -------
    result : the return value of `func`

    """
    clean_warning_registry()
    with warnings.catch_warnings(record=True) as w:
        # Cause all warnings to always be triggered.
        warnings.simplefilter("always")
        if hasattr(np, 'VisibleDeprecationWarning'):
            # Let's not catch the numpy internal DeprecationWarnings
            warnings.simplefilter('ignore', np.VisibleDeprecationWarning)
        # Trigger a warning.
        result = func(*args, **kw)
        # Verify some things
        if not len(w) > 0:
            raise AssertionError("No warning raised when calling %s"
                                 % func.__name__)

        found = [issubclass(warning.category, warning_class) for warning in w]
        if not any(found):
            raise AssertionError("No warning raised for %s with class "
                                 "%s"
                                 % (func.__name__, warning_class))

        message_found = False
        # Checks the message of all warnings belong to warning_class
        for index in [i for i, x in enumerate(found) if x]:
            # substring will match, the entire message with typo won't
            msg = w[index].message  # For Python 3 compatibility
            msg = str(msg.args[0] if hasattr(msg, 'args') else msg)
            if callable(message):  # add support for certain tests
                check_in_message = message
            else:
                check_in_message = lambda msg: message in msg

            if check_in_message(msg):
                message_found = True
                break

        if not message_found:
            raise AssertionError("Did not receive the message you expected "
                                 "('%s') for <%s>, got: '%s'"
                                 % (message, func.__name__, msg))

    return result


def assert_warns_div0(func, *args, **kw):
    """Assume that numpy's warning for divide by zero is raised

    Handles the case of platforms that do not support warning on divide by zero
    """

    with np.errstate(divide='warn', invalid='warn'):
        try:
            assert_warns(RuntimeWarning, np.divide, 1, np.zeros(1))
        except AssertionError:
            # This platform does not report numpy divide by zeros
            return func(*args, **kw)
        return assert_warns_message(RuntimeWarning,
                                    'invalid value encountered',
                                    func, *args, **kw)


# To remove when we support numpy 1.7
def assert_no_warnings(func, *args, **kw):
    # very important to avoid uncontrolled state propagation
    clean_warning_registry()
    with warnings.catch_warnings(record=True) as w:
        warnings.simplefilter('always')

        result = func(*args, **kw)
        if hasattr(np, 'VisibleDeprecationWarning'):
            # Filter out numpy-specific warnings in numpy >= 1.9
            w = [e for e in w
                 if e.category is not np.VisibleDeprecationWarning]

        if len(w) > 0:
            raise AssertionError("Got warnings when calling %s: [%s]"
                                 % (func.__name__,
                                    ', '.join(str(warning) for warning in w)))
    return result


def ignore_warnings(obj=None, category=Warning):
    """Context manager and decorator to ignore warnings.

    Note: Using this (in both variants) will clear all warnings
    from all python modules loaded. In case you need to test
    cross-module-warning-logging, this is not your tool of choice.

    Parameters
    ----------
    category : warning class, defaults to Warning.
        The category to filter. If Warning, all categories will be muted.

    Examples
    --------
    >>> with ignore_warnings():
    ...     warnings.warn('buhuhuhu')

    >>> def nasty_warn():
    ...    warnings.warn('buhuhuhu')
    ...    print(42)

    >>> ignore_warnings(nasty_warn)()
    42
    """
    if callable(obj):
        return _IgnoreWarnings(category=category)(obj)
    else:
        return _IgnoreWarnings(category=category)


class _IgnoreWarnings(object):
    """Improved and simplified Python warnings context manager and decorator.

    This class allows the user to ignore the warnings raised by a function.
    Copied from Python 2.7.5 and modified as required.

    Parameters
    ----------
    category : tuple of warning class, default to Warning
        The category to filter. By default, all the categories will be muted.

    """

    def __init__(self, category):
        self._record = True
        self._module = sys.modules['warnings']
        self._entered = False
        self.log = []
        self.category = category

    def __call__(self, fn):
        """Decorator to catch and hide warnings without visual nesting."""
        @wraps(fn)
        def wrapper(*args, **kwargs):
            # very important to avoid uncontrolled state propagation
            clean_warning_registry()
            with warnings.catch_warnings():
                warnings.simplefilter("ignore", self.category)
                return fn(*args, **kwargs)

        return wrapper

    def __repr__(self):
        args = []
        if self._record:
            args.append("record=True")
        if self._module is not sys.modules['warnings']:
            args.append("module=%r" % self._module)
        name = type(self).__name__
        return "%s(%s)" % (name, ", ".join(args))

    def __enter__(self):
        clean_warning_registry()  # be safe and not propagate state + chaos
        warnings.simplefilter("ignore", self.category)
        if self._entered:
            raise RuntimeError("Cannot enter %r twice" % self)
        self._entered = True
        self._filters = self._module.filters
        self._module.filters = self._filters[:]
        self._showwarning = self._module.showwarning

    def __exit__(self, *exc_info):
        if not self._entered:
            raise RuntimeError("Cannot exit %r without entering first" % self)
        self._module.filters = self._filters
        self._module.showwarning = self._showwarning
        self.log[:] = []
        clean_warning_registry()  # be safe and not propagate state + chaos


assert_less = _dummy.assertLess
assert_greater = _dummy.assertGreater

assert_allclose = np.testing.assert_allclose

def assert_raise_message(exceptions, message, function, *args, **kwargs):
    """Helper function to test the message raised in an exception.

    Given an exception, a callable to raise the exception, and
    a message string, tests that the correct exception is raised and
    that the message is a substring of the error thrown. Used to test
    that the specific message thrown during an exception is correct.

    Parameters
    ----------
    exceptions : exception or tuple of exception
        An Exception object.

    message : str
        The error message or a substring of the error message.

    function : callable
        Callable object to raise error.

    *args : the positional arguments to `function`.

    **kwargs : the keyword arguments to `function`.
    """
    try:
        function(*args, **kwargs)
    except exceptions as e:
        error_message = str(e)
        if message not in error_message:
            raise AssertionError("Error message does not include the expected"
                                 " string: %r. Observed error message: %r" %
                                 (message, error_message))
    else:
        # concatenate exception names
        if isinstance(exceptions, tuple):
            names = " or ".join(e.__name__ for e in exceptions)
        else:
            names = exceptions.__name__

        raise AssertionError("%s not raised by %s" %
                             (names, function.__name__))


def assert_allclose_dense_sparse(x, y, rtol=1e-07, atol=1e-9, err_msg=''):
    """Assert allclose for sparse and dense data.

    Both x and y need to be either sparse or dense, they
    can't be mixed.

    Parameters
    ----------
    x : array-like or sparse matrix
        First array to compare.

    y : array-like or sparse matrix
        Second array to compare.

    rtol : float, optional
        relative tolerance; see numpy.allclose

    atol : float, optional
        absolute tolerance; see numpy.allclose. Note that the default here is
        more tolerant than the default for numpy.testing.assert_allclose, where
        atol=0.

    err_msg : string, default=''
        Error message to raise.
    """
    if sp.sparse.issparse(x) and sp.sparse.issparse(y):
        x = x.tocsr()
        y = y.tocsr()
        x.sum_duplicates()
        y.sum_duplicates()
        assert_array_equal(x.indices, y.indices, err_msg=err_msg)
        assert_array_equal(x.indptr, y.indptr, err_msg=err_msg)
        assert_allclose(x.data, y.data, rtol=rtol, atol=atol, err_msg=err_msg)
    elif not sp.sparse.issparse(x) and not sp.sparse.issparse(y):
        # both dense
        assert_allclose(x, y, rtol=rtol, atol=atol, err_msg=err_msg)
    else:
        raise ValueError("Can only compare two sparse matrices,"
                         " not a sparse matrix and an array.")


def fake_mldata(columns_dict, dataname, matfile, ordering=None):
    """Create a fake mldata data set.

    Parameters
    ----------
    columns_dict : dict, keys=str, values=ndarray
        Contains data as columns_dict[column_name] = array of data.

    dataname : string
        Name of data set.

    matfile : string or file object
        The file name string or the file-like object of the output file.

    ordering : list, default None
        List of column_names, determines the ordering in the data set.

    Notes
    -----
    This function transposes all arrays, while fetch_mldata only transposes
    'data', keep that into account in the tests.
    """
    datasets = dict(columns_dict)

    # transpose all variables
    for name in datasets:
        datasets[name] = datasets[name].T

    if ordering is None:
        ordering = sorted(list(datasets.keys()))
    # NOTE: setting up this array is tricky, because of the way Matlab
    # re-packages 1D arrays
    datasets['mldata_descr_ordering'] = sp.empty((1, len(ordering)),
                                                 dtype='object')
    for i, name in enumerate(ordering):
        datasets['mldata_descr_ordering'][0, i] = name

    scipy.io.savemat(matfile, datasets, oned_as='column')


class mock_mldata_urlopen(object):
    """Object that mocks the urlopen function to fake requests to mldata.

    When requesting a dataset with a name that is in mock_datasets, this object
    creates a fake dataset in a StringIO object and returns it. Otherwise, it
    raises an HTTPError.

    Parameters
    ----------
    mock_datasets : dict
        A dictionary of {dataset_name: data_dict}, or
        {dataset_name: (data_dict, ordering). `data_dict` itself is a
        dictionary of {column_name: data_array}, and `ordering` is a list of
        column_names to determine the ordering in the data set (see
        :func:`fake_mldata` for details).
    """
    def __init__(self, mock_datasets):
        self.mock_datasets = mock_datasets

    def __call__(self, urlname):
        dataset_name = urlname.split('/')[-1]
        if dataset_name in self.mock_datasets:
            resource_name = '_' + dataset_name
            from io import BytesIO
            matfile = BytesIO()

            dataset = self.mock_datasets[dataset_name]
            ordering = None
            if isinstance(dataset, tuple):
                dataset, ordering = dataset
            fake_mldata(dataset, resource_name, matfile, ordering)

            matfile.seek(0)
            return matfile
        else:
            raise HTTPError(urlname, 404, dataset_name + " is not available",
                            [], None)


def install_mldata_mock(mock_datasets):
    # Lazy import to avoid mutually recursive imports
    from sklearn import datasets
    datasets.mldata.urlopen = mock_mldata_urlopen(mock_datasets)


def uninstall_mldata_mock():
    # Lazy import to avoid mutually recursive imports
    from sklearn import datasets
    datasets.mldata.urlopen = urlopen


<<<<<<< HEAD
def all_estimators(include_meta_estimators=None,
                   include_other=None, type_filter=None,
                   include_dont_test=None):
=======
# Meta estimators need another estimator to be instantiated.
META_ESTIMATORS = ["OneVsOneClassifier", "MultiOutputEstimator",
                   "MultiOutputRegressor", "MultiOutputClassifier",
                   "OutputCodeClassifier", "OneVsRestClassifier",
                   "RFE", "RFECV", "BaseEnsemble", "ClassifierChain",
                   "RegressorChain"]
# estimators that there is no way to default-construct sensibly
OTHER = ["Pipeline", "FeatureUnion", "GridSearchCV", "RandomizedSearchCV",
         "SelectFromModel", "ColumnTransformer"]

# some strange ones
DONT_TEST = ['SparseCoder', 'DictVectorizer',
             'LabelBinarizer', 'LabelEncoder',
             'MultiLabelBinarizer', 'TfidfTransformer',
             'TfidfVectorizer', 'IsotonicRegression',
             'OneHotEncoder', 'RandomTreesEmbedding', 'CategoricalEncoder',
             'FeatureHasher', 'DummyClassifier', 'DummyRegressor',
             'TruncatedSVD', 'PolynomialFeatures',
             'GaussianRandomProjectionHash', 'HashingVectorizer',
             'CheckingClassifier', 'PatchExtractor', 'CountVectorizer',
             # GradientBoosting base estimators, maybe should
             # exclude them in another way
             'ZeroEstimator', 'ScaledLogOddsEstimator',
             'QuantileEstimator', 'MeanEstimator',
             'LogOddsEstimator', 'PriorProbabilityEstimator',
             '_SigmoidCalibration', 'VotingClassifier']


def all_estimators(include_meta_estimators=False,
                   include_other=False, type_filter=None,
                   include_dont_test=False):
>>>>>>> f049ec72
    """Get a list of all estimators from sklearn.

    This function crawls the module and gets all classes that inherit
    from BaseEstimator. Classes that are defined in test-modules are not
    included.
    By default meta_estimators such as GridSearchCV are also not included.

    Parameters
    ----------
    type_filter : string, list of string,  or None, default=None
        Which kind of estimators should be returned. If None, no filter is
        applied and all estimators are returned.  Possible values are
        'classifier', 'regressor', 'cluster' and 'transformer' to get
        estimators only of these specific types, or a list of these to
        get the estimators that fit at least one of the types.

    Returns
    -------
    estimators : list of tuples
        List of (name, class), where ``name`` is the class name as string
        and ``class`` is the actuall type of the class.
    """
    def is_abstract(c):
        if not(hasattr(c, '__abstractmethods__')):
            return False
        if not len(c.__abstractmethods__):
            return False
        return True

    if include_other is not None:
        warnings.warn("include_other was deprecated in version 0.19 and will"
                      " be removed in 0.21", DeprecationWarning)

    if include_dont_test is not None:
        warnings.warn("include_dont_test was deprecated in version 0.19 and"
                      " will be removed in 0.21",
                      DeprecationWarning)

    if include_meta_estimators is not None:
        warnings.warn("include_meta_estimators was deprecated in version 0.19 "
                      "and will be removed in 0.21",
                      DeprecationWarning)

    all_classes = []
    # get parent folder
    path = sklearn.__path__
    for importer, modname, ispkg in pkgutil.walk_packages(
            path=path, prefix='sklearn.', onerror=lambda x: None):
        if (".tests." in modname):
            continue
        module = __import__(modname, fromlist="dummy")
        classes = inspect.getmembers(module, inspect.isclass)
        all_classes.extend(classes)

    all_classes = set(all_classes)

    estimators = [c for c in all_classes
                  if (issubclass(c[1], BaseEstimator) and
                      c[0] != 'BaseEstimator')]
    # get rid of abstract base classes
    estimators = [c for c in estimators if not is_abstract(c[1])]

    if type_filter is not None:
        if not isinstance(type_filter, list):
            type_filter = [type_filter]
        else:
            type_filter = list(type_filter)  # copy
        filtered_estimators = []
        filters = {'classifier': ClassifierMixin,
                   'regressor': RegressorMixin,
                   'transformer': TransformerMixin,
                   'cluster': ClusterMixin}
        for name, mixin in filters.items():
            if name in type_filter:
                type_filter.remove(name)
                filtered_estimators.extend([est for est in estimators
                                            if issubclass(est[1], mixin)])
        estimators = filtered_estimators
        if type_filter:
            raise ValueError("Parameter type_filter must be 'classifier', "
                             "'regressor', 'transformer', 'cluster' or "
                             "None, got"
                             " %s." % repr(type_filter))

    # drop duplicates, sort for reproducibility
    # itemgetter is used to ensure the sort does not extend to the 2nd item of
    # the tuple
    return sorted(set(estimators), key=itemgetter(0))


def set_random_state(estimator, random_state=0):
    """Set random state of an estimator if it has the `random_state` param.
    """
    if "random_state" in estimator.get_params():
        estimator.set_params(random_state=random_state)


def if_matplotlib(func):
    """Test decorator that skips test if matplotlib not installed."""
    @wraps(func)
    def run_test(*args, **kwargs):
        try:
            import matplotlib
            matplotlib.use('Agg', warn=False)
            # this fails if no $DISPLAY specified
            import matplotlib.pyplot as plt
            plt.figure()
        except ImportError:
            raise SkipTest('Matplotlib not available.')
        else:
            return func(*args, **kwargs)
    return run_test


try:
    import pytest

    skip_if_32bit = pytest.mark.skipif(8 * struct.calcsize("P") == 32,
                                       reason='skipped on 32bit platforms')
    skip_travis = pytest.mark.skipif(os.environ.get('TRAVIS') == 'true',
                                     reason='skip on travis')

    #  Decorator for tests involving both BLAS calls and multiprocessing.
    #
    #  Under POSIX (e.g. Linux or OSX), using multiprocessing in conjunction
    #  with some implementation of BLAS (or other libraries that manage an
    #  internal posix thread pool) can cause a crash or a freeze of the Python
    #  process.
    #
    #  In practice all known packaged distributions (from Linux distros or
    #  Anaconda) of BLAS under Linux seems to be safe. So we this problem seems
    #  to only impact OSX users.
    #
    #  This wrapper makes it possible to skip tests that can possibly cause
    #  this crash under OS X with.
    #
    #  Under Python 3.4+ it is possible to use the `forkserver` start method
    #  for multiprocessing to avoid this issue. However it can cause pickling
    #  errors on interactively defined functions. It therefore not enabled by
    #  default.

    if_safe_multiprocessing_with_blas = pytest.mark.skipif(
            sys.platform == 'darwin',
            reason="Possible multi-process bug with some BLAS")
except ImportError:
    pass


def clean_warning_registry():
    """Safe way to reset warnings."""
    warnings.resetwarnings()
    reg = "__warningregistry__"
    for mod_name, mod in list(sys.modules.items()):
        if 'six.moves' in mod_name:
            continue
        if hasattr(mod, reg):
            getattr(mod, reg).clear()


def check_skip_network():
    if int(os.environ.get('SKLEARN_SKIP_NETWORK_TESTS', 0)):
        raise SkipTest("Text tutorial requires large dataset download")


def _delete_folder(folder_path, warn=False):
    """Utility function to cleanup a temporary folder if still existing.

    Copy from joblib.pool (for independence).
    """
    try:
        if os.path.exists(folder_path):
            # This can fail under windows,
            #  but will succeed when called by atexit
            shutil.rmtree(folder_path)
    except WindowsError:
        if warn:
            warnings.warn("Could not delete temporary folder %s" % folder_path)


class TempMemmap(object):
    def __init__(self, data, mmap_mode='r'):
        self.mmap_mode = mmap_mode
        self.data = data

    def __enter__(self):
        data_read_only, self.temp_folder = create_memmap_backed_data(
            self.data, mmap_mode=self.mmap_mode, return_folder=True)
        return data_read_only

    def __exit__(self, exc_type, exc_val, exc_tb):
        _delete_folder(self.temp_folder)


def create_memmap_backed_data(data, mmap_mode='r', return_folder=False):
    temp_folder = tempfile.mkdtemp(prefix='sklearn_testing_')
    atexit.register(functools.partial(_delete_folder, temp_folder, warn=True))
    filename = op.join(temp_folder, 'data.pkl')
    joblib.dump(data, filename)
    memmap_backed_data = joblib.load(filename, mmap_mode=mmap_mode)
    result = (memmap_backed_data if not return_folder
              else (memmap_backed_data, temp_folder))
    return result


# Utils to test docstrings


def _get_args(function, varargs=False):
    """Helper to get function arguments"""

    try:
        params = signature(function).parameters
    except ValueError:
        # Error on builtin C function
        return []
    args = [key for key, param in params.items()
            if param.kind not in (param.VAR_POSITIONAL, param.VAR_KEYWORD)]
    if varargs:
        varargs = [param.name for param in params.values()
                   if param.kind == param.VAR_POSITIONAL]
        if len(varargs) == 0:
            varargs = None
        return args, varargs
    else:
        return args


def _get_func_name(func, class_name=None):
    """Get function full name

    Parameters
    ----------
    func : callable
        The function object.
    class_name : string, optional (default: None)
       If ``func`` is a class method and the class name is known specify
       class_name for the error message.

    Returns
    -------
    name : str
        The function name.
    """
    parts = []
    module = inspect.getmodule(func)
    if module:
        parts.append(module.__name__)
    if class_name is not None:
        parts.append(class_name)
    elif hasattr(func, 'im_class'):
        parts.append(func.im_class.__name__)

    parts.append(func.__name__)
    return '.'.join(parts)


def check_docstring_parameters(func, doc=None, ignore=None, class_name=None):
    """Helper to check docstring

    Parameters
    ----------
    func : callable
        The function object to test.
    doc : str, optional (default: None)
        Docstring if it is passed manually to the test.
    ignore : None | list
        Parameters to ignore.
    class_name : string, optional (default: None)
       If ``func`` is a class method and the class name is known specify
       class_name for the error message.

    Returns
    -------
    incorrect : list
        A list of string describing the incorrect results.
    """
    from numpydoc import docscrape
    incorrect = []
    ignore = [] if ignore is None else ignore

    func_name = _get_func_name(func, class_name=class_name)
    if (not func_name.startswith('sklearn.') or
            func_name.startswith('sklearn.externals')):
        return incorrect
    # Don't check docstring for property-functions
    if inspect.isdatadescriptor(func):
        return incorrect
    args = list(filter(lambda x: x not in ignore, _get_args(func)))
    # drop self
    if len(args) > 0 and args[0] == 'self':
        args.remove('self')

    if doc is None:
        with warnings.catch_warnings(record=True) as w:
            try:
                doc = docscrape.FunctionDoc(func)
            except Exception as exp:
                incorrect += [func_name + ' parsing error: ' + str(exp)]
                return incorrect
        if len(w):
            raise RuntimeError('Error for %s:\n%s' % (func_name, w[0]))

    param_names = []
    for name, type_definition, param_doc in doc['Parameters']:
        if not type_definition.strip():
            if ':' in name and name[:name.index(':')][-1:].strip():
                incorrect += [func_name +
                              ' There was no space between the param name and '
                              'colon (%r)' % name]
            elif name.rstrip().endswith(':'):
                incorrect += [func_name +
                              ' Parameter %r has an empty type spec. '
                              'Remove the colon' % (name.lstrip())]

        if '*' not in name:
            param_names.append(name.split(':')[0].strip('` '))

    param_names = list(filter(lambda x: x not in ignore, param_names))

    if len(param_names) != len(args):
        bad = str(sorted(list(set(param_names) ^ set(args))))
        incorrect += [func_name + ' arg mismatch: ' + bad]
    else:
        for n1, n2 in zip(param_names, args):
            if n1 != n2:
                incorrect += [func_name + ' ' + n1 + ' != ' + n2]
    return incorrect<|MERGE_RESOLUTION|>--- conflicted
+++ resolved
@@ -536,43 +536,9 @@
     datasets.mldata.urlopen = urlopen
 
 
-<<<<<<< HEAD
 def all_estimators(include_meta_estimators=None,
                    include_other=None, type_filter=None,
                    include_dont_test=None):
-=======
-# Meta estimators need another estimator to be instantiated.
-META_ESTIMATORS = ["OneVsOneClassifier", "MultiOutputEstimator",
-                   "MultiOutputRegressor", "MultiOutputClassifier",
-                   "OutputCodeClassifier", "OneVsRestClassifier",
-                   "RFE", "RFECV", "BaseEnsemble", "ClassifierChain",
-                   "RegressorChain"]
-# estimators that there is no way to default-construct sensibly
-OTHER = ["Pipeline", "FeatureUnion", "GridSearchCV", "RandomizedSearchCV",
-         "SelectFromModel", "ColumnTransformer"]
-
-# some strange ones
-DONT_TEST = ['SparseCoder', 'DictVectorizer',
-             'LabelBinarizer', 'LabelEncoder',
-             'MultiLabelBinarizer', 'TfidfTransformer',
-             'TfidfVectorizer', 'IsotonicRegression',
-             'OneHotEncoder', 'RandomTreesEmbedding', 'CategoricalEncoder',
-             'FeatureHasher', 'DummyClassifier', 'DummyRegressor',
-             'TruncatedSVD', 'PolynomialFeatures',
-             'GaussianRandomProjectionHash', 'HashingVectorizer',
-             'CheckingClassifier', 'PatchExtractor', 'CountVectorizer',
-             # GradientBoosting base estimators, maybe should
-             # exclude them in another way
-             'ZeroEstimator', 'ScaledLogOddsEstimator',
-             'QuantileEstimator', 'MeanEstimator',
-             'LogOddsEstimator', 'PriorProbabilityEstimator',
-             '_SigmoidCalibration', 'VotingClassifier']
-
-
-def all_estimators(include_meta_estimators=False,
-                   include_other=False, type_filter=None,
-                   include_dont_test=False):
->>>>>>> f049ec72
     """Get a list of all estimators from sklearn.
 
     This function crawls the module and gets all classes that inherit

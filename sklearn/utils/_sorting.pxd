--- conflicted
+++ resolved
@@ -1,32 +1,21 @@
-<<<<<<< HEAD
-cimport numpy as cnp
+from cython cimport floating
 
-from cython cimport floating
+from ._typedefs cimport intp_t
 
 cdef void simultaneous_quick_sort(
     floating* values,
-    cnp.intp_t* indices,
-    cnp.intp_t size,
+    intp_t* indices,
+    intp_t size,
 ) noexcept nogil
 
 cdef void simultaneous_introsort(
     floating* values,
-    cnp.intp_t* indices,
-    cnp.intp_t size,
+    intp_t* indices,
+    intp_t size,
 ) noexcept nogil
 
 cdef void simultaneous_heapsort(
     floating* values,
-    cnp.intp_t* indices,
-    cnp.intp_t size,
-=======
-from ._typedefs cimport intp_t
-
-from cython cimport floating
-
-cdef int simultaneous_sort(
-    floating *dist,
-    intp_t *idx,
+    intp_t* indices,
     intp_t size,
->>>>>>> 5d213c64
 ) noexcept nogil
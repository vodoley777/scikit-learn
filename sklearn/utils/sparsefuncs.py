--- conflicted
+++ resolved
@@ -5,11 +5,7 @@
 import scipy.sparse as sp
 import numpy as np
 
-<<<<<<< HEAD
-from .fixes import sparse_min_max
-=======
 from .fixes import sparse_min_max, bincount
->>>>>>> acc1ac27
 from .sparsefuncs_fast import csr_mean_variance_axis0 as _csr_mean_var_axis0
 from .sparsefuncs_fast import csc_mean_variance_axis0 as _csc_mean_var_axis0
 

# Authors: Manoj Kumar
#          Thomas Unterthiner
#          Giorgio Patrini
#
# License: BSD 3 clause
import scipy.sparse as sp
import numpy as np

from .sparsefuncs_fast import (
    csr_mean_variance_axis0 as _csr_mean_var_axis0,
    csc_mean_variance_axis0 as _csc_mean_var_axis0,
    incr_mean_variance_axis0 as _incr_mean_var_axis0,
)
from ..utils.validation import _check_sample_weight


def _raise_typeerror(X):
    """Raises a TypeError if X is not a CSR or CSC matrix"""
    input_type = X.format if sp.issparse(X) else type(X)
    err = "Expected a CSR or CSC sparse matrix, got %s." % input_type
    raise TypeError(err)


def _raise_error_wrong_axis(axis):
    if axis not in (0, 1):
        raise ValueError(
            "Unknown axis value: %d. Use 0 for rows, or 1 for columns" % axis
        )


def inplace_csr_column_scale(X, scale):
    """Inplace column scaling of a CSR matrix.

    Scale each feature of the data matrix by multiplying with specific scale
    provided by the caller assuming a (n_samples, n_features) shape.

    Parameters
    ----------
    X : sparse matrix of shape (n_samples, n_features)
        Matrix to normalize using the variance of the features.
        It should be of CSR format.

    scale : ndarray of shape (n_features,), dtype={np.float32, np.float64}
        Array of precomputed feature-wise values to use for scaling.
    """
    assert scale.shape[0] == X.shape[1]
    X.data *= scale.take(X.indices, mode="clip")


def inplace_csr_row_scale(X, scale):
    """Inplace row scaling of a CSR matrix.

    Scale each sample of the data matrix by multiplying with specific scale
    provided by the caller assuming a (n_samples, n_features) shape.

    Parameters
    ----------
    X : sparse matrix of shape (n_samples, n_features)
        Matrix to be scaled. It should be of CSR format.

    scale : ndarray of float of shape (n_samples,)
        Array of precomputed sample-wise values to use for scaling.
    """
    assert scale.shape[0] == X.shape[0]
    X.data *= np.repeat(scale, np.diff(X.indptr))


def mean_variance_axis(X, axis, weights=None, return_sum_weights=False):
    """Compute mean and variance along an axis on a CSR or CSC matrix.

    Parameters
    ----------
    X : sparse matrix of shape (n_samples, n_features)
        Input data. It can be of CSR or CSC format.

    axis : {0, 1}
        Axis along which the axis should be computed.

    weights : ndarray of shape (n_samples,) or (n_features,), default=None
        If axis is set to 0 shape is (n_samples,) or
        if axis is set to 1 shape is (n_features,).
        If it is set to None, then samples are equally weighted.

        .. versionadded:: 0.24

    return_sum_weights : bool, default=False
        If True, returns the sum of weights seen for each feature
        if `axis=0` or each sample if `axis=1`.

        .. versionadded:: 0.24

    Returns
    -------

    means : ndarray of shape (n_features,), dtype=floating
        Feature-wise means.

    variances : ndarray of shape (n_features,), dtype=floating
        Feature-wise variances.

    sum_weights : ndarray of shape (n_features,), dtype=floating
        Returned if `return_sum_weights` is `True`.
    """
    _raise_error_wrong_axis(axis)

    if isinstance(X, sp.csr_matrix):
        if axis == 0:
            return _csr_mean_var_axis0(
                X, weights=weights, return_sum_weights=return_sum_weights
            )
        else:
            return _csc_mean_var_axis0(
                X.T, weights=weights, return_sum_weights=return_sum_weights
            )
    elif isinstance(X, sp.csc_matrix):
        if axis == 0:
            return _csc_mean_var_axis0(
                X, weights=weights, return_sum_weights=return_sum_weights
            )
        else:
            return _csr_mean_var_axis0(
                X.T, weights=weights, return_sum_weights=return_sum_weights
            )
    else:
        _raise_typeerror(X)


def incr_mean_variance_axis(X, *, axis, last_mean, last_var, last_n, weights=None):
    """Compute incremental mean and variance along an axis on a CSR or
    CSC matrix.

    last_mean, last_var are the statistics computed at the last step by this
    function. Both must be initialized to 0-arrays of the proper size, i.e.
    the number of features in X. last_n is the number of samples encountered
    until now.

    Parameters
    ----------
    X : CSR or CSC sparse matrix of shape (n_samples, n_features)
        Input data.

    axis : {0, 1}
        Axis along which the axis should be computed.

    last_mean : ndarray of shape (n_features,) or (n_samples,), dtype=floating
        Array of means to update with the new data X.
        Should be of shape (n_features,) if axis=0 or (n_samples,) if axis=1.

    last_var : ndarray of shape (n_features,) or (n_samples,), dtype=floating
        Array of variances to update with the new data X.
        Should be of shape (n_features,) if axis=0 or (n_samples,) if axis=1.

    last_n : float or ndarray of shape (n_features,) or (n_samples,), \
            dtype=floating
        Sum of the weights seen so far, excluding the current weights
        If not float, it should be of shape (n_samples,) if
        axis=0 or (n_features,) if axis=1. If float it corresponds to
        having same weights for all samples (or features).

    weights : ndarray of shape (n_samples,) or (n_features,), default=None
        If axis is set to 0 shape is (n_samples,) or
        if axis is set to 1 shape is (n_features,).
        If it is set to None, then samples are equally weighted.

        .. versionadded:: 0.24

    Returns
    -------
    means : ndarray of shape (n_features,) or (n_samples,), dtype=floating
        Updated feature-wise means if axis = 0 or
        sample-wise means if axis = 1.

    variances : ndarray of shape (n_features,) or (n_samples,), dtype=floating
        Updated feature-wise variances if axis = 0 or
        sample-wise variances if axis = 1.

    n : ndarray of shape (n_features,) or (n_samples,), dtype=integral
        Updated number of seen samples per feature if axis=0
        or number of seen features per sample if axis=1.

        If weights is not None, n is a sum of the weights of the seen
        samples or features instead of the actual number of seen
        samples or features.

    Notes
    -----
    NaNs are ignored in the algorithm.
    """
    _raise_error_wrong_axis(axis)

    if not isinstance(X, (sp.csr_matrix, sp.csc_matrix)):
        _raise_typeerror(X)

    if np.size(last_n) == 1:
        last_n = np.full(last_mean.shape, last_n, dtype=last_mean.dtype)

    if not (np.size(last_mean) == np.size(last_var) == np.size(last_n)):
        raise ValueError("last_mean, last_var, last_n do not have the same shapes.")

    if axis == 1:
        if np.size(last_mean) != X.shape[0]:
            raise ValueError(
                "If axis=1, then last_mean, last_n, last_var should be of "
                f"size n_samples {X.shape[0]} (Got {np.size(last_mean)})."
            )
    else:  # axis == 0
        if np.size(last_mean) != X.shape[1]:
            raise ValueError(
                "If axis=0, then last_mean, last_n, last_var should be of "
                f"size n_features {X.shape[1]} (Got {np.size(last_mean)})."
            )

    X = X.T if axis == 1 else X

    if weights is not None:
        weights = _check_sample_weight(weights, X, dtype=X.dtype)

    return _incr_mean_var_axis0(
        X, last_mean=last_mean, last_var=last_var, last_n=last_n, weights=weights
    )


def inplace_column_scale(X, scale):
    """Inplace column scaling of a CSC/CSR matrix.

    Scale each feature of the data matrix by multiplying with specific scale
    provided by the caller assuming a (n_samples, n_features) shape.

    Parameters
    ----------
    X : sparse matrix of shape (n_samples, n_features)
        Matrix to normalize using the variance of the features. It should be
        of CSC or CSR format.

    scale : ndarray of shape (n_features,), dtype={np.float32, np.float64}
        Array of precomputed feature-wise values to use for scaling.
    """
    if isinstance(X, sp.csc_matrix):
        inplace_csr_row_scale(X.T, scale)
    elif isinstance(X, sp.csr_matrix):
        inplace_csr_column_scale(X, scale)
    else:
        _raise_typeerror(X)


def inplace_row_scale(X, scale):
    """Inplace row scaling of a CSR or CSC matrix.

    Scale each row of the data matrix by multiplying with specific scale
    provided by the caller assuming a (n_samples, n_features) shape.

    Parameters
    ----------
    X : sparse matrix of shape (n_samples, n_features)
        Matrix to be scaled. It should be of CSR or CSC format.

    scale : ndarray of shape (n_features,), dtype={np.float32, np.float64}
        Array of precomputed sample-wise values to use for scaling.
    """
    if isinstance(X, sp.csc_matrix):
        inplace_csr_column_scale(X.T, scale)
    elif isinstance(X, sp.csr_matrix):
        inplace_csr_row_scale(X, scale)
    else:
        _raise_typeerror(X)


def inplace_swap_row_csc(X, m, n):
    """
    Swaps two rows of a CSC matrix in-place.

    Parameters
    ----------
    X : sparse matrix of shape (n_samples, n_features)
        Matrix whose two rows are to be swapped. It should be of
        CSC format.

    m : int
        Index of the row of X to be swapped.

    n : int
        Index of the row of X to be swapped.
    """
    for t in [m, n]:
        if isinstance(t, np.ndarray):
            raise TypeError("m and n should be valid integers")

    if m < 0:
        m += X.shape[0]
    if n < 0:
        n += X.shape[0]

    m_mask = X.indices == m
    X.indices[X.indices == n] = m
    X.indices[m_mask] = n


def inplace_swap_row_csr(X, m, n):
    """
    Swaps two rows of a CSR matrix in-place.

    Parameters
    ----------
    X : sparse matrix of shape (n_samples, n_features)
        Matrix whose two rows are to be swapped. It should be of
        CSR format.

    m : int
        Index of the row of X to be swapped.

    n : int
        Index of the row of X to be swapped.
    """
    for t in [m, n]:
        if isinstance(t, np.ndarray):
            raise TypeError("m and n should be valid integers")

    if m < 0:
        m += X.shape[0]
    if n < 0:
        n += X.shape[0]

    # The following swapping makes life easier since m is assumed to be the
    # smaller integer below.
    if m > n:
        m, n = n, m

    indptr = X.indptr
    m_start = indptr[m]
    m_stop = indptr[m + 1]
    n_start = indptr[n]
    n_stop = indptr[n + 1]
    nz_m = m_stop - m_start
    nz_n = n_stop - n_start

    if nz_m != nz_n:
        # Modify indptr first
        X.indptr[m + 2 : n] += nz_n - nz_m
        X.indptr[m + 1] = m_start + nz_n
        X.indptr[n] = n_stop - nz_m

    X.indices = np.concatenate(
        [
            X.indices[:m_start],
            X.indices[n_start:n_stop],
            X.indices[m_stop:n_start],
            X.indices[m_start:m_stop],
            X.indices[n_stop:],
        ]
    )
    X.data = np.concatenate(
        [
            X.data[:m_start],
            X.data[n_start:n_stop],
            X.data[m_stop:n_start],
            X.data[m_start:m_stop],
            X.data[n_stop:],
        ]
    )


def inplace_swap_row(X, m, n):
    """
    Swap two rows of a CSC/CSR matrix in-place.

    Parameters
    ----------
    X : sparse matrix of shape (n_samples, n_features)
        Matrix whose two rows are to be swapped. It should be of CSR or
        CSC format.

    m : int
        Index of the row of X to be swapped.

    n : int
        Index of the row of X to be swapped.
    """
    if isinstance(X, sp.csc_matrix):
        inplace_swap_row_csc(X, m, n)
    elif isinstance(X, sp.csr_matrix):
        inplace_swap_row_csr(X, m, n)
    else:
        _raise_typeerror(X)


def inplace_swap_column(X, m, n):
    """
    Swap two columns of a CSC/CSR matrix in-place.

    Parameters
    ----------
    X : sparse matrix of shape (n_samples, n_features)
        Matrix whose two columns are to be swapped. It should be of
        CSR or CSC format.

    m : int
        Index of the column of X to be swapped.

    n : int
        Index of the column of X to be swapped.
    """
    if m < 0:
        m += X.shape[1]
    if n < 0:
        n += X.shape[1]
    if isinstance(X, sp.csc_matrix):
        inplace_swap_row_csr(X, m, n)
    elif isinstance(X, sp.csr_matrix):
        inplace_swap_row_csc(X, m, n)
    else:
        _raise_typeerror(X)


def _minor_reduce(X, ufunc):
    major_index = np.flatnonzero(np.diff(X.indptr))

    # reduceat tries casts X.indptr to intp, which errors
    # if it is int64 on a 32 bit system.
    # Reinitializing prevents this where possible, see #13737
    X = type(X)((X.data, X.indices, X.indptr), shape=X.shape)
    value = ufunc.reduceat(X.data, X.indptr[major_index])
    return major_index, value


def _min_or_max_axis(X, axis, min_or_max):
    N = X.shape[axis]
    if N == 0:
        raise ValueError("zero-size array to reduction operation")
    M = X.shape[1 - axis]
    mat = X.tocsc() if axis == 0 else X.tocsr()
    mat.sum_duplicates()
    major_index, value = _minor_reduce(mat, min_or_max)
    not_full = np.diff(mat.indptr)[major_index] < N
    value[not_full] = min_or_max(value[not_full], 0)
    mask = value != 0
    major_index = np.compress(mask, major_index)
    value = np.compress(mask, value)

    if axis == 0:
        res = sp.coo_matrix(
            (value, (np.zeros(len(value)), major_index)), dtype=X.dtype, shape=(1, M)
        )
    else:
        res = sp.coo_matrix(
            (value, (major_index, np.zeros(len(value)))), dtype=X.dtype, shape=(M, 1)
        )
    return res.A.ravel()


def _sparse_min_or_max(X, axis, min_or_max):
    if axis is None:
        if 0 in X.shape:
            raise ValueError("zero-size array to reduction operation")
        zero = X.dtype.type(0)
        if X.nnz == 0:
            return zero
        m = min_or_max.reduce(X.data.ravel())
        if X.nnz != np.product(X.shape):
            m = min_or_max(zero, m)
        return m
    if axis < 0:
        axis += 2
    if (axis == 0) or (axis == 1):
        return _min_or_max_axis(X, axis, min_or_max)
    else:
        raise ValueError("invalid axis, use 0 for rows, or 1 for columns")


def _sparse_min_max(X, axis):
    return (
        _sparse_min_or_max(X, axis, np.minimum),
        _sparse_min_or_max(X, axis, np.maximum),
    )


def _sparse_nan_min_max(X, axis):
    return (_sparse_min_or_max(X, axis, np.fmin), _sparse_min_or_max(X, axis, np.fmax))


def min_max_axis(X, axis, ignore_nan=False):
    """Compute minimium and maximum along an axis on a CSR or CSC matrix.

     Optionally ignore NaN values.

    Parameters
    ----------
    X : sparse matrix of shape (n_samples, n_features)
        Input data. It should be of CSR or CSC format.

    axis : {0, 1}
        Axis along which the axis should be computed.

    ignore_nan : bool, default=False
        Ignore or passing through NaN values.

        .. versionadded:: 0.20

    Returns
    -------

    mins : ndarray of shape (n_features,), dtype={np.float32, np.float64}
        Feature-wise minima.

    maxs : ndarray of shape (n_features,), dtype={np.float32, np.float64}
        Feature-wise maxima.
    """
    if isinstance(X, (sp.csr_matrix, sp.csc_matrix)):
        if ignore_nan:
            return _sparse_nan_min_max(X, axis=axis)
        else:
            return _sparse_min_max(X, axis=axis)
    else:
        _raise_typeerror(X)


def count_nonzero(X, axis=None, sample_weight=None):
    """A variant of X.getnnz() with extension to weighting on axis 0.

    Useful in efficiently calculating multilabel metrics.

    Parameters
    ----------
    X : sparse matrix of shape (n_samples, n_labels)
        Input data. It should be of CSR format.

    axis : {0, 1}, default=None
        The axis on which the data is aggregated.

    sample_weight : array-like of shape (n_samples,), default=None
        Weight for each row of X.

    Returns
    -------
<<<<<<< HEAD
    int or array of int
=======
    nnz : int, float, ndarray of shape (n_samples,) or ndarray of shape (n_features,)
>>>>>>> 2f8b8e7f
        Number of non-zero values in the array along a given axis. Otherwise,
        the total number of non-zero values in the array is returned.
    """
    if axis == -1:
        axis = 1
    elif axis == -2:
        axis = 0
    elif X.format != "csr":
        raise TypeError("Expected CSR sparse format, got {0}".format(X.format))

    # We rely here on the fact that np.diff(Y.indptr) for a CSR
    # will return the number of nonzero entries in each row.
    # A bincount over Y.indices will return the number of nonzeros
    # in each column. See ``csr_matrix.getnnz`` in scipy >= 0.14.
    if axis is None:
        if sample_weight is None:
            return X.nnz
        else:
            return np.dot(np.diff(X.indptr), sample_weight)
    elif axis == 1:
        out = np.diff(X.indptr)
        if sample_weight is None:
            # astype here is for consistency with axis=0 dtype
            return out.astype("intp")
        return out * sample_weight
    elif axis == 0:
        if sample_weight is None:
            return np.bincount(X.indices, minlength=X.shape[1])
        else:
            weights = np.repeat(sample_weight, np.diff(X.indptr))
            return np.bincount(X.indices, minlength=X.shape[1], weights=weights)
    else:
        raise ValueError("Unsupported axis: {0}".format(axis))


def _get_median(data, n_zeros):
    """Compute the median of data with n_zeros additional zeros.

    This function is used to support sparse matrices; it modifies data
    in-place.
    """
    n_elems = len(data) + n_zeros
    if not n_elems:
        return np.nan
    n_negative = np.count_nonzero(data < 0)
    middle, is_odd = divmod(n_elems, 2)
    data.sort()

    if is_odd:
        return _get_elem_at_rank(middle, data, n_negative, n_zeros)

    return (
        _get_elem_at_rank(middle - 1, data, n_negative, n_zeros)
        + _get_elem_at_rank(middle, data, n_negative, n_zeros)
    ) / 2.0


def _get_elem_at_rank(rank, data, n_negative, n_zeros):
    """Find the value in data augmented with n_zeros for the given rank"""
    if rank < n_negative:
        return data[rank]
    if rank - n_negative < n_zeros:
        return 0
    return data[rank - n_zeros]


def csc_median_axis_0(X):
    """Find the median across axis 0 of a CSC matrix.

    It is equivalent to doing np.median(X, axis=0).

    Parameters
    ----------
    X : sparse matrix of shape (n_samples, n_features)
        Input data. It should be of CSC format.

    Returns
    -------
    median : ndarray of shape (n_features,)
        Median.
    """
    if not isinstance(X, sp.csc_matrix):
        raise TypeError("Expected matrix of CSC format, got %s" % X.format)

    indptr = X.indptr
    n_samples, n_features = X.shape
    median = np.zeros(n_features)

    for f_ind, (start, end) in enumerate(zip(indptr[:-1], indptr[1:])):

        # Prevent modifying X in place
        data = np.copy(X.data[start:end])
        nz = n_samples - data.size
        median[f_ind] = _get_median(data, nz)

    return median<|MERGE_RESOLUTION|>--- conflicted
+++ resolved
@@ -531,11 +531,7 @@
 
     Returns
     -------
-<<<<<<< HEAD
-    int or array of int
-=======
     nnz : int, float, ndarray of shape (n_samples,) or ndarray of shape (n_features,)
->>>>>>> 2f8b8e7f
         Number of non-zero values in the array along a given axis. Otherwise,
         the total number of non-zero values in the array is returned.
     """

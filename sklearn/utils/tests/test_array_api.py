--- conflicted
+++ resolved
@@ -1,23 +1,7 @@
 import numpy
-<<<<<<< HEAD
-from numpy.testing import assert_allclose, assert_array_equal
-=======
->>>>>>> 2ab1d81e
 import pytest
 from numpy.testing import assert_allclose, assert_array_equal
 
-<<<<<<< HEAD
-from sklearn.base import BaseEstimator
-from sklearn.utils._array_api import get_namespace
-from sklearn.utils._array_api import _NumPyAPIWrapper
-from sklearn.utils._array_api import _ArrayAPIWrapper
-from sklearn.utils._array_api import _asarray_with_order
-from sklearn.utils._array_api import _convert_to_numpy
-from sklearn.utils._array_api import _estimator_with_converted_arrays
-from sklearn.utils._testing import skip_if_array_api_compat_not_configured
-
-=======
->>>>>>> 2ab1d81e
 from sklearn._config import config_context
 from sklearn.base import BaseEstimator
 from sklearn.utils._array_api import (
@@ -180,7 +164,6 @@
 def test_convert_to_numpy_gpu(library):  # pragma: nocover
     """Check convert_to_numpy for GPU backed libraries."""
     xp = pytest.importorskip(library)
-<<<<<<< HEAD
 
     if library == "torch":
         if not xp.has_cuda:
@@ -193,20 +176,6 @@
     expected_output = numpy.asarray([1.0, 2.0, 3.0])
     assert_allclose(X_cpu, expected_output)
 
-=======
-
-    if library == "torch":
-        if not xp.has_cuda:
-            pytest.skip("test requires cuda")
-        X_gpu = xp.asarray([1.0, 2.0, 3.0], device="cuda")
-    else:
-        X_gpu = xp.asarray([1.0, 2.0, 3.0])
-
-    X_cpu = _convert_to_numpy(X_gpu, xp=xp)
-    expected_output = numpy.asarray([1.0, 2.0, 3.0])
-    assert_allclose(X_cpu, expected_output)
-
->>>>>>> 2ab1d81e
 
 def test_convert_to_numpy_cpu():
     """Check convert_to_numpy for PyTorch CPU arrays."""

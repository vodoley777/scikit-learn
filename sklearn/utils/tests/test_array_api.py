import numpy
from numpy.testing import assert_array_equal
import pytest

from sklearn.base import BaseEstimator
from sklearn.utils._array_api import get_namespace
from sklearn.utils._array_api import _NumPyAPIWrapper
from sklearn.utils._array_api import _ArrayAPIWrapper
from sklearn.utils._array_api import _asarray_with_order
from sklearn.utils._array_api import _convert_to_numpy
from sklearn.utils._array_api import _estimator_with_converted_arrays
from sklearn._config import config_context

pytestmark = pytest.mark.filterwarnings(
    "ignore:The numpy.array_api submodule:UserWarning"
)


def test_get_namespace_ndarray():
    """Test get_namespace on NumPy ndarrays."""
    pytest.importorskip("numpy.array_api")

    X_np = numpy.asarray([[1, 2, 3]])

    # Dispatching on Numpy regardless or the value of array_api_dispatch.
    for array_api_dispatch in [True, False]:
        with config_context(array_api_dispatch=array_api_dispatch):
            xp_out, is_array_api = get_namespace(X_np)
            assert not is_array_api
            assert isinstance(xp_out, _NumPyAPIWrapper)


def test_get_namespace_array_api():
    """Test get_namespace for ArrayAPI arrays."""
    xp = pytest.importorskip("numpy.array_api")

    X_np = numpy.asarray([[1, 2, 3]])
    X_xp = xp.asarray(X_np)
    with config_context(array_api_dispatch=True):
        xp_out, is_array_api = get_namespace(X_xp)
        assert is_array_api
        assert isinstance(xp_out, _ArrayAPIWrapper)

        # check errors
        with pytest.raises(ValueError, match="Multiple namespaces"):
            get_namespace(X_np, X_xp)

        with pytest.raises(ValueError, match="Unrecognized array input"):
            get_namespace(1)


class _AdjustableNameAPITestWrapper(_ArrayAPIWrapper):
    """API wrapper that has an adjustable name. Used for testing."""

    def __init__(self, array_namespace, name):
        super().__init__(array_namespace=array_namespace)
        self.__name__ = name


def test_array_api_wrapper_astype():
    """Test _ArrayAPIWrapper for ArrayAPIs that is not NumPy."""
    numpy_array_api = pytest.importorskip("numpy.array_api")
    xp_ = _AdjustableNameAPITestWrapper(numpy_array_api, "wrapped_numpy.array_api")
    xp = _ArrayAPIWrapper(xp_)

    X = xp.asarray(([[1, 2, 3], [3, 4, 5]]), dtype=xp.float64)
    X_converted = xp.astype(X, xp.float32)
    assert X_converted.dtype == xp.float32

    X_converted = xp.asarray(X, dtype=xp.float32)
    assert X_converted.dtype == xp.float32


def test_array_api_wrapper_take_for_numpy_api():
    """Test that fast path is called for numpy.array_api."""
    numpy_array_api = pytest.importorskip("numpy.array_api")
    # USe the same name as numpy.array_api
    xp_ = _AdjustableNameAPITestWrapper(numpy_array_api, "numpy.array_api")
    xp = _ArrayAPIWrapper(xp_)

    X = xp.asarray(([[1, 2, 3], [3, 4, 5]]), dtype=xp.float64)
    X_take = xp.take(X, xp.asarray([1]), axis=0)
    assert hasattr(X_take, "__array_namespace__")
    assert_array_equal(X_take, numpy.take(X, [1], axis=0))


def test_array_api_wrapper_take():
    """Test _ArrayAPIWrapper API for take."""
    numpy_array_api = pytest.importorskip("numpy.array_api")
    xp_ = _AdjustableNameAPITestWrapper(numpy_array_api, "wrapped_numpy.array_api")
    xp = _ArrayAPIWrapper(xp_)

    # Check take compared to NumPy's with axis=0
    X_1d = xp.asarray([1, 2, 3], dtype=xp.float64)
    X_take = xp.take(X_1d, xp.asarray([1]), axis=0)
    assert hasattr(X_take, "__array_namespace__")
    assert_array_equal(X_take, numpy.take(X_1d, [1], axis=0))

    X = xp.asarray(([[1, 2, 3], [3, 4, 5]]), dtype=xp.float64)
    X_take = xp.take(X, xp.asarray([0]), axis=0)
    assert hasattr(X_take, "__array_namespace__")
    assert_array_equal(X_take, numpy.take(X, [0], axis=0))

    # Check take compared to NumPy's with axis=1
    X_take = xp.take(X, xp.asarray([0, 2]), axis=1)
    assert hasattr(X_take, "__array_namespace__")
    assert_array_equal(X_take, numpy.take(X, [0, 2], axis=1))

    with pytest.raises(ValueError, match=r"Only axis in \(0, 1\) is supported"):
        xp.take(X, xp.asarray([0]), axis=2)

    with pytest.raises(ValueError, match=r"Only X.ndim in \(1, 2\) is supported"):
        xp.take(xp.asarray([[[0]]]), xp.asarray([0]), axis=0)


@pytest.mark.parametrize("is_array_api", [True, False])
def test_asarray_with_order(is_array_api):
    """Test _asarray_with_order passes along order for NumPy arrays."""
    if is_array_api:
        xp = pytest.importorskip("numpy.array_api")
    else:
        xp = numpy

    X = xp.asarray([1.2, 3.4, 5.1])
    X_new = _asarray_with_order(X, order="F")

    X_new_np = numpy.asarray(X_new)
    assert X_new_np.flags["F_CONTIGUOUS"]


def test_asarray_with_order_ignored():
    """Test _asarray_with_order ignores order for Generic ArrayAPI."""
    xp = pytest.importorskip("numpy.array_api")
    xp_ = _AdjustableNameAPITestWrapper(xp, "wrapped.array_api")

    X = numpy.asarray([[1.2, 3.4, 5.1], [3.4, 5.5, 1.2]], order="C")
    X = xp_.asarray(X)

    X_new = _asarray_with_order(X, order="F", xp=xp_)

    X_new_np = numpy.asarray(X_new)
    assert X_new_np.flags["C_CONTIGUOUS"]
    assert not X_new_np.flags["F_CONTIGUOUS"]


def test_convert_to_numpy_error():
    """Test convert to numpy errors for unsupported namespaces."""
    xp = pytest.importorskip("numpy.array_api")
    xp_ = _AdjustableNameAPITestWrapper(xp, "wrapped.array_api")

    X = xp_.asarray([1.2, 3.4])

    with pytest.raises(ValueError, match="Supported namespaces are:"):
        _convert_to_numpy(X, xp=xp_)


class SimpleEstimator(BaseEstimator):
    def fit(self, X, y=None):
        self.X_ = X
        self.n_features_ = X.shape[0]
        return self


@pytest.mark.parametrize("array_namespace", ["numpy.array_api", "cupy.array_api"])
def test_convert_estimator_to_ndarray(array_namespace):
    """Convert estimator attributes to ndarray."""
    xp = pytest.importorskip(array_namespace)

    if array_namespace == "numpy.array_api":
        converter = lambda array: numpy.asarray(array)  # noqa
    else:  # pragma: no cover
        converter = lambda array: array._array.get()  # noqa

    X = xp.asarray([[1.3, 4.5]])
    est = SimpleEstimator().fit(X)

    new_est = _estimator_with_converted_arrays(est, converter)
    assert isinstance(new_est.X_, numpy.ndarray)


def test_convert_estimator_to_array_api():
    """Convert estimator attributes to ArrayAPI arrays."""
    xp = pytest.importorskip("numpy.array_api")

    X_np = numpy.asarray([[1.3, 4.5]])
    est = SimpleEstimator().fit(X_np)

    new_est = _estimator_with_converted_arrays(est, lambda array: xp.asarray(array))
    assert hasattr(new_est.X_, "__array_namespace__")


<<<<<<< HEAD
def test_reshape_behavior():
    """Check reshape behavior with copy and is strict with non-tuple shape."""
    xp = _NumPyApiWrapper()
    X = xp.asarray([[1, 2, 3], [3, 4, 5]])

    X_no_copy = xp.reshape(X, (-1,), copy=False)
    assert X_no_copy.base is X

    X_copy = xp.reshape(X, (6, 1), copy=True)
    assert X_copy.base is not X.base

    with pytest.raises(TypeError, match="shape must be a tuple"):
        xp.reshape(X, -1)
=======
@pytest.mark.parametrize("wrapper", [_ArrayAPIWrapper, _NumPyApiWrapper])
def test_get_namespace_array_api_isdtype(wrapper):
    """Test isdtype implementation from _ArrayAPIWrapper and _NumPyApiWrapper."""

    if wrapper == _ArrayAPIWrapper:
        xp_ = pytest.importorskip("numpy.array_api")
        xp = _ArrayAPIWrapper(xp_)
    else:
        xp = _NumPyApiWrapper()

    assert xp.isdtype(xp.float32, xp.float32)
    assert xp.isdtype(xp.float32, "real floating")
    assert xp.isdtype(xp.float64, "real floating")
    assert not xp.isdtype(xp.int32, "real floating")

    assert xp.isdtype(xp.bool, "bool")
    assert not xp.isdtype(xp.float32, "bool")

    assert xp.isdtype(xp.int16, "signed integer")
    assert not xp.isdtype(xp.uint32, "signed integer")

    assert xp.isdtype(xp.uint16, "unsigned integer")
    assert not xp.isdtype(xp.int64, "unsigned integer")

    assert xp.isdtype(xp.int64, "numeric")
    assert xp.isdtype(xp.float32, "numeric")
    assert xp.isdtype(xp.uint32, "numeric")

    assert not xp.isdtype(xp.float32, "complex floating")

    if wrapper == _NumPyApiWrapper:
        assert not xp.isdtype(xp.int8, "complex floating")
        assert xp.isdtype(xp.complex64, "complex floating")
        assert xp.isdtype(xp.complex128, "complex floating")

    with pytest.raises(ValueError, match="Unrecognized data type"):
        assert xp.isdtype(xp.int16, "unknown")
>>>>>>> 2175ce5d
<|MERGE_RESOLUTION|>--- conflicted
+++ resolved
@@ -189,7 +189,6 @@
     assert hasattr(new_est.X_, "__array_namespace__")
 
 
-<<<<<<< HEAD
 def test_reshape_behavior():
     """Check reshape behavior with copy and is strict with non-tuple shape."""
     xp = _NumPyApiWrapper()
@@ -203,7 +202,8 @@
 
     with pytest.raises(TypeError, match="shape must be a tuple"):
         xp.reshape(X, -1)
-=======
+
+
 @pytest.mark.parametrize("wrapper", [_ArrayAPIWrapper, _NumPyApiWrapper])
 def test_get_namespace_array_api_isdtype(wrapper):
     """Test isdtype implementation from _ArrayAPIWrapper and _NumPyApiWrapper."""
@@ -240,5 +240,4 @@
         assert xp.isdtype(xp.complex128, "complex floating")
 
     with pytest.raises(ValueError, match="Unrecognized data type"):
-        assert xp.isdtype(xp.int16, "unknown")
->>>>>>> 2175ce5d
+        assert xp.isdtype(xp.int16, "unknown")
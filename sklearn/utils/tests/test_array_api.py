--- conflicted
+++ resolved
@@ -17,10 +17,7 @@
     _nanmax,
     _nanmin,
     _NumPyAPIWrapper,
-<<<<<<< HEAD
-=======
     device,
->>>>>>> 082b5884
     get_namespace,
     supported_float_dtypes,
     yield_namespace_device_dtype_combinations,
@@ -134,37 +131,9 @@
 
 
 @pytest.mark.parametrize(
-    "array_namespace, device, dtype", yield_namespace_device_dtype_combinations()
-)
-@pytest.mark.parametrize(
-<<<<<<< HEAD
-    "weights, axis, expected",
-    [
-        (None, None, 3.5),
-        (None, 0, [2.5, 3.5, 4.5]),
-        (None, 1, [2, 5]),
-        ([0.4, 0.1], 0, [1.6, 2.6, 3.6]),
-        ([0.4, 0.2, 0.2], 1, [1.75, 4.75]),
-        ([1, 2], 0, [3, 4, 5]),
-        ([1, 1, 2], 1, [2.25, 5.25]),
-        ([[1, 2, 3], [1, 2, 3]], 0, [2.5, 3.5, 4.5]),
-        ([[1, 2, 1], [2, 2, 2]], 1, [2, 5]),
-    ],
-)
-def test_average(array_namespace, device, dtype, weights, axis, expected):
-    xp = _array_api_for_tests(array_namespace, device)
-    sample_score = numpy.asarray([[1, 2, 3], [4, 5, 6]], dtype=dtype)
-    sample_score = xp.asarray(sample_score, device=device)
-    if weights is not None:
-        weights = numpy.asarray(weights, dtype=dtype)
-        weights = xp.asarray(weights, device=device)
-
-    with config_context(array_api_dispatch=True):
-        result = _average(sample_score, axis=axis, weights=weights)
-
-    result = _convert_to_numpy(result, xp)
-    assert_allclose(result, expected, atol=_atol_for_type(dtype))
-=======
+    "array_namespace, device, dtype_name", yield_namespace_device_dtype_combinations()
+)
+@pytest.mark.parametrize(
     "weights, axis, normalize, expected",
     [
         # normalize = True
@@ -210,7 +179,6 @@
 
     result = _convert_to_numpy(result, xp)
     assert_allclose(result, expected, atol=_atol_for_type(dtype_name))
->>>>>>> 082b5884
 
 
 @pytest.mark.parametrize(

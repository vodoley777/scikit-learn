from numbers import Integral, Real

import numpy as np
from scipy.sparse import csr_matrix
import pytest

from sklearn.base import BaseEstimator
from sklearn.utils import deprecated
from sklearn.utils._param_validation import Hidden
from sklearn.utils._param_validation import Interval
from sklearn.utils._param_validation import StrOptions
from sklearn.utils._param_validation import _ArrayLikes
from sklearn.utils._param_validation import _Booleans
from sklearn.utils._param_validation import _Callables
from sklearn.utils._param_validation import _InstancesOf
from sklearn.utils._param_validation import _NoneConstraint
from sklearn.utils._param_validation import _RandomStates
from sklearn.utils._param_validation import _SparseMatrices
from sklearn.utils._param_validation import make_constraint
from sklearn.utils._param_validation import generate_invalid_param_val
from sklearn.utils._param_validation import generate_valid_param
from sklearn.utils._param_validation import validate_params


# Some helpers for the tests
@validate_params({"a": [Real], "b": [Real], "c": [Real], "d": [Real]})
def _func(a, b=0, *args, c, d=0, **kwargs):
    """A function to test the validation of functions."""


class _Class:
    """A class to test the _InstancesOf constraint and the validation of methods."""

    @validate_params({"a": [Real]})
    def _method(self, a):
        """A validated method"""

    @deprecated()
    @validate_params({"a": [Real]})
    def _deprecated_method(self, a):
        """A deprecated validated method"""


class _Estimator(BaseEstimator):
    """An estimator to test the validation of estimator parameters."""

    _parameter_constraints = {"a": [Real]}

    def __init__(self, a):
        self.a = a

    def fit(self, X=None, y=None):
        self._validate_params()


@pytest.mark.parametrize("interval_type", [Integral, Real])
def test_interval_range(interval_type):
    """Check the range of values depending on closed."""
    interval = Interval(interval_type, -2, 2, closed="left")
    assert -2 in interval and 2 not in interval

    interval = Interval(interval_type, -2, 2, closed="right")
    assert -2 not in interval and 2 in interval

    interval = Interval(interval_type, -2, 2, closed="both")
    assert -2 in interval and 2 in interval

    interval = Interval(interval_type, -2, 2, closed="neither")
    assert -2 not in interval and 2 not in interval


def test_interval_inf_in_bounds():
    """Check that inf is included iff a bound is closed and set to None.

    Only valid for real intervals.
    """
    interval = Interval(Real, 0, None, closed="right")
    assert np.inf in interval

    interval = Interval(Real, None, 0, closed="left")
    assert -np.inf in interval

    interval = Interval(Real, None, None, closed="neither")
    assert np.inf not in interval
    assert -np.inf not in interval


@pytest.mark.parametrize(
    "interval",
    [Interval(Real, 0, 1, closed="left"), Interval(Real, None, None, closed="both")],
)
def test_nan_not_in_interval(interval):
    """Check that np.nan is not in any interval."""
    assert np.nan not in interval


@pytest.mark.parametrize(
    "params, error, match",
    [
        (
            {"type": Integral, "left": 1.0, "right": 2, "closed": "both"},
            TypeError,
            r"Expecting left to be an int for an interval over the integers",
        ),
        (
            {"type": Integral, "left": 1, "right": 2.0, "closed": "neither"},
            TypeError,
            "Expecting right to be an int for an interval over the integers",
        ),
        (
            {"type": Integral, "left": None, "right": 0, "closed": "left"},
            ValueError,
            r"left can't be None when closed == left",
        ),
        (
            {"type": Integral, "left": 0, "right": None, "closed": "right"},
            ValueError,
            r"right can't be None when closed == right",
        ),
        (
            {"type": Integral, "left": 1, "right": -1, "closed": "both"},
            ValueError,
            r"right can't be less than left",
        ),
    ],
)
def test_interval_errors(params, error, match):
    """Check that informative errors are raised for invalid combination of parameters"""
    with pytest.raises(error, match=match):
        Interval(**params)


def test_stroptions():
    """Sanity check for the StrOptions constraint"""
    options = StrOptions({"a", "b", "c"}, deprecated={"c"})
    assert options.is_satisfied_by("a")
    assert options.is_satisfied_by("c")
    assert not options.is_satisfied_by("d")

    assert "'c' (deprecated)" in str(options)


@pytest.mark.parametrize(
    "type, expected_type_name",
    [
        (int, "int"),
        (Integral, "int"),
        (Real, "float"),
        (np.ndarray, "numpy.ndarray"),
    ],
)
def test_instances_of_type_human_readable(type, expected_type_name):
    """Check the string representation of the _InstancesOf constraint."""
    constraint = _InstancesOf(type)
    assert str(constraint) == f"an instance of '{expected_type_name}'"


@pytest.mark.parametrize(
    "constraint",
    [
        Interval(Real, None, 0, closed="left"),
        Interval(Real, 0, None, closed="left"),
        Interval(Real, None, None, closed="neither"),
        StrOptions({"a", "b", "c"}),
    ],
)
def test_generate_invalid_param_val(constraint):
    """Check that the value generated does not satisfy the constraint"""
    bad_value = generate_invalid_param_val(constraint)
    assert not constraint.is_satisfied_by(bad_value)


@pytest.mark.parametrize(
    "integer_interval, real_interval",
    [
        (
            Interval(Integral, None, 3, closed="right"),
            Interval(Real, -5, 5, closed="both"),
        ),
        (
            Interval(Integral, None, 3, closed="right"),
            Interval(Real, -5, 5, closed="neither"),
        ),
        (
            Interval(Integral, None, 3, closed="right"),
            Interval(Real, 4, 5, closed="both"),
        ),
        (
            Interval(Integral, None, 3, closed="right"),
            Interval(Real, 5, None, closed="left"),
        ),
        (
            Interval(Integral, None, 3, closed="right"),
            Interval(Real, 4, None, closed="neither"),
        ),
        (
            Interval(Integral, 3, None, closed="left"),
            Interval(Real, -5, 5, closed="both"),
        ),
        (
            Interval(Integral, 3, None, closed="left"),
            Interval(Real, -5, 5, closed="neither"),
        ),
        (
            Interval(Integral, 3, None, closed="left"),
            Interval(Real, 1, 2, closed="both"),
        ),
        (
            Interval(Integral, 3, None, closed="left"),
            Interval(Real, None, -5, closed="left"),
        ),
        (
            Interval(Integral, 3, None, closed="left"),
            Interval(Real, None, -4, closed="neither"),
        ),
        (
            Interval(Integral, -5, 5, closed="both"),
            Interval(Real, None, 1, closed="right"),
        ),
        (
            Interval(Integral, -5, 5, closed="both"),
            Interval(Real, 1, None, closed="left"),
        ),
        (
            Interval(Integral, -5, 5, closed="both"),
            Interval(Real, -10, -4, closed="neither"),
        ),
        (
            Interval(Integral, -5, 5, closed="both"),
            Interval(Real, -10, -4, closed="right"),
        ),
        (
            Interval(Integral, -5, 5, closed="neither"),
            Interval(Real, 6, 10, closed="neither"),
        ),
        (
            Interval(Integral, -5, 5, closed="neither"),
            Interval(Real, 6, 10, closed="left"),
        ),
        (
            Interval(Integral, 2, None, closed="left"),
            Interval(Real, 0, 1, closed="both"),
        ),
        (
            Interval(Integral, 1, None, closed="left"),
            Interval(Real, 0, 1, closed="both"),
        ),
    ],
)
def test_generate_invalid_param_val_2_intervals(integer_interval, real_interval):
    """Check that the value generated for an interval constraint does not satisfy any of
    the interval constraints.
    """
    bad_value = generate_invalid_param_val(
        real_interval, constraints=[real_interval, integer_interval]
    )
    assert not real_interval.is_satisfied_by(bad_value)
    assert not integer_interval.is_satisfied_by(bad_value)

    bad_value = generate_invalid_param_val(
        integer_interval, constraints=[real_interval, integer_interval]
    )
    assert not real_interval.is_satisfied_by(bad_value)
    assert not integer_interval.is_satisfied_by(bad_value)


@pytest.mark.parametrize(
    "constraints",
    [
        [_ArrayLikes()],
        [_InstancesOf(list)],
        [Interval(Real, None, None, closed="both")],
        [
            Interval(Integral, 0, None, closed="left"),
            Interval(Real, None, 0, closed="neither"),
        ],
    ],
)
def test_generate_invalid_param_val_all_valid(constraints):
    """Check that the function raises NotImplementedError when there's no invalid value
    for the constraint.
    """
    with pytest.raises(NotImplementedError):
        generate_invalid_param_val(constraints[0], constraints=constraints)


@pytest.mark.parametrize(
    "constraint",
    [
        _ArrayLikes(),
        _Callables(),
        _InstancesOf(list),
        _NoneConstraint(),
        _RandomStates(),
        _SparseMatrices(),
<<<<<<< HEAD
=======
        _Booleans(),
>>>>>>> 4b9d5904
    ],
)
def test_generate_invalid_param_val_not_error(constraint):
    """Check that the value generated does not satisfy the constraint"""
    with pytest.raises(NotImplementedError):
        generate_invalid_param_val(constraint)


@pytest.mark.parametrize(
    "constraint",
    [
        _ArrayLikes(),
        _Callables(),
        _InstancesOf(list),
        _NoneConstraint(),
        _RandomStates(),
        _SparseMatrices(),
        StrOptions({"a", "b", "c"}),
        Interval(Integral, None, None, closed="neither"),
        Interval(Integral, 0, 10, closed="neither"),
        Interval(Integral, 0, None, closed="neither"),
        Interval(Integral, None, 0, closed="neither"),
        Interval(Real, 0, 1, closed="neither"),
        Interval(Real, 0, None, closed="both"),
        Interval(Real, None, 0, closed="right"),
    ],
)
def test_generate_valid_param(constraint):
    """Check that the value generated does satisfy the constraint."""
    value = generate_valid_param(constraint)
    assert constraint.is_satisfied_by(value)


@pytest.mark.parametrize(
    "constraint_declaration, value",
    [
        (Interval(Real, 0, 1, closed="both"), 0.42),
        (Interval(Integral, 0, None, closed="neither"), 42),
        (StrOptions({"a", "b", "c"}), "b"),
        (callable, lambda x: x + 1),
        (None, None),
        ("array-like", [[1, 2], [3, 4]]),
        ("array-like", np.array([[1, 2], [3, 4]])),
        ("sparse matrix", csr_matrix([[1, 2], [3, 4]])),
        ("random_state", 0),
        ("random_state", np.random.RandomState(0)),
        ("random_state", None),
        (_Class, _Class()),
        (int, 1),
        (Real, 0.5),
        ("boolean", False),
    ],
)
def test_is_satisfied_by(constraint_declaration, value):
    """Sanity check for the is_satisfied_by method"""
    constraint = make_constraint(constraint_declaration)
    assert constraint.is_satisfied_by(value)


@pytest.mark.parametrize(
    "constraint_declaration, expected_constraint_class",
    [
        (Interval(Real, 0, 1, closed="both"), Interval),
        (StrOptions({"option1", "option2"}), StrOptions),
        ("array-like", _ArrayLikes),
        ("sparse matrix", _SparseMatrices),
        ("random_state", _RandomStates),
        (None, _NoneConstraint),
        (callable, _Callables),
        (int, _InstancesOf),
        ("boolean", _Booleans),
    ],
)
def test_make_constraint(constraint_declaration, expected_constraint_class):
    """Check that make_constraint dispaches to the appropriate constraint class"""
    constraint = make_constraint(constraint_declaration)
    assert constraint.__class__ is expected_constraint_class


def test_make_constraint_unknown():
    """Check that an informative error is raised when an unknown constraint is passed"""
    with pytest.raises(ValueError, match="Unknown constraint"):
        make_constraint("not a valid constraint")


def test_validate_params():
    """Check that validate_params works no matter how the arguments are passed"""
    with pytest.raises(ValueError, match="The 'a' parameter of _func must be"):
        _func("wrong", c=1)

    with pytest.raises(ValueError, match="The 'b' parameter of _func must be"):
        _func(*[1, "wrong"], c=1)

    with pytest.raises(ValueError, match="The 'c' parameter of _func must be"):
        _func(1, **{"c": "wrong"})

    with pytest.raises(ValueError, match="The 'd' parameter of _func must be"):
        _func(1, c=1, d="wrong")

    # check in the presence of extra positional and keyword args
    with pytest.raises(ValueError, match="The 'b' parameter of _func must be"):
        _func(0, *["wrong", 2, 3], c=4, **{"e": 5})

    with pytest.raises(ValueError, match="The 'c' parameter of _func must be"):
        _func(0, *[1, 2, 3], c="four", **{"e": 5})


def test_validate_params_match_error():
    """Check that an informative error is raised when the constraints do not match the
    function parameters.
    """

    @validate_params({"a": [int], "c": [int]})
    def func(a, b):
        pass

    match = r"The parameter constraints .* do not match the parameters to validate"
    with pytest.raises(ValueError, match=match):
        func(1, 2)


def test_decorate_validated_function():
    """Check that validate_params functions can be decorated"""
    decorated_function = deprecated()(_func)

    with pytest.warns(FutureWarning, match="Function _func is deprecated"):
        decorated_function(1, 2, c=3)

    # outer decorator does not interfer with validation
    with pytest.warns(FutureWarning, match="Function _func is deprecated"):
        with pytest.raises(ValueError, match=r"The 'c' parameter of _func must be"):
            decorated_function(1, 2, c="wrong")


def test_validate_params_method():
    """Check that validate_params works with methods"""
    with pytest.raises(ValueError, match="The 'a' parameter of _Class._method must be"):
        _Class()._method("wrong")

    # validated method can be decorated
    with pytest.warns(FutureWarning, match="Function _deprecated_method is deprecated"):
        with pytest.raises(
            ValueError, match="The 'a' parameter of _Class._deprecated_method must be"
        ):
            _Class()._deprecated_method("wrong")


def test_validate_params_estimator():
    """Check that validate_params works with Estimator instances"""
    # no validation in init
    est = _Estimator("wrong")

    with pytest.raises(ValueError, match="The 'a' parameter of _Estimator must be"):
        est.fit()


def test_stroptions_deprecated_subset():
    """Check that the deprecated parameter must be a subset of options."""
    with pytest.raises(ValueError, match="deprecated options must be a subset"):
        StrOptions({"a", "b", "c"}, deprecated={"a", "d"})


def test_hidden_constraint():
    """Check that internal constraints are not exposed in the error message."""

    @validate_params({"param": [Hidden(list), dict]})
    def f(param):
        pass

    # list and dict are valid params
    f({"a": 1, "b": 2, "c": 3})
    f([1, 2, 3])

    with pytest.raises(ValueError, match="The 'param' parameter") as exc_info:
        f(param="bad")

    # the list option is not exposed in the error message
    err_msg = str(exc_info.value)
    assert "an instance of 'dict'" in err_msg
    assert "an instance of 'list'" not in err_msg


def test_hidden_stroptions():
    """Check that we can have 2 StrOptions constraints, one being hidden."""

    @validate_params({"param": [StrOptions({"auto"}), Hidden(StrOptions({"warn"}))]})
    def f(param):
        pass

    # "auto" and "warn" are valid params
    f("auto")
    f("warn")

    with pytest.raises(ValueError, match="The 'param' parameter") as exc_info:
        f(param="bad")

    # the "warn" option is not exposed in the error message
    err_msg = str(exc_info.value)
    assert "auto" in err_msg
    assert "warn" not in err_msg


<<<<<<< HEAD
def test_validate_params_set_param_constraints_attribute():
    """Check that the validate_params decorator properly sets the parameter constraints
    as attribute of the decorated function/method.
    """
    assert hasattr(_func, "_skl_parameter_constraints")
    assert hasattr(_Class()._method, "_skl_parameter_constraints")
=======
def test_boolean_constraint_deprecated_int():
    """Check that validate_params raise a deprecation message but still passes validation
    when using an int for a parameter accepting a boolean.
    """

    @validate_params({"param": ["boolean"]})
    def f(param):
        pass

    # True/False and np.bool_(True/False) are valid params
    f(True)
    f(np.bool_(False))

    # an int is also valid but deprecated
    with pytest.warns(
        FutureWarning, match="Passing an int for a boolean parameter is deprecated"
    ):
        f(1)
>>>>>>> 4b9d5904
<|MERGE_RESOLUTION|>--- conflicted
+++ resolved
@@ -293,10 +293,7 @@
         _NoneConstraint(),
         _RandomStates(),
         _SparseMatrices(),
-<<<<<<< HEAD
-=======
         _Booleans(),
->>>>>>> 4b9d5904
     ],
 )
 def test_generate_invalid_param_val_not_error(constraint):
@@ -499,14 +496,14 @@
     assert "warn" not in err_msg
 
 
-<<<<<<< HEAD
 def test_validate_params_set_param_constraints_attribute():
     """Check that the validate_params decorator properly sets the parameter constraints
     as attribute of the decorated function/method.
     """
     assert hasattr(_func, "_skl_parameter_constraints")
     assert hasattr(_Class()._method, "_skl_parameter_constraints")
-=======
+
+
 def test_boolean_constraint_deprecated_int():
     """Check that validate_params raise a deprecation message but still passes validation
     when using an int for a parameter accepting a boolean.
@@ -524,5 +521,4 @@
     with pytest.warns(
         FutureWarning, match="Passing an int for a boolean parameter is deprecated"
     ):
-        f(1)
->>>>>>> 4b9d5904
+        f(1)
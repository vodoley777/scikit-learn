from collections import namedtuple

import numpy as np
import pytest
from numpy.testing import assert_array_equal

from sklearn._config import config_context, get_config
from sklearn.preprocessing import StandardScaler
from sklearn.utils._set_output import (
    CONTAINER_ADAPTERS,
    ContainerAdapaterProtocol,
    _get_output_config,
    _safe_set_output,
    _SetOutputMixin,
    _wrap_data_with_container,
)
from sklearn.utils.fixes import CSR_CONTAINERS


def test_pandas_adapter():
    """Check pandas adapter has expected behavior."""
    pd = pytest.importorskip("pandas")
    X_np = np.asarray([[1, 0, 3], [0, 0, 1]])
    columns = np.asarray(["f0", "f1", "f2"], dtype=object)
    index = np.asarray([0, 1])
    X_df_orig = pd.DataFrame([[1, 2], [1, 3]], index=index)

    adapter = CONTAINER_ADAPTERS["pandas"]
    X_container = adapter.create_container(X_np, X_df_orig, columns=lambda: columns)
    assert isinstance(X_container, pd.DataFrame)
    assert_array_equal(X_container.columns, columns)
    assert_array_equal(X_container.index, index)

    # Input dataframe's index does not change
    new_columns = np.asarray(["f0", "f1"], dtype=object)
    X_df = pd.DataFrame([[1, 2], [1, 3]], index=[10, 12])
    new_df = adapter.create_container(X_df, X_df_orig, columns=new_columns)
    assert_array_equal(new_df.columns, new_columns)
    assert_array_equal(new_df.index, X_df.index)

    assert adapter.is_supported_container(X_df)
    assert not adapter.is_supported_container(X_np)

    # adapter.update_columns updates the columns
    new_columns = np.array(["a", "c"], dtype=object)
    new_df = adapter.update_columns(X_df, new_columns)
    assert_array_equal(new_df.columns, new_columns)

    # adapter.hstack stacks the dataframes horizontally.
    X_df_1 = pd.DataFrame([[1, 2, 5], [3, 4, 6]], columns=["a", "b", "e"])
    X_df_2 = pd.DataFrame([[4], [5]], columns=["c"])
    X_stacked = adapter.hstack([X_df_1, X_df_2])

    expected_df = pd.DataFrame(
        [[1, 2, 5, 4], [3, 4, 6, 5]], columns=["a", "b", "e", "c"]
    )
    pd.testing.assert_frame_equal(X_stacked, expected_df)


def test_polars_adapter():
    """Check Polars adapter has expected behavior."""
    pl = pytest.importorskip("polars")
    X_np = np.array([[1, 0, 3], [0, 0, 1]])
    columns = ["f1", "f2", "f3"]
    X_df_orig = pl.DataFrame(X_np, schema=columns)

    adapter = CONTAINER_ADAPTERS["polars"]
    X_container = adapter.create_container(X_np, X_df_orig, columns=lambda: columns)

    assert isinstance(X_container, pl.DataFrame)
    assert_array_equal(X_container.columns, columns)

    assert adapter.is_supported_container(X_df_orig)
    assert not adapter.is_supported_container(X_np)

    # adapter.update_columns updates the columns
    new_columns = np.array(["a", "c", "g"], dtype=object)
    new_df = adapter.update_columns(X_df_orig, new_columns)
    assert_array_equal(new_df.columns, new_columns)

    # adapter.hstack stacks the dataframes horizontally.
    X_df_1 = pl.DataFrame([[1, 2, 5], [3, 4, 6]], schema=["a", "b", "e"])
    X_df_2 = pl.DataFrame([[4], [5]], schema=["c"])
    X_stacked = adapter.hstack([X_df_1, X_df_2])

    expected_df = pl.DataFrame(
        [[1, 2, 5, 4], [3, 4, 6, 5]], schema=["a", "b", "e", "c"]
    )
    from polars.testing import assert_frame_equal

<<<<<<< HEAD
    assert_frame_equal(X_stacked, expected_df)


def test__container_error_validation():
    """Check errors in _wrap_in_pandas_container."""
    X = np.asarray([[1, 0, 3], [0, 0, 1]])
    X_csr = csr_matrix(X)
    match = "Pandas output does not support sparse data."
    with config_context(transform_output="pandas"):
        with pytest.raises(ValueError, match=match):
            _wrap_data_with_container("transform", X_csr, X, StandardScaler())
=======
@pytest.mark.parametrize("csr_container", CSR_CONTAINERS)
def test__wrap_in_pandas_container_error_validation(csr_container):
    """Check errors in _wrap_in_pandas_container."""
    X = np.asarray([[1, 0, 3], [0, 0, 1]])
    X_csr = csr_container(X)
    match = "The transformer outputs a scipy sparse matrix."
    with pytest.raises(ValueError, match=match):
        _wrap_in_pandas_container(X_csr, columns=["a", "b", "c"])
>>>>>>> f284ef2d


class EstimatorWithoutSetOutputAndWithoutTransform:
    pass


class EstimatorNoSetOutputWithTransform:
    def transform(self, X, y=None):
        return X  # pragma: no cover


class EstimatorWithSetOutput(_SetOutputMixin):
    def fit(self, X, y=None):
        self.n_features_in_ = X.shape[1]
        return self

    def transform(self, X, y=None):
        return X

    def get_feature_names_out(self, input_features=None):
        return np.asarray([f"X{i}" for i in range(self.n_features_in_)], dtype=object)


def test__safe_set_output():
    """Check _safe_set_output works as expected."""

    # Estimator without transform will not raise when setting set_output for transform.
    est = EstimatorWithoutSetOutputAndWithoutTransform()
    _safe_set_output(est, transform="pandas")

    # Estimator with transform but without set_output will raise
    est = EstimatorNoSetOutputWithTransform()
    with pytest.raises(ValueError, match="Unable to configure output"):
        _safe_set_output(est, transform="pandas")

    est = EstimatorWithSetOutput().fit(np.asarray([[1, 2, 3]]))
    _safe_set_output(est, transform="pandas")
    config = _get_output_config("transform", est)
    assert config["dense"] == "pandas"

    _safe_set_output(est, transform="default")
    config = _get_output_config("transform", est)
    assert config["dense"] == "default"

    # transform is None is a no-op, so the config remains "default"
    _safe_set_output(est, transform=None)
    config = _get_output_config("transform", est)
    assert config["dense"] == "default"


class EstimatorNoSetOutputWithTransformNoFeatureNamesOut(_SetOutputMixin):
    def transform(self, X, y=None):
        return X  # pragma: no cover


def test_set_output_mixin():
    """Estimator without get_feature_names_out does not define `set_output`."""
    est = EstimatorNoSetOutputWithTransformNoFeatureNamesOut()
    assert not hasattr(est, "set_output")


def test__safe_set_output_error():
    """Check transform with invalid config."""
    X = np.asarray([[1, 0, 3], [0, 0, 1]])

    est = EstimatorWithSetOutput()
    _safe_set_output(est, transform="bad")

    msg = "output config must be in"
    with pytest.raises(ValueError, match=msg):
        est.transform(X)


@pytest.mark.parametrize("dataframe_lib", ["pandas", "polars"])
def test_set_output_method(dataframe_lib):
    """Check that the output is a dataframe."""
    lib = pytest.importorskip(dataframe_lib)

    X = np.asarray([[1, 0, 3], [0, 0, 1]])
    est = EstimatorWithSetOutput().fit(X)

    # transform=None is a no-op
    est2 = est.set_output(transform=None)
    assert est2 is est
    X_trans_np = est2.transform(X)
    assert isinstance(X_trans_np, np.ndarray)

    est.set_output(transform=dataframe_lib)

    X_trans_pd = est.transform(X)

    assert isinstance(X_trans_pd, lib.DataFrame)


def test_set_output_method_error():
    """Check transform fails with invalid transform."""

    X = np.asarray([[1, 0, 3], [0, 0, 1]])
    est = EstimatorWithSetOutput().fit(X)
    est.set_output(transform="bad")

    msg = "output config must be in"
    with pytest.raises(ValueError, match=msg):
        est.transform(X)


@pytest.mark.parametrize("transform_output", ["pandas", "polars"])
def test__get_output_config(transform_output):
    """Check _get_output_config works as expected."""

    # Without a configuration set, the global config is used
    global_config = get_config()["transform_output"]
    config = _get_output_config("transform")
    assert config["dense"] == global_config

    with config_context(transform_output=transform_output):
        # with estimator=None, the global config is used
        config = _get_output_config("transform")
        assert config["dense"] == transform_output

        est = EstimatorNoSetOutputWithTransform()
        config = _get_output_config("transform", est)
        assert config["dense"] == transform_output

        est = EstimatorWithSetOutput()
        # If estimator has not config, use global config
        config = _get_output_config("transform", est)
        assert config["dense"] == transform_output

        # If estimator has a config, use local config
        est.set_output(transform="default")
        config = _get_output_config("transform", est)
        assert config["dense"] == "default"

    est.set_output(transform=transform_output)
    config = _get_output_config("transform", est)
    assert config["dense"] == transform_output


class EstimatorWithSetOutputNoAutoWrap(_SetOutputMixin, auto_wrap_output_keys=None):
    def transform(self, X, y=None):
        return X


def test_get_output_auto_wrap_false():
    """Check that auto_wrap_output_keys=None does not wrap."""
    est = EstimatorWithSetOutputNoAutoWrap()
    assert not hasattr(est, "set_output")

    X = np.asarray([[1, 0, 3], [0, 0, 1]])
    assert X is est.transform(X)


def test_auto_wrap_output_keys_errors_with_incorrect_input():
    msg = "auto_wrap_output_keys must be None or a tuple of keys."
    with pytest.raises(ValueError, match=msg):

        class BadEstimator(_SetOutputMixin, auto_wrap_output_keys="bad_parameter"):
            pass


class AnotherMixin:
    def __init_subclass__(cls, custom_parameter, **kwargs):
        super().__init_subclass__(**kwargs)
        cls.custom_parameter = custom_parameter


def test_set_output_mixin_custom_mixin():
    """Check that multiple init_subclasses passes parameters up."""

    class BothMixinEstimator(_SetOutputMixin, AnotherMixin, custom_parameter=123):
        def transform(self, X, y=None):
            return X

        def get_feature_names_out(self, input_features=None):
            return input_features

    est = BothMixinEstimator()
    assert est.custom_parameter == 123
    assert hasattr(est, "set_output")


def test_set_output_mro():
    """Check that multi-inheritance resolves to the correct class method.

    Non-regression test gh-25293.
    """

    class Base(_SetOutputMixin):
        def transform(self, X):
            return "Base"  # noqa

    class A(Base):
        pass

    class B(Base):
        def transform(self, X):
            return "B"

    class C(A, B):
        pass

    assert C().transform(None) == "B"


class EstimatorWithSetOutputIndex(_SetOutputMixin):
    def fit(self, X, y=None):
        self.n_features_in_ = X.shape[1]
        return self

    def transform(self, X, y=None):
        import pandas as pd

        # transform by giving output a new index.
        return pd.DataFrame(X.to_numpy(), index=[f"s{i}" for i in range(X.shape[0])])

    def get_feature_names_out(self, input_features=None):
        return np.asarray([f"X{i}" for i in range(self.n_features_in_)], dtype=object)


def test_set_output_pandas_keep_index():
    """Check that set_output does not override index.

    Non-regression test for gh-25730.
    """
    pd = pytest.importorskip("pandas")

    X = pd.DataFrame([[1, 2, 3], [4, 5, 6]], index=[0, 1])
    est = EstimatorWithSetOutputIndex().set_output(transform="pandas")
    est.fit(X)

    X_trans = est.transform(X)
    assert_array_equal(X_trans.index, ["s0", "s1"])


class EstimatorReturnTuple(_SetOutputMixin):
    def __init__(self, OutputTuple):
        self.OutputTuple = OutputTuple

    def transform(self, X, y=None):
        return self.OutputTuple(X, 2 * X)


def test_set_output_named_tuple_out():
    """Check that namedtuples are kept by default."""
    Output = namedtuple("Output", "X, Y")
    X = np.asarray([[1, 2, 3]])
    est = EstimatorReturnTuple(OutputTuple=Output)
    X_trans = est.transform(X)

    assert isinstance(X_trans, Output)
    assert_array_equal(X_trans.X, X)
    assert_array_equal(X_trans.Y, 2 * X)


class EstimatorWithListInput(_SetOutputMixin):
    def fit(self, X, y=None):
        assert isinstance(X, list)
        self.n_features_in_ = len(X[0])
        return self

    def transform(self, X, y=None):
        return X

    def get_feature_names_out(self, input_features=None):
        return np.asarray([f"X{i}" for i in range(self.n_features_in_)], dtype=object)


@pytest.mark.parametrize("dataframe_lib", ["pandas", "polars"])
def test_set_output_list_input(dataframe_lib):
    """Check set_output for list input.

    Non-regression test for #27037.
    """
    lib = pytest.importorskip(dataframe_lib)

    X = [[0, 1, 2, 3], [4, 5, 6, 7]]
    est = EstimatorWithListInput()
    est.set_output(transform=dataframe_lib)

    X_out = est.fit(X).transform(X)
    assert isinstance(X_out, lib.DataFrame)
    assert_array_equal(X_out.columns, ["X0", "X1", "X2", "X3"])


@pytest.mark.parametrize("name", CONTAINER_ADAPTERS)
def test_adapter_class_has_interface(name):
    """Check adapters have the correct interface."""
    assert isinstance(CONTAINER_ADAPTERS[name], ContainerAdapaterProtocol)<|MERGE_RESOLUTION|>--- conflicted
+++ resolved
@@ -88,28 +88,18 @@
     )
     from polars.testing import assert_frame_equal
 
-<<<<<<< HEAD
     assert_frame_equal(X_stacked, expected_df)
 
 
-def test__container_error_validation():
-    """Check errors in _wrap_in_pandas_container."""
-    X = np.asarray([[1, 0, 3], [0, 0, 1]])
-    X_csr = csr_matrix(X)
-    match = "Pandas output does not support sparse data."
+@pytest.mark.parametrize("csr_container", CSR_CONTAINERS)
+def test__container_error_validation(csr_container):
+    """Check errors in _wrap_data_with_container."""
+    X = np.asarray([[1, 0, 3], [0, 0, 1]])
+    X_csr = csr_container(X)
+    match = "The transformer outputs a scipy sparse matrix."
     with config_context(transform_output="pandas"):
         with pytest.raises(ValueError, match=match):
             _wrap_data_with_container("transform", X_csr, X, StandardScaler())
-=======
-@pytest.mark.parametrize("csr_container", CSR_CONTAINERS)
-def test__wrap_in_pandas_container_error_validation(csr_container):
-    """Check errors in _wrap_in_pandas_container."""
-    X = np.asarray([[1, 0, 3], [0, 0, 1]])
-    X_csr = csr_container(X)
-    match = "The transformer outputs a scipy sparse matrix."
-    with pytest.raises(ValueError, match=match):
-        _wrap_in_pandas_container(X_csr, columns=["a", "b", "c"])
->>>>>>> f284ef2d
 
 
 class EstimatorWithoutSetOutputAndWithoutTransform:

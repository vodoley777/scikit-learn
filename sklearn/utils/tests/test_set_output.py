--- conflicted
+++ resolved
@@ -201,23 +201,6 @@
             pass
 
 
-<<<<<<< HEAD
-def test__wrap_in_pandas_container_column_errors():
-    """If a callable `columns` errors, it has the same semantics as columns=None."""
-    pd = pytest.importorskip("pandas")
-
-    def get_columns():
-        raise ValueError("No feature names defined")
-
-    X_df = pd.DataFrame({"feat1": [1, 2, 3], "feat2": [3, 4, 5]})
-
-    X_wrapped = _wrap_in_pandas_container(X_df, columns=get_columns)
-    assert_array_equal(X_wrapped.columns, X_df.columns)
-
-    X_np = np.asarray([[1, 3], [2, 4], [3, 5]])
-    X_wrapped = _wrap_in_pandas_container(X_np, columns=get_columns)
-    assert_array_equal(X_wrapped.columns, range(X_np.shape[1]))
-=======
 class AnotherMixin:
     def __init_subclass__(cls, custom_parameter, **kwargs):
         super().__init_subclass__(**kwargs)
@@ -237,4 +220,20 @@
     est = BothMixinEstimator()
     assert est.custom_parameter == 123
     assert hasattr(est, "set_output")
->>>>>>> 43550f01
+
+
+def test__wrap_in_pandas_container_column_errors():
+    """If a callable `columns` errors, it has the same semantics as columns=None."""
+    pd = pytest.importorskip("pandas")
+
+    def get_columns():
+        raise ValueError("No feature names defined")
+
+    X_df = pd.DataFrame({"feat1": [1, 2, 3], "feat2": [3, 4, 5]})
+
+    X_wrapped = _wrap_in_pandas_container(X_df, columns=get_columns)
+    assert_array_equal(X_wrapped.columns, X_df.columns)
+
+    X_np = np.asarray([[1, 3], [2, 4], [3, 5]])
+    X_wrapped = _wrap_in_pandas_container(X_np, columns=get_columns)
+    assert_array_equal(X_wrapped.columns, range(X_np.shape[1]))
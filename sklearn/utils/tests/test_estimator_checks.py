--- conflicted
+++ resolved
@@ -56,14 +56,11 @@
     check_estimator,
     check_estimator_cloneable,
     check_estimator_repr,
-<<<<<<< HEAD
     check_estimator_sparse_array,
     check_estimator_sparse_matrix,
+    check_estimator_tags_renamed,
     check_estimators_nan_inf,
     check_estimators_overwrite_params,
-=======
-    check_estimator_tags_renamed,
->>>>>>> 7bcae6c8
     check_estimators_unfitted,
     check_fit_check_is_fitted,
     check_fit_score_takes_y,

import unittest
import sys

import numpy as np

import scipy.sparse as sp

from sklearn.externals.six.moves import cStringIO as StringIO
from sklearn.externals import joblib

from sklearn.base import BaseEstimator, ClassifierMixin
from sklearn.utils.testing import (assert_raises_regex, assert_true,
                                   assert_equal, ignore_warnings)
from sklearn.utils.estimator_checks import check_estimator
from sklearn.utils.estimator_checks import set_random_state
from sklearn.utils.estimator_checks import set_checking_parameters
from sklearn.utils.estimator_checks import check_estimators_unfitted
from sklearn.utils.estimator_checks import check_no_fit_attributes_set_in_init
from sklearn.ensemble import AdaBoostClassifier, RandomForestClassifier
from sklearn.linear_model import LinearRegression, SGDClassifier
from sklearn.mixture import GaussianMixture
from sklearn.cluster import MiniBatchKMeans
from sklearn.decomposition import NMF
from sklearn.linear_model import MultiTaskElasticNet
from sklearn.svm import SVC
from sklearn.neighbors import KNeighborsRegressor
from sklearn.utils.validation import check_X_y, check_array


class CorrectNotFittedError(ValueError):
    """Exception class to raise if estimator is used before fitting.

    Like NotFittedError, it inherits from ValueError, but not from
    AttributeError. Used for testing only.
    """


class BaseBadClassifier(BaseEstimator, ClassifierMixin):
    def fit(self, X, y):
        return self

    def predict(self, X):
        return np.ones(X.shape[0])


class ChangesDict(BaseEstimator):
    def __init__(self):
        self.key = 0

    def fit(self, X, y=None):
        X, y = check_X_y(X, y)
        return self

    def predict(self, X):
        X = check_array(X)
        self.key = 1000
        return np.ones(X.shape[0])


class SetsWrongAttribute(BaseEstimator):
    def __init__(self):
        self.acceptable_key = 0

    def fit(self, X, y=None):
        self.wrong_attribute = 0
        X, y = check_X_y(X, y)
        return self


class ChangesWrongAttribute(BaseEstimator):
    def __init__(self):
        self.wrong_attribute = 0

    def fit(self, X, y=None):
        self.wrong_attribute = 1
        X, y = check_X_y(X, y)
        return self


class NoCheckinPredict(BaseBadClassifier):
    def fit(self, X, y):
        X, y = check_X_y(X, y)
        return self


class NoSparseClassifier(BaseBadClassifier):
    def fit(self, X, y):
        X, y = check_X_y(X, y, accept_sparse=['csr', 'csc'])
        if sp.issparse(X):
            raise ValueError("Nonsensical Error")
        return self

    def predict(self, X):
        X = check_array(X)
        return np.ones(X.shape[0])


class CorrectNotFittedErrorClassifier(BaseBadClassifier):
    def fit(self, X, y):
        X, y = check_X_y(X, y)
        self.coef_ = np.ones(X.shape[1])
        return self

    def predict(self, X):
        if not hasattr(self, 'coef_'):
            raise CorrectNotFittedError("estimator is not fitted yet")
        X = check_array(X)
        return np.ones(X.shape[0])


class NoSampleWeightPandasSeriesType(BaseEstimator):
    def fit(self, X, y, sample_weight=None):
        # Convert data
        X, y = check_X_y(X, y,
                         accept_sparse=("csr", "csc"),
                         multi_output=True,
                         y_numeric=True)
        # Function is only called after we verify that pandas is installed
        from pandas import Series
        if isinstance(sample_weight, Series):
            raise ValueError("Estimator does not accept 'sample_weight'"
                             "of type pandas.Series")
        return self

    def predict(self, X):
        X = check_array(X)
        return np.ones(X.shape[0])


def test_check_estimator():
    # tests that the estimator actually fails on "bad" estimators.
    # not a complete test of all checks, which are very extensive.

    # check that we have a set_params and can clone
    msg = "it does not implement a 'get_params' methods"
    assert_raises_regex(TypeError, msg, check_estimator, object)
    assert_raises_regex(TypeError, msg, check_estimator, object())
    # check that we have a fit method
    msg = "object has no attribute 'fit'"
    assert_raises_regex(AttributeError, msg, check_estimator, BaseEstimator)
    assert_raises_regex(AttributeError, msg, check_estimator, BaseEstimator())
    # check that fit does input validation
    msg = "TypeError not raised"
    assert_raises_regex(AssertionError, msg, check_estimator,
                        BaseBadClassifier)
    assert_raises_regex(AssertionError, msg, check_estimator,
                        BaseBadClassifier())
    # check that sample_weights in fit accepts pandas.Series type
    try:
        from pandas import Series  # noqa
        msg = ("Estimator NoSampleWeightPandasSeriesType raises error if "
               "'sample_weight' parameter is of type pandas.Series")
        assert_raises_regex(
            ValueError, msg, check_estimator, NoSampleWeightPandasSeriesType)
    except ImportError:
        pass
    # check that predict does input validation (doesn't accept dicts in input)
    msg = "Estimator doesn't check for NaN and inf in predict"
    assert_raises_regex(AssertionError, msg, check_estimator, NoCheckinPredict)
    assert_raises_regex(AssertionError, msg, check_estimator,
                        NoCheckinPredict())
    # check that estimator state does not change
    # at transform/predict/predict_proba time
    msg = 'Estimator changes __dict__ during predict'
    assert_raises_regex(AssertionError, msg, check_estimator, ChangesDict)
    # check that `fit` only changes attribures that
    # are private (start with an _ or end with a _).
    msg = ('Estimator changes public attribute\(s\) during the fit method.'
           ' Estimators are only allowed to change attributes started'
           ' or ended with _, but wrong_attribute changed')
    assert_raises_regex(AssertionError, msg,
                        check_estimator, ChangesWrongAttribute)
    # check that `fit` doesn't add any public attribute
    msg = ('Estimator adds public attribute\(s\) during the fit method.'
           ' Estimators are only allowed to add private attributes'
           ' either started with _ or ended'
           ' with _ but wrong_attribute added')
    assert_raises_regex(AssertionError, msg,
                        check_estimator, SetsWrongAttribute)
    # check for sparse matrix input handling
    name = NoSparseClassifier.__name__
    msg = "Estimator %s doesn't seem to fail gracefully on sparse data" % name
    # the check for sparse input handling prints to the stdout,
    # instead of raising an error, so as not to remove the original traceback.
    # that means we need to jump through some hoops to catch it.
    old_stdout = sys.stdout
    string_buffer = StringIO()
    sys.stdout = string_buffer
    try:
        check_estimator(NoSparseClassifier)
    except:
        pass
    finally:
        sys.stdout = old_stdout
    assert_true(msg in string_buffer.getvalue())

    # doesn't error on actual estimator
    check_estimator(AdaBoostClassifier)
    check_estimator(AdaBoostClassifier())
    check_estimator(MultiTaskElasticNet)
    check_estimator(MultiTaskElasticNet())


def test_check_estimator_clones():
    # check that check_estimator doesn't modify the estimator it receives
    from sklearn.datasets import load_iris
    iris = load_iris()

    for Estimator in [GaussianMixture, LinearRegression,
                      RandomForestClassifier, NMF, SGDClassifier,
                      MiniBatchKMeans]:
        with ignore_warnings(category=FutureWarning):
            # when 'est = SGDClassifier()'
            est = Estimator()
        set_checking_parameters(est)
        set_random_state(est)
        # without fitting
        old_hash = joblib.hash(est)
        check_estimator(est)
        assert_equal(old_hash, joblib.hash(est))

        with ignore_warnings(category=FutureWarning):
            # when 'est = SGDClassifier()'
            est = Estimator()
        set_checking_parameters(est)
        set_random_state(est)
        # with fitting
        est.fit(iris.data + 10, iris.target)
        old_hash = joblib.hash(est)
        check_estimator(est)
        assert_equal(old_hash, joblib.hash(est))


def test_check_estimators_unfitted():
    # check that a ValueError/AttributeError is raised when calling predict
    # on an unfitted estimator
    msg = "AttributeError or ValueError not raised by predict"
    assert_raises_regex(AssertionError, msg, check_estimators_unfitted,
                        "estimator", NoSparseClassifier())

    # check that CorrectNotFittedError inherit from either ValueError
    # or AttributeError
    check_estimators_unfitted("estimator", CorrectNotFittedErrorClassifier())


def test_check_no_fit_attributes_set_in_init():
    class NonConformantEstimator(object):
        def __init__(self):
            self.you_should_not_set_this_ = None

    msg = ("By convention, attributes ending with '_'.+"
           'should not be initialized in the constructor.+'
           "Attribute 'you_should_not_set_this_' was found.+"
           'in estimator estimator_name')
    assert_raises_regex(AssertionError, msg,
                        check_no_fit_attributes_set_in_init,
                        'estimator_name',
                        NonConformantEstimator)


<<<<<<< HEAD
def run_tests_without_pytest():
    """Runs the tests in this file without using pytest.
    """
    main_module = sys.modules['__main__']
    test_functions = [getattr(main_module, name) for name in dir(main_module)
                      if name.startswith('test_')]
    test_cases = [unittest.FunctionTestCase(fn) for fn in test_functions]
    suite = unittest.TestSuite()
    suite.addTests(test_cases)
    runner = unittest.TextTestRunner()
    runner.run(suite)


if __name__ == '__main__':
    # This module is run as a script to check that we have no dependency on
    # pytest for estimator checks.
    run_tests_without_pytest()
=======
def test_check_estimator_pairwise():
    # check that check_estimator() works on estimator with _pairwise
    # kernel or  metric

    # test precomputed kernel
    est = SVC(kernel='precomputed')
    check_estimator(est)

    # test precomputed metric
    est = KNeighborsRegressor(metric='precomputed')
    check_estimator(est)
>>>>>>> 18cf2e55
<|MERGE_RESOLUTION|>--- conflicted
+++ resolved
@@ -258,7 +258,19 @@
                         NonConformantEstimator)
 
 
-<<<<<<< HEAD
+def test_check_estimator_pairwise():
+    # check that check_estimator() works on estimator with _pairwise
+    # kernel or  metric
+
+    # test precomputed kernel
+    est = SVC(kernel='precomputed')
+    check_estimator(est)
+
+    # test precomputed metric
+    est = KNeighborsRegressor(metric='precomputed')
+    check_estimator(est)
+
+
 def run_tests_without_pytest():
     """Runs the tests in this file without using pytest.
     """
@@ -275,17 +287,4 @@
 if __name__ == '__main__':
     # This module is run as a script to check that we have no dependency on
     # pytest for estimator checks.
-    run_tests_without_pytest()
-=======
-def test_check_estimator_pairwise():
-    # check that check_estimator() works on estimator with _pairwise
-    # kernel or  metric
-
-    # test precomputed kernel
-    est = SVC(kernel='precomputed')
-    check_estimator(est)
-
-    # test precomputed metric
-    est = KNeighborsRegressor(metric='precomputed')
-    check_estimator(est)
->>>>>>> 18cf2e55
+    run_tests_without_pytest()
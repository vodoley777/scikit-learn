<<<<<<< HEAD
import pytest

import pickle

=======
import pickle

import pytest

>>>>>>> 2ab1d81e
from sklearn.utils.metaestimators import available_if


class AvailableParameterEstimator:
    """This estimator's `available` parameter toggles the presence of a method"""

    def __init__(self, available=True, return_value=1):
        self.available = available
        self.return_value = return_value

    @available_if(lambda est: est.available)
    def available_func(self):
        """This is a mock available_if function"""
        return self.return_value


def test_available_if_docstring():
    assert "This is a mock available_if function" in str(
        AvailableParameterEstimator.__dict__["available_func"].__doc__
    )
    assert "This is a mock available_if function" in str(
        AvailableParameterEstimator.available_func.__doc__
    )
    assert "This is a mock available_if function" in str(
        AvailableParameterEstimator().available_func.__doc__
    )


def test_available_if():
    assert hasattr(AvailableParameterEstimator(), "available_func")
    assert not hasattr(AvailableParameterEstimator(available=False), "available_func")


def test_available_if_unbound_method():
    # This is a non regression test for:
    # https://github.com/scikit-learn/scikit-learn/issues/20614
    # to make sure that decorated functions can be used as an unbound method,
    # for instance when monkeypatching.
    est = AvailableParameterEstimator()
    AvailableParameterEstimator.available_func(est)

    est = AvailableParameterEstimator(available=False)
    with pytest.raises(
        AttributeError,
        match="This 'AvailableParameterEstimator' has no attribute 'available_func'",
    ):
        AvailableParameterEstimator.available_func(est)


def test_available_if_methods_can_be_pickled():
    """Check that available_if methods can be pickled.

    Non-regression test for #21344.
    """
    return_value = 10
    est = AvailableParameterEstimator(available=True, return_value=return_value)
    pickled_bytes = pickle.dumps(est.available_func)
    unpickled_func = pickle.loads(pickled_bytes)
    assert unpickled_func() == return_value<|MERGE_RESOLUTION|>--- conflicted
+++ resolved
@@ -1,14 +1,7 @@
-<<<<<<< HEAD
-import pytest
-
-import pickle
-
-=======
 import pickle
 
 import pytest
 
->>>>>>> 2ab1d81e
 from sklearn.utils.metaestimators import available_if
 
 

"""Tests for input validation functions"""

import warnings
import os

from tempfile import NamedTemporaryFile
from itertools import product

import pytest
import numpy as np
import scipy.sparse as sp
<<<<<<< HEAD
from pytest import importorskip
=======
from scipy import __version__ as scipy_version
>>>>>>> 3b5abf76

from sklearn.utils.testing import assert_true, assert_false, assert_equal
from sklearn.utils.testing import assert_raises
from sklearn.utils.testing import assert_raises_regex
from sklearn.utils.testing import assert_no_warnings
from sklearn.utils.testing import assert_warns_message
from sklearn.utils.testing import assert_warns
from sklearn.utils.testing import ignore_warnings
from sklearn.utils.testing import SkipTest
from sklearn.utils.testing import assert_array_equal
from sklearn.utils.testing import assert_allclose_dense_sparse
from sklearn.utils import as_float_array, check_array, check_symmetric
from sklearn.utils import check_X_y
from sklearn.utils import deprecated
from sklearn.utils.mocking import MockDataFrame
from sklearn.utils.estimator_checks import NotAnArray
from sklearn.random_projection import sparse_random_matrix
from sklearn.linear_model import ARDRegression
from sklearn.neighbors import KNeighborsClassifier
from sklearn.ensemble import RandomForestRegressor
from sklearn.svm import SVR
from sklearn.datasets import make_blobs
from sklearn.utils.validation import (
    has_fit_parameter,
    check_is_fitted,
    check_consistent_length,
    assert_all_finite,
    check_memory,
    LARGE_SPARSE_SUPPORTED
)
import sklearn

from sklearn.exceptions import NotFittedError
from sklearn.exceptions import DataConversionWarning

from sklearn.utils.testing import assert_raise_message
from sklearn.utils.testing import TempMemmap


def test_as_float_array():
    # Test function for as_float_array
    X = np.ones((3, 10), dtype=np.int32)
    X = X + np.arange(10, dtype=np.int32)
    X2 = as_float_array(X, copy=False)
    assert_equal(X2.dtype, np.float32)
    # Another test
    X = X.astype(np.int64)
    X2 = as_float_array(X, copy=True)
    # Checking that the array wasn't overwritten
    assert_true(as_float_array(X, False) is not X)
    assert_equal(X2.dtype, np.float64)
    # Test int dtypes <= 32bit
    tested_dtypes = [np.bool,
                     np.int8, np.int16, np.int32,
                     np.uint8, np.uint16, np.uint32]
    for dtype in tested_dtypes:
        X = X.astype(dtype)
        X2 = as_float_array(X)
        assert_equal(X2.dtype, np.float32)

    # Test object dtype
    X = X.astype(object)
    X2 = as_float_array(X, copy=True)
    assert_equal(X2.dtype, np.float64)

    # Here, X is of the right type, it shouldn't be modified
    X = np.ones((3, 2), dtype=np.float32)
    assert_true(as_float_array(X, copy=False) is X)
    # Test that if X is fortran ordered it stays
    X = np.asfortranarray(X)
    assert_true(np.isfortran(as_float_array(X, copy=True)))

    # Test the copy parameter with some matrices
    matrices = [
        np.matrix(np.arange(5)),
        sp.csc_matrix(np.arange(5)).toarray(),
        sparse_random_matrix(10, 10, density=0.10).toarray()
    ]
    for M in matrices:
        N = as_float_array(M, copy=True)
        N[0, 0] = np.nan
        assert_false(np.isnan(M).any())


@pytest.mark.parametrize(
    "X",
    [(np.random.random((10, 2))),
     (sp.rand(10, 2).tocsr())])
def test_as_float_array_nan(X):
    X[5, 0] = np.nan
    X[6, 1] = np.nan
    X_converted = as_float_array(X, force_all_finite='allow-nan')
    assert_allclose_dense_sparse(X_converted, X)


def test_np_matrix():
    # Confirm that input validation code does not return np.matrix
    X = np.arange(12).reshape(3, 4)

    assert_false(isinstance(as_float_array(X), np.matrix))
    assert_false(isinstance(as_float_array(np.matrix(X)), np.matrix))
    assert_false(isinstance(as_float_array(sp.csc_matrix(X)), np.matrix))


def test_memmap():
    # Confirm that input validation code doesn't copy memory mapped arrays

    asflt = lambda x: as_float_array(x, copy=False)

    with NamedTemporaryFile(prefix='sklearn-test') as tmp:
        M = np.memmap(tmp, shape=(10, 10), dtype=np.float32)
        M[:] = 0

        for f in (check_array, np.asarray, asflt):
            X = f(M)
            X[:] = 1
            assert_array_equal(X.ravel(), M.ravel())
            X[:] = 0


def test_ordering():
    # Check that ordering is enforced correctly by validation utilities.
    # We need to check each validation utility, because a 'copy' without
    # 'order=K' will kill the ordering.
    X = np.ones((10, 5))
    for A in X, X.T:
        for copy in (True, False):
            B = check_array(A, order='C', copy=copy)
            assert_true(B.flags['C_CONTIGUOUS'])
            B = check_array(A, order='F', copy=copy)
            assert_true(B.flags['F_CONTIGUOUS'])
            if copy:
                assert_false(A is B)

    X = sp.csr_matrix(X)
    X.data = X.data[::-1]
    assert_false(X.data.flags['C_CONTIGUOUS'])


@pytest.mark.parametrize(
    "value, force_all_finite",
    [(np.inf, False), (np.nan, 'allow-nan'), (np.nan, False)]
)
@pytest.mark.parametrize(
    "retype",
    [np.asarray, sp.csr_matrix]
)
def test_check_array_force_all_finite_valid(value, force_all_finite, retype):
    X = retype(np.arange(4).reshape(2, 2).astype(np.float))
    X[0, 0] = value
    X_checked = check_array(X, force_all_finite=force_all_finite,
                            accept_sparse=True)
    assert_allclose_dense_sparse(X, X_checked)


@pytest.mark.parametrize(
    "value, force_all_finite, match_msg",
    [(np.inf, True, 'Input contains NaN, infinity'),
     (np.inf, 'allow-nan', 'Input contains infinity'),
     (np.nan, True, 'Input contains NaN, infinity'),
     (np.nan, 'allow-inf', 'force_all_finite should be a bool or "allow-nan"'),
     (np.nan, 1, 'force_all_finite should be a bool or "allow-nan"')]
)
@pytest.mark.parametrize(
    "retype",
    [np.asarray, sp.csr_matrix]
)
def test_check_array_force_all_finiteinvalid(value, force_all_finite,
                                             match_msg, retype):
    X = retype(np.arange(4).reshape(2, 2).astype(np.float))
    X[0, 0] = value
    with pytest.raises(ValueError, message=match_msg):
        check_array(X, force_all_finite=force_all_finite,
                    accept_sparse=True)


@ignore_warnings
def test_check_array():
    # accept_sparse == None
    # raise error on sparse inputs
    X = [[1, 2], [3, 4]]
    X_csr = sp.csr_matrix(X)
    assert_raises(TypeError, check_array, X_csr)
    # ensure_2d=False
    X_array = check_array([0, 1, 2], ensure_2d=False)
    assert_equal(X_array.ndim, 1)
    # ensure_2d=True with 1d array
    assert_raise_message(ValueError, 'Expected 2D array, got 1D array instead',
                         check_array, [0, 1, 2], ensure_2d=True)
    # ensure_2d=True with scalar array
    assert_raise_message(ValueError,
                         'Expected 2D array, got scalar array instead',
                         check_array, 10, ensure_2d=True)
    # don't allow ndim > 3
    X_ndim = np.arange(8).reshape(2, 2, 2)
    assert_raises(ValueError, check_array, X_ndim)
    check_array(X_ndim, allow_nd=True)  # doesn't raise

    # dtype and order enforcement.
    X_C = np.arange(4).reshape(2, 2).copy("C")
    X_F = X_C.copy("F")
    X_int = X_C.astype(np.int)
    X_float = X_C.astype(np.float)
    Xs = [X_C, X_F, X_int, X_float]
    dtypes = [np.int32, np.int, np.float, np.float32, None, np.bool, object]
    orders = ['C', 'F', None]
    copys = [True, False]

    for X, dtype, order, copy in product(Xs, dtypes, orders, copys):
        X_checked = check_array(X, dtype=dtype, order=order, copy=copy)
        if dtype is not None:
            assert_equal(X_checked.dtype, dtype)
        else:
            assert_equal(X_checked.dtype, X.dtype)
        if order == 'C':
            assert_true(X_checked.flags['C_CONTIGUOUS'])
            assert_false(X_checked.flags['F_CONTIGUOUS'])
        elif order == 'F':
            assert_true(X_checked.flags['F_CONTIGUOUS'])
            assert_false(X_checked.flags['C_CONTIGUOUS'])
        if copy:
            assert_false(X is X_checked)
        else:
            # doesn't copy if it was already good
            if (X.dtype == X_checked.dtype and
                    X_checked.flags['C_CONTIGUOUS'] == X.flags['C_CONTIGUOUS']
                    and X_checked.flags['F_CONTIGUOUS'] == X.flags['F_CONTIGUOUS']):
                assert_true(X is X_checked)

    # allowed sparse != None
    X_csc = sp.csc_matrix(X_C)
    X_coo = X_csc.tocoo()
    X_dok = X_csc.todok()
    X_int = X_csc.astype(np.int)
    X_float = X_csc.astype(np.float)

    Xs = [X_csc, X_coo, X_dok, X_int, X_float]
    accept_sparses = [['csr', 'coo'], ['coo', 'dok']]
    for X, dtype, accept_sparse, copy in product(Xs, dtypes, accept_sparses,
                                                 copys):
        with warnings.catch_warnings(record=True) as w:
            X_checked = check_array(X, dtype=dtype,
                                    accept_sparse=accept_sparse, copy=copy)
        if (dtype is object or sp.isspmatrix_dok(X)) and len(w):
            message = str(w[0].message)
            messages = ["object dtype is not supported by sparse matrices",
                        "Can't check dok sparse matrix for nan or inf."]
            assert_true(message in messages)
        else:
            assert_equal(len(w), 0)
        if dtype is not None:
            assert_equal(X_checked.dtype, dtype)
        else:
            assert_equal(X_checked.dtype, X.dtype)
        if X.format in accept_sparse:
            # no change if allowed
            assert_equal(X.format, X_checked.format)
        else:
            # got converted
            assert_equal(X_checked.format, accept_sparse[0])
        if copy:
            assert_false(X is X_checked)
        else:
            # doesn't copy if it was already good
            if (X.dtype == X_checked.dtype and X.format == X_checked.format):
                assert_true(X is X_checked)

    # other input formats
    # convert lists to arrays
    X_dense = check_array([[1, 2], [3, 4]])
    assert_true(isinstance(X_dense, np.ndarray))
    # raise on too deep lists
    assert_raises(ValueError, check_array, X_ndim.tolist())
    check_array(X_ndim.tolist(), allow_nd=True)  # doesn't raise
    # convert weird stuff to arrays
    X_no_array = NotAnArray(X_dense)
    result = check_array(X_no_array)
    assert_true(isinstance(result, np.ndarray))

    # deprecation warning if string-like array with dtype="numeric"
    X_str = [['a', 'b'], ['c', 'd']]
    assert_warns_message(
        FutureWarning,
        "arrays of strings will be interpreted as decimal numbers if "
        "parameter 'dtype' is 'numeric'. It is recommended that you convert "
        "the array to type np.float64 before passing it to check_array.",
        check_array, X_str, "numeric")
    assert_warns_message(
        FutureWarning,
        "arrays of strings will be interpreted as decimal numbers if "
        "parameter 'dtype' is 'numeric'. It is recommended that you convert "
        "the array to type np.float64 before passing it to check_array.",
        check_array, np.array(X_str, dtype='U'), "numeric")
    assert_warns_message(
        FutureWarning,
        "arrays of strings will be interpreted as decimal numbers if "
        "parameter 'dtype' is 'numeric'. It is recommended that you convert "
        "the array to type np.float64 before passing it to check_array.",
        check_array, np.array(X_str, dtype='S'), "numeric")

    # deprecation warning if byte-like array with dtype="numeric"
    X_bytes = [[b'a', b'b'], [b'c', b'd']]
    assert_warns_message(
        FutureWarning,
        "arrays of strings will be interpreted as decimal numbers if "
        "parameter 'dtype' is 'numeric'. It is recommended that you convert "
        "the array to type np.float64 before passing it to check_array.",
        check_array, X_bytes, "numeric")
    assert_warns_message(
        FutureWarning,
        "arrays of strings will be interpreted as decimal numbers if "
        "parameter 'dtype' is 'numeric'. It is recommended that you convert "
        "the array to type np.float64 before passing it to check_array.",
        check_array, np.array(X_bytes, dtype='V1'), "numeric")


def test_check_array_pandas_dtype_object_conversion():
    # test that data-frame like objects with dtype object
    # get converted
    X = np.array([[1, 2, 3], [4, 5, 6], [7, 8, 9]], dtype=np.object)
    X_df = MockDataFrame(X)
    assert_equal(check_array(X_df).dtype.kind, "f")
    assert_equal(check_array(X_df, ensure_2d=False).dtype.kind, "f")
    # smoke-test against dataframes with column named "dtype"
    X_df.dtype = "Hans"
    assert_equal(check_array(X_df, ensure_2d=False).dtype.kind, "f")


def test_check_array_on_mock_dataframe():
    arr = np.array([[0.2, 0.7], [0.6, 0.5], [0.4, 0.1], [0.7, 0.2]])
    mock_df = MockDataFrame(arr)
    checked_arr = check_array(mock_df)
    assert_equal(checked_arr.dtype,
                 arr.dtype)
    checked_arr = check_array(mock_df, dtype=np.float32)
    assert_equal(checked_arr.dtype, np.dtype(np.float32))


def test_check_array_dtype_stability():
    # test that lists with ints don't get converted to floats
    X = [[1, 2, 3], [4, 5, 6], [7, 8, 9]]
    assert_equal(check_array(X).dtype.kind, "i")
    assert_equal(check_array(X, ensure_2d=False).dtype.kind, "i")


def test_check_array_dtype_warning():
    X_int_list = [[1, 2, 3], [4, 5, 6], [7, 8, 9]]
    X_float64 = np.asarray(X_int_list, dtype=np.float64)
    X_float32 = np.asarray(X_int_list, dtype=np.float32)
    X_int64 = np.asarray(X_int_list, dtype=np.int64)
    X_csr_float64 = sp.csr_matrix(X_float64)
    X_csr_float32 = sp.csr_matrix(X_float32)
    X_csc_float32 = sp.csc_matrix(X_float32)
    X_csc_int32 = sp.csc_matrix(X_int64, dtype=np.int32)
    y = [0, 0, 1]
    integer_data = [X_int64, X_csc_int32]
    float64_data = [X_float64, X_csr_float64]
    float32_data = [X_float32, X_csr_float32, X_csc_float32]
    for X in integer_data:
        X_checked = assert_no_warnings(check_array, X, dtype=np.float64,
                                       accept_sparse=True)
        assert_equal(X_checked.dtype, np.float64)

        X_checked = assert_warns(DataConversionWarning, check_array, X,
                                 dtype=np.float64,
                                 accept_sparse=True, warn_on_dtype=True)
        assert_equal(X_checked.dtype, np.float64)

        # Check that the warning message includes the name of the Estimator
        X_checked = assert_warns_message(DataConversionWarning,
                                         'SomeEstimator',
                                         check_array, X,
                                         dtype=[np.float64, np.float32],
                                         accept_sparse=True,
                                         warn_on_dtype=True,
                                         estimator='SomeEstimator')
        assert_equal(X_checked.dtype, np.float64)

        X_checked, y_checked = assert_warns_message(
            DataConversionWarning, 'KNeighborsClassifier',
            check_X_y, X, y, dtype=np.float64, accept_sparse=True,
            warn_on_dtype=True, estimator=KNeighborsClassifier())

        assert_equal(X_checked.dtype, np.float64)

    for X in float64_data:
        X_checked = assert_no_warnings(check_array, X, dtype=np.float64,
                                       accept_sparse=True, warn_on_dtype=True)
        assert_equal(X_checked.dtype, np.float64)
        X_checked = assert_no_warnings(check_array, X, dtype=np.float64,
                                       accept_sparse=True, warn_on_dtype=False)
        assert_equal(X_checked.dtype, np.float64)

    for X in float32_data:
        X_checked = assert_no_warnings(check_array, X,
                                       dtype=[np.float64, np.float32],
                                       accept_sparse=True)
        assert_equal(X_checked.dtype, np.float32)
        assert_true(X_checked is X)

        X_checked = assert_no_warnings(check_array, X,
                                       dtype=[np.float64, np.float32],
                                       accept_sparse=['csr', 'dok'],
                                       copy=True)
        assert_equal(X_checked.dtype, np.float32)
        assert_false(X_checked is X)

    X_checked = assert_no_warnings(check_array, X_csc_float32,
                                   dtype=[np.float64, np.float32],
                                   accept_sparse=['csr', 'dok'],
                                   copy=False)
    assert_equal(X_checked.dtype, np.float32)
    assert_false(X_checked is X_csc_float32)
    assert_equal(X_checked.format, 'csr')


def test_check_array_accept_sparse_type_exception():
    X = [[1, 2], [3, 4]]
    X_csr = sp.csr_matrix(X)
    invalid_type = SVR()

    msg = ("A sparse matrix was passed, but dense data is required. "
           "Use X.toarray() to convert to a dense numpy array.")
    assert_raise_message(TypeError, msg,
                         check_array, X_csr, accept_sparse=False)
    assert_raise_message(TypeError, msg,
                         check_array, X_csr, accept_sparse=None)

    msg = ("Parameter 'accept_sparse' should be a string, "
           "boolean or list of strings. You provided 'accept_sparse={}'.")
    assert_raise_message(ValueError, msg.format(invalid_type),
                         check_array, X_csr, accept_sparse=invalid_type)

    msg = ("When providing 'accept_sparse' as a tuple or list, "
           "it must contain at least one string value.")
    assert_raise_message(ValueError, msg.format([]),
                         check_array, X_csr, accept_sparse=[])
    assert_raise_message(ValueError, msg.format(()),
                         check_array, X_csr, accept_sparse=())

    assert_raise_message(TypeError, "SVR",
                         check_array, X_csr, accept_sparse=[invalid_type])

    # Test deprecation of 'None'
    assert_warns(DeprecationWarning, check_array, X, accept_sparse=None)


def test_check_array_accept_sparse_no_exception():
    X = [[1, 2], [3, 4]]
    X_csr = sp.csr_matrix(X)

    check_array(X_csr, accept_sparse=True)
    check_array(X_csr, accept_sparse='csr')
    check_array(X_csr, accept_sparse=['csr'])
    check_array(X_csr, accept_sparse=('csr',))


@pytest.fixture(params=['csr', 'csc', 'coo', 'bsr'])
def X_64bit(request):
    X = sp.rand(20, 10, format=request.param)
    for attr in ['indices', 'indptr', 'row', 'col']:
        if hasattr(X, attr):
            setattr(X, attr, getattr(X, attr).astype('int64'))
    yield X


def test_check_array_accept_large_sparse_no_exception(X_64bit):
    # When large sparse are allowed
    if LARGE_SPARSE_SUPPORTED:
        check_array(X_64bit, accept_large_sparse=True, accept_sparse=True)


def test_check_array_accept_large_sparse_raise_exception(X_64bit):
    # When large sparse are not allowed
    if LARGE_SPARSE_SUPPORTED:
        msg = ("Only sparse matrices with 32-bit integer indices "
               "are accepted. Got int64 indices.")
        assert_raise_message(ValueError, msg,
                             check_array, X_64bit,
                             accept_sparse=True,
                             accept_large_sparse=False)


def test_check_array_large_indices_non_supported_scipy_version(X_64bit):
    # Large indices should not be allowed for scipy<0.14.0
    if not LARGE_SPARSE_SUPPORTED:
        msg = ("Scipy version %s does not support large"
               " indices, please upgrade your scipy"
               " to 0.14.0 or above" % scipy_version)
        assert_raise_message(ValueError, msg, check_array,
                             X_64bit, accept_sparse='csc')


def test_check_array_min_samples_and_features_messages():
    # empty list is considered 2D by default:
    msg = "0 feature(s) (shape=(1, 0)) while a minimum of 1 is required."
    assert_raise_message(ValueError, msg, check_array, [[]])

    # If considered a 1D collection when ensure_2d=False, then the minimum
    # number of samples will break:
    msg = "0 sample(s) (shape=(0,)) while a minimum of 1 is required."
    assert_raise_message(ValueError, msg, check_array, [], ensure_2d=False)

    # Invalid edge case when checking the default minimum sample of a scalar
    msg = "Singleton array array(42) cannot be considered a valid collection."
    assert_raise_message(TypeError, msg, check_array, 42, ensure_2d=False)

    # Simulate a model that would need at least 2 samples to be well defined
    X = np.ones((1, 10))
    y = np.ones(1)
    msg = "1 sample(s) (shape=(1, 10)) while a minimum of 2 is required."
    assert_raise_message(ValueError, msg, check_X_y, X, y,
                         ensure_min_samples=2)

    # The same message is raised if the data has 2 dimensions even if this is
    # not mandatory
    assert_raise_message(ValueError, msg, check_X_y, X, y,
                         ensure_min_samples=2, ensure_2d=False)

    # Simulate a model that would require at least 3 features (e.g. SelectKBest
    # with k=3)
    X = np.ones((10, 2))
    y = np.ones(2)
    msg = "2 feature(s) (shape=(10, 2)) while a minimum of 3 is required."
    assert_raise_message(ValueError, msg, check_X_y, X, y,
                         ensure_min_features=3)

    # Only the feature check is enabled whenever the number of dimensions is 2
    # even if allow_nd is enabled:
    assert_raise_message(ValueError, msg, check_X_y, X, y,
                         ensure_min_features=3, allow_nd=True)

    # Simulate a case where a pipeline stage as trimmed all the features of a
    # 2D dataset.
    X = np.empty(0).reshape(10, 0)
    y = np.ones(10)
    msg = "0 feature(s) (shape=(10, 0)) while a minimum of 1 is required."
    assert_raise_message(ValueError, msg, check_X_y, X, y)

    # nd-data is not checked for any minimum number of features by default:
    X = np.ones((10, 0, 28, 28))
    y = np.ones(10)
    X_checked, y_checked = check_X_y(X, y, allow_nd=True)
    assert_array_equal(X, X_checked)
    assert_array_equal(y, y_checked)


def test_check_array_complex_data_error():
    X = np.array([[1 + 2j, 3 + 4j, 5 + 7j], [2 + 3j, 4 + 5j, 6 + 7j]])
    assert_raises_regex(
        ValueError, "Complex data not supported", check_array, X)

    # list of lists
    X = [[1 + 2j, 3 + 4j, 5 + 7j], [2 + 3j, 4 + 5j, 6 + 7j]]
    assert_raises_regex(
        ValueError, "Complex data not supported", check_array, X)

    # tuple of tuples
    X = ((1 + 2j, 3 + 4j, 5 + 7j), (2 + 3j, 4 + 5j, 6 + 7j))
    assert_raises_regex(
        ValueError, "Complex data not supported", check_array, X)

    # list of np arrays
    X = [np.array([1 + 2j, 3 + 4j, 5 + 7j]),
         np.array([2 + 3j, 4 + 5j, 6 + 7j])]
    assert_raises_regex(
        ValueError, "Complex data not supported", check_array, X)

    # tuple of np arrays
    X = (np.array([1 + 2j, 3 + 4j, 5 + 7j]),
         np.array([2 + 3j, 4 + 5j, 6 + 7j]))
    assert_raises_regex(
        ValueError, "Complex data not supported", check_array, X)

    # dataframe
    X = MockDataFrame(
        np.array([[1 + 2j, 3 + 4j, 5 + 7j], [2 + 3j, 4 + 5j, 6 + 7j]]))
    assert_raises_regex(
        ValueError, "Complex data not supported", check_array, X)

    # sparse matrix
    X = sp.coo_matrix([[0, 1 + 2j], [0, 0]])
    assert_raises_regex(
        ValueError, "Complex data not supported", check_array, X)


def test_has_fit_parameter():
    assert_false(has_fit_parameter(KNeighborsClassifier, "sample_weight"))
    assert_true(has_fit_parameter(RandomForestRegressor, "sample_weight"))
    assert_true(has_fit_parameter(SVR, "sample_weight"))
    assert_true(has_fit_parameter(SVR(), "sample_weight"))

    class TestClassWithDeprecatedFitMethod:
        @deprecated("Deprecated for the purpose of testing has_fit_parameter")
        def fit(self, X, y, sample_weight=None):
            pass

    assert has_fit_parameter(TestClassWithDeprecatedFitMethod,
                             "sample_weight"), \
        "has_fit_parameter fails for class with deprecated fit method."


def test_check_symmetric():
    arr_sym = np.array([[0, 1], [1, 2]])
    arr_bad = np.ones(2)
    arr_asym = np.array([[0, 2], [0, 2]])

    test_arrays = {'dense': arr_asym,
                   'dok': sp.dok_matrix(arr_asym),
                   'csr': sp.csr_matrix(arr_asym),
                   'csc': sp.csc_matrix(arr_asym),
                   'coo': sp.coo_matrix(arr_asym),
                   'lil': sp.lil_matrix(arr_asym),
                   'bsr': sp.bsr_matrix(arr_asym)}

    # check error for bad inputs
    assert_raises(ValueError, check_symmetric, arr_bad)

    # check that asymmetric arrays are properly symmetrized
    for arr_format, arr in test_arrays.items():
        # Check for warnings and errors
        assert_warns(UserWarning, check_symmetric, arr)
        assert_raises(ValueError, check_symmetric, arr, raise_exception=True)

        output = check_symmetric(arr, raise_warning=False)
        if sp.issparse(output):
            assert_equal(output.format, arr_format)
            assert_array_equal(output.toarray(), arr_sym)
        else:
            assert_array_equal(output, arr_sym)


def test_check_is_fitted():
    # Check is ValueError raised when non estimator instance passed
    assert_raises(ValueError, check_is_fitted, ARDRegression, "coef_")
    assert_raises(TypeError, check_is_fitted, "SVR", "support_")

    ard = ARDRegression()
    svr = SVR(gamma='scale')

    try:
        assert_raises(NotFittedError, check_is_fitted, ard, "coef_")
        assert_raises(NotFittedError, check_is_fitted, svr, "support_")
    except ValueError:
        assert False, "check_is_fitted failed with ValueError"

    # NotFittedError is a subclass of both ValueError and AttributeError
    try:
        check_is_fitted(ard, "coef_", "Random message %(name)s, %(name)s")
    except ValueError as e:
        assert_equal(str(e), "Random message ARDRegression, ARDRegression")

    try:
        check_is_fitted(svr, "support_", "Another message %(name)s, %(name)s")
    except AttributeError as e:
        assert_equal(str(e), "Another message SVR, SVR")

    ard.fit(*make_blobs())
    svr.fit(*make_blobs())

    assert_equal(None, check_is_fitted(ard, "coef_"))
    assert_equal(None, check_is_fitted(svr, "support_"))


def test_check_consistent_length():
    check_consistent_length([1], [2], [3], [4], [5])
    check_consistent_length([[1, 2], [[1, 2]]], [1, 2], ['a', 'b'])
    check_consistent_length([1], (2,), np.array([3]), sp.csr_matrix((1, 2)))
    assert_raises_regex(ValueError, 'inconsistent numbers of samples',
                        check_consistent_length, [1, 2], [1])
    assert_raises_regex(TypeError, r"got <\w+ 'int'>",
                        check_consistent_length, [1, 2], 1)
    assert_raises_regex(TypeError, r"got <\w+ 'object'>",
                        check_consistent_length, [1, 2], object())

    assert_raises(TypeError, check_consistent_length, [1, 2], np.array(1))
    # Despite ensembles having __len__ they must raise TypeError
    assert_raises_regex(TypeError, 'estimator', check_consistent_length,
                        [1, 2], RandomForestRegressor())
    # XXX: We should have a test with a string, but what is correct behaviour?


def test_check_dataframe_fit_attribute():
    # check pandas dataframe with 'fit' column does not raise error
    # https://github.com/scikit-learn/scikit-learn/issues/8415
    try:
        import pandas as pd
        X = np.array([[1, 2, 3], [4, 5, 6], [7, 8, 9]])
        X_df = pd.DataFrame(X, columns=['a', 'b', 'fit'])
        check_consistent_length(X_df)
    except ImportError:
        raise SkipTest("Pandas not found")


def test_suppress_validation():
    X = np.array([0, np.inf])
    assert_raises(ValueError, assert_all_finite, X)
    sklearn.set_config(assume_finite=True)
    assert_all_finite(X)
    sklearn.set_config(assume_finite=False)
    assert_raises(ValueError, assert_all_finite, X)


def test_check_dataframe_warns_on_dtype():
    # Check that warn_on_dtype also works for DataFrames.
    # https://github.com/scikit-learn/scikit-learn/issues/10948
    pd = importorskip("pandas")

    df = pd.DataFrame([[1, 2, 3], [4, 5, 6]], dtype=object)
    assert_warns_message(DataConversionWarning,
                         "Data with input dtype object were all converted to "
                         "float64.",
                         check_array, df, dtype=np.float64, warn_on_dtype=True)
    assert_warns(DataConversionWarning, check_array, df,
                 dtype='numeric', warn_on_dtype=True)
    assert_no_warnings(check_array, df, dtype='object', warn_on_dtype=True)

    # Also check that it raises a warning for mixed dtypes in a DataFrame.
    df_mixed = pd.DataFrame([['1', 2, 3], ['4', 5, 6]])
    assert_warns(DataConversionWarning, check_array, df_mixed,
                 dtype=np.float64, warn_on_dtype=True)
    assert_warns(DataConversionWarning, check_array, df_mixed,
                 dtype='numeric', warn_on_dtype=True)
    assert_warns(DataConversionWarning, check_array, df_mixed,
                 dtype=object, warn_on_dtype=True)

    # Even with numerical dtypes, a conversion can be made because dtypes are
    # uniformized throughout the array.
    df_mixed_numeric = pd.DataFrame([[1., 2, 3], [4., 5, 6]])
    assert_warns(DataConversionWarning, check_array, df_mixed_numeric,
                 dtype='numeric', warn_on_dtype=True)
    assert_no_warnings(check_array, df_mixed_numeric.astype(int),
                       dtype='numeric', warn_on_dtype=True)


class DummyMemory(object):
    def cache(self, func):
        return func


class WrongDummyMemory(object):
    pass


def test_check_memory():
    memory = check_memory("cache_directory")
    assert_equal(memory.cachedir, os.path.join('cache_directory', 'joblib'))
    memory = check_memory(None)
    assert_equal(memory.cachedir, None)
    dummy = DummyMemory()
    memory = check_memory(dummy)
    assert memory is dummy
    assert_raises_regex(ValueError, "'memory' should be None, a string or"
                        " have the same interface as "
                        "sklearn.externals.joblib.Memory."
                        " Got memory='1' instead.", check_memory, 1)
    dummy = WrongDummyMemory()
    assert_raises_regex(ValueError, "'memory' should be None, a string or"
                        " have the same interface as "
                        "sklearn.externals.joblib.Memory. Got memory='{}' "
                        "instead.".format(dummy), check_memory, dummy)


@pytest.mark.parametrize('copy', [True, False])
def test_check_array_memmap(copy):
    X = np.ones((4, 4))
    with TempMemmap(X, mmap_mode='r') as X_memmap:
        X_checked = check_array(X_memmap, copy=copy)
        assert np.may_share_memory(X_memmap, X_checked) == (not copy)
        assert X_checked.flags['WRITEABLE'] == copy<|MERGE_RESOLUTION|>--- conflicted
+++ resolved
@@ -7,13 +7,10 @@
 from itertools import product
 
 import pytest
+from pytest import importorskip
 import numpy as np
 import scipy.sparse as sp
-<<<<<<< HEAD
-from pytest import importorskip
-=======
 from scipy import __version__ as scipy_version
->>>>>>> 3b5abf76
 
 from sklearn.utils.testing import assert_true, assert_false, assert_equal
 from sklearn.utils.testing import assert_raises

--- conflicted
+++ resolved
@@ -73,7 +73,6 @@
         np.array([[1, 0, 2, 2], [1, 4, 2, 4]], dtype=np.uint8),
         np.array([[1, 0, 2, 2], [1, 4, 2, 4]], dtype=float),
         np.array([[1, 0, 2, 2], [1, 4, 2, 4]], dtype=np.float32),
-<<<<<<< HEAD
         csr_matrix(np.array([[1, 0, 2, 2], [1, 4, 2, 4]])),
         csr_matrix(np.array([[1, 0, 2, 2], [1, 4, 2, 4]]), dtype=np.int8),
         csr_matrix(np.array([[1, 0, 2, 2], [1, 4, 2, 4]]), dtype=np.uint8),
@@ -82,11 +81,6 @@
         np.array([['a', 'b'], ['c', 'd']]),
         np.array([['a', 'b'], ['c', 'd']]),
         np.array([['a', 'b'], ['c', 'd']], dtype=object),
-=======
-        np.array([["a", "b"], ["c", "d"]]),
-        np.array([["a", "b"], ["c", "d"]]),
-        np.array([["a", "b"], ["c", "d"]], dtype=object),
->>>>>>> 0cb06ea3
         np.array([[1, 0, 2]]),
         _NotAnArray(np.array([[1, 0, 2]])),
     ],
@@ -118,7 +112,6 @@
         np.array([[0], [0.5]]),
         np.array([[0], [0.5]], dtype=np.float32),
     ],
-<<<<<<< HEAD
     'continuous-multioutput': [
         np.array([[0, .5], [.5, 0]]),
         np.array([[0, .5], [.5, 0]], dtype=np.float32),
@@ -126,12 +119,6 @@
         csr_matrix(np.array([[0, .5], [.5, 0]])),
         csr_matrix(np.array([[0, .5], [.5, 0]]), dtype=np.float32),
         csr_matrix(np.array([[0, .5]])),
-=======
-    "continuous-multioutput": [
-        np.array([[0, 0.5], [0.5, 0]]),
-        np.array([[0, 0.5], [0.5, 0]], dtype=np.float32),
-        np.array([[0, 0.5]]),
->>>>>>> 0cb06ea3
     ],
     "unknown": [
         [[]],
@@ -143,15 +130,9 @@
         [{1, 2, 3}, {1, 2}],
         [frozenset([1, 2, 3]), frozenset([1, 2])],
         # and also confusable as sequences of sequences
-<<<<<<< HEAD
         [{0: 'a', 1: 'b'}, {0: 'a'}],
-
         # ndim 0
         np.array(0),
-
-=======
-        [{0: "a", 1: "b"}, {0: "a"}],
->>>>>>> 0cb06ea3
         # empty second dimension
         np.array([[], []]),
         # 3d

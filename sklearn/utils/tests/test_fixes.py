# Authors: Gael Varoquaux <gael.varoquaux@normalesup.org>
#          Justin Vincent
#          Lars Buitinck
# License: BSD 3 clause

import pickle
import numpy as np
<<<<<<< HEAD
import math
from nose.tools import assert_equal
from nose.tools import assert_false
from nose.tools import assert_true
from numpy.testing import (assert_almost_equal,
                           assert_array_almost_equal)

from sklearn.utils.fixes import divide, expit
from sklearn.utils.fixes import astype
from sklearn.utils.fixes import norm
from sklearn.utils.testing import assert_array_equal
=======

from sklearn.utils.testing import assert_equal
from sklearn.utils.testing import assert_false
from sklearn.utils.testing import assert_true
from sklearn.utils.testing import assert_almost_equal
from sklearn.utils.testing import assert_array_equal
from sklearn.utils.testing import assert_array_almost_equal

from sklearn.utils.fixes import divide, expit
from sklearn.utils.fixes import astype
from sklearn.utils.fixes import MaskedArray
>>>>>>> edcb5135


def test_expit():
    # Check numerical stability of expit (logistic function).

    # Simulate our previous Cython implementation, based on
    #http://fa.bianp.net/blog/2013/numerical-optimizers-for-logistic-regression
    assert_almost_equal(expit(1000.), 1. / (1. + np.exp(-1000.)), decimal=16)
    assert_almost_equal(expit(-1000.), np.exp(-1000.) / (1. + np.exp(-1000.)),
                        decimal=16)

    x = np.arange(10)
    out = np.zeros_like(x, dtype=np.float32)
    assert_array_almost_equal(expit(x), expit(x, out=out))


def test_divide():
    assert_equal(divide(.6, 1), .600000000000)


def test_astype_copy_memory():
    a_int32 = np.ones(3, np.int32)

    # Check that dtype conversion works
    b_float32 = astype(a_int32, dtype=np.float32, copy=False)
    assert_equal(b_float32.dtype, np.float32)

    # Changing dtype forces a copy even if copy=False
    assert_false(np.may_share_memory(b_float32, a_int32))

    # Check that copy can be skipped if requested dtype match
    c_int32 = astype(a_int32, dtype=np.int32, copy=False)
    assert_true(c_int32 is a_int32)

    # Check that copy can be forced, and is the case by default:
    d_int32 = astype(a_int32, dtype=np.int32, copy=True)
    assert_false(np.may_share_memory(d_int32, a_int32))

    e_int32 = astype(a_int32, dtype=np.int32)
    assert_false(np.may_share_memory(e_int32, a_int32))


<<<<<<< HEAD
def test_norm():
    X = np.array([[-2, 4, 5],
                  [1, 3, -4],
                  [0, 0, 8],
                  [0, 0, 0]]).astype(float)

    # Test various axis and order
    assert_equal(math.sqrt(135), norm(X))
    assert_array_equal(
        np.array([math.sqrt(5), math.sqrt(25), math.sqrt(105)]),
        norm(X, axis=0)
    )
    assert_array_equal(np.array([3, 7, 17]), norm(X, axis=0, ord=1))
    assert_array_equal(np.array([2, 4, 8]), norm(X, axis=0, ord=np.inf))
    assert_array_equal(np.array([0, 0, 0]), norm(X, axis=0, ord=-np.inf))
    assert_array_equal(np.array([11, 8, 8, 0]), norm(X, axis=1, ord=1))

    # Test shapes
    assert_equal((), norm(X).shape)
    assert_equal((3,), norm(X, axis=0).shape)
    assert_equal((4,), norm(X, axis=1).shape)
=======
def test_masked_array_obj_dtype_pickleable():
    marr = MaskedArray([1, None, 'a'], dtype=object)

    for mask in (True, False, [0, 1, 0]):
        marr.mask = mask
        marr_pickled = pickle.loads(pickle.dumps(marr))
        assert_array_equal(marr.data, marr_pickled.data)
        assert_array_equal(marr.mask, marr_pickled.mask)
>>>>>>> edcb5135
<|MERGE_RESOLUTION|>--- conflicted
+++ resolved
@@ -5,19 +5,7 @@
 
 import pickle
 import numpy as np
-<<<<<<< HEAD
 import math
-from nose.tools import assert_equal
-from nose.tools import assert_false
-from nose.tools import assert_true
-from numpy.testing import (assert_almost_equal,
-                           assert_array_almost_equal)
-
-from sklearn.utils.fixes import divide, expit
-from sklearn.utils.fixes import astype
-from sklearn.utils.fixes import norm
-from sklearn.utils.testing import assert_array_equal
-=======
 
 from sklearn.utils.testing import assert_equal
 from sklearn.utils.testing import assert_false
@@ -29,7 +17,7 @@
 from sklearn.utils.fixes import divide, expit
 from sklearn.utils.fixes import astype
 from sklearn.utils.fixes import MaskedArray
->>>>>>> edcb5135
+from sklearn.utils.fixes import norm
 
 
 def test_expit():
@@ -72,7 +60,15 @@
     assert_false(np.may_share_memory(e_int32, a_int32))
 
 
-<<<<<<< HEAD
+def test_masked_array_obj_dtype_pickleable():
+    marr = MaskedArray([1, None, 'a'], dtype=object)
+
+    for mask in (True, False, [0, 1, 0]):
+        marr.mask = mask
+        marr_pickled = pickle.loads(pickle.dumps(marr))
+        assert_array_equal(marr.data, marr_pickled.data)
+        assert_array_equal(marr.mask, marr_pickled.mask)
+
 def test_norm():
     X = np.array([[-2, 4, 5],
                   [1, 3, -4],
@@ -93,14 +89,4 @@
     # Test shapes
     assert_equal((), norm(X).shape)
     assert_equal((3,), norm(X, axis=0).shape)
-    assert_equal((4,), norm(X, axis=1).shape)
-=======
-def test_masked_array_obj_dtype_pickleable():
-    marr = MaskedArray([1, None, 'a'], dtype=object)
-
-    for mask in (True, False, [0, 1, 0]):
-        marr.mask = mask
-        marr_pickled = pickle.loads(pickle.dumps(marr))
-        assert_array_equal(marr.data, marr_pickled.data)
-        assert_array_equal(marr.mask, marr_pickled.mask)
->>>>>>> edcb5135
+    assert_equal((4,), norm(X, axis=1).shape)
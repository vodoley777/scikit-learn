# Authors: Gael Varoquaux <gael.varoquaux@normalesup.org>
#          Justin Vincent
#          Lars Buitinck
# License: BSD 3 clause

import numpy as np
import pytest

from sklearn.utils._testing import assert_array_equal

<<<<<<< HEAD
from sklearn.utils.fixes import _object_dtype_isnan
=======
from sklearn.utils.fixes import _object_dtype_isnan, delayed, loguniform
>>>>>>> f8281fad


@pytest.mark.parametrize("dtype, val", ([object, 1], [object, "a"], [float, 1]))
def test_object_dtype_isnan(dtype, val):
    X = np.array([[val, np.nan], [np.nan, val]], dtype=dtype)

    expected_mask = np.array([[False, True], [True, False]])

    mask = _object_dtype_isnan(X)

<<<<<<< HEAD
    assert_array_equal(mask, expected_mask)
=======
    assert_array_equal(mask, expected_mask)


@pytest.mark.parametrize("low,high,base", [(-1, 0, 10), (0, 2, np.exp(1)), (-1, 1, 2)])
def test_loguniform(low, high, base):
    rv = loguniform(base**low, base**high)
    assert isinstance(rv, scipy.stats._distn_infrastructure.rv_frozen)
    rvs = rv.rvs(size=2000, random_state=0)

    # Test the basics; right bounds, right size
    assert (base**low <= rvs).all() and (rvs <= base**high).all()
    assert len(rvs) == 2000

    # Test that it's actually (fairly) uniform
    log_rvs = np.array([math.log(x, base) for x in rvs])
    counts, _ = np.histogram(log_rvs)
    assert counts.mean() == 200
    assert np.abs(counts - counts.mean()).max() <= 40

    # Test that random_state works
    assert loguniform(base**low, base**high).rvs(random_state=0) == loguniform(
        base**low, base**high
    ).rvs(random_state=0)


def test_delayed_deprecation():
    """Check that we issue the FutureWarning regarding the deprecation of delayed."""

    def func(x):
        return x

    warn_msg = "The function `delayed` has been moved from `sklearn.utils.fixes`"
    with pytest.warns(FutureWarning, match=warn_msg):
        delayed(func)
>>>>>>> f8281fad
<|MERGE_RESOLUTION|>--- conflicted
+++ resolved
@@ -8,11 +8,7 @@
 
 from sklearn.utils._testing import assert_array_equal
 
-<<<<<<< HEAD
-from sklearn.utils.fixes import _object_dtype_isnan
-=======
 from sklearn.utils.fixes import _object_dtype_isnan, delayed, loguniform
->>>>>>> f8281fad
 
 
 @pytest.mark.parametrize("dtype, val", ([object, 1], [object, "a"], [float, 1]))
@@ -23,9 +19,6 @@
 
     mask = _object_dtype_isnan(X)
 
-<<<<<<< HEAD
-    assert_array_equal(mask, expected_mask)
-=======
     assert_array_equal(mask, expected_mask)
 
 
@@ -59,5 +52,4 @@
 
     warn_msg = "The function `delayed` has been moved from `sklearn.utils.fixes`"
     with pytest.warns(FutureWarning, match=warn_msg):
-        delayed(func)
->>>>>>> f8281fad
+        delayed(func)
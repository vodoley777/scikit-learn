"""
Our own implementation of the Newton algorithm

Unlike the scipy.optimize version, this version of the Newton conjugate
gradient solver uses only one function call to retrieve the
func value, the gradient value and a callable for the Hessian matvec
product. If the function call is very expensive (e.g. for logistic
regression with large design matrix), this approach gives very
significant speedups.
"""
# This is a modified file from scipy.optimize
# Original authors: Travis Oliphant, Eric Jones
# Modifications by Gael Varoquaux, Mathieu Blondel and Tom Dupre la Tour
# License: BSD

import numpy as np
import warnings
from scipy.optimize.linesearch import line_search_wolfe2, line_search_wolfe1

from ..exceptions import ConvergenceWarning


class _LineSearchError(RuntimeError):
    pass


def _line_search_wolfe12(f, fprime, xk, pk, gfk, old_fval, old_old_fval,
                         **kwargs):
    """
    Same as line_search_wolfe1, but fall back to line_search_wolfe2 if
    suitable step length is not found, and raise an exception if a
    suitable step length is not found.

    Raises
    ------
    _LineSearchError
        If no suitable step size is found.

    """
    ret = line_search_wolfe1(f, fprime, xk, pk, gfk,
                             old_fval, old_old_fval,
                             **kwargs)

    if ret[0] is None:
        # line search failed: try different one.
        ret = line_search_wolfe2(f, fprime, xk, pk, gfk,
                                 old_fval, old_old_fval, **kwargs)

    if ret[0] is None:
        raise _LineSearchError()

    return ret


def _cg(fhess_p, fgrad, maxiter, tol):
    """
    Solve iteratively the linear system 'fhess_p . xsupi = fgrad'
    with a conjugate gradient descent.

    Parameters
    ----------
    fhess_p : callable
        Function that takes the gradient as a parameter and returns the
        matrix product of the Hessian and gradient.

    fgrad : ndarray of shape (n_features,) or (n_features + 1,)
        Gradient vector.

    maxiter : int
        Number of CG iterations.

    tol : float
        Stopping criterion.

    Returns
    -------
    xsupi : ndarray of shape (n_features,) or (n_features + 1,)
        Estimated solution.
    """
    xsupi = np.zeros(len(fgrad), dtype=fgrad.dtype)
    ri = fgrad
    psupi = -ri
    i = 0
    dri0 = np.dot(ri, ri)

    while i <= maxiter:
        if np.sum(np.abs(ri)) <= tol:
            break

        Ap = fhess_p(psupi)
        # check curvature
        curv = np.dot(psupi, Ap)
        if 0 <= curv <= 3 * np.finfo(np.float64).eps:
            break
        elif curv < 0:
            if i > 0:
                break
            else:
                # fall back to steepest descent direction
                xsupi += dri0 / curv * psupi
                break
        alphai = dri0 / curv
        xsupi += alphai * psupi
        ri = ri + alphai * Ap
        dri1 = np.dot(ri, ri)
        betai = dri1 / dri0
        psupi = -ri + betai * psupi
        i = i + 1
        dri0 = dri1          # update np.dot(ri,ri) for next time.

    return xsupi


def _newton_cg(grad_hess, func, grad, x0, args=(), tol=1e-4,
               maxiter=100, maxinner=200, line_search=True, warn=True):
    """
    Minimization of scalar function of one or more variables using the
    Newton-CG algorithm.

    Parameters
    ----------
    grad_hess : callable
        Should return the gradient and a callable returning the matvec product
        of the Hessian.

    func : callable
        Should return the value of the function.

    grad : callable
        Should return the function value and the gradient. This is used
        by the linesearch functions.

    x0 : array of float
        Initial guess.

    args : tuple, default=()
        Arguments passed to func_grad_hess, func and grad.

    tol : float, default=1e-4
        Stopping criterion. The iteration will stop when
        ``max{|g_i | i = 1, ..., n} <= tol``
        where ``g_i`` is the i-th component of the gradient.

    maxiter : int, default=100
        Number of Newton iterations.

    maxinner : int, default=200
        Number of CG iterations.

    line_search : bool, default=True
        Whether to use a line search or not.

    warn : bool, default=True
        Whether to warn when didn't converge.

    Returns
    -------
    xk : ndarray of float
        Estimated minimum.
    """
    x0 = np.asarray(x0).flatten()
    xk = x0
    k = 0

    if line_search:
        old_fval = func(x0, *args)
        old_old_fval = None

    # Outer loop: our Newton iteration
    while k < maxiter:
        # Compute a search direction pk by applying the CG method to
        #  del2 f(xk) p = - fgrad f(xk) starting from 0.
        fgrad, fhess_p = grad_hess(xk, *args)

        absgrad = np.abs(fgrad)
        if np.max(absgrad) <= tol:
            break

        maggrad = np.sum(absgrad)
        eta = min([0.5, np.sqrt(maggrad)])
        termcond = eta * maggrad

        # Inner loop: solve the Newton update by conjugate gradient, to
        # avoid inverting the Hessian
        xsupi = _cg(fhess_p, fgrad, maxiter=maxinner, tol=termcond)

        alphak = 1.0

        if line_search:
            try:
                alphak, fc, gc, old_fval, old_old_fval, gfkp1 = \
                    _line_search_wolfe12(func, grad, xk, xsupi, fgrad,
                                         old_fval, old_old_fval, args=args)
            except _LineSearchError:
                warnings.warn('Line Search failed')
                break

        xk = xk + alphak * xsupi        # upcast if necessary
        k += 1

    if warn and k >= maxiter:
        warnings.warn("newton-cg failed to converge. Increase the "
                      "number of iterations.", ConvergenceWarning)
    return xk, k


def _check_optimize_result(solver, result, max_iter=None,
                           extra_warning_msg=None):
    """Check the OptimizeResult for successful convergence

    Parameters
    ----------
<<<<<<< HEAD
    solver: str
       solver name. Currently only `lbfgs`, `trust-ncg`, and
       `trust-krylov` are supported.
    result: OptimizeResult
       result of the scipy.optimize.minimize function
    max_iter: {int, None}
       expected maximum number of iterations
=======
    solver : str
       Solver name. Currently only `lbfgs` is supported.

    result : OptimizeResult
       Result of the scipy.optimize.minimize function.

    max_iter : int, default=None
       Expected maximum number of iterations.

    extra_warning_msg : str, default=None
        Extra warning message.
>>>>>>> 12781810

    Returns
    -------
    n_iter : int
       Number of iterations.
    """
    # handle both scipy and scikit-learn solver names
    if solver in ["lbfgs", "trust-ncg", "trust-krylov"]:
        if result.status != 0:
            warning_msg = (
                "{} failed to converge (status={}):\n{}.\n\n"
                "Increase the number of iterations (max_iter) "
                "or scale the data as shown in:\n"
                "    https://scikit-learn.org/stable/modules/"
                "preprocessing.html"
            ).format(solver, result.status, result.message)
            if extra_warning_msg is not None:
                warning_msg += "\n" + extra_warning_msg
            warnings.warn(warning_msg, ConvergenceWarning, stacklevel=2)
        if max_iter is not None:
            # In scipy <= 1.0.0, nit may exceed maxiter for lbfgs.
            # See https://github.com/scipy/scipy/issues/7854
            n_iter_i = min(result.nit, max_iter)
        else:
            n_iter_i = result.nit
    else:
        raise NotImplementedError

    return n_iter_i<|MERGE_RESOLUTION|>--- conflicted
+++ resolved
@@ -210,17 +210,9 @@
 
     Parameters
     ----------
-<<<<<<< HEAD
-    solver: str
-       solver name. Currently only `lbfgs`, `trust-ncg`, and
+    solver : str
+       Solver name. Currently only `lbfgs`, `trust-ncg`, and
        `trust-krylov` are supported.
-    result: OptimizeResult
-       result of the scipy.optimize.minimize function
-    max_iter: {int, None}
-       expected maximum number of iterations
-=======
-    solver : str
-       Solver name. Currently only `lbfgs` is supported.
 
     result : OptimizeResult
        Result of the scipy.optimize.minimize function.
@@ -230,7 +222,6 @@
 
     extra_warning_msg : str, default=None
         Extra warning message.
->>>>>>> 12781810
 
     Returns
     -------

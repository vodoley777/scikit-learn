--- conflicted
+++ resolved
@@ -1,7 +1,7 @@
-cimport numpy as cnp
-
 from cython cimport floating
 from libc.math cimport log as ln
+
+from ._typedefs cimport intp_t
 
 # TODO: In order to support discrete distance metrics, we need to have a
 # simultaneous sort which breaks ties on indices when distances are identical.
@@ -18,11 +18,11 @@
 
 def _simultaneous_sort(
     floating[:] values,
-    cnp.intp_t[:] indices,
+    intp_t[:] indices,
     kind=None,
 ):
     """Interface for testing purposes."""
-    cdef cnp.intp_t size = indices.shape[0]
+    cdef intp_t size = indices.shape[0]
 
     if kind is None:
         kind = "introsort"
@@ -38,19 +38,11 @@
 
     raise ValueError(f"Currently kind='{kind}', but kind must be in ('introsort', 'quick_sort', 'heapsort').")
 
-<<<<<<< HEAD
 cdef inline void _simultaneous_swap(
     floating* values,
-    cnp.intp_t* indices,
-    cnp.intp_t i,
-    cnp.intp_t j,
-=======
-cdef inline void dual_swap(
-    floating* darr,
-    intp_t *iarr,
-    intp_t a,
-    intp_t b,
->>>>>>> 5d213c64
+    intp_t* indices,
+    intp_t i,
+    intp_t j,
 ) noexcept nogil:
     # Helper for sort
     values[i], values[j] = values[j], values[i]
@@ -58,7 +50,7 @@
 
 cdef inline floating _median3(
     floating* values,
-    cnp.intp_t size,
+    intp_t size,
 ) noexcept nogil:
     # Median of three pivot selection, after Bentley and McIlroy (1993).
     # Engineering a sort function. SP&E. Requires 8/3 comparisons on average.
@@ -80,29 +72,23 @@
 
 cdef inline void _sift_down(
     floating* values,
-    cnp.intp_t* indices,
-    cnp.intp_t start,
-    cnp.intp_t end,
+    intp_t* indices,
+    intp_t start,
+    intp_t end,
 ) noexcept nogil:
     # Restore heap order in values[start:end] by moving the max element to start.
-    cdef cnp.intp_t child, maxind, root
+    cdef intp_t child, maxind, root
 
     root = start
     while True:
         child = root * 2 + 1
 
-<<<<<<< HEAD
         # find max of root, left child, right child
         maxind = root
         if child < end and values[maxind] < values[child]:
             maxind = child
         if child + 1 < end and values[maxind] < values[child + 1]:
             maxind = child + 1
-=======
-    cdef intp_t itmp = iarr[a]
-    iarr[a] = iarr[b]
-    iarr[b] = itmp
->>>>>>> 5d213c64
 
         if maxind == root:
             break
@@ -115,8 +101,8 @@
 
 cdef inline void simultaneous_introsort(
     floating* values,
-    cnp.intp_t* indices,
-    cnp.intp_t size,
+    intp_t* indices,
+    intp_t size,
 ) noexcept nogil:
     # Sort a Structure of Arrays pointed consisting of arrays of values and indices,
     # simultaneously, based on the values. Algorithm: Introsort (Musser, SP&E, 1997).
@@ -128,13 +114,8 @@
 
 cdef void simultaneous_quick_sort(
     floating* values,
-<<<<<<< HEAD
-    cnp.intp_t* indices,
-    cnp.intp_t size,
-=======
-    intp_t* indices,
-    intp_t size,
->>>>>>> 5d213c64
+    intp_t* indices,
+    intp_t size,
 ) noexcept nogil:
     """
     Perform a recursive quicksort on the values array as to sort them ascendingly.
@@ -152,11 +133,7 @@
     as to ease the processing of dynamically allocated buffers.
     """
     cdef:
-<<<<<<< HEAD
-        cnp.intp_t pivot_idx, i, store_idx
-=======
         intp_t pivot_idx, i, store_idx
->>>>>>> 5d213c64
         floating pivot_val
 
     # in the small-array case, do things efficiently
@@ -210,12 +187,12 @@
 # (robust to repeated elements, e.g. lots of zero features).
 cdef void _simultaneous_introsort(
     floating* values,
-    cnp.intp_t* indices,
-    cnp.intp_t size,
+    intp_t* indices,
+    intp_t size,
     int maxd,
 ) noexcept nogil:
     cdef floating pivot
-    cdef cnp.intp_t i, l, r
+    cdef intp_t i, l, r
 
     while size > 1:
         if maxd <= 0:   # max depth limit exceeded ("gone quadratic")
@@ -246,10 +223,10 @@
 
 cdef void simultaneous_heapsort(
     floating* values,
-    cnp.intp_t* indices,
-    cnp.intp_t size,
-) noexcept nogil:
-    cdef cnp.intp_t start, end
+    intp_t* indices,
+    intp_t size,
+) noexcept nogil:
+    cdef intp_t start, end
 
     # heapify
     start = (size - 2) / 2

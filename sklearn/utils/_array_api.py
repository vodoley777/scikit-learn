"""Tools to support array_api."""
import itertools
import math
from functools import lru_cache, wraps

import numpy
import scipy.special as special

from .._config import get_config
from .fixes import parse_version


def yield_namespace_device_dtype_combinations():
    """Yield supported namespace, device, dtype tuples for testing.

    Use this to test that an estimator works with all combinations.

    Returns
    -------
    array_namespace : str
        The name of the Array API namespace.

    device : str
        The name of the device on which to allocate the arrays. Can be None to
        indicate that the default value should be used.

    dtype_name : str
        The name of the data type to use for arrays. Can be None to indicate
        that the default value should be used.
    """
    for array_namespace in [
        # The following is used to test the array_api_compat wrapper when
        # array_api_dispatch is enabled: in particular, the arrays used in the
        # tests are regular numpy arrays without any "device" attribute.
        "numpy",
        # Stricter NumPy-based Array API implementation. The
        # numpy.array_api.Array instances always a dummy "device" attribute.
        "numpy.array_api",
        "cupy",
        "cupy.array_api",
        "torch",
    ]:
        if array_namespace == "torch":
            for device, dtype in itertools.product(
                ("cpu", "cuda"), ("float64", "float32")
            ):
                yield array_namespace, device, dtype
            yield array_namespace, "mps", "float32"
        else:
            yield array_namespace, None, None


def _check_array_api_dispatch(array_api_dispatch):
    """Check that array_api_compat is installed and NumPy version is compatible.

    array_api_compat follows NEP29, which has a higher minimum NumPy version than
    scikit-learn.
    """
    if array_api_dispatch:
        try:
            import array_api_compat  # noqa
        except ImportError:
            raise ImportError(
                "array_api_compat is required to dispatch arrays using the API"
                " specification"
            )

        numpy_version = parse_version(numpy.__version__)
        min_numpy_version = "1.21"
        if numpy_version < parse_version(min_numpy_version):
            raise ImportError(
                f"NumPy must be {min_numpy_version} or newer to dispatch array using"
                " the API specification"
            )


def device(*array_list):
    """Hardware device the array data resides on.

    Parameters
    ----------
    *array_list : arrays
        List of array instances from NumPy or an array API compatible library.

    Returns
    -------
    out : device
        `device` object (see the "Device Support" section of the array API spec).
    """
    if not array_list:
        raise ValueError("At least one input array expected, got none.")

    devices = set()
    for array in array_list:
        if isinstance(array, (numpy.ndarray, numpy.generic)) or not hasattr(
            array, "device"
        ):
            devices.add("cpu")
        else:
            devices.add(array.device)

    if len(devices) > 1:
        raise ValueError("Input arrays use different devices.")

    return devices.pop()


def size(x):
    """Return the total number of elements of x.

    Parameters
    ----------
    x : array
        Array instance from NumPy or an array API compatible library.

    Returns
    -------
    out : int
        Total number of elements.
    """
    return math.prod(x.shape)


def _is_numpy_namespace(xp):
    """Return True if xp is backed by NumPy."""
    return xp.__name__ in {"numpy", "array_api_compat.numpy", "numpy.array_api"}


def _union1d(a, b, xp):
    if _is_numpy_namespace(xp):
        return xp.asarray(numpy.union1d(a, b))
    assert a.ndim == b.ndim == 1
    return xp.unique_values(xp.concat([xp.unique_values(a), xp.unique_values(b)]))


def isdtype(dtype, kind, *, xp):
    """Returns a boolean indicating whether a provided dtype is of type "kind".

    Included in the v2022.12 of the Array API spec.
    https://data-apis.org/array-api/latest/API_specification/generated/array_api.isdtype.html
    """
    if isinstance(kind, tuple):
        return any(_isdtype_single(dtype, k, xp=xp) for k in kind)
    else:
        return _isdtype_single(dtype, kind, xp=xp)


def _isdtype_single(dtype, kind, *, xp):
    if isinstance(kind, str):
        if kind == "bool":
            return dtype == xp.bool
        elif kind == "signed integer":
            return dtype in {xp.int8, xp.int16, xp.int32, xp.int64}
        elif kind == "unsigned integer":
            return dtype in {xp.uint8, xp.uint16, xp.uint32, xp.uint64}
        elif kind == "integral":
            return any(
                _isdtype_single(dtype, k, xp=xp)
                for k in ("signed integer", "unsigned integer")
            )
        elif kind == "real floating":
            return dtype in supported_float_dtypes(xp)
        elif kind == "complex floating":
            # Some name spaces do not have complex, such as cupy.array_api
            # and numpy.array_api
            complex_dtypes = set()
            if hasattr(xp, "complex64"):
                complex_dtypes.add(xp.complex64)
            if hasattr(xp, "complex128"):
                complex_dtypes.add(xp.complex128)
            return dtype in complex_dtypes
        elif kind == "numeric":
            return any(
                _isdtype_single(dtype, k, xp=xp)
                for k in ("integral", "real floating", "complex floating")
            )
        else:
            raise ValueError(f"Unrecognized data type kind: {kind!r}")
    else:
        return dtype == kind


@lru_cache
def _supports_dtype(xp, device, dtype):
    if not hasattr(xp, dtype):
        return False

    dtype = getattr(xp, dtype)

    try:
        array = xp.ones((1,), device=device, dtype=dtype)
        array += array
        float(array[0])
    except Exception:
        return False

    return True


@lru_cache
def supported_float_dtypes(xp, device=None):
    """Supported floating point types for the namespace

    Note: float16 is not officially part of the Array API spec at the
    time of writing but scikit-learn estimators and functions can choose
    to accept it when xp.float16 is defined.

    https://data-apis.org/array-api/latest/API_specification/data_types.html
    """
    return tuple(
        getattr(xp, dtype)
        for dtype in ["float64", "float32", "float16"]
        if _supports_dtype(xp, device, dtype)
    )


class _ArrayAPIWrapper:
    """sklearn specific Array API compatibility wrapper

    This wrapper makes it possible for scikit-learn maintainers to
    deal with discrepancies between different implementations of the
    Python Array API standard and its evolution over time.

    The Python Array API standard specification:
    https://data-apis.org/array-api/latest/

    Documentation of the NumPy implementation:
    https://numpy.org/neps/nep-0047-array-api-standard.html
    """

    def __init__(self, array_namespace):
        self._namespace = array_namespace

    def __getattr__(self, name):
        return getattr(self._namespace, name)

    def __eq__(self, other):
        return self._namespace == other._namespace

<<<<<<< HEAD
    def __hash__(self):
        return hash((self._namespace, "_ArrayAPIWrapper"))

    def take(self, X, indices, *, axis=0):
        # When array_api supports `take` we can use this directly
        # https://github.com/data-apis/array-api/issues/177
        if self._namespace.__name__ == "numpy.array_api":
            X_np = numpy.take(X, indices, axis=axis)
            return self._namespace.asarray(X_np)

        # We only support axis in (0, 1) and ndim in (1, 2) because that is all we need
        # in scikit-learn
        if axis not in {0, 1}:
            raise ValueError(f"Only axis in (0, 1) is supported. Got {axis}")

        if X.ndim not in {1, 2}:
            raise ValueError(f"Only X.ndim in (1, 2) is supported. Got {X.ndim}")

        if axis == 0:
            if X.ndim == 1:
                selected = [X[i] for i in indices]
            else:  # X.ndim == 2
                selected = [X[i, :] for i in indices]
        else:  # axis == 1
            selected = [X[:, i] for i in indices]
        return self._namespace.stack(selected, axis=axis)

=======
>>>>>>> e0469835
    def isdtype(self, dtype, kind):
        return isdtype(dtype, kind, xp=self._namespace)


def _check_device_cpu(device):  # noqa
    if device not in {"cpu", None}:
        raise ValueError(f"Unsupported device for NumPy: {device!r}")


def _accept_device_cpu(func):
    @wraps(func)
    def wrapped_func(*args, **kwargs):
        _check_device_cpu(kwargs.pop("device", None))
        return func(*args, **kwargs)

    return wrapped_func


class _NumPyAPIWrapper:
    """Array API compat wrapper for any numpy version

    NumPy < 1.22 does not expose the numpy.array_api namespace. This
    wrapper makes it possible to write code that uses the standard
    Array API while working with any version of NumPy supported by
    scikit-learn.

    See the `get_namespace()` public function for more details.
    """

    # Creation functions in spec:
    # https://data-apis.org/array-api/latest/API_specification/creation_functions.html
    _CREATION_FUNCS = {
        "arange",
        "empty",
        "empty_like",
        "eye",
        "full",
        "full_like",
        "linspace",
        "ones",
        "ones_like",
        "zeros",
        "zeros_like",
    }
    # Data types in spec
    # https://data-apis.org/array-api/latest/API_specification/data_types.html
    _DTYPES = {
        "int8",
        "int16",
        "int32",
        "int64",
        "uint8",
        "uint16",
        "uint32",
        "uint64",
        # XXX: float16 is not part of the Array API spec but exposed by
        # some namespaces.
        "float16",
        "float32",
        "float64",
        "complex64",
        "complex128",
    }

    def __getattr__(self, name):
        attr = getattr(numpy, name)

        # Support device kwargs and make sure they are on the CPU
        if name in self._CREATION_FUNCS:
            return _accept_device_cpu(attr)

        # Convert to dtype objects
        if name in self._DTYPES:
            return numpy.dtype(attr)
        return attr

    @property
    def bool(self):
        return numpy.bool_

    def astype(self, x, dtype, *, copy=True, casting="unsafe"):
        # astype is not defined in the top level NumPy namespace
        return x.astype(dtype, copy=copy, casting=casting)

    def asarray(self, x, *, dtype=None, device=None, copy=None):  # noqa
        _check_device_cpu(device)
        # Support copy in NumPy namespace
        if copy is True:
            return numpy.array(x, copy=True, dtype=dtype)
        else:
            return numpy.asarray(x, dtype=dtype)

    def unique_inverse(self, x):
        return numpy.unique(x, return_inverse=True)

    def unique_counts(self, x):
        return numpy.unique(x, return_counts=True)

    def unique_values(self, x):
        return numpy.unique(x)

    def concat(self, arrays, *, axis=None):
        return numpy.concatenate(arrays, axis=axis)

    def reshape(self, x, shape, *, copy=None):
        """Gives a new shape to an array without changing its data.

        The Array API specification requires shape to be a tuple.
        https://data-apis.org/array-api/latest/API_specification/generated/array_api.reshape.html
        """
        if not isinstance(shape, tuple):
            raise TypeError(
                f"shape must be a tuple, got {shape!r} of type {type(shape)}"
            )

        if copy is True:
            x = x.copy()
        return numpy.reshape(x, shape)

    def isdtype(self, dtype, kind):
        return isdtype(dtype, kind, xp=self)


_NUMPY_API_WRAPPER_INSTANCE = _NumPyAPIWrapper()


def get_namespace(*arrays):
    """Get namespace of arrays.

    Introspect `arrays` arguments and return their common Array API
    compatible namespace object, if any. NumPy 1.22 and later can
    construct such containers using the `numpy.array_api` namespace
    for instance.

    See: https://numpy.org/neps/nep-0047-array-api-standard.html

    If `arrays` are regular numpy arrays, an instance of the
    `_NumPyAPIWrapper` compatibility wrapper is returned instead.

    Namespace support is not enabled by default. To enabled it
    call:

      sklearn.set_config(array_api_dispatch=True)

    or:

      with sklearn.config_context(array_api_dispatch=True):
          # your code here

    Otherwise an instance of the `_NumPyAPIWrapper`
    compatibility wrapper is always returned irrespective of
    the fact that arrays implement the `__array_namespace__`
    protocol or not.

    Parameters
    ----------
    *arrays : array objects
        Array objects.

    Returns
    -------
    namespace : module
        Namespace shared by array objects. If any of the `arrays` are not arrays,
        the namespace defaults to NumPy.

    is_array_api_compliant : bool
        True if the arrays are containers that implement the Array API spec.
        Always False when array_api_dispatch=False.
    """
    array_api_dispatch = get_config()["array_api_dispatch"]
    if not array_api_dispatch:
        return _NUMPY_API_WRAPPER_INSTANCE, False

    _check_array_api_dispatch(array_api_dispatch)

    # array-api-compat is a required dependency of scikit-learn only when
    # configuring `array_api_dispatch=True`. Its import should therefore be
    # protected by _check_array_api_dispatch to display an informative error
    # message in case it is missing.
    import array_api_compat

    namespace, is_array_api_compliant = array_api_compat.get_namespace(*arrays), True

    # These namespaces need additional wrapping to smooth out small differences
    # between implementations
    if namespace.__name__ in {"numpy.array_api", "cupy.array_api"}:
        namespace = _ArrayAPIWrapper(namespace)

    return namespace, is_array_api_compliant


def _expit(X):
    xp, _ = get_namespace(X)
    if _is_numpy_namespace(xp):
        return xp.asarray(special.expit(numpy.asarray(X)))

    return 1.0 / (1.0 + xp.exp(-X))


def _add_to_diagonal(array, value, xp):
    # Workaround for the lack of support for xp.reshape(a, shape, copy=False) in
    # numpy.array_api: https://github.com/numpy/numpy/issues/23410
    value = xp.asarray(value, dtype=array.dtype)
    if _is_numpy_namespace(xp):
        array_np = numpy.asarray(array)
        array_np.flat[:: array.shape[0] + 1] += value
        return xp.asarray(array_np)
    elif value.ndim == 1:
        for i in range(array.shape[0]):
            array[i, i] += value[i]
    else:
        # scalar value
        for i in range(array.shape[0]):
            array[i, i] += value


def _weighted_sum(sample_score, sample_weight, normalize=False, xp=None):
    # XXX: this function accepts Array API input but returns a Python scalar
    # float. The call to float() is convenient because it removes the need to
    # move back results from device to host memory (e.g. calling `.cpu()` on a
    # torch tensor). However, this might interact in unexpected ways (break?)
    # with lazy Array API implementations. See:
    # https://github.com/data-apis/array-api/issues/642
    input_arrays = [sample_score]
    if sample_weight is not None:
        input_arrays = [sample_score, sample_weight]

    if xp is None:
        xp, _ = get_namespace(*input_arrays)

    device_ = device(*input_arrays)

    if normalize and _is_numpy_namespace(xp):
        sample_score_np = numpy.asarray(sample_score)
        if sample_weight is not None:
            sample_weight_np = numpy.asarray(sample_weight)
        else:
            sample_weight_np = None
        return float(numpy.average(sample_score_np, weights=sample_weight_np))

    if sample_weight is None:
        sum_ = float(xp.sum(sample_score))
        n_sample = sample_score.shape[0]
        if normalize and n_sample != 0:
            return sum_ / n_sample
        return sum_

<<<<<<< HEAD
    sample_weight = xp.asarray(sample_weight)

    dtype_kinds = set()
=======
    if sample_weight is not None:
        sample_weight = xp.asarray(
            sample_weight, dtype=sample_score.dtype, device=device(sample_score)
        )
        if not xp.isdtype(sample_weight.dtype, "real floating"):
            sample_weight = xp.astype(sample_weight, xp.float64)
>>>>>>> e0469835

    if normalize:
        scale = float(xp.sum(sample_weight))
        if scale != 0:
            dtype_kinds.add("real floating")
        else:
            normalize = False

    if xp.isdtype(sample_score.dtype, "real floating"):
        dtype_kinds.add("real floating")
    elif xp.isdtype(sample_score.dtype, "integral"):
        dtype_kinds.add("integral")
    else:
        dtype_kinds.add("other")

    if xp.isdtype(sample_weight.dtype, "real floating"):
        dtype_kinds.add("real floating")
    elif xp.isdtype(sample_weight.dtype, "integral"):
        dtype_kinds.add("integral")
    else:
        dtype_kinds.add("other")

    cast_to_float64 = len(dtype_kinds) > 1

    if cast_to_float64 and not _supports_dtype(xp, device_, "float64"):
        sample_score = _convert_to_numpy(sample_score, copy=True)
        sample_weight = _convert_to_numpy(sample_weight, copy=True)
        return _weighted_sum(sample_score, sample_weight, normalize=normalize)

    if cast_to_float64:
        sample_score = xp.asarray(sample_score, dtype=xp.float64, device=device_)
        sample_weight = xp.asarray(sample_weight, dtype=xp.float64, device=device_)

    if normalize:
        sample_score = sample_score / scale

    return float(sample_score @ sample_weight)


def _flatten_if_single(array, xp):
    if array.size == 1:
        return xp.reshape(array, (-1,))[0]

    return array


def _average(array, axis=None, weights=None, xp=None):
    """Port of np.average to support the Array API."""
    if xp is None:
        xp, _ = get_namespace(array)
    if _is_numpy_namespace(xp):
        return _flatten_if_single(
            xp.asarray(numpy.average(array, axis=axis, weights=weights)), xp
        )

    if (
        not xp.isdtype(array.dtype, "real floating")
        or weights is not None
        and not xp.isdtype(weights.dtype, "real floating")
    ):
        raise ValueError(
            "If not numpy arrays, inputs are expected to have real floating dtype."
        )

    if weights is None:
        return _flatten_if_single(xp.mean(array, axis=axis), xp)

    # Sanity checks
    if array.shape != weights.shape:
        if axis is None:
            raise TypeError(
                "Axis must be specified when shapes of a and weights differ."
            )
        if weights.ndim != 1:
            raise TypeError("1D weights expected when shapes of a and weights differ.")
        else:
            # If weights are 1D, add singleton dimensions for broadcasting
            shape = [1] * array.ndim
            shape[axis] = array.shape[axis]
            weights = xp.reshape(weights, shape)
        if weights.shape[axis] != array.shape[axis]:
            raise ValueError("Length of weights not compatible with specified axis.")

    scale = xp.sum(weights, axis=axis)
    if xp.any(scale == 0.0):
        raise ZeroDivisionError("Weights sum to zero, can't be normalized")

    return _flatten_if_single(
        xp.sum(xp.multiply(array, weights), axis=axis) / scale, xp
    )


def _nanmin(X, axis=None):
    # TODO: refactor once nan-aware reductions are standardized:
    # https://github.com/data-apis/array-api/issues/621
    xp, _ = get_namespace(X)
    if _is_numpy_namespace(xp):
        return xp.asarray(numpy.nanmin(X, axis=axis))

    else:
        mask = xp.isnan(X)
        X = xp.min(xp.where(mask, xp.asarray(+xp.inf, device=device(X)), X), axis=axis)
        # Replace Infs from all NaN slices with NaN again
        mask = xp.all(mask, axis=axis)
        if xp.any(mask):
            X = xp.where(mask, xp.asarray(xp.nan), X)
        return X


def _nanmax(X, axis=None):
    # TODO: refactor once nan-aware reductions are standardized:
    # https://github.com/data-apis/array-api/issues/621
    xp, _ = get_namespace(X)
    if _is_numpy_namespace(xp):
        return xp.asarray(numpy.nanmax(X, axis=axis))

    else:
        mask = xp.isnan(X)
        X = xp.max(xp.where(mask, xp.asarray(-xp.inf, device=device(X)), X), axis=axis)
        # Replace Infs from all NaN slices with NaN again
        mask = xp.all(mask, axis=axis)
        if xp.any(mask):
            X = xp.where(mask, xp.asarray(xp.nan), X)
        return X


def _asarray_with_order(array, dtype=None, order=None, copy=None, *, xp=None):
    """Helper to support the order kwarg only for NumPy-backed arrays

    Memory layout parameter `order` is not exposed in the Array API standard,
    however some input validation code in scikit-learn needs to work both
    for classes and functions that will leverage Array API only operations
    and for code that inherently relies on NumPy backed data containers with
    specific memory layout constraints (e.g. our own Cython code). The
    purpose of this helper is to make it possible to share code for data
    container validation without memory copies for both downstream use cases:
    the `order` parameter is only enforced if the input array implementation
    is NumPy based, otherwise `order` is just silently ignored.
    """
    if xp is None:
        xp, _ = get_namespace(array)
    if _is_numpy_namespace(xp):
        # Use NumPy API to support order
        if copy is True:
            array = numpy.array(array, order=order, dtype=dtype)
        else:
            array = numpy.asarray(array, order=order, dtype=dtype)

        # At this point array is a NumPy ndarray. We convert it to an array
        # container that is consistent with the input's namespace.
        return xp.asarray(array)
    else:
        return xp.asarray(array, dtype=dtype, copy=copy)


def _convert_to_numpy(array, xp):
    """Convert X into a NumPy ndarray on the CPU."""
    xp_name = xp.__name__

    if xp_name in {"array_api_compat.torch", "torch"}:
        return array.cpu().numpy()
    elif xp_name == "cupy.array_api":
        return array._array.get()
    elif xp_name in {"array_api_compat.cupy", "cupy"}:  # pragma: nocover
        return array.get()

    return numpy.asarray(array)


def _estimator_with_converted_arrays(estimator, converter):
    """Create new estimator which converting all attributes that are arrays.

    The converter is called on all NumPy arrays and arrays that support the
    `DLPack interface <https://dmlc.github.io/dlpack/latest/>`__.

    Parameters
    ----------
    estimator : Estimator
        Estimator to convert

    converter : callable
        Callable that takes an array attribute and returns the converted array.

    Returns
    -------
    new_estimator : Estimator
        Convert estimator
    """
    from sklearn.base import clone

    new_estimator = clone(estimator)
    for key, attribute in vars(estimator).items():
        if hasattr(attribute, "__dlpack__") or isinstance(attribute, numpy.ndarray):
            attribute = converter(attribute)
        setattr(new_estimator, key, attribute)
    return new_estimator


def _atol_for_type(dtype):
    """Return the absolute tolerance for a given dtype."""
    return numpy.finfo(dtype).eps * 100<|MERGE_RESOLUTION|>--- conflicted
+++ resolved
@@ -237,36 +237,9 @@
     def __eq__(self, other):
         return self._namespace == other._namespace
 
-<<<<<<< HEAD
     def __hash__(self):
         return hash((self._namespace, "_ArrayAPIWrapper"))
 
-    def take(self, X, indices, *, axis=0):
-        # When array_api supports `take` we can use this directly
-        # https://github.com/data-apis/array-api/issues/177
-        if self._namespace.__name__ == "numpy.array_api":
-            X_np = numpy.take(X, indices, axis=axis)
-            return self._namespace.asarray(X_np)
-
-        # We only support axis in (0, 1) and ndim in (1, 2) because that is all we need
-        # in scikit-learn
-        if axis not in {0, 1}:
-            raise ValueError(f"Only axis in (0, 1) is supported. Got {axis}")
-
-        if X.ndim not in {1, 2}:
-            raise ValueError(f"Only X.ndim in (1, 2) is supported. Got {X.ndim}")
-
-        if axis == 0:
-            if X.ndim == 1:
-                selected = [X[i] for i in indices]
-            else:  # X.ndim == 2
-                selected = [X[i, :] for i in indices]
-        else:  # axis == 1
-            selected = [X[:, i] for i in indices]
-        return self._namespace.stack(selected, axis=axis)
-
-=======
->>>>>>> e0469835
     def isdtype(self, dtype, kind):
         return isdtype(dtype, kind, xp=self._namespace)
 
@@ -514,18 +487,8 @@
             return sum_ / n_sample
         return sum_
 
-<<<<<<< HEAD
     sample_weight = xp.asarray(sample_weight)
-
     dtype_kinds = set()
-=======
-    if sample_weight is not None:
-        sample_weight = xp.asarray(
-            sample_weight, dtype=sample_score.dtype, device=device(sample_score)
-        )
-        if not xp.isdtype(sample_weight.dtype, "real floating"):
-            sample_weight = xp.astype(sample_weight, xp.float64)
->>>>>>> e0469835
 
     if normalize:
         scale = float(xp.sum(sample_weight))
@@ -534,19 +497,15 @@
         else:
             normalize = False
 
-    if xp.isdtype(sample_score.dtype, "real floating"):
-        dtype_kinds.add("real floating")
-    elif xp.isdtype(sample_score.dtype, "integral"):
-        dtype_kinds.add("integral")
-    else:
-        dtype_kinds.add("other")
-
-    if xp.isdtype(sample_weight.dtype, "real floating"):
-        dtype_kinds.add("real floating")
-    elif xp.isdtype(sample_weight.dtype, "integral"):
-        dtype_kinds.add("integral")
-    else:
-        dtype_kinds.add("other")
+    for array in [sample_score, sample_weight]:
+        known_kind = False
+        for kind in ["real_floating", "integral"]:
+            if xp.isdtype(array.dtype, kind):
+                dtype_kinds.add(kind)
+                known_kind = True
+                break
+        if not known_kind:
+            dtype_kinds.add("other")
 
     cast_to_float64 = len(dtype_kinds) > 1
 

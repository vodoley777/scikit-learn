--- conflicted
+++ resolved
@@ -737,13 +737,7 @@
 
     skip_remove_kwargs = dict(remove_none=False, remove_types=[])
 
-<<<<<<< HEAD
-    return (
-        *get_namespace(*array_list, xp=xp, **skip_remove_kwargs),
-        device(*array_list, **skip_remove_kwargs),
-    )
-=======
-    xp, is_array_api = get_namespace(*array_list, **skip_remove_kwargs)
+    xp, is_array_api = get_namespace(*array_list, xp=xp, **skip_remove_kwargs)
     if is_array_api:
         return (
             xp,
@@ -752,7 +746,6 @@
         )
     else:
         return xp, False, None
->>>>>>> 2b0e15a4
 
 
 def _expit(X, xp=None):

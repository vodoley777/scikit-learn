"""Tools to support array_api."""
import itertools
import math
from functools import wraps

import numpy
import scipy.special as special

from .._config import get_config
from .fixes import parse_version


def yield_namespace_device_dtype_combinations():
    """Yield supported namespace, device, dtype tuples for testing.

    Use this to test that an estimator works with all combinations.

    Returns
    -------
    array_namespace : str
        The name of the Array API namespace.

    device : str
        The name of the device on which to allocate the arrays. Can be None to
        indicate that the default value should be used.

    dtype : str
        The name of the data type to use for arrays. Can be None to indicate
        that the default value should be used.
    """
    for array_namespace in [
        # The following is used to test the array_api_compat wrapper when
        # array_api_dispatch is enabled: in particular, the arrays used in the
        # tests are regular numpy arrays without any "device" attribute.
        "numpy",
        # Stricter NumPy-based Array API implementation. The
        # numpy.array_api.Array instances always a dummy "device" attribute.
        "numpy.array_api",
        "cupy",
        "cupy.array_api",
        "torch",
    ]:
        if array_namespace == "torch":
            for device, dtype in itertools.product(
                ("cpu", "cuda"), ("float64", "float32")
            ):
                yield array_namespace, device, dtype
            yield array_namespace, "mps", "float32"
        else:
            yield array_namespace, None, None


def _check_array_api_dispatch(array_api_dispatch):
    """Check that array_api_compat is installed and NumPy version is compatible.

    array_api_compat follows NEP29, which has a higher minimum NumPy version than
    scikit-learn.
    """
    if array_api_dispatch:
        try:
            import array_api_compat  # noqa
        except ImportError:
            raise ImportError(
                "array_api_compat is required to dispatch arrays using the API"
                " specification"
            )

        numpy_version = parse_version(numpy.__version__)
        min_numpy_version = "1.21"
        if numpy_version < parse_version(min_numpy_version):
            raise ImportError(
                f"NumPy must be {min_numpy_version} or newer to dispatch array using"
                " the API specification"
            )


def device(x):
    """Hardware device the array data resides on.

    Parameters
    ----------
    x : array
        Array instance from NumPy or an array API compatible library.

    Returns
    -------
    out : device
        `device` object (see the "Device Support" section of the array API spec).
    """
    if isinstance(x, (numpy.ndarray, numpy.generic)):
        return "cpu"
    return x.device


def size(x):
    """Return the total number of elements of x.

    Parameters
    ----------
    x : array
        Array instance from NumPy or an array API compatible library.

    Returns
    -------
    out : int
        Total number of elements.
    """
    return math.prod(x.shape)


def _is_numpy_namespace(xp):
    """Return True if xp is backed by NumPy."""
    return xp.__name__ in {"numpy", "array_api_compat.numpy", "numpy.array_api"}


def _union1d(a, b, xp):
    if _is_numpy_namespace(xp):
        return xp.asarray(numpy.union1d(a, b))
    assert a.ndim == b.ndim == 1
    return xp.unique_values(xp.concat([xp.unique_values(a), xp.unique_values(b)]))


def isdtype(dtype, kind, *, xp):
    """Returns a boolean indicating whether a provided dtype is of type "kind".

    Included in the v2022.12 of the Array API spec.
    https://data-apis.org/array-api/latest/API_specification/generated/array_api.isdtype.html
    """
    if isinstance(kind, tuple):
        return any(_isdtype_single(dtype, k, xp=xp) for k in kind)
    else:
        return _isdtype_single(dtype, kind, xp=xp)


def _isdtype_single(dtype, kind, *, xp):
    if isinstance(kind, str):
        if kind == "bool":
            return dtype == xp.bool
        elif kind == "signed integer":
            return dtype in {xp.int8, xp.int16, xp.int32, xp.int64}
        elif kind == "unsigned integer":
            return dtype in {xp.uint8, xp.uint16, xp.uint32, xp.uint64}
        elif kind == "integral":
            return any(
                _isdtype_single(dtype, k, xp=xp)
                for k in ("signed integer", "unsigned integer")
            )
        elif kind == "real floating":
            return dtype in supported_float_dtypes(xp)
        elif kind == "complex floating":
            # Some name spaces do not have complex, such as cupy.array_api
            # and numpy.array_api
            complex_dtypes = set()
            if hasattr(xp, "complex64"):
                complex_dtypes.add(xp.complex64)
            if hasattr(xp, "complex128"):
                complex_dtypes.add(xp.complex128)
            return dtype in complex_dtypes
        elif kind == "numeric":
            return any(
                _isdtype_single(dtype, k, xp=xp)
                for k in ("integral", "real floating", "complex floating")
            )
        else:
            raise ValueError(f"Unrecognized data type kind: {kind!r}")
    else:
        return dtype == kind


def supported_float_dtypes(xp):
    """Supported floating point types for the namespace

    Note: float16 is not officially part of the Array API spec at the
    time of writing but scikit-learn estimators and functions can choose
    to accept it when xp.float16 is defined.

    https://data-apis.org/array-api/latest/API_specification/data_types.html
    """
    if hasattr(xp, "float16"):
        return (xp.float64, xp.float32, xp.float16)
    else:
        return (xp.float64, xp.float32)


class _ArrayAPIWrapper:
    """sklearn specific Array API compatibility wrapper

    This wrapper makes it possible for scikit-learn maintainers to
    deal with discrepancies between different implementations of the
    Python Array API standard and its evolution over time.

    The Python Array API standard specification:
    https://data-apis.org/array-api/latest/

    Documentation of the NumPy implementation:
    https://numpy.org/neps/nep-0047-array-api-standard.html
    """

    def __init__(self, array_namespace):
        self._namespace = array_namespace

    def __getattr__(self, name):
        return getattr(self._namespace, name)

    def __eq__(self, other):
        return self._namespace == other._namespace

    def take(self, X, indices, *, axis=0):
        # When array_api supports `take` we can use this directly
        # https://github.com/data-apis/array-api/issues/177
        if self._namespace.__name__ == "numpy.array_api":
            X_np = numpy.take(X, indices, axis=axis)
            return self._namespace.asarray(X_np)

        # We only support axis in (0, 1) and ndim in (1, 2) because that is all we need
        # in scikit-learn
        if axis not in {0, 1}:
            raise ValueError(f"Only axis in (0, 1) is supported. Got {axis}")

        if X.ndim not in {1, 2}:
            raise ValueError(f"Only X.ndim in (1, 2) is supported. Got {X.ndim}")

        if axis == 0:
            if X.ndim == 1:
                selected = [X[i] for i in indices]
            else:  # X.ndim == 2
                selected = [X[i, :] for i in indices]
        else:  # axis == 1
            selected = [X[:, i] for i in indices]
        return self._namespace.stack(selected, axis=axis)

    def isdtype(self, dtype, kind):
        return isdtype(dtype, kind, xp=self._namespace)


def _check_device_cpu(device):  # noqa
    if device not in {"cpu", None}:
        raise ValueError(f"Unsupported device for NumPy: {device!r}")


def _accept_device_cpu(func):
    @wraps(func)
    def wrapped_func(*args, **kwargs):
        _check_device_cpu(kwargs.pop("device", None))
        return func(*args, **kwargs)

    return wrapped_func


class _NumPyAPIWrapper:
    """Array API compat wrapper for any numpy version

    NumPy < 1.22 does not expose the numpy.array_api namespace. This
    wrapper makes it possible to write code that uses the standard
    Array API while working with any version of NumPy supported by
    scikit-learn.

    See the `get_namespace()` public function for more details.
    """

    # Creation functions in spec:
    # https://data-apis.org/array-api/latest/API_specification/creation_functions.html
    _CREATION_FUNCS = {
        "arange",
        "empty",
        "empty_like",
        "eye",
        "full",
        "full_like",
        "linspace",
        "ones",
        "ones_like",
        "zeros",
        "zeros_like",
    }
    # Data types in spec
    # https://data-apis.org/array-api/latest/API_specification/data_types.html
    _DTYPES = {
        "int8",
        "int16",
        "int32",
        "int64",
        "uint8",
        "uint16",
        "uint32",
        "uint64",
        # XXX: float16 is not part of the Array API spec but exposed by
        # some namespaces.
        "float16",
        "float32",
        "float64",
        "complex64",
        "complex128",
    }

    def __getattr__(self, name):
        attr = getattr(numpy, name)

        # Support device kwargs and make sure they are on the CPU
        if name in self._CREATION_FUNCS:
            return _accept_device_cpu(attr)

        # Convert to dtype objects
        if name in self._DTYPES:
            return numpy.dtype(attr)
        return attr

    @property
    def bool(self):
        return numpy.bool_

    def astype(self, x, dtype, *, copy=True, casting="unsafe"):
        # astype is not defined in the top level NumPy namespace
        return x.astype(dtype, copy=copy, casting=casting)

    def asarray(self, x, *, dtype=None, device=None, copy=None):  # noqa
        _check_device_cpu(device)
        # Support copy in NumPy namespace
        if copy is True:
            return numpy.array(x, copy=True, dtype=dtype)
        else:
            return numpy.asarray(x, dtype=dtype)

    def unique_inverse(self, x):
        return numpy.unique(x, return_inverse=True)

    def unique_counts(self, x):
        return numpy.unique(x, return_counts=True)

    def unique_values(self, x):
        return numpy.unique(x)

    def concat(self, arrays, *, axis=None):
        return numpy.concatenate(arrays, axis=axis)

    def reshape(self, x, shape, *, copy=None):
        """Gives a new shape to an array without changing its data.

        The Array API specification requires shape to be a tuple.
        https://data-apis.org/array-api/latest/API_specification/generated/array_api.reshape.html
        """
        if not isinstance(shape, tuple):
            raise TypeError(
                f"shape must be a tuple, got {shape!r} of type {type(shape)}"
            )

        if copy is True:
            x = x.copy()
        return numpy.reshape(x, shape)

    def isdtype(self, dtype, kind):
        return isdtype(dtype, kind, xp=self)


_NUMPY_API_WRAPPER_INSTANCE = _NumPyAPIWrapper()


def get_namespace(*arrays):
    """Get namespace of arrays.

    Introspect `arrays` arguments and return their common Array API
    compatible namespace object, if any. NumPy 1.22 and later can
    construct such containers using the `numpy.array_api` namespace
    for instance.

    See: https://numpy.org/neps/nep-0047-array-api-standard.html

    If `arrays` are regular numpy arrays, an instance of the
    `_NumPyAPIWrapper` compatibility wrapper is returned instead.

    Namespace support is not enabled by default. To enabled it
    call:

      sklearn.set_config(array_api_dispatch=True)

    or:

      with sklearn.config_context(array_api_dispatch=True):
          # your code here

    Otherwise an instance of the `_NumPyAPIWrapper`
    compatibility wrapper is always returned irrespective of
    the fact that arrays implement the `__array_namespace__`
    protocol or not.

    Parameters
    ----------
    *arrays : array objects
        Array objects.

    Returns
    -------
    namespace : module
        Namespace shared by array objects. If any of the `arrays` are not arrays,
        the namespace defaults to NumPy.

    is_array_api_compliant : bool
        True if the arrays are containers that implement the Array API spec.
        Always False when array_api_dispatch=False.
    """
    array_api_dispatch = get_config()["array_api_dispatch"]
    if not array_api_dispatch:
        return _NUMPY_API_WRAPPER_INSTANCE, False

    _check_array_api_dispatch(array_api_dispatch)

    # array-api-compat is a required dependency of scikit-learn only when
    # configuring `array_api_dispatch=True`. Its import should therefore be
    # protected by _check_array_api_dispatch to display an informative error
    # message in case it is missing.
    import array_api_compat

    namespace, is_array_api_compliant = array_api_compat.get_namespace(*arrays), True

    # These namespaces need additional wrapping to smooth out small differences
    # between implementations
    if namespace.__name__ in {"numpy.array_api", "cupy.array_api"}:
        namespace = _ArrayAPIWrapper(namespace)

    return namespace, is_array_api_compliant


def _expit(X):
    xp, _ = get_namespace(X)
    if _is_numpy_namespace(xp):
        return xp.asarray(special.expit(numpy.asarray(X)))

    return 1.0 / (1.0 + xp.exp(-X))


def _add_to_diagonal(array, value, xp):
    # Workaround for the lack of support for xp.reshape(a, shape, copy=False) in
    # numpy.array_api: https://github.com/numpy/numpy/issues/23410
    value = xp.asarray(value, dtype=array.dtype)
    if _is_numpy_namespace(xp):
        array_np = numpy.asarray(array)
        array_np.flat[:: array.shape[0] + 1] += value
        return xp.asarray(array_np)
    elif value.ndim == 1:
        for i in range(array.shape[0]):
            array[i, i] += value[i]
    else:
        # scalar value
        for i in range(array.shape[0]):
            array[i, i] += value


def _weighted_sum(sample_score, sample_weight, normalize=False, xp=None):
    # XXX: this function accepts Array API input but returns a Python scalar
    # float. The call to float() is convenient because it removes the need to
    # move back results from device to host memory (e.g. calling `.cpu()` on a
    # torch tensor). However, this might interact in unexpected ways (break?)
    # with lazy Array API implementations. See:
    # https://github.com/data-apis/array-api/issues/642
    if xp is None:
        xp, _ = get_namespace(sample_score)
    if normalize and _is_numpy_namespace(xp):
        sample_score_np = numpy.asarray(sample_score)
        if sample_weight is not None:
            sample_weight_np = numpy.asarray(sample_weight)
        else:
            sample_weight_np = None
        return float(numpy.average(sample_score_np, weights=sample_weight_np))

    if not xp.isdtype(sample_score.dtype, "real floating"):
        # We move to cpu device ahead of time since certain devices may not support
        # float64, but we want the same precision for all devices and namespaces.
        sample_score = xp.astype(xp.asarray(sample_score, device="cpu"), xp.float64)

    if sample_weight is not None:
        sample_weight = xp.asarray(sample_weight, dtype=sample_score.dtype)
        if not xp.isdtype(sample_weight.dtype, "real floating"):
            sample_weight = xp.astype(sample_weight, xp.float64)

    if normalize:
        if sample_weight is not None:
            scale = xp.sum(sample_weight)
        else:
            scale = sample_score.shape[0]
        if scale != 0:
            sample_score = sample_score / scale

    if sample_weight is not None:
        return float(sample_score @ sample_weight)
    else:
        return float(xp.sum(sample_score))


def _nanmin(X, axis=None):
    # TODO: refactor once nan-aware reductions are standardized:
    # https://github.com/data-apis/array-api/issues/621
    xp, _ = get_namespace(X)
    if _is_numpy_namespace(xp):
        return xp.asarray(numpy.nanmin(X, axis=axis))

    else:
        mask = xp.isnan(X)
        X = xp.min(xp.where(mask, xp.asarray(+xp.inf, device=device(X)), X), axis=axis)
        # Replace Infs from all NaN slices with NaN again
        mask = xp.all(mask, axis=axis)
        if xp.any(mask):
            X = xp.where(mask, xp.asarray(xp.nan), X)
        return X


def _nanmax(X, axis=None):
    # TODO: refactor once nan-aware reductions are standardized:
    # https://github.com/data-apis/array-api/issues/621
    xp, _ = get_namespace(X)
    if _is_numpy_namespace(xp):
        return xp.asarray(numpy.nanmax(X, axis=axis))

    else:
        mask = xp.isnan(X)
        X = xp.max(xp.where(mask, xp.asarray(-xp.inf, device=device(X)), X), axis=axis)
        # Replace Infs from all NaN slices with NaN again
        mask = xp.all(mask, axis=axis)
        if xp.any(mask):
            X = xp.where(mask, xp.asarray(xp.nan), X)
        return X


def _asarray_with_order(array, dtype=None, order=None, copy=None, *, xp=None):
    """Helper to support the order kwarg only for NumPy-backed arrays

    Memory layout parameter `order` is not exposed in the Array API standard,
    however some input validation code in scikit-learn needs to work both
    for classes and functions that will leverage Array API only operations
    and for code that inherently relies on NumPy backed data containers with
    specific memory layout constraints (e.g. our own Cython code). The
    purpose of this helper is to make it possible to share code for data
    container validation without memory copies for both downstream use cases:
    the `order` parameter is only enforced if the input array implementation
    is NumPy based, otherwise `order` is just silently ignored.
    """
    if xp is None:
        xp, _ = get_namespace(array)
    if _is_numpy_namespace(xp):
        # Use NumPy API to support order
        if copy is True:
            array = numpy.array(array, order=order, dtype=dtype)
        else:
            array = numpy.asarray(array, order=order, dtype=dtype)

        # At this point array is a NumPy ndarray. We convert it to an array
        # container that is consistent with the input's namespace.
        return xp.asarray(array)
    else:
        return xp.asarray(array, dtype=dtype, copy=copy)


def _convert_to_numpy(array, xp):
    """Convert X into a NumPy ndarray on the CPU."""
    xp_name = xp.__name__

    if xp_name in {"array_api_compat.torch", "torch"}:
        return array.cpu().numpy()
    elif xp_name == "cupy.array_api":
        return array._array.get()
    elif xp_name in {"array_api_compat.cupy", "cupy"}:  # pragma: nocover
        return array.get()

    return numpy.asarray(array)


def _estimator_with_converted_arrays(estimator, converter):
    """Create new estimator which converting all attributes that are arrays.

    The converter is called on all NumPy arrays and arrays that support the
    `DLPack interface <https://dmlc.github.io/dlpack/latest/>`__.

    Parameters
    ----------
    estimator : Estimator
        Estimator to convert

    converter : callable
        Callable that takes an array attribute and returns the converted array.

    Returns
    -------
    new_estimator : Estimator
        Convert estimator
    """
    from sklearn.base import clone

    new_estimator = clone(estimator)
    for key, attribute in vars(estimator).items():
        if hasattr(attribute, "__dlpack__") or isinstance(attribute, numpy.ndarray):
            attribute = converter(attribute)
        setattr(new_estimator, key, attribute)
    return new_estimator


<<<<<<< HEAD
def counter_dtype(xp, dtype):  # TODO this is an ugly hack and needs to be replaced
    return {
        "16": xp.float16,
        "32": xp.float32,
        "64": xp.float64
    }[str(dtype)[-2:]]
=======
def _atol_for_type(dtype):
    """Return the absolute tolerance for a given dtype."""
    return numpy.finfo(dtype).eps * 100
>>>>>>> 04b3a5c5
<|MERGE_RESOLUTION|>--- conflicted
+++ resolved
@@ -592,15 +592,10 @@
     return new_estimator
 
 
-<<<<<<< HEAD
 def counter_dtype(xp, dtype):  # TODO this is an ugly hack and needs to be replaced
-    return {
-        "16": xp.float16,
-        "32": xp.float32,
-        "64": xp.float64
-    }[str(dtype)[-2:]]
-=======
+    return {"16": xp.float16, "32": xp.float32, "64": xp.float64}[str(dtype)[-2:]]
+
+
 def _atol_for_type(dtype):
     """Return the absolute tolerance for a given dtype."""
-    return numpy.finfo(dtype).eps * 100
->>>>>>> 04b3a5c5
+    return numpy.finfo(dtype).eps * 100
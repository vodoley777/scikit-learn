"""Tools to support array_api."""

# Authors: The scikit-learn developers
# SPDX-License-Identifier: BSD-3-Clause

import itertools
import math
import os
import warnings
from functools import wraps

import numpy
<<<<<<< HEAD
import scipy.sparse as sp
=======
import scipy
>>>>>>> 76bed222
import scipy.special as special

from .._config import get_config
from .fixes import parse_version

_NUMPY_NAMESPACE_NAMES = {"numpy", "array_api_compat.numpy"}


def yield_namespaces(include_numpy_namespaces=True):
    """Yield supported namespace.

    This is meant to be used for testing purposes only.

    Parameters
    ----------
    include_numpy_namespaces : bool, default=True
        If True, also yield numpy namespaces.

    Returns
    -------
    array_namespace : str
        The name of the Array API namespace.
    """
    for array_namespace in [
        # The following is used to test the array_api_compat wrapper when
        # array_api_dispatch is enabled: in particular, the arrays used in the
        # tests are regular numpy arrays without any "device" attribute.
        "numpy",
        # Stricter NumPy-based Array API implementation. The
        # array_api_strict.Array instances always have a dummy "device" attribute.
        "array_api_strict",
        "cupy",
        "torch",
    ]:
        if not include_numpy_namespaces and array_namespace in _NUMPY_NAMESPACE_NAMES:
            continue
        yield array_namespace


def yield_namespace_device_dtype_combinations(include_numpy_namespaces=True):
    """Yield supported namespace, device, dtype tuples for testing.

    Use this to test that an estimator works with all combinations.

    Parameters
    ----------
    include_numpy_namespaces : bool, default=True
        If True, also yield numpy namespaces.

    Returns
    -------
    array_namespace : str
        The name of the Array API namespace.

    device : str
        The name of the device on which to allocate the arrays. Can be None to
        indicate that the default value should be used.

    dtype_name : str
        The name of the data type to use for arrays. Can be None to indicate
        that the default value should be used.
    """
    for array_namespace in yield_namespaces(
        include_numpy_namespaces=include_numpy_namespaces
    ):
        if array_namespace == "torch":
            for device, dtype in itertools.product(
                ("cpu", "cuda"), ("float64", "float32")
            ):
                yield array_namespace, device, dtype
            yield array_namespace, "mps", "float32"
        else:
            yield array_namespace, None, None


def _check_array_api_dispatch(array_api_dispatch):
    """Check that array_api_compat is installed and NumPy version is compatible.

    array_api_compat follows NEP29, which has a higher minimum NumPy version than
    scikit-learn.
    """
    if array_api_dispatch:
        try:
            import array_api_compat  # noqa
        except ImportError:
            raise ImportError(
                "array_api_compat is required to dispatch arrays using the API"
                " specification"
            )

        numpy_version = parse_version(numpy.__version__)
        min_numpy_version = "1.21"
        if numpy_version < parse_version(min_numpy_version):
            raise ImportError(
                f"NumPy must be {min_numpy_version} or newer (found"
                f" {numpy.__version__}) to dispatch array using"
                " the array API specification"
            )

        scipy_version = parse_version(scipy.__version__)
        min_scipy_version = "1.14.0"
        if scipy_version < parse_version(min_scipy_version):
            raise ImportError(
                f"SciPy must be {min_scipy_version} or newer"
                " (found {scipy.__version__}) to dispatch array using"
                " the array API specification"
            )

        if os.environ.get("SCIPY_ARRAY_API") != "1":
            warnings.warn(
                (
                    "Some scikit-learn array API features might rely on enabling "
                    "SciPy's own support for array API to function properly. "
                    "Please set the SCIPY_ARRAY_API=1 environment variable "
                    "before importing sklearn or scipy. More details at: "
                    "https://docs.scipy.org/doc/scipy/dev/api-dev/array_api.html"
                ),
                UserWarning,
            )


def _single_array_device(array):
    """Hardware device where the array data resides on."""
    if isinstance(array, (numpy.ndarray, numpy.generic)) or not hasattr(
        array, "device"
    ):
        return "cpu"
    else:
        return array.device


def device(*array_list, remove_none=True, remove_types=(str,)):
    """Hardware device where the array data resides on.

    If the hardware device is not the same for all arrays, an error is raised.

    Parameters
    ----------
    *array_list : arrays
        List of array instances from NumPy or an array API compatible library.

    remove_none : bool, default=True
        Whether to ignore None objects passed in array_list.

    remove_types : tuple or list, default=(str,)
        Types to ignore in array_list.

    Returns
    -------
    out : device
        `device` object (see the "Device Support" section of the array API spec).
    """
    array_list = _remove_non_arrays(
        *array_list, remove_none=remove_none, remove_types=remove_types
    )

    if not array_list:
        return None

    device_ = _single_array_device(array_list[0])

    # Note: here we cannot simply use a Python `set` as it requires
    # hashable members which is not guaranteed for Array API device
    # objects. In particular, CuPy devices are not hashable at the
    # time of writing.
    for array in array_list[1:]:
        device_other = _single_array_device(array)
        if device_ != device_other:
            raise ValueError(
                f"Input arrays use different devices: {str(device_)}, "
                f"{str(device_other)}"
            )

    return device_


def size(x):
    """Return the total number of elements of x.

    Parameters
    ----------
    x : array
        Array instance from NumPy or an array API compatible library.

    Returns
    -------
    out : int
        Total number of elements.
    """
    return math.prod(x.shape)


def _is_numpy_namespace(xp):
    """Return True if xp is backed by NumPy."""
    return xp.__name__ in _NUMPY_NAMESPACE_NAMES


def _union1d(a, b, xp):
    if _is_numpy_namespace(xp):
        return xp.asarray(numpy.union1d(a, b))
    assert a.ndim == b.ndim == 1
    return xp.unique_values(xp.concat([xp.unique_values(a), xp.unique_values(b)]))


def isdtype(dtype, kind, *, xp):
    """Returns a boolean indicating whether a provided dtype is of type "kind".

    Included in the v2022.12 of the Array API spec.
    https://data-apis.org/array-api/latest/API_specification/generated/array_api.isdtype.html
    """
    if isinstance(kind, tuple):
        return any(_isdtype_single(dtype, k, xp=xp) for k in kind)
    else:
        return _isdtype_single(dtype, kind, xp=xp)


def _isdtype_single(dtype, kind, *, xp):
    if isinstance(kind, str):
        if kind == "bool":
            return dtype == xp.bool
        elif kind == "signed integer":
            return dtype in {xp.int8, xp.int16, xp.int32, xp.int64}
        elif kind == "unsigned integer":
            return dtype in {xp.uint8, xp.uint16, xp.uint32, xp.uint64}
        elif kind == "integral":
            return any(
                _isdtype_single(dtype, k, xp=xp)
                for k in ("signed integer", "unsigned integer")
            )
        elif kind == "real floating":
            return dtype in supported_float_dtypes(xp)
        elif kind == "complex floating":
            # Some name spaces might not have support for complex dtypes.
            complex_dtypes = set()
            if hasattr(xp, "complex64"):
                complex_dtypes.add(xp.complex64)
            if hasattr(xp, "complex128"):
                complex_dtypes.add(xp.complex128)
            return dtype in complex_dtypes
        elif kind == "numeric":
            return any(
                _isdtype_single(dtype, k, xp=xp)
                for k in ("integral", "real floating", "complex floating")
            )
        else:
            raise ValueError(f"Unrecognized data type kind: {kind!r}")
    else:
        return dtype == kind


def supported_float_dtypes(xp):
    """Supported floating point types for the namespace.

    Note: float16 is not officially part of the Array API spec at the
    time of writing but scikit-learn estimators and functions can choose
    to accept it when xp.float16 is defined.

    https://data-apis.org/array-api/latest/API_specification/data_types.html
    """
    if hasattr(xp, "float16"):
        return (xp.float64, xp.float32, xp.float16)
    else:
        return (xp.float64, xp.float32)


def ensure_common_namespace_device(reference, *arrays):
    """Ensure that all arrays use the same namespace and device as reference.

    If necessary the arrays are moved to the same namespace and device as
    the reference array.

    Parameters
    ----------
    reference : array
        Reference array.

    *arrays : array
        Arrays to check.

    Returns
    -------
    arrays : list
        Arrays with the same namespace and device as reference.
    """
    xp, is_array_api = get_namespace(reference)

    if is_array_api:
        device_ = device(reference)
        # Move arrays to the same namespace and device as the reference array.
        return [xp.asarray(a, device=device_) for a in arrays]
    else:
        return arrays


def _check_device_cpu(device):  # noqa
    if device not in {"cpu", None}:
        raise ValueError(f"Unsupported device for NumPy: {device!r}")


def _accept_device_cpu(func):
    @wraps(func)
    def wrapped_func(*args, **kwargs):
        _check_device_cpu(kwargs.pop("device", None))
        return func(*args, **kwargs)

    return wrapped_func


class _NumPyAPIWrapper:
    """Array API compat wrapper for any numpy version

    NumPy < 2 does not implement the namespace. NumPy 2 and later should
    progressively implement more an more of the latest Array API spec but this
    is still work in progress at this time.

    This wrapper makes it possible to write code that uses the standard Array
    API while working with any version of NumPy supported by scikit-learn.

    See the `get_namespace()` public function for more details.
    """

    # TODO: once scikit-learn drops support for NumPy < 2, this class can be
    # removed, assuming Array API compliance of NumPy 2 is actually sufficient
    # for scikit-learn's needs.

    # Creation functions in spec:
    # https://data-apis.org/array-api/latest/API_specification/creation_functions.html
    _CREATION_FUNCS = {
        "arange",
        "empty",
        "empty_like",
        "eye",
        "full",
        "full_like",
        "linspace",
        "ones",
        "ones_like",
        "zeros",
        "zeros_like",
    }
    # Data types in spec
    # https://data-apis.org/array-api/latest/API_specification/data_types.html
    _DTYPES = {
        "int8",
        "int16",
        "int32",
        "int64",
        "uint8",
        "uint16",
        "uint32",
        "uint64",
        # XXX: float16 is not part of the Array API spec but exposed by
        # some namespaces.
        "float16",
        "float32",
        "float64",
        "complex64",
        "complex128",
    }

    def __getattr__(self, name):
        attr = getattr(numpy, name)

        # Support device kwargs and make sure they are on the CPU
        if name in self._CREATION_FUNCS:
            return _accept_device_cpu(attr)

        # Convert to dtype objects
        if name in self._DTYPES:
            return numpy.dtype(attr)
        return attr

    @property
    def bool(self):
        return numpy.bool_

    def astype(self, x, dtype, *, copy=True, casting="unsafe"):
        # astype is not defined in the top level NumPy namespace
        return x.astype(dtype, copy=copy, casting=casting)

    def asarray(self, x, *, dtype=None, device=None, copy=None):  # noqa
        _check_device_cpu(device)
        # Support copy in NumPy namespace
        if copy is True:
            return numpy.array(x, copy=True, dtype=dtype)
        else:
            return numpy.asarray(x, dtype=dtype)

    def unique_inverse(self, x):
        return numpy.unique(x, return_inverse=True)

    def unique_counts(self, x):
        return numpy.unique(x, return_counts=True)

    def unique_values(self, x):
        return numpy.unique(x)

    def unique_all(self, x):
        return numpy.unique(
            x, return_index=True, return_inverse=True, return_counts=True
        )

    def concat(self, arrays, *, axis=None):
        return numpy.concatenate(arrays, axis=axis)

    def reshape(self, x, shape, *, copy=None):
        """Gives a new shape to an array without changing its data.

        The Array API specification requires shape to be a tuple.
        https://data-apis.org/array-api/latest/API_specification/generated/array_api.reshape.html
        """
        if not isinstance(shape, tuple):
            raise TypeError(
                f"shape must be a tuple, got {shape!r} of type {type(shape)}"
            )

        if copy is True:
            x = x.copy()
        return numpy.reshape(x, shape)

    def isdtype(self, dtype, kind):
        try:
            return isdtype(dtype, kind, xp=self)
        except TypeError:
            # In older versions of numpy, data types that arise from outside
            # numpy like from a Polars Series raise a TypeError.
            # e.g. TypeError: Cannot interpret 'Int64' as a data type.
            # Therefore, we return False.
            # TODO: Remove when minimum supported version of numpy is >= 1.21.
            return False

    def pow(self, x1, x2):
        return numpy.power(x1, x2)


_NUMPY_API_WRAPPER_INSTANCE = _NumPyAPIWrapper()


def _remove_non_arrays(
    *arrays, remove_none=True, remove_types=(str,), remove_sparse=False
):
    """Filter arrays to exclude None and/or specific types.

    Raise ValueError if no arrays are left after filtering.

    Parameters
    ----------
    *arrays : array objects
        Array objects.

    remove_none : bool, default=True
        Whether to ignore None objects passed in arrays.

    remove_types : tuple or list, default=(str,)
        Types to ignore in the arrays.

    remove_sparse : book, default=False
        Whether to ignore sparse arrays.
    Returns
    -------
    filtered_arrays : list
        List of arrays with None and typoe
    """
    filtered_arrays = []
    remove_types = tuple(remove_types)
    for array in arrays:
        if remove_none and array is None:
            continue
        if isinstance(array, remove_types):
            continue
        if remove_sparse and sp.issparse(array):
            continue
        filtered_arrays.append(array)

    return filtered_arrays


def get_namespace(
    *arrays, remove_none=True, remove_types=(str,), remove_sparse=False, xp=None
):
    """Get namespace of arrays.

    Introspect `arrays` arguments and return their common Array API compatible
    namespace object, if any.

    See: https://numpy.org/neps/nep-0047-array-api-standard.html

    If `arrays` are regular numpy arrays, an instance of the `_NumPyAPIWrapper`
    compatibility wrapper is returned instead.

    Namespace support is not enabled by default. To enabled it call:

      sklearn.set_config(array_api_dispatch=True)

    or:

      with sklearn.config_context(array_api_dispatch=True):
          # your code here

    Otherwise an instance of the `_NumPyAPIWrapper` compatibility wrapper is
    always returned irrespective of the fact that arrays implement the
    `__array_namespace__` protocol or not.

    Parameters
    ----------
    *arrays : array objects
        Array objects.

    remove_none : bool, default=True
        Whether to ignore None objects passed in arrays.

    remove_types : tuple or list, default=(str,)
        Types to ignore in the arrays.

    remove_sparse : book, default=False
        Whether to ignore sparse arrays.

    xp : module, default=None
        Precomputed array namespace module. When passed, typically from a caller
        that has already performed inspection of its own inputs, skips array
        namespace inspection.

    Returns
    -------
    namespace : module
        Namespace shared by array objects. If any of the `arrays` are not arrays,
        the namespace defaults to NumPy.

    is_array_api_compliant : bool
        True if the arrays are containers that implement the Array API spec.
        Always False when array_api_dispatch=False.
    """
    array_api_dispatch = get_config()["array_api_dispatch"]
    if not array_api_dispatch:
        if xp is not None:
            return xp, False
        else:
            return _NUMPY_API_WRAPPER_INSTANCE, False

    if xp is not None:
        return xp, True

    arrays = _remove_non_arrays(
        *arrays,
        remove_none=remove_none,
        remove_types=remove_types,
        remove_sparse=remove_sparse,
    )

    if not arrays:
        return _NUMPY_API_WRAPPER_INSTANCE, False

    _check_array_api_dispatch(array_api_dispatch)

    # array-api-compat is a required dependency of scikit-learn only when
    # configuring `array_api_dispatch=True`. Its import should therefore be
    # protected by _check_array_api_dispatch to display an informative error
    # message in case it is missing.
    import array_api_compat

    namespace, is_array_api_compliant = array_api_compat.get_namespace(*arrays), True

    if namespace.__name__ == "array_api_strict" and hasattr(
        namespace, "set_array_api_strict_flags"
    ):
        namespace.set_array_api_strict_flags(api_version="2023.12")

    return namespace, is_array_api_compliant


def get_namespace_and_device(
    *array_list, remove_none=True, remove_types=(str,), remove_sparse=False
):
    """Combination into one single function of `get_namespace` and `device`.

    Parameters
    ----------
    *array_list : array objects
        Array objects.
    remove_none : bool, default=True
        Whether to ignore None objects passed in arrays.
    remove_types : tuple or list, default=(str,)
        Types to ignore in the arrays.
    remove_sparse : book, default=False
        Whether to ignore sparse arrays.

    Returns
    -------
    namespace : module
        Namespace shared by array objects. If any of the `arrays` are not arrays,
        the namespace defaults to NumPy.
    is_array_api_compliant : bool
        True if the arrays are containers that implement the Array API spec.
        Always False when array_api_dispatch=False.
    device : device
        `device` object (see the "Device Support" section of the array API spec).
    """
    array_list = _remove_non_arrays(
        *array_list,
        remove_none=remove_none,
        remove_types=remove_types,
        remove_sparse=remove_sparse,
    )

    skip_remove_kwargs = dict(remove_none=False, remove_types=[])

    xp, is_array_api = get_namespace(*array_list, **skip_remove_kwargs)
    if is_array_api:
        return (
            xp,
            is_array_api,
            device(*array_list, **skip_remove_kwargs),
        )
    else:
        return xp, False, None


def _expit(X, xp=None):
    xp, _ = get_namespace(X, xp=xp)
    if _is_numpy_namespace(xp):
        return xp.asarray(special.expit(numpy.asarray(X)))

    return 1.0 / (1.0 + xp.exp(-X))


def _fill_or_add_to_diagonal(array, value, xp, add_value=True, wrap=False):
    """Implementation to facilitate adding or assigning specified values to the
    diagonal of a 2-d array.

    If ``add_value`` is `True` then the values will be added to the diagonal
    elements otherwise the values will be assigned to the diagonal elements.
    By default, ``add_value`` is set to `True. This is currently only
    supported for 2-d arrays.

    The implementation is taken from the `numpy.fill_diagonal` function:
    https://github.com/numpy/numpy/blob/v2.0.0/numpy/lib/_index_tricks_impl.py#L799-L929
    """
    if array.ndim != 2:
        raise ValueError(
            f"array should be 2-d. Got array with shape {tuple(array.shape)}"
        )

    value = xp.asarray(value, dtype=array.dtype, device=device(array))
    end = None
    # Explicit, fast formula for the common case.  For 2-d arrays, we
    # accept rectangular ones.
    step = array.shape[1] + 1
    if not wrap:
        end = array.shape[1] * array.shape[1]

    array_flat = xp.reshape(array, (-1,))
    if add_value:
        array_flat[:end:step] += value
    else:
        array_flat[:end:step] = value


def _max_precision_float_dtype(xp, device):
    """Return the float dtype with the highest precision supported by the device."""
    # TODO: Update to use `__array_namespace__info__()` from array-api v2023.12
    # when/if that becomes more widespread.
    xp_name = xp.__name__
    if xp_name in {"array_api_compat.torch", "torch"} and (
        str(device).startswith("mps")
    ):  # pragma: no cover
        return xp.float32
    return xp.float64


def _find_matching_floating_dtype(*arrays, xp):
    """Find a suitable floating point dtype when computing with arrays.

    If any of the arrays are floating point, return the dtype with the highest
    precision by following official type promotion rules:

    https://data-apis.org/array-api/latest/API_specification/type_promotion.html

    If there are no floating point input arrays (all integral inputs for
    instance), return the default floating point dtype for the namespace.
    """
    dtyped_arrays = [a for a in arrays if hasattr(a, "dtype")]
    floating_dtypes = [
        a.dtype for a in dtyped_arrays if xp.isdtype(a.dtype, "real floating")
    ]
    if floating_dtypes:
        # Return the floating dtype with the highest precision:
        return xp.result_type(*floating_dtypes)

    # If none of the input arrays have a floating point dtype, they must be all
    # integer arrays or containers of Python scalars: return the default
    # floating point dtype for the namespace (implementation specific).
    return xp.asarray(0.0).dtype


def _average(a, axis=None, weights=None, normalize=True, xp=None):
    """Partial port of np.average to support the Array API.

    It does a best effort at mimicking the return dtype rule described at
    https://numpy.org/doc/stable/reference/generated/numpy.average.html but
    only for the common cases needed in scikit-learn.
    """
    xp, _, device_ = get_namespace_and_device(a, weights)

    if _is_numpy_namespace(xp):
        if normalize:
            return xp.asarray(numpy.average(a, axis=axis, weights=weights))
        elif axis is None and weights is not None:
            return xp.asarray(numpy.dot(a, weights))

    a = xp.asarray(a, device=device_)
    if weights is not None:
        weights = xp.asarray(weights, device=device_)

    if weights is not None and a.shape != weights.shape:
        if axis is None:
            raise TypeError(
                f"Axis must be specified when the shape of a {tuple(a.shape)} and "
                f"weights {tuple(weights.shape)} differ."
            )

        if tuple(weights.shape) != (a.shape[axis],):
            raise ValueError(
                f"Shape of weights weights.shape={tuple(weights.shape)} must be "
                f"consistent with a.shape={tuple(a.shape)} and {axis=}."
            )

        # If weights are 1D, add singleton dimensions for broadcasting
        shape = [1] * a.ndim
        shape[axis] = a.shape[axis]
        weights = xp.reshape(weights, shape)

    if xp.isdtype(a.dtype, "complex floating"):
        raise NotImplementedError(
            "Complex floating point values are not supported by average."
        )
    if weights is not None and xp.isdtype(weights.dtype, "complex floating"):
        raise NotImplementedError(
            "Complex floating point values are not supported by average."
        )

    output_dtype = _find_matching_floating_dtype(a, weights, xp=xp)
    a = xp.astype(a, output_dtype)

    if weights is None:
        return (xp.mean if normalize else xp.sum)(a, axis=axis)

    weights = xp.astype(weights, output_dtype)

    sum_ = xp.sum(xp.multiply(a, weights), axis=axis)

    if not normalize:
        return sum_

    scale = xp.sum(weights, axis=axis)
    if xp.any(scale == 0.0):
        raise ZeroDivisionError("Weights sum to zero, can't be normalized")

    return sum_ / scale


def _nanmin(X, axis=None, xp=None):
    # TODO: refactor once nan-aware reductions are standardized:
    # https://github.com/data-apis/array-api/issues/621
    xp, _ = get_namespace(X, xp=xp)
    if _is_numpy_namespace(xp):
        return xp.asarray(numpy.nanmin(X, axis=axis))

    else:
        mask = xp.isnan(X)
        X = xp.min(xp.where(mask, xp.asarray(+xp.inf, device=device(X)), X), axis=axis)
        # Replace Infs from all NaN slices with NaN again
        mask = xp.all(mask, axis=axis)
        if xp.any(mask):
            X = xp.where(mask, xp.asarray(xp.nan), X)
        return X


def _nanmax(X, axis=None, xp=None):
    # TODO: refactor once nan-aware reductions are standardized:
    # https://github.com/data-apis/array-api/issues/621
    xp, _ = get_namespace(X, xp=xp)
    if _is_numpy_namespace(xp):
        return xp.asarray(numpy.nanmax(X, axis=axis))

    else:
        mask = xp.isnan(X)
        X = xp.max(xp.where(mask, xp.asarray(-xp.inf, device=device(X)), X), axis=axis)
        # Replace Infs from all NaN slices with NaN again
        mask = xp.all(mask, axis=axis)
        if xp.any(mask):
            X = xp.where(mask, xp.asarray(xp.nan), X)
        return X


def _asarray_with_order(
    array, dtype=None, order=None, copy=None, *, xp=None, device=None
):
    """Helper to support the order kwarg only for NumPy-backed arrays

    Memory layout parameter `order` is not exposed in the Array API standard,
    however some input validation code in scikit-learn needs to work both
    for classes and functions that will leverage Array API only operations
    and for code that inherently relies on NumPy backed data containers with
    specific memory layout constraints (e.g. our own Cython code). The
    purpose of this helper is to make it possible to share code for data
    container validation without memory copies for both downstream use cases:
    the `order` parameter is only enforced if the input array implementation
    is NumPy based, otherwise `order` is just silently ignored.
    """
    xp, _ = get_namespace(array, xp=xp)
    if _is_numpy_namespace(xp):
        # Use NumPy API to support order
        if copy is True:
            array = numpy.array(array, order=order, dtype=dtype)
        else:
            array = numpy.asarray(array, order=order, dtype=dtype)

        # At this point array is a NumPy ndarray. We convert it to an array
        # container that is consistent with the input's namespace.
        return xp.asarray(array)
    else:
        return xp.asarray(array, dtype=dtype, copy=copy, device=device)


def _ravel(array, xp=None):
    """Array API compliant version of np.ravel.

    For non numpy namespaces, it just returns a flattened array, that might
    be or not be a copy.
    """
    xp, _ = get_namespace(array, xp=xp)
    if _is_numpy_namespace(xp):
        array = numpy.asarray(array)
        return xp.asarray(numpy.ravel(array, order="C"))

    return xp.reshape(array, shape=(-1,))


def _convert_to_numpy(array, xp):
    """Convert X into a NumPy ndarray on the CPU."""
    xp_name = xp.__name__

    if xp_name in {"array_api_compat.torch", "torch"}:
        return array.cpu().numpy()
    elif xp_name in {"array_api_compat.cupy", "cupy"}:  # pragma: nocover
        return array.get()

    return numpy.asarray(array)


def _estimator_with_converted_arrays(estimator, converter):
    """Create new estimator which converting all attributes that are arrays.

    The converter is called on all NumPy arrays and arrays that support the
    `DLPack interface <https://dmlc.github.io/dlpack/latest/>`__.

    Parameters
    ----------
    estimator : Estimator
        Estimator to convert

    converter : callable
        Callable that takes an array attribute and returns the converted array.

    Returns
    -------
    new_estimator : Estimator
        Convert estimator
    """
    from sklearn.base import clone

    new_estimator = clone(estimator)
    for key, attribute in vars(estimator).items():
        if hasattr(attribute, "__dlpack__") or isinstance(attribute, numpy.ndarray):
            attribute = converter(attribute)
        setattr(new_estimator, key, attribute)
    return new_estimator


def _atol_for_type(dtype_or_dtype_name):
    """Return the absolute tolerance for a given numpy dtype."""
    if dtype_or_dtype_name is None:
        # If no dtype is specified when running tests for a given namespace, we
        # expect the same floating precision level as NumPy's default floating
        # point dtype.
        dtype_or_dtype_name = numpy.float64
    return numpy.finfo(dtype_or_dtype_name).eps * 100


def indexing_dtype(xp):
    """Return a platform-specific integer dtype suitable for indexing.

    On 32-bit platforms, this will typically return int32 and int64 otherwise.

    Note: using dtype is recommended for indexing transient array
    datastructures. For long-lived arrays, such as the fitted attributes of
    estimators, it is instead recommended to use platform-independent int32 if
    we do not expect to index more 2B elements. Using fixed dtypes simplifies
    the handling of serialized models, e.g. to deploy a model fit on a 64-bit
    platform to a target 32-bit platform such as WASM/pyodide.
    """
    # Currently this is implemented with simple hack that assumes that
    # following "may be" statements in the Array API spec always hold:
    # > The default integer data type should be the same across platforms, but
    # > the default may vary depending on whether Python is 32-bit or 64-bit.
    # > The default array index data type may be int32 on 32-bit platforms, but
    # > the default should be int64 otherwise.
    # https://data-apis.org/array-api/latest/API_specification/data_types.html#default-data-types
    # TODO: once sufficiently adopted, we might want to instead rely on the
    # newer inspection API: https://github.com/data-apis/array-api/issues/640
    return xp.asarray(0).dtype


def _searchsorted(xp, a, v, *, side="left", sorter=None):
    # Temporary workaround needed as long as searchsorted is not widely
    # adopted by implementers of the Array API spec. This is a quite
    # recent addition to the spec:
    # https://data-apis.org/array-api/latest/API_specification/generated/array_api.searchsorted.html # noqa
    if hasattr(xp, "searchsorted"):
        return xp.searchsorted(a, v, side=side, sorter=sorter)

    a_np = _convert_to_numpy(a, xp=xp)
    v_np = _convert_to_numpy(v, xp=xp)
    indices = numpy.searchsorted(a_np, v_np, side=side, sorter=sorter)
    return xp.asarray(indices, device=device(a))


def _setdiff1d(ar1, ar2, xp, assume_unique=False):
    """Find the set difference of two arrays.

    Return the unique values in `ar1` that are not in `ar2`.
    """
    if _is_numpy_namespace(xp):
        return xp.asarray(
            numpy.setdiff1d(
                ar1=ar1,
                ar2=ar2,
                assume_unique=assume_unique,
            )
        )

    if assume_unique:
        ar1 = xp.reshape(ar1, (-1,))
    else:
        ar1 = xp.unique_values(ar1)
        ar2 = xp.unique_values(ar2)
    return ar1[_in1d(ar1=ar1, ar2=ar2, xp=xp, assume_unique=True, invert=True)]


def _isin(element, test_elements, xp, assume_unique=False, invert=False):
    """Calculates ``element in test_elements``, broadcasting over `element`
    only.

    Returns a boolean array of the same shape as `element` that is True
    where an element of `element` is in `test_elements` and False otherwise.
    """
    if _is_numpy_namespace(xp):
        return xp.asarray(
            numpy.isin(
                element=element,
                test_elements=test_elements,
                assume_unique=assume_unique,
                invert=invert,
            )
        )

    original_element_shape = element.shape
    element = xp.reshape(element, (-1,))
    test_elements = xp.reshape(test_elements, (-1,))
    return xp.reshape(
        _in1d(
            ar1=element,
            ar2=test_elements,
            xp=xp,
            assume_unique=assume_unique,
            invert=invert,
        ),
        original_element_shape,
    )


# Note: This is a helper for the functions `_isin` and
# `_setdiff1d`. It is not meant to be called directly.
def _in1d(ar1, ar2, xp, assume_unique=False, invert=False):
    """Checks whether each element of an array is also present in a
    second array.

    Returns a boolean array the same length as `ar1` that is True
    where an element of `ar1` is in `ar2` and False otherwise.

    This function has been adapted using the original implementation
    present in numpy:
    https://github.com/numpy/numpy/blob/v1.26.0/numpy/lib/arraysetops.py#L524-L758
    """
    xp, _ = get_namespace(ar1, ar2, xp=xp)

    # This code is run to make the code significantly faster
    if ar2.shape[0] < 10 * ar1.shape[0] ** 0.145:
        if invert:
            mask = xp.ones(ar1.shape[0], dtype=xp.bool, device=device(ar1))
            for a in ar2:
                mask &= ar1 != a
        else:
            mask = xp.zeros(ar1.shape[0], dtype=xp.bool, device=device(ar1))
            for a in ar2:
                mask |= ar1 == a
        return mask

    if not assume_unique:
        ar1, rev_idx = xp.unique_inverse(ar1)
        ar2 = xp.unique_values(ar2)

    ar = xp.concat((ar1, ar2))
    device_ = device(ar)
    # We need this to be a stable sort.
    order = xp.argsort(ar, stable=True)
    reverse_order = xp.argsort(order, stable=True)
    sar = xp.take(ar, order, axis=0)
    if invert:
        bool_ar = sar[1:] != sar[:-1]
    else:
        bool_ar = sar[1:] == sar[:-1]
    flag = xp.concat((bool_ar, xp.asarray([invert], device=device_)))
    ret = xp.take(flag, reverse_order, axis=0)

    if assume_unique:
        return ret[: ar1.shape[0]]
    else:
        return xp.take(ret, rev_idx, axis=0)


def _count_nonzero(X, xp, device, axis=None, sample_weight=None):
    """A variant of `sklearn.utils.sparsefuncs.count_nonzero` for the Array API.

    It only supports 2D arrays.
    """
    assert X.ndim == 2

    weights = xp.ones_like(X, device=device)
    if sample_weight is not None:
        sample_weight = xp.asarray(sample_weight, device=device)
        sample_weight = xp.reshape(sample_weight, (sample_weight.shape[0], 1))
        weights = xp.astype(weights, sample_weight.dtype) * sample_weight

    zero_scalar = xp.asarray(0, device=device, dtype=weights.dtype)
    return xp.sum(xp.where(X != 0, weights, zero_scalar), axis=axis)


def _modify_in_place_if_numpy(xp, func, *args, out=None, **kwargs):
    if _is_numpy_namespace(xp):
        func(*args, out=out, **kwargs)
    else:
        out = func(*args, **kwargs)
    return out<|MERGE_RESOLUTION|>--- conflicted
+++ resolved
@@ -10,11 +10,8 @@
 from functools import wraps
 
 import numpy
-<<<<<<< HEAD
+import scipy
 import scipy.sparse as sp
-=======
-import scipy
->>>>>>> 76bed222
 import scipy.special as special
 
 from .._config import get_config

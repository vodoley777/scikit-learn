--- conflicted
+++ resolved
@@ -48,17 +48,15 @@
                          sources=['graph_shortest_path.c'],
                          include_dirs=[numpy.get_include()])
 
-<<<<<<< HEAD
     config.add_extension("incremental_isomap_utilities",
-                         sources=["incremental_isomap_utilities.cpp"],
+	                 sources=["incremental_isomap_utilities.cpp"],
                          include_dirs=[numpy.get_include()])
-=======
+                         
     config.add_extension('fast_dict',
                          sources=['fast_dict.cpp'],
                          language="c++",
                          include_dirs=[numpy.get_include()],
                          libraries=libraries)
->>>>>>> 7c9a3533
 
     config.add_extension('seq_dataset',
                          sources=['seq_dataset.c'],

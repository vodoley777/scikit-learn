"""
The :mod:`sklearn.utils` module includes various utilities.
"""
from collections.abc import Sequence
from contextlib import contextmanager
from itertools import compress
from itertools import islice
import numbers
import platform
import struct
import timeit

import warnings
import numpy as np
from scipy.sparse import issparse

from .murmurhash import murmurhash3_32
from .class_weight import compute_class_weight, compute_sample_weight
from . import _joblib
from ..exceptions import DataConversionWarning
from .deprecation import deprecated
<<<<<<< HEAD
from .validation import (as_float_array, assert_all_finite,
=======
from .fixes import np_version
from .validation import (as_float_array,
                         assert_all_finite,
>>>>>>> 72810838
                         check_random_state, column_or_1d, check_array,
                         check_consistent_length, check_X_y, indexable,
                         check_symmetric, check_scalar)
from .. import get_config


# Do not deprecate parallel_backend and register_parallel_backend as they are
# needed to tune `scikit-learn` behavior and have different effect if called
# from the vendored version or or the site-package version. The other are
# utilities that are independent of scikit-learn so they are not part of
# scikit-learn public API.
parallel_backend = _joblib.parallel_backend
register_parallel_backend = _joblib.register_parallel_backend

# deprecate the joblib API in sklearn in favor of using directly joblib
msg = ("deprecated in version 0.20.1 to be removed in version 0.23. "
       "Please import this functionality directly from joblib, which can "
       "be installed with: pip install joblib.")
deprecate = deprecated(msg)

delayed = deprecate(_joblib.delayed)
cpu_count = deprecate(_joblib.cpu_count)
hash = deprecate(_joblib.hash)
effective_n_jobs = deprecate(_joblib.effective_n_jobs)


# for classes, deprecated will change the object in _joblib module so we need
# to subclass them.
@deprecate
class Memory(_joblib.Memory):
    pass


@deprecate
class Parallel(_joblib.Parallel):
    pass


__all__ = ["murmurhash3_32", "as_float_array",
           "assert_all_finite", "check_array",
           "check_random_state",
           "compute_class_weight", "compute_sample_weight",
           "column_or_1d", "safe_indexing",
           "check_consistent_length", "check_X_y", "check_scalar", 'indexable',
           "check_symmetric", "indices_to_mask", "deprecated",
           "cpu_count", "Parallel", "Memory", "delayed", "parallel_backend",
           "register_parallel_backend", "hash", "effective_n_jobs",
           "resample", "shuffle", "check_matplotlib_support"]

IS_PYPY = platform.python_implementation() == 'PyPy'
_IS_32BIT = 8 * struct.calcsize("P") == 32


class Bunch(dict):
    """Container object for datasets

    Dictionary-like object that exposes its keys as attributes.

    >>> b = Bunch(a=1, b=2)
    >>> b['b']
    2
    >>> b.b
    2
    >>> b.a = 3
    >>> b['a']
    3
    >>> b.c = 6
    >>> b['c']
    6

    """

    def __init__(self, **kwargs):
        super().__init__(kwargs)

    def __setattr__(self, key, value):
        self[key] = value

    def __dir__(self):
        return self.keys()

    def __getattr__(self, key):
        try:
            return self[key]
        except KeyError:
            raise AttributeError(key)

    def __setstate__(self, state):
        # Bunch pickles generated with scikit-learn 0.16.* have an non
        # empty __dict__. This causes a surprising behaviour when
        # loading these pickles scikit-learn 0.17: reading bunch.key
        # uses __dict__ but assigning to bunch.key use __setattr__ and
        # only changes bunch['key']. More details can be found at:
        # https://github.com/scikit-learn/scikit-learn/issues/6196.
        # Overriding __setstate__ to be a noop has the effect of
        # ignoring the pickled __dict__
        pass


def safe_mask(X, mask):
    """Return a mask which is safe to use on X.

    Parameters
    ----------
    X : {array-like, sparse matrix}
        Data on which to apply mask.

    mask : array
        Mask to be used on X.

    Returns
    -------
        mask
    """
    mask = np.asarray(mask)
    if np.issubdtype(mask.dtype, np.signedinteger):
        return mask

    if hasattr(X, "toarray"):
        ind = np.arange(mask.shape[0])
        mask = ind[mask]
    return mask


def axis0_safe_slice(X, mask, len_mask):
    """
    This mask is safer than safe_mask since it returns an
    empty array, when a sparse matrix is sliced with a boolean mask
    with all False, instead of raising an unhelpful error in older
    versions of SciPy.

    See: https://github.com/scipy/scipy/issues/5361

    Also note that we can avoid doing the dot product by checking if
    the len_mask is not zero in _huber_loss_and_gradient but this
    is not going to be the bottleneck, since the number of outliers
    and non_outliers are typically non-zero and it makes the code
    tougher to follow.

    Parameters
    ----------
    X : {array-like, sparse matrix}
        Data on which to apply mask.

    mask : array
        Mask to be used on X.

    len_mask : int
        The length of the mask.

    Returns
    -------
        mask
    """
    if len_mask != 0:
        return X[safe_mask(X, mask), :]
    return np.zeros(shape=(0, X.shape[1]))


def _array_indexing(array, key, key_dtype, axis):
    """Index an array or scipy.sparse consistently across NumPy version."""
    if np_version < (1, 12) or issparse(array):
        # FIXME: Remove the check for NumPy when using >= 1.12
        # check if we have an boolean array-likes to make the proper indexing
        if key_dtype == 'bool':
            key = np.asarray(key)
    return array[key] if axis == 0 else array[:, key]


def _pandas_indexing(X, key, key_dtype, axis):
    """Index a pandas dataframe or a series."""
    if hasattr(key, 'shape'):
        # Work-around for indexing with read-only key in pandas
        # FIXME: solved in pandas 0.25
        key = np.asarray(key)
        key = key if key.flags.writeable else key.copy()
    # check whether we should index with loc or iloc
    indexer = X.iloc if key_dtype == 'int' else X.loc
    return indexer[:, key] if axis else indexer[key]


def _list_indexing(X, key, key_dtype):
    """Index a Python list."""
    if np.isscalar(key) or isinstance(key, slice):
        # key is a slice or a scalar
        return X[key]
    if key_dtype == 'bool':
        # key is a boolean array-like
        return list(compress(X, key))
    # key is a integer array-like of key
    return [X[idx] for idx in key]


def _determine_key_type(key):
    """Determine the data type of key.

    Parameters
    ----------
    key : scalar, slice or array-like
        The key from which we want to infer the data type.

    Returns
    -------
    dtype : {'int', 'str', 'bool', None}
        Returns the data type of key.
    """
    err_msg = ("No valid specification of the columns. Only a scalar, list or "
               "slice of all integers or all strings, or boolean mask is "
               "allowed")

    dtype_to_str = {int: 'int', str: 'str', bool: 'bool', np.bool_: 'bool'}
    array_dtype_to_str = {'i': 'int', 'u': 'int', 'b': 'bool', 'O': 'str',
                          'U': 'str', 'S': 'str'}

    if key is None:
        return None
    if isinstance(key, tuple(dtype_to_str.keys())):
        try:
            return dtype_to_str[type(key)]
        except KeyError:
            raise ValueError(err_msg)
    if isinstance(key, slice):
        if key.start is None and key.stop is None:
            return None
        key_start_type = _determine_key_type(key.start)
        key_stop_type = _determine_key_type(key.stop)
        if key_start_type is not None and key_stop_type is not None:
            if key_start_type != key_stop_type:
                raise ValueError(err_msg)
        if key_start_type is not None:
            return key_start_type
        return key_stop_type
    if isinstance(key, list):
        unique_key = set(key)
        key_type = {_determine_key_type(elt) for elt in unique_key}
        if not key_type:
            return None
        if len(key_type) != 1:
            raise ValueError(err_msg)
        return key_type.pop()
    if hasattr(key, 'dtype'):
        try:
            return array_dtype_to_str[key.dtype.kind]
        except KeyError:
            raise ValueError(err_msg)
    raise ValueError(err_msg)


# TODO: remove in 0.24
@deprecated("safe_indexing is deprecated in version "
            "0.22 and will be removed in version 0.24.")
def safe_indexing(X, indices, axis=0):
    """Return rows, items or columns of X using indices.

    .. deprecated:: 0.22
        This function was deprecated in version 0.22 and will be removed in
        version 0.24.

    Parameters
    ----------
    X : array-like, sparse-matrix, list, pandas.DataFrame, pandas.Series
        Data from which to sample rows, items or columns. `list` are only
        supported when `axis=0`.

    indices : bool, int, str, slice, array-like

        - If `axis=0`, boolean and integer array-like, integer slice,
          and scalar integer are supported.
        - If `axis=1`:

            - to select a single column, `indices` can be of `int` type for
              all `X` types and `str` only for dataframe. The selected subset
              will be 1D, unless `X` is a sparse matrix in which case it will
              be 2D.
            - to select multiples columns, `indices` can be one of the
              following: `list`, `array`, `slice`. The type used in
              these containers can be one of the following: `int`, 'bool' and
              `str`. However, `str` is only supported when `X` is a dataframe.
              The selected subset will be 2D.

    axis : int, default=0
        The axis along which `X` will be subsampled. `axis=0` will select
        rows while `axis=1` will select columns.

    Returns
    -------
    subset
        Subset of X on axis 0 or 1.

    Notes
    -----
    CSR, CSC, and LIL sparse matrices are supported. COO sparse matrices are
    not supported.
    """
    return _safe_indexing(X, indices, axis)


def _safe_indexing(X, indices, axis=0):
    """Return rows, items or columns of X using indices.

    .. warning::

        This utility is documented, but **private**. This means that
        backward compatibility might be broken without any deprecation
        cycle.

    Parameters
    ----------
    X : array-like, sparse-matrix, list, pandas.DataFrame, pandas.Series
        Data from which to sample rows, items or columns. `list` are only
        supported when `axis=0`.
    indices : bool, int, str, slice, array-like
        - If `axis=0`, boolean and integer array-like, integer slice,
          and scalar integer are supported.
        - If `axis=1`:
            - to select a single column, `indices` can be of `int` type for
              all `X` types and `str` only for dataframe. The selected subset
              will be 1D, unless `X` is a sparse matrix in which case it will
              be 2D.
            - to select multiples columns, `indices` can be one of the
              following: `list`, `array`, `slice`. The type used in
              these containers can be one of the following: `int`, 'bool' and
              `str`. However, `str` is only supported when `X` is a dataframe.
              The selected subset will be 2D.
    axis : int, default=0
        The axis along which `X` will be subsampled. `axis=0` will select
        rows while `axis=1` will select columns.

    Returns
    -------
    subset
        Subset of X on axis 0 or 1.

    Notes
    -----
    CSR, CSC, and LIL sparse matrices are supported. COO sparse matrices are
    not supported.
    """
    if indices is None:
        return X

    if axis not in (0, 1):
        raise ValueError(
            "'axis' should be either 0 (to index rows) or 1 (to index "
            " column). Got {} instead.".format(axis)
        )

    indices_dtype = _determine_key_type(indices)

    if axis == 0 and indices_dtype == 'str':
        raise ValueError(
            "String indexing is not supported with 'axis=0'"
        )

    if axis == 1 and X.ndim != 2:
        raise ValueError(
            "'X' should be a 2D NumPy array, 2D sparse matrix or pandas "
            "dataframe when indexing the columns (i.e. 'axis=1'). "
            "Got {} instead with {} dimension(s).".format(type(X), X.ndim)
        )

    if axis == 1 and indices_dtype == 'str' and not hasattr(X, 'loc'):
        raise ValueError(
            "Specifying the columns using strings is only supported for "
            "pandas DataFrames"
        )

    if hasattr(X, "iloc"):
        return _pandas_indexing(X, indices, indices_dtype, axis=axis)
    elif hasattr(X, "shape"):
        return _array_indexing(X, indices, indices_dtype, axis=axis)
    else:
        return _list_indexing(X, indices, indices_dtype)


def _get_column_indices(X, key):
    """Get feature column indices for input data X and key.

    For accepted values of `key`, see the docstring of
    :func:`_safe_indexing_column`.
    """
    n_columns = X.shape[1]

    key_dtype = _determine_key_type(key)

    if isinstance(key, list) and not key:
        # we get an empty list
        return []
    elif key_dtype in ('bool', 'int'):
        # Convert key into positive indexes
        try:
            idx = _safe_indexing(np.arange(n_columns), key)
        except IndexError as e:
            raise ValueError(
                'all features must be in [0, {}] or [-{}, 0]'
                .format(n_columns - 1, n_columns)
            ) from e
        return np.atleast_1d(idx).tolist()
    elif key_dtype == 'str':
        try:
            all_columns = list(X.columns)
        except AttributeError:
            raise ValueError("Specifying the columns using strings is only "
                             "supported for pandas DataFrames")
        if isinstance(key, str):
            columns = [key]
        elif isinstance(key, slice):
            start, stop = key.start, key.stop
            if start is not None:
                start = all_columns.index(start)
            if stop is not None:
                # pandas indexing with strings is endpoint included
                stop = all_columns.index(stop) + 1
            else:
                stop = n_columns + 1
            return list(range(n_columns)[slice(start, stop)])
        else:
            columns = list(key)

        try:
            column_indices = [all_columns.index(col) for col in columns]
        except ValueError as e:
            if 'not in list' in str(e):
                raise ValueError(
                    "A given column is not a column of the dataframe"
                ) from e
            raise

        return column_indices
    else:
        raise ValueError("No valid specification of the columns. Only a "
                         "scalar, list or slice of all integers or all "
                         "strings, or boolean mask is allowed")


def resample(*arrays, **options):
    """Resample arrays or sparse matrices in a consistent way

    The default strategy implements one step of the bootstrapping
    procedure.

    Parameters
    ----------
    *arrays : sequence of indexable data-structures
        Indexable data-structures can be arrays, lists, dataframes or scipy
        sparse matrices with consistent first dimension.

    Other Parameters
    ----------------
    replace : boolean, True by default
        Implements resampling with replacement. If False, this will implement
        (sliced) random permutations.

    n_samples : int, None by default
        Number of samples to generate. If left to None this is
        automatically set to the first dimension of the arrays.
        If replace is False it should not be larger than the length of
        arrays.

    random_state : int, RandomState instance or None, optional (default=None)
        The seed of the pseudo random number generator to use when shuffling
        the data.  If int, random_state is the seed used by the random number
        generator; If RandomState instance, random_state is the random number
        generator; If None, the random number generator is the RandomState
        instance used by `np.random`.

    stratify : array-like or None (default=None)
        If not None, data is split in a stratified fashion, using this as
        the class labels.

    Returns
    -------
    resampled_arrays : sequence of indexable data-structures
        Sequence of resampled copies of the collections. The original arrays
        are not impacted.

    Examples
    --------
    It is possible to mix sparse and dense arrays in the same run::

      >>> X = np.array([[1., 0.], [2., 1.], [0., 0.]])
      >>> y = np.array([0, 1, 2])

      >>> from scipy.sparse import coo_matrix
      >>> X_sparse = coo_matrix(X)

      >>> from sklearn.utils import resample
      >>> X, X_sparse, y = resample(X, X_sparse, y, random_state=0)
      >>> X
      array([[1., 0.],
             [2., 1.],
             [1., 0.]])

      >>> X_sparse
      <3x2 sparse matrix of type '<... 'numpy.float64'>'
          with 4 stored elements in Compressed Sparse Row format>

      >>> X_sparse.toarray()
      array([[1., 0.],
             [2., 1.],
             [1., 0.]])

      >>> y
      array([0, 1, 0])

      >>> resample(y, n_samples=2, random_state=0)
      array([0, 1])

    Example using stratification::

      >>> y = [0, 0, 1, 1, 1, 1, 1, 1, 1]
      >>> resample(y, n_samples=5, replace=False, stratify=y,
      ...          random_state=0)
      [1, 1, 1, 0, 1]


    See also
    --------
    :func:`sklearn.utils.shuffle`
    """

    random_state = check_random_state(options.pop('random_state', None))
    replace = options.pop('replace', True)
    max_n_samples = options.pop('n_samples', None)
    stratify = options.pop('stratify', None)
    if options:
        raise ValueError("Unexpected kw arguments: %r" % options.keys())

    if len(arrays) == 0:
        return None

    first = arrays[0]
    n_samples = first.shape[0] if hasattr(first, 'shape') else len(first)

    if max_n_samples is None:
        max_n_samples = n_samples
    elif (max_n_samples > n_samples) and (not replace):
        raise ValueError("Cannot sample %d out of arrays with dim %d "
                         "when replace is False" % (max_n_samples,
                                                    n_samples))

    check_consistent_length(*arrays)

    if stratify is None:
        if replace:
            indices = random_state.randint(0, n_samples, size=(max_n_samples,))
        else:
            indices = np.arange(n_samples)
            random_state.shuffle(indices)
            indices = indices[:max_n_samples]
    else:
        # Code adapted from StratifiedShuffleSplit()
        y = check_array(stratify, ensure_2d=False, dtype=None)
        if y.ndim == 2:
            # for multi-label y, map each distinct row to a string repr
            # using join because str(row) uses an ellipsis if len(row) > 1000
            y = np.array([' '.join(row.astype('str')) for row in y])

        classes, y_indices = np.unique(y, return_inverse=True)
        n_classes = classes.shape[0]

        class_counts = np.bincount(y_indices)

        # Find the sorted list of instances for each class:
        # (np.unique above performs a sort, so code is O(n logn) already)
        class_indices = np.split(np.argsort(y_indices, kind='mergesort'),
                                 np.cumsum(class_counts)[:-1])

        n_i = _approximate_mode(class_counts, max_n_samples, random_state)

        indices = []

        for i in range(n_classes):
            indices_i = random_state.choice(class_indices[i], n_i[i],
                                            replace=replace)
            indices.extend(indices_i)

        indices = random_state.permutation(indices)


    # convert sparse matrices to CSR for row-based indexing
    arrays = [a.tocsr() if issparse(a) else a for a in arrays]
    resampled_arrays = [_safe_indexing(a, indices) for a in arrays]
    if len(resampled_arrays) == 1:
        # syntactic sugar for the unit argument case
        return resampled_arrays[0]
    else:
        return resampled_arrays


def shuffle(*arrays, **options):
    """Shuffle arrays or sparse matrices in a consistent way

    This is a convenience alias to ``resample(*arrays, replace=False)`` to do
    random permutations of the collections.

    Parameters
    ----------
    *arrays : sequence of indexable data-structures
        Indexable data-structures can be arrays, lists, dataframes or scipy
        sparse matrices with consistent first dimension.

    Other Parameters
    ----------------
    random_state : int, RandomState instance or None, optional (default=None)
        The seed of the pseudo random number generator to use when shuffling
        the data.  If int, random_state is the seed used by the random number
        generator; If RandomState instance, random_state is the random number
        generator; If None, the random number generator is the RandomState
        instance used by `np.random`.

    n_samples : int, None by default
        Number of samples to generate. If left to None this is
        automatically set to the first dimension of the arrays.

    Returns
    -------
    shuffled_arrays : sequence of indexable data-structures
        Sequence of shuffled copies of the collections. The original arrays
        are not impacted.

    Examples
    --------
    It is possible to mix sparse and dense arrays in the same run::

      >>> X = np.array([[1., 0.], [2., 1.], [0., 0.]])
      >>> y = np.array([0, 1, 2])

      >>> from scipy.sparse import coo_matrix
      >>> X_sparse = coo_matrix(X)

      >>> from sklearn.utils import shuffle
      >>> X, X_sparse, y = shuffle(X, X_sparse, y, random_state=0)
      >>> X
      array([[0., 0.],
             [2., 1.],
             [1., 0.]])

      >>> X_sparse
      <3x2 sparse matrix of type '<... 'numpy.float64'>'
          with 3 stored elements in Compressed Sparse Row format>

      >>> X_sparse.toarray()
      array([[0., 0.],
             [2., 1.],
             [1., 0.]])

      >>> y
      array([2, 1, 0])

      >>> shuffle(y, n_samples=2, random_state=0)
      array([0, 1])

    See also
    --------
    :func:`sklearn.utils.resample`
    """
    options['replace'] = False
    return resample(*arrays, **options)


def safe_sqr(X, copy=True):
    """Element wise squaring of array-likes and sparse matrices.

    Parameters
    ----------
    X : array like, matrix, sparse matrix

    copy : boolean, optional, default True
        Whether to create a copy of X and operate on it or to perform
        inplace computation (default behaviour).

    Returns
    -------
    X ** 2 : element wise square
    """
    X = check_array(X, accept_sparse=['csr', 'csc', 'coo'], ensure_2d=False)
    if issparse(X):
        if copy:
            X = X.copy()
        X.data **= 2
    else:
        if copy:
            X = X ** 2
        else:
            X **= 2
    return X


def _chunk_generator(gen, chunksize):
    """Chunk generator, ``gen`` into lists of length ``chunksize``. The last
    chunk may have a length less than ``chunksize``."""
    while True:
        chunk = list(islice(gen, chunksize))
        if chunk:
            yield chunk
        else:
            return


def gen_batches(n, batch_size, min_batch_size=0):
    """Generator to create slices containing batch_size elements, from 0 to n.

    The last slice may contain less than batch_size elements, when batch_size
    does not divide n.

    Parameters
    ----------
    n : int
    batch_size : int
        Number of element in each batch
    min_batch_size : int, default=0
        Minimum batch size to produce.

    Yields
    ------
    slice of batch_size elements

    Examples
    --------
    >>> from sklearn.utils import gen_batches
    >>> list(gen_batches(7, 3))
    [slice(0, 3, None), slice(3, 6, None), slice(6, 7, None)]
    >>> list(gen_batches(6, 3))
    [slice(0, 3, None), slice(3, 6, None)]
    >>> list(gen_batches(2, 3))
    [slice(0, 2, None)]
    >>> list(gen_batches(7, 3, min_batch_size=0))
    [slice(0, 3, None), slice(3, 6, None), slice(6, 7, None)]
    >>> list(gen_batches(7, 3, min_batch_size=2))
    [slice(0, 3, None), slice(3, 7, None)]
    """
    start = 0
    for _ in range(int(n // batch_size)):
        end = start + batch_size
        if end + min_batch_size > n:
            continue
        yield slice(start, end)
        start = end
    if start < n:
        yield slice(start, n)


def gen_even_slices(n, n_packs, n_samples=None):
    """Generator to create n_packs slices going up to n.

    Parameters
    ----------
    n : int
    n_packs : int
        Number of slices to generate.
    n_samples : int or None (default = None)
        Number of samples. Pass n_samples when the slices are to be used for
        sparse matrix indexing; slicing off-the-end raises an exception, while
        it works for NumPy arrays.

    Yields
    ------
    slice

    Examples
    --------
    >>> from sklearn.utils import gen_even_slices
    >>> list(gen_even_slices(10, 1))
    [slice(0, 10, None)]
    >>> list(gen_even_slices(10, 10))
    [slice(0, 1, None), slice(1, 2, None), ..., slice(9, 10, None)]
    >>> list(gen_even_slices(10, 5))
    [slice(0, 2, None), slice(2, 4, None), ..., slice(8, 10, None)]
    >>> list(gen_even_slices(10, 3))
    [slice(0, 4, None), slice(4, 7, None), slice(7, 10, None)]
    """
    start = 0
    if n_packs < 1:
        raise ValueError("gen_even_slices got n_packs=%s, must be >=1"
                         % n_packs)
    for pack_num in range(n_packs):
        this_n = n // n_packs
        if pack_num < n % n_packs:
            this_n += 1
        if this_n > 0:
            end = start + this_n
            if n_samples is not None:
                end = min(n_samples, end)
            yield slice(start, end, None)
            start = end


def tosequence(x):
    """Cast iterable x to a Sequence, avoiding a copy if possible.

    Parameters
    ----------
    x : iterable
    """
    if isinstance(x, np.ndarray):
        return np.asarray(x)
    elif isinstance(x, Sequence):
        return x
    else:
        return list(x)


def indices_to_mask(indices, mask_length):
    """Convert list of indices to boolean mask.

    Parameters
    ----------
    indices : list-like
        List of integers treated as indices.
    mask_length : int
        Length of boolean mask to be generated.
        This parameter must be greater than max(indices)

    Returns
    -------
    mask : 1d boolean nd-array
        Boolean array that is True where indices are present, else False.

    Examples
    --------
    >>> from sklearn.utils import indices_to_mask
    >>> indices = [1, 2 , 3, 4]
    >>> indices_to_mask(indices, 5)
    array([False,  True,  True,  True,  True])
    """
    if mask_length <= np.max(indices):
        raise ValueError("mask_length must be greater than max(indices)")

    mask = np.zeros(mask_length, dtype=np.bool)
    mask[indices] = True

    return mask


def _message_with_time(source, message, time):
    """Create one line message for logging purposes

    Parameters
    ----------
    source : str
        String indicating the source or the reference of the message

    message : str
        Short message

    time : int
        Time in seconds
    """
    start_message = "[%s] " % source

    # adapted from joblib.logger.short_format_time without the Windows -.1s
    # adjustment
    if time > 60:
        time_str = "%4.1fmin" % (time / 60)
    else:
        time_str = " %5.1fs" % time
    end_message = " %s, total=%s" % (message, time_str)
    dots_len = (70 - len(start_message) - len(end_message))
    return "%s%s%s" % (start_message, dots_len * '.', end_message)


@contextmanager
def _print_elapsed_time(source, message=None):
    """Log elapsed time to stdout when the context is exited

    Parameters
    ----------
    source : str
        String indicating the source or the reference of the message

    message : str or None
        Short message. If None, nothing will be printed

    Returns
    -------
    context_manager
        Prints elapsed time upon exit if verbose
    """
    if message is None:
        yield
    else:
        start = timeit.default_timer()
        yield
        print(
            _message_with_time(source, message,
                               timeit.default_timer() - start))


def get_chunk_n_rows(row_bytes, max_n_rows=None,
                     working_memory=None):
    """Calculates how many rows can be processed within working_memory

    Parameters
    ----------
    row_bytes : int
        The expected number of bytes of memory that will be consumed
        during the processing of each row.
    max_n_rows : int, optional
        The maximum return value.
    working_memory : int or float, optional
        The number of rows to fit inside this number of MiB will be returned.
        When None (default), the value of
        ``sklearn.get_config()['working_memory']`` is used.

    Returns
    -------
    int or the value of n_samples

    Warns
    -----
    Issues a UserWarning if ``row_bytes`` exceeds ``working_memory`` MiB.
    """

    if working_memory is None:
        working_memory = get_config()['working_memory']

    chunk_n_rows = int(working_memory * (2 ** 20) // row_bytes)
    if max_n_rows is not None:
        chunk_n_rows = min(chunk_n_rows, max_n_rows)
    if chunk_n_rows < 1:
        warnings.warn('Could not adhere to working_memory config. '
                      'Currently %.0fMiB, %.0fMiB required.' %
                      (working_memory, np.ceil(row_bytes * 2 ** -20)))
        chunk_n_rows = 1
    return chunk_n_rows


def is_scalar_nan(x):
    """Tests if x is NaN

    This function is meant to overcome the issue that np.isnan does not allow
    non-numerical types as input, and that np.nan is not np.float('nan').

    Parameters
    ----------
    x : any type

    Returns
    -------
    boolean

    Examples
    --------
    >>> is_scalar_nan(np.nan)
    True
    >>> is_scalar_nan(float("nan"))
    True
    >>> is_scalar_nan(None)
    False
    >>> is_scalar_nan("")
    False
    >>> is_scalar_nan([np.nan])
    False
    """
    # convert from numpy.bool_ to python bool to ensure that testing
    # is_scalar_nan(x) is True does not fail.
    return bool(isinstance(x, numbers.Real) and np.isnan(x))


def _approximate_mode(class_counts, n_draws, rng):
    """Computes approximate mode of multivariate hypergeometric.

    This is an approximation to the mode of the multivariate
    hypergeometric given by class_counts and n_draws.
    It shouldn't be off by more than one.

    It is the mostly likely outcome of drawing n_draws many
    samples from the population given by class_counts.

    Parameters
    ----------
    class_counts : ndarray of int
        Population per class.
    n_draws : int
        Number of draws (samples to draw) from the overall population.
    rng : random state
        Used to break ties.

    Returns
    -------
    sampled_classes : ndarray of int
        Number of samples drawn from each class.
        np.sum(sampled_classes) == n_draws

    Examples
    --------
    >>> import numpy as np
    >>> from sklearn.utils import _approximate_mode
    >>> _approximate_mode(class_counts=np.array([4, 2]), n_draws=3, rng=0)
    array([2, 1])
    >>> _approximate_mode(class_counts=np.array([5, 2]), n_draws=4, rng=0)
    array([3, 1])
    >>> _approximate_mode(class_counts=np.array([2, 2, 2, 1]),
    ...                   n_draws=2, rng=0)
    array([0, 1, 1, 0])
    >>> _approximate_mode(class_counts=np.array([2, 2, 2, 1]),
    ...                   n_draws=2, rng=42)
    array([1, 1, 0, 0])
    """
    rng = check_random_state(rng)
    # this computes a bad approximation to the mode of the
    # multivariate hypergeometric given by class_counts and n_draws
    continuous = n_draws * class_counts / class_counts.sum()
    # floored means we don't overshoot n_samples, but probably undershoot
    floored = np.floor(continuous)
    # we add samples according to how much "left over" probability
    # they had, until we arrive at n_samples
    need_to_add = int(n_draws - floored.sum())
    if need_to_add > 0:
        remainder = continuous - floored
        values = np.sort(np.unique(remainder))[::-1]
        # add according to remainder, but break ties
        # randomly to avoid biases
        for value in values:
            inds, = np.where(remainder == value)
            # if we need_to_add less than what's in inds
            # we draw randomly from them.
            # if we need to add more, we add them all and
            # go to the next value
            add_now = min(len(inds), need_to_add)
            inds = rng.choice(inds, size=add_now, replace=False)
            floored[inds] += 1
            need_to_add -= add_now
            if need_to_add == 0:
                break
    return floored.astype(np.int)


def check_matplotlib_support(caller_name):
    """Raise ImportError with detailed error message if mpl is not installed.

    Plot utilities like :func:`plot_partial_dependence` should lazily import
    matplotlib and call this helper before any computation.

    Parameters
    ----------
    caller_name : str
        The name of the caller that requires matplotlib.
    """
    try:
        import matplotlib  # noqa
    except ImportError as e:
        raise ImportError(
            "{} requires matplotlib. You can install matplotlib with "
            "`pip install matplotlib`".format(caller_name)
        ) from e


def check_pandas_support(caller_name):
    """Raise ImportError with detailed error message if pandsa is not
    installed.

    Plot utilities like :func:`fetch_openml` should lazily import
    pandas and call this helper before any computation.

    Parameters
    ----------
    caller_name : str
        The name of the caller that requires pandas.
    """
    try:
        import pandas  # noqa
        return pandas
    except ImportError as e:
        raise ImportError(
            "{} requires pandas.".format(caller_name)
        ) from e<|MERGE_RESOLUTION|>--- conflicted
+++ resolved
@@ -19,13 +19,9 @@
 from . import _joblib
 from ..exceptions import DataConversionWarning
 from .deprecation import deprecated
-<<<<<<< HEAD
-from .validation import (as_float_array, assert_all_finite,
-=======
 from .fixes import np_version
 from .validation import (as_float_array,
                          assert_all_finite,
->>>>>>> 72810838
                          check_random_state, column_or_1d, check_array,
                          check_consistent_length, check_X_y, indexable,
                          check_symmetric, check_scalar)

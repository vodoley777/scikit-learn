--- conflicted
+++ resolved
@@ -182,149 +182,6 @@
     return np.zeros(shape=(0, X.shape[1]))
 
 
-<<<<<<< HEAD
-def _array_indexing(array, key, axis):
-    """Index an array consistently across NumPy version."""
-    if np_version < (1, 12) or issparse(array):
-        # FIXME: Remove the check for NumPy when using >= 1.12
-        # check if we have an boolean array-likes to make the proper indexing
-        key_array = np.asarray(key)
-        if np.issubdtype(key_array.dtype, np.bool_):
-            key = key_array
-    return array[key] if axis == 0 else array[:, key]
-
-
-def _pandas_indexing(X, key, axis, by_name):
-    """Index a pandas dataframe or a series."""
-    if hasattr(key, 'shape'):
-        # Work-around for indexing with read-only key in pandas
-        # FIXME: solved in pandas 0.25
-        key = np.asarray(key)
-        key = key if key.flags.writeable else key.copy()
-    indexer = 'loc' if by_name else 'iloc'
-    return (getattr(X, indexer)[:, key] if axis else getattr(X, indexer)[key])
-
-
-def _list_indexing(X, key):
-    """Index a Python list."""
-    if not isinstance(key, Iterable) or isinstance(indexable, slice):
-        # key is a slice or a scalar
-        return X[key]
-    key_set = set(key)
-    if (len(key_set) == 2 and
-            all(isinstance(k, (bool, np.bool_)) for k in key_set)):
-        # key is a boolean array-like
-        return list(compress(X, key))
-    # key is a integer array-like of key
-    return [X[idx] for idx in key]
-
-
-def _check_key_type(key, superclass):
-    """Check that scalar, list or slice is of a certain type.
-
-    This is only used in _safe_indexing_column and _get_column_indices to check
-    if the ``key`` (column specification) is fully integer or fully
-    string-like.
-
-    Parameters
-    ----------
-    key : scalar, list, slice, array-like
-        The column specification to check.
-    superclass : int or str
-        The type for which to check the `key`.
-    """
-    if isinstance(key, superclass):
-        return True
-    if isinstance(key, slice):
-        return (isinstance(key.start, (superclass, type(None))) and
-                isinstance(key.stop, (superclass, type(None))))
-    if isinstance(key, list):
-        return all(isinstance(x, superclass) for x in set(key))
-    if hasattr(key, 'dtype'):
-        if superclass is int:
-            return key.dtype.kind == 'i'
-        elif superclass is bool:
-            return key.dtype.kind == 'b'
-        else:
-            # superclass = str
-            return key.dtype.kind in ('O', 'U', 'S')
-    return False
-
-
-def safe_indexing(X, indices, axis=0):
-    """Return rows, items or columns of X using indices.
-
-    Parameters
-    ----------
-    X : array-like, sparse-matrix, list, pandas.DataFrame, pandas.Series
-        Data from which to sample rows, items or columns. `list` are only
-        supported when `axis=0`.
-    indices : bool, int, str, slice, array-like
-        - To select a single element (i.e. row or column), `indices` can be one
-          of the following: `bool` or `int` which are supported by all types of
-          `X`. `indices` being a `str` is only supported for `X` being a
-          dataframe. The selected subset will be 1D, unless `X` is a sparse
-          matrix in which case it will be 2D.
-        - To select multiple elements (i.e. rows or columns), `indices` can be
-          one of the following: `list`, `array`, `slice`. The type used in
-          these containers can be one of the following: `int` and `str`.
-          However, `str` is only supported when `X` is a dataframe.
-          The selected subset will be 2D.
-    axis : int, default=0
-        The axis along which `X` will be subsampled. ``axis=0`` will select
-        rows while ``axis=1`` will select columns.
-
-    Returns
-    -------
-    subset
-        Subset of X on axis 0 or 1.
-
-    Notes
-    -----
-    CSR, CSC, and LIL sparse matrices are supported. COO sparse matrices are
-    not supported.
-    """
-    if indices is None:
-        return X
-    if _check_key_type(indices, int):
-        by_name = False
-    elif _check_key_type(indices, str):
-        by_name = True
-    elif _check_key_type(indices, bool):
-        # boolean mask
-        by_name = False
-        if hasattr(X, 'loc'):
-            # pandas boolean masks don't work with iloc, so take loc path
-            by_name = True
-    else:
-        raise ValueError("No valid specification of the columns. Only a "
-                         "scalar, list or slice of all integers or all "
-                         "strings, or boolean mask is allowed")
-
-    if axis not in (0, 1):
-        raise ValueError(
-            "'axis' should be either 0 (to index rows) or 1 (to index "
-            " column). Got {} instead.".format(axis)
-        )
-
-    if axis == 1 and X.ndim != 2:
-        raise ValueError(
-            "'X' should be a 2D NumPy array, 2D sparse matrix or pandas "
-            "dataframe when indexing the columns (i.e. 'axis=1'). "
-            "Got {} instead with {} dimension(s).".format(type(X), X.ndim)
-        )
-
-    if by_name and not hasattr(X, 'loc'):
-        raise ValueError("Specifying the columns using strings is only "
-                         "supported for pandas DataFrames")
-
-    if hasattr(X, "iloc"):
-        return _pandas_indexing(X, indices, axis=axis, by_name=by_name)
-    elif hasattr(X, "shape"):
-        return _array_indexing(X, indices, axis=axis)
-    else:
-        return _list_indexing(X, indices)
-=======
 def _array_indexing(array, key, key_dtype, axis):
     """Index an array or scipy.sparse consistently across NumPy version."""
     if np_version < (1, 12) or issparse(array):
@@ -484,7 +341,6 @@
         return _array_indexing(X, indices, indices_dtype, axis=axis)
     else:
         return _list_indexing(X, indices, indices_dtype)
->>>>>>> a8f2c98d
 
 
 def _get_column_indices(X, key):

"""
The :mod:`sklearn.utils` module includes various utilities.
"""

import math
import numbers
import platform
import struct
import timeit
import warnings
from collections.abc import Sequence
from contextlib import contextmanager, suppress
from itertools import compress, islice

import numpy as np
from scipy.sparse import issparse

from .. import get_config
from ..exceptions import DataConversionWarning
from . import _joblib, metadata_routing
from ._bunch import Bunch
from ._estimator_html_repr import estimator_html_repr
from ._param_validation import Integral, Interval, validate_params
from .class_weight import compute_class_weight, compute_sample_weight
from .deprecation import deprecated
from .discovery import all_estimators
from .fixes import parse_version, threadpool_info
from .murmurhash import murmurhash3_32
from .validation import (
    _is_arraylike_not_scalar,
    _is_pandas_df,
    _is_polars_df,
    _use_interchange_protocol,
    as_float_array,
    assert_all_finite,
    check_array,
    check_consistent_length,
    check_random_state,
    check_scalar,
    check_symmetric,
    check_X_y,
    column_or_1d,
    indexable,
)

# Do not deprecate parallel_backend and register_parallel_backend as they are
# needed to tune `scikit-learn` behavior and have different effect if called
# from the vendored version or or the site-package version. The other are
# utilities that are independent of scikit-learn so they are not part of
# scikit-learn public API.
parallel_backend = _joblib.parallel_backend
register_parallel_backend = _joblib.register_parallel_backend

__all__ = [
    "murmurhash3_32",
    "as_float_array",
    "assert_all_finite",
    "check_array",
    "check_random_state",
    "compute_class_weight",
    "compute_sample_weight",
    "column_or_1d",
    "check_consistent_length",
    "check_X_y",
    "check_scalar",
    "indexable",
    "check_symmetric",
    "indices_to_mask",
    "deprecated",
    "parallel_backend",
    "register_parallel_backend",
    "resample",
    "shuffle",
    "check_matplotlib_support",
    "all_estimators",
    "DataConversionWarning",
    "estimator_html_repr",
    "Bunch",
    "metadata_routing",
]

IS_PYPY = platform.python_implementation() == "PyPy"
_IS_32BIT = 8 * struct.calcsize("P") == 32
_IS_WASM = platform.machine() in ["wasm32", "wasm64"]


def _in_unstable_openblas_configuration():
    """Return True if in an unstable configuration for OpenBLAS"""

    # Import libraries which might load OpenBLAS.
    import numpy  # noqa
    import scipy  # noqa

    modules_info = threadpool_info()

    open_blas_used = any(info["internal_api"] == "openblas" for info in modules_info)
    if not open_blas_used:
        return False

    # OpenBLAS 0.3.16 fixed instability for arm64, see:
    # https://github.com/xianyi/OpenBLAS/blob/1b6db3dbba672b4f8af935bd43a1ff6cff4d20b7/Changelog.txt#L56-L58 # noqa
    openblas_arm64_stable_version = parse_version("0.3.16")
    for info in modules_info:
        if info["internal_api"] != "openblas":
            continue
        openblas_version = info.get("version")
        openblas_architecture = info.get("architecture")
        if openblas_version is None or openblas_architecture is None:
            # Cannot be sure that OpenBLAS is good enough. Assume unstable:
            return True
        if (
            openblas_architecture == "neoversen1"
            and parse_version(openblas_version) < openblas_arm64_stable_version
        ):
            # See discussions in https://github.com/numpy/numpy/issues/19411
            return True
    return False


@validate_params(
    {
        "X": ["array-like", "sparse matrix"],
        "mask": ["array-like"],
    },
    prefer_skip_nested_validation=True,
)
def safe_mask(X, mask):
    """Return a mask which is safe to use on X.

    Parameters
    ----------
    X : {array-like, sparse matrix}
        Data on which to apply mask.

    mask : array-like
        Mask to be used on X.

    Returns
    -------
    mask : ndarray
        Array that is safe to use on X.
    """
    mask = np.asarray(mask)
    if np.issubdtype(mask.dtype, np.signedinteger):
        return mask

    if hasattr(X, "toarray"):
        ind = np.arange(mask.shape[0])
        mask = ind[mask]
    return mask


def axis0_safe_slice(X, mask, len_mask):
    """Return a mask which is safer to use on X than safe_mask.

    This mask is safer than safe_mask since it returns an
    empty array, when a sparse matrix is sliced with a boolean mask
    with all False, instead of raising an unhelpful error in older
    versions of SciPy.

    See: https://github.com/scipy/scipy/issues/5361

    Also note that we can avoid doing the dot product by checking if
    the len_mask is not zero in _huber_loss_and_gradient but this
    is not going to be the bottleneck, since the number of outliers
    and non_outliers are typically non-zero and it makes the code
    tougher to follow.

    Parameters
    ----------
    X : {array-like, sparse matrix}
        Data on which to apply mask.

    mask : ndarray
        Mask to be used on X.

    len_mask : int
        The length of the mask.

    Returns
    -------
    mask : ndarray
        Array that is safe to use on X.
    """
    if len_mask != 0:
        return X[safe_mask(X, mask), :]
    return np.zeros(shape=(0, X.shape[1]))


def _array_indexing(array, key, key_dtype, axis):
    """Index an array or scipy.sparse consistently across NumPy version."""
    if issparse(array) and key_dtype == "bool":
        key = np.asarray(key)
    if isinstance(key, tuple):
        key = list(key)
    return array[key, ...] if axis == 0 else array[:, key]


def _pandas_indexing(X, key, key_dtype, axis):
    """Index a pandas dataframe or a series."""
    if _is_arraylike_not_scalar(key):
        key = np.asarray(key)

    if key_dtype == "int" and not (isinstance(key, slice) or np.isscalar(key)):
        # using take() instead of iloc[] ensures the return value is a "proper"
        # copy that will not raise SettingWithCopyWarning
        return X.take(key, axis=axis)
    else:
        # check whether we should index with loc or iloc
        indexer = X.iloc if key_dtype == "int" else X.loc
        return indexer[:, key] if axis else indexer[key]


def _list_indexing(X, key, key_dtype):
    """Index a Python list."""
    if np.isscalar(key) or isinstance(key, slice):
        # key is a slice or a scalar
        return X[key]
    if key_dtype == "bool":
        # key is a boolean array-like
        return list(compress(X, key))
    # key is a integer array-like of key
    return [X[idx] for idx in key]


def _polars_indexing(X, key, key_dtype, axis):
    """Indexing X with polars interchange protocol."""
    # Polars behavior is more consistent with lists
    if isinstance(key, np.ndarray):
        key = key.tolist()

    if axis == 1:
        return X[:, key]
    else:
        return X[key]


def _determine_key_type(key, accept_slice=True):
    """Determine the data type of key.

    Parameters
    ----------
    key : scalar, slice or array-like
        The key from which we want to infer the data type.

    accept_slice : bool, default=True
        Whether or not to raise an error if the key is a slice.

    Returns
    -------
    dtype : {'int', 'str', 'bool', None}
        Returns the data type of key.
    """
    err_msg = (
        "No valid specification of the columns. Only a scalar, list or "
        "slice of all integers or all strings, or boolean mask is "
        "allowed"
    )

    dtype_to_str = {int: "int", str: "str", bool: "bool", np.bool_: "bool"}
    array_dtype_to_str = {
        "i": "int",
        "u": "int",
        "b": "bool",
        "O": "str",
        "U": "str",
        "S": "str",
    }

    if key is None:
        return None
    if isinstance(key, tuple(dtype_to_str.keys())):
        try:
            return dtype_to_str[type(key)]
        except KeyError:
            raise ValueError(err_msg)
    if isinstance(key, slice):
        if not accept_slice:
            raise TypeError(
                "Only array-like or scalar are supported. A Python slice was given."
            )
        if key.start is None and key.stop is None:
            return None
        key_start_type = _determine_key_type(key.start)
        key_stop_type = _determine_key_type(key.stop)
        if key_start_type is not None and key_stop_type is not None:
            if key_start_type != key_stop_type:
                raise ValueError(err_msg)
        if key_start_type is not None:
            return key_start_type
        return key_stop_type
    if isinstance(key, (list, tuple)):
        unique_key = set(key)
        key_type = {_determine_key_type(elt) for elt in unique_key}
        if not key_type:
            return None
        if len(key_type) != 1:
            raise ValueError(err_msg)
        return key_type.pop()
    if hasattr(key, "dtype"):
        try:
            return array_dtype_to_str[key.dtype.kind]
        except KeyError:
            raise ValueError(err_msg)
    raise ValueError(err_msg)


def _safe_indexing(X, indices, *, axis=0):
    """Return rows, items or columns of X using indices.

    .. warning::

        This utility is documented, but **private**. This means that
        backward compatibility might be broken without any deprecation
        cycle.

    Parameters
    ----------
    X : array-like, sparse-matrix, list, pandas.DataFrame, pandas.Series
        Data from which to sample rows, items or columns. `list` are only
        supported when `axis=0`.
    indices : bool, int, str, slice, array-like
        - If `axis=0`, boolean and integer array-like, integer slice,
          and scalar integer are supported.
        - If `axis=1`:
            - to select a single column, `indices` can be of `int` type for
              all `X` types and `str` only for dataframe. The selected subset
              will be 1D, unless `X` is a sparse matrix in which case it will
              be 2D.
            - to select multiples columns, `indices` can be one of the
              following: `list`, `array`, `slice`. The type used in
              these containers can be one of the following: `int`, 'bool' and
              `str`. However, `str` is only supported when `X` is a dataframe.
              The selected subset will be 2D.
    axis : int, default=0
        The axis along which `X` will be subsampled. `axis=0` will select
        rows while `axis=1` will select columns.

    Returns
    -------
    subset
        Subset of X on axis 0 or 1.

    Notes
    -----
    CSR, CSC, and LIL sparse matrices are supported. COO sparse matrices are
    not supported.
    """
    if indices is None:
        return X

    if axis not in (0, 1):
        raise ValueError(
            "'axis' should be either 0 (to index rows) or 1 (to index "
            " column). Got {} instead.".format(axis)
        )

    indices_dtype = _determine_key_type(indices)

    if axis == 0 and indices_dtype == "str":
        raise ValueError("String indexing is not supported with 'axis=0'")

    if axis == 1 and hasattr(X, "ndim") and X.ndim != 2:
        raise ValueError(
            "'X' should be a 2D NumPy array, 2D sparse matrix or pandas "
            "dataframe when indexing the columns (i.e. 'axis=1'). "
            "Got {} instead with {} dimension(s).".format(type(X), X.ndim)
        )

    if (
        axis == 1
        and indices_dtype == "str"
<<<<<<< HEAD
        and not (_is_pandas_df(X) or _is_polars_df(X))
=======
        and not (_is_pandas_df(X) or _use_interchange_protocol(X))
>>>>>>> 94f0d6aa
    ):
        raise ValueError(
            "Specifying the columns using strings is only supported for dataframes."
        )

    if hasattr(X, "iloc"):
        # TODO: we should probably use _is_pandas_df(X) instead but this would
        # require updating some tests such as test_train_test_split_mock_pandas.
        return _pandas_indexing(X, indices, indices_dtype, axis=axis)
    elif _is_polars_df(X):
        return _polars_indexing(X, indices, indices_dtype, axis=axis)
    elif hasattr(X, "shape"):
        return _array_indexing(X, indices, indices_dtype, axis=axis)
    else:
        return _list_indexing(X, indices, indices_dtype)


def _safe_assign(X, values, *, row_indexer=None, column_indexer=None):
    """Safe assignment to a numpy array, sparse matrix, or pandas dataframe.

    Parameters
    ----------
    X : {ndarray, sparse-matrix, dataframe}
        Array to be modified. It is expected to be 2-dimensional.

    values : ndarray
        The values to be assigned to `X`.

    row_indexer : array-like, dtype={int, bool}, default=None
        A 1-dimensional array to select the rows of interest. If `None`, all
        rows are selected.

    column_indexer : array-like, dtype={int, bool}, default=None
        A 1-dimensional array to select the columns of interest. If `None`, all
        columns are selected.
    """
    row_indexer = slice(None, None, None) if row_indexer is None else row_indexer
    column_indexer = (
        slice(None, None, None) if column_indexer is None else column_indexer
    )

    if hasattr(X, "iloc"):  # pandas dataframe
        with warnings.catch_warnings():
            # pandas >= 1.5 raises a warning when using iloc to set values in a column
            # that does not have the same type as the column being set. It happens
            # for instance when setting a categorical column with a string.
            # In the future the behavior won't change and the warning should disappear.
            # TODO(1.3): check if the warning is still raised or remove the filter.
            warnings.simplefilter("ignore", FutureWarning)
            X.iloc[row_indexer, column_indexer] = values
    else:  # numpy array or sparse matrix
        X[row_indexer, column_indexer] = values


<<<<<<< HEAD
def _get_column_indices_bool_int(key, n_columns):
    # Convert key into positive indexes
=======
def _get_column_indices_for_bool_or_int(key, n_columns):
    # Convert key into list of positive integer indexes
>>>>>>> 94f0d6aa
    try:
        idx = _safe_indexing(np.arange(n_columns), key)
    except IndexError as e:
        raise ValueError(
<<<<<<< HEAD
            "all features must be in [0, {}] or [-{}, 0]".format(
                n_columns - 1, n_columns
            )
=======
            f"all features must be in [0, {n_columns - 1}] or [-{n_columns}, 0]"
>>>>>>> 94f0d6aa
        ) from e
    return np.atleast_1d(idx).tolist()


def _get_column_indices(X, key):
    """Get feature column indices for input data X and key.

    For accepted values of `key`, see the docstring of
    :func:`_safe_indexing`.
    """
    key_dtype = _determine_key_type(key)
    if _use_interchange_protocol(X):
        return _get_column_indices_interchange(X.__dataframe__(), key, key_dtype)

    n_columns = X.shape[1]
    if isinstance(key, (list, tuple)) and not key:
        # we get an empty list
        return []
    elif key_dtype in ("bool", "int"):
<<<<<<< HEAD
        return _get_column_indices_bool_int(key, n_columns)
=======
        return _get_column_indices_for_bool_or_int(key, n_columns)
>>>>>>> 94f0d6aa
    else:
        try:
            all_columns = X.columns
        except AttributeError:
            raise ValueError(
                "Specifying the columns using strings is only supported for dataframes."
            )
        if isinstance(key, str):
            columns = [key]
        elif isinstance(key, slice):
            start, stop = key.start, key.stop
            if start is not None:
                start = all_columns.get_loc(start)
            if stop is not None:
                # pandas indexing with strings is endpoint included
                stop = all_columns.get_loc(stop) + 1
            else:
                stop = n_columns + 1
            return list(islice(range(n_columns), start, stop))
        else:
            columns = list(key)

        try:
            column_indices = []
            for col in columns:
                col_idx = all_columns.get_loc(col)
                if not isinstance(col_idx, numbers.Integral):
                    raise ValueError(
                        f"Selected columns, {columns}, are not unique in dataframe"
                    )
                column_indices.append(col_idx)

        except KeyError as e:
            raise ValueError("A given column is not a column of the dataframe") from e

        return column_indices


def _get_column_indices_interchange(X_interchange, key, key_dtype):
    """Same as _get_column_indices but for X with __dataframe__ protocol."""
<<<<<<< HEAD
=======

>>>>>>> 94f0d6aa
    n_columns = X_interchange.num_columns()

    if isinstance(key, (list, tuple)) and not key:
        # we get an empty list
        return []
    elif key_dtype in ("bool", "int"):
<<<<<<< HEAD
        return _get_column_indices_bool_int(key, n_columns)
=======
        return _get_column_indices_for_bool_or_int(key, n_columns)
>>>>>>> 94f0d6aa
    else:
        column_names = list(X_interchange.column_names())

        if isinstance(key, slice):
<<<<<<< HEAD
=======
            if key.step not in [1, None]:
                raise NotImplementedError("key.step must be 1 or None")
>>>>>>> 94f0d6aa
            start, stop = key.start, key.stop
            if start is not None:
                start = column_names.index(start)

            if stop is not None:
                stop = column_names.index(stop) + 1
            else:
                stop = n_columns + 1
            return list(islice(range(n_columns), start, stop))

        selected_columns = [key] if np.isscalar(key) else key

        try:
            return [column_names.index(col) for col in selected_columns]
        except ValueError as e:
            raise ValueError("A given column is not a column of the dataframe") from e


@validate_params(
    {
        "replace": ["boolean"],
        "n_samples": [Interval(numbers.Integral, 1, None, closed="left"), None],
        "random_state": ["random_state"],
        "stratify": ["array-like", None],
    },
    prefer_skip_nested_validation=True,
)
def resample(*arrays, replace=True, n_samples=None, random_state=None, stratify=None):
    """Resample arrays or sparse matrices in a consistent way.

    The default strategy implements one step of the bootstrapping
    procedure.

    Parameters
    ----------
    *arrays : sequence of array-like of shape (n_samples,) or \
            (n_samples, n_outputs)
        Indexable data-structures can be arrays, lists, dataframes or scipy
        sparse matrices with consistent first dimension.

    replace : bool, default=True
        Implements resampling with replacement. If False, this will implement
        (sliced) random permutations.

    n_samples : int, default=None
        Number of samples to generate. If left to None this is
        automatically set to the first dimension of the arrays.
        If replace is False it should not be larger than the length of
        arrays.

    random_state : int, RandomState instance or None, default=None
        Determines random number generation for shuffling
        the data.
        Pass an int for reproducible results across multiple function calls.
        See :term:`Glossary <random_state>`.

    stratify : array-like of shape (n_samples,) or (n_samples, n_outputs), \
            default=None
        If not None, data is split in a stratified fashion, using this as
        the class labels.

    Returns
    -------
    resampled_arrays : sequence of array-like of shape (n_samples,) or \
            (n_samples, n_outputs)
        Sequence of resampled copies of the collections. The original arrays
        are not impacted.

    See Also
    --------
    shuffle : Shuffle arrays or sparse matrices in a consistent way.

    Examples
    --------
    It is possible to mix sparse and dense arrays in the same run::

      >>> import numpy as np
      >>> X = np.array([[1., 0.], [2., 1.], [0., 0.]])
      >>> y = np.array([0, 1, 2])

      >>> from scipy.sparse import coo_matrix
      >>> X_sparse = coo_matrix(X)

      >>> from sklearn.utils import resample
      >>> X, X_sparse, y = resample(X, X_sparse, y, random_state=0)
      >>> X
      array([[1., 0.],
             [2., 1.],
             [1., 0.]])

      >>> X_sparse
      <3x2 sparse matrix of type '<... 'numpy.float64'>'
          with 4 stored elements in Compressed Sparse Row format>

      >>> X_sparse.toarray()
      array([[1., 0.],
             [2., 1.],
             [1., 0.]])

      >>> y
      array([0, 1, 0])

      >>> resample(y, n_samples=2, random_state=0)
      array([0, 1])

    Example using stratification::

      >>> y = [0, 0, 1, 1, 1, 1, 1, 1, 1]
      >>> resample(y, n_samples=5, replace=False, stratify=y,
      ...          random_state=0)
      [1, 1, 1, 0, 1]
    """
    max_n_samples = n_samples
    random_state = check_random_state(random_state)

    if len(arrays) == 0:
        return None

    first = arrays[0]
    n_samples = first.shape[0] if hasattr(first, "shape") else len(first)

    if max_n_samples is None:
        max_n_samples = n_samples
    elif (max_n_samples > n_samples) and (not replace):
        raise ValueError(
            "Cannot sample %d out of arrays with dim %d when replace is False"
            % (max_n_samples, n_samples)
        )

    check_consistent_length(*arrays)

    if stratify is None:
        if replace:
            indices = random_state.randint(0, n_samples, size=(max_n_samples,))
        else:
            indices = np.arange(n_samples)
            random_state.shuffle(indices)
            indices = indices[:max_n_samples]
    else:
        # Code adapted from StratifiedShuffleSplit()
        y = check_array(stratify, ensure_2d=False, dtype=None)
        if y.ndim == 2:
            # for multi-label y, map each distinct row to a string repr
            # using join because str(row) uses an ellipsis if len(row) > 1000
            y = np.array([" ".join(row.astype("str")) for row in y])

        classes, y_indices = np.unique(y, return_inverse=True)
        n_classes = classes.shape[0]

        class_counts = np.bincount(y_indices)

        # Find the sorted list of instances for each class:
        # (np.unique above performs a sort, so code is O(n logn) already)
        class_indices = np.split(
            np.argsort(y_indices, kind="mergesort"), np.cumsum(class_counts)[:-1]
        )

        n_i = _approximate_mode(class_counts, max_n_samples, random_state)

        indices = []

        for i in range(n_classes):
            indices_i = random_state.choice(class_indices[i], n_i[i], replace=replace)
            indices.extend(indices_i)

        indices = random_state.permutation(indices)

    # convert sparse matrices to CSR for row-based indexing
    arrays = [a.tocsr() if issparse(a) else a for a in arrays]
    resampled_arrays = [_safe_indexing(a, indices) for a in arrays]
    if len(resampled_arrays) == 1:
        # syntactic sugar for the unit argument case
        return resampled_arrays[0]
    else:
        return resampled_arrays


def shuffle(*arrays, random_state=None, n_samples=None):
    """Shuffle arrays or sparse matrices in a consistent way.

    This is a convenience alias to ``resample(*arrays, replace=False)`` to do
    random permutations of the collections.

    Parameters
    ----------
    *arrays : sequence of indexable data-structures
        Indexable data-structures can be arrays, lists, dataframes or scipy
        sparse matrices with consistent first dimension.

    random_state : int, RandomState instance or None, default=None
        Determines random number generation for shuffling
        the data.
        Pass an int for reproducible results across multiple function calls.
        See :term:`Glossary <random_state>`.

    n_samples : int, default=None
        Number of samples to generate. If left to None this is
        automatically set to the first dimension of the arrays.  It should
        not be larger than the length of arrays.

    Returns
    -------
    shuffled_arrays : sequence of indexable data-structures
        Sequence of shuffled copies of the collections. The original arrays
        are not impacted.

    See Also
    --------
    resample : Resample arrays or sparse matrices in a consistent way.

    Examples
    --------
    It is possible to mix sparse and dense arrays in the same run::

      >>> import numpy as np
      >>> X = np.array([[1., 0.], [2., 1.], [0., 0.]])
      >>> y = np.array([0, 1, 2])

      >>> from scipy.sparse import coo_matrix
      >>> X_sparse = coo_matrix(X)

      >>> from sklearn.utils import shuffle
      >>> X, X_sparse, y = shuffle(X, X_sparse, y, random_state=0)
      >>> X
      array([[0., 0.],
             [2., 1.],
             [1., 0.]])

      >>> X_sparse
      <3x2 sparse matrix of type '<... 'numpy.float64'>'
          with 3 stored elements in Compressed Sparse Row format>

      >>> X_sparse.toarray()
      array([[0., 0.],
             [2., 1.],
             [1., 0.]])

      >>> y
      array([2, 1, 0])

      >>> shuffle(y, n_samples=2, random_state=0)
      array([0, 1])
    """
    return resample(
        *arrays, replace=False, n_samples=n_samples, random_state=random_state
    )


def safe_sqr(X, *, copy=True):
    """Element wise squaring of array-likes and sparse matrices.

    Parameters
    ----------
    X : {array-like, ndarray, sparse matrix}

    copy : bool, default=True
        Whether to create a copy of X and operate on it or to perform
        inplace computation (default behaviour).

    Returns
    -------
    X ** 2 : element wise square
         Return the element-wise square of the input.
    """
    X = check_array(X, accept_sparse=["csr", "csc", "coo"], ensure_2d=False)
    if issparse(X):
        if copy:
            X = X.copy()
        X.data **= 2
    else:
        if copy:
            X = X**2
        else:
            X **= 2
    return X


def _chunk_generator(gen, chunksize):
    """Chunk generator, ``gen`` into lists of length ``chunksize``. The last
    chunk may have a length less than ``chunksize``."""
    while True:
        chunk = list(islice(gen, chunksize))
        if chunk:
            yield chunk
        else:
            return


@validate_params(
    {
        "n": [Interval(numbers.Integral, 1, None, closed="left")],
        "batch_size": [Interval(numbers.Integral, 1, None, closed="left")],
        "min_batch_size": [Interval(numbers.Integral, 0, None, closed="left")],
    },
    prefer_skip_nested_validation=True,
)
def gen_batches(n, batch_size, *, min_batch_size=0):
    """Generator to create slices containing `batch_size` elements from 0 to `n`.

    The last slice may contain less than `batch_size` elements, when
    `batch_size` does not divide `n`.

    Parameters
    ----------
    n : int
        Size of the sequence.
    batch_size : int
        Number of elements in each batch.
    min_batch_size : int, default=0
        Minimum number of elements in each batch.

    Yields
    ------
    slice of `batch_size` elements

    See Also
    --------
    gen_even_slices: Generator to create n_packs slices going up to n.

    Examples
    --------
    >>> from sklearn.utils import gen_batches
    >>> list(gen_batches(7, 3))
    [slice(0, 3, None), slice(3, 6, None), slice(6, 7, None)]
    >>> list(gen_batches(6, 3))
    [slice(0, 3, None), slice(3, 6, None)]
    >>> list(gen_batches(2, 3))
    [slice(0, 2, None)]
    >>> list(gen_batches(7, 3, min_batch_size=0))
    [slice(0, 3, None), slice(3, 6, None), slice(6, 7, None)]
    >>> list(gen_batches(7, 3, min_batch_size=2))
    [slice(0, 3, None), slice(3, 7, None)]
    """
    start = 0
    for _ in range(int(n // batch_size)):
        end = start + batch_size
        if end + min_batch_size > n:
            continue
        yield slice(start, end)
        start = end
    if start < n:
        yield slice(start, n)


@validate_params(
    {
        "n": [Interval(Integral, 1, None, closed="left")],
        "n_packs": [Interval(Integral, 1, None, closed="left")],
        "n_samples": [Interval(Integral, 1, None, closed="left"), None],
    },
    prefer_skip_nested_validation=True,
)
def gen_even_slices(n, n_packs, *, n_samples=None):
    """Generator to create `n_packs` evenly spaced slices going up to `n`.

    If `n_packs` does not divide `n`, except for the first `n % n_packs`
    slices, remaining slices may contain fewer elements.

    Parameters
    ----------
    n : int
        Size of the sequence.
    n_packs : int
        Number of slices to generate.
    n_samples : int, default=None
        Number of samples. Pass `n_samples` when the slices are to be used for
        sparse matrix indexing; slicing off-the-end raises an exception, while
        it works for NumPy arrays.

    Yields
    ------
    `slice` representing a set of indices from 0 to n.

    See Also
    --------
    gen_batches: Generator to create slices containing batch_size elements
        from 0 to n.

    Examples
    --------
    >>> from sklearn.utils import gen_even_slices
    >>> list(gen_even_slices(10, 1))
    [slice(0, 10, None)]
    >>> list(gen_even_slices(10, 10))
    [slice(0, 1, None), slice(1, 2, None), ..., slice(9, 10, None)]
    >>> list(gen_even_slices(10, 5))
    [slice(0, 2, None), slice(2, 4, None), ..., slice(8, 10, None)]
    >>> list(gen_even_slices(10, 3))
    [slice(0, 4, None), slice(4, 7, None), slice(7, 10, None)]
    """
    start = 0
    for pack_num in range(n_packs):
        this_n = n // n_packs
        if pack_num < n % n_packs:
            this_n += 1
        if this_n > 0:
            end = start + this_n
            if n_samples is not None:
                end = min(n_samples, end)
            yield slice(start, end, None)
            start = end


def tosequence(x):
    """Cast iterable x to a Sequence, avoiding a copy if possible.

    Parameters
    ----------
    x : iterable
        The iterable to be converted.

    Returns
    -------
    x : Sequence
        If `x` is a NumPy array, it returns it as a `ndarray`. If `x`
        is a `Sequence`, `x` is returned as-is. If `x` is from any other
        type, `x` is returned casted as a list.
    """
    if isinstance(x, np.ndarray):
        return np.asarray(x)
    elif isinstance(x, Sequence):
        return x
    else:
        return list(x)


def _to_object_array(sequence):
    """Convert sequence to a 1-D NumPy array of object dtype.

    numpy.array constructor has a similar use but it's output
    is ambiguous. It can be 1-D NumPy array of object dtype if
    the input is a ragged array, but if the input is a list of
    equal length arrays, then the output is a 2D numpy.array.
    _to_object_array solves this ambiguity by guarantying that
    the output is a 1-D NumPy array of objects for any input.

    Parameters
    ----------
    sequence : array-like of shape (n_elements,)
        The sequence to be converted.

    Returns
    -------
    out : ndarray of shape (n_elements,), dtype=object
        The converted sequence into a 1-D NumPy array of object dtype.

    Examples
    --------
    >>> import numpy as np
    >>> from sklearn.utils import _to_object_array
    >>> _to_object_array([np.array([0]), np.array([1])])
    array([array([0]), array([1])], dtype=object)
    >>> _to_object_array([np.array([0]), np.array([1, 2])])
    array([array([0]), array([1, 2])], dtype=object)
    >>> _to_object_array([np.array([0]), np.array([1, 2])])
    array([array([0]), array([1, 2])], dtype=object)
    """
    out = np.empty(len(sequence), dtype=object)
    out[:] = sequence
    return out


def indices_to_mask(indices, mask_length):
    """Convert list of indices to boolean mask.

    Parameters
    ----------
    indices : list-like
        List of integers treated as indices.
    mask_length : int
        Length of boolean mask to be generated.
        This parameter must be greater than max(indices).

    Returns
    -------
    mask : 1d boolean nd-array
        Boolean array that is True where indices are present, else False.

    Examples
    --------
    >>> from sklearn.utils import indices_to_mask
    >>> indices = [1, 2 , 3, 4]
    >>> indices_to_mask(indices, 5)
    array([False,  True,  True,  True,  True])
    """
    if mask_length <= np.max(indices):
        raise ValueError("mask_length must be greater than max(indices)")

    mask = np.zeros(mask_length, dtype=bool)
    mask[indices] = True

    return mask


def _message_with_time(source, message, time):
    """Create one line message for logging purposes.

    Parameters
    ----------
    source : str
        String indicating the source or the reference of the message.

    message : str
        Short message.

    time : int
        Time in seconds.
    """
    start_message = "[%s] " % source

    # adapted from joblib.logger.short_format_time without the Windows -.1s
    # adjustment
    if time > 60:
        time_str = "%4.1fmin" % (time / 60)
    else:
        time_str = " %5.1fs" % time
    end_message = " %s, total=%s" % (message, time_str)
    dots_len = 70 - len(start_message) - len(end_message)
    return "%s%s%s" % (start_message, dots_len * ".", end_message)


@contextmanager
def _print_elapsed_time(source, message=None):
    """Log elapsed time to stdout when the context is exited.

    Parameters
    ----------
    source : str
        String indicating the source or the reference of the message.

    message : str, default=None
        Short message. If None, nothing will be printed.

    Returns
    -------
    context_manager
        Prints elapsed time upon exit if verbose.
    """
    if message is None:
        yield
    else:
        start = timeit.default_timer()
        yield
        print(_message_with_time(source, message, timeit.default_timer() - start))


def get_chunk_n_rows(row_bytes, *, max_n_rows=None, working_memory=None):
    """Calculate how many rows can be processed within `working_memory`.

    Parameters
    ----------
    row_bytes : int
        The expected number of bytes of memory that will be consumed
        during the processing of each row.
    max_n_rows : int, default=None
        The maximum return value.
    working_memory : int or float, default=None
        The number of rows to fit inside this number of MiB will be
        returned. When None (default), the value of
        ``sklearn.get_config()['working_memory']`` is used.

    Returns
    -------
    int
        The number of rows which can be processed within `working_memory`.

    Warns
    -----
    Issues a UserWarning if `row_bytes exceeds `working_memory` MiB.
    """

    if working_memory is None:
        working_memory = get_config()["working_memory"]

    chunk_n_rows = int(working_memory * (2**20) // row_bytes)
    if max_n_rows is not None:
        chunk_n_rows = min(chunk_n_rows, max_n_rows)
    if chunk_n_rows < 1:
        warnings.warn(
            "Could not adhere to working_memory config. "
            "Currently %.0fMiB, %.0fMiB required."
            % (working_memory, np.ceil(row_bytes * 2**-20))
        )
        chunk_n_rows = 1
    return chunk_n_rows


def _is_pandas_na(x):
    """Test if x is pandas.NA.

    We intentionally do not use this function to return `True` for `pd.NA` in
    `is_scalar_nan`, because estimators that support `pd.NA` are the exception
    rather than the rule at the moment. When `pd.NA` is more universally
    supported, we may reconsider this decision.

    Parameters
    ----------
    x : any type

    Returns
    -------
    boolean
    """
    with suppress(ImportError):
        from pandas import NA

        return x is NA

    return False


def is_scalar_nan(x):
    """Test if x is NaN.

    This function is meant to overcome the issue that np.isnan does not allow
    non-numerical types as input, and that np.nan is not float('nan').

    Parameters
    ----------
    x : any type
        Any scalar value.

    Returns
    -------
    bool
        Returns true if x is NaN, and false otherwise.

    Examples
    --------
    >>> import numpy as np
    >>> from sklearn.utils import is_scalar_nan
    >>> is_scalar_nan(np.nan)
    True
    >>> is_scalar_nan(float("nan"))
    True
    >>> is_scalar_nan(None)
    False
    >>> is_scalar_nan("")
    False
    >>> is_scalar_nan([np.nan])
    False
    """
    return (
        not isinstance(x, numbers.Integral)
        and isinstance(x, numbers.Real)
        and math.isnan(x)
    )


def _approximate_mode(class_counts, n_draws, rng):
    """Computes approximate mode of multivariate hypergeometric.

    This is an approximation to the mode of the multivariate
    hypergeometric given by class_counts and n_draws.
    It shouldn't be off by more than one.

    It is the mostly likely outcome of drawing n_draws many
    samples from the population given by class_counts.

    Parameters
    ----------
    class_counts : ndarray of int
        Population per class.
    n_draws : int
        Number of draws (samples to draw) from the overall population.
    rng : random state
        Used to break ties.

    Returns
    -------
    sampled_classes : ndarray of int
        Number of samples drawn from each class.
        np.sum(sampled_classes) == n_draws

    Examples
    --------
    >>> import numpy as np
    >>> from sklearn.utils import _approximate_mode
    >>> _approximate_mode(class_counts=np.array([4, 2]), n_draws=3, rng=0)
    array([2, 1])
    >>> _approximate_mode(class_counts=np.array([5, 2]), n_draws=4, rng=0)
    array([3, 1])
    >>> _approximate_mode(class_counts=np.array([2, 2, 2, 1]),
    ...                   n_draws=2, rng=0)
    array([0, 1, 1, 0])
    >>> _approximate_mode(class_counts=np.array([2, 2, 2, 1]),
    ...                   n_draws=2, rng=42)
    array([1, 1, 0, 0])
    """
    rng = check_random_state(rng)
    # this computes a bad approximation to the mode of the
    # multivariate hypergeometric given by class_counts and n_draws
    continuous = class_counts / class_counts.sum() * n_draws
    # floored means we don't overshoot n_samples, but probably undershoot
    floored = np.floor(continuous)
    # we add samples according to how much "left over" probability
    # they had, until we arrive at n_samples
    need_to_add = int(n_draws - floored.sum())
    if need_to_add > 0:
        remainder = continuous - floored
        values = np.sort(np.unique(remainder))[::-1]
        # add according to remainder, but break ties
        # randomly to avoid biases
        for value in values:
            (inds,) = np.where(remainder == value)
            # if we need_to_add less than what's in inds
            # we draw randomly from them.
            # if we need to add more, we add them all and
            # go to the next value
            add_now = min(len(inds), need_to_add)
            inds = rng.choice(inds, size=add_now, replace=False)
            floored[inds] += 1
            need_to_add -= add_now
            if need_to_add == 0:
                break
    return floored.astype(int)


def check_matplotlib_support(caller_name):
    """Raise ImportError with detailed error message if mpl is not installed.

    Plot utilities like any of the Display's plotting functions should lazily import
    matplotlib and call this helper before any computation.

    Parameters
    ----------
    caller_name : str
        The name of the caller that requires matplotlib.
    """
    try:
        import matplotlib  # noqa
    except ImportError as e:
        raise ImportError(
            "{} requires matplotlib. You can install matplotlib with "
            "`pip install matplotlib`".format(caller_name)
        ) from e


def check_pandas_support(caller_name):
    """Raise ImportError with detailed error message if pandas is not installed.

    Plot utilities like :func:`fetch_openml` should lazily import
    pandas and call this helper before any computation.

    Parameters
    ----------
    caller_name : str
        The name of the caller that requires pandas.

    Returns
    -------
    pandas
        The pandas package.
    """
    try:
        import pandas  # noqa

        return pandas
    except ImportError as e:
        raise ImportError("{} requires pandas.".format(caller_name)) from e<|MERGE_RESOLUTION|>--- conflicted
+++ resolved
@@ -370,11 +370,7 @@
     if (
         axis == 1
         and indices_dtype == "str"
-<<<<<<< HEAD
-        and not (_is_pandas_df(X) or _is_polars_df(X))
-=======
         and not (_is_pandas_df(X) or _use_interchange_protocol(X))
->>>>>>> 94f0d6aa
     ):
         raise ValueError(
             "Specifying the columns using strings is only supported for dataframes."
@@ -429,24 +425,13 @@
         X[row_indexer, column_indexer] = values
 
 
-<<<<<<< HEAD
-def _get_column_indices_bool_int(key, n_columns):
-    # Convert key into positive indexes
-=======
 def _get_column_indices_for_bool_or_int(key, n_columns):
     # Convert key into list of positive integer indexes
->>>>>>> 94f0d6aa
     try:
         idx = _safe_indexing(np.arange(n_columns), key)
     except IndexError as e:
         raise ValueError(
-<<<<<<< HEAD
-            "all features must be in [0, {}] or [-{}, 0]".format(
-                n_columns - 1, n_columns
-            )
-=======
             f"all features must be in [0, {n_columns - 1}] or [-{n_columns}, 0]"
->>>>>>> 94f0d6aa
         ) from e
     return np.atleast_1d(idx).tolist()
 
@@ -466,11 +451,7 @@
         # we get an empty list
         return []
     elif key_dtype in ("bool", "int"):
-<<<<<<< HEAD
-        return _get_column_indices_bool_int(key, n_columns)
-=======
         return _get_column_indices_for_bool_or_int(key, n_columns)
->>>>>>> 94f0d6aa
     else:
         try:
             all_columns = X.columns
@@ -511,30 +492,19 @@
 
 def _get_column_indices_interchange(X_interchange, key, key_dtype):
     """Same as _get_column_indices but for X with __dataframe__ protocol."""
-<<<<<<< HEAD
-=======
-
->>>>>>> 94f0d6aa
     n_columns = X_interchange.num_columns()
 
     if isinstance(key, (list, tuple)) and not key:
         # we get an empty list
         return []
     elif key_dtype in ("bool", "int"):
-<<<<<<< HEAD
-        return _get_column_indices_bool_int(key, n_columns)
-=======
         return _get_column_indices_for_bool_or_int(key, n_columns)
->>>>>>> 94f0d6aa
     else:
         column_names = list(X_interchange.column_names())
 
         if isinstance(key, slice):
-<<<<<<< HEAD
-=======
             if key.step not in [1, None]:
                 raise NotImplementedError("key.step must be 1 or None")
->>>>>>> 94f0d6aa
             start, stop = key.start, key.stop
             if start is not None:
                 start = column_names.index(start)

--- conflicted
+++ resolved
@@ -12,7 +12,6 @@
 
 from ..exceptions import DataConversionWarning
 from . import _joblib, metadata_routing
-from ._array_api import get_namespace
 from ._bunch import Bunch
 from ._chunking import gen_batches, gen_even_slices
 from ._estimator_html_repr import estimator_html_repr
@@ -89,616 +88,6 @@
 _IS_WASM = platform.machine() in ["wasm32", "wasm64"]
 
 
-<<<<<<< HEAD
-def _array_indexing(array, key, key_dtype, axis):
-    """Index an array or scipy.sparse consistently across NumPy version."""
-    if issparse(array) and key_dtype == "bool":
-        key = np.asarray(key)
-    if isinstance(key, tuple):
-        key = list(key)
-    if key_dtype == "an-array-dtype":
-        # A non-numpy array for which determining the dtype kind wasn't
-        # possible. Use `take` over `__getitem__` to support integer indexing.
-        xp, _ = get_namespace(array)
-        if hasattr(xp, "isdtype") and xp.isdtype(key.dtype, "integral"):
-            return xp.take(array, key, axis=axis)
-    return array[key, ...] if axis == 0 else array[:, key]
-
-
-def _pandas_indexing(X, key, key_dtype, axis):
-    """Index a pandas dataframe or a series."""
-    if _is_arraylike_not_scalar(key):
-        key = np.asarray(key)
-
-    if key_dtype == "int" and not (isinstance(key, slice) or np.isscalar(key)):
-        # using take() instead of iloc[] ensures the return value is a "proper"
-        # copy that will not raise SettingWithCopyWarning
-        return X.take(key, axis=axis)
-    else:
-        # check whether we should index with loc or iloc
-        indexer = X.iloc if key_dtype == "int" else X.loc
-        return indexer[:, key] if axis else indexer[key]
-
-
-def _list_indexing(X, key, key_dtype):
-    """Index a Python list."""
-    if np.isscalar(key) or isinstance(key, slice):
-        # key is a slice or a scalar
-        return X[key]
-    if key_dtype == "bool":
-        # key is a boolean array-like
-        return list(compress(X, key))
-    # key is a integer array-like of key
-    return [X[idx] for idx in key]
-
-
-def _polars_indexing(X, key, key_dtype, axis):
-    """Indexing X with polars interchange protocol."""
-    # Polars behavior is more consistent with lists
-    if isinstance(key, np.ndarray):
-        # Convert each element of the array to a Python scalar
-        key = key.tolist()
-    elif not (np.isscalar(key) or isinstance(key, slice)):
-        key = list(key)
-
-    if axis == 1:
-        # Here we are certain to have a polars DataFrame; which can be indexed with
-        # integer and string scalar, and list of integer, string and boolean
-        return X[:, key]
-
-    if key_dtype == "bool":
-        # Boolean mask can be indexed in the same way for Series and DataFrame (axis=0)
-        return X.filter(key)
-
-    # Integer scalar and list of integer can be indexed in the same way for Series and
-    # DataFrame (axis=0)
-    X_indexed = X[key]
-    if np.isscalar(key) and len(X.shape) == 2:
-        # `X_indexed` is a DataFrame with a single row; we return a Series to be
-        # consistent with pandas
-        pl = sys.modules["polars"]
-        return pl.Series(X_indexed.row(0))
-    return X_indexed
-
-
-def _determine_key_type(key, accept_slice=True):
-    """Determine the data type of key.
-
-    Parameters
-    ----------
-    key : scalar, slice or array-like
-        The key from which we want to infer the data type.
-
-    accept_slice : bool, default=True
-        Whether or not to raise an error if the key is a slice.
-
-    Returns
-    -------
-    dtype : {'int', 'str', 'bool', None}
-        Returns the data type of key.
-    """
-    err_msg = (
-        "No valid specification of the columns. Only a scalar, list or "
-        "slice of all integers or all strings, or boolean mask is "
-        "allowed"
-    )
-
-    dtype_to_str = {int: "int", str: "str", bool: "bool", np.bool_: "bool"}
-    array_dtype_to_str = {
-        "i": "int",
-        "u": "int",
-        "b": "bool",
-        "O": "str",
-        "U": "str",
-        "S": "str",
-    }
-
-    if key is None:
-        return None
-    if isinstance(key, tuple(dtype_to_str.keys())):
-        try:
-            return dtype_to_str[type(key)]
-        except KeyError:
-            raise ValueError(err_msg)
-    if isinstance(key, slice):
-        if not accept_slice:
-            raise TypeError(
-                "Only array-like or scalar are supported. A Python slice was given."
-            )
-        if key.start is None and key.stop is None:
-            return None
-        key_start_type = _determine_key_type(key.start)
-        key_stop_type = _determine_key_type(key.stop)
-        if key_start_type is not None and key_stop_type is not None:
-            if key_start_type != key_stop_type:
-                raise ValueError(err_msg)
-        if key_start_type is not None:
-            return key_start_type
-        return key_stop_type
-    if isinstance(key, (list, tuple)):
-        unique_key = set(key)
-        key_type = {_determine_key_type(elt) for elt in unique_key}
-        if not key_type:
-            return None
-        if len(key_type) != 1:
-            raise ValueError(err_msg)
-        return key_type.pop()
-    if hasattr(key, "dtype"):
-        if hasattr(key.dtype, "kind"):
-            try:
-                return array_dtype_to_str[key.dtype.kind]
-            except KeyError:
-                raise ValueError(err_msg)
-        else:
-            # A `dtype` for a non-numpy library may not have a kind attribute
-            return "an-array-dtype"
-    raise ValueError(err_msg)
-
-
-def _safe_indexing(X, indices, *, axis=0):
-    """Return rows, items or columns of X using indices.
-
-    .. warning::
-
-        This utility is documented, but **private**. This means that
-        backward compatibility might be broken without any deprecation
-        cycle.
-
-    Parameters
-    ----------
-    X : array-like, sparse-matrix, list, pandas.DataFrame, pandas.Series
-        Data from which to sample rows, items or columns. `list` are only
-        supported when `axis=0`.
-    indices : bool, int, str, slice, array-like
-        - If `axis=0`, boolean and integer array-like, integer slice,
-          and scalar integer are supported.
-        - If `axis=1`:
-            - to select a single column, `indices` can be of `int` type for
-              all `X` types and `str` only for dataframe. The selected subset
-              will be 1D, unless `X` is a sparse matrix in which case it will
-              be 2D.
-            - to select multiples columns, `indices` can be one of the
-              following: `list`, `array`, `slice`. The type used in
-              these containers can be one of the following: `int`, 'bool' and
-              `str`. However, `str` is only supported when `X` is a dataframe.
-              The selected subset will be 2D.
-    axis : int, default=0
-        The axis along which `X` will be subsampled. `axis=0` will select
-        rows while `axis=1` will select columns.
-
-    Returns
-    -------
-    subset
-        Subset of X on axis 0 or 1.
-
-    Notes
-    -----
-    CSR, CSC, and LIL sparse matrices are supported. COO sparse matrices are
-    not supported.
-
-    Examples
-    --------
-    >>> import numpy as np
-    >>> from sklearn.utils import _safe_indexing
-    >>> data = np.array([[1, 2], [3, 4], [5, 6]])
-    >>> _safe_indexing(data, 0, axis=0)  # select the first row
-    array([1, 2])
-    >>> _safe_indexing(data, 0, axis=1)  # select the first column
-    array([1, 3, 5])
-    """
-    if indices is None:
-        return X
-
-    if axis not in (0, 1):
-        raise ValueError(
-            "'axis' should be either 0 (to index rows) or 1 (to index "
-            " column). Got {} instead.".format(axis)
-        )
-
-    indices_dtype = _determine_key_type(indices)
-
-    if axis == 0 and indices_dtype == "str":
-        raise ValueError("String indexing is not supported with 'axis=0'")
-
-    if axis == 1 and isinstance(X, list):
-        raise ValueError("axis=1 is not supported for lists")
-
-    if axis == 1 and hasattr(X, "shape") and len(X.shape) != 2:
-        raise ValueError(
-            "'X' should be a 2D NumPy array, 2D sparse matrix or "
-            "dataframe when indexing the columns (i.e. 'axis=1'). "
-            "Got {} instead with {} dimension(s).".format(type(X), len(X.shape))
-        )
-
-    if (
-        axis == 1
-        and indices_dtype == "str"
-        and not (_is_pandas_df(X) or _use_interchange_protocol(X))
-    ):
-        raise ValueError(
-            "Specifying the columns using strings is only supported for dataframes."
-        )
-
-    if hasattr(X, "iloc"):
-        # TODO: we should probably use _is_pandas_df_or_series(X) instead but this
-        # would require updating some tests such as test_train_test_split_mock_pandas.
-        return _pandas_indexing(X, indices, indices_dtype, axis=axis)
-    elif _is_polars_df_or_series(X):
-        return _polars_indexing(X, indices, indices_dtype, axis=axis)
-    elif hasattr(X, "shape"):
-        return _array_indexing(X, indices, indices_dtype, axis=axis)
-    else:
-        return _list_indexing(X, indices, indices_dtype)
-
-
-def _safe_assign(X, values, *, row_indexer=None, column_indexer=None):
-    """Safe assignment to a numpy array, sparse matrix, or pandas dataframe.
-
-    Parameters
-    ----------
-    X : {ndarray, sparse-matrix, dataframe}
-        Array to be modified. It is expected to be 2-dimensional.
-
-    values : ndarray
-        The values to be assigned to `X`.
-
-    row_indexer : array-like, dtype={int, bool}, default=None
-        A 1-dimensional array to select the rows of interest. If `None`, all
-        rows are selected.
-
-    column_indexer : array-like, dtype={int, bool}, default=None
-        A 1-dimensional array to select the columns of interest. If `None`, all
-        columns are selected.
-    """
-    row_indexer = slice(None, None, None) if row_indexer is None else row_indexer
-    column_indexer = (
-        slice(None, None, None) if column_indexer is None else column_indexer
-    )
-
-    if hasattr(X, "iloc"):  # pandas dataframe
-        with warnings.catch_warnings():
-            # pandas >= 1.5 raises a warning when using iloc to set values in a column
-            # that does not have the same type as the column being set. It happens
-            # for instance when setting a categorical column with a string.
-            # In the future the behavior won't change and the warning should disappear.
-            # TODO(1.3): check if the warning is still raised or remove the filter.
-            warnings.simplefilter("ignore", FutureWarning)
-            X.iloc[row_indexer, column_indexer] = values
-    else:  # numpy array or sparse matrix
-        X[row_indexer, column_indexer] = values
-
-
-def _get_column_indices_for_bool_or_int(key, n_columns):
-    # Convert key into list of positive integer indexes
-    try:
-        idx = _safe_indexing(np.arange(n_columns), key)
-    except IndexError as e:
-        raise ValueError(
-            f"all features must be in [0, {n_columns - 1}] or [-{n_columns}, 0]"
-        ) from e
-    return np.atleast_1d(idx).tolist()
-
-
-def _get_column_indices(X, key):
-    """Get feature column indices for input data X and key.
-
-    For accepted values of `key`, see the docstring of
-    :func:`_safe_indexing`.
-    """
-    key_dtype = _determine_key_type(key)
-    if _use_interchange_protocol(X):
-        return _get_column_indices_interchange(X.__dataframe__(), key, key_dtype)
-
-    n_columns = X.shape[1]
-    if isinstance(key, (list, tuple)) and not key:
-        # we get an empty list
-        return []
-    elif key_dtype in ("bool", "int"):
-        return _get_column_indices_for_bool_or_int(key, n_columns)
-    else:
-        try:
-            all_columns = X.columns
-        except AttributeError:
-            raise ValueError(
-                "Specifying the columns using strings is only supported for dataframes."
-            )
-        if isinstance(key, str):
-            columns = [key]
-        elif isinstance(key, slice):
-            start, stop = key.start, key.stop
-            if start is not None:
-                start = all_columns.get_loc(start)
-            if stop is not None:
-                # pandas indexing with strings is endpoint included
-                stop = all_columns.get_loc(stop) + 1
-            else:
-                stop = n_columns + 1
-            return list(islice(range(n_columns), start, stop))
-        else:
-            columns = list(key)
-
-        try:
-            column_indices = []
-            for col in columns:
-                col_idx = all_columns.get_loc(col)
-                if not isinstance(col_idx, numbers.Integral):
-                    raise ValueError(
-                        f"Selected columns, {columns}, are not unique in dataframe"
-                    )
-                column_indices.append(col_idx)
-
-        except KeyError as e:
-            raise ValueError("A given column is not a column of the dataframe") from e
-
-        return column_indices
-
-
-def _get_column_indices_interchange(X_interchange, key, key_dtype):
-    """Same as _get_column_indices but for X with __dataframe__ protocol."""
-
-    n_columns = X_interchange.num_columns()
-
-    if isinstance(key, (list, tuple)) and not key:
-        # we get an empty list
-        return []
-    elif key_dtype in ("bool", "int"):
-        return _get_column_indices_for_bool_or_int(key, n_columns)
-    else:
-        column_names = list(X_interchange.column_names())
-
-        if isinstance(key, slice):
-            if key.step not in [1, None]:
-                raise NotImplementedError("key.step must be 1 or None")
-            start, stop = key.start, key.stop
-            if start is not None:
-                start = column_names.index(start)
-
-            if stop is not None:
-                stop = column_names.index(stop) + 1
-            else:
-                stop = n_columns + 1
-            return list(islice(range(n_columns), start, stop))
-
-        selected_columns = [key] if np.isscalar(key) else key
-
-        try:
-            return [column_names.index(col) for col in selected_columns]
-        except ValueError as e:
-            raise ValueError("A given column is not a column of the dataframe") from e
-
-
-@validate_params(
-    {
-        "replace": ["boolean"],
-        "n_samples": [Interval(numbers.Integral, 1, None, closed="left"), None],
-        "random_state": ["random_state"],
-        "stratify": ["array-like", "sparse matrix", None],
-    },
-    prefer_skip_nested_validation=True,
-)
-def resample(*arrays, replace=True, n_samples=None, random_state=None, stratify=None):
-    """Resample arrays or sparse matrices in a consistent way.
-
-    The default strategy implements one step of the bootstrapping
-    procedure.
-
-    Parameters
-    ----------
-    *arrays : sequence of array-like of shape (n_samples,) or \
-            (n_samples, n_outputs)
-        Indexable data-structures can be arrays, lists, dataframes or scipy
-        sparse matrices with consistent first dimension.
-
-    replace : bool, default=True
-        Implements resampling with replacement. If False, this will implement
-        (sliced) random permutations.
-
-    n_samples : int, default=None
-        Number of samples to generate. If left to None this is
-        automatically set to the first dimension of the arrays.
-        If replace is False it should not be larger than the length of
-        arrays.
-
-    random_state : int, RandomState instance or None, default=None
-        Determines random number generation for shuffling
-        the data.
-        Pass an int for reproducible results across multiple function calls.
-        See :term:`Glossary <random_state>`.
-
-    stratify : {array-like, sparse matrix} of shape (n_samples,) or \
-            (n_samples, n_outputs), default=None
-        If not None, data is split in a stratified fashion, using this as
-        the class labels.
-
-    Returns
-    -------
-    resampled_arrays : sequence of array-like of shape (n_samples,) or \
-            (n_samples, n_outputs)
-        Sequence of resampled copies of the collections. The original arrays
-        are not impacted.
-
-    See Also
-    --------
-    shuffle : Shuffle arrays or sparse matrices in a consistent way.
-
-    Examples
-    --------
-    It is possible to mix sparse and dense arrays in the same run::
-
-      >>> import numpy as np
-      >>> X = np.array([[1., 0.], [2., 1.], [0., 0.]])
-      >>> y = np.array([0, 1, 2])
-
-      >>> from scipy.sparse import coo_matrix
-      >>> X_sparse = coo_matrix(X)
-
-      >>> from sklearn.utils import resample
-      >>> X, X_sparse, y = resample(X, X_sparse, y, random_state=0)
-      >>> X
-      array([[1., 0.],
-             [2., 1.],
-             [1., 0.]])
-
-      >>> X_sparse
-      <3x2 sparse matrix of type '<... 'numpy.float64'>'
-          with 4 stored elements in Compressed Sparse Row format>
-
-      >>> X_sparse.toarray()
-      array([[1., 0.],
-             [2., 1.],
-             [1., 0.]])
-
-      >>> y
-      array([0, 1, 0])
-
-      >>> resample(y, n_samples=2, random_state=0)
-      array([0, 1])
-
-    Example using stratification::
-
-      >>> y = [0, 0, 1, 1, 1, 1, 1, 1, 1]
-      >>> resample(y, n_samples=5, replace=False, stratify=y,
-      ...          random_state=0)
-      [1, 1, 1, 0, 1]
-    """
-    max_n_samples = n_samples
-    random_state = check_random_state(random_state)
-
-    if len(arrays) == 0:
-        return None
-
-    first = arrays[0]
-    n_samples = first.shape[0] if hasattr(first, "shape") else len(first)
-
-    if max_n_samples is None:
-        max_n_samples = n_samples
-    elif (max_n_samples > n_samples) and (not replace):
-        raise ValueError(
-            "Cannot sample %d out of arrays with dim %d when replace is False"
-            % (max_n_samples, n_samples)
-        )
-
-    check_consistent_length(*arrays)
-
-    if stratify is None:
-        if replace:
-            indices = random_state.randint(0, n_samples, size=(max_n_samples,))
-        else:
-            indices = np.arange(n_samples)
-            random_state.shuffle(indices)
-            indices = indices[:max_n_samples]
-    else:
-        # Code adapted from StratifiedShuffleSplit()
-        y = check_array(stratify, ensure_2d=False, dtype=None)
-        if y.ndim == 2:
-            # for multi-label y, map each distinct row to a string repr
-            # using join because str(row) uses an ellipsis if len(row) > 1000
-            y = np.array([" ".join(row.astype("str")) for row in y])
-
-        classes, y_indices = np.unique(y, return_inverse=True)
-        n_classes = classes.shape[0]
-
-        class_counts = np.bincount(y_indices)
-
-        # Find the sorted list of instances for each class:
-        # (np.unique above performs a sort, so code is O(n logn) already)
-        class_indices = np.split(
-            np.argsort(y_indices, kind="mergesort"), np.cumsum(class_counts)[:-1]
-        )
-
-        n_i = _approximate_mode(class_counts, max_n_samples, random_state)
-
-        indices = []
-
-        for i in range(n_classes):
-            indices_i = random_state.choice(class_indices[i], n_i[i], replace=replace)
-            indices.extend(indices_i)
-
-        indices = random_state.permutation(indices)
-
-    # convert sparse matrices to CSR for row-based indexing
-    arrays = [a.tocsr() if issparse(a) else a for a in arrays]
-    resampled_arrays = [_safe_indexing(a, indices) for a in arrays]
-    if len(resampled_arrays) == 1:
-        # syntactic sugar for the unit argument case
-        return resampled_arrays[0]
-    else:
-        return resampled_arrays
-
-
-def shuffle(*arrays, random_state=None, n_samples=None):
-    """Shuffle arrays or sparse matrices in a consistent way.
-
-    This is a convenience alias to ``resample(*arrays, replace=False)`` to do
-    random permutations of the collections.
-
-    Parameters
-    ----------
-    *arrays : sequence of indexable data-structures
-        Indexable data-structures can be arrays, lists, dataframes or scipy
-        sparse matrices with consistent first dimension.
-
-    random_state : int, RandomState instance or None, default=None
-        Determines random number generation for shuffling
-        the data.
-        Pass an int for reproducible results across multiple function calls.
-        See :term:`Glossary <random_state>`.
-
-    n_samples : int, default=None
-        Number of samples to generate. If left to None this is
-        automatically set to the first dimension of the arrays.  It should
-        not be larger than the length of arrays.
-
-    Returns
-    -------
-    shuffled_arrays : sequence of indexable data-structures
-        Sequence of shuffled copies of the collections. The original arrays
-        are not impacted.
-
-    See Also
-    --------
-    resample : Resample arrays or sparse matrices in a consistent way.
-
-    Examples
-    --------
-    It is possible to mix sparse and dense arrays in the same run::
-
-      >>> import numpy as np
-      >>> X = np.array([[1., 0.], [2., 1.], [0., 0.]])
-      >>> y = np.array([0, 1, 2])
-
-      >>> from scipy.sparse import coo_matrix
-      >>> X_sparse = coo_matrix(X)
-
-      >>> from sklearn.utils import shuffle
-      >>> X, X_sparse, y = shuffle(X, X_sparse, y, random_state=0)
-      >>> X
-      array([[0., 0.],
-             [2., 1.],
-             [1., 0.]])
-
-      >>> X_sparse
-      <3x2 sparse matrix of type '<... 'numpy.float64'>'
-          with 3 stored elements in Compressed Sparse Row format>
-
-      >>> X_sparse.toarray()
-      array([[0., 0.],
-             [2., 1.],
-             [1., 0.]])
-
-      >>> y
-      array([2, 1, 0])
-
-      >>> shuffle(y, n_samples=2, random_state=0)
-      array([0, 1])
-    """
-    return resample(
-        *arrays, replace=False, n_samples=n_samples, random_state=random_state
-    )
-
-
-=======
->>>>>>> 792a514c
 def tosequence(x):
     """Cast iterable x to a Sequence, avoiding a copy if possible.
 

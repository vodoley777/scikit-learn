--- conflicted
+++ resolved
@@ -184,30 +184,6 @@
 
     Parameters
     ----------
-<<<<<<< HEAD
-    X : array-like, sparse-matrix, list, pandas.DataFrame, pandas.Series.
-        Data from which to sample rows, items or columns.
-    indices :
-        When ``axis=0``, indices need to be an array of integer.
-        When ``axis=1``, indices can be one of:
-            Supported key types (key):
-            - scalar: output is 1D
-            - lists, slices, boolean masks: output is 2D
-            - callable that returns any of the above
-
-            Supported key data types:
-
-            - integer or boolean mask (positional):
-                - supported for arrays, sparse matrices and dataframes
-            - string (key-based):
-                - only supported for dataframes
-                - So no keys other than strings are allowed (while in principle you
-                can use any hashable object as key).
-    axis : int, default=0
-        The axis along which the X will be subsampled. ``axis=0`` will select
-        rows while ``axis=1`` will select columns.
-
-=======
     X : array-like, sparse-matrix, list, pandas.DataFrame, pandas.Series
         Data from which to sample rows, items or columns.
     indices : array-like
@@ -233,7 +209,6 @@
     subset
         Subset of X on axis 0 or 1.
 
->>>>>>> d1f58339
     Notes
     -----
     CSR, CSC, and LIL sparse matrices are supported. COO sparse matrices are
@@ -241,9 +216,6 @@
     """
     if axis == 0:
         return _safe_indexing_row(X, indices)
-<<<<<<< HEAD
-    return _safe_indexing_column(X, indices)
-=======
     elif axis == 1:
         return _safe_indexing_column(X, indices)
     else:
@@ -251,7 +223,6 @@
             "'axis' should be either 0 (to index rows) or 1 (to index "
             " column). Got {} instead.".format(axis)
         )
->>>>>>> d1f58339
 
 
 def _safe_indexing_row(X, indices):
@@ -301,33 +272,18 @@
 
 
 def _check_key_type(key, superclass):
-<<<<<<< HEAD
-    """
-    Check that scalar, list or slice is of a certain type.
-
-    This is only used in _get_column and _get_column_indices to check
-    if the `key` (column specification) is fully integer or fully string-like.
-=======
     """Check that scalar, list or slice is of a certain type.
 
     This is only used in _safe_indexing_column and _get_column_indices to check
     if the ``key`` (column specification) is fully integer or fully
     string-like.
->>>>>>> d1f58339
 
     Parameters
     ----------
     key : scalar, list, slice, array-like
-<<<<<<< HEAD
-        The column specification to check
-    superclass : int or str
-        The type for which to check the `key`
-
-=======
         The column specification to check.
     superclass : int or str
         The type for which to check the `key`.
->>>>>>> d1f58339
     """
     if isinstance(key, superclass):
         return True
@@ -339,11 +295,8 @@
     if hasattr(key, 'dtype'):
         if superclass is int:
             return key.dtype.kind == 'i'
-<<<<<<< HEAD
-=======
         elif superclass is bool:
             return key.dtype.kind == 'b'
->>>>>>> d1f58339
         else:
             # superclass = str
             return key.dtype.kind in ('O', 'U', 'S')
@@ -351,28 +304,6 @@
 
 
 def _safe_indexing_column(X, key):
-<<<<<<< HEAD
-    """
-    Get feature column(s) from input data X.
-
-    Supported input types (X): numpy arrays, sparse arrays and DataFrames
-
-    Supported key types (key):
-    - scalar: output is 1D
-    - lists, slices, boolean masks: output is 2D
-    - callable that returns any of the above
-
-    Supported key data types:
-
-    - integer or boolean mask (positional):
-        - supported for arrays, sparse matrices and dataframes
-    - string (key-based):
-        - only supported for dataframes
-        - So no keys other than strings are allowed (while in principle you
-          can use any hashable object as key).
-
-    """
-=======
     """Get feature column(s) from input data X.
 
     Supported input types (X): numpy arrays, sparse arrays and DataFrames.
@@ -396,7 +327,6 @@
             "dataframe when indexing the columns (i.e. 'axis=1'). "
             "Got {} instead with {} dimension(s).".format(type(X), X.ndim)
         )
->>>>>>> d1f58339
     # check whether we have string column names or integers
     if _check_key_type(key, int):
         column_names = False
@@ -430,18 +360,10 @@
 
 
 def _get_column_indices(X, key):
-<<<<<<< HEAD
-    """
-    Get feature column indices for input data X and key.
-
-    For accepted values of `key`, see the docstring of _get_column
-
-=======
     """Get feature column indices for input data X and key.
 
     For accepted values of `key`, see the docstring of
     :func:`_safe_indexing_column`.
->>>>>>> d1f58339
     """
     n_columns = X.shape[1]
 
@@ -481,19 +403,9 @@
         except ValueError as e:
             if 'not in list' in str(e):
                 raise ValueError(
-<<<<<<< HEAD
-                    "A given feature is not a column of the dataframe"
-=======
                     "A given column is not a column of the dataframe"
->>>>>>> d1f58339
                 ) from e
             raise
-
-        return column_indices
-    else:
-        raise ValueError("No valid specification of the columns. Only a "
-                         "scalar, list or slice of all integers or all "
-                         "strings, or boolean mask is allowed")
 
 
 def resample(*arrays, **options):

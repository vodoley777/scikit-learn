--- conflicted
+++ resolved
@@ -958,9 +958,18 @@
     whom : string
         Who passed X to this function.
     """
-<<<<<<< HEAD
-    X = X.data if sp.issparse(X) else X
-    if (X < 0).any():
+    # avoid X.min() on sparse matrix since it also sorts the indices
+    if sp.issparse(X):
+        if X.format in ['lil', 'dok']:
+            X = X.tocsr()
+        if X.data.size == 0:
+            X_min = 0
+        else:
+            X_min = X.data.min()
+    else:
+        X_min = X.min()
+
+    if X_min < 0:
         raise ValueError("Negative values in data passed to %s" % whom)
 
 
@@ -1072,19 +1081,4 @@
                       "by 0" % max_conditioning, KernelWarning)
         lambdas[too_small_lambdas] = 0
 
-    return lambdas
-=======
-    # avoid X.min() on sparse matrix since it also sorts the indices
-    if sp.issparse(X):
-        if X.format in ['lil', 'dok']:
-            X = X.tocsr()
-        if X.data.size == 0:
-            X_min = 0
-        else:
-            X_min = X.data.min()
-    else:
-        X_min = X.min()
-
-    if X_min < 0:
-        raise ValueError("Negative values in data passed to %s" % whom)
->>>>>>> 7fe9f06a
+    return lambdas
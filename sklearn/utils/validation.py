"""Utilities for input validation"""

# Authors: Olivier Grisel
#          Gael Varoquaux
#          Andreas Mueller
#          Lars Buitinck
#          Alexandre Gramfort
#          Nicolas Tresegnie
#          Sylvain Marie
# License: BSD 3 clause

from functools import wraps
import warnings
import numbers

import numpy as np
import scipy.sparse as sp
from distutils.version import LooseVersion
from inspect import signature, isclass, Parameter

from numpy.core.numeric import ComplexWarning
import joblib

from contextlib import suppress

from .fixes import _object_dtype_isnan
from .. import get_config as _get_config
from ..exceptions import NonBLASDotWarning, PositiveSpectrumWarning
from ..exceptions import NotFittedError
from ..exceptions import DataConversionWarning

FLOAT_DTYPES = (np.float64, np.float32, np.float16)

# Silenced by default to reduce verbosity. Turn on at runtime for
# performance profiling.
warnings.simplefilter('ignore', NonBLASDotWarning)


def _deprecate_positional_args(f):
    """Decorator for methods that issues warnings for positional arguments

    Using the keyword-only argument syntax in pep 3102, arguments after the
    * will issue a warning when passed as a positional argument.

    Parameters
    ----------
    f : function
        function to check arguments on
    """
    sig = signature(f)
    kwonly_args = []
    all_args = []

    for name, param in sig.parameters.items():
        if param.kind == Parameter.POSITIONAL_OR_KEYWORD:
            all_args.append(name)
        elif param.kind == Parameter.KEYWORD_ONLY:
            kwonly_args.append(name)

    @wraps(f)
    def inner_f(*args, **kwargs):
        extra_args = len(args) - len(all_args)
        if extra_args > 0:
            # ignore first 'self' argument for instance methods
            args_msg = ['{}={}'.format(name, arg)
                        for name, arg in zip(kwonly_args[:extra_args],
                                             args[-extra_args:])]
            warnings.warn("Pass {} as keyword args. From version 0.25 "
                          "passing these as positional arguments will "
                          "result in an error".format(", ".join(args_msg)),
                          FutureWarning)
        kwargs.update({k: arg for k, arg in zip(sig.parameters, args)})
        return f(**kwargs)
    return inner_f


def _assert_all_finite(X, allow_nan=False, msg_dtype=None):
    """Like assert_all_finite, but only for ndarray."""
    # validation is also imported in extmath
    from .extmath import _safe_accumulator_op

    if _get_config()['assume_finite']:
        return
    X = np.asanyarray(X)
    # First try an O(n) time, O(1) space solution for the common case that
    # everything is finite; fall back to O(n) space np.isfinite to prevent
    # false positives from overflow in sum method. The sum is also calculated
    # safely to reduce dtype induced overflows.
    is_float = X.dtype.kind in 'fc'
    if is_float and (np.isfinite(_safe_accumulator_op(np.sum, X))):
        pass
    elif is_float:
        msg_err = "Input contains {} or a value too large for {!r}."
        if (allow_nan and np.isinf(X).any() or
                not allow_nan and not np.isfinite(X).all()):
            type_err = 'infinity' if allow_nan else 'NaN, infinity'
            raise ValueError(
                    msg_err.format
                    (type_err,
                     msg_dtype if msg_dtype is not None else X.dtype)
            )
    # for object dtype data, we only check for NaNs (GH-13254)
    elif X.dtype == np.dtype('object') and not allow_nan:
        if _object_dtype_isnan(X).any():
            raise ValueError("Input contains NaN")


@_deprecate_positional_args
def assert_all_finite(X, *, allow_nan=False):
    """Throw a ValueError if X contains NaN or infinity.

    Parameters
    ----------
    X : array or sparse matrix

    allow_nan : bool
    """
    _assert_all_finite(X.data if sp.issparse(X) else X, allow_nan)


@_deprecate_positional_args
def as_float_array(X, *, copy=True, force_all_finite=True):
    """Converts an array-like to an array of floats.

    The new dtype will be np.float32 or np.float64, depending on the original
    type. The function can create a copy or modify the argument depending
    on the argument copy.

    Parameters
    ----------
    X : {array-like, sparse matrix}

    copy : bool, optional
        If True, a copy of X will be created. If False, a copy may still be
        returned if X's dtype is not a floating point type.

    force_all_finite : boolean or 'allow-nan', (default=True)
        Whether to raise an error on np.inf, np.nan, pd.NA in X. The
        possibilities are:

        - True: Force all values of X to be finite.
        - False: accepts np.inf, np.nan, pd.NA in X.
        - 'allow-nan': accepts only np.nan and pd.NA values in X. Values cannot
          be infinite.

        .. versionadded:: 0.20
           ``force_all_finite`` accepts the string ``'allow-nan'``.

        .. versionchanged:: 0.23
           Accepts `pd.NA` and converts it into `np.nan`

    Returns
    -------
    XT : {array, sparse matrix}
        An array of type np.float
    """
    if isinstance(X, np.matrix) or (not isinstance(X, np.ndarray)
                                    and not sp.issparse(X)):
        return check_array(X, accept_sparse=['csr', 'csc', 'coo'],
                           dtype=np.float64, copy=copy,
                           force_all_finite=force_all_finite, ensure_2d=False)
    elif sp.issparse(X) and X.dtype in [np.float32, np.float64]:
        return X.copy() if copy else X
    elif X.dtype in [np.float32, np.float64]:  # is numpy array
        return X.copy('F' if X.flags['F_CONTIGUOUS'] else 'C') if copy else X
    else:
        if X.dtype.kind in 'uib' and X.dtype.itemsize <= 4:
            return_dtype = np.float32
        else:
            return_dtype = np.float64
        return X.astype(return_dtype)


def _is_arraylike(x):
    """Returns whether the input is array-like"""
    return (hasattr(x, '__len__') or
            hasattr(x, 'shape') or
            hasattr(x, '__array__'))


def _num_samples(x):
    """Return number of samples in array-like x."""
    message = 'Expected sequence or array-like, got %s' % type(x)
    if hasattr(x, 'fit') and callable(x.fit):
        # Don't get num_samples from an ensembles length!
        raise TypeError(message)

    if not hasattr(x, '__len__') and not hasattr(x, 'shape'):
        if hasattr(x, '__array__'):
            x = np.asarray(x)
        else:
            raise TypeError(message)

    if hasattr(x, 'shape') and x.shape is not None:
        if len(x.shape) == 0:
            raise TypeError("Singleton array %r cannot be considered"
                            " a valid collection." % x)
        # Check that shape is returning an integer or default to len
        # Dask dataframes may not return numeric shape[0] value
        if isinstance(x.shape[0], numbers.Integral):
            return x.shape[0]

    try:
        return len(x)
    except TypeError:
        raise TypeError(message)


def check_memory(memory):
    """Check that ``memory`` is joblib.Memory-like.

    joblib.Memory-like means that ``memory`` can be converted into a
    joblib.Memory instance (typically a str denoting the ``location``)
    or has the same interface (has a ``cache`` method).

    Parameters
    ----------
    memory : None, str or object with the joblib.Memory interface

    Returns
    -------
    memory : object with the joblib.Memory interface

    Raises
    ------
    ValueError
        If ``memory`` is not joblib.Memory-like.
    """

    if memory is None or isinstance(memory, str):
        if LooseVersion(joblib.__version__) < '0.12':
            memory = joblib.Memory(cachedir=memory, verbose=0)
        else:
            memory = joblib.Memory(location=memory, verbose=0)
    elif not hasattr(memory, 'cache'):
        raise ValueError("'memory' should be None, a string or have the same"
                         " interface as joblib.Memory."
                         " Got memory='{}' instead.".format(memory))
    return memory


def check_consistent_length(*arrays):
    """Check that all arrays have consistent first dimensions.

    Checks whether all objects in arrays have the same shape or length.

    Parameters
    ----------
    *arrays : list or tuple of input objects.
        Objects that will be checked for consistent length.
    """

    lengths = [_num_samples(X) for X in arrays if X is not None]
    uniques = np.unique(lengths)
    if len(uniques) > 1:
        raise ValueError("Found input variables with inconsistent numbers of"
                         " samples: %r" % [int(l) for l in lengths])


def _make_indexable(iterable):
    """Ensure iterable supports indexing or convert to an indexable variant.

    Convert sparse matrices to csr and other non-indexable iterable to arrays.
    Let `None` and indexable objects (e.g. pandas dataframes) pass unchanged.

    Parameters
    ----------
    iterable : {list, dataframe, array, sparse} or None
        Object to be converted to an indexable iterable.
    """
    if sp.issparse(iterable):
        return iterable.tocsr()
    elif hasattr(iterable, "__getitem__") or hasattr(iterable, "iloc"):
        return iterable
    elif iterable is None:
        return iterable
    return np.array(iterable)


def indexable(*iterables):
    """Make arrays indexable for cross-validation.

    Checks consistent length, passes through None, and ensures that everything
    can be indexed by converting sparse matrices to csr and converting
    non-interable objects to arrays.

    Parameters
    ----------
    *iterables : lists, dataframes, arrays, sparse matrices
        List of objects to ensure sliceability.
    """
    result = [_make_indexable(X) for X in iterables]
    check_consistent_length(*result)
    return result


def _ensure_sparse_format(spmatrix, accept_sparse, dtype, copy,
                          force_all_finite, accept_large_sparse):
    """Convert a sparse matrix to a given format.

    Checks the sparse format of spmatrix and converts if necessary.

    Parameters
    ----------
    spmatrix : scipy sparse matrix
        Input to validate and convert.

    accept_sparse : string, boolean or list/tuple of strings
        String[s] representing allowed sparse matrix formats ('csc',
        'csr', 'coo', 'dok', 'bsr', 'lil', 'dia'). If the input is sparse but
        not in the allowed format, it will be converted to the first listed
        format. True allows the input to be any format. False means
        that a sparse matrix input will raise an error.

    dtype : string, type or None
        Data type of result. If None, the dtype of the input is preserved.

    copy : boolean
        Whether a forced copy will be triggered. If copy=False, a copy might
        be triggered by a conversion.

    force_all_finite : boolean or 'allow-nan', (default=True)
        Whether to raise an error on np.inf, np.nan, pd.NA in X. The
        possibilities are:

        - True: Force all values of X to be finite.
        - False: accepts np.inf, np.nan, pd.NA in X.
        - 'allow-nan': accepts only np.nan and pd.NA values in X. Values cannot
          be infinite.

        .. versionadded:: 0.20
           ``force_all_finite`` accepts the string ``'allow-nan'``.

        .. versionchanged:: 0.23
           Accepts `pd.NA` and converts it into `np.nan`

    Returns
    -------
    spmatrix_converted : scipy sparse matrix.
        Matrix that is ensured to have an allowed type.
    """
    if dtype is None:
        dtype = spmatrix.dtype

    changed_format = False

    if isinstance(accept_sparse, str):
        accept_sparse = [accept_sparse]

    # Indices dtype validation
    _check_large_sparse(spmatrix, accept_large_sparse)

    if accept_sparse is False:
        raise TypeError('A sparse matrix was passed, but dense '
                        'data is required. Use X.toarray() to '
                        'convert to a dense numpy array.')
    elif isinstance(accept_sparse, (list, tuple)):
        if len(accept_sparse) == 0:
            raise ValueError("When providing 'accept_sparse' "
                             "as a tuple or list, it must contain at "
                             "least one string value.")
        # ensure correct sparse format
        if spmatrix.format not in accept_sparse:
            # create new with correct sparse
            spmatrix = spmatrix.asformat(accept_sparse[0])
            changed_format = True
    elif accept_sparse is not True:
        # any other type
        raise ValueError("Parameter 'accept_sparse' should be a string, "
                         "boolean or list of strings. You provided "
                         "'accept_sparse={}'.".format(accept_sparse))

    if dtype != spmatrix.dtype:
        # convert dtype
        spmatrix = spmatrix.astype(dtype)
    elif copy and not changed_format:
        # force copy
        spmatrix = spmatrix.copy()

    if force_all_finite:
        if not hasattr(spmatrix, "data"):
            warnings.warn("Can't check %s sparse matrix for nan or inf."
                          % spmatrix.format, stacklevel=2)
        else:
            _assert_all_finite(spmatrix.data,
                               allow_nan=force_all_finite == 'allow-nan')

    return spmatrix


def _ensure_no_complex_data(array):
    if hasattr(array, 'dtype') and array.dtype is not None \
            and hasattr(array.dtype, 'kind') and array.dtype.kind == "c":
        raise ValueError("Complex data not supported\n"
                         "{}\n".format(array))


@_deprecate_positional_args
def check_array(array, accept_sparse=False, *, accept_large_sparse=True,
                dtype="numeric", order=None, copy=False, force_all_finite=True,
                ensure_2d=True, allow_nd=False, ensure_min_samples=1,
                ensure_min_features=1, estimator=None):

    """Input validation on an array, list, sparse matrix or similar.

    By default, the input is checked to be a non-empty 2D array containing
    only finite values. If the dtype of the array is object, attempt
    converting to float, raising on failure.

    Parameters
    ----------
    array : object
        Input object to check / convert.

    accept_sparse : string, boolean or list/tuple of strings (default=False)
        String[s] representing allowed sparse matrix formats, such as 'csc',
        'csr', etc. If the input is sparse but not in the allowed format,
        it will be converted to the first listed format. True allows the input
        to be any format. False means that a sparse matrix input will
        raise an error.

    accept_large_sparse : bool (default=True)
        If a CSR, CSC, COO or BSR sparse matrix is supplied and accepted by
        accept_sparse, accept_large_sparse=False will cause it to be accepted
        only if its indices are stored with a 32-bit dtype.

        .. versionadded:: 0.20

    dtype : string, type, list of types or None (default="numeric")
        Data type of result. If None, the dtype of the input is preserved.
        If "numeric", dtype is preserved unless array.dtype is object.
        If dtype is a list of types, conversion on the first type is only
        performed if the dtype of the input is not in the list.

    order : 'F', 'C' or None (default=None)
        Whether an array will be forced to be fortran or c-style.
        When order is None (default), then if copy=False, nothing is ensured
        about the memory layout of the output array; otherwise (copy=True)
        the memory layout of the returned array is kept as close as possible
        to the original array.

    copy : boolean (default=False)
        Whether a forced copy will be triggered. If copy=False, a copy might
        be triggered by a conversion.

    force_all_finite : boolean or 'allow-nan', (default=True)
        Whether to raise an error on np.inf, np.nan, pd.NA in array. The
        possibilities are:

        - True: Force all values of array to be finite.
        - False: accepts np.inf, np.nan, pd.NA in array.
        - 'allow-nan': accepts only np.nan and pd.NA values in array. Values
          cannot be infinite.

        .. versionadded:: 0.20
           ``force_all_finite`` accepts the string ``'allow-nan'``.

        .. versionchanged:: 0.23
           Accepts `pd.NA` and converts it into `np.nan`

    ensure_2d : boolean (default=True)
        Whether to raise a value error if array is not 2D.

    allow_nd : boolean (default=False)
        Whether to allow array.ndim > 2.

    ensure_min_samples : int (default=1)
        Make sure that the array has a minimum number of samples in its first
        axis (rows for a 2D array). Setting to 0 disables this check.

    ensure_min_features : int (default=1)
        Make sure that the 2D array has some minimum number of features
        (columns). The default value of 1 rejects empty datasets.
        This check is only enforced when the input data has effectively 2
        dimensions or is originally 1D and ``ensure_2d`` is True. Setting to 0
        disables this check.

    estimator : str or estimator instance (default=None)
        If passed, include the name of the estimator in warning messages.

    Returns
    -------
    array_converted : object
        The converted and validated array.
    """
    # store reference to original array to check if copy is needed when
    # function returns
    array_orig = array

    # store whether originally we wanted numeric dtype
    dtype_numeric = isinstance(dtype, str) and dtype == "numeric"

    dtype_orig = getattr(array, "dtype", None)
    if not hasattr(dtype_orig, 'kind'):
        # not a data type (e.g. a column named dtype in a pandas DataFrame)
        dtype_orig = None

    # check if the object contains several dtypes (typically a pandas
    # DataFrame), and store them. If not, store None.
    dtypes_orig = None
    has_pd_integer_array = False
    if hasattr(array, "dtypes") and hasattr(array.dtypes, '__array__'):
        # throw warning if columns are sparse. If all columns are sparse, then
        # array.sparse exists and sparsity will be perserved (later).
        with suppress(ImportError):
            from pandas.api.types import is_sparse
            if (not hasattr(array, 'sparse') and
                    array.dtypes.apply(is_sparse).any()):
                warnings.warn(
                    "pandas.DataFrame with sparse columns found."
                    "It will be converted to a dense numpy array."
                )

        dtypes_orig = list(array.dtypes)
        # pandas boolean dtype __array__ interface coerces bools to objects
        for i, dtype_iter in enumerate(dtypes_orig):
            if dtype_iter.kind == 'b':
                dtypes_orig[i] = np.dtype(np.object)
            elif dtype_iter.name.startswith(("Int", "UInt")):
                # name looks like an Integer Extension Array, now check for
                # the dtype
                with suppress(ImportError):
                    from pandas import (Int8Dtype, Int16Dtype,
                                        Int32Dtype, Int64Dtype,
                                        UInt8Dtype, UInt16Dtype,
                                        UInt32Dtype, UInt64Dtype)
                    if isinstance(dtype_iter, (Int8Dtype, Int16Dtype,
                                               Int32Dtype, Int64Dtype,
                                               UInt8Dtype, UInt16Dtype,
                                               UInt32Dtype, UInt64Dtype)):
                        has_pd_integer_array = True

        if all(isinstance(dtype, np.dtype) for dtype in dtypes_orig):
            dtype_orig = np.result_type(*dtypes_orig)

    if dtype_numeric:
        if dtype_orig is not None and dtype_orig.kind == "O":
            # if input is object, convert to float.
            dtype = np.float64
        else:
            dtype = None

    if isinstance(dtype, (list, tuple)):
        if dtype_orig is not None and dtype_orig in dtype:
            # no dtype conversion required
            dtype = None
        else:
            # dtype conversion required. Let's select the first element of the
            # list of accepted types.
            dtype = dtype[0]

    if has_pd_integer_array:
        # If there are any pandas integer extension arrays,
        array = array.astype(dtype)

    if force_all_finite not in (True, False, 'allow-nan'):
        raise ValueError('force_all_finite should be a bool or "allow-nan"'
                         '. Got {!r} instead'.format(force_all_finite))

    if estimator is not None:
        if isinstance(estimator, str):
            estimator_name = estimator
        else:
            estimator_name = estimator.__class__.__name__
    else:
        estimator_name = "Estimator"
    context = " by %s" % estimator_name if estimator is not None else ""

    # When all dataframe columns are sparse, convert to a sparse array
    if hasattr(array, 'sparse') and array.ndim > 1:
        # DataFrame.sparse only supports `to_coo`
        array = array.sparse.to_coo()

    if sp.issparse(array):
        _ensure_no_complex_data(array)
        array = _ensure_sparse_format(array, accept_sparse=accept_sparse,
                                      dtype=dtype, copy=copy,
                                      force_all_finite=force_all_finite,
                                      accept_large_sparse=accept_large_sparse)
    else:
        # If np.array(..) gives ComplexWarning, then we convert the warning
        # to an error. This is needed because specifying a non complex
        # dtype to the function converts complex to real dtype,
        # thereby passing the test made in the lines following the scope
        # of warnings context manager.
        with warnings.catch_warnings():
            try:
                warnings.simplefilter('error', ComplexWarning)
                if dtype is not None and np.dtype(dtype).kind in 'iu':
                    # Conversion float -> int should not contain NaN or
                    # inf (numpy#14412). We cannot use casting='safe' because
                    # then conversion float -> int would be disallowed.
                    array = np.asarray(array, order=order)
                    if array.dtype.kind == 'f':
                        _assert_all_finite(array, allow_nan=False,
                                           msg_dtype=dtype)
                    array = array.astype(dtype, casting="unsafe", copy=False)
                else:
                    array = np.asarray(array, order=order, dtype=dtype)
            except ComplexWarning:
                raise ValueError("Complex data not supported\n"
                                 "{}\n".format(array))

        # It is possible that the np.array(..) gave no warning. This happens
        # when no dtype conversion happened, for example dtype = None. The
        # result is that np.array(..) produces an array of complex dtype
        # and we need to catch and raise exception for such cases.
        _ensure_no_complex_data(array)

        if ensure_2d:
            # If input is scalar raise error
            if array.ndim == 0:
                raise ValueError(
                    "Expected 2D array, got scalar array instead:\narray={}.\n"
                    "Reshape your data either using array.reshape(-1, 1) if "
                    "your data has a single feature or array.reshape(1, -1) "
                    "if it contains a single sample.".format(array))
            # If input is 1D raise error
            if array.ndim == 1:
                raise ValueError(
                    "Expected 2D array, got 1D array instead:\narray={}.\n"
                    "Reshape your data either using array.reshape(-1, 1) if "
                    "your data has a single feature or array.reshape(1, -1) "
                    "if it contains a single sample.".format(array))

        # in the future np.flexible dtypes will be handled like object dtypes
        if dtype_numeric and np.issubdtype(array.dtype, np.flexible):
            warnings.warn(
                "Beginning in version 0.22, arrays of bytes/strings will be "
                "converted to decimal numbers if dtype='numeric'. "
                "It is recommended that you convert the array to "
                "a float dtype before using it in scikit-learn, "
                "for example by using "
                "your_array = your_array.astype(np.float64).",
                FutureWarning, stacklevel=2)

        # make sure we actually converted to numeric:
        if dtype_numeric and array.dtype.kind == "O":
            array = array.astype(np.float64)
        if not allow_nd and array.ndim >= 3:
            raise ValueError("Found array with dim %d. %s expected <= 2."
                             % (array.ndim, estimator_name))

        if force_all_finite:
            _assert_all_finite(array,
                               allow_nan=force_all_finite == 'allow-nan')

    if ensure_min_samples > 0:
        n_samples = _num_samples(array)
        if n_samples < ensure_min_samples:
            raise ValueError("Found array with %d sample(s) (shape=%s) while a"
                             " minimum of %d is required%s."
                             % (n_samples, array.shape, ensure_min_samples,
                                context))

    if ensure_min_features > 0 and array.ndim == 2:
        n_features = array.shape[1]
        if n_features < ensure_min_features:
            raise ValueError("Found array with %d feature(s) (shape=%s) while"
                             " a minimum of %d is required%s."
                             % (n_features, array.shape, ensure_min_features,
                                context))

    if copy and np.may_share_memory(array, array_orig):
        array = np.array(array, dtype=dtype, order=order)

    return array


def _check_large_sparse(X, accept_large_sparse=False):
    """Raise a ValueError if X has 64bit indices and accept_large_sparse=False
    """
    if not accept_large_sparse:
        supported_indices = ["int32"]
        if X.getformat() == "coo":
            index_keys = ['col', 'row']
        elif X.getformat() in ["csr", "csc", "bsr"]:
            index_keys = ['indices', 'indptr']
        else:
            return
        for key in index_keys:
            indices_datatype = getattr(X, key).dtype
            if (indices_datatype not in supported_indices):
                raise ValueError("Only sparse matrices with 32-bit integer"
                                 " indices are accepted. Got %s indices."
                                 % indices_datatype)


@_deprecate_positional_args
def check_X_y(X, y, accept_sparse=False, *, accept_large_sparse=True,
              dtype="numeric", order=None, copy=False, force_all_finite=True,
              ensure_2d=True, allow_nd=False, multi_output=False,
              ensure_min_samples=1, ensure_min_features=1, y_numeric=False,
              estimator=None):
    """Input validation for standard estimators.

    Checks X and y for consistent length, enforces X to be 2D and y 1D. By
    default, X is checked to be non-empty and containing only finite values.
    Standard input checks are also applied to y, such as checking that y
    does not have np.nan or np.inf targets. For multi-label y, set
    multi_output=True to allow 2D and sparse y. If the dtype of X is
    object, attempt converting to float, raising on failure.

    Parameters
    ----------
    X : nd-array, list or sparse matrix
        Input data.

    y : nd-array, list or sparse matrix
        Labels.

    accept_sparse : string, boolean or list of string (default=False)
        String[s] representing allowed sparse matrix formats, such as 'csc',
        'csr', etc. If the input is sparse but not in the allowed format,
        it will be converted to the first listed format. True allows the input
        to be any format. False means that a sparse matrix input will
        raise an error.

    accept_large_sparse : bool (default=True)
        If a CSR, CSC, COO or BSR sparse matrix is supplied and accepted by
        accept_sparse, accept_large_sparse will cause it to be accepted only
        if its indices are stored with a 32-bit dtype.

        .. versionadded:: 0.20

    dtype : string, type, list of types or None (default="numeric")
        Data type of result. If None, the dtype of the input is preserved.
        If "numeric", dtype is preserved unless array.dtype is object.
        If dtype is a list of types, conversion on the first type is only
        performed if the dtype of the input is not in the list.

    order : 'F', 'C' or None (default=None)
        Whether an array will be forced to be fortran or c-style.

    copy : boolean (default=False)
        Whether a forced copy will be triggered. If copy=False, a copy might
        be triggered by a conversion.

    force_all_finite : boolean or 'allow-nan', (default=True)
        Whether to raise an error on np.inf, np.nan, pd.NA in X. This parameter
        does not influence whether y can have np.inf, np.nan, pd.NA values.
        The possibilities are:

        - True: Force all values of X to be finite.
        - False: accepts np.inf, np.nan, pd.NA in X.
        - 'allow-nan': accepts only np.nan or pd.NA values in X. Values cannot
          be infinite.

        .. versionadded:: 0.20
           ``force_all_finite`` accepts the string ``'allow-nan'``.

        .. versionchanged:: 0.23
           Accepts `pd.NA` and converts it into `np.nan`

    ensure_2d : boolean (default=True)
        Whether to raise a value error if X is not 2D.

    allow_nd : boolean (default=False)
        Whether to allow X.ndim > 2.

    multi_output : boolean (default=False)
        Whether to allow 2D y (array or sparse matrix). If false, y will be
        validated as a vector. y cannot have np.nan or np.inf values if
        multi_output=True.

    ensure_min_samples : int (default=1)
        Make sure that X has a minimum number of samples in its first
        axis (rows for a 2D array).

    ensure_min_features : int (default=1)
        Make sure that the 2D array has some minimum number of features
        (columns). The default value of 1 rejects empty datasets.
        This check is only enforced when X has effectively 2 dimensions or
        is originally 1D and ``ensure_2d`` is True. Setting to 0 disables
        this check.

    y_numeric : boolean (default=False)
        Whether to ensure that y has a numeric type. If dtype of y is object,
        it is converted to float64. Should only be used for regression
        algorithms.

    estimator : str or estimator instance (default=None)
        If passed, include the name of the estimator in warning messages.

    Returns
    -------
    X_converted : object
        The converted and validated X.

    y_converted : object
        The converted and validated y.
    """
    if y is None:
        raise ValueError("y cannot be None")

    X = check_array(X, accept_sparse=accept_sparse,
                    accept_large_sparse=accept_large_sparse,
                    dtype=dtype, order=order, copy=copy,
                    force_all_finite=force_all_finite,
                    ensure_2d=ensure_2d, allow_nd=allow_nd,
                    ensure_min_samples=ensure_min_samples,
                    ensure_min_features=ensure_min_features,
                    estimator=estimator)
    if multi_output:
        y = check_array(y, accept_sparse='csr', force_all_finite=True,
                        ensure_2d=False, dtype=None)
    else:
        y = column_or_1d(y, warn=True)
        _assert_all_finite(y)
    if y_numeric and y.dtype.kind == 'O':
        y = y.astype(np.float64)

    check_consistent_length(X, y)

    return X, y


@_deprecate_positional_args
def column_or_1d(y, *, warn=False):
    """ Ravel column or 1d numpy array, else raises an error

    Parameters
    ----------
    y : array-like

    warn : boolean, default False
       To control display of warnings.

    Returns
    -------
    y : array

    """
    y = np.asarray(y)
    shape = np.shape(y)
    if len(shape) == 1:
        return np.ravel(y)
    if len(shape) == 2 and shape[1] == 1:
        if warn:
            warnings.warn("A column-vector y was passed when a 1d array was"
                          " expected. Please change the shape of y to "
                          "(n_samples, ), for example using ravel().",
                          DataConversionWarning, stacklevel=2)
        return np.ravel(y)

    raise ValueError(
        "y should be a 1d array, "
        "got an array of shape {} instead.".format(shape))


def check_random_state(seed):
    """Turn seed into a np.random.RandomState instance

    Parameters
    ----------
    seed : None | int | instance of RandomState
        If seed is None, return the RandomState singleton used by np.random.
        If seed is an int, return a new RandomState instance seeded with seed.
        If seed is already a RandomState instance, return it.
        Otherwise raise ValueError.
    """
    if seed is None or seed is np.random:
        return np.random.mtrand._rand
    if isinstance(seed, numbers.Integral):
        return np.random.RandomState(seed)
    if isinstance(seed, np.random.RandomState):
        return seed
    raise ValueError('%r cannot be used to seed a numpy.random.RandomState'
                     ' instance' % seed)


def has_fit_parameter(estimator, parameter):
    """Checks whether the estimator's fit method supports the given parameter.

    Parameters
    ----------
    estimator : object
        An estimator to inspect.

    parameter : str
        The searched parameter.

    Returns
    -------
    is_parameter: bool
        Whether the parameter was found to be a named parameter of the
        estimator's fit method.

    Examples
    --------
    >>> from sklearn.svm import SVC
    >>> has_fit_parameter(SVC(), "sample_weight")
    True

    """
    return parameter in signature(estimator.fit).parameters


@_deprecate_positional_args
def check_symmetric(array, *, tol=1E-10, raise_warning=True,
                    raise_exception=False):
    """Make sure that array is 2D, square and symmetric.

    If the array is not symmetric, then a symmetrized version is returned.
    Optionally, a warning or exception is raised if the matrix is not
    symmetric.

    Parameters
    ----------
    array : nd-array or sparse matrix
        Input object to check / convert. Must be two-dimensional and square,
        otherwise a ValueError will be raised.
    tol : float
        Absolute tolerance for equivalence of arrays. Default = 1E-10.
    raise_warning : boolean (default=True)
        If True then raise a warning if conversion is required.
    raise_exception : boolean (default=False)
        If True then raise an exception if array is not symmetric.

    Returns
    -------
    array_sym : ndarray or sparse matrix
        Symmetrized version of the input array, i.e. the average of array
        and array.transpose(). If sparse, then duplicate entries are first
        summed and zeros are eliminated.
    """
    if (array.ndim != 2) or (array.shape[0] != array.shape[1]):
        raise ValueError("array must be 2-dimensional and square. "
                         "shape = {0}".format(array.shape))

    if sp.issparse(array):
        diff = array - array.T
        # only csr, csc, and coo have `data` attribute
        if diff.format not in ['csr', 'csc', 'coo']:
            diff = diff.tocsr()
        symmetric = np.all(abs(diff.data) < tol)
    else:
        symmetric = np.allclose(array, array.T, atol=tol)

    if not symmetric:
        if raise_exception:
            raise ValueError("Array must be symmetric")
        if raise_warning:
            warnings.warn("Array is not symmetric, and will be converted "
                          "to symmetric by average with its transpose.",
                          stacklevel=2)
        if sp.issparse(array):
            conversion = 'to' + array.format
            array = getattr(0.5 * (array + array.T), conversion)()
        else:
            array = 0.5 * (array + array.T)

    return array


@_deprecate_positional_args
def check_is_fitted(estimator, attributes=None, *, msg=None, all_or_any=all):
    """Perform is_fitted validation for estimator.

    Checks if the estimator is fitted by verifying the presence of
    fitted attributes (ending with a trailing underscore) and otherwise
    raises a NotFittedError with the given message.

    This utility is meant to be used internally by estimators themselves,
    typically in their own predict / transform methods.

    Parameters
    ----------
    estimator : estimator instance.
        estimator instance for which the check is performed.

    attributes : str, list or tuple of str, default=None
        Attribute name(s) given as string or a list/tuple of strings
        Eg.: ``["coef_", "estimator_", ...], "coef_"``

        If `None`, `estimator` is considered fitted if there exist an
        attribute that ends with a underscore and does not start with double
        underscore.

    msg : string
        The default error message is, "This %(name)s instance is not fitted
        yet. Call 'fit' with appropriate arguments before using this
        estimator."

        For custom messages if "%(name)s" is present in the message string,
        it is substituted for the estimator name.

        Eg. : "Estimator, %(name)s, must be fitted before sparsifying".

    all_or_any : callable, {all, any}, default all
        Specify whether all or any of the given attributes must exist.

    Returns
    -------
    None

    Raises
    ------
    NotFittedError
        If the attributes are not found.
    """
    if isclass(estimator):
        raise TypeError("{} is a class, not an instance.".format(estimator))
    if msg is None:
        msg = ("This %(name)s instance is not fitted yet. Call 'fit' with "
               "appropriate arguments before using this estimator.")

    if not hasattr(estimator, 'fit'):
        raise TypeError("%s is not an estimator instance." % (estimator))

    if attributes is not None:
        if not isinstance(attributes, (list, tuple)):
            attributes = [attributes]
        attrs = all_or_any([hasattr(estimator, attr) for attr in attributes])
    else:
        attrs = [v for v in vars(estimator)
                 if v.endswith("_") and not v.startswith("__")]

    if not attrs:
        raise NotFittedError(msg % {'name': type(estimator).__name__})


def check_non_negative(X, whom):
    """
    Check if there is any negative value in an array.

    Parameters
    ----------
    X : array-like or sparse matrix
        Input data.

    whom : string
        Who passed X to this function.
    """
    # avoid X.min() on sparse matrix since it also sorts the indices
    if sp.issparse(X):
        if X.format in ['lil', 'dok']:
            X = X.tocsr()
        if X.data.size == 0:
            X_min = 0
        else:
            X_min = X.data.min()
    else:
        X_min = X.min()

    if X_min < 0:
        raise ValueError("Negative values in data passed to %s" % whom)


def check_scalar(x, name, target_type, *, min_val=None, max_val=None):
    """Validate scalar parameters type and value.

    Parameters
    ----------
    x : object
        The scalar parameter to validate.

    name : str
        The name of the parameter to be printed in error messages.

    target_type : type or tuple
        Acceptable data types for the parameter.

    min_val : float or int, optional (default=None)
        The minimum valid value the parameter can take. If None (default) it
        is implied that the parameter does not have a lower bound.

    max_val : float or int, optional (default=None)
        The maximum valid value the parameter can take. If None (default) it
        is implied that the parameter does not have an upper bound.

    Raises
    -------
    TypeError
        If the parameter's type does not match the desired type.

    ValueError
        If the parameter's value violates the given bounds.
    """

    if not isinstance(x, target_type):
        raise TypeError('`{}` must be an instance of {}, not {}.'
                        .format(name, target_type, type(x)))

    if min_val is not None and x < min_val:
        raise ValueError('`{}`= {}, must be >= {}.'.format(name, x, min_val))

    if max_val is not None and x > max_val:
        raise ValueError('`{}`= {}, must be <= {}.'.format(name, x, max_val))


def _check_psd_eigenvalues(lambdas, enable_warnings=False):
    """Check the eigenvalues of a positive semidefinite (PSD) matrix.

    Checks the provided array of PSD matrix eigenvalues for numerical or
    conditioning issues and returns a fixed validated version. This method
    should typically be used if the PSD matrix is user-provided (e.g. a
    Gram matrix) or computed using a user-provided dissimilarity metric
    (e.g. kernel function), or if the decomposition process uses approximation
    methods (randomized SVD, etc.).

    It checks for three things:

    - that there are no significant imaginary parts in eigenvalues (more than
      1e-5 times the maximum real part). If this check fails, it raises a
      ``ValueError``. Otherwise all non-significant imaginary parts that may
      remain are set to zero. This operation is traced with a
      ``PositiveSpectrumWarning`` when ``enable_warnings=True``.

    - that eigenvalues are not all negative. If this check fails, it raises a
      ``ValueError``

    - that there are no significant negative eigenvalues with absolute value
      more than 1e-10 (1e-6) and more than 1e-5 (5e-3) times the largest
      positive eigenvalue in double (simple) precision. If this check fails,
      it raises a ``ValueError``. Otherwise all negative eigenvalues that may
      remain are set to zero. This operation is traced with a
      ``PositiveSpectrumWarning`` when ``enable_warnings=True``.

    Finally, all the positive eigenvalues that are too small (with a value
    smaller than the maximum eigenvalue divided by 1e12) are set to zero.
    This operation is traced with a ``PositiveSpectrumWarning`` when
    ``enable_warnings=True``.

    Parameters
    ----------
    lambdas : array-like of shape (n_eigenvalues,)
        Array of eigenvalues to check / fix.

    enable_warnings : bool, default=False
        When this is set to ``True``, a ``PositiveSpectrumWarning`` will be
        raised when there are imaginary parts, negative eigenvalues, or
        extremely small non-zero eigenvalues. Otherwise no warning will be
        raised. In both cases, imaginary parts, negative eigenvalues, and
        extremely small non-zero eigenvalues will be set to zero.

    Returns
    -------
    lambdas_fixed : ndarray of shape (n_eigenvalues,)
        A fixed validated copy of the array of eigenvalues.

    Examples
    --------
    >>> _check_psd_eigenvalues([1, 2])      # nominal case
    array([1, 2])
    >>> _check_psd_eigenvalues([5, 5j])     # significant imag part
    Traceback (most recent call last):
        ...
    ValueError: There are significant imaginary parts in eigenvalues (1
        of the maximum real part). Either the matrix is not PSD, or there was
        an issue while computing the eigendecomposition of the matrix.
    >>> _check_psd_eigenvalues([5, 5e-5j])  # insignificant imag part
    array([5., 0.])
    >>> _check_psd_eigenvalues([-5, -1])    # all negative
    Traceback (most recent call last):
        ...
    ValueError: All eigenvalues are negative (maximum is -1). Either the
        matrix is not PSD, or there was an issue while computing the
        eigendecomposition of the matrix.
    >>> _check_psd_eigenvalues([5, -1])     # significant negative
    Traceback (most recent call last):
        ...
    ValueError: There are significant negative eigenvalues (0.2 of the
        maximum positive). Either the matrix is not PSD, or there was an issue
        while computing the eigendecomposition of the matrix.
    >>> _check_psd_eigenvalues([5, -5e-5])  # insignificant negative
    array([5., 0.])
    >>> _check_psd_eigenvalues([5, 4e-12])  # bad conditioning (too small)
    array([5., 0.])

    """

    lambdas = np.array(lambdas)
    is_double_precision = lambdas.dtype == np.float64

    # note: the minimum value available is
    #  - single-precision: np.finfo('float32').eps = 1.2e-07
    #  - double-precision: np.finfo('float64').eps = 2.2e-16

    # the various thresholds used for validation
    # we may wish to change the value according to precision.
    significant_imag_ratio = 1e-5
    significant_neg_ratio = 1e-5 if is_double_precision else 5e-3
    significant_neg_value = 1e-10 if is_double_precision else 1e-6
    small_pos_ratio = 1e-12

    # Check that there are no significant imaginary parts
    if not np.isreal(lambdas).all():
        max_imag_abs = np.abs(np.imag(lambdas)).max()
        max_real_abs = np.abs(np.real(lambdas)).max()
        if max_imag_abs > significant_imag_ratio * max_real_abs:
            raise ValueError(
                "There are significant imaginary parts in eigenvalues (%g "
                "of the maximum real part). Either the matrix is not PSD, or "
                "there was an issue while computing the eigendecomposition "
                "of the matrix."
                % (max_imag_abs / max_real_abs))

        # warn about imaginary parts being removed
        if enable_warnings:
            warnings.warn("There are imaginary parts in eigenvalues (%g "
                          "of the maximum real part). Either the matrix is not"
                          " PSD, or there was an issue while computing the "
                          "eigendecomposition of the matrix. Only the real "
                          "parts will be kept."
                          % (max_imag_abs / max_real_abs),
                          PositiveSpectrumWarning)

    # Remove all imaginary parts (even if zero)
    lambdas = np.real(lambdas)

    # Check that there are no significant negative eigenvalues
    max_eig = lambdas.max()
    if max_eig < 0:
        raise ValueError("All eigenvalues are negative (maximum is %g). "
                         "Either the matrix is not PSD, or there was an "
                         "issue while computing the eigendecomposition of "
                         "the matrix." % max_eig)

    else:
        min_eig = lambdas.min()
        if (min_eig < -significant_neg_ratio * max_eig
                and min_eig < -significant_neg_value):
            raise ValueError("There are significant negative eigenvalues (%g"
                             " of the maximum positive). Either the matrix is "
                             "not PSD, or there was an issue while computing "
                             "the eigendecomposition of the matrix."
                             % (-min_eig / max_eig))
        elif min_eig < 0:
            # Remove all negative values and warn about it
            if enable_warnings:
                warnings.warn("There are negative eigenvalues (%g of the "
                              "maximum positive). Either the matrix is not "
                              "PSD, or there was an issue while computing the"
                              " eigendecomposition of the matrix. Negative "
                              "eigenvalues will be replaced with 0."
                              % (-min_eig / max_eig),
                              PositiveSpectrumWarning)
            lambdas[lambdas < 0] = 0

    # Check for conditioning (small positive non-zeros)
    too_small_lambdas = (0 < lambdas) & (lambdas < small_pos_ratio * max_eig)
    if too_small_lambdas.any():
        if enable_warnings:
            warnings.warn("Badly conditioned PSD matrix spectrum: the largest "
                          "eigenvalue is more than %g times the smallest. "
                          "Small eigenvalues will be replaced with 0."
                          "" % (1 / small_pos_ratio),
                          PositiveSpectrumWarning)
        lambdas[too_small_lambdas] = 0

    return lambdas


def _check_sample_weight(sample_weight, X, dtype=None):
    """Validate sample weights.

    Note that passing sample_weight=None will output an array of ones.
    Therefore, in some cases, you may want to protect the call with:
    if sample_weight is not None:
        sample_weight = _check_sample_weight(...)

    Parameters
    ----------
    sample_weight : {ndarray, Number or None}, shape (n_samples,)
       Input sample weights.

    X : nd-array, list or sparse matrix
        Input data.

    dtype: dtype
       dtype of the validated `sample_weight`.
       If None, and the input `sample_weight` is an array, the dtype of the
       input is preserved; otherwise an array with the default numpy dtype
       is be allocated.  If `dtype` is not one of `float32`, `float64`,
       `None`, the output will be of dtype `float64`.

    Returns
    -------
    sample_weight : ndarray, shape (n_samples,)
       Validated sample weight. It is guaranteed to be "C" contiguous.
    """
    n_samples = _num_samples(X)

    if dtype is not None and dtype not in [np.float32, np.float64]:
        dtype = np.float64

    if sample_weight is None:
        sample_weight = np.ones(n_samples, dtype=dtype)
    elif isinstance(sample_weight, numbers.Number):
        sample_weight = np.full(n_samples, sample_weight, dtype=dtype)
    else:
        if dtype is None:
            dtype = [np.float64, np.float32]
        sample_weight = check_array(
            sample_weight, accept_sparse=False, ensure_2d=False, dtype=dtype,
            order="C"
        )
        if sample_weight.ndim != 1:
            raise ValueError("Sample weights must be 1D array or scalar")

        if sample_weight.shape != (n_samples,):
            raise ValueError("sample_weight.shape == {}, expected {}!"
                             .format(sample_weight.shape, (n_samples,)))
    return sample_weight


def _allclose_dense_sparse(x, y, rtol=1e-7, atol=1e-9):
    """Check allclose for sparse and dense data.

    Both x and y need to be either sparse or dense, they
    can't be mixed.

    Parameters
    ----------
    x : array-like or sparse matrix
        First array to compare.

    y : array-like or sparse matrix
        Second array to compare.

    rtol : float, optional
        relative tolerance; see numpy.allclose

    atol : float, optional
        absolute tolerance; see numpy.allclose. Note that the default here is
        more tolerant than the default for numpy.testing.assert_allclose, where
        atol=0.
    """
    if sp.issparse(x) and sp.issparse(y):
        x = x.tocsr()
        y = y.tocsr()
        x.sum_duplicates()
        y.sum_duplicates()
        return (np.array_equal(x.indices, y.indices) and
                np.array_equal(x.indptr, y.indptr) and
                np.allclose(x.data, y.data, rtol=rtol, atol=atol))
    elif not sp.issparse(x) and not sp.issparse(y):
        return np.allclose(x, y, rtol=rtol, atol=atol)
    raise ValueError("Can only compare two sparse matrices, not a sparse "
                     "matrix and an array")


<<<<<<< HEAD
def _deprecate_positional_args(f):
    """Decorator for methods that issues warnings for positional arguments

    Using the keyword-only argument syntax in pep 3102, arguments after the
    * will issue a warning when passed as a positional argument.

    Parameters
    ----------
    f : function
        function to check arguments on
    """
    sig = signature(f)
    kwonly_args = []
    all_args = []

    for name, param in sig.parameters.items():
        if param.kind == Parameter.POSITIONAL_OR_KEYWORD:
            all_args.append(name)
        elif param.kind == Parameter.KEYWORD_ONLY:
            kwonly_args.append(name)

    @wraps(f)
    def inner_f(*args, **kwargs):
        extra_args = len(args) - len(all_args)
        if extra_args > 0:
            # ignore first 'self' argument for instance methods
            args_msg = ['{}={}'.format(name, arg)
                        for name, arg in zip(kwonly_args[:extra_args],
                                             args[-extra_args:])]
            warnings.warn("Pass {} as keyword args. From version 0.25 "
                          "passing these as positional arguments will "
                          "result in an error".format(", ".join(args_msg)),
                          FutureWarning)
        kwargs.update({k: arg for k, arg in zip(sig.parameters, args)})
        return f(**kwargs)
    return inner_f


=======
>>>>>>> 196fa6df
def _check_fit_params(X, fit_params, indices=None):
    """Check and validate the parameters passed during `fit`.

    Parameters
    ----------
    X : array-like of shape (n_samples, n_features)
        Data array.

    fit_params : dict
        Dictionary containing the parameters passed at fit.

    indices : array-like of shape (n_samples,), default=None
        Indices to be selected if the parameter has the same size as `X`.

    Returns
    -------
    fit_params_validated : dict
        Validated parameters. We ensure that the values support indexing.
    """
    from . import _safe_indexing
    fit_params_validated = {}
    for param_key, param_value in fit_params.items():
        if (not _is_arraylike(param_value) or
                _num_samples(param_value) != _num_samples(X)):
            # Non-indexable pass-through (for now for backward-compatibility).
            # https://github.com/scikit-learn/scikit-learn/issues/15805
            fit_params_validated[param_key] = param_value
        else:
            # Any other fit_params should support indexing
            # (e.g. for cross-validation).
            fit_params_validated[param_key] = _make_indexable(param_value)
            fit_params_validated[param_key] = _safe_indexing(
                fit_params_validated[param_key], indices
            )

    return fit_params_validated<|MERGE_RESOLUTION|>--- conflicted
+++ resolved
@@ -1341,47 +1341,6 @@
                      "matrix and an array")
 
 
-<<<<<<< HEAD
-def _deprecate_positional_args(f):
-    """Decorator for methods that issues warnings for positional arguments
-
-    Using the keyword-only argument syntax in pep 3102, arguments after the
-    * will issue a warning when passed as a positional argument.
-
-    Parameters
-    ----------
-    f : function
-        function to check arguments on
-    """
-    sig = signature(f)
-    kwonly_args = []
-    all_args = []
-
-    for name, param in sig.parameters.items():
-        if param.kind == Parameter.POSITIONAL_OR_KEYWORD:
-            all_args.append(name)
-        elif param.kind == Parameter.KEYWORD_ONLY:
-            kwonly_args.append(name)
-
-    @wraps(f)
-    def inner_f(*args, **kwargs):
-        extra_args = len(args) - len(all_args)
-        if extra_args > 0:
-            # ignore first 'self' argument for instance methods
-            args_msg = ['{}={}'.format(name, arg)
-                        for name, arg in zip(kwonly_args[:extra_args],
-                                             args[-extra_args:])]
-            warnings.warn("Pass {} as keyword args. From version 0.25 "
-                          "passing these as positional arguments will "
-                          "result in an error".format(", ".join(args_msg)),
-                          FutureWarning)
-        kwargs.update({k: arg for k, arg in zip(sig.parameters, args)})
-        return f(**kwargs)
-    return inner_f
-
-
-=======
->>>>>>> 196fa6df
 def _check_fit_params(X, fit_params, indices=None):
     """Check and validate the parameters passed during `fit`.
 

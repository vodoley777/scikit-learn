--- conflicted
+++ resolved
@@ -425,7 +425,6 @@
         The converted and validated array.
 
     """
-<<<<<<< HEAD
     # warn_on_dtype 'False' deprecation check
     if warn_on_dtype is not False:
         warnings.warn(
@@ -444,8 +443,6 @@
             " instead.", DeprecationWarning)
         accept_sparse = False
 
-=======
->>>>>>> 9120535c
     # store reference to original array to check if copy is needed when
     # function returns
     array_orig = array

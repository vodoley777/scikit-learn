--- conflicted
+++ resolved
@@ -1071,84 +1071,6 @@
     """
     out = np.cumsum(arr, axis=axis, dtype=np.float64)
     expected = np.sum(arr, axis=axis, dtype=np.float64)
-<<<<<<< HEAD
-    if not np.all(np.isclose(out.take(-1, axis=axis), expected, rtol=rtol,
-                             atol=atol, equal_nan=True)):
-        warnings.warn('cumsum was found to be unstable: '
-                      'its last element does not correspond to sum',
-                      RuntimeWarning)
-    return out
-
-
-def _euclidean_distances_without_checks(X, Y=None, Y_norm_squared=None,
-                                        squared=False, X_norm_squared=None,
-                                        clip=True):
-    """sklearn.pairwise.euclidean_distances without checks with optional clip.
-
-    Parameters
-    ----------
-    X : {array-like, sparse matrix}, shape (n_samples_1, n_features)
-
-    Y : {array-like, sparse matrix}, shape (n_samples_2, n_features)
-
-    Y_norm_squared : array-like, shape (n_samples_2, ), optional
-        Pre-computed dot-products of vectors in Y (e.g.,
-        ``(Y**2).sum(axis=1)``)
-
-    squared : boolean, optional
-        Return squared Euclidean distances.
-
-    X_norm_squared : array-like, shape = [n_samples_1], optional
-        Pre-computed dot-products of vectors in X (e.g.,
-        ``(X**2).sum(axis=1)``)
-
-    clip : bool, optional (default=True)
-        Whether to explicitly enforce computed distances to be non-negative.
-        Some algorithms, such as LargeMarginNearestNeighbor, compare distances
-        to strictly positive values (distances to farthest target neighbors
-        + margin) only to make a binary decision (if a sample is an impostor
-        or not). In such cases, it does not matter if the distance is zero
-        or negative, since it is definitely smaller than a strictly positive
-        value.
-
-    Returns
-    -------
-    distances : array, shape (n_samples_1, n_samples_2)
-
-    """
-
-    if Y is None:
-        Y = X
-
-    if X_norm_squared is not None:
-        XX = X_norm_squared
-        if XX.shape == (1, X.shape[0]):
-            XX = XX.T
-    else:
-        XX = row_norms(X, squared=True)[:, np.newaxis]
-
-    if X is Y:  # shortcut in the common case euclidean_distances(X, X)
-        YY = XX.T
-    elif Y_norm_squared is not None:
-        YY = np.atleast_2d(Y_norm_squared)
-    else:
-        YY = row_norms(Y, squared=True)[np.newaxis, :]
-
-    distances = safe_sparse_dot(X, Y.T, dense_output=True)
-    distances *= -2
-    distances += XX
-    distances += YY
-
-    if clip:
-        np.maximum(distances, 0, out=distances)
-
-    if X is Y:
-        # Ensure that distances between vectors and themselves are set to 0.0.
-        # This may not be the case due to floating point rounding errors.
-        distances.flat[::distances.shape[0] + 1] = 0.0
-
-    return distances if squared else np.sqrt(distances, out=distances)
-=======
     if not np.all(
         np.isclose(
             out.take(-1, axis=axis), expected, rtol=rtol, atol=atol, equal_nan=True
@@ -1160,4 +1082,73 @@
             RuntimeWarning,
         )
     return out
->>>>>>> c27ad05d
+
+
+def _euclidean_distances_without_checks(
+    X, Y=None, Y_norm_squared=None, squared=False, X_norm_squared=None, clip=True
+):
+    """sklearn.pairwise.euclidean_distances without checks with optional clip.
+
+    Parameters
+    ----------
+    X : {array-like, sparse matrix}, shape (n_samples_1, n_features)
+
+    Y : {array-like, sparse matrix}, shape (n_samples_2, n_features)
+
+    Y_norm_squared : array-like, shape (n_samples_2, ), optional
+        Pre-computed dot-products of vectors in Y (e.g.,
+        ``(Y**2).sum(axis=1)``)
+
+    squared : boolean, optional
+        Return squared Euclidean distances.
+
+    X_norm_squared : array-like, shape = [n_samples_1], optional
+        Pre-computed dot-products of vectors in X (e.g.,
+        ``(X**2).sum(axis=1)``)
+
+    clip : bool, optional (default=True)
+        Whether to explicitly enforce computed distances to be non-negative.
+        Some algorithms, such as LargeMarginNearestNeighbor, compare distances
+        to strictly positive values (distances to farthest target neighbors
+        + margin) only to make a binary decision (if a sample is an impostor
+        or not). In such cases, it does not matter if the distance is zero
+        or negative, since it is definitely smaller than a strictly positive
+        value.
+
+    Returns
+    -------
+    distances : array, shape (n_samples_1, n_samples_2)
+
+    """
+
+    if Y is None:
+        Y = X
+
+    if X_norm_squared is not None:
+        XX = X_norm_squared
+        if XX.shape == (1, X.shape[0]):
+            XX = XX.T
+    else:
+        XX = row_norms(X, squared=True)[:, np.newaxis]
+
+    if X is Y:  # shortcut in the common case euclidean_distances(X, X)
+        YY = XX.T
+    elif Y_norm_squared is not None:
+        YY = np.atleast_2d(Y_norm_squared)
+    else:
+        YY = row_norms(Y, squared=True)[np.newaxis, :]
+
+    distances = safe_sparse_dot(X, Y.T, dense_output=True)
+    distances *= -2
+    distances += XX
+    distances += YY
+
+    if clip:
+        np.maximum(distances, 0, out=distances)
+
+    if X is Y:
+        # Ensure that distances between vectors and themselves are set to 0.0.
+        # This may not be the case due to floating point rounding errors.
+        distances.flat[:: distances.shape[0] + 1] = 0.0
+
+    return distances if squared else np.sqrt(distances, out=distances)
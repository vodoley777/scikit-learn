"""
Extended math utilities.
"""
# Authors: Gael Varoquaux
#          Alexandre Gramfort
#          Alexandre T. Passos
#          Olivier Grisel
#          Lars Buitinck
#          Stefan van der Walt
#          Kyle Kastner
#          Giorgio Patrini
# License: BSD 3 clause

import warnings

import numpy as np
from scipy import linalg, sparse

from . import check_random_state
from ._logistic_sigmoid import _log_logistic_sigmoid
from .sparsefuncs_fast import csr_row_norms
from .validation import check_array
from .validation import _deprecate_positional_args


def squared_norm(x):
    """Squared Euclidean or Frobenius norm of x.

    Faster than norm(x) ** 2.

    Parameters
    ----------
    x : array-like

    Returns
    -------
    float
        The Euclidean norm when x is a vector, the Frobenius norm when x
        is a matrix (2-d array).
    """
    x = np.ravel(x, order='K')
    if np.issubdtype(x.dtype, np.integer):
        warnings.warn('Array type is integer, np.dot may overflow. '
                      'Data should be float type to avoid this issue',
                      UserWarning)
    return np.dot(x, x)


def row_norms(X, squared=False):
    """Row-wise (squared) Euclidean norm of X.

    Equivalent to np.sqrt((X * X).sum(axis=1)), but also supports sparse
    matrices and does not create an X.shape-sized temporary.

    Performs no input validation.

    Parameters
    ----------
    X : array-like
        The input array.
    squared : bool, default=False
        If True, return squared norms.

    Returns
    -------
    array-like
        The row-wise (squared) Euclidean norm of X.
    """
    if sparse.issparse(X):
        if not isinstance(X, sparse.csr_matrix):
            X = sparse.csr_matrix(X)
        norms = csr_row_norms(X)
    else:
        norms = np.einsum('ij,ij->i', X, X)

    if not squared:
        np.sqrt(norms, norms)
    return norms


def fast_logdet(A):
    """Compute log(det(A)) for A symmetric.

    Equivalent to : np.log(nl.det(A)) but more robust.
    It returns -Inf if det(A) is non positive or is not defined.

    Parameters
    ----------
    A : array-like
        The matrix.
    """
    sign, ld = np.linalg.slogdet(A)
    if not sign > 0:
        return -np.inf
    return ld


def density(w, **kwargs):
    """Compute density of a sparse vector.

    Parameters
    ----------
    w : array-like
        The sparse vector.

    Returns
    -------
    float
        The density of w, between 0 and 1.
    """
    if hasattr(w, "toarray"):
        d = float(w.nnz) / (w.shape[0] * w.shape[1])
    else:
        d = 0 if w is None else float((w != 0).sum()) / w.size
    return d


@_deprecate_positional_args
def safe_sparse_dot(a, b, *, dense_output=False):
    """Dot product that handle the sparse matrix case correctly.

    Parameters
    ----------
    a : {ndarray, sparse matrix}
    b : {ndarray, sparse matrix}
    dense_output : bool, default=False
        When False, ``a`` and ``b`` both being sparse will yield sparse output.
        When True, output will always be a dense array.

    Returns
    -------
    dot_product : {ndarray, sparse matrix}
        Sparse if ``a`` and ``b`` are sparse and ``dense_output=False``.
    """
    if a.ndim > 2 or b.ndim > 2:
        if sparse.issparse(a):
            # sparse is always 2D. Implies b is 3D+
            # [i, j] @ [k, ..., l, m, n] -> [i, k, ..., l, n]
            b_ = np.rollaxis(b, -2)
            b_2d = b_.reshape((b.shape[-2], -1))
            ret = a @ b_2d
            ret = ret.reshape(a.shape[0], *b_.shape[1:])
        elif sparse.issparse(b):
            # sparse is always 2D. Implies a is 3D+
            # [k, ..., l, m] @ [i, j] -> [k, ..., l, j]
            a_2d = a.reshape(-1, a.shape[-1])
            ret = a_2d @ b
            ret = ret.reshape(*a.shape[:-1], b.shape[1])
        else:
            ret = np.dot(a, b)
    else:
        ret = a @ b

    if (sparse.issparse(a) and sparse.issparse(b)
            and dense_output and hasattr(ret, "toarray")):
        return ret.toarray()
    return ret


@_deprecate_positional_args
def randomized_range_finder(A, *, size, n_iter,
                            power_iteration_normalizer='auto',
                            random_state=None):
    """Computes an orthonormal matrix whose range approximates the range of A.

    Parameters
    ----------
    A : 2D array
        The input data matrix.

    size : int
        Size of the return array.

    n_iter : int
        Number of power iterations used to stabilize the result.

    power_iteration_normalizer : {'auto', 'QR', 'LU', 'none'}, default='auto'
        Whether the power iterations are normalized with step-by-step
        QR factorization (the slowest but most accurate), 'none'
        (the fastest but numerically unstable when `n_iter` is large, e.g.
        typically 5 or larger), or 'LU' factorization (numerically stable
        but can lose slightly in accuracy). The 'auto' mode applies no
        normalization if `n_iter` <= 2 and switches to LU otherwise.

        .. versionadded:: 0.18

    random_state : int, RandomState instance or None, default=None
        The seed of the pseudo random number generator to use when shuffling
        the data, i.e. getting the random vectors to initialize the algorithm.
        Pass an int for reproducible results across multiple function calls.
        See :term:`Glossary <random_state>`.

    Returns
    -------
    Q : ndarray
        A (size x size) projection matrix, the range of which
        approximates well the range of the input matrix A.

    Notes
    -----

    Follows Algorithm 4.3 of
    Finding structure with randomness: Stochastic algorithms for constructing
    approximate matrix decompositions
    Halko, et al., 2009 (arXiv:909) https://arxiv.org/pdf/0909.4061.pdf

    An implementation of a randomized algorithm for principal component
    analysis
    A. Szlam et al. 2014
    """
    random_state = check_random_state(random_state)

    # Generating normal random vectors with shape: (A.shape[1], size)
    Q = random_state.normal(size=(A.shape[1], size))
    if A.dtype.kind == 'f':
        # Ensure f32 is preserved as f32
        Q = Q.astype(A.dtype, copy=False)

    # Deal with "auto" mode
    if power_iteration_normalizer == 'auto':
        if n_iter <= 2:
            power_iteration_normalizer = 'none'
        else:
            power_iteration_normalizer = 'LU'

    # Perform power iterations with Q to further 'imprint' the top
    # singular vectors of A in Q
    for i in range(n_iter):
        if power_iteration_normalizer == 'none':
            Q = safe_sparse_dot(A, Q)
            Q = safe_sparse_dot(A.T, Q)
        elif power_iteration_normalizer == 'LU':
            Q, _ = linalg.lu(safe_sparse_dot(A, Q), permute_l=True)
            Q, _ = linalg.lu(safe_sparse_dot(A.T, Q), permute_l=True)
        elif power_iteration_normalizer == 'QR':
            Q, _ = linalg.qr(safe_sparse_dot(A, Q), mode='economic')
            Q, _ = linalg.qr(safe_sparse_dot(A.T, Q), mode='economic')

    # Sample the range of A using by linear projection of Q
    # Extract an orthonormal basis
    Q, _ = linalg.qr(safe_sparse_dot(A, Q), mode='economic')
    return Q


@_deprecate_positional_args
def randomized_svd(M, n_components, *, n_oversamples=10, n_iter='auto',
                   power_iteration_normalizer='auto', transpose='auto',
                   flip_sign=True, random_state=0):
    """Computes a truncated randomized SVD.

    Parameters
    ----------
    M : {ndarray, sparse matrix}
        Matrix to decompose.

    n_components : int
        Number of singular values and vectors to extract.

    n_oversamples : int, default=10
        Additional number of random vectors to sample the range of M so as
        to ensure proper conditioning. The total number of random vectors
        used to find the range of M is n_components + n_oversamples. Smaller
        number can improve speed but can negatively impact the quality of
        approximation of singular vectors and singular values.

    n_iter : int or 'auto', default='auto'
        Number of power iterations. It can be used to deal with very noisy
        problems. When 'auto', it is set to 4, unless `n_components` is small
        (< .1 * min(X.shape)) `n_iter` in which case is set to 7.
        This improves precision with few components.

        .. versionchanged:: 0.18

    power_iteration_normalizer : {'auto', 'QR', 'LU', 'none'}, default='auto'
        Whether the power iterations are normalized with step-by-step
        QR factorization (the slowest but most accurate), 'none'
        (the fastest but numerically unstable when `n_iter` is large, e.g.
        typically 5 or larger), or 'LU' factorization (numerically stable
        but can lose slightly in accuracy). The 'auto' mode applies no
        normalization if `n_iter` <= 2 and switches to LU otherwise.

        .. versionadded:: 0.18

    transpose : bool or 'auto', default='auto'
        Whether the algorithm should be applied to M.T instead of M. The
        result should approximately be the same. The 'auto' mode will
        trigger the transposition if M.shape[1] > M.shape[0] since this
        implementation of randomized SVD tend to be a little faster in that
        case.

        .. versionchanged:: 0.18

    flip_sign : bool, default=True
        The output of a singular value decomposition is only unique up to a
        permutation of the signs of the singular vectors. If `flip_sign` is
        set to `True`, the sign ambiguity is resolved by making the largest
        loadings for each component in the left singular vectors positive.

    random_state : int, RandomState instance or None, default=None
        The seed of the pseudo random number generator to use when shuffling
        the data, i.e. getting the random vectors to initialize the algorithm.
        Pass an int for reproducible results across multiple function calls.
        See :term:`Glossary <random_state>`.

    Notes
    -----
    This algorithm finds a (usually very good) approximate truncated
    singular value decomposition using randomization to speed up the
    computations. It is particularly fast on large matrices on which
    you wish to extract only a small number of components. In order to
    obtain further speed up, `n_iter` can be set <=2 (at the cost of
    loss of precision).

    References
    ----------
    * Finding structure with randomness: Stochastic algorithms for constructing
      approximate matrix decompositions
      Halko, et al., 2009 https://arxiv.org/abs/0909.4061

    * A randomized algorithm for the decomposition of matrices
      Per-Gunnar Martinsson, Vladimir Rokhlin and Mark Tygert

    * An implementation of a randomized algorithm for principal component
      analysis
      A. Szlam et al. 2014
    """
    if isinstance(M, (sparse.lil_matrix, sparse.dok_matrix)):
        warnings.warn("Calculating SVD of a {} is expensive. "
                      "csr_matrix is more efficient.".format(
                          type(M).__name__),
                      sparse.SparseEfficiencyWarning)

    random_state = check_random_state(random_state)
    n_random = n_components + n_oversamples
    n_samples, n_features = M.shape

    if n_iter == 'auto':
        # Checks if the number of iterations is explicitly specified
        # Adjust n_iter. 7 was found a good compromise for PCA. See #5299
        n_iter = 7 if n_components < .1 * min(M.shape) else 4

    if transpose == 'auto':
        transpose = n_samples < n_features
    if transpose:
        # this implementation is a bit faster with smaller shape[1]
        M = M.T

    Q = randomized_range_finder(
        M, size=n_random, n_iter=n_iter,
        power_iteration_normalizer=power_iteration_normalizer,
        random_state=random_state)

    # project M to the (k + p) dimensional space using the basis vectors
    B = safe_sparse_dot(Q.T, M)

    # compute the SVD on the thin matrix: (k + p) wide
    Uhat, s, Vt = linalg.svd(B, full_matrices=False)

    del B
    U = np.dot(Q, Uhat)

    if flip_sign:
        if not transpose:
            U, Vt = svd_flip(U, Vt)
        else:
            # In case of transpose u_based_decision=false
            # to actually flip based on u and not v.
            U, Vt = svd_flip(U, Vt, u_based_decision=False)

    if transpose:
        # transpose back the results according to the input convention
        return Vt[:n_components, :].T, s[:n_components], U[:, :n_components].T
    else:
        return U[:, :n_components], s[:n_components], Vt[:n_components, :]


@_deprecate_positional_args
def weighted_mode(a, w, *, axis=0):
    """Returns an array of the weighted modal (most common) value in a.

    If there is more than one such value, only the first is returned.
    The bin-count for the modal bins is also returned.

    This is an extension of the algorithm in scipy.stats.mode.

    Parameters
    ----------
    a : array-like
        n-dimensional array of which to find mode(s).
    w : array-like
        n-dimensional array of weights for each value.
    axis : int, default=0
        Axis along which to operate. Default is 0, i.e. the first axis.

    Returns
    -------
    vals : ndarray
        Array of modal values.
    score : ndarray
        Array of weighted counts for each mode.

    Examples
    --------
    >>> from sklearn.utils.extmath import weighted_mode
    >>> x = [4, 1, 4, 2, 4, 2]
    >>> weights = [1, 1, 1, 1, 1, 1]
    >>> weighted_mode(x, weights)
    (array([4.]), array([3.]))

    The value 4 appears three times: with uniform weights, the result is
    simply the mode of the distribution.

    >>> weights = [1, 3, 0.5, 1.5, 1, 2]  # deweight the 4's
    >>> weighted_mode(x, weights)
    (array([2.]), array([3.5]))

    The value 2 has the highest score: it appears twice with weights of
    1.5 and 2: the sum of these is 3.5.

    See Also
    --------
    scipy.stats.mode
    """
    if axis is None:
        a = np.ravel(a)
        w = np.ravel(w)
        axis = 0
    else:
        a = np.asarray(a)
        w = np.asarray(w)

    if a.shape != w.shape:
        w = np.full(a.shape, w, dtype=w.dtype)

    scores = np.unique(np.ravel(a))       # get ALL unique values
    testshape = list(a.shape)
    testshape[axis] = 1
    oldmostfreq = np.zeros(testshape)
    oldcounts = np.zeros(testshape)
    for score in scores:
        template = np.zeros(a.shape)
        ind = (a == score)
        template[ind] = w[ind]
        counts = np.expand_dims(np.sum(template, axis), axis)
        mostfrequent = np.where(counts > oldcounts, score, oldmostfreq)
        oldcounts = np.maximum(counts, oldcounts)
        oldmostfreq = mostfrequent
    return mostfrequent, oldcounts


def cartesian(arrays, out=None):
    """Generate a cartesian product of input arrays.

    Parameters
    ----------
    arrays : list of array-like
        1-D arrays to form the cartesian product of.
    out : ndarray, default=None
        Array to place the cartesian product in.

    Returns
    -------
    out : ndarray
        2-D array of shape (M, len(arrays)) containing cartesian products
        formed of input arrays.

    Examples
    --------
    >>> cartesian(([1, 2, 3], [4, 5], [6, 7]))
    array([[1, 4, 6],
           [1, 4, 7],
           [1, 5, 6],
           [1, 5, 7],
           [2, 4, 6],
           [2, 4, 7],
           [2, 5, 6],
           [2, 5, 7],
           [3, 4, 6],
           [3, 4, 7],
           [3, 5, 6],
           [3, 5, 7]])

    Notes
    -----
    This function may not be used on more than 32 arrays
    because the underlying numpy functions do not support it.
    """
    arrays = [np.asarray(x) for x in arrays]
    shape = (len(x) for x in arrays)
    dtype = arrays[0].dtype

    ix = np.indices(shape)
    ix = ix.reshape(len(arrays), -1).T

    if out is None:
        out = np.empty_like(ix, dtype=dtype)

    for n, arr in enumerate(arrays):
        out[:, n] = arrays[n][ix[:, n]]

    return out


def svd_flip(u, v, u_based_decision=True):
    """Sign correction to ensure deterministic output from SVD.

    Adjusts the columns of u and the rows of v such that the loadings in the
    columns in u that are largest in absolute value are always positive.

    Parameters
    ----------
    u : ndarray
        u and v are the output of `linalg.svd` or
        :func:`~sklearn.utils.extmath.randomized_svd`, with matching inner
        dimensions so one can compute `np.dot(u * s, v)`.

    v : ndarray
        u and v are the output of `linalg.svd` or
        :func:`~sklearn.utils.extmath.randomized_svd`, with matching inner
        dimensions so one can compute `np.dot(u * s, v)`.
        The input v should really be called vt to be consistent with scipy's
        ouput.

    u_based_decision : bool, default=True
        If True, use the columns of u as the basis for sign flipping.
        Otherwise, use the rows of v. The choice of which variable to base the
        decision on is generally algorithm dependent.


    Returns
    -------
    u_adjusted, v_adjusted : arrays with the same dimensions as the input.

    """
    if u_based_decision:
        # columns of u, rows of v
        max_abs_cols = np.argmax(np.abs(u), axis=0)
        signs = np.sign(u[max_abs_cols, range(u.shape[1])])
        u *= signs
        v *= signs[:, np.newaxis]
    else:
        # rows of v, columns of u
        max_abs_rows = np.argmax(np.abs(v), axis=1)
        signs = np.sign(v[range(v.shape[0]), max_abs_rows])
        u *= signs
        v *= signs[:, np.newaxis]
    return u, v


def log_logistic(X, out=None):
    """Compute the log of the logistic function, ``log(1 / (1 + e ** -x))``.

    This implementation is numerically stable because it splits positive and
    negative values::

        -log(1 + exp(-x_i))     if x_i > 0
        x_i - log(1 + exp(x_i)) if x_i <= 0

    For the ordinary logistic function, use ``scipy.special.expit``.

    Parameters
    ----------
    X : array-like of shape (M, N) or (M,)
        Argument to the logistic function.

    out : array-like of shape (M, N) or (M,), default=None
        Preallocated output array.

    Returns
    -------
    out : ndarray of shape (M, N) or (M,)
        Log of the logistic function evaluated at every point in x.

    Notes
    -----
    See the blog post describing this implementation:
    http://fa.bianp.net/blog/2013/numerical-optimizers-for-logistic-regression/
    """
    is_1d = X.ndim == 1
    X = np.atleast_2d(X)
    X = check_array(X, dtype=np.float64)

    n_samples, n_features = X.shape

    if out is None:
        out = np.empty_like(X)

    _log_logistic_sigmoid(n_samples, n_features, X, out)

    if is_1d:
        return np.squeeze(out)
    return out


def softmax(X, copy=True):
    """
    Calculate the softmax function.

    The softmax function is calculated by
    np.exp(X) / np.sum(np.exp(X), axis=1)

    This will cause overflow when large values are exponentiated.
    Hence the largest value in each row is subtracted from each data
    point to prevent this.

    Parameters
    ----------
    X : array-like of float of shape (M, N)
        Argument to the logistic function.

    copy : bool, default=True
        Copy X or not.

    Returns
    -------
    out : ndarray of shape (M, N)
        Softmax function evaluated at every point in x.
    """
    if copy:
        X = np.copy(X)
    max_prob = np.max(X, axis=1).reshape((-1, 1))
    X -= max_prob
    np.exp(X, X)
    sum_prob = np.sum(X, axis=1).reshape((-1, 1))
    X /= sum_prob
    return X


def make_nonnegative(X, min_value=0):
    """Ensure `X.min()` >= `min_value`.

    Parameters
    ----------
    X : array-like
        The matrix to make non-negative.
    min_value : float, default=0
        The threshold value.

    Returns
    -------
    array-like
        The thresholded array.

    Raises
    ------
    ValueError
        When X is sparse.
    """
    min_ = X.min()
    if min_ < min_value:
        if sparse.issparse(X):
            raise ValueError("Cannot make the data matrix"
                             " nonnegative because it is sparse."
                             " Adding a value to every entry would"
                             " make it no longer sparse.")
        X = X + (min_value - min_)
    return X


# Use at least float64 for the accumulating functions to avoid precision issue
# see https://github.com/numpy/numpy/issues/9393. The float64 is also retained
# as it is in case the float overflows
def _safe_accumulator_op(op, x, *args, **kwargs):
    """
    This function provides numpy accumulator functions with a float64 dtype
    when used on a floating point input. This prevents accumulator overflow on
    smaller floating point dtypes.

    Parameters
    ----------
    op : function
        A numpy accumulator function such as np.mean or np.sum.
    x : ndarray
        A numpy array to apply the accumulator function.
    *args : positional arguments
        Positional arguments passed to the accumulator function after the
        input x.
    **kwargs : keyword arguments
        Keyword arguments passed to the accumulator function.

    Returns
    -------
    result
        The output of the accumulator function passed to this function.
    """
    if np.issubdtype(x.dtype, np.floating) and x.dtype.itemsize < 8:
        result = op(x, *args, **kwargs, dtype=np.float64)
    else:
        result = op(x, *args, **kwargs)
    return result


<<<<<<< HEAD
def _incremental_mean_and_var(X, last_mean, last_variance, last_sample_count,
                              sample_weight=None):
=======
def _incremental_weighted_mean_and_var(X, sample_weight,
                                       last_mean,
                                       last_variance,
                                       last_weight_sum):
    """Calculate weighted mean and weighted variance incremental update.

    .. versionadded:: 0.24

    Parameters
    ----------
    X : array-like of shape (n_samples, n_features)
        Data to use for mean and variance update.

    sample_weight : array-like of shape (n_samples,) or None
        Sample weights. If None, then samples are equally weighted.

    last_mean : array-like of shape (n_features,)
        Mean before the incremental update.

    last_variance : array-like of shape (n_features,) or None
        Variance before the incremental update.
        If None, variance update is not computed (in case scaling is not
        required).

    last_weight_sum : array-like of shape (n_features,)
        Sum of weights before the incremental update.

    Returns
    -------
    updated_mean : array of shape (n_features,)

    updated_variance : array of shape (n_features,) or None
        If None, only mean is computed.

    updated_weight_sum : array of shape (n_features,)

    Notes
    -----
    NaNs in `X` are ignored.

    `last_mean` and `last_variance` are statistics computed at the last step
    by the function. Both must be initialized to 0.0.
    The mean is always required (`last_mean`) and returned (`updated_mean`),
    whereas the variance can be None (`last_variance` and `updated_variance`).

    For further details on the algorithm to perform the computation in a
    numerically stable way, see [Finch2009]_, Sections 4 and 5.

    References
    ----------
    .. [Finch2009] `Tony Finch,
       "Incremental calculation of weighted mean and variance",
       University of Cambridge Computing Service, February 2009.
       <https://fanf2.user.srcf.net/hermes/doc/antiforgery/stats.pdf>`_

    """
    # last = stats before the increment
    # new = the current increment
    # updated = the aggregated stats
    if sample_weight is None:
        return _incremental_mean_and_var(X, last_mean, last_variance,
                                         last_weight_sum)
    nan_mask = np.isnan(X)
    sample_weight_T = np.reshape(sample_weight, (1, -1))
    # new_weight_sum with shape (n_features,)
    new_weight_sum = \
        _safe_accumulator_op(np.dot, sample_weight_T, ~nan_mask).ravel()
    total_weight_sum = _safe_accumulator_op(np.sum, sample_weight, axis=0)

    X_0 = np.where(nan_mask, 0, X)
    new_mean = \
        _safe_accumulator_op(np.average, X_0, weights=sample_weight, axis=0)
    new_mean *= total_weight_sum / new_weight_sum
    updated_weight_sum = last_weight_sum + new_weight_sum
    updated_mean = (
            (last_weight_sum * last_mean + new_weight_sum * new_mean)
            / updated_weight_sum)

    if last_variance is None:
        updated_variance = None
    else:
        X_0 = np.where(nan_mask, 0, (X-new_mean)**2)
        new_variance =\
            _safe_accumulator_op(
                np.average, X_0, weights=sample_weight, axis=0)
        new_variance *= total_weight_sum / new_weight_sum
        new_term = (
                new_weight_sum *
                (new_variance +
                 (new_mean - updated_mean) ** 2))
        last_term = (
                last_weight_sum *
                (last_variance +
                 (last_mean - updated_mean) ** 2))
        updated_variance = (new_term + last_term) / updated_weight_sum

    return updated_mean, updated_variance, updated_weight_sum


def _incremental_mean_and_var(X, last_mean, last_variance, last_sample_count):
>>>>>>> 3bb138f8
    """Calculate mean update and a Youngs and Cramer variance update.

    last_mean and last_variance are statistics computed at the last step by the
    function. Both must be initialized to 0.0. In case no scaling is required
    last_variance can be None. The mean is always required and returned because
    necessary for the calculation of the variance. last_n_samples_seen is the
    number of samples encountered until now.

    From the paper "Algorithms for computing the sample variance: analysis and
    recommendations", by Chan, Golub, and LeVeque.

    Parameters
    ----------
    X : array-like of shape (n_samples, n_features)
        Data to use for variance update.

    last_mean : array-like of shape (n_features,)

    last_variance : array-like of shape (n_features,)

    last_sample_count : array-like of shape (n_features,)

    Returns
    -------
    updated_mean : ndarray of shape (n_features,)

    updated_variance : ndarray of shape (n_features,)
        If None, only mean is computed.

    updated_sample_count : ndarray of shape (n_features,)

    Notes
    -----
    NaNs are ignored during the algorithm.

    References
    ----------
    T. Chan, G. Golub, R. LeVeque. Algorithms for computing the sample
        variance: recommendations, The American Statistician, Vol. 37, No. 3,
        pp. 242-247

    Also, see the sparse implementation of this in
    `utils.sparsefuncs.incr_mean_variance_axis` and
    `utils.sparsefuncs_fast.incr_mean_variance_axis0`
    """
    # old = stats until now
    # new = the current increment
    # updated = the aggregated stats
    last_sum = last_mean * last_sample_count
    if sample_weight is not None:
        new_sum = _safe_accumulator_op(np.nansum, X * sample_weight[:, None],
                                       axis=0)
        new_sample_count = np.sum(sample_weight[:, None] * (~np.isnan(X)),
                                  axis=0)
    else:
        new_sum = _safe_accumulator_op(np.nansum, X, axis=0)
        new_sample_count = np.sum(~np.isnan(X), axis=0)

    updated_sample_count = last_sample_count + new_sample_count

    updated_mean = (last_sum + new_sum) / updated_sample_count

    if last_variance is None:
        updated_variance = None
    else:
        if sample_weight is not None:
            T = new_sum / new_sample_count
            new_unnormalized_variance = np.sum(sample_weight[:, None] *
                                               (X - T)**2, axis=0)
        else:
            new_unnormalized_variance = (
                _safe_accumulator_op(np.nanvar, X, axis=0) * new_sample_count)
        last_unnormalized_variance = last_variance * last_sample_count

        with np.errstate(divide='ignore', invalid='ignore'):

            last_over_new_count = last_sample_count / new_sample_count

            updated_unnormalized_variance = (
                last_unnormalized_variance + new_unnormalized_variance +
                last_over_new_count / updated_sample_count *
                (last_sum / last_over_new_count - new_sum) ** 2)

        zeros = last_sample_count == 0
        updated_unnormalized_variance[zeros] = new_unnormalized_variance[zeros]
        updated_variance = updated_unnormalized_variance / updated_sample_count

    return updated_mean, updated_variance, updated_sample_count


def _deterministic_vector_sign_flip(u):
    """Modify the sign of vectors for reproducibility.

    Flips the sign of elements of all the vectors (rows of u) such that
    the absolute maximum element of each vector is positive.

    Parameters
    ----------
    u : ndarray
        Array with vectors as its rows.

    Returns
    -------
    u_flipped : ndarray with same shape as u
        Array with the sign flipped vectors as its rows.
    """
    max_abs_rows = np.argmax(np.abs(u), axis=1)
    signs = np.sign(u[range(u.shape[0]), max_abs_rows])
    u *= signs[:, np.newaxis]
    return u


def stable_cumsum(arr, axis=None, rtol=1e-05, atol=1e-08):
    """Use high precision for cumsum and check that final value matches sum.

    Parameters
    ----------
    arr : array-like
        To be cumulatively summed as flat.
    axis : int, default=None
        Axis along which the cumulative sum is computed.
        The default (None) is to compute the cumsum over the flattened array.
    rtol : float, default=1e-05
        Relative tolerance, see ``np.allclose``.
    atol : float, default=1e-08
        Absolute tolerance, see ``np.allclose``.
    """
    out = np.cumsum(arr, axis=axis, dtype=np.float64)
    expected = np.sum(arr, axis=axis, dtype=np.float64)
    if not np.all(np.isclose(out.take(-1, axis=axis), expected, rtol=rtol,
                             atol=atol, equal_nan=True)):
        warnings.warn('cumsum was found to be unstable: '
                      'its last element does not correspond to sum',
                      RuntimeWarning)
    return out<|MERGE_RESOLUTION|>--- conflicted
+++ resolved
@@ -690,10 +690,6 @@
     return result
 
 
-<<<<<<< HEAD
-def _incremental_mean_and_var(X, last_mean, last_variance, last_sample_count,
-                              sample_weight=None):
-=======
 def _incremental_weighted_mean_and_var(X, sample_weight,
                                        last_mean,
                                        last_variance,
@@ -794,7 +790,6 @@
 
 
 def _incremental_mean_and_var(X, last_mean, last_variance, last_sample_count):
->>>>>>> 3bb138f8
     """Calculate mean update and a Youngs and Cramer variance update.
 
     last_mean and last_variance are statistics computed at the last step by the
@@ -844,14 +839,9 @@
     # new = the current increment
     # updated = the aggregated stats
     last_sum = last_mean * last_sample_count
-    if sample_weight is not None:
-        new_sum = _safe_accumulator_op(np.nansum, X * sample_weight[:, None],
-                                       axis=0)
-        new_sample_count = np.sum(sample_weight[:, None] * (~np.isnan(X)),
-                                  axis=0)
-    else:
-        new_sum = _safe_accumulator_op(np.nansum, X, axis=0)
-        new_sample_count = np.sum(~np.isnan(X), axis=0)
+
+    new_sum = _safe_accumulator_op(np.nansum, X, axis=0)
+    new_sample_count = np.sum(~np.isnan(X), axis=0)
 
     updated_sample_count = last_sample_count + new_sample_count
 
@@ -860,13 +850,8 @@
     if last_variance is None:
         updated_variance = None
     else:
-        if sample_weight is not None:
-            T = new_sum / new_sample_count
-            new_unnormalized_variance = np.sum(sample_weight[:, None] *
-                                               (X - T)**2, axis=0)
-        else:
-            new_unnormalized_variance = (
-                _safe_accumulator_op(np.nanvar, X, axis=0) * new_sample_count)
+        new_unnormalized_variance = (
+            _safe_accumulator_op(np.nanvar, X, axis=0) * new_sample_count)
         last_unnormalized_variance = last_variance * last_sample_count
 
         with np.errstate(divide='ignore', invalid='ignore'):

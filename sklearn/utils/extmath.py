--- conflicted
+++ resolved
@@ -24,7 +24,6 @@
 from .sparsefuncs_fast import csr_row_norms
 from .validation import check_array
 from .deprecation import deprecated
-from scipy.sparse.linalg import aslinearoperator, LinearOperator
 
 
 def squared_norm(x):
@@ -402,11 +401,7 @@
     if preconditioner == 'lobpcg' and M.dtype not in (np.float32, np.float64):
         raise ValueError(
             "LOBPCG preconditioner is only supported for floating point "
-<<<<<<< HEAD
-            "precision inputs. Got {} instead. Set 'preconditioner' to None."
-=======
             "inputs. Got {} instead. Set 'preconditioner' to None."
->>>>>>> bbf902a8
             .format(M.dtype)
         )
 

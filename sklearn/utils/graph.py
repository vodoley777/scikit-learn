--- conflicted
+++ resolved
@@ -74,56 +74,6 @@
     return seen  # return all path lengths as dictionary
 
 
-<<<<<<< HEAD
-@deprecated(
-    "`graph_shortest_path` is deprecated in 1.0 (renaming of 0.25) and will "
-    "be removed in 1.2. Use `scipy.sparse.csgraph.shortest_path` instead."
-)
-def graph_shortest_path(dist_matrix, directed=True, method="auto"):
-    """Shortest-path graph search on a positive directed or undirected graph.
-
-    Parameters
-    ----------
-    dist_matrix : {array-like, sparse matrix}, shape = (N, N)
-        Array of positive distances.
-        If vertex i is connected to vertex j, then dist_matrix[i,j] gives
-        the distance between the vertices.
-        If vertex i is not connected to vertex j, then dist_matrix[i,j] = 0.
-
-    directed : bool
-        If True, then find the shortest path on a directed graph: only
-        progress from a point to its neighbors, not the other way around.
-        If False, then find the shortest path on an undirected graph: the
-        algorithm can progress from a point to its neighbors and vice versa.
-
-    method : {'auto', 'FW', 'D'}, default='auto'
-        method to use.  Options are
-        'auto' : attempt to choose the best method for the current problem
-        'FW' : Floyd-Warshall algorithm.  O[N^3]
-        'D' : Dijkstra's algorithm with Fibonacci stacks.  O[(k+log(N))N^2]
-
-    Returns
-    -------
-    G : np.ndarray, float, shape = [N,N]
-        G[i,j] gives the shortest distance from point i to point j
-        along the graph.
-
-    Notes
-    -----
-    As currently implemented, Dijkstra's algorithm does not work for
-    graphs with direction-dependent distances when directed == False.
-    i.e., if dist_matrix[i,j] and dist_matrix[j,i] are not equal and
-    both are nonzero, method='D' will not necessarily yield the correct
-    result.
-    Also, these routines have not been tested for graphs with negative
-    distances.  Negative distances can lead to infinite cycles that must
-    be handled by specialized algorithms.
-    """
-    return sparse.csgraph.shortest_path(dist_matrix, method=method, directed=directed)
-
-
-=======
->>>>>>> b4f17015
 def _fix_connected_components(
     X,
     graph,

--- conflicted
+++ resolved
@@ -1,12 +1,7 @@
 # Authors: The scikit-learn developers
 # SPDX-License-Identifier: BSD-3-Clause
 
-<<<<<<< HEAD
 from dataclasses import dataclass, field
-=======
-import inspect
-import warnings
->>>>>>> 813a8c42
 
 import numpy as np
 
@@ -33,7 +28,6 @@
 }
 
 
-<<<<<<< HEAD
 @dataclass
 class InputTags:
     two_d_array: bool = True
@@ -85,19 +79,6 @@
     _skip_test: bool = False
     _xfail_checks: dict[str, str] = field(default_factory=dict)
     input_flags: InputTags = field(default_factory=InputTags)
-=======
-# TODO(1.8) Remove `_more_tags` support
-def _walk_mro_more_tags(estimator):
-    collected_tags = {}
-    for base_class in reversed(inspect.getmro(estimator.__class__)):
-        if hasattr(base_class, "_more_tags"):
-            # need the if because mixins might not have _more_tags
-            # but might do redundant work in estimators
-            # (i.e. calling more tags on BaseEstimator multiple times)
-            more_tags = base_class._more_tags(estimator)
-            collected_tags.update(more_tags)
-    return collected_tags
->>>>>>> 813a8c42
 
 
 def _safe_tags(estimator, key=None):
@@ -128,24 +109,6 @@
     if hasattr(estimator, "__sklearn_tags__"):
         tags_provider = "__sklearn_tags__()"
         tags = estimator.__sklearn_tags__()
-    elif hasattr(estimator, "_get_tags"):
-        # TODO(1.8) Remove `_get_tags` support
-        warnings.warn(
-            "_get_tags() was deprecated in 1.6 support will be removed in 1.8. "
-            "Please use __sklearn_tags__ instead.",
-            FutureWarning,
-        )
-        tags_provider = "_get_tags()"
-        tags = estimator._get_tags()
-    elif hasattr(estimator, "_more_tags"):
-        # TODO(1.8) Remove `_more_tags` support
-        warnings.warn(
-            "_more_tags() was deprecated in 1.6 support will be removed in 1.8. "
-            "Please use __sklearn_tags__ instead.",
-            FutureWarning,
-        )
-        tags_provider = "_more_tags()"
-        tags = {**_DEFAULT_TAGS, **_walk_mro_more_tags(estimator)}
     else:
         tags_provider = "_DEFAULT_TAGS"
         tags = _DEFAULT_TAGS

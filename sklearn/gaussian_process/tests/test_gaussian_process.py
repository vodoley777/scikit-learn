"""
Testing for Gaussian Process module (sklearn.gaussian_process)
"""

# Author: Vincent Dubourg <vincent.dubourg@gmail.com>
# Licence: BSD 3 clause
from nose.tools import raises
from nose.tools import assert_true

import numpy as np

from sklearn.gaussian_process import GaussianProcess
from sklearn.gaussian_process import regression_models as regression
from sklearn.gaussian_process import correlation_models as correlation
from sklearn.utils.testing import assert_greater


f = lambda x: x * np.sin(x)
X = np.atleast_2d([1., 3., 5., 6., 7., 8.]).T
X2 = np.atleast_2d([2., 4., 5.5, 6.5, 7.5]).T
y = f(X).ravel()


def test_1d(regr=regression.constant, corr=correlation.squared_exponential,
            random_start=10, beta0=None):
    """
    MLE estimation of a one-dimensional Gaussian Process model.
    Check random start optimization.

    Test the interpolating property.
    """
    gp = GaussianProcess(regr=regr, corr=corr, beta0=beta0,
                         theta0=1e-2, thetaL=1e-4, thetaU=1e-1,
                         random_start=random_start, verbose=False).fit(X, y)
    y_pred, MSE = gp.predict(X, eval_MSE=True)
    y2_pred, MSE2 = gp.predict(X2, eval_MSE=True)

    assert_true(np.allclose(y_pred, y) and np.allclose(MSE, 0.)
                and np.allclose(MSE2, 0., atol=10))


def check2d(X, regr=regression.constant, corr=correlation.squared_exponential,
            random_start=10, beta0=None):
    """
    MLE estimation of a two-dimensional Gaussian Process model accounting for
    anisotropy. Check random start optimization.

    Test the interpolating property.
    """
    b, kappa, e = 5., .5, .1
    g = lambda x: b - x[:, 1] - kappa * (x[:, 0] - e) ** 2.

    y = g(X).ravel()

    thetaL = [1e-4] * 2
    thetaU = [1e-1] * 2
    gp = GaussianProcess(regr=regr, corr=corr, beta0=beta0,
                         theta0=[1e-2] * 2, thetaL=thetaL,
                         thetaU=thetaU,
                         random_start=random_start, verbose=False)
    gp.fit(X, y)
    y_pred, MSE = gp.predict(X, eval_MSE=True)

    assert_true(np.allclose(y_pred, y) and np.allclose(MSE, 0.))

    assert_true(np.all(gp.theta_ >= thetaL)) # Lower bounds of hyperparameters
    assert_true(np.all(gp.theta_ <= thetaU)) # Upper bounds of hyperparameters


def check2d_2d(X, regr=regression.constant, corr=correlation.squared_exponential,
               random_start=10, beta0=None, theta0=[1e-2] * 2, thetaL=[1e-4] * 2, thetaU=[1e-1] * 2):
    """
    MLE estimation of a two-dimensional Gaussian Process model accounting for
    anisotropy. Check random start optimization.

    Test the GP interpolation for 2D output
    """
    b, kappa, e = 5., .5, .1
    g = lambda x: b - x[:, 1] - kappa * (x[:, 0] - e) ** 2.
    f = lambda x: np.vstack((g(x), g(x))).T

    y = f(X)
    gp = GaussianProcess(regr=regr, corr=corr, beta0=beta0,
                         theta0=theta0, thetaL=thetaL,
                         thetaU=thetaU,
                         random_start=random_start, verbose=False)
    gp.fit(X, y)
    y_pred, MSE = gp.predict(X, eval_MSE=True)

    assert_true(np.allclose(y_pred, y) and np.allclose(MSE, 0.))


@raises(ValueError)
def test_wrong_number_of_outputs():
    gp = GaussianProcess()
    gp.fit([[1, 2, 3], [4, 5, 6]], [1, 2, 3])


def test_more_builtin_correlation_models(random_start=1):
    """
    Repeat test_1d and test_2d for several built-in correlation
    models specified as strings.
    """
    all_corr = ['absolute_exponential', 'squared_exponential', 'cubic',
                'linear']

    X = np.array([[-4.61611719, -6.00099547],
                  [4.10469096, 5.32782448],
                  [0.00000000, -0.50000000],
                  [-6.17289014, -4.6984743],
                  [1.3109306, -6.93271427],
                  [-5.03823144, 3.10584743],
                  [-2.87600388, 6.74310541],
                  [5.21301203, 4.26386883]])

    for corr in all_corr:
        test_1d(regr='constant', corr=corr, random_start=random_start)
        check2d(X, regr='constant', corr=corr, random_start=random_start)
        check2d_2d(X, regr='constant', corr=corr, random_start=random_start)


def test_ordinary_kriging():
    """
    Repeat test_1d and test_2d with given regression weights (beta0) for
    different regression models (Ordinary Kriging).
    """

    X = np.array([[-4.61611719, -6.00099547],
                  [4.10469096, 5.32782448],
                  [0.00000000, -0.50000000],
                  [-6.17289014, -4.6984743],
                  [1.3109306, -6.93271427],
                  [-5.03823144, 3.10584743],
                  [-2.87600388, 6.74310541],
                  [5.21301203, 4.26386883]])

    test_1d(regr='linear', beta0=[0., 0.5])
    test_1d(regr='quadratic', beta0=[0., 0.5, 0.5])
    check2d(X, regr='linear', beta0=[0., 0.5, 0.5])
    check2d(X, regr='quadratic', beta0=[0., 0.5, 0.5, 0.5, 0.5, 0.5])
    check2d_2d(X, regr='linear', beta0=[0., 0.5, 0.5])
    check2d_2d(X, regr='quadratic', beta0=[0., 0.5, 0.5, 0.5, 0.5, 0.5])


def test_no_normalize():
    gp = GaussianProcess(normalize=False).fit(X, y)
    y_pred = gp.predict(X)
    assert_true(np.allclose(y_pred, y))


<<<<<<< HEAD
@raises(ValueError)
def test_no_multiple_feature():
    '''
    check that multiple features are not allowed for non-noisy data
    '''
    X = np.array([[-4.61611719, -6.00099547],
                  [4.10469096, 5.32782448],
                  [0.00000000, -0.50000000],
                  [-6.17289014, -4.6984743],
                  [-6.17289014, -4.6984743],
                  [1.3109306, -6.93271427],
                  [-5.03823144, 3.10584743],
                  [-2.87600388, 6.74310541],
                  [5.21301203, 4.26386883]])

    check2d(X)


def test_1d_noisy(regr=regression.constant, corr=correlation.absolute_exponential,
                  random_start=10, beta0=None):
    """
    MLE estimation of a one-dimensional Gaussian Process model.
    Check random start optimization with noisy / duplicate inputs.

    Test the interpolating property.
    """

    X = np.atleast_2d([1., 3., 5., 6., 7., 8., 9., 10.] * 2).T
    x = np.atleast_2d(np.linspace(0, 10, 50)).T

    rs = np.random.RandomState(0)
    y = f(X).ravel() + rs.normal(0, 0.1, len(X))

    gp = GaussianProcess(regr=regr, corr=corr, beta0=beta0,
                         theta0=1e-2, thetaL=1e-4, thetaU=1e-1,
                         random_start=random_start, verbose=False, nugget=0.01).fit(X, y)
    y_pred, MSE = gp.predict(x, eval_MSE=True)

    y = f(x).ravel()
    assert_true((np.abs(y_pred - y) <= (1.96 * MSE)  ).all())  #check that true value is within 95% conf. int.
=======
def test_random_starts():
    """
    Test that an increasing number of random-starts of GP fitting only
    increases the reduced likelihood function of the optimal theta.
    """
    n_samples, n_features = 50, 3
    np.random.seed(0)
    rng = np.random.RandomState(0)
    X = rng.randn(n_samples, n_features) * 2 - 1
    y = np.sin(X).sum(axis=1) + np.sin(3 * X).sum(axis=1)
    best_likelihood = -np.inf
    for random_start in range(1, 5):
        gp = GaussianProcess(regr="constant", corr="squared_exponential",
                             theta0=[1e-0] * n_features,
                             thetaL=[1e-4] * n_features,
                             thetaU=[1e+1] * n_features,
                             random_start=random_start, random_state=0,
                             verbose=False).fit(X, y)
        rlf = gp.reduced_likelihood_function()[0]
        assert_greater(rlf, best_likelihood - np.finfo(np.float32).eps)
        best_likelihood = rlf
>>>>>>> 55690359
<|MERGE_RESOLUTION|>--- conflicted
+++ resolved
@@ -4,6 +4,7 @@
 
 # Author: Vincent Dubourg <vincent.dubourg@gmail.com>
 # Licence: BSD 3 clause
+
 from nose.tools import raises
 from nose.tools import assert_true
 
@@ -148,48 +149,6 @@
     assert_true(np.allclose(y_pred, y))
 
 
-<<<<<<< HEAD
-@raises(ValueError)
-def test_no_multiple_feature():
-    '''
-    check that multiple features are not allowed for non-noisy data
-    '''
-    X = np.array([[-4.61611719, -6.00099547],
-                  [4.10469096, 5.32782448],
-                  [0.00000000, -0.50000000],
-                  [-6.17289014, -4.6984743],
-                  [-6.17289014, -4.6984743],
-                  [1.3109306, -6.93271427],
-                  [-5.03823144, 3.10584743],
-                  [-2.87600388, 6.74310541],
-                  [5.21301203, 4.26386883]])
-
-    check2d(X)
-
-
-def test_1d_noisy(regr=regression.constant, corr=correlation.absolute_exponential,
-                  random_start=10, beta0=None):
-    """
-    MLE estimation of a one-dimensional Gaussian Process model.
-    Check random start optimization with noisy / duplicate inputs.
-
-    Test the interpolating property.
-    """
-
-    X = np.atleast_2d([1., 3., 5., 6., 7., 8., 9., 10.] * 2).T
-    x = np.atleast_2d(np.linspace(0, 10, 50)).T
-
-    rs = np.random.RandomState(0)
-    y = f(X).ravel() + rs.normal(0, 0.1, len(X))
-
-    gp = GaussianProcess(regr=regr, corr=corr, beta0=beta0,
-                         theta0=1e-2, thetaL=1e-4, thetaU=1e-1,
-                         random_start=random_start, verbose=False, nugget=0.01).fit(X, y)
-    y_pred, MSE = gp.predict(x, eval_MSE=True)
-
-    y = f(x).ravel()
-    assert_true((np.abs(y_pred - y) <= (1.96 * MSE)  ).all())  #check that true value is within 95% conf. int.
-=======
 def test_random_starts():
     """
     Test that an increasing number of random-starts of GP fitting only
@@ -211,4 +170,45 @@
         rlf = gp.reduced_likelihood_function()[0]
         assert_greater(rlf, best_likelihood - np.finfo(np.float32).eps)
         best_likelihood = rlf
->>>>>>> 55690359
+
+
+@raises(ValueError)
+def test_no_multiple_feature():
+    '''
+    check that multiple features are not allowed for non-noisy data
+    '''
+    X = np.array([[-4.61611719, -6.00099547],
+                  [4.10469096, 5.32782448],
+                  [0.00000000, -0.50000000],
+                  [-6.17289014, -4.6984743],
+                  [-6.17289014, -4.6984743],
+                  [1.3109306, -6.93271427],
+                  [-5.03823144, 3.10584743],
+                  [-2.87600388, 6.74310541],
+                  [5.21301203, 4.26386883]])
+
+    check2d(X)
+
+
+def test_1d_noisy(regr=regression.constant, corr=correlation.absolute_exponential,
+                  random_start=10, beta0=None):
+    """
+    MLE estimation of a one-dimensional Gaussian Process model.
+    Check random start optimization with noisy / duplicate inputs.
+
+    Test the interpolating property.
+    """
+
+    X = np.atleast_2d([1., 3., 5., 6., 7., 8., 9., 10.] * 2).T
+    x = np.atleast_2d(np.linspace(0, 10, 50)).T
+
+    rs = np.random.RandomState(0)
+    y = f(X).ravel() + rs.normal(0, 0.1, len(X))
+
+    gp = GaussianProcess(regr=regr, corr=corr, beta0=beta0,
+                         theta0=1e-2, thetaL=1e-4, thetaU=1e-1,
+                         random_start=random_start, verbose=False, nugget=0.01).fit(X, y)
+    y_pred, MSE = gp.predict(x, eval_MSE=True)
+
+    y = f(x).ravel()
+    assert_true((np.abs(y_pred - y) <= (1.96 * MSE)  ).all())  #check that true value is within 95% conf. int.
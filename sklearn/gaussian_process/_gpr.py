--- conflicted
+++ resolved
@@ -8,7 +8,7 @@
 from operator import itemgetter
 
 import numpy as np
-from scipy.linalg import cholesky, cho_solve
+from scipy.linalg import cholesky, cho_solve, solve_triangular
 import scipy.optimize
 
 from ..base import BaseEstimator, RegressorMixin, clone
@@ -276,11 +276,7 @@
         K = self.kernel_(self.X_train_)
         K[np.diag_indices_from(K)] += self.alpha
         try:
-<<<<<<< HEAD
             self.L_ = cholesky(K, lower=GPR_CHOLESKY_LOWER, check_finite=False)
-=======
-            self.L_ = cholesky(K, lower=True)  # Line 2
->>>>>>> 053d2d1a
         except np.linalg.LinAlgError as exc:
             exc.args = ("The kernel, %s, is not returning a "
                         "positive definite matrix. Try gradually "
@@ -357,12 +353,8 @@
         else:  # Predict based on GP posterior
             # Alg 2.1, page 19, line 4 -> f*_bar = K(X_test, X_train) . alpha
             K_trans = self.kernel_(X, self.X_train_)
-<<<<<<< HEAD
             y_mean = K_trans.dot(self.alpha_)
 
-=======
-            y_mean = K_trans.dot(self.alpha_)  # Line 4 (y_mean = f_star)
->>>>>>> 053d2d1a
             # undo normalisation
             y_mean = self._y_train_std * y_mean + self._y_train_mean
 
@@ -373,36 +365,19 @@
             )
 
             if return_cov:
-<<<<<<< HEAD
                 # Alg 2.1, page 19, line 6 -> K(X_test, X_test) - v^T. v
                 y_cov = self.kernel_(X) - V.T.dot(V)
-=======
-                # Solve K @ V = K_trans.T
-                V = cho_solve((self.L_, True), K_trans.T)  # Line 5
-                y_cov = self.kernel_(X) - K_trans.dot(V)  # Line 6
->>>>>>> 053d2d1a
 
                 # undo normalisation
                 y_cov = y_cov * self._y_train_std**2
 
                 return y_mean, y_cov
             elif return_std:
-<<<<<<< HEAD
                 # Compute variance of predictive distribution
                 # Use einsum to avoid explicitly forming the large matrix
                 # V^T @ V just to extract its diagonal afterward.
                 y_var = self.kernel_.diag(X)
                 y_var -= np.einsum("ij,ji->i", V.T, V)
-=======
-                # Solve K @ V = K_trans.T
-                V = cho_solve((self.L_, True), K_trans.T)  # Line 5
-
-                # Compute variance of predictive distribution
-                # Use einsum to avoid explicitly forming the large matrix
-                # K_trans @ V just to extract its diagonal afterward.
-                y_var = self.kernel_.diag(X)
-                y_var -= np.einsum("ij,ji->i", K_trans, V)
->>>>>>> 053d2d1a
 
                 # Check if any of the variances is negative because of
                 # numerical issues. If yes: set the variance to 0.

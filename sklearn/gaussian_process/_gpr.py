--- conflicted
+++ resolved
@@ -93,7 +93,6 @@
         must be finite. Note that n_restarts_optimizer == 0 implies that one
         run is performed.
 
-<<<<<<< HEAD
     obj_func : callable or None, default=None
         The objective function for which the kernel hyperparameters are
         optimized. If obj_func is None, the default negative log likelihood
@@ -101,14 +100,8 @@
         two parameters, self and theta, and returns either the loss OR the
         loss and gradient vector of the objective function.
 
-    normalize_y : bool, default=False
-        Whether the target values y are normalized, i.e., the mean of the
-        observed target values become zero. This parameter should be set to
-        True if the target values' mean is expected to differ considerable from
-        zero. When enabled, the normalization effectively modifies the GP's
-        prior based on the data, which contradicts the likelihood principle;
-        normalization is thus disabled per default.
-=======
+        .. versionadded:: 0.23
+
     normalize_y : boolean, optional (default: False)
         Whether the target values y are normalized, the mean and variance of
         the target values are set equal to 0 and 1 respectively. This is
@@ -117,7 +110,6 @@
         before the GP predictions are reported.
 
         .. versionchanged:: 0.23
->>>>>>> 4c29be44
 
     copy_X_train : bool, default=True
         If True, a persistent copy of the training data is stored in the

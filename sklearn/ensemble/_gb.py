--- conflicted
+++ resolved
@@ -770,24 +770,14 @@
 
     Parameters
     ----------
-<<<<<<< HEAD
-    loss : {'deviance', 'exponential'}, optional (default='deviance')
+    loss : {'deviance', 'exponential'}, default='deviance'
         The loss function to be optimized. 'deviance' refers to
-=======
-    loss : {'deviance', 'exponential'}, default='deviance'
-        loss function to be optimized. 'deviance' refers to
->>>>>>> 4f496868
         deviance (= logistic regression) for classification
         with probabilistic outputs. For loss 'exponential' gradient
         boosting recovers the AdaBoost algorithm.
 
-<<<<<<< HEAD
-    learning_rate : float, optional (default=0.1)
+    learning_rate : float, default=0.1
         Learning rate shrinks the contribution of each tree by `learning_rate`.
-=======
-    learning_rate : float, default=0.1
-        learning rate shrinks the contribution of each tree by `learning_rate`.
->>>>>>> 4f496868
         There is a trade-off between learning_rate and n_estimators.
 
     n_estimators : int, default=100
@@ -802,11 +792,7 @@
         Choosing `subsample < 1.0` leads to a reduction of variance
         and an increase in bias.
 
-<<<<<<< HEAD
-    criterion : str, optional (default="friedman_mse")
-=======
     criterion : {'friedman_mse', 'mse', 'mae'}, default='friedman_mse'
->>>>>>> 4f496868
         The function to measure the quality of a split. Supported criteria
         are 'friedman_mse' for the mean squared error with improvement
         score by Friedman, 'mse' for mean squared error, and 'mae' for
@@ -847,13 +833,8 @@
         the input samples) required to be at a leaf node. Samples have
         equal weight when sample_weight is not provided.
 
-<<<<<<< HEAD
-    max_depth : int, optional (default=3)
+    max_depth : int, default=3
         The maximum depth of the individual regression estimators. The maximum
-=======
-    max_depth : int, default=3
-        maximum depth of the individual regression estimators. The maximum
->>>>>>> 4f496868
         depth limits the number of nodes in the tree. Tune this parameter
         for best performance; the best value depends on the interaction
         of the input variables.
@@ -892,15 +873,6 @@
         'zero', the initial raw predictions are set to zero. By default, a
         ``DummyEstimator`` predicting the classes priors is used.
 
-<<<<<<< HEAD
-    random_state : int, RandomState instance or None, optional (default=None)
-        If int, random_state is the seed used by the random number generator;
-        If RandomState instance, random_state is the random number generator;
-        If None, the random number generator is the RandomState instance used
-        by `np.random`.
-
-    max_features : int, float, str or None, optional (default=None)
-=======
     random_state : int or RandomState, default=None
         Controls the random seed given to each Tree estimator at each
         boosting iteration.
@@ -912,7 +884,6 @@
         See :term:`Glossary <random_state>`.
 
     max_features : {'auto', 'sqrt', 'log2'}, int or float, default=None
->>>>>>> 4f496868
         The number of features to consider when looking for the best split:
 
         - If int, then consider `max_features` features at each split.
@@ -946,16 +917,7 @@
         and add more estimators to the ensemble, otherwise, just erase the
         previous solution. See :term:`the Glossary <warm_start>`.
 
-<<<<<<< HEAD
-    presort : deprecated, default='deprecated'
-        This parameter is deprecated and will be removed in v0.24.
-
-        .. deprecated:: 0.22
-
-    validation_fraction : float, optional, default 0.1
-=======
     validation_fraction : float, default=0.1
->>>>>>> 4f496868
         The proportion of training data to set aside as validation set for
         early stopping. Must be between 0 and 1.
         Only used if ``n_iter_no_change`` is set to an integer.
@@ -1035,7 +997,16 @@
     classes_ : ndarray of shape (n_classes,)
         The classes labels.
 
-<<<<<<< HEAD
+    n_features_ : int
+        The number of data features.
+
+    n_classes_ : int
+        The number of classes.
+
+    max_features_ : int
+        The inferred value of max_features.
+
+
     See Also
     --------
     sklearn.ensemble.HistGradientBoostingClassifier : Histogram-based Gradient
@@ -1050,16 +1021,7 @@
         copies of the classifier on the same dataset where the weights of
         incorrectly classified instances are adjusted such that subsequent
         classifiers focus more on difficult cases.
-=======
-    n_features_ : int
-        The number of data features.
-
-    n_classes_ : int
-        The number of classes.
-
-    max_features_ : int
-        The inferred value of max_features.
->>>>>>> 4f496868
+
 
     Notes
     -----
@@ -1070,31 +1032,6 @@
     split. To obtain a deterministic behaviour during fitting,
     ``random_state`` has to be fixed.
 
-<<<<<<< HEAD
-=======
-    Examples
-    --------
-    >>> from sklearn.datasets import make_classification
-    >>> from sklearn.ensemble import GradientBoostingClassifier
-    >>> from sklearn.model_selection import train_test_split
-    >>> X, y = make_classification(random_state=0)
-    >>> X_train, X_test, y_train, y_test = train_test_split(
-    ...     X, y, random_state=0)
-    >>> clf = GradientBoostingClassifier(random_state=0)
-    >>> clf.fit(X_train, y_train)
-    GradientBoostingClassifier(random_state=0)
-    >>> clf.predict(X_test[:2])
-    array([1, 0])
-    >>> clf.score(X_test, y_test)
-    0.88
-
-    See also
-    --------
-    sklearn.ensemble.HistGradientBoostingClassifier,
-    sklearn.tree.DecisionTreeClassifier, RandomForestClassifier
-    AdaBoostClassifier
-
->>>>>>> 4f496868
     References
     ----------
     J. Friedman, Greedy Function Approximation: A Gradient Boosting
@@ -1348,25 +1285,15 @@
 
     Parameters
     ----------
-<<<<<<< HEAD
-    loss : {'ls', 'lad', 'huber', 'quantile'}, optional (default='ls')
+    loss : {'ls', 'lad', 'huber', 'quantile'}, default='ls'
         Loss function to be optimized. 'ls' refers to least squares
-=======
-    loss : {'ls', 'lad', 'huber', 'quantile'}, default='ls'
-        loss function to be optimized. 'ls' refers to least squares
->>>>>>> 4f496868
         regression. 'lad' (least absolute deviation) is a highly robust
         loss function solely based on order information of the input
         variables. 'huber' is a combination of the two. 'quantile'
         allows quantile regression (use `alpha` to specify the quantile).
 
-<<<<<<< HEAD
-    learning_rate : float, optional (default=0.1)
+    learning_rate : float, default=0.1
         Learning rate shrinks the contribution of each tree by `learning_rate`.
-=======
-    learning_rate : float, default=0.1
-        learning rate shrinks the contribution of each tree by `learning_rate`.
->>>>>>> 4f496868
         There is a trade-off between learning_rate and n_estimators.
 
     n_estimators : int, default=100
@@ -1381,11 +1308,7 @@
         Choosing `subsample < 1.0` leads to a reduction of variance
         and an increase in bias.
 
-<<<<<<< HEAD
-    criterion : str, optional (default="friedman_mse")
-=======
     criterion : {'friedman_mse', 'mse', 'mae'}, default='friedman_mse'
->>>>>>> 4f496868
         The function to measure the quality of a split. Supported criteria
         are "friedman_mse" for the mean squared error with improvement
         score by Friedman, "mse" for mean squared error, and "mae" for
@@ -1426,13 +1349,8 @@
         the input samples) required to be at a leaf node. Samples have
         equal weight when sample_weight is not provided.
 
-<<<<<<< HEAD
-    max_depth : int, optional (default=3)
+    max_depth : int, default=3
         Maximum depth of the individual regression estimators. The maximum
-=======
-    max_depth : int, default=3
-        maximum depth of the individual regression estimators. The maximum
->>>>>>> 4f496868
         depth limits the number of nodes in the tree. Tune this parameter
         for best performance; the best value depends on the interaction
         of the input variables.
@@ -1472,15 +1390,6 @@
         ``DummyEstimator`` is used, predicting either the average target value
         (for loss='ls'), or a quantile for the other losses.
 
-<<<<<<< HEAD
-    random_state : int, RandomState instance or None, optional (default=None)
-        If int, random_state is the seed used by the random number generator;
-        If RandomState instance, random_state is the random number generator;
-        If None, the random number generator is the RandomState instance used
-        by `np.random`.
-
-    max_features : int, float, str or None, optional (default=None)
-=======
     random_state : int or RandomState, default=None
         Controls the random seed given to each Tree estimator at each
         boosting iteration.
@@ -1492,7 +1401,6 @@
         See :term:`Glossary <random_state>`.
 
     max_features : {'auto', 'sqrt', 'log2'}, int or float, default=None
->>>>>>> 4f496868
         The number of features to consider when looking for the best split:
 
         - If int, then consider `max_features` features at each split.
@@ -1530,16 +1438,7 @@
         and add more estimators to the ensemble, otherwise, just erase the
         previous solution. See :term:`the Glossary <warm_start>`.
 
-<<<<<<< HEAD
-    presort : deprecated, default='deprecated'
-        This parameter is deprecated and will be removed in v0.24.
-
-        .. deprecated:: 0.22
-
-    validation_fraction : float, optional, default 0.1
-=======
     validation_fraction : float, default=0.1
->>>>>>> 4f496868
         The proportion of training data to set aside as validation set for
         early stopping. Must be between 0 and 1.
         Only used if ``n_iter_no_change`` is set to an integer.
@@ -1606,29 +1505,27 @@
 
     estimators_ : ndarray of DecisionTreeRegressor of shape (n_estimators, 1)
         The collection of fitted sub-estimators.
-
-<<<<<<< HEAD
+ 
+    n_classes_ : int
+        The number of classes, set to 1 in regression tasks.
+
+    n_estimators_ : int
+        The number of estimators as selected by early stopping (if
+        ``n_iter_no_change`` is specified). Otherwise it is set to
+        ``n_estimators``.
+
+    n_features_ : int
+        The number of data features.
+
+    max_features_ : int
+        The inferred value of max_features.
+ 
     See Also
     --------
     sklearn.ensemble.HistGradientBoostingRegressor : Histogram-based
         Gradient Boosting Classification Tree.
     sklearn.tree.DecisionTreeRegressor : A decision tree regressor.
     sklearn.tree.RandomForestRegressor : A random forest regressor.
-=======
-    n_classes_ : int
-        The number of classes, set to 1 in regression tasks.
-
-    n_estimators_ : int
-        The number of estimators as selected by early stopping (if
-        ``n_iter_no_change`` is specified). Otherwise it is set to
-        ``n_estimators``.
-
-    n_features_ : int
-        The number of data features.
-
-    max_features_ : int
-        The inferred value of max_features.
->>>>>>> 4f496868
 
     Notes
     -----
@@ -1639,8 +1536,6 @@
     split. To obtain a deterministic behaviour during fitting,
     ``random_state`` has to be fixed.
 
-<<<<<<< HEAD
-=======
     Examples
     --------
     >>> from sklearn.datasets import make_regression
@@ -1657,12 +1552,6 @@
     >>> reg.score(X_test, y_test)
     0.4...
 
-    See also
-    --------
-    sklearn.ensemble.HistGradientBoostingRegressor,
-    sklearn.tree.DecisionTreeRegressor, RandomForestRegressor
-
->>>>>>> 4f496868
     References
     ----------
     J. Friedman, Greedy Function Approximation: A Gradient Boosting
@@ -1672,20 +1561,6 @@
 
     T. Hastie, R. Tibshirani and J. Friedman.
     Elements of Statistical Learning Ed. 2, Springer, 2009.
-
-    Examples
-    --------
-    >>> from sklearn.metrics import mean_squared_error
-    >>> from sklearn.datasets import make_friedman1
-    >>> from sklearn.ensemble import GradientBoostingRegressor
-
-    >>> X, y = make_friedman1(n_samples=1200, random_state=0, noise=1.0)
-    >>> X_train, X_test = X[:200], X[200:]
-    >>> y_train, y_test = y[:200], y[200:]
-    >>> est = GradientBoostingRegressor(n_estimators=100, learning_rate=0.1,
-    ...     max_depth=1, random_state=0, loss='ls').fit(X_train, y_train)
-    >>> mean_squared_error(y_test, est.predict(X_test))
-    5.00...
     """
 
     _SUPPORTED_LOSS = ('ls', 'lad', 'huber', 'quantile')

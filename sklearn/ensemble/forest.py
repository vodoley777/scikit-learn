"""Forest of trees-based ensemble methods

Those methods include random forests and extremely randomized trees.

The module structure is the following:

- The ``BaseForest`` base class implements a common ``fit`` method for all
  the estimators in the module. The ``fit`` method of the base ``Forest``
  class calls the ``fit`` method of each sub-estimator on random samples
  (with replacement, a.k.a. bootstrap) of the training set.

  The init of the sub-estimator is further delegated to the
  ``BaseEnsemble`` constructor.

- The ``ForestClassifier`` and ``ForestRegressor`` base classes further
  implement the prediction logic by computing an average of the predicted
  outcomes of the sub-estimators.

- The ``RandomForestClassifier`` and ``RandomForestRegressor`` derived
  classes provide the user with concrete implementations of
  the forest ensemble method using classical, deterministic
  ``DecisionTreeClassifier`` and ``DecisionTreeRegressor`` as
  sub-estimator implementations.

- The ``ExtraTreesClassifier`` and ``ExtraTreesRegressor`` derived
  classes provide the user with concrete implementations of the
  forest ensemble method using the extremely randomized trees
  ``ExtraTreeClassifier`` and ``ExtraTreeRegressor`` as
  sub-estimator implementations.

Single and multi-output problems are both handled.

"""

# Authors: Gilles Louppe <g.louppe@gmail.com>
#          Brian Holt <bdholt1@gmail.com>
#          Joly Arnaud <arnaud.v.joly@gmail.com>
#          Fares Hedayati <fares.hedayati@gmail.com>
#
# License: BSD 3 clause

from __future__ import division

import warnings
from warnings import warn
import threading

from abc import ABCMeta, abstractmethod
import numpy as np
from scipy.sparse import issparse
from scipy.sparse import hstack as sparse_hstack


from ..base import ClassifierMixin, RegressorMixin
from ..utils import Parallel, delayed
from ..externals import six
from ..metrics import r2_score
from ..preprocessing import OneHotEncoder
from ..tree import (DecisionTreeClassifier, DecisionTreeRegressor,
                    ExtraTreeClassifier, ExtraTreeRegressor)
from ..tree._tree import DTYPE, DOUBLE
from ..utils import check_random_state, check_array, compute_sample_weight
from ..exceptions import DataConversionWarning, NotFittedError
from .base import BaseEnsemble, _partition_estimators
from ..utils.fixes import parallel_helper
from ..utils.multiclass import check_classification_targets
from ..utils.validation import check_is_fitted

__all__ = ["RandomForestClassifier",
           "RandomForestRegressor",
           "ExtraTreesClassifier",
           "ExtraTreesRegressor",
           "RandomTreesEmbedding"]

MAX_INT = np.iinfo(np.int32).max


def _generate_sample_indices(random_state, n_samples):
    """Private function used to _parallel_build_trees function."""
    random_instance = check_random_state(random_state)
    sample_indices = random_instance.randint(0, n_samples, n_samples)

    return sample_indices


def _generate_unsampled_indices(random_state, n_samples):
    """Private function used to forest._set_oob_score function."""
    sample_indices = _generate_sample_indices(random_state, n_samples)
    sample_counts = np.bincount(sample_indices, minlength=n_samples)
    unsampled_mask = sample_counts == 0
    indices_range = np.arange(n_samples)
    unsampled_indices = indices_range[unsampled_mask]

    return unsampled_indices


def _parallel_build_trees(tree, forest, X, y, sample_weight, tree_idx, n_trees,
                          verbose=0, class_weight=None):
    """Private function used to fit a single tree in parallel."""
    if verbose > 1:
        print("building tree %d of %d" % (tree_idx + 1, n_trees))

    if forest.bootstrap:
        n_samples = X.shape[0]
        if sample_weight is None:
            curr_sample_weight = np.ones((n_samples,), dtype=np.float64)
        else:
            curr_sample_weight = sample_weight.copy()

        indices = _generate_sample_indices(tree.random_state, n_samples)
        sample_counts = np.bincount(indices, minlength=n_samples)
        curr_sample_weight *= sample_counts

        if class_weight == 'subsample':
            with warnings.catch_warnings():
                warnings.simplefilter('ignore', DeprecationWarning)
                curr_sample_weight *= compute_sample_weight('auto', y, indices)
        elif class_weight == 'balanced_subsample':
            curr_sample_weight *= compute_sample_weight('balanced', y, indices)

        tree.fit(X, y, sample_weight=curr_sample_weight, check_input=False)
    else:
        tree.fit(X, y, sample_weight=sample_weight, check_input=False)

    return tree


class BaseForest(six.with_metaclass(ABCMeta, BaseEnsemble)):
    """Base class for forests of trees.

    Warning: This class should not be used directly. Use derived classes
    instead.
    """

    @abstractmethod
    def __init__(self,
                 base_estimator,
                 n_estimators=100,
                 estimator_params=tuple(),
                 bootstrap=False,
                 oob_score=False,
                 n_jobs=None,
                 random_state=None,
                 verbose=0,
                 warm_start=False,
                 class_weight=None):
        super(BaseForest, self).__init__(
            base_estimator=base_estimator,
            n_estimators=n_estimators,
            estimator_params=estimator_params)

        self.bootstrap = bootstrap
        self.oob_score = oob_score
        self.n_jobs = n_jobs
        self.random_state = random_state
        self.verbose = verbose
        self.warm_start = warm_start
        self.class_weight = class_weight

    def apply(self, X):
        """Apply trees in the forest to X, return leaf indices.

        Parameters
        ----------
        X : array-like or sparse matrix, shape = [n_samples, n_features]
            The input samples. Internally, its dtype will be converted to
            ``dtype=np.float32``. If a sparse matrix is provided, it will be
            converted into a sparse ``csr_matrix``.

        Returns
        -------
        X_leaves : array_like, shape = [n_samples, n_estimators]
            For each datapoint x in X and for each tree in the forest,
            return the index of the leaf x ends up in.
        """
        X = self._validate_X_predict(X)
        results = Parallel(n_jobs=self.n_jobs, verbose=self.verbose,
                           prefer="threads")(
            delayed(parallel_helper)(tree, 'apply', X, check_input=False)
            for tree in self.estimators_)

        return np.array(results).T

    def decision_path(self, X):
        """Return the decision path in the forest

        .. versionadded:: 0.18

        Parameters
        ----------
        X : array-like or sparse matrix, shape = [n_samples, n_features]
            The input samples. Internally, its dtype will be converted to
            ``dtype=np.float32``. If a sparse matrix is provided, it will be
            converted into a sparse ``csr_matrix``.

        Returns
        -------
        indicator : sparse csr array, shape = [n_samples, n_nodes]
            Return a node indicator matrix where non zero elements
            indicates that the samples goes through the nodes.

        n_nodes_ptr : array of size (n_estimators + 1, )
            The columns from indicator[n_nodes_ptr[i]:n_nodes_ptr[i+1]]
            gives the indicator value for the i-th estimator.

        """
        X = self._validate_X_predict(X)
        indicators = Parallel(n_jobs=self.n_jobs, verbose=self.verbose,
                              prefer="threads")(
            delayed(parallel_helper)(tree, 'decision_path', X,
                                     check_input=False)
            for tree in self.estimators_)

        n_nodes = [0]
        n_nodes.extend([i.shape[1] for i in indicators])
        n_nodes_ptr = np.array(n_nodes).cumsum()

        return sparse_hstack(indicators).tocsr(), n_nodes_ptr

    def fit(self, X, y, sample_weight=None):
        """Build a forest of trees from the training set (X, y).

        Parameters
        ----------
        X : array-like or sparse matrix of shape = [n_samples, n_features]
            The training input samples. Internally, its dtype will be converted
            to ``dtype=np.float32``. If a sparse matrix is provided, it will be
            converted into a sparse ``csc_matrix``.

        y : array-like, shape = [n_samples] or [n_samples, n_outputs]
            The target values (class labels in classification, real numbers in
            regression).

        sample_weight : array-like, shape = [n_samples] or None
            Sample weights. If None, then samples are equally weighted. Splits
            that would create child nodes with net zero or negative weight are
            ignored while searching for a split in each node. In the case of
            classification, splits are also ignored if they would result in any
            single class carrying a negative weight in either child node.

        Returns
        -------
        self : object
        """

        if self.n_estimators == 'warn':
            warnings.warn("The default value of n_estimators will change from "
                          "10 in version 0.20 to 100 in 0.22.", FutureWarning)
            self.n_estimators = 10

        # Validate or convert input data
        X = check_array(X, accept_sparse="csc", dtype=DTYPE)
        y = check_array(y, accept_sparse='csc', ensure_2d=False, dtype=None)
        if sample_weight is not None:
            sample_weight = check_array(sample_weight, ensure_2d=False)
        if issparse(X):
            # Pre-sort indices to avoid that each individual tree of the
            # ensemble sorts the indices.
            X.sort_indices()

        # Remap output
        n_samples, self.n_features_ = X.shape

        y = np.atleast_1d(y)
        if y.ndim == 2 and y.shape[1] == 1:
            warn("A column-vector y was passed when a 1d array was"
                 " expected. Please change the shape of y to "
                 "(n_samples,), for example using ravel().",
                 DataConversionWarning, stacklevel=2)

        if y.ndim == 1:
            # reshape is necessary to preserve the data contiguity against vs
            # [:, np.newaxis] that does not.
            y = np.reshape(y, (-1, 1))

        self.n_outputs_ = y.shape[1]

        y, expanded_class_weight = self._validate_y_class_weight(y)

        if getattr(y, "dtype", None) != DOUBLE or not y.flags.contiguous:
            y = np.ascontiguousarray(y, dtype=DOUBLE)

        if expanded_class_weight is not None:
            if sample_weight is not None:
                sample_weight = sample_weight * expanded_class_weight
            else:
                sample_weight = expanded_class_weight

        # Check parameters
        self._validate_estimator()

        if not self.bootstrap and self.oob_score:
            raise ValueError("Out of bag estimation only available"
                             " if bootstrap=True")

        random_state = check_random_state(self.random_state)

        if not self.warm_start or not hasattr(self, "estimators_"):
            # Free allocated memory, if any
            self.estimators_ = []

        n_more_estimators = self.n_estimators - len(self.estimators_)

        if n_more_estimators < 0:
            raise ValueError('n_estimators=%d must be larger or equal to '
                             'len(estimators_)=%d when warm_start==True'
                             % (self.n_estimators, len(self.estimators_)))

        elif n_more_estimators == 0:
            warn("Warm-start fitting without increasing n_estimators does not "
                 "fit new trees.")
        else:
            if self.warm_start and len(self.estimators_) > 0:
                # We draw from the random state to get the random state we
                # would have got if we hadn't used a warm_start.
                random_state.randint(MAX_INT, size=len(self.estimators_))

            trees = []
            for i in range(n_more_estimators):
                tree = self._make_estimator(append=False,
                                            random_state=random_state)
                trees.append(tree)

            # Parallel loop: we prefer the threading backend as the Cython code
            # for fitting the trees is internally releasing the Python GIL
            # making threading more efficient than multiprocessing in
            # that case. However, we respect any parallel_backend contexts set
            # at a higher level, since correctness does not rely on using
            # threads.
            trees = Parallel(n_jobs=self.n_jobs, verbose=self.verbose,
                             prefer="threads")(
                delayed(_parallel_build_trees)(
                    t, self, X, y, sample_weight, i, len(trees),
                    verbose=self.verbose, class_weight=self.class_weight)
                for i, t in enumerate(trees))

            # Collect newly grown trees
            self.estimators_.extend(trees)

        if self.oob_score:
            self._set_oob_score(X, y)

        # Decapsulate classes_ attributes
        if hasattr(self, "classes_") and self.n_outputs_ == 1:
            self.n_classes_ = self.n_classes_[0]
            self.classes_ = self.classes_[0]

        return self

    @abstractmethod
    def _set_oob_score(self, X, y):
        """Calculate out of bag predictions and score."""

    def _validate_y_class_weight(self, y):
        # Default implementation
        return y, None

    def _validate_X_predict(self, X):
        """Validate X whenever one tries to predict, apply, predict_proba"""
        if self.estimators_ is None or len(self.estimators_) == 0:
            raise NotFittedError("Estimator not fitted, "
                                 "call `fit` before exploiting the model.")

        return self.estimators_[0]._validate_X_predict(X, check_input=True)

    @property
    def feature_importances_(self):
        """Return the feature importances (the higher, the more important the
           feature).

        Returns
        -------
        feature_importances_ : array, shape = [n_features]
        """
        check_is_fitted(self, 'estimators_')

        all_importances = Parallel(n_jobs=self.n_jobs,
                                   prefer="threads")(
            delayed(getattr)(tree, 'feature_importances_')
            for tree in self.estimators_)

        return sum(all_importances) / len(self.estimators_)


def _accumulate_prediction(predict, X, out, lock):
    """This is a utility function for joblib's Parallel.

    It can't go locally in ForestClassifier or ForestRegressor, because joblib
    complains that it cannot pickle it when placed there.
    """
    prediction = predict(X, check_input=False)
    with lock:
        if len(out) == 1:
            out[0] += prediction
        else:
            for i in range(len(out)):
                out[i] += prediction[i]


class ForestClassifier(six.with_metaclass(ABCMeta, BaseForest,
                                          ClassifierMixin)):
    """Base class for forest of trees-based classifiers.

    Warning: This class should not be used directly. Use derived classes
    instead.
    """

    @abstractmethod
    def __init__(self,
                 base_estimator,
                 n_estimators=100,
                 estimator_params=tuple(),
                 bootstrap=False,
                 oob_score=False,
                 n_jobs=None,
                 random_state=None,
                 verbose=0,
                 warm_start=False,
                 class_weight=None):
        super(ForestClassifier, self).__init__(
            base_estimator,
            n_estimators=n_estimators,
            estimator_params=estimator_params,
            bootstrap=bootstrap,
            oob_score=oob_score,
            n_jobs=n_jobs,
            random_state=random_state,
            verbose=verbose,
            warm_start=warm_start,
            class_weight=class_weight)

    def _set_oob_score(self, X, y):
        """Compute out-of-bag score"""
        X = check_array(X, dtype=DTYPE, accept_sparse='csr')

        n_classes_ = self.n_classes_
        n_samples = y.shape[0]

        oob_decision_function = []
        oob_score = 0.0
        predictions = []

        for k in range(self.n_outputs_):
            predictions.append(np.zeros((n_samples, n_classes_[k])))

        for estimator in self.estimators_:
            unsampled_indices = _generate_unsampled_indices(
                estimator.random_state, n_samples)
            p_estimator = estimator.predict_proba(X[unsampled_indices, :],
                                                  check_input=False)

            if self.n_outputs_ == 1:
                p_estimator = [p_estimator]

            for k in range(self.n_outputs_):
                predictions[k][unsampled_indices, :] += p_estimator[k]

        for k in range(self.n_outputs_):
            if (predictions[k].sum(axis=1) == 0).any():
                warn("Some inputs do not have OOB scores. "
                     "This probably means too few trees were used "
                     "to compute any reliable oob estimates.")

            decision = (predictions[k] /
                        predictions[k].sum(axis=1)[:, np.newaxis])
            oob_decision_function.append(decision)
            oob_score += np.mean(y[:, k] ==
                                 np.argmax(predictions[k], axis=1), axis=0)

        if self.n_outputs_ == 1:
            self.oob_decision_function_ = oob_decision_function[0]
        else:
            self.oob_decision_function_ = oob_decision_function

        self.oob_score_ = oob_score / self.n_outputs_

    def _validate_y_class_weight(self, y):
        check_classification_targets(y)

        y = np.copy(y)
        expanded_class_weight = None

        if self.class_weight is not None:
            y_original = np.copy(y)

        self.classes_ = []
        self.n_classes_ = []

        y_store_unique_indices = np.zeros(y.shape, dtype=np.int)
        for k in range(self.n_outputs_):
            classes_k, y_store_unique_indices[:, k] = np.unique(y[:, k], return_inverse=True)
            self.classes_.append(classes_k)
            self.n_classes_.append(classes_k.shape[0])
        y = y_store_unique_indices

        if self.class_weight is not None:
            valid_presets = ('balanced', 'balanced_subsample')
            if isinstance(self.class_weight, six.string_types):
                if self.class_weight not in valid_presets:
                    raise ValueError('Valid presets for class_weight include '
                                     '"balanced" and "balanced_subsample". Given "%s".'
                                     % self.class_weight)
                if self.warm_start:
                    warn('class_weight presets "balanced" or "balanced_subsample" are '
                         'not recommended for warm_start if the fitted data '
                         'differs from the full dataset. In order to use '
                         '"balanced" weights, use compute_class_weight("balanced", '
                         'classes, y). In place of y you can use a large '
                         'enough sample of the full training set target to '
                         'properly estimate the class frequency '
                         'distributions. Pass the resulting weights as the '
                         'class_weight parameter.')

            if (self.class_weight != 'balanced_subsample' or
                    not self.bootstrap):
                if self.class_weight == "balanced_subsample":
                    class_weight = "balanced"
                else:
                    class_weight = self.class_weight
                expanded_class_weight = compute_sample_weight(class_weight,
                                                              y_original)

        return y, expanded_class_weight

    def predict(self, X):
        """Predict class for X.

        The predicted class of an input sample is a vote by the trees in
        the forest, weighted by their probability estimates. That is,
        the predicted class is the one with highest mean probability
        estimate across the trees.

        Parameters
        ----------
        X : array-like or sparse matrix of shape = [n_samples, n_features]
            The input samples. Internally, its dtype will be converted to
            ``dtype=np.float32``. If a sparse matrix is provided, it will be
            converted into a sparse ``csr_matrix``.

        Returns
        -------
        y : array of shape = [n_samples] or [n_samples, n_outputs]
            The predicted classes.
        """
        proba = self.predict_proba(X)

        if self.n_outputs_ == 1:
            return self.classes_.take(np.argmax(proba, axis=1), axis=0)

        else:
            n_samples = proba[0].shape[0]
            predictions = np.zeros((n_samples, self.n_outputs_))

            for k in range(self.n_outputs_):
                predictions[:, k] = self.classes_[k].take(np.argmax(proba[k],
                                                                    axis=1),
                                                          axis=0)

            return predictions

    def predict_proba(self, X):
        """Predict class probabilities for X.

        The predicted class probabilities of an input sample are computed as
        the mean predicted class probabilities of the trees in the forest. The
        class probability of a single tree is the fraction of samples of the same
        class in a leaf.

        Parameters
        ----------
        X : array-like or sparse matrix of shape = [n_samples, n_features]
            The input samples. Internally, its dtype will be converted to
            ``dtype=np.float32``. If a sparse matrix is provided, it will be
            converted into a sparse ``csr_matrix``.

        Returns
        -------
        p : array of shape = [n_samples, n_classes], or a list of n_outputs
            such arrays if n_outputs > 1.
            The class probabilities of the input samples. The order of the
            classes corresponds to that in the attribute `classes_`.
        """
        check_is_fitted(self, 'estimators_')
        # Check data
        X = self._validate_X_predict(X)

        # Assign chunk of trees to jobs
        n_jobs, _, _ = _partition_estimators(self.n_estimators, self.n_jobs)

        # avoid storing the output of every estimator by summing them here
        all_proba = [np.zeros((X.shape[0], j), dtype=np.float64)
                     for j in np.atleast_1d(self.n_classes_)]
        lock = threading.Lock()
        Parallel(n_jobs=n_jobs, verbose=self.verbose, require="sharedmem")(
            delayed(_accumulate_prediction)(e.predict_proba, X, all_proba,
                                            lock)
            for e in self.estimators_)

        for proba in all_proba:
            proba /= len(self.estimators_)

        if len(all_proba) == 1:
            return all_proba[0]
        else:
            return all_proba

    def predict_log_proba(self, X):
        """Predict class log-probabilities for X.

        The predicted class log-probabilities of an input sample is computed as
        the log of the mean predicted class probabilities of the trees in the
        forest.

        Parameters
        ----------
        X : array-like or sparse matrix of shape = [n_samples, n_features]
            The input samples. Internally, its dtype will be converted to
            ``dtype=np.float32``. If a sparse matrix is provided, it will be
            converted into a sparse ``csr_matrix``.

        Returns
        -------
        p : array of shape = [n_samples, n_classes], or a list of n_outputs
            such arrays if n_outputs > 1.
            The class probabilities of the input samples. The order of the
            classes corresponds to that in the attribute `classes_`.
        """
        proba = self.predict_proba(X)

        if self.n_outputs_ == 1:
            return np.log(proba)

        else:
            for k in range(self.n_outputs_):
                proba[k] = np.log(proba[k])

            return proba


class ForestRegressor(six.with_metaclass(ABCMeta, BaseForest, RegressorMixin)):
    """Base class for forest of trees-based regressors.

    Warning: This class should not be used directly. Use derived classes
    instead.
    """

    @abstractmethod
    def __init__(self,
                 base_estimator,
                 n_estimators=100,
                 estimator_params=tuple(),
                 bootstrap=False,
                 oob_score=False,
                 n_jobs=None,
                 random_state=None,
                 verbose=0,
                 warm_start=False):
        super(ForestRegressor, self).__init__(
            base_estimator,
            n_estimators=n_estimators,
            estimator_params=estimator_params,
            bootstrap=bootstrap,
            oob_score=oob_score,
            n_jobs=n_jobs,
            random_state=random_state,
            verbose=verbose,
            warm_start=warm_start)

    def predict(self, X):
        """Predict regression target for X.

        The predicted regression target of an input sample is computed as the
        mean predicted regression targets of the trees in the forest.

        Parameters
        ----------
        X : array-like or sparse matrix of shape = [n_samples, n_features]
            The input samples. Internally, its dtype will be converted to
            ``dtype=np.float32``. If a sparse matrix is provided, it will be
            converted into a sparse ``csr_matrix``.

        Returns
        -------
        y : array of shape = [n_samples] or [n_samples, n_outputs]
            The predicted values.
        """
        check_is_fitted(self, 'estimators_')
        # Check data
        X = self._validate_X_predict(X)

        # Assign chunk of trees to jobs
        n_jobs, _, _ = _partition_estimators(self.n_estimators, self.n_jobs)

        # avoid storing the output of every estimator by summing them here
        if self.n_outputs_ > 1:
            y_hat = np.zeros((X.shape[0], self.n_outputs_), dtype=np.float64)
        else:
            y_hat = np.zeros((X.shape[0]), dtype=np.float64)

        # Parallel loop
        lock = threading.Lock()
        Parallel(n_jobs=n_jobs, verbose=self.verbose, require="sharedmem")(
            delayed(_accumulate_prediction)(e.predict, X, [y_hat], lock)
            for e in self.estimators_)

        y_hat /= len(self.estimators_)

        return y_hat

    def _set_oob_score(self, X, y):
        """Compute out-of-bag scores"""
        X = check_array(X, dtype=DTYPE, accept_sparse='csr')

        n_samples = y.shape[0]

        predictions = np.zeros((n_samples, self.n_outputs_))
        n_predictions = np.zeros((n_samples, self.n_outputs_))

        for estimator in self.estimators_:
            unsampled_indices = _generate_unsampled_indices(
                estimator.random_state, n_samples)
            p_estimator = estimator.predict(
                X[unsampled_indices, :], check_input=False)

            if self.n_outputs_ == 1:
                p_estimator = p_estimator[:, np.newaxis]

            predictions[unsampled_indices, :] += p_estimator
            n_predictions[unsampled_indices, :] += 1

        if (n_predictions == 0).any():
            warn("Some inputs do not have OOB scores. "
                 "This probably means too few trees were used "
                 "to compute any reliable oob estimates.")
            n_predictions[n_predictions == 0] = 1

        predictions /= n_predictions
        self.oob_prediction_ = predictions

        if self.n_outputs_ == 1:
            self.oob_prediction_ = \
                self.oob_prediction_.reshape((n_samples, ))

        self.oob_score_ = 0.0

        for k in range(self.n_outputs_):
            self.oob_score_ += r2_score(y[:, k],
                                        predictions[:, k])

        self.oob_score_ /= self.n_outputs_


class RandomForestClassifier(ForestClassifier):
    """A random forest classifier.

    A random forest is a meta estimator that fits a number of decision tree
    classifiers on various sub-samples of the dataset and uses averaging to
    improve the predictive accuracy and control over-fitting.
    The sub-sample size is always the same as the original
    input sample size but the samples are drawn with replacement if
    `bootstrap=True` (default).

    Read more in the :ref:`User Guide <forest>`.

    Parameters
    ----------
    n_estimators : integer, optional (default=10)
        The number of trees in the forest.

        .. versionchanged:: 0.20
           The default value of ``n_estimators`` will change from 10 in
           version 0.20 to 100 in version 0.22.

    criterion : string, optional (default="gini")
        The function to measure the quality of a split. Supported criteria are
        "gini" for the Gini impurity and "entropy" for the information gain.
        Note: this parameter is tree-specific.

    max_depth : integer or None, optional (default=None)
        The maximum depth of the tree. If None, then nodes are expanded until
        all leaves are pure or until all leaves contain less than
        min_samples_split samples.

    min_samples_split : int, float, optional (default=2)
        The minimum number of samples required to split an internal node:

        - If int, then consider ``min_samples_split`` as the minimum number.
        - If float, then ``min_samples_split`` is a fraction and
          `ceil(min_samples_split * n_samples)` are the minimum
          number of samples for each split.

        .. versionchanged:: 0.18
           Added float values for fractions.

    min_samples_leaf : int, float, optional (default=1)
        The minimum number of samples required to be at a leaf node:

        - If int, then consider ``min_samples_leaf`` as the minimum number.
        - If float, then ``min_samples_leaf`` is a fraction and
          `ceil(min_samples_leaf * n_samples)` are the minimum
          number of samples for each node.

        .. versionchanged:: 0.18
           Added float values for fractions.
        .. deprecated:: 0.20
           The parameter ``min_samples_leaf`` is deprecated in version 0.20 and
           will be fixed to a value of 1 in version 0.22. It was not effective
           for regularization and empirically, 1 is the best value.

    min_weight_fraction_leaf : float, optional (default=0.)
        The minimum weighted fraction of the sum total of weights (of all
        the input samples) required to be at a leaf node. Samples have
        equal weight when sample_weight is not provided.

<<<<<<< HEAD
        .. deprecated:: 0.20
           The parameter ``min_weight_fraction_leaf`` is deprecated in version
           0.20. Its implementation, like ``min_samples_leaf``, is ineffective
           for regularization.
=======
    max_features : int, float, string or None, optional (default="auto")
        The number of features to consider when looking for the best split:

        - If int, then consider `max_features` features at each split.
        - If float, then `max_features` is a fraction and
          `int(max_features * n_features)` features are considered at each
          split.
        - If "auto", then `max_features=sqrt(n_features)`.
        - If "sqrt", then `max_features=sqrt(n_features)` (same as "auto").
        - If "log2", then `max_features=log2(n_features)`.
        - If None, then `max_features=n_features`.

        Note: the search for a split does not stop until at least one
        valid partition of the node samples is found, even if it requires to
        effectively inspect more than ``max_features`` features.
>>>>>>> 6cf1f6ab

    max_leaf_nodes : int or None, optional (default=None)
        Grow trees with ``max_leaf_nodes`` in best-first fashion.
        Best nodes are defined as relative reduction in impurity.
        If None then unlimited number of leaf nodes.

    min_impurity_decrease : float, optional (default=0.)
        A node will be split if this split induces a decrease of the impurity
        greater than or equal to this value.

        The weighted impurity decrease equation is the following::

            N_t / N * (impurity - N_t_R / N_t * right_impurity
                                - N_t_L / N_t * left_impurity)

        where ``N`` is the total number of samples, ``N_t`` is the number of
        samples at the current node, ``N_t_L`` is the number of samples in the
        left child, and ``N_t_R`` is the number of samples in the right child.

        ``N``, ``N_t``, ``N_t_R`` and ``N_t_L`` all refer to the weighted sum,
        if ``sample_weight`` is passed.

        .. versionadded:: 0.19

    min_impurity_split : float,
        Threshold for early stopping in tree growth. A node will split
        if its impurity is above the threshold, otherwise it is a leaf.

        .. deprecated:: 0.19
           ``min_impurity_split`` has been deprecated in favor of
           ``min_impurity_decrease`` in 0.19 and will be removed in 0.21.
           Use ``min_impurity_decrease`` instead.

    bootstrap : boolean, optional (default=True)
        Whether bootstrap samples are used when building trees.

    oob_score : bool (default=False)
        Whether to use out-of-bag samples to estimate
        the generalization accuracy.

    n_jobs : int or None, optional (default=None)
        The number of jobs to run in parallel for both `fit` and `predict`.
        ``None`` means 1 unless in a :obj:`joblib.parallel_backend` context.
        ``-1`` means using all processors. See :term:`Glossary <n_jobs>`
        for more details.

    random_state : int, RandomState instance or None, optional (default=None)
        If int, random_state is the seed used by the random number generator;
        If RandomState instance, random_state is the random number generator;
        If None, the random number generator is the RandomState instance used
        by `np.random`.

    verbose : int, optional (default=0)
        Controls the verbosity when fitting and predicting.

    warm_start : bool, optional (default=False)
        When set to ``True``, reuse the solution of the previous call to fit
        and add more estimators to the ensemble, otherwise, just fit a whole
        new forest. See :term:`the Glossary <warm_start>`.

    class_weight : dict, list of dicts, "balanced", "balanced_subsample" or \
    None, optional (default=None)
        Weights associated with classes in the form ``{class_label: weight}``.
        If not given, all classes are supposed to have weight one. For
        multi-output problems, a list of dicts can be provided in the same
        order as the columns of y.

        Note that for multioutput (including multilabel) weights should be
        defined for each class of every column in its own dict. For example,
        for four-class multilabel classification weights should be
        [{0: 1, 1: 1}, {0: 1, 1: 5}, {0: 1, 1: 1}, {0: 1, 1: 1}] instead of
        [{1:1}, {2:5}, {3:1}, {4:1}].

        The "balanced" mode uses the values of y to automatically adjust
        weights inversely proportional to class frequencies in the input data
        as ``n_samples / (n_classes * np.bincount(y))``

        The "balanced_subsample" mode is the same as "balanced" except that
        weights are computed based on the bootstrap sample for every tree
        grown.

        For multi-output, the weights of each column of y will be multiplied.

        Note that these weights will be multiplied with sample_weight (passed
        through the fit method) if sample_weight is specified.

    Attributes
    ----------
    estimators_ : list of DecisionTreeClassifier
        The collection of fitted sub-estimators.

    classes_ : array of shape = [n_classes] or a list of such arrays
        The classes labels (single output problem), or a list of arrays of
        class labels (multi-output problem).

    n_classes_ : int or list
        The number of classes (single output problem), or a list containing the
        number of classes for each output (multi-output problem).

    n_features_ : int
        The number of features when ``fit`` is performed.

    n_outputs_ : int
        The number of outputs when ``fit`` is performed.

    feature_importances_ : array of shape = [n_features]
        The feature importances (the higher, the more important the feature).

    oob_score_ : float
        Score of the training dataset obtained using an out-of-bag estimate.

    oob_decision_function_ : array of shape = [n_samples, n_classes]
        Decision function computed with out-of-bag estimate on the training
        set. If n_estimators is small it might be possible that a data point
        was never left out during the bootstrap. In this case,
        `oob_decision_function_` might contain NaN.

    Examples
    --------
    >>> from sklearn.ensemble import RandomForestClassifier
    >>> from sklearn.datasets import make_classification
    >>>
    >>> X, y = make_classification(n_samples=1000, n_features=4,
    ...                            n_informative=2, n_redundant=0,
    ...                            random_state=0, shuffle=False)
    >>> clf = RandomForestClassifier(n_estimators=100, max_depth=2,
    ...                              random_state=0)
    >>> clf.fit(X, y)
    RandomForestClassifier(bootstrap=True, class_weight=None, criterion='gini',
                max_depth=2, max_features='auto', max_leaf_nodes=None,
                min_impurity_decrease=0.0, min_impurity_split=None,
<<<<<<< HEAD
                min_samples_leaf='deprecated', min_samples_split=2,
                min_weight_fraction_leaf='deprecated', n_estimators=10,
                n_jobs=1, oob_score=False, random_state=0, verbose=0,
                warm_start=False)
=======
                min_samples_leaf=1, min_samples_split=2,
                min_weight_fraction_leaf=0.0, n_estimators=100, n_jobs=None,
                oob_score=False, random_state=0, verbose=0, warm_start=False)
>>>>>>> 6cf1f6ab
    >>> print(clf.feature_importances_)
    [0.14205973 0.76664038 0.0282433  0.06305659]
    >>> print(clf.predict([[0, 0, 0, 0]]))
    [1]

    Notes
    -----
    The default values for the parameters controlling the size of the trees
    (e.g. ``max_depth``, ``min_samples_split``, etc.) lead to fully grown and
    unpruned trees which can potentially be very large on some data sets. To
    reduce memory consumption, the complexity and size of the trees should be
    controlled by setting those parameter values.

    The features are always randomly permuted at each split. Therefore,
    the best found split may vary, even with the same training data,
    ``max_features=n_features`` and ``bootstrap=False``, if the improvement
    of the criterion is identical for several splits enumerated during the
    search of the best split. To obtain a deterministic behaviour during
    fitting, ``random_state`` has to be fixed.

    References
    ----------

    .. [1] L. Breiman, "Random Forests", Machine Learning, 45(1), 5-32, 2001.

    See also
    --------
    DecisionTreeClassifier, ExtraTreesClassifier
    """
    def __init__(self,
                 n_estimators='warn',
                 criterion="gini",
                 max_depth=None,
                 min_samples_split=2,
                 min_samples_leaf='deprecated',
                 min_weight_fraction_leaf='deprecated',
                 max_features="auto",
                 max_leaf_nodes=None,
                 min_impurity_decrease=0.,
                 min_impurity_split=None,
                 bootstrap=True,
                 oob_score=False,
                 n_jobs=None,
                 random_state=None,
                 verbose=0,
                 warm_start=False,
                 class_weight=None):
        super(RandomForestClassifier, self).__init__(
            base_estimator=DecisionTreeClassifier(),
            n_estimators=n_estimators,
            estimator_params=("criterion", "max_depth", "min_samples_split",
                              "min_samples_leaf", "min_weight_fraction_leaf",
                              "max_features", "max_leaf_nodes",
                              "min_impurity_decrease", "min_impurity_split",
                              "random_state"),
            bootstrap=bootstrap,
            oob_score=oob_score,
            n_jobs=n_jobs,
            random_state=random_state,
            verbose=verbose,
            warm_start=warm_start,
            class_weight=class_weight)

        self.criterion = criterion
        self.max_depth = max_depth
        self.min_samples_split = min_samples_split
        self.min_samples_leaf = min_samples_leaf
        self.min_weight_fraction_leaf = min_weight_fraction_leaf
        self.max_features = max_features
        self.max_leaf_nodes = max_leaf_nodes
        self.min_impurity_decrease = min_impurity_decrease
        self.min_impurity_split = min_impurity_split


class RandomForestRegressor(ForestRegressor):
    """A random forest regressor.

    A random forest is a meta estimator that fits a number of classifying
    decision trees on various sub-samples of the dataset and uses averaging
    to improve the predictive accuracy and control over-fitting.
    The sub-sample size is always the same as the original
    input sample size but the samples are drawn with replacement if
    `bootstrap=True` (default).

    Read more in the :ref:`User Guide <forest>`.

    Parameters
    ----------
    n_estimators : integer, optional (default=10)
        The number of trees in the forest.

        .. versionchanged:: 0.20
           The default value of ``n_estimators`` will change from 10 in
           version 0.20 to 100 in version 0.22.

    criterion : string, optional (default="mse")
        The function to measure the quality of a split. Supported criteria
        are "mse" for the mean squared error, which is equal to variance
        reduction as feature selection criterion, and "mae" for the mean
        absolute error.

        .. versionadded:: 0.18
           Mean Absolute Error (MAE) criterion.

    max_depth : integer or None, optional (default=None)
        The maximum depth of the tree. If None, then nodes are expanded until
        all leaves are pure or until all leaves contain less than
        min_samples_split samples.

    min_samples_split : int, float, optional (default=2)
        The minimum number of samples required to split an internal node:

        - If int, then consider ``min_samples_split`` as the minimum number.
        - If float, then ``min_samples_split`` is a fraction and
          `ceil(min_samples_split * n_samples)` are the minimum
          number of samples for each split.

        .. versionchanged:: 0.18
           Added float values for fractions.

    min_samples_leaf : int, float, optional (default=1)
        The minimum number of samples required to be at a leaf node:

        - If int, then consider ``min_samples_leaf`` as the minimum number.
        - If float, then ``min_samples_leaf`` is a fraction and
          `ceil(min_samples_leaf * n_samples)` are the minimum
          number of samples for each node.

        .. versionchanged:: 0.18
           Added float values for fractions.
        .. deprecated:: 0.20
           The parameter ``min_samples_leaf`` is deprecated in version 0.20 and
           will be fixed to a value of 1 in version 0.22. It was not effective
           for regularization and empirically, 1 is the best value.

    min_weight_fraction_leaf : float, optional (default=0.)
        The minimum weighted fraction of the sum total of weights (of all
        the input samples) required to be at a leaf node. Samples have
        equal weight when sample_weight is not provided.

<<<<<<< HEAD
        .. deprecated:: 0.20
           The parameter ``min_weight_fraction_leaf`` is deprecated in version
           0.20. Its implementation, like ``min_samples_leaf``, is ineffective
           for regularization.
=======
    max_features : int, float, string or None, optional (default="auto")
        The number of features to consider when looking for the best split:

        - If int, then consider `max_features` features at each split.
        - If float, then `max_features` is a fraction and
          `int(max_features * n_features)` features are considered at each
          split.
        - If "auto", then `max_features=n_features`.
        - If "sqrt", then `max_features=sqrt(n_features)`.
        - If "log2", then `max_features=log2(n_features)`.
        - If None, then `max_features=n_features`.

        Note: the search for a split does not stop until at least one
        valid partition of the node samples is found, even if it requires to
        effectively inspect more than ``max_features`` features.
>>>>>>> 6cf1f6ab

    max_leaf_nodes : int or None, optional (default=None)
        Grow trees with ``max_leaf_nodes`` in best-first fashion.
        Best nodes are defined as relative reduction in impurity.
        If None then unlimited number of leaf nodes.

    min_impurity_decrease : float, optional (default=0.)
        A node will be split if this split induces a decrease of the impurity
        greater than or equal to this value.

        The weighted impurity decrease equation is the following::

            N_t / N * (impurity - N_t_R / N_t * right_impurity
                                - N_t_L / N_t * left_impurity)

        where ``N`` is the total number of samples, ``N_t`` is the number of
        samples at the current node, ``N_t_L`` is the number of samples in the
        left child, and ``N_t_R`` is the number of samples in the right child.

        ``N``, ``N_t``, ``N_t_R`` and ``N_t_L`` all refer to the weighted sum,
        if ``sample_weight`` is passed.

        .. versionadded:: 0.19

    min_impurity_split : float,
        Threshold for early stopping in tree growth. A node will split
        if its impurity is above the threshold, otherwise it is a leaf.

        .. deprecated:: 0.19
           ``min_impurity_split`` has been deprecated in favor of
           ``min_impurity_decrease`` in 0.19 and will be removed in 0.21.
           Use ``min_impurity_decrease`` instead.

    bootstrap : boolean, optional (default=True)
        Whether bootstrap samples are used when building trees.

    oob_score : bool, optional (default=False)
        whether to use out-of-bag samples to estimate
        the R^2 on unseen data.

    n_jobs : int or None, optional (default=None)
        The number of jobs to run in parallel for both `fit` and `predict`.
        `None`` means 1 unless in a :obj:`joblib.parallel_backend` context.
        ``-1`` means using all processors. See :term:`Glossary <n_jobs>`
        for more details.

    random_state : int, RandomState instance or None, optional (default=None)
        If int, random_state is the seed used by the random number generator;
        If RandomState instance, random_state is the random number generator;
        If None, the random number generator is the RandomState instance used
        by `np.random`.

    verbose : int, optional (default=0)
        Controls the verbosity when fitting and predicting.

    warm_start : bool, optional (default=False)
        When set to ``True``, reuse the solution of the previous call to fit
        and add more estimators to the ensemble, otherwise, just fit a whole
        new forest. See :term:`the Glossary <warm_start>`.

    Attributes
    ----------
    estimators_ : list of DecisionTreeRegressor
        The collection of fitted sub-estimators.

    feature_importances_ : array of shape = [n_features]
        The feature importances (the higher, the more important the feature).

    n_features_ : int
        The number of features when ``fit`` is performed.

    n_outputs_ : int
        The number of outputs when ``fit`` is performed.

    oob_score_ : float
        Score of the training dataset obtained using an out-of-bag estimate.

    oob_prediction_ : array of shape = [n_samples]
        Prediction computed with out-of-bag estimate on the training set.

    Examples
    --------
    >>> from sklearn.ensemble import RandomForestRegressor
    >>> from sklearn.datasets import make_regression
    >>>
    >>> X, y = make_regression(n_features=4, n_informative=2,
    ...                        random_state=0, shuffle=False)
    >>> regr = RandomForestRegressor(max_depth=2, random_state=0,
    ...                              n_estimators=100)
    >>> regr.fit(X, y)
    RandomForestRegressor(bootstrap=True, criterion='mse', max_depth=2,
               max_features='auto', max_leaf_nodes=None,
               min_impurity_decrease=0.0, min_impurity_split=None,
<<<<<<< HEAD
               min_samples_leaf='deprecated', min_samples_split=2,
               min_weight_fraction_leaf='deprecated', n_estimators=10,
               n_jobs=1, oob_score=False, random_state=0, verbose=0,
               warm_start=False)
=======
               min_samples_leaf=1, min_samples_split=2,
               min_weight_fraction_leaf=0.0, n_estimators=100, n_jobs=None,
               oob_score=False, random_state=0, verbose=0, warm_start=False)
>>>>>>> 6cf1f6ab
    >>> print(regr.feature_importances_)
    [0.18146984 0.81473937 0.00145312 0.00233767]
    >>> print(regr.predict([[0, 0, 0, 0]]))
    [-8.32987858]

    Notes
    -----
    The default values for the parameters controlling the size of the trees
    (e.g. ``max_depth``, ``min_samples_split``, etc.) lead to fully grown and
    unpruned trees which can potentially be very large on some data sets. To
    reduce memory consumption, the complexity and size of the trees should be
    controlled by setting those parameter values.

    The features are always randomly permuted at each split. Therefore,
    the best found split may vary, even with the same training data,
    ``max_features=n_features`` and ``bootstrap=False``, if the improvement
    of the criterion is identical for several splits enumerated during the
    search of the best split. To obtain a deterministic behaviour during
    fitting, ``random_state`` has to be fixed.

    References
    ----------

    .. [1] L. Breiman, "Random Forests", Machine Learning, 45(1), 5-32, 2001.

    See also
    --------
    DecisionTreeRegressor, ExtraTreesRegressor
    """
    def __init__(self,
                 n_estimators='warn',
                 criterion="mse",
                 max_depth=None,
                 min_samples_split=2,
                 min_samples_leaf='deprecated',
                 min_weight_fraction_leaf='deprecated',
                 max_features="auto",
                 max_leaf_nodes=None,
                 min_impurity_decrease=0.,
                 min_impurity_split=None,
                 bootstrap=True,
                 oob_score=False,
                 n_jobs=None,
                 random_state=None,
                 verbose=0,
                 warm_start=False):
        super(RandomForestRegressor, self).__init__(
            base_estimator=DecisionTreeRegressor(),
            n_estimators=n_estimators,
            estimator_params=("criterion", "max_depth", "min_samples_split",
                              "min_samples_leaf", "min_weight_fraction_leaf",
                              "max_features", "max_leaf_nodes",
                              "min_impurity_decrease", "min_impurity_split",
                              "random_state"),
            bootstrap=bootstrap,
            oob_score=oob_score,
            n_jobs=n_jobs,
            random_state=random_state,
            verbose=verbose,
            warm_start=warm_start)

        self.criterion = criterion
        self.max_depth = max_depth
        self.min_samples_split = min_samples_split
        self.min_samples_leaf = min_samples_leaf
        self.min_weight_fraction_leaf = min_weight_fraction_leaf
        self.max_features = max_features
        self.max_leaf_nodes = max_leaf_nodes
        self.min_impurity_decrease = min_impurity_decrease
        self.min_impurity_split = min_impurity_split


class ExtraTreesClassifier(ForestClassifier):
    """An extra-trees classifier.

    This class implements a meta estimator that fits a number of
    randomized decision trees (a.k.a. extra-trees) on various sub-samples
    of the dataset and uses averaging to improve the predictive accuracy
    and control over-fitting.

    Read more in the :ref:`User Guide <forest>`.

    Parameters
    ----------
    n_estimators : integer, optional (default=10)
        The number of trees in the forest.

        .. versionchanged:: 0.20
           The default value of ``n_estimators`` will change from 10 in
           version 0.20 to 100 in version 0.22.

    criterion : string, optional (default="gini")
        The function to measure the quality of a split. Supported criteria are
        "gini" for the Gini impurity and "entropy" for the information gain.

    max_depth : integer or None, optional (default=None)
        The maximum depth of the tree. If None, then nodes are expanded until
        all leaves are pure or until all leaves contain less than
        min_samples_split samples.

    min_samples_split : int, float, optional (default=2)
        The minimum number of samples required to split an internal node:

        - If int, then consider ``min_samples_split`` as the minimum number.
        - If float, then ``min_samples_split`` is a fraction and
          `ceil(min_samples_split * n_samples)` are the minimum
          number of samples for each split.

        .. versionchanged:: 0.18
           Added float values for fractions.

    min_samples_leaf : int, float, optional (default=1)
        The minimum number of samples required to be at a leaf node:

        - If int, then consider ``min_samples_leaf`` as the minimum number.
        - If float, then ``min_samples_leaf`` is a fraction and
          `ceil(min_samples_leaf * n_samples)` are the minimum
          number of samples for each node.

        .. versionchanged:: 0.18
           Added float values for fractions.
        .. deprecated:: 0.20
           The parameter ``min_samples_leaf`` is deprecated in version 0.20 and
           will be fixed to a value of 1 in version 0.22. It was not effective
           for regularization and empirically, 1 is the best value.

    min_weight_fraction_leaf : float, optional (default=0.)
        The minimum weighted fraction of the sum total of weights (of all
        the input samples) required to be at a leaf node. Samples have
        equal weight when sample_weight is not provided.

<<<<<<< HEAD
        .. deprecated:: 0.20
           The parameter ``min_weight_fraction_leaf`` is deprecated in version
           0.20. Its implementation, like ``min_samples_leaf``, is ineffective
           for regularization.
=======
    max_features : int, float, string or None, optional (default="auto")
        The number of features to consider when looking for the best split:

        - If int, then consider `max_features` features at each split.
        - If float, then `max_features` is a fraction and
          `int(max_features * n_features)` features are considered at each
          split.
        - If "auto", then `max_features=sqrt(n_features)`.
        - If "sqrt", then `max_features=sqrt(n_features)`.
        - If "log2", then `max_features=log2(n_features)`.
        - If None, then `max_features=n_features`.

        Note: the search for a split does not stop until at least one
        valid partition of the node samples is found, even if it requires to
        effectively inspect more than ``max_features`` features.
>>>>>>> 6cf1f6ab

    max_leaf_nodes : int or None, optional (default=None)
        Grow trees with ``max_leaf_nodes`` in best-first fashion.
        Best nodes are defined as relative reduction in impurity.
        If None then unlimited number of leaf nodes.

    min_impurity_decrease : float, optional (default=0.)
        A node will be split if this split induces a decrease of the impurity
        greater than or equal to this value.

        The weighted impurity decrease equation is the following::

            N_t / N * (impurity - N_t_R / N_t * right_impurity
                                - N_t_L / N_t * left_impurity)

        where ``N`` is the total number of samples, ``N_t`` is the number of
        samples at the current node, ``N_t_L`` is the number of samples in the
        left child, and ``N_t_R`` is the number of samples in the right child.

        ``N``, ``N_t``, ``N_t_R`` and ``N_t_L`` all refer to the weighted sum,
        if ``sample_weight`` is passed.

        .. versionadded:: 0.19

    min_impurity_split : float,
        Threshold for early stopping in tree growth. A node will split
        if its impurity is above the threshold, otherwise it is a leaf.

        .. deprecated:: 0.19
           ``min_impurity_split`` has been deprecated in favor of
           ``min_impurity_decrease`` in 0.19 and will be removed in 0.21.
           Use ``min_impurity_decrease`` instead.

    bootstrap : boolean, optional (default=False)
        Whether bootstrap samples are used when building trees.

    oob_score : bool, optional (default=False)
        Whether to use out-of-bag samples to estimate
        the generalization accuracy.

    n_jobs : int or None, optional (default=None)
        The number of jobs to run in parallel for both `fit` and `predict`.
        ``None`` means 1 unless in a :obj:`joblib.parallel_backend` context.
        ``-1`` means using all processors. See :term:`Glossary <n_jobs>`
        for more details.

    random_state : int, RandomState instance or None, optional (default=None)
        If int, random_state is the seed used by the random number generator;
        If RandomState instance, random_state is the random number generator;
        If None, the random number generator is the RandomState instance used
        by `np.random`.

    verbose : int, optional (default=0)
        Controls the verbosity when fitting and predicting.

    warm_start : bool, optional (default=False)
        When set to ``True``, reuse the solution of the previous call to fit
        and add more estimators to the ensemble, otherwise, just fit a whole
        new forest. See :term:`the Glossary <warm_start>`.

    class_weight : dict, list of dicts, "balanced", "balanced_subsample" or \
    None, optional (default=None)
        Weights associated with classes in the form ``{class_label: weight}``.
        If not given, all classes are supposed to have weight one. For
        multi-output problems, a list of dicts can be provided in the same
        order as the columns of y.

        Note that for multioutput (including multilabel) weights should be
        defined for each class of every column in its own dict. For example,
        for four-class multilabel classification weights should be
        [{0: 1, 1: 1}, {0: 1, 1: 5}, {0: 1, 1: 1}, {0: 1, 1: 1}] instead of
        [{1:1}, {2:5}, {3:1}, {4:1}].

        The "balanced" mode uses the values of y to automatically adjust
        weights inversely proportional to class frequencies in the input data
        as ``n_samples / (n_classes * np.bincount(y))``

        The "balanced_subsample" mode is the same as "balanced" except that weights are
        computed based on the bootstrap sample for every tree grown.

        For multi-output, the weights of each column of y will be multiplied.

        Note that these weights will be multiplied with sample_weight (passed
        through the fit method) if sample_weight is specified.

    Attributes
    ----------
    estimators_ : list of DecisionTreeClassifier
        The collection of fitted sub-estimators.

    classes_ : array of shape = [n_classes] or a list of such arrays
        The classes labels (single output problem), or a list of arrays of
        class labels (multi-output problem).

    n_classes_ : int or list
        The number of classes (single output problem), or a list containing the
        number of classes for each output (multi-output problem).

    feature_importances_ : array of shape = [n_features]
        The feature importances (the higher, the more important the feature).

    n_features_ : int
        The number of features when ``fit`` is performed.

    n_outputs_ : int
        The number of outputs when ``fit`` is performed.

    oob_score_ : float
        Score of the training dataset obtained using an out-of-bag estimate.

    oob_decision_function_ : array of shape = [n_samples, n_classes]
        Decision function computed with out-of-bag estimate on the training
        set. If n_estimators is small it might be possible that a data point
        was never left out during the bootstrap. In this case,
        `oob_decision_function_` might contain NaN.

    Notes
    -----
    The default values for the parameters controlling the size of the trees
    (e.g. ``max_depth``, ``min_samples_split``, etc.) lead to fully grown and
    unpruned trees which can potentially be very large on some data sets. To
    reduce memory consumption, the complexity and size of the trees should be
    controlled by setting those parameter values.

    References
    ----------

    .. [1] P. Geurts, D. Ernst., and L. Wehenkel, "Extremely randomized trees",
           Machine Learning, 63(1), 3-42, 2006.

    See also
    --------
    sklearn.tree.ExtraTreeClassifier : Base classifier for this ensemble.
    RandomForestClassifier : Ensemble Classifier based on trees with optimal
        splits.
    """
    def __init__(self,
                 n_estimators='warn',
                 criterion="gini",
                 max_depth=None,
                 min_samples_split=2,
                 min_samples_leaf='deprecated',
                 min_weight_fraction_leaf='deprecated',
                 max_features="auto",
                 max_leaf_nodes=None,
                 min_impurity_decrease=0.,
                 min_impurity_split=None,
                 bootstrap=False,
                 oob_score=False,
                 n_jobs=None,
                 random_state=None,
                 verbose=0,
                 warm_start=False,
                 class_weight=None):
        super(ExtraTreesClassifier, self).__init__(
            base_estimator=ExtraTreeClassifier(),
            n_estimators=n_estimators,
            estimator_params=("criterion", "max_depth", "min_samples_split",
                              "min_samples_leaf", "min_weight_fraction_leaf",
                              "max_features", "max_leaf_nodes",
                              "min_impurity_decrease", "min_impurity_split",
                              "random_state"),
            bootstrap=bootstrap,
            oob_score=oob_score,
            n_jobs=n_jobs,
            random_state=random_state,
            verbose=verbose,
            warm_start=warm_start,
            class_weight=class_weight)

        self.criterion = criterion
        self.max_depth = max_depth
        self.min_samples_split = min_samples_split
        self.min_samples_leaf = min_samples_leaf
        self.min_weight_fraction_leaf = min_weight_fraction_leaf
        self.max_features = max_features
        self.max_leaf_nodes = max_leaf_nodes
        self.min_impurity_decrease = min_impurity_decrease
        self.min_impurity_split = min_impurity_split


class ExtraTreesRegressor(ForestRegressor):
    """An extra-trees regressor.

    This class implements a meta estimator that fits a number of
    randomized decision trees (a.k.a. extra-trees) on various sub-samples
    of the dataset and uses averaging to improve the predictive accuracy
    and control over-fitting.

    Read more in the :ref:`User Guide <forest>`.

    Parameters
    ----------
    n_estimators : integer, optional (default=10)
        The number of trees in the forest.

        .. versionchanged:: 0.20
           The default value of ``n_estimators`` will change from 10 in
           version 0.20 to 100 in version 0.22.

    criterion : string, optional (default="mse")
        The function to measure the quality of a split. Supported criteria
        are "mse" for the mean squared error, which is equal to variance
        reduction as feature selection criterion, and "mae" for the mean
        absolute error.

        .. versionadded:: 0.18
           Mean Absolute Error (MAE) criterion.

    max_depth : integer or None, optional (default=None)
        The maximum depth of the tree. If None, then nodes are expanded until
        all leaves are pure or until all leaves contain less than
        min_samples_split samples.

    min_samples_split : int, float, optional (default=2)
        The minimum number of samples required to split an internal node:

        - If int, then consider ``min_samples_split`` as the minimum number.
        - If float, then ``min_samples_split`` is a fraction and
          `ceil(min_samples_split * n_samples)` are the minimum
          number of samples for each split.

        .. versionchanged:: 0.18
           Added float values for fractions.

    min_samples_leaf : int, float, optional (default=1)
        The minimum number of samples required to be at a leaf node:

        - If int, then consider ``min_samples_leaf`` as the minimum number.
        - If float, then ``min_samples_leaf`` is a fraction and
          `ceil(min_samples_leaf * n_samples)` are the minimum
          number of samples for each node.

        .. versionchanged:: 0.18
           Added float values for fractions.
        .. deprecated:: 0.20
           The parameter ``min_samples_leaf`` is deprecated in version 0.20 and
           will be fixed to a value of 1 in version 0.22. It was not effective
           for regularization and empirically, 1 is the best value.

    min_weight_fraction_leaf : float, optional (default=0.)
        The minimum weighted fraction of the sum total of weights (of all
        the input samples) required to be at a leaf node. Samples have
        equal weight when sample_weight is not provided.

<<<<<<< HEAD
        .. deprecated:: 0.20
           The parameter ``min_weight_fraction_leaf`` is deprecated in version
           0.20. Its implementation, like ``min_samples_leaf``, is ineffective
           for regularization.
=======
    max_features : int, float, string or None, optional (default="auto")
        The number of features to consider when looking for the best split:

        - If int, then consider `max_features` features at each split.
        - If float, then `max_features` is a fraction and
          `int(max_features * n_features)` features are considered at each
          split.
        - If "auto", then `max_features=n_features`.
        - If "sqrt", then `max_features=sqrt(n_features)`.
        - If "log2", then `max_features=log2(n_features)`.
        - If None, then `max_features=n_features`.

        Note: the search for a split does not stop until at least one
        valid partition of the node samples is found, even if it requires to
        effectively inspect more than ``max_features`` features.
>>>>>>> 6cf1f6ab

    max_leaf_nodes : int or None, optional (default=None)
        Grow trees with ``max_leaf_nodes`` in best-first fashion.
        Best nodes are defined as relative reduction in impurity.
        If None then unlimited number of leaf nodes.

    min_impurity_decrease : float, optional (default=0.)
        A node will be split if this split induces a decrease of the impurity
        greater than or equal to this value.

        The weighted impurity decrease equation is the following::

            N_t / N * (impurity - N_t_R / N_t * right_impurity
                                - N_t_L / N_t * left_impurity)

        where ``N`` is the total number of samples, ``N_t`` is the number of
        samples at the current node, ``N_t_L`` is the number of samples in the
        left child, and ``N_t_R`` is the number of samples in the right child.

        ``N``, ``N_t``, ``N_t_R`` and ``N_t_L`` all refer to the weighted sum,
        if ``sample_weight`` is passed.

        .. versionadded:: 0.19

    min_impurity_split : float,
        Threshold for early stopping in tree growth. A node will split
        if its impurity is above the threshold, otherwise it is a leaf.

        .. deprecated:: 0.19
           ``min_impurity_split`` has been deprecated in favor of
           ``min_impurity_decrease`` in 0.19 and will be removed in 0.21.
           Use ``min_impurity_decrease`` instead.

    bootstrap : boolean, optional (default=False)
        Whether bootstrap samples are used when building trees.

    oob_score : bool, optional (default=False)
        Whether to use out-of-bag samples to estimate the R^2 on unseen data.

    n_jobs : int or None, optional (default=None)
        The number of jobs to run in parallel for both `fit` and `predict`.
        ``None`` means 1 unless in a :obj:`joblib.parallel_backend` context.
        ``-1`` means using all processors. See :term:`Glossary <n_jobs>`
        for more details.

    random_state : int, RandomState instance or None, optional (default=None)
        If int, random_state is the seed used by the random number generator;
        If RandomState instance, random_state is the random number generator;
        If None, the random number generator is the RandomState instance used
        by `np.random`.

    verbose : int, optional (default=0)
        Controls the verbosity when fitting and predicting.

    warm_start : bool, optional (default=False)
        When set to ``True``, reuse the solution of the previous call to fit
        and add more estimators to the ensemble, otherwise, just fit a whole
        new forest. See :term:`the Glossary <warm_start>`.

    Attributes
    ----------
    estimators_ : list of DecisionTreeRegressor
        The collection of fitted sub-estimators.

    feature_importances_ : array of shape = [n_features]
        The feature importances (the higher, the more important the feature).

    n_features_ : int
        The number of features.

    n_outputs_ : int
        The number of outputs.

    oob_score_ : float
        Score of the training dataset obtained using an out-of-bag estimate.

    oob_prediction_ : array of shape = [n_samples]
        Prediction computed with out-of-bag estimate on the training set.

    Notes
    -----
    The default values for the parameters controlling the size of the trees
    (e.g. ``max_depth``, ``min_samples_split``, etc.) lead to fully grown and
    unpruned trees which can potentially be very large on some data sets. To
    reduce memory consumption, the complexity and size of the trees should be
    controlled by setting those parameter values.

    References
    ----------

    .. [1] P. Geurts, D. Ernst., and L. Wehenkel, "Extremely randomized trees",
           Machine Learning, 63(1), 3-42, 2006.

    See also
    --------
    sklearn.tree.ExtraTreeRegressor: Base estimator for this ensemble.
    RandomForestRegressor: Ensemble regressor using trees with optimal splits.
    """
    def __init__(self,
                 n_estimators='warn',
                 criterion="mse",
                 max_depth=None,
                 min_samples_split=2,
                 min_samples_leaf='deprecated',
                 min_weight_fraction_leaf='deprecated',
                 max_features="auto",
                 max_leaf_nodes=None,
                 min_impurity_decrease=0.,
                 min_impurity_split=None,
                 bootstrap=False,
                 oob_score=False,
                 n_jobs=None,
                 random_state=None,
                 verbose=0,
                 warm_start=False):
        super(ExtraTreesRegressor, self).__init__(
            base_estimator=ExtraTreeRegressor(),
            n_estimators=n_estimators,
            estimator_params=("criterion", "max_depth", "min_samples_split",
                              "min_samples_leaf", "min_weight_fraction_leaf",
                              "max_features", "max_leaf_nodes",
                              "min_impurity_decrease", "min_impurity_split",
                              "random_state"),
            bootstrap=bootstrap,
            oob_score=oob_score,
            n_jobs=n_jobs,
            random_state=random_state,
            verbose=verbose,
            warm_start=warm_start)

        self.criterion = criterion
        self.max_depth = max_depth
        self.min_samples_split = min_samples_split
        self.min_samples_leaf = min_samples_leaf
        self.min_weight_fraction_leaf = min_weight_fraction_leaf
        self.max_features = max_features
        self.max_leaf_nodes = max_leaf_nodes
        self.min_impurity_decrease = min_impurity_decrease
        self.min_impurity_split = min_impurity_split


class RandomTreesEmbedding(BaseForest):
    """An ensemble of totally random trees.

    An unsupervised transformation of a dataset to a high-dimensional
    sparse representation. A datapoint is coded according to which leaf of
    each tree it is sorted into. Using a one-hot encoding of the leaves,
    this leads to a binary coding with as many ones as there are trees in
    the forest.

    The dimensionality of the resulting representation is
    ``n_out <= n_estimators * max_leaf_nodes``. If ``max_leaf_nodes == None``,
    the number of leaf nodes is at most ``n_estimators * 2 ** max_depth``.

    Read more in the :ref:`User Guide <random_trees_embedding>`.

    Parameters
    ----------
    n_estimators : integer, optional (default=10)
        Number of trees in the forest.

        .. versionchanged:: 0.20
           The default value of ``n_estimators`` will change from 10 in
           version 0.20 to 100 in version 0.22.

    max_depth : integer, optional (default=5)
        The maximum depth of each tree. If None, then nodes are expanded until
        all leaves are pure or until all leaves contain less than
        min_samples_split samples.

    min_samples_split : int, float, optional (default=2)
        The minimum number of samples required to split an internal node:

        - If int, then consider ``min_samples_split`` as the minimum number.
        - If float, then ``min_samples_split`` is a fraction and
          `ceil(min_samples_split * n_samples)` is the minimum
          number of samples for each split.

        .. versionchanged:: 0.18
           Added float values for fractions.

    min_samples_leaf : int, float, optional (default=1)
        The minimum number of samples required to be at a leaf node:

        - If int, then consider ``min_samples_leaf`` as the minimum number.
        - If float, then ``min_samples_leaf`` is a fraction and
          `ceil(min_samples_leaf * n_samples)` is the minimum
          number of samples for each node.

        .. versionchanged:: 0.18
           Added float values for fractions.
        .. deprecated:: 0.20
           The parameter ``min_samples_leaf`` is deprecated in version 0.20 and
           will be fixed to a value of 1 in version 0.22. It was not effective
           for regularization and empirically, 1 is the best value.

    min_weight_fraction_leaf : float, optional (default=0.)
        The minimum weighted fraction of the sum total of weights (of all
        the input samples) required to be at a leaf node. Samples have
        equal weight when sample_weight is not provided.

        .. deprecated:: 0.20
           The parameter ``min_weight_fraction_leaf`` is deprecated in version
           0.20. Its implementation, like ``min_samples_leaf``, is ineffective
           for regularization.

    max_leaf_nodes : int or None, optional (default=None)
        Grow trees with ``max_leaf_nodes`` in best-first fashion.
        Best nodes are defined as relative reduction in impurity.
        If None then unlimited number of leaf nodes.

    min_impurity_decrease : float, optional (default=0.)
        A node will be split if this split induces a decrease of the impurity
        greater than or equal to this value.

        The weighted impurity decrease equation is the following::

            N_t / N * (impurity - N_t_R / N_t * right_impurity
                                - N_t_L / N_t * left_impurity)

        where ``N`` is the total number of samples, ``N_t`` is the number of
        samples at the current node, ``N_t_L`` is the number of samples in the
        left child, and ``N_t_R`` is the number of samples in the right child.

        ``N``, ``N_t``, ``N_t_R`` and ``N_t_L`` all refer to the weighted sum,
        if ``sample_weight`` is passed.

        .. versionadded:: 0.19

    min_impurity_split : float,
        Threshold for early stopping in tree growth. A node will split
        if its impurity is above the threshold, otherwise it is a leaf.

        .. deprecated:: 0.19
           ``min_impurity_split`` has been deprecated in favor of
           ``min_impurity_decrease`` in 0.19 and will be removed in 0.21.
           Use ``min_impurity_decrease`` instead.

    sparse_output : bool, optional (default=True)
        Whether or not to return a sparse CSR matrix, as default behavior,
        or to return a dense array compatible with dense pipeline operators.

    n_jobs : int or None, optional (default=None)
        The number of jobs to run in parallel for both `fit` and `predict`.
        ``None`` means 1 unless in a :obj:`joblib.parallel_backend` context.
        ``-1`` means using all processors. See :term:`Glossary <n_jobs>`
        for more details.

    random_state : int, RandomState instance or None, optional (default=None)
        If int, random_state is the seed used by the random number generator;
        If RandomState instance, random_state is the random number generator;
        If None, the random number generator is the RandomState instance used
        by `np.random`.

    verbose : int, optional (default=0)
        Controls the verbosity when fitting and predicting.

    warm_start : bool, optional (default=False)
        When set to ``True``, reuse the solution of the previous call to fit
        and add more estimators to the ensemble, otherwise, just fit a whole
        new forest. See :term:`the Glossary <warm_start>`.

    Attributes
    ----------
    estimators_ : list of DecisionTreeClassifier
        The collection of fitted sub-estimators.

    References
    ----------
    .. [1] P. Geurts, D. Ernst., and L. Wehenkel, "Extremely randomized trees",
           Machine Learning, 63(1), 3-42, 2006.
    .. [2] Moosmann, F. and Triggs, B. and Jurie, F.  "Fast discriminative
           visual codebooks using randomized clustering forests"
           NIPS 2007

    """

    def __init__(self,
                 n_estimators='warn',
                 max_depth=5,
                 min_samples_split=2,
                 min_samples_leaf='deprecated',
                 min_weight_fraction_leaf='deprecated',
                 max_leaf_nodes=None,
                 min_impurity_decrease=0.,
                 min_impurity_split=None,
                 sparse_output=True,
                 n_jobs=None,
                 random_state=None,
                 verbose=0,
                 warm_start=False):
        super(RandomTreesEmbedding, self).__init__(
            base_estimator=ExtraTreeRegressor(),
            n_estimators=n_estimators,
            estimator_params=("criterion", "max_depth", "min_samples_split",
                              "min_samples_leaf", "min_weight_fraction_leaf",
                              "max_features", "max_leaf_nodes",
                              "min_impurity_decrease", "min_impurity_split",
                              "random_state"),
            bootstrap=False,
            oob_score=False,
            n_jobs=n_jobs,
            random_state=random_state,
            verbose=verbose,
            warm_start=warm_start)

        self.criterion = 'mse'
        self.max_depth = max_depth
        self.min_samples_split = min_samples_split
        self.min_samples_leaf = min_samples_leaf
        self.min_weight_fraction_leaf = min_weight_fraction_leaf
        self.max_features = 1
        self.max_leaf_nodes = max_leaf_nodes
        self.min_impurity_decrease = min_impurity_decrease
        self.min_impurity_split = min_impurity_split
        self.sparse_output = sparse_output

    def _set_oob_score(self, X, y):
        raise NotImplementedError("OOB score not supported by tree embedding")

    def fit(self, X, y=None, sample_weight=None):
        """Fit estimator.

        Parameters
        ----------
        X : array-like or sparse matrix, shape=(n_samples, n_features)
            The input samples. Use ``dtype=np.float32`` for maximum
            efficiency. Sparse matrices are also supported, use sparse
            ``csc_matrix`` for maximum efficiency.

        sample_weight : array-like, shape = [n_samples] or None
            Sample weights. If None, then samples are equally weighted. Splits
            that would create child nodes with net zero or negative weight are
            ignored while searching for a split in each node. In the case of
            classification, splits are also ignored if they would result in any
            single class carrying a negative weight in either child node.

        Returns
        -------
        self : object

        """
        self.fit_transform(X, y, sample_weight=sample_weight)
        return self

    def fit_transform(self, X, y=None, sample_weight=None):
        """Fit estimator and transform dataset.

        Parameters
        ----------
        X : array-like or sparse matrix, shape=(n_samples, n_features)
            Input data used to build forests. Use ``dtype=np.float32`` for
            maximum efficiency.

        sample_weight : array-like, shape = [n_samples] or None
            Sample weights. If None, then samples are equally weighted. Splits
            that would create child nodes with net zero or negative weight are
            ignored while searching for a split in each node. In the case of
            classification, splits are also ignored if they would result in any
            single class carrying a negative weight in either child node.

        Returns
        -------
        X_transformed : sparse matrix, shape=(n_samples, n_out)
            Transformed dataset.
        """
        X = check_array(X, accept_sparse=['csc'])
        if issparse(X):
            # Pre-sort indices to avoid that each individual tree of the
            # ensemble sorts the indices.
            X.sort_indices()

        rnd = check_random_state(self.random_state)
        y = rnd.uniform(size=X.shape[0])
        super(RandomTreesEmbedding, self).fit(X, y,
                                              sample_weight=sample_weight)

        self.one_hot_encoder_ = OneHotEncoder(sparse=self.sparse_output,
                                              categories='auto')
        return self.one_hot_encoder_.fit_transform(self.apply(X))

    def transform(self, X):
        """Transform dataset.

        Parameters
        ----------
        X : array-like or sparse matrix, shape=(n_samples, n_features)
            Input data to be transformed. Use ``dtype=np.float32`` for maximum
            efficiency. Sparse matrices are also supported, use sparse
            ``csr_matrix`` for maximum efficiency.

        Returns
        -------
        X_transformed : sparse matrix, shape=(n_samples, n_out)
            Transformed dataset.
        """
        return self.one_hot_encoder_.transform(self.apply(X))<|MERGE_RESOLUTION|>--- conflicted
+++ resolved
@@ -812,12 +812,11 @@
         the input samples) required to be at a leaf node. Samples have
         equal weight when sample_weight is not provided.
 
-<<<<<<< HEAD
         .. deprecated:: 0.20
            The parameter ``min_weight_fraction_leaf`` is deprecated in version
            0.20. Its implementation, like ``min_samples_leaf``, is ineffective
            for regularization.
-=======
+
     max_features : int, float, string or None, optional (default="auto")
         The number of features to consider when looking for the best split:
 
@@ -833,7 +832,6 @@
         Note: the search for a split does not stop until at least one
         valid partition of the node samples is found, even if it requires to
         effectively inspect more than ``max_features`` features.
->>>>>>> 6cf1f6ab
 
     max_leaf_nodes : int or None, optional (default=None)
         Grow trees with ``max_leaf_nodes`` in best-first fashion.
@@ -965,16 +963,10 @@
     RandomForestClassifier(bootstrap=True, class_weight=None, criterion='gini',
                 max_depth=2, max_features='auto', max_leaf_nodes=None,
                 min_impurity_decrease=0.0, min_impurity_split=None,
-<<<<<<< HEAD
                 min_samples_leaf='deprecated', min_samples_split=2,
-                min_weight_fraction_leaf='deprecated', n_estimators=10,
+                min_weight_fraction_leaf='deprecated', n_estimators=100,
                 n_jobs=1, oob_score=False, random_state=0, verbose=0,
                 warm_start=False)
-=======
-                min_samples_leaf=1, min_samples_split=2,
-                min_weight_fraction_leaf=0.0, n_estimators=100, n_jobs=None,
-                oob_score=False, random_state=0, verbose=0, warm_start=False)
->>>>>>> 6cf1f6ab
     >>> print(clf.feature_importances_)
     [0.14205973 0.76664038 0.0282433  0.06305659]
     >>> print(clf.predict([[0, 0, 0, 0]]))
@@ -1115,12 +1107,11 @@
         the input samples) required to be at a leaf node. Samples have
         equal weight when sample_weight is not provided.
 
-<<<<<<< HEAD
         .. deprecated:: 0.20
            The parameter ``min_weight_fraction_leaf`` is deprecated in version
            0.20. Its implementation, like ``min_samples_leaf``, is ineffective
            for regularization.
-=======
+
     max_features : int, float, string or None, optional (default="auto")
         The number of features to consider when looking for the best split:
 
@@ -1136,7 +1127,6 @@
         Note: the search for a split does not stop until at least one
         valid partition of the node samples is found, even if it requires to
         effectively inspect more than ``max_features`` features.
->>>>>>> 6cf1f6ab
 
     max_leaf_nodes : int or None, optional (default=None)
         Grow trees with ``max_leaf_nodes`` in best-first fashion.
@@ -1230,16 +1220,10 @@
     RandomForestRegressor(bootstrap=True, criterion='mse', max_depth=2,
                max_features='auto', max_leaf_nodes=None,
                min_impurity_decrease=0.0, min_impurity_split=None,
-<<<<<<< HEAD
                min_samples_leaf='deprecated', min_samples_split=2,
-               min_weight_fraction_leaf='deprecated', n_estimators=10,
+               min_weight_fraction_leaf='deprecated', n_estimators=100,
                n_jobs=1, oob_score=False, random_state=0, verbose=0,
                warm_start=False)
-=======
-               min_samples_leaf=1, min_samples_split=2,
-               min_weight_fraction_leaf=0.0, n_estimators=100, n_jobs=None,
-               oob_score=False, random_state=0, verbose=0, warm_start=False)
->>>>>>> 6cf1f6ab
     >>> print(regr.feature_importances_)
     [0.18146984 0.81473937 0.00145312 0.00233767]
     >>> print(regr.predict([[0, 0, 0, 0]]))
@@ -1371,12 +1355,11 @@
         the input samples) required to be at a leaf node. Samples have
         equal weight when sample_weight is not provided.
 
-<<<<<<< HEAD
         .. deprecated:: 0.20
            The parameter ``min_weight_fraction_leaf`` is deprecated in version
            0.20. Its implementation, like ``min_samples_leaf``, is ineffective
            for regularization.
-=======
+
     max_features : int, float, string or None, optional (default="auto")
         The number of features to consider when looking for the best split:
 
@@ -1392,7 +1375,6 @@
         Note: the search for a split does not stop until at least one
         valid partition of the node samples is found, even if it requires to
         effectively inspect more than ``max_features`` features.
->>>>>>> 6cf1f6ab
 
     max_leaf_nodes : int or None, optional (default=None)
         Grow trees with ``max_leaf_nodes`` in best-first fashion.
@@ -1638,12 +1620,11 @@
         the input samples) required to be at a leaf node. Samples have
         equal weight when sample_weight is not provided.
 
-<<<<<<< HEAD
         .. deprecated:: 0.20
            The parameter ``min_weight_fraction_leaf`` is deprecated in version
            0.20. Its implementation, like ``min_samples_leaf``, is ineffective
            for regularization.
-=======
+
     max_features : int, float, string or None, optional (default="auto")
         The number of features to consider when looking for the best split:
 
@@ -1659,7 +1640,6 @@
         Note: the search for a split does not stop until at least one
         valid partition of the node samples is found, even if it requires to
         effectively inspect more than ``max_features`` features.
->>>>>>> 6cf1f6ab
 
     max_leaf_nodes : int or None, optional (default=None)
         Grow trees with ``max_leaf_nodes`` in best-first fashion.

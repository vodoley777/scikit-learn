"""Forest of trees-based ensemble methods

Those methods include random forests and extremely randomized trees.

The module structure is the following:

- The ``BaseForest`` base class implements a common ``fit`` method for all
  the estimators in the module. The ``fit`` method of the base ``Forest``
  class calls the ``fit`` method of each sub-estimator on random samples
  (with replacement, a.k.a. bootstrap) of the training set.

  The init of the sub-estimator is further delegated to the
  ``BaseEnsemble`` constructor.

- The ``ForestClassifier`` and ``ForestRegressor`` base classes further
  implement the prediction logic by computing an average of the predicted
  outcomes of the sub-estimators.

- The ``RandomForestClassifier`` and ``RandomForestRegressor`` derived
  classes provide the user with concrete implementations of
  the forest ensemble method using classical, deterministic
  ``DecisionTreeClassifier`` and ``DecisionTreeRegressor`` as
  sub-estimator implementations.

- The ``ExtraTreesClassifier`` and ``ExtraTreesRegressor`` derived
  classes provide the user with concrete implementations of the
  forest ensemble method using the extremely randomized trees
  ``ExtraTreeClassifier`` and ``ExtraTreeRegressor`` as
  sub-estimator implementations.

Single and multi-output problems are both handled.

"""

# Authors: Gilles Louppe <g.louppe@gmail.com>
#          Brian Holt <bdholt1@gmail.com>
#          Joly Arnaud <arnaud.v.joly@gmail.com>
#          Fares Hedayati <fares.hedayati@gmail.com>
#
# License: BSD 3 clause


import numbers
from warnings import catch_warnings, simplefilter, warn
import threading

from abc import ABCMeta, abstractmethod
import numpy as np
from scipy.sparse import issparse
from scipy.sparse import hstack as sparse_hstack
from joblib import Parallel, delayed

from ..base import ClassifierMixin, RegressorMixin, MultiOutputMixin
from ..metrics import r2_score
from ..preprocessing import OneHotEncoder
from ..tree import (DecisionTreeClassifier, DecisionTreeRegressor,
                    ExtraTreeClassifier, ExtraTreeRegressor)
from ..tree._tree import DTYPE, DOUBLE
from ..utils import check_random_state, check_array, compute_sample_weight
from ..exceptions import DataConversionWarning
from .base import BaseEnsemble, _partition_estimators
from ..utils.fixes import parallel_helper, _joblib_parallel_args
from ..utils.multiclass import check_classification_targets
from ..utils.validation import check_is_fitted


__all__ = ["RandomForestClassifier",
           "RandomForestRegressor",
           "ExtraTreesClassifier",
           "ExtraTreesRegressor",
           "RandomTreesEmbedding"]

MAX_INT = np.iinfo(np.int32).max


def _get_n_samples_bootstrap(n_samples, max_samples):
    """Get the number of samples in a bootstrap sample.

    Parameters
    ----------
    n_samples : int
        Number of samples in the dataset.
    max_samples : int, float or None (default=None)
        The maximum number of samples to draw from the total available:
            - float indicates a fraction of the total.
            - int indicates the exact number of samples.
            - None indicates the total number of samples

    Returns
    -------
    n_samples_bootstrap : int
        The total number of samples to draw for the bootstrap sample.
    """
    if max_samples is None:
        return n_samples
    elif isinstance(max_samples, numbers.Integral):
        if not (1 <= max_samples <= n_samples):
            msg = "`max_samples` must be in range 1 to {} but got value {}"
            raise ValueError(msg.format(n_samples, max_samples))
        return max_samples
    elif isinstance(max_samples, numbers.Real):
        if not (0 < max_samples < 1.0):
            msg = "`max_samples` must be in range (0, 1.0) but got value {}"
            raise ValueError(msg.format(max_samples))
        return int(round(n_samples * max_samples))
    else:
        msg = "`max_samples` should be int or float, but got type '{}'"
        raise TypeError(msg.format(type(max_samples)))


def _generate_sample_indices(random_state, n_samples, n_samples_bootstrap):
    """Private function used to _parallel_build_trees function."""

    random_instance = check_random_state(random_state)
    sample_indices = random_instance.randint(0, n_samples, n_samples_bootstrap)

    return sample_indices


def _generate_unsampled_indices(random_state, n_samples, n_samples_bootstrap):
    """Private function used to forest._set_oob_score function."""
    sample_indices = _generate_sample_indices(random_state, n_samples,
                                              n_samples_bootstrap)
    sample_counts = np.bincount(sample_indices, minlength=n_samples)
    unsampled_mask = sample_counts == 0
    indices_range = np.arange(n_samples)
    unsampled_indices = indices_range[unsampled_mask]

    return unsampled_indices


def _parallel_build_trees(tree, forest, X, y, sample_weight, tree_idx, n_trees,
                          verbose=0, class_weight=None,
                          n_samples_bootstrap=None):
    """Private function used to fit a single tree in parallel."""
    if verbose > 1:
        print("building tree %d of %d" % (tree_idx + 1, n_trees))

    if forest.bootstrap:
        n_samples = X.shape[0]
        if sample_weight is None:
            curr_sample_weight = np.ones((n_samples,), dtype=np.float64)
        else:
            curr_sample_weight = sample_weight.copy()

        indices = _generate_sample_indices(tree.random_state, n_samples,
                                           n_samples_bootstrap)
        sample_counts = np.bincount(indices, minlength=n_samples)
        curr_sample_weight *= sample_counts

        if class_weight == 'subsample':
            with catch_warnings():
                simplefilter('ignore', DeprecationWarning)
                curr_sample_weight *= compute_sample_weight('auto', y, indices)
        elif class_weight == 'balanced_subsample':
            curr_sample_weight *= compute_sample_weight('balanced', y, indices)

        tree.fit(X, y, sample_weight=curr_sample_weight, check_input=False)
    else:
        tree.fit(X, y, sample_weight=sample_weight, check_input=False)

    return tree


class BaseForest(BaseEnsemble, MultiOutputMixin, metaclass=ABCMeta):
    """Base class for forests of trees.

    Warning: This class should not be used directly. Use derived classes
    instead.
    """

    @abstractmethod
    def __init__(self,
                 base_estimator,
                 n_estimators=100,
                 estimator_params=tuple(),
                 bootstrap=False,
                 oob_score=False,
                 n_jobs=None,
                 random_state=None,
                 verbose=0,
                 warm_start=False,
                 class_weight=None,
                 max_samples=None):
        super().__init__(
            base_estimator=base_estimator,
            n_estimators=n_estimators,
            estimator_params=estimator_params)

        self.bootstrap = bootstrap
        self.oob_score = oob_score
        self.n_jobs = n_jobs
        self.random_state = random_state
        self.verbose = verbose
        self.warm_start = warm_start
        self.class_weight = class_weight
        self.max_samples = max_samples

    def apply(self, X):
        """Apply trees in the forest to X, return leaf indices.

        Parameters
        ----------
        X : array-like or sparse matrix, shape = [n_samples, n_features]
            The input samples. Internally, its dtype will be converted to
            ``dtype=np.float32``. If a sparse matrix is provided, it will be
            converted into a sparse ``csr_matrix``.

        Returns
        -------
        X_leaves : array_like, shape = [n_samples, n_estimators]
            For each datapoint x in X and for each tree in the forest,
            return the index of the leaf x ends up in.
        """
        X = self._validate_X_predict(X)
        results = Parallel(n_jobs=self.n_jobs, verbose=self.verbose,
                           **_joblib_parallel_args(prefer="threads"))(
            delayed(parallel_helper)(tree, 'apply', X, check_input=False)
            for tree in self.estimators_)

        return np.array(results).T

    def decision_path(self, X):
        """Return the decision path in the forest

        .. versionadded:: 0.18

        Parameters
        ----------
        X : array-like or sparse matrix, shape = [n_samples, n_features]
            The input samples. Internally, its dtype will be converted to
            ``dtype=np.float32``. If a sparse matrix is provided, it will be
            converted into a sparse ``csr_matrix``.

        Returns
        -------
        indicator : sparse csr array, shape = [n_samples, n_nodes]
            Return a node indicator matrix where non zero elements
            indicates that the samples goes through the nodes.

        n_nodes_ptr : array of size (n_estimators + 1, )
            The columns from indicator[n_nodes_ptr[i]:n_nodes_ptr[i+1]]
            gives the indicator value for the i-th estimator.

        """
        X = self._validate_X_predict(X)
        indicators = Parallel(n_jobs=self.n_jobs, verbose=self.verbose,
                              **_joblib_parallel_args(prefer='threads'))(
            delayed(parallel_helper)(tree, 'decision_path', X,
                                     check_input=False)
            for tree in self.estimators_)

        n_nodes = [0]
        n_nodes.extend([i.shape[1] for i in indicators])
        n_nodes_ptr = np.array(n_nodes).cumsum()

        return sparse_hstack(indicators).tocsr(), n_nodes_ptr

    def fit(self, X, y, sample_weight=None):
        """Build a forest of trees from the training set (X, y).

        Parameters
        ----------
        X : array-like or sparse matrix of shape = [n_samples, n_features]
            The training input samples. Internally, its dtype will be converted
            to ``dtype=np.float32``. If a sparse matrix is provided, it will be
            converted into a sparse ``csc_matrix``.

        y : array-like, shape = [n_samples] or [n_samples, n_outputs]
            The target values (class labels in classification, real numbers in
            regression).

        sample_weight : array-like, shape = [n_samples] or None
            Sample weights. If None, then samples are equally weighted. Splits
            that would create child nodes with net zero or negative weight are
            ignored while searching for a split in each node. In the case of
            classification, splits are also ignored if they would result in any
            single class carrying a negative weight in either child node.

        Returns
        -------
        self : object
        """
        # Validate or convert input data
        X = check_array(X, accept_sparse="csc", dtype=DTYPE)
        y = check_array(y, accept_sparse='csc', ensure_2d=False, dtype=None)
        if sample_weight is not None:
            sample_weight = check_array(sample_weight, ensure_2d=False)
        if issparse(X):
            # Pre-sort indices to avoid that each individual tree of the
            # ensemble sorts the indices.
            X.sort_indices()

        # Remap output
        self.n_features_ = X.shape[1]

        y = np.atleast_1d(y)
        if y.ndim == 2 and y.shape[1] == 1:
            warn("A column-vector y was passed when a 1d array was"
                 " expected. Please change the shape of y to "
                 "(n_samples,), for example using ravel().",
                 DataConversionWarning, stacklevel=2)

        if y.ndim == 1:
            # reshape is necessary to preserve the data contiguity against vs
            # [:, np.newaxis] that does not.
            y = np.reshape(y, (-1, 1))

        self.n_outputs_ = y.shape[1]

        y, expanded_class_weight = self._validate_y_class_weight(y)

        if getattr(y, "dtype", None) != DOUBLE or not y.flags.contiguous:
            y = np.ascontiguousarray(y, dtype=DOUBLE)

        if expanded_class_weight is not None:
            if sample_weight is not None:
                sample_weight = sample_weight * expanded_class_weight
            else:
                sample_weight = expanded_class_weight

        # Get bootstrap sample size
        n_samples_bootstrap = _get_n_samples_bootstrap(
            n_samples=X.shape[0], max_samples=self.max_samples)

        # Check parameters
        self._validate_estimator()

        if not self.bootstrap and self.oob_score:
            raise ValueError("Out of bag estimation only available"
                             " if bootstrap=True")

        random_state = check_random_state(self.random_state)

        if not self.warm_start or not hasattr(self, "estimators_"):
            # Free allocated memory, if any
            self.estimators_ = []

        n_more_estimators = self.n_estimators - len(self.estimators_)

        if n_more_estimators < 0:
            raise ValueError('n_estimators=%d must be larger or equal to '
                             'len(estimators_)=%d when warm_start==True'
                             % (self.n_estimators, len(self.estimators_)))

        elif n_more_estimators == 0:
            warn("Warm-start fitting without increasing n_estimators does not "
                 "fit new trees.")
        else:
            if self.warm_start and len(self.estimators_) > 0:
                # We draw from the random state to get the random state we
                # would have got if we hadn't used a warm_start.
                random_state.randint(MAX_INT, size=len(self.estimators_))

            trees = [self._make_estimator(append=False,
                                          random_state=random_state)
                     for i in range(n_more_estimators)]

            # Parallel loop: we prefer the threading backend as the Cython code
            # for fitting the trees is internally releasing the Python GIL
            # making threading more efficient than multiprocessing in
            # that case. However, for joblib 0.12+ we respect any
            # parallel_backend contexts set at a higher level,
            # since correctness does not rely on using threads.
            trees = Parallel(n_jobs=self.n_jobs, verbose=self.verbose,
                             **_joblib_parallel_args(prefer='threads'))(
                delayed(_parallel_build_trees)(
                    t, self, X, y, sample_weight, i, len(trees),
                    verbose=self.verbose, class_weight=self.class_weight,
                    n_samples_bootstrap=n_samples_bootstrap)
                for i, t in enumerate(trees))

            # Collect newly grown trees
            self.estimators_.extend(trees)

        if self.oob_score:
            self._set_oob_score(X, y)

        # Decapsulate classes_ attributes
        if hasattr(self, "classes_") and self.n_outputs_ == 1:
            self.n_classes_ = self.n_classes_[0]
            self.classes_ = self.classes_[0]

        return self

    @abstractmethod
    def _set_oob_score(self, X, y):
        """Calculate out of bag predictions and score."""

    def _validate_y_class_weight(self, y):
        # Default implementation
        return y, None

    def _validate_X_predict(self, X):
        """Validate X whenever one tries to predict, apply, predict_proba"""
        check_is_fitted(self)

        return self.estimators_[0]._validate_X_predict(X, check_input=True)

    @property
    def feature_importances_(self):
        """Return the feature importances (the higher, the more important the
           feature).

        Returns
        -------
        feature_importances_ : array, shape = [n_features]
            The values of this array sum to 1, unless all trees are single node
            trees consisting of only the root node, in which case it will be an
            array of zeros.
        """
        check_is_fitted(self)

        all_importances = Parallel(n_jobs=self.n_jobs,
                                   **_joblib_parallel_args(prefer='threads'))(
            delayed(getattr)(tree, 'feature_importances_')
            for tree in self.estimators_ if tree.tree_.node_count > 1)

        if not all_importances:
            return np.zeros(self.n_features_, dtype=np.float64)

        all_importances = np.mean(all_importances,
                                  axis=0, dtype=np.float64)
        return all_importances / np.sum(all_importances)


def _accumulate_prediction(predict, X, out, lock):
    """This is a utility function for joblib's Parallel.

    It can't go locally in ForestClassifier or ForestRegressor, because joblib
    complains that it cannot pickle it when placed there.
    """
    prediction = predict(X, check_input=False)
    with lock:
        if len(out) == 1:
            out[0] += prediction
        else:
            for i in range(len(out)):
                out[i] += prediction[i]


class ForestClassifier(BaseForest, ClassifierMixin, metaclass=ABCMeta):
    """Base class for forest of trees-based classifiers.

    Warning: This class should not be used directly. Use derived classes
    instead.
    """

    @abstractmethod
    def __init__(self,
                 base_estimator,
                 n_estimators=100,
                 estimator_params=tuple(),
                 bootstrap=False,
                 oob_score=False,
                 n_jobs=None,
                 random_state=None,
                 verbose=0,
                 warm_start=False,
                 class_weight=None,
                 max_samples=None):
        super().__init__(
            base_estimator,
            n_estimators=n_estimators,
            estimator_params=estimator_params,
            bootstrap=bootstrap,
            oob_score=oob_score,
            n_jobs=n_jobs,
            random_state=random_state,
            verbose=verbose,
            warm_start=warm_start,
            class_weight=class_weight,
            max_samples=max_samples)

    def _set_oob_score(self, X, y):
        """Compute out-of-bag score"""
        X = check_array(X, dtype=DTYPE, accept_sparse='csr')

        n_classes_ = self.n_classes_
        n_samples = y.shape[0]

        oob_decision_function = []
        oob_score = 0.0
        predictions = [np.zeros((n_samples, n_classes_[k]))
                       for k in range(self.n_outputs_)]

        n_samples_bootstrap = _get_n_samples_bootstrap(
            n_samples, self.max_samples)

        for estimator in self.estimators_:
            unsampled_indices = _generate_unsampled_indices(
                estimator.random_state, n_samples, n_samples_bootstrap)
            p_estimator = estimator.predict_proba(X[unsampled_indices, :],
                                                  check_input=False)

            if self.n_outputs_ == 1:
                p_estimator = [p_estimator]

            for k in range(self.n_outputs_):
                predictions[k][unsampled_indices, :] += p_estimator[k]

        for k in range(self.n_outputs_):
            if (predictions[k].sum(axis=1) == 0).any():
                warn("Some inputs do not have OOB scores. "
                     "This probably means too few trees were used "
                     "to compute any reliable oob estimates.")

            decision = (predictions[k] /
                        predictions[k].sum(axis=1)[:, np.newaxis])
            oob_decision_function.append(decision)
            oob_score += np.mean(y[:, k] ==
                                 np.argmax(predictions[k], axis=1), axis=0)

        if self.n_outputs_ == 1:
            self.oob_decision_function_ = oob_decision_function[0]
        else:
            self.oob_decision_function_ = oob_decision_function

        self.oob_score_ = oob_score / self.n_outputs_

    def _validate_y_class_weight(self, y):
        check_classification_targets(y)

        y = np.copy(y)
        expanded_class_weight = None

        if self.class_weight is not None:
            y_original = np.copy(y)

        self.classes_ = []
        self.n_classes_ = []

        y_store_unique_indices = np.zeros(y.shape, dtype=np.int)
        for k in range(self.n_outputs_):
            classes_k, y_store_unique_indices[:, k] = np.unique(y[:, k], return_inverse=True)
            self.classes_.append(classes_k)
            self.n_classes_.append(classes_k.shape[0])
        y = y_store_unique_indices

        if self.class_weight is not None:
            valid_presets = ('balanced', 'balanced_subsample')
            if isinstance(self.class_weight, str):
                if self.class_weight not in valid_presets:
                    raise ValueError('Valid presets for class_weight include '
                                     '"balanced" and "balanced_subsample". Given "%s".'
                                     % self.class_weight)
                if self.warm_start:
                    warn('class_weight presets "balanced" or "balanced_subsample" are '
                         'not recommended for warm_start if the fitted data '
                         'differs from the full dataset. In order to use '
                         '"balanced" weights, use compute_class_weight("balanced", '
                         'classes, y). In place of y you can use a large '
                         'enough sample of the full training set target to '
                         'properly estimate the class frequency '
                         'distributions. Pass the resulting weights as the '
                         'class_weight parameter.')

            if (self.class_weight != 'balanced_subsample' or
                    not self.bootstrap):
                if self.class_weight == "balanced_subsample":
                    class_weight = "balanced"
                else:
                    class_weight = self.class_weight
                expanded_class_weight = compute_sample_weight(class_weight,
                                                              y_original)

        return y, expanded_class_weight

    def predict(self, X):
        """Predict class for X.

        The predicted class of an input sample is a vote by the trees in
        the forest, weighted by their probability estimates. That is,
        the predicted class is the one with highest mean probability
        estimate across the trees.

        Parameters
        ----------
        X : array-like or sparse matrix of shape = [n_samples, n_features]
            The input samples. Internally, its dtype will be converted to
            ``dtype=np.float32``. If a sparse matrix is provided, it will be
            converted into a sparse ``csr_matrix``.

        Returns
        -------
        y : array of shape = [n_samples] or [n_samples, n_outputs]
            The predicted classes.
        """
        proba = self.predict_proba(X)

        if self.n_outputs_ == 1:
            return self.classes_.take(np.argmax(proba, axis=1), axis=0)

        else:
            n_samples = proba[0].shape[0]
            # all dtypes should be the same, so just take the first
            class_type = self.classes_[0].dtype
            predictions = np.empty((n_samples, self.n_outputs_),
                                   dtype=class_type)

            for k in range(self.n_outputs_):
                predictions[:, k] = self.classes_[k].take(np.argmax(proba[k],
                                                                    axis=1),
                                                          axis=0)

            return predictions

    def predict_proba(self, X):
        """Predict class probabilities for X.

        The predicted class probabilities of an input sample are computed as
        the mean predicted class probabilities of the trees in the forest. The
        class probability of a single tree is the fraction of samples of the same
        class in a leaf.

        Parameters
        ----------
        X : array-like or sparse matrix of shape = [n_samples, n_features]
            The input samples. Internally, its dtype will be converted to
            ``dtype=np.float32``. If a sparse matrix is provided, it will be
            converted into a sparse ``csr_matrix``.

        Returns
        -------
        p : array of shape = [n_samples, n_classes], or a list of n_outputs
            such arrays if n_outputs > 1.
            The class probabilities of the input samples. The order of the
            classes corresponds to that in the attribute `classes_`.
        """
        check_is_fitted(self)
        # Check data
        X = self._validate_X_predict(X)

        # Assign chunk of trees to jobs
        n_jobs, _, _ = _partition_estimators(self.n_estimators, self.n_jobs)

        # avoid storing the output of every estimator by summing them here
        all_proba = [np.zeros((X.shape[0], j), dtype=np.float64)
                     for j in np.atleast_1d(self.n_classes_)]
        lock = threading.Lock()
        Parallel(n_jobs=n_jobs, verbose=self.verbose,
                 **_joblib_parallel_args(require="sharedmem"))(
            delayed(_accumulate_prediction)(e.predict_proba, X, all_proba,
                                            lock)
            for e in self.estimators_)

        for proba in all_proba:
            proba /= len(self.estimators_)

        if len(all_proba) == 1:
            return all_proba[0]
        else:
            return all_proba

    def predict_log_proba(self, X):
        """Predict class log-probabilities for X.

        The predicted class log-probabilities of an input sample is computed as
        the log of the mean predicted class probabilities of the trees in the
        forest.

        Parameters
        ----------
        X : array-like or sparse matrix of shape = [n_samples, n_features]
            The input samples. Internally, its dtype will be converted to
            ``dtype=np.float32``. If a sparse matrix is provided, it will be
            converted into a sparse ``csr_matrix``.

        Returns
        -------
        p : array of shape = [n_samples, n_classes], or a list of n_outputs
            such arrays if n_outputs > 1.
            The class probabilities of the input samples. The order of the
            classes corresponds to that in the attribute `classes_`.
        """
        proba = self.predict_proba(X)

        if self.n_outputs_ == 1:
            return np.log(proba)

        else:
            for k in range(self.n_outputs_):
                proba[k] = np.log(proba[k])

            return proba


class ForestRegressor(BaseForest, RegressorMixin, metaclass=ABCMeta):
    """Base class for forest of trees-based regressors.

    Warning: This class should not be used directly. Use derived classes
    instead.
    """

    @abstractmethod
    def __init__(self,
                 base_estimator,
                 n_estimators=100,
                 estimator_params=tuple(),
                 bootstrap=False,
                 oob_score=False,
                 n_jobs=None,
                 random_state=None,
                 verbose=0,
                 warm_start=False,
                 max_samples=None):
        super().__init__(
            base_estimator,
            n_estimators=n_estimators,
            estimator_params=estimator_params,
            bootstrap=bootstrap,
            oob_score=oob_score,
            n_jobs=n_jobs,
            random_state=random_state,
            verbose=verbose,
            warm_start=warm_start,
            max_samples=max_samples)

    def predict(self, X):
        """Predict regression target for X.

        The predicted regression target of an input sample is computed as the
        mean predicted regression targets of the trees in the forest.

        Parameters
        ----------
        X : array-like or sparse matrix of shape = [n_samples, n_features]
            The input samples. Internally, its dtype will be converted to
            ``dtype=np.float32``. If a sparse matrix is provided, it will be
            converted into a sparse ``csr_matrix``.

        Returns
        -------
        y : array of shape = [n_samples] or [n_samples, n_outputs]
            The predicted values.
        """
        check_is_fitted(self)
        # Check data
        X = self._validate_X_predict(X)

        # Assign chunk of trees to jobs
        n_jobs, _, _ = _partition_estimators(self.n_estimators, self.n_jobs)

        # avoid storing the output of every estimator by summing them here
        if self.n_outputs_ > 1:
            y_hat = np.zeros((X.shape[0], self.n_outputs_), dtype=np.float64)
        else:
            y_hat = np.zeros((X.shape[0]), dtype=np.float64)

        # Parallel loop
        lock = threading.Lock()
        Parallel(n_jobs=n_jobs, verbose=self.verbose,
                 **_joblib_parallel_args(require="sharedmem"))(
            delayed(_accumulate_prediction)(e.predict, X, [y_hat], lock)
            for e in self.estimators_)

        y_hat /= len(self.estimators_)

        return y_hat

    def _set_oob_score(self, X, y):
        """Compute out-of-bag scores"""
        X = check_array(X, dtype=DTYPE, accept_sparse='csr')

        n_samples = y.shape[0]

        predictions = np.zeros((n_samples, self.n_outputs_))
        n_predictions = np.zeros((n_samples, self.n_outputs_))

        n_samples_bootstrap = _get_n_samples_bootstrap(
            n_samples, self.max_samples)

        for estimator in self.estimators_:
            unsampled_indices = _generate_unsampled_indices(
                estimator.random_state, n_samples, n_samples_bootstrap)
            p_estimator = estimator.predict(
                X[unsampled_indices, :], check_input=False)

            if self.n_outputs_ == 1:
                p_estimator = p_estimator[:, np.newaxis]

            predictions[unsampled_indices, :] += p_estimator
            n_predictions[unsampled_indices, :] += 1

        if (n_predictions == 0).any():
            warn("Some inputs do not have OOB scores. "
                 "This probably means too few trees were used "
                 "to compute any reliable oob estimates.")
            n_predictions[n_predictions == 0] = 1

        predictions /= n_predictions
        self.oob_prediction_ = predictions

        if self.n_outputs_ == 1:
            self.oob_prediction_ = \
                self.oob_prediction_.reshape((n_samples, ))

        self.oob_score_ = 0.0

        for k in range(self.n_outputs_):
            self.oob_score_ += r2_score(y[:, k],
                                        predictions[:, k])

        self.oob_score_ /= self.n_outputs_


class RandomForestClassifier(ForestClassifier):
    """A random forest classifier.

    A random forest is a meta estimator that fits a number of decision tree
    classifiers on various sub-samples of the dataset and uses averaging to
    improve the predictive accuracy and control over-fitting.
    The sub-sample size is always the same as the original
    input sample size but the samples are drawn with replacement if
    `bootstrap=True` (default).

    Read more in the :ref:`User Guide <forest>`.

    Parameters
    ----------
    n_estimators : integer, optional (default=100)
        The number of trees in the forest.

        .. versionchanged:: 0.22
           The default value of ``n_estimators`` changed from 10 to 100
           in 0.22.

    criterion : string, optional (default="gini")
        The function to measure the quality of a split. Supported criteria are
        "gini" for the Gini impurity and "entropy" for the information gain.
        Note: this parameter is tree-specific.

    max_depth : integer or None, optional (default=None)
        The maximum depth of the tree. If None, then nodes are expanded until
        all leaves are pure or until all leaves contain less than
        min_samples_split samples.

    min_samples_split : int, float, optional (default=2)
        The minimum number of samples required to split an internal node:

        - If int, then consider `min_samples_split` as the minimum number.
        - If float, then `min_samples_split` is a fraction and
          `ceil(min_samples_split * n_samples)` are the minimum
          number of samples for each split.

        .. versionchanged:: 0.18
           Added float values for fractions.

    min_samples_leaf : int, float, optional (default=1)
        The minimum number of samples required to be at a leaf node.
        A split point at any depth will only be considered if it leaves at
        least ``min_samples_leaf`` training samples in each of the left and
        right branches.  This may have the effect of smoothing the model,
        especially in regression.

        - If int, then consider `min_samples_leaf` as the minimum number.
        - If float, then `min_samples_leaf` is a fraction and
          `ceil(min_samples_leaf * n_samples)` are the minimum
          number of samples for each node.

        .. versionchanged:: 0.18
           Added float values for fractions.

    min_weight_fraction_leaf : float, optional (default=0.)
        The minimum weighted fraction of the sum total of weights (of all
        the input samples) required to be at a leaf node. Samples have
        equal weight when sample_weight is not provided.

    max_features : int, float, string or None, optional (default="auto")
        The number of features to consider when looking for the best split:

        - If int, then consider `max_features` features at each split.
        - If float, then `max_features` is a fraction and
          `int(max_features * n_features)` features are considered at each
          split.
        - If "auto", then `max_features=sqrt(n_features)`.
        - If "sqrt", then `max_features=sqrt(n_features)` (same as "auto").
        - If "log2", then `max_features=log2(n_features)`.
        - If None, then `max_features=n_features`.

        Note: the search for a split does not stop until at least one
        valid partition of the node samples is found, even if it requires to
        effectively inspect more than ``max_features`` features.

    max_leaf_nodes : int or None, optional (default=None)
        Grow trees with ``max_leaf_nodes`` in best-first fashion.
        Best nodes are defined as relative reduction in impurity.
        If None then unlimited number of leaf nodes.

    min_impurity_decrease : float, optional (default=0.)
        A node will be split if this split induces a decrease of the impurity
        greater than or equal to this value.

        The weighted impurity decrease equation is the following::

            N_t / N * (impurity - N_t_R / N_t * right_impurity
                                - N_t_L / N_t * left_impurity)

        where ``N`` is the total number of samples, ``N_t`` is the number of
        samples at the current node, ``N_t_L`` is the number of samples in the
        left child, and ``N_t_R`` is the number of samples in the right child.

        ``N``, ``N_t``, ``N_t_R`` and ``N_t_L`` all refer to the weighted sum,
        if ``sample_weight`` is passed.

        .. versionadded:: 0.19

    min_impurity_split : float, (default=1e-7)
        Threshold for early stopping in tree growth. A node will split
        if its impurity is above the threshold, otherwise it is a leaf.

        .. deprecated:: 0.19
           ``min_impurity_split`` has been deprecated in favor of
           ``min_impurity_decrease`` in 0.19. The default value of
           ``min_impurity_split`` will change from 1e-7 to 0 in 0.23 and it
           will be removed in 0.25. Use ``min_impurity_decrease`` instead.


    bootstrap : boolean, optional (default=True)
        Whether bootstrap samples are used when building trees. If False, the
        whole datset is used to build each tree.

    oob_score : bool (default=False)
        Whether to use out-of-bag samples to estimate
        the generalization accuracy.

    n_jobs : int or None, optional (default=None)
        The number of jobs to run in parallel.
        `fit`, `predict`, `decision_path` and `apply` are all
        parallelized over the trees.
        ``None`` means 1 unless in a :obj:`joblib.parallel_backend` context.
        ``-1`` means using all processors. See :term:`Glossary <n_jobs>`
        for more details.

    random_state : int, RandomState instance or None, optional (default=None)
        If int, random_state is the seed used by the random number generator;
        If RandomState instance, random_state is the random number generator;
        If None, the random number generator is the RandomState instance used
        by `np.random`.

    verbose : int, optional (default=0)
        Controls the verbosity when fitting and predicting.

    warm_start : bool, optional (default=False)
        When set to ``True``, reuse the solution of the previous call to fit
        and add more estimators to the ensemble, otherwise, just fit a whole
        new forest. See :term:`the Glossary <warm_start>`.

    class_weight : dict, list of dicts, "balanced", "balanced_subsample" or \
    None, optional (default=None)
        Weights associated with classes in the form ``{class_label: weight}``.
        If not given, all classes are supposed to have weight one. For
        multi-output problems, a list of dicts can be provided in the same
        order as the columns of y.

        Note that for multioutput (including multilabel) weights should be
        defined for each class of every column in its own dict. For example,
        for four-class multilabel classification weights should be
        [{0: 1, 1: 1}, {0: 1, 1: 5}, {0: 1, 1: 1}, {0: 1, 1: 1}] instead of
        [{1:1}, {2:5}, {3:1}, {4:1}].

        The "balanced" mode uses the values of y to automatically adjust
        weights inversely proportional to class frequencies in the input data
        as ``n_samples / (n_classes * np.bincount(y))``

        The "balanced_subsample" mode is the same as "balanced" except that
        weights are computed based on the bootstrap sample for every tree
        grown.

        For multi-output, the weights of each column of y will be multiplied.

        Note that these weights will be multiplied with sample_weight (passed
        through the fit method) if sample_weight is specified.

<<<<<<< HEAD
    max_samples : int or float (default=None)
        The number of samples to draw from X to train each base estimator.
            - If None (default), then draw `X.shape[0]` samples.
            - If int, then draw `max_samples` samples.
            - If float, then draw `max_samples * X.shape[0]` samples.
=======
    ccp_alpha : non-negative float, optional (default=0.0)
        Complexity parameter used for Minimal Cost-Complexity Pruning. The
        subtree with the largest cost complexity that is smaller than
        ``ccp_alpha`` will be chosen. By default, no pruning is performed. See
        :ref:`minimal_cost_complexity_pruning` for details.

        .. versionadded:: 0.22
>>>>>>> e912fe79

    Attributes
    ----------
    base_estimator_ : DecisionTreeClassifier
        The child estimator template used to create the collection of fitted
        sub-estimators.

    estimators_ : list of DecisionTreeClassifier
        The collection of fitted sub-estimators.

    classes_ : array of shape = [n_classes] or a list of such arrays
        The classes labels (single output problem), or a list of arrays of
        class labels (multi-output problem).

    n_classes_ : int or list
        The number of classes (single output problem), or a list containing the
        number of classes for each output (multi-output problem).

    n_features_ : int
        The number of features when ``fit`` is performed.

    n_outputs_ : int
        The number of outputs when ``fit`` is performed.

    feature_importances_ : array of shape = [n_features]
        The feature importances (the higher, the more important the feature).

    oob_score_ : float
        Score of the training dataset obtained using an out-of-bag estimate.

    oob_decision_function_ : array of shape = [n_samples, n_classes]
        Decision function computed with out-of-bag estimate on the training
        set. If n_estimators is small it might be possible that a data point
        was never left out during the bootstrap. In this case,
        `oob_decision_function_` might contain NaN.

    Examples
    --------
    >>> from sklearn.ensemble import RandomForestClassifier
    >>> from sklearn.datasets import make_classification

    >>> X, y = make_classification(n_samples=1000, n_features=4,
    ...                            n_informative=2, n_redundant=0,
    ...                            random_state=0, shuffle=False)
    >>> clf = RandomForestClassifier(max_depth=2, random_state=0)
    >>> clf.fit(X, y)
    RandomForestClassifier(max_depth=2, random_state=0)
    >>> print(clf.feature_importances_)
    [0.14205973 0.76664038 0.0282433  0.06305659]
    >>> print(clf.predict([[0, 0, 0, 0]]))
    [1]

    Notes
    -----
    The default values for the parameters controlling the size of the trees
    (e.g. ``max_depth``, ``min_samples_leaf``, etc.) lead to fully grown and
    unpruned trees which can potentially be very large on some data sets. To
    reduce memory consumption, the complexity and size of the trees should be
    controlled by setting those parameter values.

    The features are always randomly permuted at each split. Therefore,
    the best found split may vary, even with the same training data,
    ``max_features=n_features`` and ``bootstrap=False``, if the improvement
    of the criterion is identical for several splits enumerated during the
    search of the best split. To obtain a deterministic behaviour during
    fitting, ``random_state`` has to be fixed.

    References
    ----------

    .. [1] L. Breiman, "Random Forests", Machine Learning, 45(1), 5-32, 2001.

    See also
    --------
    DecisionTreeClassifier, ExtraTreesClassifier
    """
    def __init__(self,
                 n_estimators=100,
                 criterion="gini",
                 max_depth=None,
                 min_samples_split=2,
                 min_samples_leaf=1,
                 min_weight_fraction_leaf=0.,
                 max_features="auto",
                 max_leaf_nodes=None,
                 min_impurity_decrease=0.,
                 min_impurity_split=None,
                 bootstrap=True,
                 oob_score=False,
                 n_jobs=None,
                 random_state=None,
                 verbose=0,
                 warm_start=False,
                 class_weight=None,
<<<<<<< HEAD
                 max_samples=None):
=======
                 ccp_alpha=0.0):
>>>>>>> e912fe79
        super().__init__(
            base_estimator=DecisionTreeClassifier(),
            n_estimators=n_estimators,
            estimator_params=("criterion", "max_depth", "min_samples_split",
                              "min_samples_leaf", "min_weight_fraction_leaf",
                              "max_features", "max_leaf_nodes",
                              "min_impurity_decrease", "min_impurity_split",
                              "random_state", "ccp_alpha"),
            bootstrap=bootstrap,
            oob_score=oob_score,
            n_jobs=n_jobs,
            random_state=random_state,
            verbose=verbose,
            warm_start=warm_start,
            class_weight=class_weight,
            max_samples=max_samples)

        self.criterion = criterion
        self.max_depth = max_depth
        self.min_samples_split = min_samples_split
        self.min_samples_leaf = min_samples_leaf
        self.min_weight_fraction_leaf = min_weight_fraction_leaf
        self.max_features = max_features
        self.max_leaf_nodes = max_leaf_nodes
        self.min_impurity_decrease = min_impurity_decrease
        self.min_impurity_split = min_impurity_split
        self.ccp_alpha = ccp_alpha


class RandomForestRegressor(ForestRegressor):
    """A random forest regressor.

    A random forest is a meta estimator that fits a number of classifying
    decision trees on various sub-samples of the dataset and uses averaging
    to improve the predictive accuracy and control over-fitting.
    The sub-sample size is always the same as the original
    input sample size but the samples are drawn with replacement if
    `bootstrap=True` (default).

    Read more in the :ref:`User Guide <forest>`.

    Parameters
    ----------
    n_estimators : integer, optional (default=10)
        The number of trees in the forest.

        .. versionchanged:: 0.22
           The default value of ``n_estimators`` changed from 10 to 100
           in 0.22.

    criterion : string, optional (default="mse")
        The function to measure the quality of a split. Supported criteria
        are "mse" for the mean squared error, which is equal to variance
        reduction as feature selection criterion, and "mae" for the mean
        absolute error.

        .. versionadded:: 0.18
           Mean Absolute Error (MAE) criterion.

    max_depth : integer or None, optional (default=None)
        The maximum depth of the tree. If None, then nodes are expanded until
        all leaves are pure or until all leaves contain less than
        min_samples_split samples.

    min_samples_split : int, float, optional (default=2)
        The minimum number of samples required to split an internal node:

        - If int, then consider `min_samples_split` as the minimum number.
        - If float, then `min_samples_split` is a fraction and
          `ceil(min_samples_split * n_samples)` are the minimum
          number of samples for each split.

        .. versionchanged:: 0.18
           Added float values for fractions.

    min_samples_leaf : int, float, optional (default=1)
        The minimum number of samples required to be at a leaf node.
        A split point at any depth will only be considered if it leaves at
        least ``min_samples_leaf`` training samples in each of the left and
        right branches.  This may have the effect of smoothing the model,
        especially in regression.

        - If int, then consider `min_samples_leaf` as the minimum number.
        - If float, then `min_samples_leaf` is a fraction and
          `ceil(min_samples_leaf * n_samples)` are the minimum
          number of samples for each node.

        .. versionchanged:: 0.18
           Added float values for fractions.

    min_weight_fraction_leaf : float, optional (default=0.)
        The minimum weighted fraction of the sum total of weights (of all
        the input samples) required to be at a leaf node. Samples have
        equal weight when sample_weight is not provided.

    max_features : int, float, string or None, optional (default="auto")
        The number of features to consider when looking for the best split:

        - If int, then consider `max_features` features at each split.
        - If float, then `max_features` is a fraction and
          `int(max_features * n_features)` features are considered at each
          split.
        - If "auto", then `max_features=n_features`.
        - If "sqrt", then `max_features=sqrt(n_features)`.
        - If "log2", then `max_features=log2(n_features)`.
        - If None, then `max_features=n_features`.

        Note: the search for a split does not stop until at least one
        valid partition of the node samples is found, even if it requires to
        effectively inspect more than ``max_features`` features.

    max_leaf_nodes : int or None, optional (default=None)
        Grow trees with ``max_leaf_nodes`` in best-first fashion.
        Best nodes are defined as relative reduction in impurity.
        If None then unlimited number of leaf nodes.

    min_impurity_decrease : float, optional (default=0.)
        A node will be split if this split induces a decrease of the impurity
        greater than or equal to this value.

        The weighted impurity decrease equation is the following::

            N_t / N * (impurity - N_t_R / N_t * right_impurity
                                - N_t_L / N_t * left_impurity)

        where ``N`` is the total number of samples, ``N_t`` is the number of
        samples at the current node, ``N_t_L`` is the number of samples in the
        left child, and ``N_t_R`` is the number of samples in the right child.

        ``N``, ``N_t``, ``N_t_R`` and ``N_t_L`` all refer to the weighted sum,
        if ``sample_weight`` is passed.

        .. versionadded:: 0.19

    min_impurity_split : float, (default=1e-7)
        Threshold for early stopping in tree growth. A node will split
        if its impurity is above the threshold, otherwise it is a leaf.

        .. deprecated:: 0.19
           ``min_impurity_split`` has been deprecated in favor of
           ``min_impurity_decrease`` in 0.19. The default value of
           ``min_impurity_split`` will change from 1e-7 to 0 in 0.23 and it
           will be removed in 0.25. Use ``min_impurity_decrease`` instead.

    bootstrap : boolean, optional (default=True)
        Whether bootstrap samples are used when building trees. If False, the
        whole datset is used to build each tree.

    oob_score : bool, optional (default=False)
        whether to use out-of-bag samples to estimate
        the R^2 on unseen data.

    n_jobs : int or None, optional (default=None)
        The number of jobs to run in parallel.
        `fit`, `predict`, `decision_path` and `apply` are all
        parallelized over the trees.
        `None`` means 1 unless in a :obj:`joblib.parallel_backend` context.
        ``-1`` means using all processors. See :term:`Glossary <n_jobs>`
        for more details.

    random_state : int, RandomState instance or None, optional (default=None)
        If int, random_state is the seed used by the random number generator;
        If RandomState instance, random_state is the random number generator;
        If None, the random number generator is the RandomState instance used
        by `np.random`.

    verbose : int, optional (default=0)
        Controls the verbosity when fitting and predicting.

    warm_start : bool, optional (default=False)
        When set to ``True``, reuse the solution of the previous call to fit
        and add more estimators to the ensemble, otherwise, just fit a whole
        new forest. See :term:`the Glossary <warm_start>`.

<<<<<<< HEAD
    max_samples : int or float (default=None)
        The number of samples to draw from X to train each base estimator.
            - If None (default), then draw `X.shape[0]` samples.
            - If int, then draw `max_samples` samples.
            - If float, then draw `max_samples * X.shape[0]` samples.
=======
    ccp_alpha : non-negative float, optional (default=0.0)
        Complexity parameter used for Minimal Cost-Complexity Pruning. The
        subtree with the largest cost complexity that is smaller than
        ``ccp_alpha`` will be chosen. By default, no pruning is performed. See
        :ref:`minimal_cost_complexity_pruning` for details.

        .. versionadded:: 0.22
>>>>>>> e912fe79

    Attributes
    ----------
    base_estimator_ : DecisionTreeRegressor
        The child estimator template used to create the collection of fitted
        sub-estimators.

    estimators_ : list of DecisionTreeRegressor
        The collection of fitted sub-estimators.

    feature_importances_ : array of shape = [n_features]
        The feature importances (the higher, the more important the feature).

    n_features_ : int
        The number of features when ``fit`` is performed.

    n_outputs_ : int
        The number of outputs when ``fit`` is performed.

    oob_score_ : float
        Score of the training dataset obtained using an out-of-bag estimate.

    oob_prediction_ : array of shape = [n_samples]
        Prediction computed with out-of-bag estimate on the training set.

    Examples
    --------
    >>> from sklearn.ensemble import RandomForestRegressor
    >>> from sklearn.datasets import make_regression

    >>> X, y = make_regression(n_features=4, n_informative=2,
    ...                        random_state=0, shuffle=False)
    >>> regr = RandomForestRegressor(max_depth=2, random_state=0)
    >>> regr.fit(X, y)
    RandomForestRegressor(max_depth=2, random_state=0)
    >>> print(regr.feature_importances_)
    [0.18146984 0.81473937 0.00145312 0.00233767]
    >>> print(regr.predict([[0, 0, 0, 0]]))
    [-8.32987858]

    Notes
    -----
    The default values for the parameters controlling the size of the trees
    (e.g. ``max_depth``, ``min_samples_leaf``, etc.) lead to fully grown and
    unpruned trees which can potentially be very large on some data sets. To
    reduce memory consumption, the complexity and size of the trees should be
    controlled by setting those parameter values.

    The features are always randomly permuted at each split. Therefore,
    the best found split may vary, even with the same training data,
    ``max_features=n_features`` and ``bootstrap=False``, if the improvement
    of the criterion is identical for several splits enumerated during the
    search of the best split. To obtain a deterministic behaviour during
    fitting, ``random_state`` has to be fixed.

    The default value ``max_features="auto"`` uses ``n_features``
    rather than ``n_features / 3``. The latter was originally suggested in
    [1], whereas the former was more recently justified empirically in [2].

    References
    ----------

    .. [1] L. Breiman, "Random Forests", Machine Learning, 45(1), 5-32, 2001.

    .. [2] P. Geurts, D. Ernst., and L. Wehenkel, "Extremely randomized
           trees", Machine Learning, 63(1), 3-42, 2006.

    See also
    --------
    DecisionTreeRegressor, ExtraTreesRegressor
    """
    def __init__(self,
                 n_estimators=100,
                 criterion="mse",
                 max_depth=None,
                 min_samples_split=2,
                 min_samples_leaf=1,
                 min_weight_fraction_leaf=0.,
                 max_features="auto",
                 max_leaf_nodes=None,
                 min_impurity_decrease=0.,
                 min_impurity_split=None,
                 bootstrap=True,
                 oob_score=False,
                 n_jobs=None,
                 random_state=None,
                 verbose=0,
                 warm_start=False,
<<<<<<< HEAD
                 max_samples=None):
=======
                 ccp_alpha=0.0):
>>>>>>> e912fe79
        super().__init__(
            base_estimator=DecisionTreeRegressor(),
            n_estimators=n_estimators,
            estimator_params=("criterion", "max_depth", "min_samples_split",
                              "min_samples_leaf", "min_weight_fraction_leaf",
                              "max_features", "max_leaf_nodes",
                              "min_impurity_decrease", "min_impurity_split",
                              "random_state", "ccp_alpha"),
            bootstrap=bootstrap,
            oob_score=oob_score,
            n_jobs=n_jobs,
            random_state=random_state,
            verbose=verbose,
            warm_start=warm_start,
            max_samples=max_samples)

        self.criterion = criterion
        self.max_depth = max_depth
        self.min_samples_split = min_samples_split
        self.min_samples_leaf = min_samples_leaf
        self.min_weight_fraction_leaf = min_weight_fraction_leaf
        self.max_features = max_features
        self.max_leaf_nodes = max_leaf_nodes
        self.min_impurity_decrease = min_impurity_decrease
        self.min_impurity_split = min_impurity_split
        self.ccp_alpha = ccp_alpha


class ExtraTreesClassifier(ForestClassifier):
    """An extra-trees classifier.

    This class implements a meta estimator that fits a number of
    randomized decision trees (a.k.a. extra-trees) on various sub-samples
    of the dataset and uses averaging to improve the predictive accuracy
    and control over-fitting.

    Read more in the :ref:`User Guide <forest>`.

    Parameters
    ----------
    n_estimators : integer, optional (default=10)
        The number of trees in the forest.

        .. versionchanged:: 0.22
           The default value of ``n_estimators`` changed from 10 to 100
           in 0.22.

    criterion : string, optional (default="gini")
        The function to measure the quality of a split. Supported criteria are
        "gini" for the Gini impurity and "entropy" for the information gain.

    max_depth : integer or None, optional (default=None)
        The maximum depth of the tree. If None, then nodes are expanded until
        all leaves are pure or until all leaves contain less than
        min_samples_split samples.

    min_samples_split : int, float, optional (default=2)
        The minimum number of samples required to split an internal node:

        - If int, then consider `min_samples_split` as the minimum number.
        - If float, then `min_samples_split` is a fraction and
          `ceil(min_samples_split * n_samples)` are the minimum
          number of samples for each split.

        .. versionchanged:: 0.18
           Added float values for fractions.

    min_samples_leaf : int, float, optional (default=1)
        The minimum number of samples required to be at a leaf node.
        A split point at any depth will only be considered if it leaves at
        least ``min_samples_leaf`` training samples in each of the left and
        right branches.  This may have the effect of smoothing the model,
        especially in regression.

        - If int, then consider `min_samples_leaf` as the minimum number.
        - If float, then `min_samples_leaf` is a fraction and
          `ceil(min_samples_leaf * n_samples)` are the minimum
          number of samples for each node.

        .. versionchanged:: 0.18
           Added float values for fractions.

    min_weight_fraction_leaf : float, optional (default=0.)
        The minimum weighted fraction of the sum total of weights (of all
        the input samples) required to be at a leaf node. Samples have
        equal weight when sample_weight is not provided.

    max_features : int, float, string or None, optional (default="auto")
        The number of features to consider when looking for the best split:

        - If int, then consider `max_features` features at each split.
        - If float, then `max_features` is a fraction and
          `int(max_features * n_features)` features are considered at each
          split.
        - If "auto", then `max_features=sqrt(n_features)`.
        - If "sqrt", then `max_features=sqrt(n_features)`.
        - If "log2", then `max_features=log2(n_features)`.
        - If None, then `max_features=n_features`.

        Note: the search for a split does not stop until at least one
        valid partition of the node samples is found, even if it requires to
        effectively inspect more than ``max_features`` features.

    max_leaf_nodes : int or None, optional (default=None)
        Grow trees with ``max_leaf_nodes`` in best-first fashion.
        Best nodes are defined as relative reduction in impurity.
        If None then unlimited number of leaf nodes.

    min_impurity_decrease : float, optional (default=0.)
        A node will be split if this split induces a decrease of the impurity
        greater than or equal to this value.

        The weighted impurity decrease equation is the following::

            N_t / N * (impurity - N_t_R / N_t * right_impurity
                                - N_t_L / N_t * left_impurity)

        where ``N`` is the total number of samples, ``N_t`` is the number of
        samples at the current node, ``N_t_L`` is the number of samples in the
        left child, and ``N_t_R`` is the number of samples in the right child.

        ``N``, ``N_t``, ``N_t_R`` and ``N_t_L`` all refer to the weighted sum,
        if ``sample_weight`` is passed.

        .. versionadded:: 0.19

    min_impurity_split : float, (default=1e-7)
        Threshold for early stopping in tree growth. A node will split
        if its impurity is above the threshold, otherwise it is a leaf.

        .. deprecated:: 0.19
           ``min_impurity_split`` has been deprecated in favor of
           ``min_impurity_decrease`` in 0.19. The default value of
           ``min_impurity_split`` will change from 1e-7 to 0 in 0.23 and it
           will be removed in 0.25. Use ``min_impurity_decrease`` instead.

    bootstrap : boolean, optional (default=False)
        Whether bootstrap samples are used when building trees. If False, the
        whole datset is used to build each tree.

    oob_score : bool, optional (default=False)
        Whether to use out-of-bag samples to estimate
        the generalization accuracy.

    n_jobs : int or None, optional (default=None)
        The number of jobs to run in parallel.
        `fit`, `predict`, `decision_path` and `apply` are all
        parallelized over the trees.
        ``None`` means 1 unless in a :obj:`joblib.parallel_backend` context.
        ``-1`` means using all processors. See :term:`Glossary <n_jobs>`
        for more details.

    random_state : int, RandomState instance or None, optional (default=None)
        If int, random_state is the seed used by the random number generator;
        If RandomState instance, random_state is the random number generator;
        If None, the random number generator is the RandomState instance used
        by `np.random`.

    verbose : int, optional (default=0)
        Controls the verbosity when fitting and predicting.

    warm_start : bool, optional (default=False)
        When set to ``True``, reuse the solution of the previous call to fit
        and add more estimators to the ensemble, otherwise, just fit a whole
        new forest. See :term:`the Glossary <warm_start>`.

    class_weight : dict, list of dicts, "balanced", "balanced_subsample" or \
    None, optional (default=None)
        Weights associated with classes in the form ``{class_label: weight}``.
        If not given, all classes are supposed to have weight one. For
        multi-output problems, a list of dicts can be provided in the same
        order as the columns of y.

        Note that for multioutput (including multilabel) weights should be
        defined for each class of every column in its own dict. For example,
        for four-class multilabel classification weights should be
        [{0: 1, 1: 1}, {0: 1, 1: 5}, {0: 1, 1: 1}, {0: 1, 1: 1}] instead of
        [{1:1}, {2:5}, {3:1}, {4:1}].

        The "balanced" mode uses the values of y to automatically adjust
        weights inversely proportional to class frequencies in the input data
        as ``n_samples / (n_classes * np.bincount(y))``

        The "balanced_subsample" mode is the same as "balanced" except that weights are
        computed based on the bootstrap sample for every tree grown.

        For multi-output, the weights of each column of y will be multiplied.

        Note that these weights will be multiplied with sample_weight (passed
        through the fit method) if sample_weight is specified.

<<<<<<< HEAD
    max_samples : int or float (default=None)
        The number of samples to draw from X to train each base estimator.
            - If None (default), then draw `X.shape[0]` samples.
            - If int, then draw `max_samples` samples.
            - If float, then draw `max_samples * X.shape[0]` samples.
=======
    ccp_alpha : non-negative float, optional (default=0.0)
        Complexity parameter used for Minimal Cost-Complexity Pruning. The
        subtree with the largest cost complexity that is smaller than
        ``ccp_alpha`` will be chosen. By default, no pruning is performed. See
        :ref:`minimal_cost_complexity_pruning` for details.

        .. versionadded:: 0.22
>>>>>>> e912fe79

    Attributes
    ----------
    base_estimator_ : ExtraTreeClassifier
        The child estimator template used to create the collection of fitted
        sub-estimators.

    estimators_ : list of DecisionTreeClassifier
        The collection of fitted sub-estimators.

    classes_ : array of shape = [n_classes] or a list of such arrays
        The classes labels (single output problem), or a list of arrays of
        class labels (multi-output problem).

    n_classes_ : int or list
        The number of classes (single output problem), or a list containing the
        number of classes for each output (multi-output problem).

    feature_importances_ : array of shape = [n_features]
        The feature importances (the higher, the more important the feature).

    n_features_ : int
        The number of features when ``fit`` is performed.

    n_outputs_ : int
        The number of outputs when ``fit`` is performed.

    oob_score_ : float
        Score of the training dataset obtained using an out-of-bag estimate.

    oob_decision_function_ : array of shape = [n_samples, n_classes]
        Decision function computed with out-of-bag estimate on the training
        set. If n_estimators is small it might be possible that a data point
        was never left out during the bootstrap. In this case,
        `oob_decision_function_` might contain NaN.

    Notes
    -----
    The default values for the parameters controlling the size of the trees
    (e.g. ``max_depth``, ``min_samples_leaf``, etc.) lead to fully grown and
    unpruned trees which can potentially be very large on some data sets. To
    reduce memory consumption, the complexity and size of the trees should be
    controlled by setting those parameter values.

    References
    ----------

    .. [1] P. Geurts, D. Ernst., and L. Wehenkel, "Extremely randomized
           trees", Machine Learning, 63(1), 3-42, 2006.

    See also
    --------
    sklearn.tree.ExtraTreeClassifier : Base classifier for this ensemble.
    RandomForestClassifier : Ensemble Classifier based on trees with optimal
        splits.
    """
    def __init__(self,
                 n_estimators=100,
                 criterion="gini",
                 max_depth=None,
                 min_samples_split=2,
                 min_samples_leaf=1,
                 min_weight_fraction_leaf=0.,
                 max_features="auto",
                 max_leaf_nodes=None,
                 min_impurity_decrease=0.,
                 min_impurity_split=None,
                 bootstrap=False,
                 oob_score=False,
                 n_jobs=None,
                 random_state=None,
                 verbose=0,
                 warm_start=False,
                 class_weight=None,
<<<<<<< HEAD
                 max_samples=None):
=======
                 ccp_alpha=0.0):
>>>>>>> e912fe79
        super().__init__(
            base_estimator=ExtraTreeClassifier(),
            n_estimators=n_estimators,
            estimator_params=("criterion", "max_depth", "min_samples_split",
                              "min_samples_leaf", "min_weight_fraction_leaf",
                              "max_features", "max_leaf_nodes",
                              "min_impurity_decrease", "min_impurity_split",
                              "random_state", "ccp_alpha"),
            bootstrap=bootstrap,
            oob_score=oob_score,
            n_jobs=n_jobs,
            random_state=random_state,
            verbose=verbose,
            warm_start=warm_start,
            class_weight=class_weight,
            max_samples=max_samples)

        self.criterion = criterion
        self.max_depth = max_depth
        self.min_samples_split = min_samples_split
        self.min_samples_leaf = min_samples_leaf
        self.min_weight_fraction_leaf = min_weight_fraction_leaf
        self.max_features = max_features
        self.max_leaf_nodes = max_leaf_nodes
        self.min_impurity_decrease = min_impurity_decrease
        self.min_impurity_split = min_impurity_split
        self.ccp_alpha = ccp_alpha


class ExtraTreesRegressor(ForestRegressor):
    """An extra-trees regressor.

    This class implements a meta estimator that fits a number of
    randomized decision trees (a.k.a. extra-trees) on various sub-samples
    of the dataset and uses averaging to improve the predictive accuracy
    and control over-fitting.

    Read more in the :ref:`User Guide <forest>`.

    Parameters
    ----------
    n_estimators : integer, optional (default=10)
        The number of trees in the forest.

        .. versionchanged:: 0.22
           The default value of ``n_estimators`` changed from 10 to 100
           in 0.22.

    criterion : string, optional (default="mse")
        The function to measure the quality of a split. Supported criteria
        are "mse" for the mean squared error, which is equal to variance
        reduction as feature selection criterion, and "mae" for the mean
        absolute error.

        .. versionadded:: 0.18
           Mean Absolute Error (MAE) criterion.

    max_depth : integer or None, optional (default=None)
        The maximum depth of the tree. If None, then nodes are expanded until
        all leaves are pure or until all leaves contain less than
        min_samples_split samples.

    min_samples_split : int, float, optional (default=2)
        The minimum number of samples required to split an internal node:

        - If int, then consider `min_samples_split` as the minimum number.
        - If float, then `min_samples_split` is a fraction and
          `ceil(min_samples_split * n_samples)` are the minimum
          number of samples for each split.

        .. versionchanged:: 0.18
           Added float values for fractions.

    min_samples_leaf : int, float, optional (default=1)
        The minimum number of samples required to be at a leaf node.
        A split point at any depth will only be considered if it leaves at
        least ``min_samples_leaf`` training samples in each of the left and
        right branches.  This may have the effect of smoothing the model,
        especially in regression.

        - If int, then consider `min_samples_leaf` as the minimum number.
        - If float, then `min_samples_leaf` is a fraction and
          `ceil(min_samples_leaf * n_samples)` are the minimum
          number of samples for each node.

        .. versionchanged:: 0.18
           Added float values for fractions.

    min_weight_fraction_leaf : float, optional (default=0.)
        The minimum weighted fraction of the sum total of weights (of all
        the input samples) required to be at a leaf node. Samples have
        equal weight when sample_weight is not provided.

    max_features : int, float, string or None, optional (default="auto")
        The number of features to consider when looking for the best split:

        - If int, then consider `max_features` features at each split.
        - If float, then `max_features` is a fraction and
          `int(max_features * n_features)` features are considered at each
          split.
        - If "auto", then `max_features=n_features`.
        - If "sqrt", then `max_features=sqrt(n_features)`.
        - If "log2", then `max_features=log2(n_features)`.
        - If None, then `max_features=n_features`.

        Note: the search for a split does not stop until at least one
        valid partition of the node samples is found, even if it requires to
        effectively inspect more than ``max_features`` features.

    max_leaf_nodes : int or None, optional (default=None)
        Grow trees with ``max_leaf_nodes`` in best-first fashion.
        Best nodes are defined as relative reduction in impurity.
        If None then unlimited number of leaf nodes.

    min_impurity_decrease : float, optional (default=0.)
        A node will be split if this split induces a decrease of the impurity
        greater than or equal to this value.

        The weighted impurity decrease equation is the following::

            N_t / N * (impurity - N_t_R / N_t * right_impurity
                                - N_t_L / N_t * left_impurity)

        where ``N`` is the total number of samples, ``N_t`` is the number of
        samples at the current node, ``N_t_L`` is the number of samples in the
        left child, and ``N_t_R`` is the number of samples in the right child.

        ``N``, ``N_t``, ``N_t_R`` and ``N_t_L`` all refer to the weighted sum,
        if ``sample_weight`` is passed.

        .. versionadded:: 0.19

    min_impurity_split : float, (default=1e-7)
        Threshold for early stopping in tree growth. A node will split
        if its impurity is above the threshold, otherwise it is a leaf.

        .. deprecated:: 0.19
           ``min_impurity_split`` has been deprecated in favor of
           ``min_impurity_decrease`` in 0.19. The default value of
           ``min_impurity_split`` will change from 1e-7 to 0 in 0.23 and it
           will be removed in 0.25. Use ``min_impurity_decrease`` instead.

    bootstrap : boolean, optional (default=False)
        Whether bootstrap samples are used when building trees. If False, the
        whole datset is used to build each tree.

    oob_score : bool, optional (default=False)
        Whether to use out-of-bag samples to estimate the R^2 on unseen data.

    n_jobs : int or None, optional (default=None)
        The number of jobs to run in parallel.
        `fit`, `predict`, `decision_path` and `apply` are all
        parallelized over the trees.
        ``None`` means 1 unless in a :obj:`joblib.parallel_backend` context.
        ``-1`` means using all processors. See :term:`Glossary <n_jobs>`
        for more details.

    random_state : int, RandomState instance or None, optional (default=None)
        If int, random_state is the seed used by the random number generator;
        If RandomState instance, random_state is the random number generator;
        If None, the random number generator is the RandomState instance used
        by `np.random`.

    verbose : int, optional (default=0)
        Controls the verbosity when fitting and predicting.

    warm_start : bool, optional (default=False)
        When set to ``True``, reuse the solution of the previous call to fit
        and add more estimators to the ensemble, otherwise, just fit a whole
        new forest. See :term:`the Glossary <warm_start>`.

<<<<<<< HEAD
    max_samples : int or float (default=None)
        The number of samples to draw from X to train each base estimator.
            - If None (default), then draw `X.shape[0]` samples.
            - If int, then draw `max_samples` samples.
            - If float, then draw `max_samples * X.shape[0]` samples.
=======
    ccp_alpha : non-negative float, optional (default=0.0)
        Complexity parameter used for Minimal Cost-Complexity Pruning. The
        subtree with the largest cost complexity that is smaller than
        ``ccp_alpha`` will be chosen. By default, no pruning is performed. See
        :ref:`minimal_cost_complexity_pruning` for details.

        .. versionadded:: 0.22
>>>>>>> e912fe79

    Attributes
    ----------
    base_estimator_ : ExtraTreeRegressor
        The child estimator template used to create the collection of fitted
        sub-estimators.

    estimators_ : list of DecisionTreeRegressor
        The collection of fitted sub-estimators.

    feature_importances_ : array of shape = [n_features]
        The feature importances (the higher, the more important the feature).

    n_features_ : int
        The number of features.

    n_outputs_ : int
        The number of outputs.

    oob_score_ : float
        Score of the training dataset obtained using an out-of-bag estimate.

    oob_prediction_ : array of shape = [n_samples]
        Prediction computed with out-of-bag estimate on the training set.

    Notes
    -----
    The default values for the parameters controlling the size of the trees
    (e.g. ``max_depth``, ``min_samples_leaf``, etc.) lead to fully grown and
    unpruned trees which can potentially be very large on some data sets. To
    reduce memory consumption, the complexity and size of the trees should be
    controlled by setting those parameter values.

    References
    ----------

    .. [1] P. Geurts, D. Ernst., and L. Wehenkel, "Extremely randomized trees",
           Machine Learning, 63(1), 3-42, 2006.

    See also
    --------
    sklearn.tree.ExtraTreeRegressor: Base estimator for this ensemble.
    RandomForestRegressor: Ensemble regressor using trees with optimal splits.
    """
    def __init__(self,
                 n_estimators=100,
                 criterion="mse",
                 max_depth=None,
                 min_samples_split=2,
                 min_samples_leaf=1,
                 min_weight_fraction_leaf=0.,
                 max_features="auto",
                 max_leaf_nodes=None,
                 min_impurity_decrease=0.,
                 min_impurity_split=None,
                 bootstrap=False,
                 oob_score=False,
                 n_jobs=None,
                 random_state=None,
                 verbose=0,
                 warm_start=False,
<<<<<<< HEAD
                 max_samples=None):
=======
                 ccp_alpha=0.0):
>>>>>>> e912fe79
        super().__init__(
            base_estimator=ExtraTreeRegressor(),
            n_estimators=n_estimators,
            estimator_params=("criterion", "max_depth", "min_samples_split",
                              "min_samples_leaf", "min_weight_fraction_leaf",
                              "max_features", "max_leaf_nodes",
                              "min_impurity_decrease", "min_impurity_split",
                              "random_state", "ccp_alpha"),
            bootstrap=bootstrap,
            oob_score=oob_score,
            n_jobs=n_jobs,
            random_state=random_state,
            verbose=verbose,
            warm_start=warm_start,
            max_samples=max_samples)

        self.criterion = criterion
        self.max_depth = max_depth
        self.min_samples_split = min_samples_split
        self.min_samples_leaf = min_samples_leaf
        self.min_weight_fraction_leaf = min_weight_fraction_leaf
        self.max_features = max_features
        self.max_leaf_nodes = max_leaf_nodes
        self.min_impurity_decrease = min_impurity_decrease
        self.min_impurity_split = min_impurity_split
        self.ccp_alpha = ccp_alpha


class RandomTreesEmbedding(BaseForest):
    """An ensemble of totally random trees.

    An unsupervised transformation of a dataset to a high-dimensional
    sparse representation. A datapoint is coded according to which leaf of
    each tree it is sorted into. Using a one-hot encoding of the leaves,
    this leads to a binary coding with as many ones as there are trees in
    the forest.

    The dimensionality of the resulting representation is
    ``n_out <= n_estimators * max_leaf_nodes``. If ``max_leaf_nodes == None``,
    the number of leaf nodes is at most ``n_estimators * 2 ** max_depth``.

    Read more in the :ref:`User Guide <random_trees_embedding>`.

    Parameters
    ----------
    n_estimators : integer, optional (default=10)
        Number of trees in the forest.

        .. versionchanged:: 0.22
           The default value of ``n_estimators`` changed from 10 to 100
           in 0.22.

    max_depth : integer, optional (default=5)
        The maximum depth of each tree. If None, then nodes are expanded until
        all leaves are pure or until all leaves contain less than
        min_samples_split samples.

    min_samples_split : int, float, optional (default=2)
        The minimum number of samples required to split an internal node:

        - If int, then consider `min_samples_split` as the minimum number.
        - If float, then `min_samples_split` is a fraction and
          `ceil(min_samples_split * n_samples)` is the minimum
          number of samples for each split.

        .. versionchanged:: 0.18
           Added float values for fractions.

    min_samples_leaf : int, float, optional (default=1)
        The minimum number of samples required to be at a leaf node.
        A split point at any depth will only be considered if it leaves at
        least ``min_samples_leaf`` training samples in each of the left and
        right branches.  This may have the effect of smoothing the model,
        especially in regression.

        - If int, then consider `min_samples_leaf` as the minimum number.
        - If float, then `min_samples_leaf` is a fraction and
          `ceil(min_samples_leaf * n_samples)` is the minimum
          number of samples for each node.

        .. versionchanged:: 0.18
           Added float values for fractions.

    min_weight_fraction_leaf : float, optional (default=0.)
        The minimum weighted fraction of the sum total of weights (of all
        the input samples) required to be at a leaf node. Samples have
        equal weight when sample_weight is not provided.

    max_leaf_nodes : int or None, optional (default=None)
        Grow trees with ``max_leaf_nodes`` in best-first fashion.
        Best nodes are defined as relative reduction in impurity.
        If None then unlimited number of leaf nodes.

    min_impurity_decrease : float, optional (default=0.)
        A node will be split if this split induces a decrease of the impurity
        greater than or equal to this value.

        The weighted impurity decrease equation is the following::

            N_t / N * (impurity - N_t_R / N_t * right_impurity
                                - N_t_L / N_t * left_impurity)

        where ``N`` is the total number of samples, ``N_t`` is the number of
        samples at the current node, ``N_t_L`` is the number of samples in the
        left child, and ``N_t_R`` is the number of samples in the right child.

        ``N``, ``N_t``, ``N_t_R`` and ``N_t_L`` all refer to the weighted sum,
        if ``sample_weight`` is passed.

        .. versionadded:: 0.19

    min_impurity_split : float, (default=1e-7)
        Threshold for early stopping in tree growth. A node will split
        if its impurity is above the threshold, otherwise it is a leaf.

        .. deprecated:: 0.19
           ``min_impurity_split`` has been deprecated in favor of
           ``min_impurity_decrease`` in 0.19. The default value of
           ``min_impurity_split`` will change from 1e-7 to 0 in 0.23 and it
           will be removed in 0.25. Use ``min_impurity_decrease`` instead.

    sparse_output : bool, optional (default=True)
        Whether or not to return a sparse CSR matrix, as default behavior,
        or to return a dense array compatible with dense pipeline operators.

    n_jobs : int or None, optional (default=None)
        The number of jobs to run in parallel.
        `fit`, `transform`, `decision_path` and `apply` are all
        parallelized over the trees.
        ``None`` means 1 unless in a :obj:`joblib.parallel_backend` context.
        ``-1`` means using all processors. See :term:`Glossary <n_jobs>`
        for more details.

    random_state : int, RandomState instance or None, optional (default=None)
        If int, random_state is the seed used by the random number generator;
        If RandomState instance, random_state is the random number generator;
        If None, the random number generator is the RandomState instance used
        by `np.random`.

    verbose : int, optional (default=0)
        Controls the verbosity when fitting and predicting.

    warm_start : bool, optional (default=False)
        When set to ``True``, reuse the solution of the previous call to fit
        and add more estimators to the ensemble, otherwise, just fit a whole
        new forest. See :term:`the Glossary <warm_start>`.

    ccp_alpha : non-negative float, optional (default=0.0)
        Complexity parameter used for Minimal Cost-Complexity Pruning. The
        subtree with the largest cost complexity that is smaller than
        ``ccp_alpha`` will be chosen. By default, no pruning is performed. See
        :ref:`minimal_cost_complexity_pruning` for details.

        .. versionadded:: 0.22

    Attributes
    ----------
    estimators_ : list of DecisionTreeClassifier
        The collection of fitted sub-estimators.

    References
    ----------
    .. [1] P. Geurts, D. Ernst., and L. Wehenkel, "Extremely randomized trees",
           Machine Learning, 63(1), 3-42, 2006.
    .. [2] Moosmann, F. and Triggs, B. and Jurie, F.  "Fast discriminative
           visual codebooks using randomized clustering forests"
           NIPS 2007

    """

    criterion = 'mse'
    max_features = 1

    def __init__(self,
                 n_estimators=100,
                 max_depth=5,
                 min_samples_split=2,
                 min_samples_leaf=1,
                 min_weight_fraction_leaf=0.,
                 max_leaf_nodes=None,
                 min_impurity_decrease=0.,
                 min_impurity_split=None,
                 sparse_output=True,
                 n_jobs=None,
                 random_state=None,
                 verbose=0,
                 warm_start=False,
                 ccp_alpha=0.0):
        super().__init__(
            base_estimator=ExtraTreeRegressor(),
            n_estimators=n_estimators,
            estimator_params=("criterion", "max_depth", "min_samples_split",
                              "min_samples_leaf", "min_weight_fraction_leaf",
                              "max_features", "max_leaf_nodes",
                              "min_impurity_decrease", "min_impurity_split",
                              "random_state", "ccp_alpha"),
            bootstrap=False,
            oob_score=False,
            n_jobs=n_jobs,
            random_state=random_state,
            verbose=verbose,
            warm_start=warm_start)

        self.max_depth = max_depth
        self.min_samples_split = min_samples_split
        self.min_samples_leaf = min_samples_leaf
        self.min_weight_fraction_leaf = min_weight_fraction_leaf
        self.max_leaf_nodes = max_leaf_nodes
        self.min_impurity_decrease = min_impurity_decrease
        self.min_impurity_split = min_impurity_split
        self.sparse_output = sparse_output
        self.ccp_alpha = ccp_alpha

    def _set_oob_score(self, X, y):
        raise NotImplementedError("OOB score not supported by tree embedding")

    def fit(self, X, y=None, sample_weight=None):
        """Fit estimator.

        Parameters
        ----------
        X : array-like or sparse matrix, shape=(n_samples, n_features)
            The input samples. Use ``dtype=np.float32`` for maximum
            efficiency. Sparse matrices are also supported, use sparse
            ``csc_matrix`` for maximum efficiency.

        sample_weight : array-like, shape = [n_samples] or None
            Sample weights. If None, then samples are equally weighted. Splits
            that would create child nodes with net zero or negative weight are
            ignored while searching for a split in each node. In the case of
            classification, splits are also ignored if they would result in any
            single class carrying a negative weight in either child node.

        Returns
        -------
        self : object

        """
        self.fit_transform(X, y, sample_weight=sample_weight)
        return self

    def fit_transform(self, X, y=None, sample_weight=None):
        """Fit estimator and transform dataset.

        Parameters
        ----------
        X : array-like or sparse matrix, shape=(n_samples, n_features)
            Input data used to build forests. Use ``dtype=np.float32`` for
            maximum efficiency.

        sample_weight : array-like, shape = [n_samples] or None
            Sample weights. If None, then samples are equally weighted. Splits
            that would create child nodes with net zero or negative weight are
            ignored while searching for a split in each node. In the case of
            classification, splits are also ignored if they would result in any
            single class carrying a negative weight in either child node.

        Returns
        -------
        X_transformed : sparse matrix, shape=(n_samples, n_out)
            Transformed dataset.
        """
        X = check_array(X, accept_sparse=['csc'])
        if issparse(X):
            # Pre-sort indices to avoid that each individual tree of the
            # ensemble sorts the indices.
            X.sort_indices()

        rnd = check_random_state(self.random_state)
        y = rnd.uniform(size=X.shape[0])
        super().fit(X, y, sample_weight=sample_weight)

        self.one_hot_encoder_ = OneHotEncoder(sparse=self.sparse_output)
        return self.one_hot_encoder_.fit_transform(self.apply(X))

    def transform(self, X):
        """Transform dataset.

        Parameters
        ----------
        X : array-like or sparse matrix, shape=(n_samples, n_features)
            Input data to be transformed. Use ``dtype=np.float32`` for maximum
            efficiency. Sparse matrices are also supported, use sparse
            ``csr_matrix`` for maximum efficiency.

        Returns
        -------
        X_transformed : sparse matrix, shape=(n_samples, n_out)
            Transformed dataset.
        """
        check_is_fitted(self)
        return self.one_hot_encoder_.transform(self.apply(X))<|MERGE_RESOLUTION|>--- conflicted
+++ resolved
@@ -972,21 +972,19 @@
         Note that these weights will be multiplied with sample_weight (passed
         through the fit method) if sample_weight is specified.
 
-<<<<<<< HEAD
+    ccp_alpha : non-negative float, optional (default=0.0)
+        Complexity parameter used for Minimal Cost-Complexity Pruning. The
+        subtree with the largest cost complexity that is smaller than
+        ``ccp_alpha`` will be chosen. By default, no pruning is performed. See
+        :ref:`minimal_cost_complexity_pruning` for details.
+
+        .. versionadded:: 0.22
+
     max_samples : int or float (default=None)
         The number of samples to draw from X to train each base estimator.
             - If None (default), then draw `X.shape[0]` samples.
             - If int, then draw `max_samples` samples.
             - If float, then draw `max_samples * X.shape[0]` samples.
-=======
-    ccp_alpha : non-negative float, optional (default=0.0)
-        Complexity parameter used for Minimal Cost-Complexity Pruning. The
-        subtree with the largest cost complexity that is smaller than
-        ``ccp_alpha`` will be chosen. By default, no pruning is performed. See
-        :ref:`minimal_cost_complexity_pruning` for details.
-
-        .. versionadded:: 0.22
->>>>>>> e912fe79
 
     Attributes
     ----------
@@ -1081,11 +1079,8 @@
                  verbose=0,
                  warm_start=False,
                  class_weight=None,
-<<<<<<< HEAD
+                 ccp_alpha=0.0,
                  max_samples=None):
-=======
-                 ccp_alpha=0.0):
->>>>>>> e912fe79
         super().__init__(
             base_estimator=DecisionTreeClassifier(),
             n_estimators=n_estimators,
@@ -1260,21 +1255,19 @@
         and add more estimators to the ensemble, otherwise, just fit a whole
         new forest. See :term:`the Glossary <warm_start>`.
 
-<<<<<<< HEAD
+    ccp_alpha : non-negative float, optional (default=0.0)
+        Complexity parameter used for Minimal Cost-Complexity Pruning. The
+        subtree with the largest cost complexity that is smaller than
+        ``ccp_alpha`` will be chosen. By default, no pruning is performed. See
+        :ref:`minimal_cost_complexity_pruning` for details.
+
+        .. versionadded:: 0.22
+
     max_samples : int or float (default=None)
         The number of samples to draw from X to train each base estimator.
             - If None (default), then draw `X.shape[0]` samples.
             - If int, then draw `max_samples` samples.
             - If float, then draw `max_samples * X.shape[0]` samples.
-=======
-    ccp_alpha : non-negative float, optional (default=0.0)
-        Complexity parameter used for Minimal Cost-Complexity Pruning. The
-        subtree with the largest cost complexity that is smaller than
-        ``ccp_alpha`` will be chosen. By default, no pruning is performed. See
-        :ref:`minimal_cost_complexity_pruning` for details.
-
-        .. versionadded:: 0.22
->>>>>>> e912fe79
 
     Attributes
     ----------
@@ -1363,11 +1356,8 @@
                  random_state=None,
                  verbose=0,
                  warm_start=False,
-<<<<<<< HEAD
+                 ccp_alpha=0.0,
                  max_samples=None):
-=======
-                 ccp_alpha=0.0):
->>>>>>> e912fe79
         super().__init__(
             base_estimator=DecisionTreeRegressor(),
             n_estimators=n_estimators,
@@ -1559,21 +1549,19 @@
         Note that these weights will be multiplied with sample_weight (passed
         through the fit method) if sample_weight is specified.
 
-<<<<<<< HEAD
+    ccp_alpha : non-negative float, optional (default=0.0)
+        Complexity parameter used for Minimal Cost-Complexity Pruning. The
+        subtree with the largest cost complexity that is smaller than
+        ``ccp_alpha`` will be chosen. By default, no pruning is performed. See
+        :ref:`minimal_cost_complexity_pruning` for details.
+
+        .. versionadded:: 0.22
+
     max_samples : int or float (default=None)
         The number of samples to draw from X to train each base estimator.
             - If None (default), then draw `X.shape[0]` samples.
             - If int, then draw `max_samples` samples.
             - If float, then draw `max_samples * X.shape[0]` samples.
-=======
-    ccp_alpha : non-negative float, optional (default=0.0)
-        Complexity parameter used for Minimal Cost-Complexity Pruning. The
-        subtree with the largest cost complexity that is smaller than
-        ``ccp_alpha`` will be chosen. By default, no pruning is performed. See
-        :ref:`minimal_cost_complexity_pruning` for details.
-
-        .. versionadded:: 0.22
->>>>>>> e912fe79
 
     Attributes
     ----------
@@ -1648,11 +1636,8 @@
                  verbose=0,
                  warm_start=False,
                  class_weight=None,
-<<<<<<< HEAD
+                 ccp_alpha=0.0,
                  max_samples=None):
-=======
-                 ccp_alpha=0.0):
->>>>>>> e912fe79
         super().__init__(
             base_estimator=ExtraTreeClassifier(),
             n_estimators=n_estimators,
@@ -1824,21 +1809,19 @@
         and add more estimators to the ensemble, otherwise, just fit a whole
         new forest. See :term:`the Glossary <warm_start>`.
 
-<<<<<<< HEAD
+    ccp_alpha : non-negative float, optional (default=0.0)
+        Complexity parameter used for Minimal Cost-Complexity Pruning. The
+        subtree with the largest cost complexity that is smaller than
+        ``ccp_alpha`` will be chosen. By default, no pruning is performed. See
+        :ref:`minimal_cost_complexity_pruning` for details.
+
+        .. versionadded:: 0.22
+
     max_samples : int or float (default=None)
         The number of samples to draw from X to train each base estimator.
             - If None (default), then draw `X.shape[0]` samples.
             - If int, then draw `max_samples` samples.
             - If float, then draw `max_samples * X.shape[0]` samples.
-=======
-    ccp_alpha : non-negative float, optional (default=0.0)
-        Complexity parameter used for Minimal Cost-Complexity Pruning. The
-        subtree with the largest cost complexity that is smaller than
-        ``ccp_alpha`` will be chosen. By default, no pruning is performed. See
-        :ref:`minimal_cost_complexity_pruning` for details.
-
-        .. versionadded:: 0.22
->>>>>>> e912fe79
 
     Attributes
     ----------
@@ -1900,11 +1883,8 @@
                  random_state=None,
                  verbose=0,
                  warm_start=False,
-<<<<<<< HEAD
+                 ccp_alpha=0.0,
                  max_samples=None):
-=======
-                 ccp_alpha=0.0):
->>>>>>> e912fe79
         super().__init__(
             base_estimator=ExtraTreeRegressor(),
             n_estimators=n_estimators,

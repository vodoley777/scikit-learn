"""Fast Gradient Boosting decision trees for classification and regression."""
# Author: Nicolas Hug

from abc import ABC, abstractmethod
from functools import partial

import numpy as np
from timeit import default_timer as time
from ...base import (BaseEstimator, RegressorMixin, ClassifierMixin,
                     is_classifier)
from ...utils import check_X_y, check_random_state, check_array, resample
from ...utils.validation import check_is_fitted
from ...utils.multiclass import check_classification_targets
from ...metrics import check_scoring
from ...model_selection import train_test_split
from ...preprocessing import LabelEncoder
from ._gradient_boosting import _update_raw_predictions
from .common import Y_DTYPE, X_DTYPE, X_BINNED_DTYPE

from .binning import _BinMapper
from .grower import TreeGrower
from .loss import _LOSSES


class BaseHistGradientBoosting(BaseEstimator, ABC):
    """Base class for histogram-based gradient boosting estimators."""

    @abstractmethod
    def __init__(self, loss, learning_rate, max_iter, max_leaf_nodes,
                 max_depth, min_samples_leaf, l2_regularization, max_bins,
                 warm_start, scoring, validation_fraction, n_iter_no_change,
                 tol, verbose, random_state):
        self.loss = loss
        self.learning_rate = learning_rate
        self.max_iter = max_iter
        self.max_leaf_nodes = max_leaf_nodes
        self.max_depth = max_depth
        self.min_samples_leaf = min_samples_leaf
        self.l2_regularization = l2_regularization
        self.max_bins = max_bins
        self.warm_start = warm_start
        self.scoring = scoring
        self.validation_fraction = validation_fraction
        self.n_iter_no_change = n_iter_no_change
        self.tol = tol
        self.verbose = verbose
        self.random_state = random_state

    def _validate_parameters(self):
        """Validate parameters passed to __init__.

        The parameters that are directly passed to the grower are checked in
        TreeGrower."""

        if self.loss not in self._VALID_LOSSES:
            raise ValueError(
                "Loss {} is not supported for {}. Accepted losses: "
                "{}.".format(self.loss, self.__class__.__name__,
                             ', '.join(self._VALID_LOSSES)))

        if self.learning_rate <= 0:
            raise ValueError('learning_rate={} must '
                             'be strictly positive'.format(self.learning_rate))
        if self.max_iter < 1:
            raise ValueError('max_iter={} must not be smaller '
                             'than 1.'.format(self.max_iter))
        if self.n_iter_no_change is not None and self.n_iter_no_change < 0:
            raise ValueError('n_iter_no_change={} must be '
                             'positive.'.format(self.n_iter_no_change))
        if (self.validation_fraction is not None and
                self.validation_fraction <= 0):
            raise ValueError(
                'validation_fraction={} must be strictly '
                'positive, or None.'.format(self.validation_fraction))
        if self.tol is not None and self.tol < 0:
            raise ValueError('tol={} '
                             'must not be smaller than 0.'.format(self.tol))

        if not (2 <= self.max_bins <= 255):
            raise ValueError('max_bins={} should be no smaller than 2 '
                             'and no larger than 255.'.format(self.max_bins))

    def fit(self, X, y):
        """Fit the gradient boosting model.

        Parameters
        ----------
        X : array-like, shape=(n_samples, n_features)
            The input samples.

        y : array-like, shape=(n_samples,)
            Target values.

        Returns
        -------
        self : object
        """
        fit_start_time = time()
        acc_find_split_time = 0.  # time spent finding the best splits
        acc_apply_split_time = 0.  # time spent splitting nodes
        acc_compute_hist_time = 0.  # time spent computing histograms
        # time spent predicting X for gradient and hessians update
        acc_prediction_time = 0.
        X, y = check_X_y(X, y, dtype=[X_DTYPE], force_all_finite=False)
        y = self._encode_y(y)

        # The rng state must be preserved if warm_start is True
        if (self.warm_start and hasattr(self, '_rng')):
            rng = self._rng
        else:
            rng = check_random_state(self.random_state)
            self._rng = rng

        self._validate_parameters()
        self.n_features_ = X.shape[1]  # used for validation in predict()

        # we need this stateful variable to tell raw_predict() that it was
        # called from fit() (this current method), and that the data it has
        # received is pre-binned.
        # predicting is faster on pre-binned data, so we want early stopping
        # predictions to be made on pre-binned data. Unfortunately the scorer_
        # can only call predict() or predict_proba(), not raw_predict(), and
        # there's no way to tell the scorer that it needs to predict binned
        # data.
        self._in_fit = True

        self.loss_ = self._get_loss()

        self.do_early_stopping_ = (self.n_iter_no_change is not None and
                                   self.n_iter_no_change > 0)

        # create validation data if needed
        self._use_validation_data = self.validation_fraction is not None
        if self.do_early_stopping_ and self._use_validation_data:
            # stratify for classification
            stratify = y if hasattr(self.loss_, 'predict_proba') else None

            # Save the state of the RNG for the training and validation split.
            # This is needed in order to have the same split when using
            # warm starting.
            if not (self._is_fitted() and self.warm_start):
                self._train_val_split_seed = rng.randint(1024)

            X_train, X_val, y_train, y_val = train_test_split(
                X, y, test_size=self.validation_fraction, stratify=stratify,
                random_state=self._train_val_split_seed)
        else:
            X_train, y_train = X, y
            X_val, y_val = None, None

        has_missing_values = np.isnan(X_train).any(axis=0).astype(np.uint8)

        # Bin the data
        # For ease of use of the API, the user-facing GBDT classes accept the
        # parameter max_bins, which doesn't take into account the bin for
        # missing values (which is always allocated). However, since max_bins
        # isn't the true maximal number of bins, all other private classes
        # (binmapper, histbuilder...) accept n_bins instead, which is the
        # actual total number of bins. Everywhere in the code, the
        # convention is that n_bins == max_bins + 1
        n_bins = self.max_bins + 1  # + 1 for missing values
        self.bin_mapper_ = _BinMapper(n_bins=n_bins, random_state=rng)
        X_binned_train = self._bin_data(X_train, rng, is_training_data=True)
        if X_val is not None:
            X_binned_val = self._bin_data(X_val, rng, is_training_data=False)
        else:
            X_binned_val = None

        if self.verbose:
            print("Fitting gradient boosted rounds:")

        n_samples = X_binned_train.shape[0]

        # First time calling fit, or no warm start
        if not (self._is_fitted() and self.warm_start):
            # Clear random state and score attributes
            self._clear_state()

            # initialize raw_predictions: those are the accumulated values
            # predicted by the trees for the training data. raw_predictions has
            # shape (n_trees_per_iteration, n_samples) where
            # n_trees_per_iterations is n_classes in multiclass classification,
            # else 1.
            self._baseline_prediction = self.loss_.get_baseline_prediction(
                y_train, self.n_trees_per_iteration_
            )
            raw_predictions = np.zeros(
                shape=(self.n_trees_per_iteration_, n_samples),
                dtype=self._baseline_prediction.dtype
            )
            raw_predictions += self._baseline_prediction

            # initialize gradients and hessians (empty arrays).
            # shape = (n_trees_per_iteration, n_samples).
            gradients, hessians = self.loss_.init_gradients_and_hessians(
                n_samples=n_samples,
                prediction_dim=self.n_trees_per_iteration_
            )

            # predictors is a matrix (list of lists) of TreePredictor objects
            # with shape (n_iter_, n_trees_per_iteration)
            self._predictors = predictors = []

            # Initialize structures and attributes related to early stopping
            self.scorer_ = None  # set if scoring != loss
            raw_predictions_val = None  # set if scoring == loss and use val
            self.train_score_ = []
            self.validation_score_ = []

            if self.do_early_stopping_:
                # populate train_score and validation_score with the
                # predictions of the initial model (before the first tree)

                if self.scoring == 'loss':
                    # we're going to compute scoring w.r.t the loss. As losses
                    # take raw predictions as input (unlike the scorers), we
                    # can optimize a bit and avoid repeating computing the
                    # predictions of the previous trees. We'll re-use
                    # raw_predictions (as it's needed for training anyway) for
                    # evaluating the training loss, and create
                    # raw_predictions_val for storing the raw predictions of
                    # the validation data.

                    if self._use_validation_data:
                        raw_predictions_val = np.zeros(
                            shape=(self.n_trees_per_iteration_,
                                   X_binned_val.shape[0]),
                            dtype=self._baseline_prediction.dtype
                        )

                        raw_predictions_val += self._baseline_prediction

                    self._check_early_stopping_loss(raw_predictions, y_train,
                                                    raw_predictions_val, y_val)
                else:
                    self.scorer_ = check_scoring(self, self.scoring)
                    # scorer_ is a callable with signature (est, X, y) and
                    # calls est.predict() or est.predict_proba() depending on
                    # its nature.
                    # Unfortunately, each call to scorer_() will compute
                    # the predictions of all the trees. So we use a subset of
                    # the training set to compute train scores.

                    # Save the seed for the small trainset generator
                    self._small_trainset_seed = rng.randint(1024)

                    # Compute the subsample set
                    (X_binned_small_train,
                     y_small_train) = self._get_small_trainset(
                        X_binned_train, y_train, self._small_trainset_seed)

                    self._check_early_stopping_scorer(
                        X_binned_small_train, y_small_train,
                        X_binned_val, y_val,
                    )
            begin_at_stage = 0

        # warm start: this is not the first time fit was called
        else:
            # Check that the maximum number of iterations is not smaller
            # than the number of iterations from the previous fit
            if self.max_iter < self.n_iter_:
                raise ValueError(
                    'max_iter=%d must be larger than or equal to '
                    'n_iter_=%d when warm_start==True'
                    % (self.max_iter, self.n_iter_)
                )

            # Convert array attributes to lists
            self.train_score_ = self.train_score_.tolist()
            self.validation_score_ = self.validation_score_.tolist()

            # Compute raw predictions
            raw_predictions = self._raw_predict(X_binned_train)

            if self.do_early_stopping_ and self.scoring != 'loss':
                # Compute the subsample set
                X_binned_small_train, y_small_train = self._get_small_trainset(
                    X_binned_train, y_train, self._small_trainset_seed)

            # Initialize the gradients and hessians
            gradients, hessians = self.loss_.init_gradients_and_hessians(
                n_samples=n_samples,
                prediction_dim=self.n_trees_per_iteration_
            )

            # Get the predictors from the previous fit
            predictors = self._predictors

            begin_at_stage = self.n_iter_

        for iteration in range(begin_at_stage, self.max_iter):

            if self.verbose:
                iteration_start_time = time()
                print("[{}/{}] ".format(iteration + 1, self.max_iter),
                      end='', flush=True)

            # Update gradients and hessians, inplace
            self.loss_.update_gradients_and_hessians(gradients, hessians,
                                                     y_train, raw_predictions)

            # Append a list since there may be more than 1 predictor per iter
            predictors.append([])

            # Build `n_trees_per_iteration` trees.
            for k in range(self.n_trees_per_iteration_):

                grower = TreeGrower(
                    X_binned_train, gradients[k, :], hessians[k, :],
                    n_bins=n_bins,
                    n_bins_non_missing=self.bin_mapper_.n_bins_non_missing_,
                    has_missing_values=has_missing_values,
                    max_leaf_nodes=self.max_leaf_nodes,
                    max_depth=self.max_depth,
                    min_samples_leaf=self.min_samples_leaf,
                    l2_regularization=self.l2_regularization,
                    shrinkage=self.learning_rate)
                grower.grow()

                acc_apply_split_time += grower.total_apply_split_time
                acc_find_split_time += grower.total_find_split_time
                acc_compute_hist_time += grower.total_compute_hist_time

                predictor = grower.make_predictor(
                    bin_thresholds=self.bin_mapper_.bin_thresholds_
                )
                predictors[-1].append(predictor)

                # Update raw_predictions with the predictions of the newly
                # created tree.
                tic_pred = time()
                _update_raw_predictions(raw_predictions[k, :], grower)
                toc_pred = time()
                acc_prediction_time += toc_pred - tic_pred

            should_early_stop = False
            if self.do_early_stopping_:
                if self.scoring == 'loss':
                    # Update raw_predictions_val with the newest tree(s)
                    if self._use_validation_data:
                        for k, pred in enumerate(self._predictors[-1]):
                            raw_predictions_val[k, :] += (
                                pred.predict_binned(
                                    X_binned_val,
                                    self.bin_mapper_.missing_values_bin_idx_
                                )
                            )

                    should_early_stop = self._check_early_stopping_loss(
                        raw_predictions, y_train,
                        raw_predictions_val, y_val
                    )

                else:
                    should_early_stop = self._check_early_stopping_scorer(
                        X_binned_small_train, y_small_train,
                        X_binned_val, y_val,
                    )

            if self.verbose:
                self._print_iteration_stats(iteration_start_time)

            # maybe we could also early stop if all the trees are stumps?
            if should_early_stop:
                break

        if self.verbose:
            duration = time() - fit_start_time
            n_total_leaves = sum(
                predictor.get_n_leaf_nodes()
                for predictors_at_ith_iteration in self._predictors
                for predictor in predictors_at_ith_iteration
            )
            n_predictors = sum(
                len(predictors_at_ith_iteration)
                for predictors_at_ith_iteration in self._predictors)
            print("Fit {} trees in {:.3f} s, ({} total leaves)".format(
                n_predictors, duration, n_total_leaves))
            print("{:<32} {:.3f}s".format('Time spent computing histograms:',
                                          acc_compute_hist_time))
            print("{:<32} {:.3f}s".format('Time spent finding best splits:',
                                          acc_find_split_time))
            print("{:<32} {:.3f}s".format('Time spent applying splits:',
                                          acc_apply_split_time))
            print("{:<32} {:.3f}s".format('Time spent predicting:',
                                          acc_prediction_time))

        self.train_score_ = np.asarray(self.train_score_)
        self.validation_score_ = np.asarray(self.validation_score_)
        del self._in_fit  # hard delete so we're sure it can't be used anymore
        return self

    def _is_fitted(self):
        return len(getattr(self, '_predictors', [])) > 0

    def _clear_state(self):
        """Clear the state of the gradient boosting model."""
        for var in ('train_score_', 'validation_score_', '_rng'):
            if hasattr(self, var):
                delattr(self, var)

    def _get_small_trainset(self, X_binned_train, y_train, seed):
        """Compute the indices of the subsample set and return this set.

        For efficiency, we need to subsample the training set to compute scores
        with scorers.
        """
        subsample_size = 10000
        if X_binned_train.shape[0] > subsample_size:
            indices = np.arange(X_binned_train.shape[0])
            stratify = y_train if is_classifier(self) else None
            indices = resample(indices, n_samples=subsample_size,
                               replace=False, random_state=seed,
                               stratify=stratify)
            X_binned_small_train = X_binned_train[indices]
            y_small_train = y_train[indices]
            X_binned_small_train = np.ascontiguousarray(X_binned_small_train)
            return X_binned_small_train, y_small_train
        else:
            return X_binned_train, y_train

    def _check_early_stopping_scorer(self, X_binned_small_train, y_small_train,
                                     X_binned_val, y_val):
        """Check if fitting should be early-stopped based on scorer.

        Scores are computed on validation data or on training data.
        """
        if is_classifier(self):
            y_small_train = self.classes_[y_small_train.astype(int)]
        self.train_score_.append(
            self.scorer_(self, X_binned_small_train, y_small_train)
        )

        if self._use_validation_data:
            if is_classifier(self):
                y_val = self.classes_[y_val.astype(int)]
            self.validation_score_.append(
                self.scorer_(self, X_binned_val, y_val)
            )
            return self._should_stop(self.validation_score_)
        else:
            return self._should_stop(self.train_score_)

    def _check_early_stopping_loss(self,
                                   raw_predictions,
                                   y_train,
                                   raw_predictions_val,
                                   y_val):
        """Check if fitting should be early-stopped based on loss.

        Scores are computed on validation data or on training data.
        """

        self.train_score_.append(
            -self.loss_(y_train, raw_predictions)
        )

        if self._use_validation_data:
            self.validation_score_.append(
                -self.loss_(y_val, raw_predictions_val)
            )
            return self._should_stop(self.validation_score_)
        else:
            return self._should_stop(self.train_score_)

    def _should_stop(self, scores):
        """
        Return True (do early stopping) if the last n scores aren't better
        than the (n-1)th-to-last score, up to some tolerance.
        """
        reference_position = self.n_iter_no_change + 1
        if len(scores) < reference_position:
            return False

        # A higher score is always better. Higher tol means that it will be
        # harder for subsequent iteration to be considered an improvement upon
        # the reference score, and therefore it is more likely to early stop
        # because of the lack of significant improvement.
        tol = 0 if self.tol is None else self.tol
        reference_score = scores[-reference_position] + tol
        recent_scores = scores[-reference_position + 1:]
        recent_improvements = [score > reference_score
                               for score in recent_scores]
        return not any(recent_improvements)

    def _bin_data(self, X, rng, is_training_data):
        """Bin data X.

        If is_training_data, then set the bin_mapper_ attribute.
        Else, the binned data is converted to a C-contiguous array.
        """

        description = 'training' if is_training_data else 'validation'
        if self.verbose:
            print("Binning {:.3f} GB of {} data: ".format(
                X.nbytes / 1e9, description), end="", flush=True)
        tic = time()
        if is_training_data:
            X_binned = self.bin_mapper_.fit_transform(X)  # F-aligned array
        else:
            X_binned = self.bin_mapper_.transform(X)  # F-aligned array
            # We convert the array to C-contiguous since predicting is faster
            # with this layout (training is faster on F-arrays though)
            X_binned = np.ascontiguousarray(X_binned)
        toc = time()
        if self.verbose:
            duration = toc - tic
            print("{:.3f} s".format(duration))

        return X_binned

    def _print_iteration_stats(self, iteration_start_time):
        """Print info about the current fitting iteration."""
        log_msg = ''

        predictors_of_ith_iteration = [
            predictors_list for predictors_list in self._predictors[-1]
            if predictors_list
        ]
        n_trees = len(predictors_of_ith_iteration)
        max_depth = max(predictor.get_max_depth()
                        for predictor in predictors_of_ith_iteration)
        n_leaves = sum(predictor.get_n_leaf_nodes()
                       for predictor in predictors_of_ith_iteration)

        if n_trees == 1:
            log_msg += ("{} tree, {} leaves, ".format(n_trees, n_leaves))
        else:
            log_msg += ("{} trees, {} leaves ".format(n_trees, n_leaves))
            log_msg += ("({} on avg), ".format(int(n_leaves / n_trees)))

        log_msg += "max depth = {}, ".format(max_depth)

        if self.do_early_stopping_:
            if self.scoring == 'loss':
                factor = -1  # score_ arrays contain the negative loss
                name = 'loss'
            else:
                factor = 1
                name = 'score'
            log_msg += "train {}: {:.5f}, ".format(name, factor *
                                                   self.train_score_[-1])
            if self._use_validation_data:
                log_msg += "val {}: {:.5f}, ".format(
                    name, factor * self.validation_score_[-1])

        iteration_time = time() - iteration_start_time
        log_msg += "in {:0.3f}s".format(iteration_time)

        print(log_msg)

    def _raw_predict(self, X):
        """Return the sum of the leaves values over all predictors.

        Parameters
        ----------
        X : array-like, shape=(n_samples, n_features)
            The input samples.

        Returns
        -------
        raw_predictions : array, shape (n_samples * n_trees_per_iteration,)
            The raw predicted values.
        """
        X = check_array(X, dtype=[X_DTYPE, X_BINNED_DTYPE],
                        force_all_finite=False)
        check_is_fitted(self)
        if X.shape[1] != self.n_features_:
            raise ValueError(
                'X has {} features but this estimator was trained with '
                '{} features.'.format(X.shape[1], self.n_features_)
            )
        is_binned = getattr(self, '_in_fit', False)
        n_samples = X.shape[0]
        raw_predictions = np.zeros(
            shape=(self.n_trees_per_iteration_, n_samples),
            dtype=self._baseline_prediction.dtype
        )
        raw_predictions += self._baseline_prediction
        for predictors_of_ith_iteration in self._predictors:
            for k, predictor in enumerate(predictors_of_ith_iteration):
                if is_binned:
                    predict = partial(
                        predictor.predict_binned,
                        missing_values_bin_idx=self.bin_mapper_.missing_values_bin_idx_  # noqa
                    )
                else:
                    predict = predictor.predict
                raw_predictions[k, :] += predict(X)

        return raw_predictions

    def _compute_partial_dependence_recursion(self, grid, target_features):
        """Fast partial dependence computation.

        Parameters
        ----------
        grid : ndarray, shape (n_samples, n_target_features)
            The grid points on which the partial dependence should be
            evaluated.
        target_features : ndarray, shape (n_target_features)
            The set of target features for which the partial dependence
            should be evaluated.

        Returns
        -------
        averaged_predictions : ndarray, shape \
                (n_trees_per_iteration, n_samples)
            The value of the partial dependence function on each grid point.
        """
        grid = np.asarray(grid, dtype=X_DTYPE, order='C')
        averaged_predictions = np.zeros(
            (self.n_trees_per_iteration_, grid.shape[0]), dtype=Y_DTYPE)

        for predictors_of_ith_iteration in self._predictors:
            for k, predictor in enumerate(predictors_of_ith_iteration):
                predictor.compute_partial_dependence(grid, target_features,
                                                     averaged_predictions[k])
        # Note that the learning rate is already accounted for in the leaves
        # values.

        return averaged_predictions

    def _more_tags(self):
        return {'allow_nan': True}

    @abstractmethod
    def _get_loss(self):
        pass

    @abstractmethod
    def _encode_y(self, y=None):
        pass

    @property
    def n_iter_(self):
        check_is_fitted(self)
        return len(self._predictors)

<<<<<<< HEAD
    def _get_tags(self):
        tags = super()._get_tags()
        # This is not strictly True, but it's needed since
        # force_all_finite=False means accept both nans and infinite values.
        # Without the tag, common checks would fail.
        # This comment must be removed once we merge PR 13911
        tags.update({'allow_nan': True})
        return tags

=======
>>>>>>> ae5f5588

class HistGradientBoostingRegressor(RegressorMixin, BaseHistGradientBoosting):
    """Histogram-based Gradient Boosting Regression Tree.

    This estimator is much faster than
    :class:`GradientBoostingRegressor<sklearn.ensemble.GradientBoostingRegressor>`
    for big datasets (n_samples >= 10 000).

    This estimator has native support for missing values (NaNs). During
    training, the tree grower learns at each split point whether samples
    with missing values should go to the left or right child, based on the
    potential gain. When predicting, samples with missing values are
    assigned to the left or right child consequently. If no missing values
    were encountered for a given feature during training, then samples with
    missing values are mapped to whichever child has the most samples.

    This implementation is inspired by
    `LightGBM <https://github.com/Microsoft/LightGBM>`_.

    .. note::

      This estimator is still **experimental** for now: the predictions
      and the API might change without any deprecation cycle. To use it,
      you need to explicitly import ``enable_hist_gradient_boosting``::

        >>> # explicitly require this experimental feature
        >>> from sklearn.experimental import enable_hist_gradient_boosting  # noqa
        >>> # now you can import normally from ensemble
        >>> from sklearn.ensemble import HistGradientBoostingClassifier

    Read more in the :ref:`User Guide <histogram_based_gradient_boosting>`.

    Parameters
    ----------
    loss : {'least_squares'}, optional (default='least_squares')
        The loss function to use in the boosting process. Note that the
        "least squares" loss actually implements an "half least squares loss"
        to simplify the computation of the gradient.
    learning_rate : float, optional (default=0.1)
        The learning rate, also known as *shrinkage*. This is used as a
        multiplicative factor for the leaves values. Use ``1`` for no
        shrinkage.
    max_iter : int, optional (default=100)
        The maximum number of iterations of the boosting process, i.e. the
        maximum number of trees.
    max_leaf_nodes : int or None, optional (default=31)
        The maximum number of leaves for each tree. Must be strictly greater
        than 1. If None, there is no maximum limit.
    max_depth : int or None, optional (default=None)
        The maximum depth of each tree. The depth of a tree is the number of
        nodes to go from the root to the deepest leaf. Must be strictly greater
        than 1. Depth isn't constrained by default.
    min_samples_leaf : int, optional (default=20)
        The minimum number of samples per leaf. For small datasets with less
        than a few hundred samples, it is recommended to lower this value
        since only very shallow trees would be built.
    l2_regularization : float, optional (default=0)
        The L2 regularization parameter. Use ``0`` for no regularization
        (default).
    max_bins : int, optional (default=255)
        The maximum number of bins to use for non-missing values. Before
        training, each feature of the input array `X` is binned into
        integer-valued bins, which allows for a much faster training stage.
        Features with a small number of unique values may use less than
        ``max_bins`` bins. In addition to the ``max_bins`` bins, one more bin
        is always reserved for missing values. Must be no larger than 255.
    warm_start : bool, optional (default=False)
        When set to ``True``, reuse the solution of the previous call to fit
        and add more estimators to the ensemble. For results to be valid, the
        estimator should be re-trained on the same data only.
        See :term:`the Glossary <warm_start>`.
    scoring : str or callable or None, optional (default=None)
        Scoring parameter to use for early stopping. It can be a single
        string (see :ref:`scoring_parameter`) or a callable (see
        :ref:`scoring`). If None, the estimator's default scorer is used. If
        ``scoring='loss'``, early stopping is checked w.r.t the loss value.
        Only used if ``n_iter_no_change`` is not None.
    validation_fraction : int or float or None, optional (default=0.1)
        Proportion (or absolute size) of training data to set aside as
        validation data for early stopping. If None, early stopping is done on
        the training data. Only used if ``n_iter_no_change`` is not None.
    n_iter_no_change : int or None, optional (default=None)
        Used to determine when to "early stop". The fitting process is
        stopped when none of the last ``n_iter_no_change`` scores are better
        than the ``n_iter_no_change - 1`` -th-to-last one, up to some
        tolerance. If None or 0, no early-stopping is done.
    tol : float or None, optional (default=1e-7)
        The absolute tolerance to use when comparing scores during early
        stopping. The higher the tolerance, the more likely we are to early
        stop: higher tolerance means that it will be harder for subsequent
        iterations to be considered an improvement upon the reference score.
    verbose: int, optional (default=0)
        The verbosity level. If not zero, print some information about the
        fitting process.
    random_state : int, np.random.RandomStateInstance or None, \
        optional (default=None)
        Pseudo-random number generator to control the subsampling in the
        binning process, and the train/validation data split if early stopping
        is enabled. See :term:`random_state`.

    Attributes
    ----------
    n_iter_ : int
        The number of iterations as selected by early stopping (if
        n_iter_no_change is not None). Otherwise it corresponds to max_iter.
    n_trees_per_iteration_ : int
        The number of tree that are built at each iteration. For regressors,
        this is always 1.
    train_score_ : ndarray, shape (n_iter_ + 1,)
        The scores at each iteration on the training data. The first entry
        is the score of the ensemble before the first iteration. Scores are
        computed according to the ``scoring`` parameter. If ``scoring`` is
        not 'loss', scores are computed on a subset of at most 10 000
        samples. Empty if no early stopping.
    validation_score_ : ndarray, shape (n_iter_ + 1,)
        The scores at each iteration on the held-out validation data. The
        first entry is the score of the ensemble before the first iteration.
        Scores are computed according to the ``scoring`` parameter. Empty if
        no early stopping or if ``validation_fraction`` is None.

    Examples
    --------
    >>> # To use this experimental feature, we need to explicitly ask for it:
    >>> from sklearn.experimental import enable_hist_gradient_boosting  # noqa
    >>> from sklearn.ensemble import HistGradientBoostingRegressor
    >>> from sklearn.datasets import load_boston
    >>> X, y = load_boston(return_X_y=True)
    >>> est = HistGradientBoostingRegressor().fit(X, y)
    >>> est.score(X, y)
    0.98...
    """

    _VALID_LOSSES = ('least_squares',)

    def __init__(self, loss='least_squares', learning_rate=0.1,
                 max_iter=100, max_leaf_nodes=31, max_depth=None,
                 min_samples_leaf=20, l2_regularization=0., max_bins=255,
                 warm_start=False, scoring=None, validation_fraction=0.1,
                 n_iter_no_change=None, tol=1e-7, verbose=0,
                 random_state=None):
        super(HistGradientBoostingRegressor, self).__init__(
            loss=loss, learning_rate=learning_rate, max_iter=max_iter,
            max_leaf_nodes=max_leaf_nodes, max_depth=max_depth,
            min_samples_leaf=min_samples_leaf,
            l2_regularization=l2_regularization, max_bins=max_bins,
            warm_start=warm_start, scoring=scoring,
            validation_fraction=validation_fraction,
            n_iter_no_change=n_iter_no_change, tol=tol, verbose=verbose,
            random_state=random_state)

    def predict(self, X):
        """Predict values for X.

        Parameters
        ----------
        X : array-like, shape (n_samples, n_features)
            The input samples.

        Returns
        -------
        y : ndarray, shape (n_samples,)
            The predicted values.
        """
        # Return raw predictions after converting shape
        # (n_samples, 1) to (n_samples,)
        return self._raw_predict(X).ravel()

    def _encode_y(self, y):
        # Just convert y to the expected dtype
        self.n_trees_per_iteration_ = 1
        y = y.astype(Y_DTYPE, copy=False)
        return y

    def _get_loss(self):
        return _LOSSES[self.loss]()


class HistGradientBoostingClassifier(BaseHistGradientBoosting,
                                     ClassifierMixin):
    """Histogram-based Gradient Boosting Classification Tree.

    This estimator is much faster than
    :class:`GradientBoostingClassifier<sklearn.ensemble.GradientBoostingClassifier>`
    for big datasets (n_samples >= 10 000).

    This estimator has native support for missing values (NaNs). During
    training, the tree grower learns at each split point whether samples
    with missing values should go to the left or right child, based on the
    potential gain. When predicting, samples with missing values are
    assigned to the left or right child consequently. If no missing values
    were encountered for a given feature during training, then samples with
    missing values are mapped to whichever child has the most samples.

    This implementation is inspired by
    `LightGBM <https://github.com/Microsoft/LightGBM>`_.

    .. note::

      This estimator is still **experimental** for now: the predictions
      and the API might change without any deprecation cycle. To use it,
      you need to explicitly import ``enable_hist_gradient_boosting``::

        >>> # explicitly require this experimental feature
        >>> from sklearn.experimental import enable_hist_gradient_boosting  # noqa
        >>> # now you can import normally from ensemble
        >>> from sklearn.ensemble import HistGradientBoostingClassifier

    Read more in the :ref:`User Guide <histogram_based_gradient_boosting>`.

    Parameters
    ----------
    loss : {'auto', 'binary_crossentropy', 'categorical_crossentropy'}, \
            optional (default='auto')
        The loss function to use in the boosting process. 'binary_crossentropy'
        (also known as logistic loss) is used for binary classification and
        generalizes to 'categorical_crossentropy' for multiclass
        classification. 'auto' will automatically choose either loss depending
        on the nature of the problem.
    learning_rate : float, optional (default=0.1)
        The learning rate, also known as *shrinkage*. This is used as a
        multiplicative factor for the leaves values. Use ``1`` for no
        shrinkage.
    max_iter : int, optional (default=100)
        The maximum number of iterations of the boosting process, i.e. the
        maximum number of trees for binary classification. For multiclass
        classification, `n_classes` trees per iteration are built.
    max_leaf_nodes : int or None, optional (default=31)
        The maximum number of leaves for each tree. Must be strictly greater
        than 1. If None, there is no maximum limit.
    max_depth : int or None, optional (default=None)
        The maximum depth of each tree. The depth of a tree is the number of
        nodes to go from the root to the deepest leaf. Must be strictly greater
        than 1. Depth isn't constrained by default.
    min_samples_leaf : int, optional (default=20)
        The minimum number of samples per leaf. For small datasets with less
        than a few hundred samples, it is recommended to lower this value
        since only very shallow trees would be built.
    l2_regularization : float, optional (default=0)
        The L2 regularization parameter. Use 0 for no regularization.
    max_bins : int, optional (default=255)
        The maximum number of bins to use for non-missing values. Before
        training, each feature of the input array `X` is binned into
        integer-valued bins, which allows for a much faster training stage.
        Features with a small number of unique values may use less than
        ``max_bins`` bins. In addition to the ``max_bins`` bins, one more bin
        is always reserved for missing values. Must be no larger than 255.
    warm_start : bool, optional (default=False)
        When set to ``True``, reuse the solution of the previous call to fit
        and add more estimators to the ensemble. For results to be valid, the
        estimator should be re-trained on the same data only.
        See :term:`the Glossary <warm_start>`.
    scoring : str or callable or None, optional (default=None)
        Scoring parameter to use for early stopping. It can be a single
        string (see :ref:`scoring_parameter`) or a callable (see
        :ref:`scoring`). If None, the estimator's default scorer
        is used. If ``scoring='loss'``, early stopping is checked
        w.r.t the loss value. Only used if ``n_iter_no_change`` is not None.
    validation_fraction : int or float or None, optional (default=0.1)
        Proportion (or absolute size) of training data to set aside as
        validation data for early stopping. If None, early stopping is done on
        the training data.
    n_iter_no_change : int or None, optional (default=None)
        Used to determine when to "early stop". The fitting process is
        stopped when none of the last ``n_iter_no_change`` scores are better
        than the ``n_iter_no_change - 1`` -th-to-last one, up to some
        tolerance. If None or 0, no early-stopping is done.
    tol : float or None, optional (default=1e-7)
        The absolute tolerance to use when comparing scores. The higher the
        tolerance, the more likely we are to early stop: higher tolerance
        means that it will be harder for subsequent iterations to be
        considered an improvement upon the reference score.
    verbose: int, optional (default=0)
        The verbosity level. If not zero, print some information about the
        fitting process.
    random_state : int, np.random.RandomStateInstance or None, \
        optional (default=None)
        Pseudo-random number generator to control the subsampling in the
        binning process, and the train/validation data split if early stopping
        is enabled. See :term:`random_state`.

    Attributes
    ----------
    n_iter_ : int
        The number of estimators as selected by early stopping (if
        n_iter_no_change is not None). Otherwise it corresponds to max_iter.
    n_trees_per_iteration_ : int
        The number of tree that are built at each iteration. This is equal to 1
        for binary classification, and to ``n_classes`` for multiclass
        classification.
    train_score_ : ndarray, shape (n_iter_ + 1,)
        The scores at each iteration on the training data. The first entry
        is the score of the ensemble before the first iteration. Scores are
        computed according to the ``scoring`` parameter. If ``scoring`` is
        not 'loss', scores are computed on a subset of at most 10 000
        samples. Empty if no early stopping.
    validation_score_ : ndarray, shape (n_iter_ + 1,)
        The scores at each iteration on the held-out validation data. The
        first entry is the score of the ensemble before the first iteration.
        Scores are computed according to the ``scoring`` parameter. Empty if
        no early stopping or if ``validation_fraction`` is None.

    Examples
    --------
    >>> # To use this experimental feature, we need to explicitly ask for it:
    >>> from sklearn.experimental import enable_hist_gradient_boosting  # noqa
    >>> from sklearn.ensemble import HistGradientBoostingRegressor
    >>> from sklearn.datasets import load_iris
    >>> X, y = load_iris(return_X_y=True)
    >>> clf = HistGradientBoostingClassifier().fit(X, y)
    >>> clf.score(X, y)
    1.0
    """

    _VALID_LOSSES = ('binary_crossentropy', 'categorical_crossentropy',
                     'auto')

    def __init__(self, loss='auto', learning_rate=0.1, max_iter=100,
                 max_leaf_nodes=31, max_depth=None, min_samples_leaf=20,
                 l2_regularization=0., max_bins=255, warm_start=False,
                 scoring=None, validation_fraction=0.1, n_iter_no_change=None,
                 tol=1e-7, verbose=0, random_state=None):
        super(HistGradientBoostingClassifier, self).__init__(
            loss=loss, learning_rate=learning_rate, max_iter=max_iter,
            max_leaf_nodes=max_leaf_nodes, max_depth=max_depth,
            min_samples_leaf=min_samples_leaf,
            l2_regularization=l2_regularization, max_bins=max_bins,
            warm_start=warm_start, scoring=scoring,
            validation_fraction=validation_fraction,
            n_iter_no_change=n_iter_no_change, tol=tol, verbose=verbose,
            random_state=random_state)

    def predict(self, X):
        """Predict classes for X.

        Parameters
        ----------
        X : array-like, shape (n_samples, n_features)
            The input samples.

        Returns
        -------
        y : ndarray, shape (n_samples,)
            The predicted classes.
        """
        # TODO: This could be done in parallel
        encoded_classes = np.argmax(self.predict_proba(X), axis=1)
        return self.classes_[encoded_classes]

    def predict_proba(self, X):
        """Predict class probabilities for X.

        Parameters
        ----------
        X : array-like, shape (n_samples, n_features)
            The input samples.

        Returns
        -------
        p : ndarray, shape (n_samples, n_classes)
            The class probabilities of the input samples.
        """
        raw_predictions = self._raw_predict(X)
        return self.loss_.predict_proba(raw_predictions)

    def decision_function(self, X):
        """Compute the decision function of X.

        Parameters
        ----------
        X : array-like, shape (n_samples, n_features)
            The input samples.

        Returns
        -------
        decision : ndarray, shape (n_samples,) or \
                (n_samples, n_trees_per_iteration)
            The raw predicted values (i.e. the sum of the trees leaves) for
            each sample. n_trees_per_iteration is equal to the number of
            classes in multiclass classification.
        """
        decision = self._raw_predict(X)
        if decision.shape[0] == 1:
            decision = decision.ravel()
        return decision.T

    def _encode_y(self, y):
        # encode classes into 0 ... n_classes - 1 and sets attributes classes_
        # and n_trees_per_iteration_
        check_classification_targets(y)

        label_encoder = LabelEncoder()
        encoded_y = label_encoder.fit_transform(y)
        self.classes_ = label_encoder.classes_
        n_classes = self.classes_.shape[0]
        # only 1 tree for binary classification. For multiclass classification,
        # we build 1 tree per class.
        self.n_trees_per_iteration_ = 1 if n_classes <= 2 else n_classes
        encoded_y = encoded_y.astype(Y_DTYPE, copy=False)
        return encoded_y

    def _get_loss(self):
        if self.loss == 'auto':
            if self.n_trees_per_iteration_ == 1:
                return _LOSSES['binary_crossentropy']()
            else:
                return _LOSSES['categorical_crossentropy']()

        return _LOSSES[self.loss]()<|MERGE_RESOLUTION|>--- conflicted
+++ resolved
@@ -638,7 +638,6 @@
         check_is_fitted(self)
         return len(self._predictors)
 
-<<<<<<< HEAD
     def _get_tags(self):
         tags = super()._get_tags()
         # This is not strictly True, but it's needed since
@@ -648,8 +647,6 @@
         tags.update({'allow_nan': True})
         return tags
 
-=======
->>>>>>> ae5f5588
 
 class HistGradientBoostingRegressor(RegressorMixin, BaseHistGradientBoosting):
     """Histogram-based Gradient Boosting Regression Tree.
